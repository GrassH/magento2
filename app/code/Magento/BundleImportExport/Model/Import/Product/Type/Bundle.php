<?php

/**
 * Import entity of bundle product type
 *
 * Copyright © 2015 Magento. All rights reserved.
 * See COPYING.txt for license details.
 */
namespace Magento\BundleImportExport\Model\Import\Product\Type;

use \Magento\Bundle\Model\Product\Price as BundlePrice;

/**
 * Class Bundle
 * @package Magento\BundleImportExport\Model\Import\Product\Type
 * @SuppressWarnings(PHPMD.ExcessiveClassComplexity)
 */
class Bundle extends \Magento\CatalogImportExport\Model\Import\Product\Type\AbstractType
{

    /**
     * Delimiter before product option value.
     */
    const BEFORE_OPTION_VALUE_DELIMITER = ';';

    /**
     * Pair value separator.
     */
    const PAIR_VALUE_SEPARATOR = '=';

    /**
     * Dynamic value.
     */
    const VALUE_DYNAMIC = 'dynamic';

    /**
     * Fixed value.
     */
    const VALUE_FIXED = 'fixed';

    /**
     * Not fixed dynamic attribute.
     */
    const NOT_FIXED_DYNAMIC_ATTRIBUTE = 'price_view';

    /**
     * Selection price type fixed.
     */
    const SELECTION_PRICE_TYPE_FIXED = 0;

    /**
     * Selection price type percent.
     */
    const SELECTION_PRICE_TYPE_PERCENT = 1;

    /**
     * Instance of database adapter.
     *
     * @var \Magento\Framework\DB\Adapter\AdapterInterface
     */
    protected $connection;

    /**
     * Instance of application resource.
     *
     * @var \Magento\Framework\App\ResourceConnection
     */
    protected $_resource;

    /**
     * Array of cached options.
     *
     * @var array
     */
    protected $_cachedOptions = [];

    /**
     * Array of cached skus.
     *
     * @var array
     */
    protected $_cachedSkus = [];

    /**
     * Mapping array between cached skus and products.
     *
     * @var array
     */
    protected $_cachedSkuToProducts = [];

    /**
     * Array of queries selecting cached options.
     *
     * @var array
     */
    protected $_cachedOptionSelectQuery = [];

    /**
     * Column names that holds values with particular meaning.
     *
     * @var string[]
     */
    protected $_specialAttributes = [
        'price_type',
        'weight_type',
        'sku_type',
    ];

    /**
     * Custom fields mapping.
     *
     * @inherited
     */
    protected $_customFieldsMapping = [
        'price_type' => 'bundle_price_type',
        'price_view' => 'bundle_price_view',
        'weight_type' => 'bundle_weight_type',
        'sku_type' => 'bundle_sku_type',
    ];

    /**
     * Bundle field mapping.
     *
     * @var array
     */
    protected $_bundleFieldMapping = [
        'is_default' => 'default',
        'selection_price_value' => 'price',
        'selection_qty' => 'default_qty',
    ];

    /**
     * Option type mapping.
     *
     * @var array
     */
    protected $_optionTypeMapping = [
        'dropdown' => 'select',
        'radiobutton' => 'radio',
        'checkbox'  => 'checkbox',
        'multiselect' => 'multi',
    ];

    /**
     * @param \Magento\Eav\Model\ResourceModel\Entity\Attribute\Set\CollectionFactory $attrSetColFac
     * @param \Magento\Catalog\Model\ResourceModel\Product\Attribute\CollectionFactory $prodAttrColFac
     * @param \Magento\Framework\App\ResourceConnection $resource
     * @param array $params
     */
    public function __construct(
        \Magento\Eav\Model\ResourceModel\Entity\Attribute\Set\CollectionFactory $attrSetColFac,
        \Magento\Catalog\Model\ResourceModel\Product\Attribute\CollectionFactory $prodAttrColFac,
        \Magento\Framework\App\ResourceConnection $resource,
        array $params
    ) {
        parent::__construct($attrSetColFac, $prodAttrColFac, $resource, $params);
        $this->_resource = $resource;
        $this->connection = $resource->getConnection(\Magento\Framework\App\ResourceConnection::DEFAULT_CONNECTION);
    }

    /**
     * Parse selections.
     *
     * @param array $rowData
     * @param int $entityId
     *
     * @return array
     */
    protected function parseSelections($rowData, $entityId)
    {
        $rowData['bundle_values'] = str_replace(
            self::BEFORE_OPTION_VALUE_DELIMITER,
            $this->_entityModel->getMultipleValueSeparator(),
            $rowData['bundle_values']
        );
        $selections = explode(
            \Magento\CatalogImportExport\Model\Import\Product::PSEUDO_MULTI_LINE_SEPARATOR,
            $rowData['bundle_values']
        );
        foreach ($selections as $selection) {
            $values = explode($this->_entityModel->getMultipleValueSeparator(), $selection);
            $option = $this->parseOption($values);
            if (isset($option['sku']) && isset($option['name'])) {
                if (!isset($this->_cachedOptions[$entityId])) {
                    $this->_cachedOptions[$entityId] = [];
                }
                $this->_cachedSkus[] = $option['sku'];
                if (!isset($this->_cachedOptions[$entityId][$option['name']])) {
                    $this->_cachedOptions[$entityId][$option['name']] = [];
                    $this->_cachedOptions[$entityId][$option['name']] = $option;
                    $this->_cachedOptions[$entityId][$option['name']]['selections'] = [];
                }
                $this->_cachedOptions[$entityId][$option['name']]['selections'][] = $option;
                $this->_cachedOptionSelectQuery[] =
                    $this->connection->quoteInto(
                        '(parent_id = ' . (int)$entityId . ' AND title = ?)',
                        $option['name']
                    );
            }
        }
        return $selections;
    }

    /**
     * Parse the option.
     *
     * @param array $values
     *
     * @return array
     */
    protected function parseOption($values)
    {
        $option = [];
        foreach ($values as $keyValue) {
            $keyValue = trim($keyValue);
            if ($pos = strpos($keyValue, self::PAIR_VALUE_SEPARATOR)) {
                $key = substr($keyValue, 0, $pos);
                $value = substr($keyValue, $pos + 1);
                if ($key == 'type') {
                    if (isset($this->_optionTypeMapping[$value])) {
                        $value = $this->_optionTypeMapping[$value];
                    }
                }
                $option[$key] = $value;
            }
        }
        return $option;
    }

    /**
     * Populate the option template.
     *
     * @param array $option
     * @param int $entityId
     * @param int $index
     * @return array
     * @SuppressWarnings(PHPMD.NPathComplexity)
     */
    protected function populateOptionTemplate($option, $entityId, $index = null)
    {
        $populatedOption = [
            'option_id' => null,
            'parent_id' => $entityId,
            'required' => isset($option['required']) ? $option['required'] : 1,
            'position' => ($index === null ? 0 : $index),
            'type' => isset($option['type']) ? $option['type'] : 'select',
        ];
        if (isset($option['option_id'])) {
            $populatedOption['option_id'] = $option['option_id'];
        }
        return $populatedOption;
    }

    /**
     * Populate the option value template.
     *
     * @param array $option
     * @param int $optionId
     * @param int $storeId
     *
     * @return array|bool
     */
    protected function populateOptionValueTemplate($option, $optionId, $storeId = 0)
    {
        if (!isset($option['name']) || !$optionId) {
            return false;
        }
        return [
            'option_id' => $optionId,
            'store_id' => $storeId,
            'title' => $option['name'],
        ];
    }

    /**
     * Populate the option value template.
     *
     * @param array $selection
     * @param int $optionId
     * @param int $parentId
     * @param int $index
     * @return array
     * @SuppressWarnings(PHPMD.NPathComplexity)
     * @SuppressWarnings(PHPMD.CyclomaticComplexity)
     */
    protected function populateSelectionTemplate($selection, $optionId, $parentId, $index)
    {
        if (!isset($selection['parent_product_id'])) {
            if (!isset($this->_cachedSkuToProducts[$selection['sku']])) {
                return false;
            }
            $productId = $this->_cachedSkuToProducts[$selection['sku']];
        } else {
            $productId = $selection['product_id'];
        }
        $populatedSelection = [
            'selection_id' => null,
            'option_id' => (int)$optionId,
            'parent_product_id' => (int)$parentId,
            'product_id' => (int)$productId,
            'position' => (int)$index,
            'is_default' => (isset($selection['default']) && $selection['default']) ? 1 : 0,
            'selection_price_type' => (isset($selection['price_type']) && $selection['price_type'] == self::VALUE_FIXED)
                ? self::SELECTION_PRICE_TYPE_FIXED : self::SELECTION_PRICE_TYPE_PERCENT,
            'selection_price_value' => (isset($selection['price'])) ? (float)$selection['price'] : 0.0,
            'selection_qty' => (isset($selection['default_qty'])) ? (float)$selection['default_qty'] : 1.0,
            'selection_can_change_qty' => 1,
        ];
        if (isset($selection['selection_id'])) {
            $populatedSelection['selection_id'] = $selection['selection_id'];
        }
        return $populatedSelection;
    }

    /**
     * Retrieve mapping between skus and products.
     *
     * @return \Magento\CatalogImportExport\Model\Import\Product\Type\AbstractType
     */
    protected function retrieveProducsByCachedSkus()
    {
        $this->_cachedSkuToProducts = $this->connection->fetchPairs(
            $this->connection->select()->from(
                $this->_resource->getTableName('catalog_product_entity'),
                ['sku', 'entity_id']
            )->where(
                'sku IN (?)',
                $this->_cachedSkus
            )
        );
        return $this;
    }

    /**
     * Save product type specific data.
     *
     * @return \Magento\CatalogImportExport\Model\Import\Product\Type\AbstractType
     */
    public function saveData()
    {
        if ($this->_entityModel->getBehavior() == \Magento\ImportExport\Model\Import::BEHAVIOR_DELETE) {
            $productIds = [];
            $newSku = $this->_entityModel->getNewSku();
            while ($bunch = $this->_entityModel->getNextBunch()) {
                foreach ($bunch as $rowNum => $rowData) {
                    $productData = $newSku[$rowData[\Magento\CatalogImportExport\Model\Import\Product::COL_SKU]];
                    $productIds[] = $productData[$this->getProductEntityLinkField()];
                }
                $this->deleteOptionsAndSelections($productIds);
            }
        } else {
            $newSku = $this->_entityModel->getNewSku();
            while ($bunch = $this->_entityModel->getNextBunch()) {
                foreach ($bunch as $rowNum => $rowData) {
                    if (!$this->_entityModel->isRowAllowedToImport($rowData, $rowNum)) {
                        continue;
                    }
                    $productData = $newSku[$rowData[\Magento\CatalogImportExport\Model\Import\Product::COL_SKU]];
                    if ($this->_type != $productData['type_id']) {
                        continue;
                    }
                    $this->parseSelections($rowData, $productData[$this->getProductEntityLinkField()]);
                }
                if (!empty($this->_cachedOptions)) {
                    $this->retrieveProducsByCachedSkus();
                    $this->populateExistingOptions();
                    $this->insertOptions();
                    $this->insertSelections();
                    $this->clear();
                }
            }
        }
        return $this;
    }

    /**
     * Check whether the row is valid.
     *
     * @param array $rowData
     * @param int $rowNum
     * @param bool $isNewProduct
     * @return bool
     */
    public function isRowValid(array $rowData, $rowNum, $isNewProduct = true)
    {
        $rowData = array_merge($rowData, $this->transformBundleCustomAttributes($rowData));
        if (isset($rowData['bundle_price_type']) && $rowData['bundle_price_type'] == 'dynamic') {
            $rowData['price'] = isset($rowData['price']) && $rowData['price'] ? $rowData['price'] : '0.00';
        }
        return parent::isRowValid($rowData, $rowNum, $isNewProduct);
    }

    /**
     * Prepare attributes with default value for save.
     *
     * @param array $rowData
     * @param bool $withDefaultValue
     * @return array
     */
    public function prepareAttributesWithDefaultValueForSave(array $rowData, $withDefaultValue = true)
    {
        $resultAttrs = parent::prepareAttributesWithDefaultValueForSave($rowData, $withDefaultValue);
        $resultAttrs = array_merge($resultAttrs, $this->transformBundleCustomAttributes($rowData));
        return $resultAttrs;
    }

    /**
     * Transform dynamic/fixed values to integer.
     *
     * @param array $rowData
     * @return array
     */
    protected function transformBundleCustomAttributes($rowData)
    {
        $resultAttrs = [];
        foreach (array_keys($this->_customFieldsMapping) as $oldKey) {
            if (isset($rowData[$oldKey])) {
                if ($oldKey != self::NOT_FIXED_DYNAMIC_ATTRIBUTE) {
                    $resultAttrs[$oldKey] = (($rowData[$oldKey] == self::VALUE_FIXED) ?
                        BundlePrice::PRICE_TYPE_FIXED :
                        BundlePrice::PRICE_TYPE_DYNAMIC);
                }
            }
        }
        return $resultAttrs;
    }

    /**
     * Populates existing options.
     *
     * @return \Magento\CatalogImportExport\Model\Import\Product\Type\AbstractType
     */
    protected function populateExistingOptions()
    {
        $existingOptions = $this->connection->fetchAssoc(
            $this->connection->select()->from(
                ['bo' => $this->_resource->getTableName('catalog_product_bundle_option')],
                ['option_id', 'parent_id', 'required', 'position', 'type']
            )->joinLeft(
                ['bov' => $this->_resource->getTableName('catalog_product_bundle_option_value')],
                'bo.option_id = bov.option_id',
                ['value_id', 'title']
            )->where(
                implode(' OR ', $this->_cachedOptionSelectQuery)
            )
        );
        foreach ($existingOptions as $optionId => $option) {
            $this->_cachedOptions[$option['parent_id']][$option['title']]['option_id'] = $optionId;
            foreach ($option as $key => $value) {
                if (!isset($this->_cachedOptions[$option['parent_id']][$option['title']][$key])) {
                    $this->_cachedOptions[$option['parent_id']][$option['title']][$key] = $value;
                }
            }
        }
        $this->populateExistingSelections($existingOptions);
        return $this;
    }

    /**
     * Populate existing selections.
     *
     * @param array $existingOptions
     *
     * @return \Magento\CatalogImportExport\Model\Import\Product\Type\AbstractType
     */
    protected function populateExistingSelections($existingOptions)
    {
        //@codingStandardsIgnoreStart
        $existingSelections = $this->connection->fetchAll(
            $this->connection->select()->from(
                $this->_resource->getTableName('catalog_product_bundle_selection')
            )->where(
                'option_id IN (?)',
                array_keys($existingOptions)
            )
        );
        foreach ($existingSelections as $existingSelection) {
            $optionTitle = $existingOptions[$existingSelection['option_id']]['title'];
            $cachedOptionsSelections = $this->_cachedOptions[$existingSelection['parent_product_id']][$optionTitle]['selections'];
            foreach ($cachedOptionsSelections as $selectIndex => $selection) {
                $productId = $this->_cachedSkuToProducts[$selection['sku']];
                if ($productId == $existingSelection['product_id']) {
                    foreach (array_keys($existingSelection) as $origKey) {
                        $key = isset($this->_bundleFieldMapping[$origKey])
                            ? $this->_bundleFieldMapping[$origKey]
                            : $origKey;
                        if (
                            !isset($this->_cachedOptions[$existingSelection['parent_product_id']][$optionTitle]['selections'][$selectIndex][$key])
                        ) {
                            $this->_cachedOptions[$existingSelection['parent_product_id']][$optionTitle]['selections'][$selectIndex][$key] =
                                $existingSelection[$origKey];
                        }
                    }
                    break;
                }
            }
        }
        // @codingStandardsIgnoreEnd
        return $this;
    }

    /**
     * Insert options.
     *
     * @return \Magento\CatalogImportExport\Model\Import\Product\Type\AbstractType
     */
    protected function insertOptions()
    {
        $optionTable = $this->_resource->getTableName('catalog_product_bundle_option');
        $optionValueTable = $this->_resource->getTableName('catalog_product_bundle_option_value');
        $productIds = [];
        $insert = [];
        foreach ($this->_cachedOptions as $entityId => $options) {
            $index = 0;
            $productIds[] = $entityId;
            foreach ($options as $key => $option) {
                if (isset($option['position'])) {
                    $index = $option['position'];
                }
                if ($tmpArray = $this->populateOptionTemplate($option, $entityId, $index)) {
                    $insert[] = $tmpArray;
                    $this->_cachedOptions[$entityId][$key]['index'] = $index;
                    $index++;
                }
            }
        }
        $this->connection->insertOnDuplicate($optionTable, $insert, ['required', 'position', 'type']);
        $optionIds = $this->connection->fetchAssoc(
            $this->connection->select()->from(
                $optionTable,
                ['option_id', 'position', 'parent_id']
            )->where(
                'parent_id IN (?)',
                $productIds
            )
        );
        $insertValues = $this->populateInsertOptionValues($optionIds);
        if (!empty($insertValues)) {
            $this->connection->insertOnDuplicate($optionValueTable, $insertValues, ['title']);
        }
        return $this;
    }

    /**
     * Populate array for insert option values
     * @param array $optionIds
     * @return array
     */
    protected function populateInsertOptionValues($optionIds)
    {
        $insertValues = [];
        foreach ($this->_cachedOptions as $entityId => $options) {
            foreach ($options as $key => $option) {
                foreach ($optionIds as $optionId => $assoc) {
                    if ($assoc['position'] == $this->_cachedOptions[$entityId][$key]['index']
                        && $assoc['parent_id'] == $entityId) {
                        $insertValues[] = $this->populateOptionValueTemplate($option, $optionId);
                        $this->_cachedOptions[$entityId][$key]['option_id'] = $optionId;
                        break;
                    }
                }
            }
        }
        return $insertValues;
    }

    /**
     * Insert selections.
     *
     * @return \Magento\CatalogImportExport\Model\Import\Product\Type\AbstractType
     */
    protected function insertSelections()
    {
        $selectionTable = $this->_resource->getTableName('catalog_product_bundle_selection');
        $selections = [];
        foreach ($this->_cachedOptions as $productId => $options) {
            foreach ($options as $option) {
                $index = 0;
                foreach ($option['selections'] as $selection) {
                    if (isset($selection['position'])) {
                        $index = $selection['position'];
                    }
                    if ($tmpArray = $this->populateSelectionTemplate(
                        $selection,
                        $option['option_id'],
                        $productId,
                        $index
                    )) {
                        $selections[] = $tmpArray;
                        $index++;
                    }
                }
            }
        }
        if (!empty($selections)) {
            $this->connection->insertOnDuplicate(
                $selectionTable,
                $selections,
                [
                    'selection_id',
                    'product_id',
                    'position',
                    'is_default',
                    'selection_price_type',
                    'selection_price_value',
                    'selection_qty',
                    'selection_can_change_qty'
                ]
            );
        }
        return $this;
    }

    /**
     * Initialize attributes parameters for all attributes' sets.
     *
     * @return $this
     */
    protected function _initAttributes()
    {
        parent::_initAttributes();
        if (isset(self::$attributeCodeToId['price_type']) && $id = self::$attributeCodeToId['price_type']) {
            self::$commonAttributesCache[$id]['type'] = 'select';
            self::$commonAttributesCache[$id]['options'] = [
                self::VALUE_DYNAMIC => BundlePrice::PRICE_TYPE_DYNAMIC,
                self::VALUE_FIXED => BundlePrice::PRICE_TYPE_FIXED,
            ];
        }
    }

    /**
     * Delete options and selections.
     *
     * @param array $productIds
     *
     * @return \Magento\CatalogImportExport\Model\Import\Product\Type\AbstractType
     */
    protected function deleteOptionsAndSelections($productIds)
    {
        $optionTable = $this->_resource->getTableName('catalog_product_bundle_option');
        $optionValueTable = $this->_resource->getTableName('catalog_product_bundle_option_value');
        $valuesIds =  $this->connection->fetchAssoc($this->connection->select()->from(
            ['bov' => $optionValueTable],
            ['value_id']
        )->joinLeft(
            ['bo' => $optionTable],
            'bo.option_id = bov.option_id',
            ['option_id']
        )->where(
            'parent_id IN (?)',
            $productIds
        ));
        $this->connection->delete(
            $optionTable,
            $this->connection->quoteInto('value_id IN (?)', array_keys($valuesIds))
        );
        $productIdsInWhere = $this->connection->quoteInto('parent_id IN (?)', $productIds);
        $this->connection->delete(
            $optionTable,
            $this->connection->quoteInto('parent_id IN (?)', $productIdsInWhere)
        );
        $this->connection->delete(
            $optionTable,
            $this->connection->quoteInto('parent_product_id IN (?)', $productIdsInWhere)
        );
        return $this;
    }

    /**
     * Clear cached values between bunches
     *
     * @return \Magento\CatalogImportExport\Model\Import\Product\Type\AbstractType
     */
    protected function clear()
    {
        $this->_cachedOptions = [];
        $this->_cachedOptionSelectQuery = [];
        $this->_cachedSkus = [];
        $this->_cachedSkuToProducts = [];
        return $this;
    }
<<<<<<< HEAD

    /**
     * Get product metadata pool
     *
     * @return \Magento\Framework\Model\Entity\MetadataPool
     */
    private function getMetadataPool()
    {
        if (!$this->metadataPool) {
            $this->metadataPool = \Magento\Framework\App\ObjectManager::getInstance()
                ->get('Magento\Framework\Model\Entity\MetadataPool');
        }
        return $this->metadataPool;
    }

    /**
     * Get product entity link field
     *
     * @return string
     */
    private function getProductEntityLinkField()
    {
        if (!$this->productEntityLinkField) {
            $this->productEntityLinkField = $this->getMetadataPool()
                ->getMetadata(\Magento\Catalog\Api\Data\ProductInterface::class)
                ->getLinkField();
        }
        return $this->productEntityLinkField;
    }
=======
>>>>>>> 5d3f074f
}<|MERGE_RESOLUTION|>--- conflicted
+++ resolved
@@ -679,36 +679,4 @@
         $this->_cachedSkuToProducts = [];
         return $this;
     }
-<<<<<<< HEAD
-
-    /**
-     * Get product metadata pool
-     *
-     * @return \Magento\Framework\Model\Entity\MetadataPool
-     */
-    private function getMetadataPool()
-    {
-        if (!$this->metadataPool) {
-            $this->metadataPool = \Magento\Framework\App\ObjectManager::getInstance()
-                ->get('Magento\Framework\Model\Entity\MetadataPool');
-        }
-        return $this->metadataPool;
-    }
-
-    /**
-     * Get product entity link field
-     *
-     * @return string
-     */
-    private function getProductEntityLinkField()
-    {
-        if (!$this->productEntityLinkField) {
-            $this->productEntityLinkField = $this->getMetadataPool()
-                ->getMetadata(\Magento\Catalog\Api\Data\ProductInterface::class)
-                ->getLinkField();
-        }
-        return $this->productEntityLinkField;
-    }
-=======
->>>>>>> 5d3f074f
 }