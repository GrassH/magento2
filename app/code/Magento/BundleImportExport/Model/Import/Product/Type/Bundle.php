--- conflicted
+++ resolved
@@ -32,7 +32,6 @@
      */
     const VALUE_FIXED = 'fixed';
 
-<<<<<<< HEAD
     /**
      * Not fixed dynamic attribute.
      */
@@ -41,10 +40,6 @@
     /**
      * Selection price type fixed.
      */
-=======
-    const NOT_FIXED_DYNAMIC_ATTRIBUTE = 'price_view';
-
->>>>>>> fdb15eec
     const SELECTION_PRICE_TYPE_FIXED = 0;
 
     /**
@@ -370,11 +365,8 @@
     }
 
     /**
-<<<<<<< HEAD
      * Check whether the row is valid.
      *
-=======
->>>>>>> fdb15eec
      * @inherited
      */
     public function isRowValid(array $rowData, $rowNum, $isNewProduct = true)
@@ -384,11 +376,8 @@
     }
 
     /**
-<<<<<<< HEAD
      * Prepare attributes with default value for save.
      *
-=======
->>>>>>> fdb15eec
     * @inherited
     */
     public function prepareAttributesWithDefaultValueForSave(array $rowData, $withDefaultValue = true)
@@ -399,12 +388,8 @@
     }
 
     /**
-<<<<<<< HEAD
      * Transform dynamic/fixed values to integer.
      *
-=======
-     * Transform dynamic/fixed values to integer
->>>>>>> fdb15eec
      * @var array $rowData
      * @return array
      */
@@ -424,11 +409,8 @@
     }
 
     /**
-<<<<<<< HEAD
      * Populates existing options.
      *
-=======
->>>>>>> fdb15eec
      * @return \Magento\CatalogImportExport\Model\Import\Product\Type\AbstractType
      */
     protected function _populateExistingOptions()
@@ -617,4 +599,5 @@
         $this->_cachedSkuToProducts = [];
         return $this;
     }
+
 }