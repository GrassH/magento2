<?php

/**
 * Import entity of bundle product type
 *
 * Copyright © 2015 Magento. All rights reserved.
 * See COPYING.txt for license details.
 */
namespace Magento\BundleImportExport\Model\Import\Product\Type;

use \Magento\Bundle\Model\Product\Price as BundlePrice;

class Bundle extends \Magento\CatalogImportExport\Model\Import\Product\Type\AbstractType
{

    /**
     * Delimiter before product option value.
     */
    const BEFORE_OPTION_VALUE_DELIMITER = ';';

    /**
     * Pair value separator.
     */
    const PAIR_VALUE_SEPARATOR = '=';

    /**
     * Dynamic value.
     */
    const VALUE_DYNAMIC = 'dynamic';

    /**
     * Fixed value.
     */
    const VALUE_FIXED = 'fixed';

    /**
     * Not fixed dynamic attribute.
     */
    const NOT_FIXED_DYNAMIC_ATTRIBUTE = 'price_view';

    /**
     * Selection price type fixed.
     */
    const SELECTION_PRICE_TYPE_FIXED = 0;

    /**
     * Selection price type percent.
     */
    const SELECTION_PRICE_TYPE_PERCENT = 1;

    /**
     * Instance of database adapter.
     *
     * @var \Magento\Framework\DB\Adapter\AdapterInterface
     */
    protected $connection;

    /**
     * Instance of application resource.
     *
     * @var \Magento\Framework\App\Resource
     */
    protected $_resource;

    /**
     * Array of cached options.
     *
     * @var array
     */
    protected $_cachedOptions = [];

    /**
     * Array of cached skus.
     *
     * @var array
     */
    protected $_cachedSkus = [];

    /**
     * Mapping array between cached skus and products.
     *
     * @var array
     */
    protected $_cachedSkuToProducts = [];

    /**
     * Column names that holds values with particular meaning.
     *
     * @var string[]
     */
    protected $_specialAttributes = [
        'price_type',
        'weight_type',
        'sku_type',
    ];

    /**
     * Custom fields mapping.
     *
     * @inherited
     */
    protected $_customFieldsMapping = [
        'price_type' => 'bundle_price_type',
        'price_view' => 'bundle_price_view',
        'weight_type' => 'bundle_weight_type',
        'sku_type' => 'bundle_sku_type',
    ];

    /**
     * Bundle field mapping.
     *
     * @var array
     */
    protected $_bundleFieldMapping = [
        'is_default' => 'default',
        'selection_price_value' => 'price',
        'selection_qty' => 'default_qty',
    ];

    /**
     * Option type mapping.
     *
     * @var array
     */
    protected $_optionTypeMapping = [
        'dropdown' => 'select',
        'radiobutton' => 'radio',
        'checkbox'  => 'checkbox',
        'multiselect' => 'multi',
    ];

    /**
     * @param \Magento\Eav\Model\Resource\Entity\Attribute\Set\CollectionFactory $attrSetColFac
     * @param \Magento\Catalog\Model\Resource\Product\Attribute\CollectionFactory $prodAttrColFac
     * @param array $params
     * @param \Magento\Framework\App\Resource $resource
     */
    public function __construct(
        \Magento\Eav\Model\Resource\Entity\Attribute\Set\CollectionFactory $attrSetColFac,
        \Magento\Catalog\Model\Resource\Product\Attribute\CollectionFactory $prodAttrColFac,
        array $params,
        \Magento\Framework\App\Resource $resource
    ) {
        parent::__construct($attrSetColFac, $prodAttrColFac, $params);
        $this->_resource = $resource;
        $this->connection = $resource->getConnection('write');
    }

    /**
     * Parse selections.
     *
     * @param array $rowData
     * @param int $entityId
     *
     * @return array
     */
<<<<<<< HEAD
    protected function _parseSelections($rowData, $entityId)
=======
    protected function parseSelections($rowData, $entityId)
>>>>>>> 320c973c
    {
        $rowData['bundle_values'] = str_replace(
            self::BEFORE_OPTION_VALUE_DELIMITER,
            $this->_entityModel->getMultipleValueSeparator(),
            $rowData['bundle_values']
        );
        $selections = explode(\Magento\CatalogImportExport\Model\Import\Product::PSEUDO_MULTI_LINE_SEPARATOR,
                                $rowData['bundle_values']);
        foreach ($selections as $selection) {
            $values = explode($this->_entityModel->getMultipleValueSeparator(), $selection);
            $option = $this->parseOption($values);
            if (isset($option['sku']) && isset($option['name'])) {
                if (!isset($this->_cachedOptions[$entityId])) {
                    $this->_cachedOptions[$entityId] = [];
                }
                $this->_cachedSkus[] = $option['sku'];
                if (!isset($this->_cachedOptions[$entityId][$option['name']])) {
                    $this->_cachedOptions[$entityId][$option['name']] = [];
                    $this->_cachedOptions[$entityId][$option['name']] = $option;
                    $this->_cachedOptions[$entityId][$option['name']]['selections'] = [];
                }
                $this->_cachedOptions[$entityId][$option['name']]['selections'][] = $option;
<<<<<<< HEAD
                $this->_cachedOptionSelectQuery[] =
                    $this->connection->select()
                    ->getAdapter()
                    ->quoteInto('(parent_id = '.(int)$entityId.' AND title = ?)', $option['name']);
=======
                $this->_cachedOptionSelectQuery[] = $this->connection->select()->getAdapter()->quoteInto('(parent_id = '.(int)$entityId.' AND title = ?)', $option['name']);
>>>>>>> 320c973c
            }
        }
        return $selections;
    }

    /**
     * Parse the option.
     *
     * @param array $values
     *
     * @return array
     */
    protected function parseOption($values)
    {
        $option = [];
        foreach ($values as $keyValue) {
            $keyValue = trim($keyValue);
            if ($pos = strpos($keyValue, self::PAIR_VALUE_SEPARATOR)) {
                $key = substr($keyValue, 0, $pos);
                $value = substr($keyValue, $pos + 1);
                if ($key == 'type') {
                    if (isset($this->_optionTypeMapping[$value])) {
                        $value = $this->_optionTypeMapping[$value];
                    }
                }
                $option[$key] = $value;
            }
        }
        return $option;
    }

    /**
     * Populate the option template.
     *
     * @param array $option
     * @param int $entityId
     * @param int $index
     * @return array
     * @SuppressWarnings(PHPMD.NPathComplexity)
     */
<<<<<<< HEAD
    protected function _populateOptionTemplate($option, $entityId, $index = null)
=======
    protected function populateOptionTemplate($option, $entityId, $index = null)
>>>>>>> 320c973c
    {
        $populatedOption = [
            'parent_id' => $entityId,
            'required' => isset($option['required']) ? $option['required'] : 1,
            'position' => ($index === null ? 0 : $index),
            'type' => isset($option['type']) ? $option['type'] : 'select',
        ];
        if (isset($option['option_id'])) {
            $populatedOption['option_id'] = $option['option_id'];
        }
        return $populatedOption;
    }

    /**
     * Populate the option value template.
     *
     * @param array $option
     * @param int $optionId
     * @param int $storeId
     *
     * @return array|bool
     */
<<<<<<< HEAD
    protected function _populateOptionValueTemplate($option, $optionId, $storeId = 0)
=======
    protected function populateOptionValueTemplate($option, $optionId, $storeId = 0)
>>>>>>> 320c973c
    {
        if (!isset($option['name']) || !$optionId) {
            return false;
        }
        return [
            'option_id' => $optionId,
            'store_id' => $storeId,
            'title' => $option['name'],
        ];
    }

    /**
     * Populate the option value template.
     *
     * @param array $selection
     * @param int $optionId
     * @param int $parentId
     * @param int $index
     * @return array
     * @SuppressWarnings(PHPMD.NPathComplexity)
     * @SuppressWarnings(PHPMD.CyclomaticComplexity)
     */
<<<<<<< HEAD
    protected function _populateSelectionTemplate($selection, $optionId, $parentId, $index)
=======
    protected function populateSelectionTemplate($selection, $optionId, $parentId, $index)
>>>>>>> 320c973c
    {
        if (!isset($selection['parent_product_id'])) {
            if (!isset($this->_cachedSkuToProducts[$selection['sku']])) {
                return false;
            }
            $productId = $this->_cachedSkuToProducts[$selection['sku']];
        } else {
            $productId = $selection['parent_product_id'];
        }
        $populatedSelection = [
            'option_id' => (int)$optionId,
            'parent_product_id' => (int)$parentId,
            'product_id' => (int)$productId,
            'position' => (int)$index,
            'is_default' => (isset($selection['default']) && $selection['default']) ? 1 : 0,
            'selection_price_type' => (isset($selection['price_type']) && $selection['price_type'] == self::VALUE_FIXED)
                ? self::SELECTION_PRICE_TYPE_FIXED : self::SELECTION_PRICE_TYPE_PERCENT,
            'selection_price_value' => (isset($selection['price'])) ? (float)$selection['price'] : 0.0,
            'selection_qty' => (isset($selection['default_qty'])) ? (float)$selection['default_qty'] : 1.0,
            'selection_can_change_qty' => 1,
        ];
        if (isset($selection['selection_id'])) {
            $populatedSelection['selection_id'] = $selection['selection_id'];
        }
        return $populatedSelection;
    }

    /**
     * Retrieve mapping between skus and products.
     *
     * @return \Magento\CatalogImportExport\Model\Import\Product\Type\AbstractType
     */
    protected function retrieveProducsByCachedSkus()
    {
        $this->_cachedSkuToProducts = $this->connection->fetchPairs(
            $this->connection->select()->from(
                $this->_resource->getTableName('catalog_product_entity'),
                ['sku', 'entity_id']
            )->where(
                'sku IN (?)',
                $this->_cachedSkus
            )
        );
        return $this;
    }

    /**
     * Save product type specific data.
     *
     * @return \Magento\CatalogImportExport\Model\Import\Product\Type\AbstractType
     */
    public function saveData()
    {
        if ($this->_entityModel->getBehavior() == \Magento\ImportExport\Model\Import::BEHAVIOR_DELETE) {
            $productIds = [];
            $newSku = $this->_entityModel->getNewSku();
            while ($bunch = $this->_entityModel->getNextBunch()) {
                foreach ($bunch as $rowNum => $rowData) {
                    $productData = $newSku[$rowData[\Magento\CatalogImportExport\Model\Import\Product::COL_SKU]];
                    $productIds[] = $productData['entity_id'];
                }
                $this->deleteOptionsAndSelections($productIds);
            }
        } else {
            $newSku = $this->_entityModel->getNewSku();
            while ($bunch = $this->_entityModel->getNextBunch()) {
                foreach ($bunch as $rowNum => $rowData) {
                    if (!$this->_entityModel->isRowAllowedToImport($rowData, $rowNum)) {
                        continue;
                    }
                    $productData = $newSku[$rowData[\Magento\CatalogImportExport\Model\Import\Product::COL_SKU]];
                    if ($this->_type != $productData['type_id']) {
                        continue;
                    }
                    $this->parseSelections($rowData, $productData['entity_id']);
                }
                if (!empty($this->_cachedOptions)) {
                    $this->retrieveProducsByCachedSkus();
                    $this->populateExistingOptions();
                    $this->insertOptions();
                    $this->insertSelections();
                    $this->clear();
                }
            }
        }
        return $this;
    }

    /**
     * Check whether the row is valid.
     *
     * @param array $rowData
     * @param int $rowNum
     * @param bool $isNewProduct
     * @return bool
     */
    public function isRowValid(array $rowData, $rowNum, $isNewProduct = true)
    {
        $rowData = array_merge($rowData, $this->transformBundleCustomAttributes($rowData));
        return parent::isRowValid($rowData, $rowNum, $isNewProduct);
    }

    /**
     * Prepare attributes with default value for save.
     *
     * @param array $rowData
     * @param bool $withDefaultValue
     * @return array
     */
    public function prepareAttributesWithDefaultValueForSave(array $rowData, $withDefaultValue = true)
    {
        $resultAttrs = parent::prepareAttributesWithDefaultValueForSave($rowData, $withDefaultValue);
        $resultAttrs = array_merge($resultAttrs, $this->transformBundleCustomAttributes($rowData));
        return $resultAttrs;
    }

    /**
     * Transform dynamic/fixed values to integer.
     *
     * @param $rowData
     * @return array
     */
    protected function transformBundleCustomAttributes($rowData)
    {
<<<<<<< HEAD
         $resultAttrs = [];
         foreach ($this->_customFieldsMapping as $oldKey => $newKey) {
             if (isset($rowData[$oldKey])) {
                 if ($oldKey != self::NOT_FIXED_DYNAMIC_ATTRIBUTE) {
                     $resultAttrs[$oldKey] = (($rowData[$oldKey] == self::VALUE_FIXED) ?
                         BundlePrice::PRICE_TYPE_FIXED :
                         BundlePrice::PRICE_TYPE_DYNAMIC);
                 }
             }
         }
         return $resultAttrs;
=======
        $resultAttrs = [];
        foreach (array_keys($this->_customFieldsMapping) as $oldKey) {
            if (isset($rowData[$oldKey])) {
                if ($oldKey != self::NOT_FIXED_DYNAMIC_ATTRIBUTE) {
                    $resultAttrs[$oldKey] = (($rowData[$oldKey] == self::VALUE_FIXED) ?
                        BundlePrice::PRICE_TYPE_FIXED :
                        BundlePrice::PRICE_TYPE_DYNAMIC);
                }
            }
        }
        return $resultAttrs;
>>>>>>> 320c973c
    }

    /**
     * Populates existing options.
     *
     * @return \Magento\CatalogImportExport\Model\Import\Product\Type\AbstractType
     */
    protected function populateExistingOptions()
    {
        $existingOptions = $this->connection->fetchAssoc(
            $this->connection->select()->from(
                ['bo' => $this->_resource->getTableName('catalog_product_bundle_option')],
                ['option_id', 'parent_id', 'required', 'position', 'type']
            )->joinLeft(
                ['bov' => $this->_resource->getTableName('catalog_product_bundle_option_value')],
                'bo.option_id = bov.option_id',
                ['value_id', 'title']
            )->where(
                implode(' OR ', $this->_cachedOptionSelectQuery)
            )
        );
        foreach ($existingOptions as $optionId => $option) {
            $this->_cachedOptions[$option['parent_id']][$option['title']]['option_id'] = $optionId;
            foreach ($option as $key => $value) {
                if (!isset($this->_cachedOptions[$option['parent_id']][$option['title']][$key])) {
                    $this->_cachedOptions[$option['parent_id']][$option['title']][$key] = $value;
                }
            }
        }
        $this->populateExistingSelections($existingOptions);
        return $this;
    }

    /**
     * Populate existing selections.
     *
     * @param array $existingOptions
     *
     * @return \Magento\CatalogImportExport\Model\Import\Product\Type\AbstractType
     */
    protected function populateExistingSelections($existingOptions)
    {
        $existingSelections = $this->connection->fetchAll(
            $this->connection->select()->from(
                $this->_resource->getTableName('catalog_product_bundle_selection')
            )->where(
                'option_id IN (?)',
                array_keys($existingOptions)
            )
        );
        foreach ($existingSelections as $existingSelection) {
            $optionTitle = $existingOptions[$existingSelection['option_id']]['title'];
<<<<<<< HEAD
            foreach ($this->_cachedOptions[$existingSelection['parent_product_id']][$optionTitle]['selections']
                     as $selectIndex => $selection) {
                $productId = $this->_cachedSkuToProducts[$selection['sku']];
                if ($productId == $existingSelection['product_id']) {
                    foreach ($existingSelection as $origKey => $value) {
=======
            foreach ($this->_cachedOptions[$existingSelection['parent_product_id']][$optionTitle]['selections'] as $selectIndex => $selection) {
                $productId = $this->_cachedSkuToProducts[$selection['sku']];
                if ($productId == $existingSelection['product_id']) {
                    foreach (array_keys($existingSelection) as $origKey) {
>>>>>>> 320c973c
                        $key = isset($this->_bundleFieldMapping[$origKey]) ? $this->_bundleFieldMapping[$origKey] : $origKey;
                        if (!isset($this->_cachedOptions[$existingSelection['parent_product_id']][$optionTitle]['selections'][$selectIndex][$key])) {
                            $this->_cachedOptions[$existingSelection['parent_product_id']][$optionTitle]['selections'][$selectIndex][$key] =
                                $existingSelection[$origKey];
                        }
                    }
                    break;
                }
            }
        }
        return $this;
    }

    /**
     * Insert options.
     *
     * @return \Magento\CatalogImportExport\Model\Import\Product\Type\AbstractType
     */
    protected function insertOptions()
    {
        $optionTable = $this->_resource->getTableName('catalog_product_bundle_option');
        $optionValueTable = $this->_resource->getTableName('catalog_product_bundle_option_value');
        $productIds = [];
        $insert = [];
        foreach ($this->_cachedOptions as $entityId => $options) {
            $index = 0;
            $productIds[] = $entityId;
            foreach ($options as $key => $option) {
                if (isset($option['position'])) {
                    $index = $option['position'];
                }
<<<<<<< HEAD
                if ($tmpArray = $this->_populateOptionTemplate($option, $entityId, $index)) {
=======
                if ($tmpArray = $this->populateOptionTemplate($option, $entityId, $index)) {
>>>>>>> 320c973c
                    $insert[] = $tmpArray;
                    $this->_cachedOptions[$entityId][$key]['index'] = $index;
                    $index++;
                }
            }
        }
        $this->connection->insertOnDuplicate($optionTable, $insert, ['required', 'position', 'type']);
        $optionIds = $this->connection->fetchAssoc(
            $this->connection->select()->from(
                $optionTable,
                ['option_id', 'position', 'parent_id']
            )->where(
                'parent_id IN (?)',
                $productIds
            )
        );
        $insertValues = $this->populateInsertOptionValues($optionIds);
        if (!empty($insertValues)) {
            $this->connection->insertOnDuplicate($optionValueTable, $insertValues, ['title']);
        }
        return $this;
    }

    /**
     * Populate array for insert option values
     * @param array $optionIds
     * @return array
     */
    protected function populateInsertOptionValues($optionIds)
    {
        $insertValues = [];
        foreach ($this->_cachedOptions as $entityId => $options) {
            foreach ($options as $key => $option) {
<<<<<<< HEAD
                foreach ($optionIds as $option_id => $assoc) {
                    if ($assoc['position'] == $this->_cachedOptions[$entityId][$key]['index']
                        && $assoc['parent_id'] == $entityId) {
                        $insertValues[] = $this->_populateOptionValueTemplate($option, $option_id);
                        $this->_cachedOptions[$entityId][$key]['option_id'] = $option_id;
=======
                foreach ($optionIds as $optionId => $assoc) {
                    if ($assoc['position'] == $this->_cachedOptions[$entityId][$key]['index']
                        && $assoc['parent_id'] == $entityId) {
                        $insertValues[] = $this->populateOptionValueTemplate($option, $optionId);
                        $this->_cachedOptions[$entityId][$key]['option_id'] = $optionId;
>>>>>>> 320c973c
                        break;
                    }
                }
            }
        }
        return $insertValues;
    }

    /**
     * Insert selections.
     *
     * @return \Magento\CatalogImportExport\Model\Import\Product\Type\AbstractType
     */
    protected function insertSelections()
    {
        $selectionTable = $this->_resource->getTableName('catalog_product_bundle_selection');
        $selections = [];
        foreach ($this->_cachedOptions as $productId => $options) {
<<<<<<< HEAD
            foreach ($options as $title => $option) {
=======
            foreach ($options as $option) {
>>>>>>> 320c973c
                $index = 0;
                foreach ($option['selections'] as $selection) {
                    if (isset($selection['position'])) {
                        $index = $selection['position'];
                    }
<<<<<<< HEAD
                    if ($tmpArray = $this->_populateSelectionTemplate(
                        $selection,
                        $option['option_id'],
                        $productId, $index)
                    ) {
=======
                    if ($tmpArray = $this->populateSelectionTemplate($selection, $option['option_id'], $productId, $index)) {
>>>>>>> 320c973c
                        $selections[] = $tmpArray;
                        $index++;
                    }
                }
            }
        }
        if (!empty($selections)) {
            $this->connection->insertOnDuplicate(
                $selectionTable,
                $selections,
                [
                    'product_id',
                    'position',
                    'is_default',
                    'selection_price_type',
                    'selection_price_value',
                    'selection_qty',
                    'selection_can_change_qty'
                ]
            );
        }
        return $this;
    }

    /**
     * Delete options and selections.
     *
     * @param array $productIds
     *
     * @return \Magento\CatalogImportExport\Model\Import\Product\Type\AbstractType
     */
    protected function deleteOptionsAndSelections($productIds)
    {
        $optionTable = $this->_resource->getTableName('catalog_product_bundle_option');
        $optionValueTable = $this->_resource->getTableName('catalog_product_bundle_option_value');
        $valuesIds =  $this->connection->fetchAssoc($this->connection->select()->from(
            ['bov' => $optionValueTable],
            ['value_id']
        )->joinLeft(
            ['bo' => $optionTable],
            'bo.option_id = bov.option_id',
            ['option_id']
        )->where(
            'parent_id IN (?)',
            $productIds
        ));
        $this->connection->delete($optionTable, $this->connection
                                                    ->quoteInto('value_id IN (?)', array_keys($valuesIds)));
        $productIdsInWhere = $this->connection->quoteInto('parent_id IN (?)', $productIds);
        $this->connection->delete($optionTable, $this->connection->quoteInto('parent_id IN (?)', $productIdsInWhere));
        $this->connection->delete($optionTable, $this->connection
                                                    ->quoteInto('parent_product_id IN (?)', $productIdsInWhere));
        return $this;
    }

    /**
     * Clear cached values between bunches
     *
     * @return \Magento\CatalogImportExport\Model\Import\Product\Type\AbstractType
     */
    protected function clear()
    {
        $this->_cachedOptions = [];
        $this->_cachedOptionSelectQuery = [];
        $this->_cachedSkus = [];
        $this->_cachedSkuToProducts = [];
        return $this;
    }
}<|MERGE_RESOLUTION|>--- conflicted
+++ resolved
@@ -154,11 +154,7 @@
      *
      * @return array
      */
-<<<<<<< HEAD
-    protected function _parseSelections($rowData, $entityId)
-=======
     protected function parseSelections($rowData, $entityId)
->>>>>>> 320c973c
     {
         $rowData['bundle_values'] = str_replace(
             self::BEFORE_OPTION_VALUE_DELIMITER,
@@ -181,14 +177,10 @@
                     $this->_cachedOptions[$entityId][$option['name']]['selections'] = [];
                 }
                 $this->_cachedOptions[$entityId][$option['name']]['selections'][] = $option;
-<<<<<<< HEAD
                 $this->_cachedOptionSelectQuery[] =
                     $this->connection->select()
                     ->getAdapter()
                     ->quoteInto('(parent_id = '.(int)$entityId.' AND title = ?)', $option['name']);
-=======
-                $this->_cachedOptionSelectQuery[] = $this->connection->select()->getAdapter()->quoteInto('(parent_id = '.(int)$entityId.' AND title = ?)', $option['name']);
->>>>>>> 320c973c
             }
         }
         return $selections;
@@ -229,11 +221,7 @@
      * @return array
      * @SuppressWarnings(PHPMD.NPathComplexity)
      */
-<<<<<<< HEAD
-    protected function _populateOptionTemplate($option, $entityId, $index = null)
-=======
     protected function populateOptionTemplate($option, $entityId, $index = null)
->>>>>>> 320c973c
     {
         $populatedOption = [
             'parent_id' => $entityId,
@@ -256,11 +244,7 @@
      *
      * @return array|bool
      */
-<<<<<<< HEAD
-    protected function _populateOptionValueTemplate($option, $optionId, $storeId = 0)
-=======
     protected function populateOptionValueTemplate($option, $optionId, $storeId = 0)
->>>>>>> 320c973c
     {
         if (!isset($option['name']) || !$optionId) {
             return false;
@@ -283,11 +267,7 @@
      * @SuppressWarnings(PHPMD.NPathComplexity)
      * @SuppressWarnings(PHPMD.CyclomaticComplexity)
      */
-<<<<<<< HEAD
-    protected function _populateSelectionTemplate($selection, $optionId, $parentId, $index)
-=======
     protected function populateSelectionTemplate($selection, $optionId, $parentId, $index)
->>>>>>> 320c973c
     {
         if (!isset($selection['parent_product_id'])) {
             if (!isset($this->_cachedSkuToProducts[$selection['sku']])) {
@@ -412,19 +392,6 @@
      */
     protected function transformBundleCustomAttributes($rowData)
     {
-<<<<<<< HEAD
-         $resultAttrs = [];
-         foreach ($this->_customFieldsMapping as $oldKey => $newKey) {
-             if (isset($rowData[$oldKey])) {
-                 if ($oldKey != self::NOT_FIXED_DYNAMIC_ATTRIBUTE) {
-                     $resultAttrs[$oldKey] = (($rowData[$oldKey] == self::VALUE_FIXED) ?
-                         BundlePrice::PRICE_TYPE_FIXED :
-                         BundlePrice::PRICE_TYPE_DYNAMIC);
-                 }
-             }
-         }
-         return $resultAttrs;
-=======
         $resultAttrs = [];
         foreach (array_keys($this->_customFieldsMapping) as $oldKey) {
             if (isset($rowData[$oldKey])) {
@@ -436,7 +403,6 @@
             }
         }
         return $resultAttrs;
->>>>>>> 320c973c
     }
 
     /**
@@ -489,18 +455,10 @@
         );
         foreach ($existingSelections as $existingSelection) {
             $optionTitle = $existingOptions[$existingSelection['option_id']]['title'];
-<<<<<<< HEAD
-            foreach ($this->_cachedOptions[$existingSelection['parent_product_id']][$optionTitle]['selections']
-                     as $selectIndex => $selection) {
-                $productId = $this->_cachedSkuToProducts[$selection['sku']];
-                if ($productId == $existingSelection['product_id']) {
-                    foreach ($existingSelection as $origKey => $value) {
-=======
             foreach ($this->_cachedOptions[$existingSelection['parent_product_id']][$optionTitle]['selections'] as $selectIndex => $selection) {
                 $productId = $this->_cachedSkuToProducts[$selection['sku']];
                 if ($productId == $existingSelection['product_id']) {
                     foreach (array_keys($existingSelection) as $origKey) {
->>>>>>> 320c973c
                         $key = isset($this->_bundleFieldMapping[$origKey]) ? $this->_bundleFieldMapping[$origKey] : $origKey;
                         if (!isset($this->_cachedOptions[$existingSelection['parent_product_id']][$optionTitle]['selections'][$selectIndex][$key])) {
                             $this->_cachedOptions[$existingSelection['parent_product_id']][$optionTitle]['selections'][$selectIndex][$key] =
@@ -532,11 +490,7 @@
                 if (isset($option['position'])) {
                     $index = $option['position'];
                 }
-<<<<<<< HEAD
-                if ($tmpArray = $this->_populateOptionTemplate($option, $entityId, $index)) {
-=======
                 if ($tmpArray = $this->populateOptionTemplate($option, $entityId, $index)) {
->>>>>>> 320c973c
                     $insert[] = $tmpArray;
                     $this->_cachedOptions[$entityId][$key]['index'] = $index;
                     $index++;
@@ -570,19 +524,11 @@
         $insertValues = [];
         foreach ($this->_cachedOptions as $entityId => $options) {
             foreach ($options as $key => $option) {
-<<<<<<< HEAD
-                foreach ($optionIds as $option_id => $assoc) {
-                    if ($assoc['position'] == $this->_cachedOptions[$entityId][$key]['index']
-                        && $assoc['parent_id'] == $entityId) {
-                        $insertValues[] = $this->_populateOptionValueTemplate($option, $option_id);
-                        $this->_cachedOptions[$entityId][$key]['option_id'] = $option_id;
-=======
                 foreach ($optionIds as $optionId => $assoc) {
                     if ($assoc['position'] == $this->_cachedOptions[$entityId][$key]['index']
                         && $assoc['parent_id'] == $entityId) {
                         $insertValues[] = $this->populateOptionValueTemplate($option, $optionId);
                         $this->_cachedOptions[$entityId][$key]['option_id'] = $optionId;
->>>>>>> 320c973c
                         break;
                     }
                 }
@@ -601,25 +547,17 @@
         $selectionTable = $this->_resource->getTableName('catalog_product_bundle_selection');
         $selections = [];
         foreach ($this->_cachedOptions as $productId => $options) {
-<<<<<<< HEAD
-            foreach ($options as $title => $option) {
-=======
             foreach ($options as $option) {
->>>>>>> 320c973c
                 $index = 0;
                 foreach ($option['selections'] as $selection) {
                     if (isset($selection['position'])) {
                         $index = $selection['position'];
                     }
-<<<<<<< HEAD
-                    if ($tmpArray = $this->_populateSelectionTemplate(
+                    if ($tmpArray = $this->populateSelectionTemplate(
                         $selection,
                         $option['option_id'],
                         $productId, $index)
                     ) {
-=======
-                    if ($tmpArray = $this->populateSelectionTemplate($selection, $option['option_id'], $productId, $index)) {
->>>>>>> 320c973c
                         $selections[] = $tmpArray;
                         $index++;
                     }
