<?php
/**
 * Copyright © Magento, Inc. All rights reserved.
 * See COPYING.txt for license details.
 */
declare(strict_types=1);

namespace Magento\Authorizenet\Model\Directpost;

use Magento\Authorizenet\Model\Request as AuthorizenetRequest;
use Magento\Framework\App\ObjectManager;
use Magento\Framework\Intl\DateTimeFactory;

/**
 * Authorize.net request model for DirectPost model
 * @deprecated 2.3.1 Authorize.net is removing all support for this payment method
 */
class Request extends AuthorizenetRequest
{
    /**
     * @var string
     */
    protected $_transKey = null;

    /**
     * Hexadecimal signature key.
     *
     * @var string
     */
    private $signatureKey = '';

    /**
     * @var DateTimeFactory
     */
    private $dateTimeFactory;

    /**
     * @param array $data
     * @param DateTimeFactory $dateTimeFactory
     */
    public function __construct(
        array $data = [],
        DateTimeFactory $dateTimeFactory = null
    ) {
        $this->dateTimeFactory = $dateTimeFactory ?? ObjectManager::getInstance()
                ->get(DateTimeFactory::class);
        parent::__construct($data);
    }

    /**
     * Return merchant transaction key.
     *
<<<<<<< HEAD
     * Needed to generate sign.
=======
     * Needed to generate MD5 sign.
>>>>>>> bd049307
     *
     * @return string
     */
    protected function _getTransactionKey()
    {
        return $this->_transKey;
    }

    /**
     * Set merchant transaction key.
     *
<<<<<<< HEAD
     * Needed to generate sign.
=======
     * Needed to generate MD5 sign.
>>>>>>> bd049307
     *
     * @param string $transKey
     * @return $this
     */
    protected function _setTransactionKey($transKey)
    {
        $this->_transKey = $transKey;
        return $this;
    }

    /**
     * Generates the MD5 fingerprint for request.
     *
     * @param string $merchantApiLoginId
     * @param string $merchantTransactionKey
     * @param string $amount
     * @param string $currencyCode
     * @param string $fpSequence An invoice number or random number.
     * @param string $fpTimestamp
     * @return string The fingerprint.
     */
    public function generateRequestSign(
        $merchantApiLoginId,
        $merchantTransactionKey,
        $amount,
        $currencyCode,
        $fpSequence,
        $fpTimestamp
    ) {
        return hash_hmac(
            "md5",
            $merchantApiLoginId . '^' . $fpSequence . '^' . $fpTimestamp . '^' . $amount . '^' . $currencyCode,
            $merchantTransactionKey
        );
    }

    /**
     * Set Authorizenet data to request.
     *
     * @param \Magento\Authorizenet\Model\Directpost $paymentMethod
     * @return $this
     */
    public function setConstantData(\Magento\Authorizenet\Model\Directpost $paymentMethod)
    {
        $this->setXVersion('3.1')->setXDelimData('FALSE')->setXRelayResponse('TRUE');

        $this->setSignatureKey($paymentMethod->getConfigData('signature_key'));

        $this->setXLogin($paymentMethod->getConfigData('login'))
            ->setXMethod(\Magento\Authorizenet\Model\Authorizenet::REQUEST_METHOD_CC)
            ->setXRelayUrl($paymentMethod->getRelayUrl());

        $this->_setTransactionKey($paymentMethod->getConfigData('trans_key'));
        return $this;
    }

    /**
     * Set entity data to request
     *
     * @param \Magento\Sales\Model\Order $order
     * @param \Magento\Authorizenet\Model\Directpost $paymentMethod
     * @return $this
     */
    public function setDataFromOrder(
        \Magento\Sales\Model\Order $order,
        \Magento\Authorizenet\Model\Directpost $paymentMethod
    ) {
        $payment = $order->getPayment();

        $this->setXType($payment->getAnetTransType());
        $this->setXFpSequence($order->getQuoteId());
        $this->setXInvoiceNum($order->getIncrementId());
        $this->setXAmount($payment->getBaseAmountAuthorized());
        $this->setXCurrencyCode($order->getBaseCurrencyCode());
        $this->setXTax(
            sprintf('%.2F', $order->getBaseTaxAmount())
        )->setXFreight(
            sprintf('%.2F', $order->getBaseShippingAmount())
        );

        //need to use (string) because NULL values IE6-8 decodes as "null" in JSON in JavaScript,
        //but we need "" for null values.
        $billing = $order->getBillingAddress();
        if (!empty($billing)) {
            $this->setXFirstName((string)$billing->getFirstname())
                ->setXLastName((string)$billing->getLastname())
                ->setXCompany((string)$billing->getCompany())
                ->setXAddress((string)$billing->getStreetLine(1))
                ->setXCity((string)$billing->getCity())
                ->setXState((string)$billing->getRegion())
                ->setXZip((string)$billing->getPostcode())
                ->setXCountry((string)$billing->getCountryId())
                ->setXPhone((string)$billing->getTelephone())
                ->setXFax((string)$billing->getFax())
                ->setXCustId((string)$billing->getCustomerId())
                ->setXCustomerIp((string)$order->getRemoteIp())
                ->setXCustomerTaxId((string)$billing->getTaxId())
                ->setXEmail((string)$order->getCustomerEmail())
                ->setXEmailCustomer((string)$paymentMethod->getConfigData('email_customer'))
                ->setXMerchantEmail((string)$paymentMethod->getConfigData('merchant_email'));
        }

        $shipping = $order->getShippingAddress();
        if (!empty($shipping)) {
            $this->setXShipToFirstName(
                (string)$shipping->getFirstname()
            )->setXShipToLastName(
                (string)$shipping->getLastname()
            )->setXShipToCompany(
                (string)$shipping->getCompany()
            )->setXShipToAddress(
                (string)$shipping->getStreetLine(1)
            )->setXShipToCity(
                (string)$shipping->getCity()
            )->setXShipToState(
                (string)$shipping->getRegion()
            )->setXShipToZip(
                (string)$shipping->getPostcode()
            )->setXShipToCountry(
                (string)$shipping->getCountryId()
            );
        }

        $this->setXPoNum((string)$payment->getPoNumber());

        return $this;
    }

    /**
     * Set sign hash into the request object.
     *
<<<<<<< HEAD
     * All needed fields should be placed in the object fist.
=======
     * All needed fields should be placed in the object first.
>>>>>>> bd049307
     *
     * @return $this
     */
    public function signRequestData()
    {
        $fpDate = $this->dateTimeFactory->create('now', new \DateTimeZone('UTC'));
        $fpTimestamp = $fpDate->getTimestamp();

        if (!empty($this->getSignatureKey())) {
            $hash = $this->generateSha2RequestSign(
                (string)$this->getXLogin(),
                (string)$this->getSignatureKey(),
                (string)$this->getXAmount(),
                (string)$this->getXCurrencyCode(),
                (string)$this->getXFpSequence(),
                $fpTimestamp
            );
        } else {
            $hash = $this->generateRequestSign(
                $this->getXLogin(),
                $this->_getTransactionKey(),
                $this->getXAmount(),
                $this->getXCurrencyCode(),
                $this->getXFpSequence(),
                $fpTimestamp
            );
        }

        $this->setXFpTimestamp($fpTimestamp);
        $this->setXFpHash($hash);

        return $this;
    }

    /**
     * Generates the SHA2 fingerprint for request.
     *
     * @param string $merchantApiLoginId
     * @param string $merchantSignatureKey
     * @param string $amount
     * @param string $currencyCode
     * @param string $fpSequence An invoice number or random number.
     * @param int $fpTimestamp
     * @return string The fingerprint.
     */
    private function generateSha2RequestSign(
        string $merchantApiLoginId,
        string $merchantSignatureKey,
        string $amount,
        string $currencyCode,
        string $fpSequence,
        int $fpTimestamp
    ): string {
        $message = $merchantApiLoginId . '^' . $fpSequence . '^' . $fpTimestamp . '^' . $amount . '^' . $currencyCode;

        return strtoupper(hash_hmac('sha512', $message, pack('H*', $merchantSignatureKey)));
    }

    /**
     * Return merchant hexadecimal signature key.
     *
     * Needed to generate SHA2 sign.
     *
     * @return string
     */
    private function getSignatureKey(): string
    {
        return $this->signatureKey;
    }

    /**
     * Set merchant hexadecimal signature key.
     *
     * Needed to generate SHA2 sign.
     *
     * @param string $signatureKey
     * @return void
     */
    private function setSignatureKey(string $signatureKey)
    {
        $this->signatureKey = $signatureKey;
    }
}<|MERGE_RESOLUTION|>--- conflicted
+++ resolved
@@ -50,11 +50,7 @@
     /**
      * Return merchant transaction key.
      *
-<<<<<<< HEAD
-     * Needed to generate sign.
-=======
      * Needed to generate MD5 sign.
->>>>>>> bd049307
      *
      * @return string
      */
@@ -66,11 +62,7 @@
     /**
      * Set merchant transaction key.
      *
-<<<<<<< HEAD
-     * Needed to generate sign.
-=======
      * Needed to generate MD5 sign.
->>>>>>> bd049307
      *
      * @param string $transKey
      * @return $this
@@ -202,11 +194,7 @@
     /**
      * Set sign hash into the request object.
      *
-<<<<<<< HEAD
-     * All needed fields should be placed in the object fist.
-=======
      * All needed fields should be placed in the object first.
->>>>>>> bd049307
      *
      * @return $this
      */
