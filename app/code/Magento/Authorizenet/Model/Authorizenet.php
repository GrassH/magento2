<?php
/**
 * Copyright © 2015 Magento. All rights reserved.
 * See COPYING.txt for license details.
 */
namespace Magento\Authorizenet\Model;

use Magento\Authorizenet\Model\TransactionService;

/**
 * @SuppressWarnings(PHPMD.TooManyFields)
 * @SuppressWarnings(PHPMD.ExcessiveClassComplexity)
 * @SuppressWarnings(PHPMD.CouplingBetweenObjects)
 */
abstract class Authorizenet extends \Magento\Payment\Model\Method\Cc
{
    /**
     * AIM gateway url
     */
    const CGI_URL = 'https://secure.authorize.net/gateway/transact.dll';

    const REQUEST_METHOD_CC = 'CC';

    const REQUEST_TYPE_AUTH_CAPTURE = 'AUTH_CAPTURE';

    const REQUEST_TYPE_AUTH_ONLY = 'AUTH_ONLY';

    const REQUEST_TYPE_CAPTURE_ONLY = 'CAPTURE_ONLY';

    const REQUEST_TYPE_CREDIT = 'CREDIT';

    const REQUEST_TYPE_VOID = 'VOID';

    const REQUEST_TYPE_PRIOR_AUTH_CAPTURE = 'PRIOR_AUTH_CAPTURE';

    const RESPONSE_DELIM_CHAR = '(~)';

    const RESPONSE_CODE_APPROVED = 1;

    const RESPONSE_CODE_DECLINED = 2;

    const RESPONSE_CODE_ERROR = 3;

    const RESPONSE_CODE_HELD = 4;

    const RESPONSE_REASON_CODE_APPROVED = 1;

    const RESPONSE_REASON_CODE_PENDING_REVIEW_AUTHORIZED = 252;

    const RESPONSE_REASON_CODE_PENDING_REVIEW = 253;

    const RESPONSE_REASON_CODE_PENDING_REVIEW_DECLINED = 254;

    /**
     * Transaction fraud state key
     */
    const TRANSACTION_FRAUD_STATE_KEY = 'is_transaction_fraud';

    /**
     * Real transaction id key
     */
    const REAL_TRANSACTION_ID_KEY = 'real_transaction_id';

    /**
     * Gateway actions locked state key
     */
    const GATEWAY_ACTIONS_LOCKED_STATE_KEY = 'is_gateway_actions_locked';

    /**
     * @var \Magento\Authorizenet\Helper\Data
     */
    protected $dataHelper;

    /**
     * Request factory
     *
     * @var \Magento\Authorizenet\Model\RequestFactory
     */
    protected $requestFactory;

    /**
     * Response factory
     *
     * @var \Magento\Authorizenet\Model\ResponseFactory
     */
    protected $responseFactory;

    /**
     * @var \Magento\Authorizenet\Model\TransactionService;
     */
    protected $transactionService;

    /**
     * Fields that should be replaced in debug with '***'
     *
     * @var array
     */
    protected $_debugReplacePrivateDataKeys = ['merchantAuthentication', 'x_login'];

    /**
     * @param \Magento\Framework\Model\Context $context
     * @param \Magento\Framework\Registry $registry
     * @param \Magento\Framework\Api\ExtensionAttributesFactory $extensionFactory
     * @param \Magento\Framework\Api\AttributeValueFactory $customAttributeFactory
     * @param \Magento\Payment\Helper\Data $paymentData
     * @param \Magento\Framework\App\Config\ScopeConfigInterface $scopeConfig
     * @param \Magento\Payment\Model\Method\Logger $logger
     * @param \Magento\Framework\Module\ModuleListInterface $moduleList
     * @param \Magento\Framework\Stdlib\DateTime\TimezoneInterface $localeDate
     * @param \Magento\Authorizenet\Helper\Data $dataHelper
     * @param \Magento\Authorizenet\Model\Request\Factory $requestFactory
     * @param \Magento\Authorizenet\Model\Response\Factory $responseFactory
<<<<<<< HEAD
     * @param \Magento\Authorizenet\Model\TransactionService $transactionService
     * @param \Magento\Framework\Model\Resource\AbstractResource $resource
=======
     * @param \Magento\Framework\Xml\Security $xmlSecurityHelper
     * @param \Magento\Framework\Model\ModelResource\AbstractResource $resource
>>>>>>> 7dcac823
     * @param \Magento\Framework\Data\Collection\AbstractDb $resourceCollection
     * @param array $data
     * @SuppressWarnings(PHPMD.ExcessiveParameterList)
     */
    public function __construct(
        \Magento\Framework\Model\Context $context,
        \Magento\Framework\Registry $registry,
        \Magento\Framework\Api\ExtensionAttributesFactory $extensionFactory,
        \Magento\Framework\Api\AttributeValueFactory $customAttributeFactory,
        \Magento\Payment\Helper\Data $paymentData,
        \Magento\Framework\App\Config\ScopeConfigInterface $scopeConfig,
        \Magento\Payment\Model\Method\Logger $logger,
        \Magento\Framework\Module\ModuleListInterface $moduleList,
        \Magento\Framework\Stdlib\DateTime\TimezoneInterface $localeDate,
        \Magento\Authorizenet\Helper\Data $dataHelper,
        \Magento\Authorizenet\Model\Request\Factory $requestFactory,
        \Magento\Authorizenet\Model\Response\Factory $responseFactory,
<<<<<<< HEAD
        TransactionService $transactionService,
        \Magento\Framework\Model\Resource\AbstractResource $resource = null,
=======
        \Magento\Framework\Xml\Security $xmlSecurityHelper,
        \Magento\Framework\Model\ModelResource\AbstractResource $resource = null,
>>>>>>> 7dcac823
        \Magento\Framework\Data\Collection\AbstractDb $resourceCollection = null,
        array $data = []
    ) {
        $this->dataHelper = $dataHelper;
        $this->requestFactory = $requestFactory;
        $this->responseFactory = $responseFactory;
        $this->transactionService = $transactionService;

        parent::__construct(
            $context,
            $registry,
            $extensionFactory,
            $customAttributeFactory,
            $paymentData,
            $scopeConfig,
            $logger,
            $moduleList,
            $localeDate,
            $resource,
            $resourceCollection,
            $data
        );
    }

    /**
     * Check method for processing with base currency
     *
     * @param string $currencyCode
     * @return bool
     */
    public function canUseForCurrency($currencyCode)
    {
        if (!in_array($currencyCode, $this->getAcceptedCurrencyCodes())) {
            return false;
        }
        return true;
    }

    /**
     * Return array of currency codes supplied by Payment Gateway
     *
     * @return array
     */
    public function getAcceptedCurrencyCodes()
    {
        if (!$this->hasData('_accepted_currency')) {
            $acceptedCurrencyCodes = $this->dataHelper->getAllowedCurrencyCodes();
            $acceptedCurrencyCodes[] = $this->getConfigData('currency');
            $this->setData('_accepted_currency', $acceptedCurrencyCodes);
        }
        return $this->_getData('_accepted_currency');
    }

    /**
     * Cancel the payment through gateway
     *
     * @param  \Magento\Payment\Model\InfoInterface $payment
     * @return $this
     */
    public function cancel(\Magento\Payment\Model\InfoInterface $payment)
    {
        return $this->void($payment);
    }

    /**
     * Fetch fraud details
     *
     * @param string $transactionId
     * @return \Magento\Framework\DataObject
     * @throws \Magento\Framework\Exception\LocalizedException
     */
    public function fetchTransactionFraudDetails($transactionId)
    {
        $responseXmlDocument = $this->transactionService->getTransactionDetails($this, $transactionId);
        $response = new \Magento\Framework\DataObject();

        if (empty($responseXmlDocument->transaction->FDSFilters->FDSFilter)) {
            return $response;
        }

        $response->setFdsFilterAction(
            $this->dataHelper->getFdsFilterActionLabel((string)$responseXmlDocument->transaction->FDSFilterAction)
        );
        $response->setAvsResponse((string)$responseXmlDocument->transaction->AVSResponse);
        $response->setCardCodeResponse((string)$responseXmlDocument->transaction->cardCodeResponse);
        $response->setCavvResponse((string)$responseXmlDocument->transaction->CAVVResponse);
        $response->setFraudFilters($this->getFraudFilters($responseXmlDocument->transaction->FDSFilters));

        return $response;
    }

    /**
     * Get fraud filters
     *
     * @param \Magento\Framework\Simplexml\Element $fraudFilters
     * @return array
     */
    protected function getFraudFilters($fraudFilters)
    {
        $result = [];

        foreach ($fraudFilters->FDSFilter as $filer) {
            $result[] = [
                'name' => (string)$filer->name,
                'action' => $this->dataHelper->getFdsFilterActionLabel((string)$filer->action)
            ];
        }

        return $result;
    }

    /**
     * Return authorize payment request
     *
     * @return \Magento\Authorizenet\Model\Request
     */
    protected function getRequest()
    {
        $request = $this->requestFactory->create()
            ->setXVersion(3.1)
            ->setXDelimData('True')
            ->setXRelayResponse('False')
            ->setXTestRequest($this->getConfigData('test') ? 'TRUE' : 'FALSE')
            ->setXLogin($this->getConfigData('login'))
            ->setXTranKey($this->getConfigData('trans_key'));
        return $request;
    }

    /**
     * Prepare request to gateway
     *
     * @param \Magento\Framework\DataObject|\Magento\Payment\Model\InfoInterface $payment
     * @return \Magento\Authorizenet\Model\Request
     * @link http://www.authorize.net/support/AIM_guide.pdf
     * @SuppressWarnings(PHPMD.CyclomaticComplexity)
     * @SuppressWarnings(PHPMD.NPathComplexity)
     * @SuppressWarnings(PHPMD.ExcessiveMethodLength)
     */
    protected function buildRequest(\Magento\Framework\DataObject $payment)
    {
        /** @var \Magento\Sales\Model\Order $order */
        $order = $payment->getOrder();
        $this->setStore($order->getStoreId());
        $request = $this->getRequest()
            ->setXType($payment->getAnetTransType())
            ->setXMethod(self::REQUEST_METHOD_CC);

        if ($order && $order->getIncrementId()) {
            $request->setXInvoiceNum($order->getIncrementId());
        }

        if ($payment->getAmount()) {
            $request->setXAmount($payment->getAmount(), 2);
            $request->setXCurrencyCode($order->getBaseCurrencyCode());
        }

        switch ($payment->getAnetTransType()) {
            case self::REQUEST_TYPE_AUTH_CAPTURE:
                $request->setXAllowPartialAuth($this->getConfigData('allow_partial_authorization') ? 'True' : 'False');
                break;
            case self::REQUEST_TYPE_AUTH_ONLY:
                $request->setXAllowPartialAuth($this->getConfigData('allow_partial_authorization') ? 'True' : 'False');
                break;
            case self::REQUEST_TYPE_CREDIT:
                /**
                 * Send last 4 digits of credit card number to authorize.net
                 * otherwise it will give an error
                 */
                $request->setXCardNum($payment->getCcLast4());
                $request->setXTransId($payment->getXTransId());
                break;
            case self::REQUEST_TYPE_VOID:
                $request->setXTransId($payment->getXTransId());
                break;
            case self::REQUEST_TYPE_PRIOR_AUTH_CAPTURE:
                $request->setXTransId($payment->getXTransId());
                break;
            case self::REQUEST_TYPE_CAPTURE_ONLY:
                $request->setXAuthCode($payment->getCcAuthCode());
                break;
        }

        if (!empty($order)) {
            $billing = $order->getBillingAddress();
            if (!empty($billing)) {
                $request->setXFirstName($billing->getFirstname())
                    ->setXLastName($billing->getLastname())
                    ->setXCompany($billing->getCompany())
                    ->setXAddress($billing->getStreetLine(1))
                    ->setXCity($billing->getCity())
                    ->setXState($billing->getRegion())
                    ->setXZip($billing->getPostcode())
                    ->setXCountry($billing->getCountry())
                    ->setXPhone($billing->getTelephone())
                    ->setXFax($billing->getFax())
                    ->setXCustId($order->getCustomerId())
                    ->setXCustomerIp($order->getRemoteIp())
                    ->setXCustomerTaxId($billing->getTaxId())
                    ->setXEmail($order->getCustomerEmail())
                    ->setXEmailCustomer($this->getConfigData('email_customer'))
                    ->setXMerchantEmail($this->getConfigData('merchant_email'));
            }

            $shipping = $order->getShippingAddress();
            if (!empty($shipping)) {
                $request->setXShipToFirstName($shipping->getFirstname())
                    ->setXShipToLastName($shipping->getLastname())
                    ->setXShipToCompany($shipping->getCompany())
                    ->setXShipToAddress($shipping->getStreetLine(1))
                    ->setXShipToCity($shipping->getCity())
                    ->setXShipToState($shipping->getRegion())
                    ->setXShipToZip($shipping->getPostcode())
                    ->setXShipToCountry($shipping->getCountry());
            }

            $request->setXPoNum($payment->getPoNumber())
                ->setXTax($order->getBaseTaxAmount())
                ->setXFreight($order->getBaseShippingAmount());
        }

        if ($payment->getCcNumber()) {
            $request->setXCardNum($payment->getCcNumber())
                ->setXExpDate(sprintf('%02d-%04d', $payment->getCcExpMonth(), $payment->getCcExpYear()))
                ->setXCardCode($payment->getCcCid());
        }

        return $request;
    }

    /**
     * Post request to gateway and return response
     *
     * @param \Magento\Authorizenet\Model\Request $request
     * @return \Magento\Authorizenet\Model\Response
     * @throws \Magento\Framework\Exception\LocalizedException
     */
    protected function postRequest(\Magento\Authorizenet\Model\Request $request)
    {
        $result = $this->responseFactory->create();
        $client = new \Magento\Framework\HTTP\ZendClient();
        $url = $this->getConfigData('cgi_url') ?: self::CGI_URL;
        $debugData = ['url' => $url, 'request' => $request->getData()];
        $client->setUri($url);
        $client->setConfig(['maxredirects' => 0, 'timeout' => 30]);

        foreach ($request->getData() as $key => $value) {
            $request->setData($key, str_replace(self::RESPONSE_DELIM_CHAR, '', $value));
        }

        $request->setXDelimChar(self::RESPONSE_DELIM_CHAR);
        $client->setParameterPost($request->getData());
        $client->setMethod(\Zend_Http_Client::POST);

        try {
            $response = $client->request();
            $responseBody = $response->getBody();
            $debugData['response'] = $responseBody;
        } catch (\Exception $e) {
            $result->setXResponseCode(-1)
                ->setXResponseReasonCode($e->getCode())
                ->setXResponseReasonText($e->getMessage());

            throw new \Magento\Framework\Exception\LocalizedException(
                $this->dataHelper->wrapGatewayError($e->getMessage())
            );
        } finally {
            $this->_debug($debugData);
        }

        $r = explode(self::RESPONSE_DELIM_CHAR, $responseBody);
        if ($r) {
            $result->setXResponseCode((int)str_replace('"', '', $r[0]))
                ->setXResponseReasonCode((int)str_replace('"', '', $r[2]))
                ->setXResponseReasonText($r[3])
                ->setXAvsCode($r[5])
                ->setXTransId($r[6])
                ->setXInvoiceNum($r[7])
                ->setXAmount($r[9])
                ->setXMethod($r[10])
                ->setXType($r[11])
                ->setData('x_MD5_Hash', $r[37])
                ->setXAccountNumber($r[50]);
        } else {
            throw new \Magento\Framework\Exception\LocalizedException(
                __('Something went wrong in the payment gateway.')
            );
        }
        return $result;
    }

    /**
     * If gateway actions are locked return true
     *
     * @param  \Magento\Payment\Model\InfoInterface $payment
     * @return bool
     */
    protected function isGatewayActionsLocked($payment)
    {
        return $payment->getAdditionalInformation(self::GATEWAY_ACTIONS_LOCKED_STATE_KEY);
    }
}<|MERGE_RESOLUTION|>--- conflicted
+++ resolved
@@ -110,13 +110,8 @@
      * @param \Magento\Authorizenet\Helper\Data $dataHelper
      * @param \Magento\Authorizenet\Model\Request\Factory $requestFactory
      * @param \Magento\Authorizenet\Model\Response\Factory $responseFactory
-<<<<<<< HEAD
      * @param \Magento\Authorizenet\Model\TransactionService $transactionService
-     * @param \Magento\Framework\Model\Resource\AbstractResource $resource
-=======
-     * @param \Magento\Framework\Xml\Security $xmlSecurityHelper
      * @param \Magento\Framework\Model\ModelResource\AbstractResource $resource
->>>>>>> 7dcac823
      * @param \Magento\Framework\Data\Collection\AbstractDb $resourceCollection
      * @param array $data
      * @SuppressWarnings(PHPMD.ExcessiveParameterList)
@@ -134,13 +129,8 @@
         \Magento\Authorizenet\Helper\Data $dataHelper,
         \Magento\Authorizenet\Model\Request\Factory $requestFactory,
         \Magento\Authorizenet\Model\Response\Factory $responseFactory,
-<<<<<<< HEAD
         TransactionService $transactionService,
-        \Magento\Framework\Model\Resource\AbstractResource $resource = null,
-=======
-        \Magento\Framework\Xml\Security $xmlSecurityHelper,
-        \Magento\Framework\Model\ModelResource\AbstractResource $resource = null,
->>>>>>> 7dcac823
+        \Magento\Framework\ModelResource\Resource\AbstractResource $resource = null,
         \Magento\Framework\Data\Collection\AbstractDb $resourceCollection = null,
         array $data = []
     ) {
