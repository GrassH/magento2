--- conflicted
+++ resolved
@@ -5,17 +5,7 @@
  * See COPYING.txt for license details.
  */
 -->
-<<<<<<< HEAD
 <config xmlns:xsi="http://www.w3.org/2001/XMLSchema-instance" xsi:noNamespaceSchemaLocation="urn:magento:framework:ObjectManager/etc/config.xsd">
-    <type name="Magento\Authorizenet\Model\Directpost\Observer">
-        <arguments>
-            <argument name="authorizenetData" xsi:type="object">Magento\Authorizenet\Helper\Data\Proxy</argument>
-            <argument name="jsonHelper" xsi:type="object">Magento\Framework\Json\Helper\Data\Proxy</argument>
-        </arguments>
-    </type>
-=======
-<config xmlns:xsi="http://www.w3.org/2001/XMLSchema-instance" xsi:noNamespaceSchemaLocation="../../../../../lib/internal/Magento/Framework/ObjectManager/etc/config.xsd">
->>>>>>> c3ae167b
     <virtualType name="Magento\Authorizenet\Model\Directpost\Session\Storage" type="Magento\Framework\Session\Storage">
         <arguments>
             <argument name="namespace" xsi:type="string">authorizenet_directpost</argument>
