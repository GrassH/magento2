{
    "name": "magento/module-catalog-inventory-graph-ql",
    "description": "N/A",
    "type": "magento2-module",
<<<<<<< HEAD
    "require": {
        "php": "~8.1.0||~8.2.0||~8.3.0",
        "magento/framework": "*",
        "magento/module-store": "*",
        "magento/module-catalog": "*",
        "magento/module-catalog-inventory": "*",
        "magento/module-graph-ql": "*"
    },
=======
>>>>>>> 75f576f6
    "license": [
        "OSL-3.0",
        "AFL-3.0"
    ],
    "version": "100.4.4-beta2",
    "require": {
        "php": "~8.1.0||~8.2.0",
        "magento/framework": "103.0.*",
        "magento/module-store": "101.1.*",
        "magento/module-catalog": "104.0.*",
        "magento/module-catalog-inventory": "100.4.*",
        "magento/module-graph-ql": "100.4.*"
    },
    "autoload": {
        "files": [
            "registration.php"
        ],
        "psr-4": {
            "Magento\\CatalogInventoryGraphQl\\": ""
        }
    }
}
<|MERGE_RESOLUTION|>--- conflicted
+++ resolved
@@ -2,24 +2,13 @@
     "name": "magento/module-catalog-inventory-graph-ql",
     "description": "N/A",
     "type": "magento2-module",
-<<<<<<< HEAD
-    "require": {
-        "php": "~8.1.0||~8.2.0||~8.3.0",
-        "magento/framework": "*",
-        "magento/module-store": "*",
-        "magento/module-catalog": "*",
-        "magento/module-catalog-inventory": "*",
-        "magento/module-graph-ql": "*"
-    },
-=======
->>>>>>> 75f576f6
     "license": [
         "OSL-3.0",
         "AFL-3.0"
     ],
     "version": "100.4.4-beta2",
     "require": {
-        "php": "~8.1.0||~8.2.0",
+        "php": "~8.1.0||~8.2.0||~8.3.0",
         "magento/framework": "103.0.*",
         "magento/module-store": "101.1.*",
         "magento/module-catalog": "104.0.*",
