--- conflicted
+++ resolved
@@ -2,17 +2,6 @@
     "name": "magento/module-catalog-inventory-graph-ql",
     "description": "N/A",
     "type": "magento2-module",
-<<<<<<< HEAD
-    "require": {
-        "php": "~7.4.0||~8.1.0",
-        "magento/framework": "*",
-        "magento/module-store": "*",
-        "magento/module-catalog": "*",
-        "magento/module-catalog-inventory": "*",
-        "magento/module-graph-ql": "*"
-    },
-=======
->>>>>>> 4c36116d
     "license": [
         "OSL-3.0",
         "AFL-3.0"
