--- conflicted
+++ resolved
@@ -2,19 +2,6 @@
     "name": "magento/module-catalog-inventory-graph-ql",
     "description": "N/A",
     "type": "magento2-module",
-<<<<<<< HEAD
-    "require": {
-        "php": "~8.1.0||~8.2.0||~8.3.0",
-        "magento/framework": "*",
-        "magento/module-store": "*",
-        "magento/module-catalog": "*",
-        "magento/module-catalog-inventory": "*",
-        "magento/module-quote": "*",
-        "magento/module-quote-graph-ql": "*",
-        "magento/module-graph-ql": "*"
-    },
-=======
->>>>>>> fcebd3a4
     "license": [
         "OSL-3.0",
         "AFL-3.0"
@@ -26,6 +13,8 @@
         "magento/module-store": "101.1.*",
         "magento/module-catalog": "104.0.*",
         "magento/module-catalog-inventory": "100.4.*",
+        "magento/module-quote": "*",
+        "magento/module-quote-graph-ql": "*",
         "magento/module-graph-ql": "100.4.*"
     },
     "autoload": {
