<?php declare(strict_types=1);
/**
 * Copyright © Magento, Inc. All rights reserved.
 * See COPYING.txt for license details.
 */
namespace Magento\SalesSequence\Test\Unit\Model;

use Magento\Framework\DB\Sequence\SequenceInterface;
use Magento\Framework\TestFramework\Unit\Helper\ObjectManager;
use Magento\SalesSequence\Model\Manager;
use Magento\SalesSequence\Model\ResourceModel\Meta;
use Magento\SalesSequence\Model\SequenceFactory;
use Magento\Store\Model\Store;
use PHPUnit\Framework\MockObject\MockObject;
use PHPUnit\Framework\TestCase;

class ManagerTest extends TestCase
{
    /**
<<<<<<< HEAD
     * @var \Magento\SalesSequence\Model\ResourceModel\Meta | \PHPUnit\Framework\MockObject\MockObject
=======
     * @var Meta|MockObject
>>>>>>> b2f063af
     */
    private $resourceSequenceMeta;

    /**
<<<<<<< HEAD
     * @var \Magento\SalesSequence\Model\SequenceFactory | \PHPUnit\Framework\MockObject\MockObject
=======
     * @var SequenceFactory|MockObject
>>>>>>> b2f063af
     */
    private $sequenceFactory;

    /**
     * @var Manager
     */
    private $sequenceManager;

    /**
<<<<<<< HEAD
     * @var \Magento\Store\Model\Store | \PHPUnit\Framework\MockObject\MockObject
=======
     * @var Store|MockObject
>>>>>>> b2f063af
     */
    private $store;

    /**
<<<<<<< HEAD
     * @var \Magento\SalesSequence\Model\Meta | \PHPUnit\Framework\MockObject\MockObject
=======
     * @var \Magento\SalesSequence\Model\Meta|MockObject
>>>>>>> b2f063af
     */
    private $meta;

    /**
<<<<<<< HEAD
     * @var \Magento\Framework\DB\Sequence\SequenceInterface | \PHPUnit\Framework\MockObject\MockObject
=======
     * @var SequenceInterface|MockObject
>>>>>>> b2f063af
     */
    private $sequence;

    /**
     *  Initialization
     */
    protected function setUp(): void
    {
        $helper = new ObjectManager($this);
        $this->sequence = $this->getMockForAbstractClass(
            SequenceInterface::class,
            [],
            '',
            false,
            false,
            true,
            []
        );
        $this->resourceSequenceMeta = $this->createPartialMock(
            Meta::class,
            ['loadByEntityTypeAndStore']
        );
        $this->sequenceFactory = $this->createPartialMock(
            SequenceFactory::class,
            ['create']
        );
        $this->meta = $this->createMock(\Magento\SalesSequence\Model\Meta::class);
        $this->store = $this->createPartialMock(Store::class, ['getId']);
        $this->sequenceManager = $helper->getObject(
            Manager::class,
            [
                'resourceSequenceMeta' => $this->resourceSequenceMeta,
                'sequenceFactory' => $this->sequenceFactory
            ]
        );
    }

    public function testGetSequence()
    {
        $entityType = 'order';
        $storeId = 1;
        $this->resourceSequenceMeta->expects($this->once())
            ->method('loadByEntityTypeAndStore')
            ->with($entityType, $storeId)
            ->willReturn($this->meta);
        $this->sequenceFactory->expects($this->once())->method('create')->with([
            'meta' => $this->meta
        ])->willReturn($this->sequence);
        $this->assertSame($this->sequence, $this->sequenceManager->getSequence($entityType, $storeId));
    }
}<|MERGE_RESOLUTION|>--- conflicted
+++ resolved
@@ -17,20 +17,12 @@
 class ManagerTest extends TestCase
 {
     /**
-<<<<<<< HEAD
-     * @var \Magento\SalesSequence\Model\ResourceModel\Meta | \PHPUnit\Framework\MockObject\MockObject
-=======
      * @var Meta|MockObject
->>>>>>> b2f063af
      */
     private $resourceSequenceMeta;
 
     /**
-<<<<<<< HEAD
-     * @var \Magento\SalesSequence\Model\SequenceFactory | \PHPUnit\Framework\MockObject\MockObject
-=======
      * @var SequenceFactory|MockObject
->>>>>>> b2f063af
      */
     private $sequenceFactory;
 
@@ -40,29 +32,17 @@
     private $sequenceManager;
 
     /**
-<<<<<<< HEAD
-     * @var \Magento\Store\Model\Store | \PHPUnit\Framework\MockObject\MockObject
-=======
      * @var Store|MockObject
->>>>>>> b2f063af
      */
     private $store;
 
     /**
-<<<<<<< HEAD
-     * @var \Magento\SalesSequence\Model\Meta | \PHPUnit\Framework\MockObject\MockObject
-=======
      * @var \Magento\SalesSequence\Model\Meta|MockObject
->>>>>>> b2f063af
      */
     private $meta;
 
     /**
-<<<<<<< HEAD
-     * @var \Magento\Framework\DB\Sequence\SequenceInterface | \PHPUnit\Framework\MockObject\MockObject
-=======
      * @var SequenceInterface|MockObject
->>>>>>> b2f063af
      */
     private $sequence;
 
