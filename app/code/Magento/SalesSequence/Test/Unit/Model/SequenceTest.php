<?php declare(strict_types=1);
/**
 * Copyright © Magento, Inc. All rights reserved.
 * See COPYING.txt for license details.
 */

namespace Magento\SalesSequence\Test\Unit\Model;

use Magento\Framework\App\ResourceConnection;
use Magento\Framework\DB\Adapter\AdapterInterface;
use Magento\Framework\TestFramework\Unit\Helper\ObjectManager;
use Magento\SalesSequence\Model\Meta;
use Magento\SalesSequence\Model\Profile;
use Magento\SalesSequence\Model\Sequence;
use PHPUnit\Framework\MockObject\MockObject;
use PHPUnit\Framework\TestCase;

class SequenceTest extends TestCase
{
    /**
<<<<<<< HEAD
     * @var \Magento\Framework\DB\Adapter\AdapterInterface | \PHPUnit\Framework\MockObject\MockObject
=======
     * @var AdapterInterface|MockObject
>>>>>>> b2f063af
     */
    private $connectionMock;

    /**
<<<<<<< HEAD
     * @var \Magento\Framework\App\ResourceConnection | \PHPUnit\Framework\MockObject\MockObject
=======
     * @var ResourceConnection|MockObject
>>>>>>> b2f063af
     */
    private $resource;

    /**
<<<<<<< HEAD
     * @var \Magento\SalesSequence\Model\Profile | \PHPUnit\Framework\MockObject\MockObject
=======
     * @var Profile|MockObject
>>>>>>> b2f063af
     */
    private $profile;

    /**
<<<<<<< HEAD
     * @var \Magento\SalesSequence\Model\Meta | \PHPUnit\Framework\MockObject\MockObject
=======
     * @var Meta|MockObject
>>>>>>> b2f063af
     */
    private $meta;

    /**
     * @var Sequence
     */
    private $sequence;

    protected function setUp(): void
    {
        $this->meta = $this->createPartialMock(
            Meta::class,
            ['getSequenceTable', 'getActiveProfile']
        );
        $this->profile = $this->createPartialMock(
            Profile::class,
            ['getSuffix', 'getPrefix', 'getStep', 'getStartValue']
        );
        $this->resource = $this->createPartialMock(ResourceConnection::class, ['getConnection']);
        $this->connectionMock = $this->getMockForAbstractClass(
            AdapterInterface::class,
            [],
            '',
            false,
            false,
            true,
            ['insert', 'lastInsertId']
        );
        $this->resource->expects($this->any())->method('getConnection')->willReturn($this->connectionMock);
        $helper = new ObjectManager($this);
        $this->sequence = $helper->getObject(
            Sequence::class,
            [
                'meta' => $this->meta,
                'resource' => $this->resource,
            ]
        );
    }

    public function testSequenceInitialNull()
    {
        $this->assertNull($this->sequence->getCurrentValue());
    }

    public function testSequenceNextValue()
    {
        $step = 777;
        $startValue = 3;
        $lastInsertId = 3; //at this step it will represents 777
        $this->profile->expects($this->atLeastOnce())->method('getStartValue')->willReturn($startValue);
        $this->meta->expects($this->atLeastOnce())
            ->method('getActiveProfile')
            ->willReturn(
                $this->profile
            );
        $this->meta->expects($this->atLeastOnce())
            ->method('getSequenceTable')
            ->willReturn(
                $this->sequenceParameters()->testTable
            );
        $this->connectionMock->expects($this->exactly(3))->method('insert')->with(
            $this->sequenceParameters()->testTable,
            []
        );
        $this->profile->expects($this->exactly(3))->method('getSuffix')->willReturn(
            $this->sequenceParameters()->suffix
        );
        $this->profile->expects($this->exactly(3))->method('getPrefix')->willReturn(
            $this->sequenceParameters()->prefix
        );
        $this->profile->expects($this->exactly(3))->method('getStep')->willReturn($step);
        $lastInsertId = $this->nextIncrementStep($lastInsertId, 780);
        $lastInsertId = $this->nextIncrementStep($lastInsertId, 1557);
        $this->nextIncrementStep($lastInsertId, 2334);
    }

    /**
     * @param $lastInsertId
     * @param $sequenceNumber
     * @return mixed
     */
    private function nextIncrementStep($lastInsertId, $sequenceNumber)
    {
        $lastInsertId++;
        $this->connectionMock->expects($this->at(1))->method('lastInsertId')->with(
            $this->sequenceParameters()->testTable
        )->willReturn(
            $lastInsertId
        );
        $this->assertEquals(
            sprintf(
                Sequence::DEFAULT_PATTERN,
                $this->sequenceParameters()->prefix,
                $sequenceNumber,
                $this->sequenceParameters()->suffix
            ),
            $this->sequence->getNextValue()
        );
        return $lastInsertId;
    }

    /**
     * @return \stdClass
     */
    private function sequenceParameters()
    {
        $data = new \stdClass();
        $data->prefix = 'AA-';
        $data->suffix = '-0';
        $data->testTable = 'testSequence';
        return $data;
    }
}<|MERGE_RESOLUTION|>--- conflicted
+++ resolved
@@ -18,38 +18,22 @@
 class SequenceTest extends TestCase
 {
     /**
-<<<<<<< HEAD
-     * @var \Magento\Framework\DB\Adapter\AdapterInterface | \PHPUnit\Framework\MockObject\MockObject
-=======
      * @var AdapterInterface|MockObject
->>>>>>> b2f063af
      */
     private $connectionMock;
 
     /**
-<<<<<<< HEAD
-     * @var \Magento\Framework\App\ResourceConnection | \PHPUnit\Framework\MockObject\MockObject
-=======
      * @var ResourceConnection|MockObject
->>>>>>> b2f063af
      */
     private $resource;
 
     /**
-<<<<<<< HEAD
-     * @var \Magento\SalesSequence\Model\Profile | \PHPUnit\Framework\MockObject\MockObject
-=======
      * @var Profile|MockObject
->>>>>>> b2f063af
      */
     private $profile;
 
     /**
-<<<<<<< HEAD
-     * @var \Magento\SalesSequence\Model\Meta | \PHPUnit\Framework\MockObject\MockObject
-=======
      * @var Meta|MockObject
->>>>>>> b2f063af
      */
     private $meta;
 
