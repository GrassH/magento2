--- conflicted
+++ resolved
@@ -18,56 +18,32 @@
 class MetaTest extends TestCase
 {
     /**
-<<<<<<< HEAD
-     * @var \Magento\Framework\DB\Adapter\AdapterInterface | \PHPUnit\Framework\MockObject\MockObject
-=======
      * @var AdapterInterface|MockObject
->>>>>>> b2f063af
      */
     private $connectionMock;
 
     /**
-<<<<<<< HEAD
-     * @var \Magento\Framework\Model\ResourceModel\Db\Context | \PHPUnit\Framework\MockObject\MockObject
-=======
      * @var Context|MockObject
->>>>>>> b2f063af
      */
     private $dbContext;
 
     /**
-<<<<<<< HEAD
-     * @var \Magento\SalesSequence\Model\MetaFactory | \PHPUnit\Framework\MockObject\MockObject
-=======
      * @var MetaFactory|MockObject
->>>>>>> b2f063af
      */
     private $metaFactory;
 
     /**
-<<<<<<< HEAD
-     * @var \Magento\SalesSequence\Model\Meta | \PHPUnit\Framework\MockObject\MockObject
-=======
      * @var \Magento\SalesSequence\Model\Meta|MockObject
->>>>>>> b2f063af
      */
     private $meta;
 
     /**
-<<<<<<< HEAD
-     * @var \Magento\SalesSequence\Model\Profile | \PHPUnit\Framework\MockObject\MockObject
-=======
      * @var Profile|MockObject
->>>>>>> b2f063af
      */
     private $profile;
 
     /**
-<<<<<<< HEAD
-     * @var \Magento\SalesSequence\Model\ResourceModel\Profile | \PHPUnit\Framework\MockObject\MockObject
-=======
      * @var \Magento\SalesSequence\Model\ResourceModel\Profile|MockObject
->>>>>>> b2f063af
      */
     private $resourceProfile;
 
@@ -77,20 +53,12 @@
     private $resource;
 
     /**
-<<<<<<< HEAD
-     * @var Resource | \PHPUnit\Framework\MockObject\MockObject
-=======
      * @var Resource|MockObject
->>>>>>> b2f063af
      */
     protected $resourceMock;
 
     /**
-<<<<<<< HEAD
-     * @var \Magento\Framework\DB\Select | \PHPUnit\Framework\MockObject\MockObject
-=======
      * @var Select|MockObject
->>>>>>> b2f063af
      */
     private $select;
 
