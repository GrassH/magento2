<?php declare(strict_types=1);
/**
 * Copyright © Magento, Inc. All rights reserved.
 * See COPYING.txt for license details.
 */
namespace Magento\NewRelicReporting\Test\Unit\Model;

use Magento\Catalog\Api\CategoryManagementInterface;
use Magento\Catalog\Api\ProductManagementInterface;
use Magento\ConfigurableProduct\Api\ConfigurableProductManagementInterface;
use Magento\Customer\Api\CustomerManagementInterface;
use Magento\NewRelicReporting\Model\Counter;
use Magento\Store\Api\StoreManagementInterface;
use Magento\Store\Api\WebsiteManagementInterface;
use PHPUnit\Framework\MockObject\MockObject;
use PHPUnit\Framework\TestCase;

/**
 * @SuppressWarnings(PHPMD.CouplingBetweenObjects)
 */
class CounterTest extends TestCase
{
    /**
     * @var Counter
     */
    protected $model;

    /**
<<<<<<< HEAD
     * @var ProductManagementInterface|\PHPUnit\Framework\MockObject\MockObject
=======
     * @var ProductManagementInterface|MockObject
>>>>>>> b2f063af
     */
    protected $productManagement;

    /**
<<<<<<< HEAD
     * @var ConfigurableProductManagementInterface|\PHPUnit\Framework\MockObject\MockObject
=======
     * @var ConfigurableProductManagementInterface|MockObject
>>>>>>> b2f063af
     */
    protected $configurableManagement;

    /**
<<<<<<< HEAD
     * @var CategoryManagementInterface|\PHPUnit\Framework\MockObject\MockObject
=======
     * @var CategoryManagementInterface|MockObject
>>>>>>> b2f063af
     */
    protected $categoryManagement;

    /**
<<<<<<< HEAD
     * @var CustomerManagementInterface|\PHPUnit\Framework\MockObject\MockObject
=======
     * @var CustomerManagementInterface|MockObject
>>>>>>> b2f063af
     */
    protected $customerManagement;

    /**
<<<<<<< HEAD
     * @var WebsiteManagementInterface|\PHPUnit\Framework\MockObject\MockObject
=======
     * @var WebsiteManagementInterface|MockObject
>>>>>>> b2f063af
     */
    protected $websiteManagement;

    /**
<<<<<<< HEAD
     * @var StoreManagementInterface|\PHPUnit\Framework\MockObject\MockObject
=======
     * @var StoreManagementInterface|MockObject
>>>>>>> b2f063af
     */
    protected $storeManagement;

    /**
     * Setup
     *
     * @return void
     */
    protected function setUp(): void
    {
        $this->productManagement = $this->getMockBuilder(ProductManagementInterface::class)
            ->disableOriginalConstructor()
            ->getMock();
        $this->configurableManagement = $this
            ->getMockBuilder(ConfigurableProductManagementInterface::class)
            ->disableOriginalConstructor()
            ->getMock();
        $this->categoryManagement = $this->getMockBuilder(CategoryManagementInterface::class)
            ->disableOriginalConstructor()
            ->getMock();
        $this->customerManagement = $this->getMockBuilder(CustomerManagementInterface::class)
            ->disableOriginalConstructor()
            ->getMock();
        $this->websiteManagement = $this->getMockBuilder(WebsiteManagementInterface::class)
            ->disableOriginalConstructor()
            ->getMock();
        $this->storeManagement = $this->getMockBuilder(StoreManagementInterface::class)
            ->disableOriginalConstructor()
            ->getMock();

        $this->model = new Counter(
            $this->productManagement,
            $this->configurableManagement,
            $this->categoryManagement,
            $this->customerManagement,
            $this->websiteManagement,
            $this->storeManagement
        );
    }

    /**
     * Tests all products count will return int
     *
     * @return void
     */
    public function testGetAllProductsCount()
    {
        $this->productManagement->expects($this->once())
            ->method('getCount')
            ->willReturn(1);

<<<<<<< HEAD
        $this->assertIsInt($this->model->getAllProductsCount()
        );
=======
        $this->assertInternalType('int', $this->model->getAllProductsCount());
>>>>>>> b2f063af
    }

    /**
     * Tests all configurable products count will return int
     *
     * @return void
     */
    public function testGetConfigurableCount()
    {
        $this->configurableManagement->expects($this->once())
            ->method('getCount')
            ->willReturn(1);

<<<<<<< HEAD
        $this->assertIsInt($this->model->getConfigurableCount()
        );
=======
        $this->assertInternalType('int', $this->model->getConfigurableCount());
>>>>>>> b2f063af
    }

    /**
     * Tests all active products count will return int
     *
     * @return void
     */
    public function testGetActiveCatalogSize()
    {
        $this->productManagement->expects($this->once())
            ->method('getCount')
            ->with(1)
            ->willReturn(1);

<<<<<<< HEAD
        $this->assertIsInt($this->model->getActiveCatalogSize()
        );
=======
        $this->assertInternalType('int', $this->model->getActiveCatalogSize());
>>>>>>> b2f063af
    }

    /**
     * Tests categories count will return int
     *
     * @return void
     */
    public function testGetCategoryCount()
    {
        $this->categoryManagement->expects($this->once())
            ->method('getCount')
            ->willReturn(1);

<<<<<<< HEAD
        $this->assertIsInt($this->model->getCategoryCount()
        );
=======
        $this->assertInternalType('int', $this->model->getCategoryCount());
>>>>>>> b2f063af
    }

    /**
     * Tests customers count will return int
     *
     * @return void
     */
    public function testGetCustomerCount()
    {
        $this->customerManagement->expects($this->once())
            ->method('getCount')
            ->willReturn(1);

<<<<<<< HEAD
        $this->assertIsInt($this->model->getCustomerCount()
        );
=======
        $this->assertInternalType('int', $this->model->getCustomerCount());
>>>>>>> b2f063af
    }

    /**
     * Tests websites count will return int
     *
     * @return void
     */
    public function testGetWebsiteCount()
    {
        $this->websiteManagement->expects($this->once())
            ->method('getCount')
            ->willReturn(1);

<<<<<<< HEAD
        $this->assertIsInt($this->model->getWebsiteCount()
        );
=======
        $this->assertInternalType('int', $this->model->getWebsiteCount());
>>>>>>> b2f063af
    }

    /**
     * Tests stores count will return int
     *
     * @return void
     */
    public function testGetStoreViewsCount()
    {
        $this->storeManagement->expects($this->once())
            ->method('getCount')
            ->willReturn(1);

<<<<<<< HEAD
        $this->assertIsInt($this->model->getStoreViewsCount()
        );
=======
        $this->assertInternalType('int', $this->model->getStoreViewsCount());
>>>>>>> b2f063af
    }
}<|MERGE_RESOLUTION|>--- conflicted
+++ resolved
@@ -26,56 +26,32 @@
     protected $model;
 
     /**
-<<<<<<< HEAD
-     * @var ProductManagementInterface|\PHPUnit\Framework\MockObject\MockObject
-=======
      * @var ProductManagementInterface|MockObject
->>>>>>> b2f063af
      */
     protected $productManagement;
 
     /**
-<<<<<<< HEAD
-     * @var ConfigurableProductManagementInterface|\PHPUnit\Framework\MockObject\MockObject
-=======
      * @var ConfigurableProductManagementInterface|MockObject
->>>>>>> b2f063af
      */
     protected $configurableManagement;
 
     /**
-<<<<<<< HEAD
-     * @var CategoryManagementInterface|\PHPUnit\Framework\MockObject\MockObject
-=======
      * @var CategoryManagementInterface|MockObject
->>>>>>> b2f063af
      */
     protected $categoryManagement;
 
     /**
-<<<<<<< HEAD
-     * @var CustomerManagementInterface|\PHPUnit\Framework\MockObject\MockObject
-=======
      * @var CustomerManagementInterface|MockObject
->>>>>>> b2f063af
      */
     protected $customerManagement;
 
     /**
-<<<<<<< HEAD
-     * @var WebsiteManagementInterface|\PHPUnit\Framework\MockObject\MockObject
-=======
      * @var WebsiteManagementInterface|MockObject
->>>>>>> b2f063af
      */
     protected $websiteManagement;
 
     /**
-<<<<<<< HEAD
-     * @var StoreManagementInterface|\PHPUnit\Framework\MockObject\MockObject
-=======
      * @var StoreManagementInterface|MockObject
->>>>>>> b2f063af
      */
     protected $storeManagement;
 
@@ -127,12 +103,7 @@
             ->method('getCount')
             ->willReturn(1);
 
-<<<<<<< HEAD
-        $this->assertIsInt($this->model->getAllProductsCount()
-        );
-=======
         $this->assertInternalType('int', $this->model->getAllProductsCount());
->>>>>>> b2f063af
     }
 
     /**
@@ -146,12 +117,7 @@
             ->method('getCount')
             ->willReturn(1);
 
-<<<<<<< HEAD
-        $this->assertIsInt($this->model->getConfigurableCount()
-        );
-=======
         $this->assertInternalType('int', $this->model->getConfigurableCount());
->>>>>>> b2f063af
     }
 
     /**
@@ -166,12 +132,7 @@
             ->with(1)
             ->willReturn(1);
 
-<<<<<<< HEAD
-        $this->assertIsInt($this->model->getActiveCatalogSize()
-        );
-=======
         $this->assertInternalType('int', $this->model->getActiveCatalogSize());
->>>>>>> b2f063af
     }
 
     /**
@@ -185,12 +146,7 @@
             ->method('getCount')
             ->willReturn(1);
 
-<<<<<<< HEAD
-        $this->assertIsInt($this->model->getCategoryCount()
-        );
-=======
         $this->assertInternalType('int', $this->model->getCategoryCount());
->>>>>>> b2f063af
     }
 
     /**
@@ -204,12 +160,7 @@
             ->method('getCount')
             ->willReturn(1);
 
-<<<<<<< HEAD
-        $this->assertIsInt($this->model->getCustomerCount()
-        );
-=======
         $this->assertInternalType('int', $this->model->getCustomerCount());
->>>>>>> b2f063af
     }
 
     /**
@@ -223,12 +174,7 @@
             ->method('getCount')
             ->willReturn(1);
 
-<<<<<<< HEAD
-        $this->assertIsInt($this->model->getWebsiteCount()
-        );
-=======
         $this->assertInternalType('int', $this->model->getWebsiteCount());
->>>>>>> b2f063af
     }
 
     /**
@@ -242,11 +188,6 @@
             ->method('getCount')
             ->willReturn(1);
 
-<<<<<<< HEAD
-        $this->assertIsInt($this->model->getStoreViewsCount()
-        );
-=======
         $this->assertInternalType('int', $this->model->getStoreViewsCount());
->>>>>>> b2f063af
     }
 }