--- conflicted
+++ resolved
@@ -22,47 +22,27 @@
     protected $model;
 
     /**
-<<<<<<< HEAD
-     * @var \Magento\NewRelicReporting\Model\Config|\PHPUnit\Framework\MockObject\MockObject
-=======
      * @var Config|MockObject
->>>>>>> b2f063af
      */
     protected $config;
 
     /**
-<<<<<<< HEAD
-     * @var \Magento\NewRelicReporting\Model\Module\Collect|\PHPUnit\Framework\MockObject\MockObject
-=======
      * @var Collect|MockObject
->>>>>>> b2f063af
      */
     protected $collectMock;
 
     /**
-<<<<<<< HEAD
-     * @var \Magento\NewRelicReporting\Model\SystemFactory|\PHPUnit\Framework\MockObject\MockObject
-=======
      * @var SystemFactory|MockObject
->>>>>>> b2f063af
      */
     protected $systemFactoryMock;
 
     /**
-<<<<<<< HEAD
-     * @var \Magento\NewRelicReporting\Model\System|\PHPUnit\Framework\MockObject\MockObject
-=======
      * @var System|MockObject
->>>>>>> b2f063af
      */
     protected $systemModelMock;
 
     /**
-<<<<<<< HEAD
-     * @var \Magento\Framework\Json\EncoderInterface|\PHPUnit\Framework\MockObject\MockObject
-=======
      * @var EncoderInterface|MockObject
->>>>>>> b2f063af
      */
     protected $jsonEncoderMock;
 
