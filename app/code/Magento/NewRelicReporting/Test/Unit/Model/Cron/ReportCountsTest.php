<?php declare(strict_types=1);
/**
 * Copyright © Magento, Inc. All rights reserved.
 * See COPYING.txt for license details.
 */
namespace Magento\NewRelicReporting\Test\Unit\Model\Cron;

use Magento\Catalog\Api\CategoryManagementInterface;
use Magento\Catalog\Api\ProductManagementInterface;
use Magento\ConfigurableProduct\Api\ConfigurableProductManagementInterface;
use Magento\NewRelicReporting\Model\Config;
use Magento\NewRelicReporting\Model\Counts;
use Magento\NewRelicReporting\Model\CountsFactory;
use Magento\NewRelicReporting\Model\Cron\ReportCounts;
use Magento\NewRelicReporting\Model\ResourceModel\Counts\Collection;
use Magento\NewRelicReporting\Model\ResourceModel\Counts\CollectionFactory;
use PHPUnit\Framework\MockObject\MockObject;
use PHPUnit\Framework\TestCase;

class ReportCountsTest extends TestCase
{
    /**
     * @var ReportCounts
     */
    protected $model;

    /**
<<<<<<< HEAD
     * @var \Magento\NewRelicReporting\Model\Config|\PHPUnit\Framework\MockObject\MockObject
=======
     * @var Config|MockObject
>>>>>>> b2f063af
     */
    protected $configMock;

    /**
<<<<<<< HEAD
     * @var ProductManagementInterface|\PHPUnit\Framework\MockObject\MockObject
=======
     * @var ProductManagementInterface|MockObject
>>>>>>> b2f063af
     */
    protected $productManagementMock;

    /**
<<<<<<< HEAD
     * @var ConfigurableProductManagementInterface|\PHPUnit\Framework\MockObject\MockObject
=======
     * @var ConfigurableProductManagementInterface|MockObject
>>>>>>> b2f063af
     */
    protected $configurableManagementMock;

    /**
<<<<<<< HEAD
     * @var CategoryManagementInterface|\PHPUnit\Framework\MockObject\MockObject
=======
     * @var CategoryManagementInterface|MockObject
>>>>>>> b2f063af
     */
    protected $categoryManagementMock;

    /**
<<<<<<< HEAD
     * @var \Magento\NewRelicReporting\Model\CountsFactory|\PHPUnit\Framework\MockObject\MockObject
=======
     * @var CountsFactory|MockObject
>>>>>>> b2f063af
     */
    protected $countsFactoryMock;

    /**
<<<<<<< HEAD
     * @var \Magento\NewRelicReporting\Model\Counts|\PHPUnit\Framework\MockObject\MockObject
=======
     * @var Counts|MockObject
>>>>>>> b2f063af
     */
    protected $countsModelMock;

    /**
<<<<<<< HEAD
     * @var \Magento\NewRelicReporting\Model\ResourceModel\Counts\CollectionFactory
     * |\PHPUnit\Framework\MockObject\MockObject
=======
     * @var CollectionFactory|MockObject
>>>>>>> b2f063af
     */
    protected $countsCollectionFactoryMock;

    /**
<<<<<<< HEAD
     * @var \Magento\NewRelicReporting\Model\ResourceModel\Counts\Collection|\PHPUnit\Framework\MockObject\MockObject
=======
     * @var Collection|MockObject
>>>>>>> b2f063af
     */
    protected $countsCollectionMock;

    /**
     * Setup
     *
     * @return void
     */
    protected function setUp(): void
    {
        $this->configMock = $this->getMockBuilder(Config::class)
            ->disableOriginalConstructor()
            ->setMethods(['isNewRelicEnabled'])
            ->getMock();
        $this->productManagementMock = $this->getMockBuilder(ProductManagementInterface::class)
            ->setMethods(['getCount'])
            ->disableOriginalConstructor()
            ->getMock();
        $this->configurableManagementMock = $this
            ->getMockBuilder(ConfigurableProductManagementInterface::class)
            ->setMethods(['getCount'])
            ->disableOriginalConstructor()
            ->getMockForAbstractClass();
        $this->categoryManagementMock = $this->getMockBuilder(CategoryManagementInterface::class)
            ->setMethods(['getCount'])
            ->disableOriginalConstructor()
            ->getMockForAbstractClass();
        $this->countsFactoryMock = $this->getMockBuilder(CountsFactory::class)
            ->disableOriginalConstructor()
            ->setMethods(['create'])
            ->getMock();
        $this->countsModelMock = $this->getMockBuilder(Counts::class)
            ->setMethods(['getCount', 'load', 'setEntityId', 'setType', 'setCount', 'setUpdatedAt', 'save'])
            ->disableOriginalConstructor()
            ->getMock();
        $this->countsCollectionFactoryMock = $this
            ->getMockBuilder(CollectionFactory::class)
            ->disableOriginalConstructor()
            ->setMethods(['create'])
            ->getMock();
        $collectionClassName = Collection::class;
        $this->countsCollectionMock = $this->getMockBuilder($collectionClassName)
            ->disableOriginalConstructor()
            ->setMethods(['addFieldToFilter', 'addOrder', 'setPageSize', 'getFirstItem'])
            ->getMock();

        $this->countsFactoryMock->expects($this->any())
            ->method('create')
            ->willReturn($this->countsModelMock);
        $this->countsModelMock->expects($this->any())
            ->method('load')
            ->willReturnSelf();
        $this->countsCollectionFactoryMock->expects($this->any())
            ->method('create')
            ->willReturn($this->countsCollectionMock);
        $this->countsCollectionMock->expects($this->any())
            ->method('addFieldToFilter')
            ->willReturnSelf();
        $this->countsCollectionMock->expects($this->any())
            ->method('addOrder')
            ->willReturnSelf();
        $this->countsCollectionMock->expects($this->any())
            ->method('setPageSize')
            ->willReturnSelf();
        $this->countsCollectionMock->expects($this->any())
            ->method('getFirstItem')
            ->willReturn($this->countsModelMock);

        $this->model = new ReportCounts(
            $this->configMock,
            $this->productManagementMock,
            $this->configurableManagementMock,
            $this->categoryManagementMock,
            $this->countsFactoryMock,
            $this->countsCollectionFactoryMock
        );
    }

    /**
     * Test case when module is disabled in config
     *
     * @return void
     */
    public function testReportCountsTestsModuleDisabledFromConfig()
    {
        $this->configMock->expects($this->once())
            ->method('isNewRelicEnabled')
            ->willReturn(false);

        $this->assertSame(
            $this->model,
            $this->model->report()
        );
    }

    /**
     * Test case when module is enabled
     *
     * @return void
     */
    public function testReportCountsTest()
    {
        $this->configMock->expects($this->once())
            ->method('isNewRelicEnabled')
            ->willReturn(true);
        $this->productManagementMock->expects($this->exactly(2))
            ->method('getCount')
            ->willReturn(2);
        $this->configurableManagementMock->expects($this->once())
            ->method('getCount')
            ->willReturn(2);
        $this->categoryManagementMock->expects($this->once())
            ->method('getCount')
            ->willReturn(2);

        $this->countsModelMock->expects($this->any())
            ->method('getCount')
            ->willReturn(1);
        $this->countsModelMock->expects($this->any())
            ->method('setEntityId')
            ->willReturnSelf();
        $this->countsModelMock->expects($this->any())
            ->method('setType')
            ->willReturnSelf();
        $this->countsModelMock->expects($this->any())
            ->method('setCount')
            ->willReturnSelf();
        $this->countsModelMock->expects($this->any())
            ->method('setUpdatedAt')
            ->willReturnSelf();
        $this->countsModelMock->expects($this->any())
            ->method('save')
            ->willReturnSelf();

        $this->assertSame(
            $this->model,
            $this->model->report()
        );
    }
}<|MERGE_RESOLUTION|>--- conflicted
+++ resolved
@@ -25,75 +25,42 @@
     protected $model;
 
     /**
-<<<<<<< HEAD
-     * @var \Magento\NewRelicReporting\Model\Config|\PHPUnit\Framework\MockObject\MockObject
-=======
      * @var Config|MockObject
->>>>>>> b2f063af
      */
     protected $configMock;
 
     /**
-<<<<<<< HEAD
-     * @var ProductManagementInterface|\PHPUnit\Framework\MockObject\MockObject
-=======
      * @var ProductManagementInterface|MockObject
->>>>>>> b2f063af
      */
     protected $productManagementMock;
 
     /**
-<<<<<<< HEAD
-     * @var ConfigurableProductManagementInterface|\PHPUnit\Framework\MockObject\MockObject
-=======
      * @var ConfigurableProductManagementInterface|MockObject
->>>>>>> b2f063af
      */
     protected $configurableManagementMock;
 
     /**
-<<<<<<< HEAD
-     * @var CategoryManagementInterface|\PHPUnit\Framework\MockObject\MockObject
-=======
      * @var CategoryManagementInterface|MockObject
->>>>>>> b2f063af
      */
     protected $categoryManagementMock;
 
     /**
-<<<<<<< HEAD
-     * @var \Magento\NewRelicReporting\Model\CountsFactory|\PHPUnit\Framework\MockObject\MockObject
-=======
      * @var CountsFactory|MockObject
->>>>>>> b2f063af
      */
     protected $countsFactoryMock;
 
     /**
-<<<<<<< HEAD
-     * @var \Magento\NewRelicReporting\Model\Counts|\PHPUnit\Framework\MockObject\MockObject
-=======
      * @var Counts|MockObject
->>>>>>> b2f063af
      */
     protected $countsModelMock;
 
     /**
-<<<<<<< HEAD
-     * @var \Magento\NewRelicReporting\Model\ResourceModel\Counts\CollectionFactory
-     * |\PHPUnit\Framework\MockObject\MockObject
-=======
      * @var CollectionFactory|MockObject
->>>>>>> b2f063af
      */
     protected $countsCollectionFactoryMock;
 
     /**
-<<<<<<< HEAD
-     * @var \Magento\NewRelicReporting\Model\ResourceModel\Counts\Collection|\PHPUnit\Framework\MockObject\MockObject
-=======
      * @var Collection|MockObject
->>>>>>> b2f063af
      */
     protected $countsCollectionMock;
 
