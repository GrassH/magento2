<?php
/**
 * Copyright © 2016 Magento. All rights reserved.
 * See COPYING.txt for license details.
 */
namespace Magento\NewRelicReporting\Test\Unit\Model\Cron;

use Magento\NewRelicReporting\Model\Cron\ReportNewRelicCron;

/**
 * Class ReportNewRelicCronTest
 */
class ReportNewRelicCronTest extends \PHPUnit_Framework_TestCase
{
    /**
     * @var ReportNewRelicCron
     */
    protected $model;

    /**
     * @var \Magento\NewRelicReporting\Model\Config|\PHPUnit_Framework_MockObject_MockObject
     */
    protected $config;

    /**
     * @var \Magento\NewRelicReporting\Model\Module\Collect|\PHPUnit_Framework_MockObject_MockObject
     */
    protected $collect;

    /**
     * @var \Magento\NewRelicReporting\Model\Counter|\PHPUnit_Framework_MockObject_MockObject
     */
    protected $counter;

    /**
     * @var \Magento\NewRelicReporting\Model\CronEventFactory|\PHPUnit_Framework_MockObject_MockObject
     */
    protected $cronEventFactory;

    /**
     * @var \Magento\NewRelicReporting\Model\CronEvent|\PHPUnit_Framework_MockObject_MockObject
     */
    protected $cronEventModel;

    /**
     * @var \Magento\NewRelicReporting\Model\Apm\DeploymentsFactory|\PHPUnit_Framework_MockObject_MockObject
     */
    protected $deploymentsFactory;

    /**
     * @var \Magento\NewRelicReporting\Model\Apm\Deployments|\PHPUnit_Framework_MockObject_MockObject
     */
    protected $deploymentsModel;

    /**
     * @var \Psr\Log\LoggerInterface|\PHPUnit_Framework_MockObject_MockObject
     */
    private $logger;

    /**
     * Setup
     *
     * @return void
     */
    protected function setUp()
    {
        $this->config = $this->getMockBuilder(\Magento\NewRelicReporting\Model\Config::class)
            ->disableOriginalConstructor()
            ->setMethods(['isNewRelicEnabled'])
            ->getMock();
        $this->collect = $this->getMockBuilder(\Magento\NewRelicReporting\Model\Module\Collect::class)
            ->disableOriginalConstructor()
            ->setMethods(['getModuleData'])
            ->getMock();
        $this->counter = $this->getMockBuilder(\Magento\NewRelicReporting\Model\Counter::class)
            ->disableOriginalConstructor()
            ->setMethods([
                'getAllProductsCount',
                'getConfigurableCount',
                'getActiveCatalogSize',
                'getCategoryCount',
                'getWebsiteCount',
                'getStoreViewsCount',
                'getCustomerCount',
            ])
            ->getMock();
        $this->cronEventFactory = $this->getMockBuilder(\Magento\NewRelicReporting\Model\CronEventFactory::class)
            ->disableOriginalConstructor()
            ->setMethods(['create'])
            ->getMock();
        $this->cronEventModel = $this->getMockBuilder(\Magento\NewRelicReporting\Model\CronEvent::class)
            ->disableOriginalConstructor()
            ->setMethods(['addData', 'sendRequest'])
            ->getMock();
        $this->deploymentsFactory = $this->getMockBuilder(
            \Magento\NewRelicReporting\Model\Apm\DeploymentsFactory::class
        )->disableOriginalConstructor()
            ->setMethods(['create'])
            ->getMock();
        $this->deploymentsModel = $this->getMockBuilder(\Magento\NewRelicReporting\Model\Apm\Deployments::class)
            ->disableOriginalConstructor()
            ->setMethods(['setDeployment'])
            ->getMock();
<<<<<<< HEAD
        $this->logger = $this->getMockBuilder(\Psr\Log\LoggerInterface::class)
            ->getMock();
=======
>>>>>>> ffd9cc62

        $this->cronEventFactory->expects($this->any())
            ->method('create')
            ->willReturn($this->cronEventModel);
        $this->deploymentsFactory->expects($this->any())
            ->method('create')
            ->willReturn($this->deploymentsModel);
        $this->logger = $this->getMockForAbstractClass('Psr\Log\LoggerInterface');

        $this->model = new ReportNewRelicCron(
            $this->config,
            $this->collect,
            $this->counter,
            $this->cronEventFactory,
            $this->deploymentsFactory,
            $this->logger
        );
    }

    /**
     * Test case when module is disabled in config
     *
     * @return void
     */
    public function testReportNewRelicCronModuleDisabledFromConfig()
    {
        $this->config->expects($this->once())
            ->method('isNewRelicEnabled')
            ->willReturn(false);

        $this->assertSame(
            $this->model,
            $this->model->report()
        );
    }

    /**
     * Test case when module is enabled
     *
     * @return void
     */
    public function testReportNewRelicCron()
    {
        $testModuleData = [
            'changes' => [
                ['name' => 'name', 'setup_version' => '2.0.0', 'type' => 'enabled'],
                ['name' => 'name', 'setup_version' => '2.0.0', 'type' => 'disabled'],
                ['name' => 'name', 'setup_version' => '2.0.0', 'type' => 'installed'],
                ['name' => 'name', 'setup_version' => '2.0.0', 'type' => 'uninstalled'],
            ],
            'enabled' => 1,
            'disabled' => 1,
            'installed' => 1,
        ];

        $this->config->expects($this->once())
            ->method('isNewRelicEnabled')
            ->willReturn(true);
        $this->collect->expects($this->once())
            ->method('getModuleData')
            ->willReturn($testModuleData);
        $this->counter->expects($this->once())
            ->method('getAllProductsCount');
        $this->counter->expects($this->once())
            ->method('getConfigurableCount');
        $this->counter->expects($this->once())
            ->method('getActiveCatalogSize');
        $this->counter->expects($this->once())
            ->method('getCategoryCount');
        $this->counter->expects($this->once())
            ->method('getWebsiteCount');
        $this->counter->expects($this->once())
            ->method('getStoreViewsCount');
        $this->counter->expects($this->once())
            ->method('getCustomerCount');
        $this->cronEventModel->expects($this->once())
            ->method('addData')
            ->willReturnSelf();
        $this->cronEventModel->expects($this->once())
            ->method('sendRequest');

        $this->deploymentsModel->expects($this->any())
            ->method('setDeployment');

        $this->assertSame(
            $this->model,
            $this->model->report()
        );
    }

    /**
     * Test case when module is enabled and request is failed
     *
     * @expectedException \Exception
     */
    public function testReportNewRelicCronRequestFailed()
    {
        $testModuleData = [
            'changes' => [
                ['name' => 'name', 'setup_version' => '2.0.0', 'type' => 'enabled'],
                ['name' => 'name', 'setup_version' => '2.0.0', 'type' => 'disabled'],
                ['name' => 'name', 'setup_version' => '2.0.0', 'type' => 'installed'],
                ['name' => 'name', 'setup_version' => '2.0.0', 'type' => 'uninstalled'],
            ],
            'enabled' => 1,
            'disabled' => 1,
            'installed' => 1,
        ];

        $this->config->expects($this->once())
            ->method('isNewRelicEnabled')
            ->willReturn(true);
        $this->collect->expects($this->once())
            ->method('getModuleData')
            ->willReturn($testModuleData);
        $this->counter->expects($this->once())
            ->method('getAllProductsCount');
        $this->counter->expects($this->once())
            ->method('getConfigurableCount');
        $this->counter->expects($this->once())
            ->method('getActiveCatalogSize');
        $this->counter->expects($this->once())
            ->method('getCategoryCount');
        $this->counter->expects($this->once())
            ->method('getWebsiteCount');
        $this->counter->expects($this->once())
            ->method('getStoreViewsCount');
        $this->counter->expects($this->once())
            ->method('getCustomerCount');
        $this->cronEventModel->expects($this->once())
            ->method('addData')
            ->willReturnSelf();
        $this->cronEventModel->expects($this->once())
            ->method('sendRequest');

        $this->cronEventModel->expects($this->once())->method('sendRequest')->willThrowException(new \Exception());
        $this->logger->expects($this->never())->method('critical');

        $this->deploymentsModel->expects($this->any())
            ->method('setDeployment');

        $this->model->report();
    }
}<|MERGE_RESOLUTION|>--- conflicted
+++ resolved
@@ -101,11 +101,6 @@
             ->disableOriginalConstructor()
             ->setMethods(['setDeployment'])
             ->getMock();
-<<<<<<< HEAD
-        $this->logger = $this->getMockBuilder(\Psr\Log\LoggerInterface::class)
-            ->getMock();
-=======
->>>>>>> ffd9cc62
 
         $this->cronEventFactory->expects($this->any())
             ->method('create')
