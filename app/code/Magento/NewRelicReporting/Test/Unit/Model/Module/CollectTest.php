<?php declare(strict_types=1);
/**
 * Copyright © Magento, Inc. All rights reserved.
 * See COPYING.txt for license details.
 */
namespace Magento\NewRelicReporting\Test\Unit\Model\Module;

use Magento\Framework\Module\FullModuleList;
use Magento\Framework\Module\Manager;
use Magento\Framework\Module\ModuleListInterface;
use Magento\NewRelicReporting\Model\Module;
use Magento\NewRelicReporting\Model\Module\Collect;
use Magento\NewRelicReporting\Model\ModuleFactory;
use Magento\NewRelicReporting\Model\ResourceModel\Module\Collection;
use Magento\NewRelicReporting\Model\ResourceModel\Module\CollectionFactory;
use PHPUnit\Framework\MockObject\MockObject;
use PHPUnit\Framework\TestCase;

class CollectTest extends TestCase
{
    /**
     * @var Collect
     */
    protected $model;

    /**
<<<<<<< HEAD
     * @var ModuleListInterface|\PHPUnit\Framework\MockObject\MockObject
=======
     * @var ModuleListInterface|MockObject
>>>>>>> b2f063af
     */
    protected $moduleListMock;

    /**
<<<<<<< HEAD
     * @var Manager|\PHPUnit\Framework\MockObject\MockObject
=======
     * @var Manager|MockObject
>>>>>>> b2f063af
     */
    protected $moduleManagerMock;

    /**
<<<<<<< HEAD
     * @var fullModuleList|\PHPUnit\Framework\MockObject\MockObject
=======
     * @var fullModuleList|MockObject
>>>>>>> b2f063af
     */
    protected $fullModuleListMock;

    /**
<<<<<<< HEAD
     * @var \Magento\NewRelicReporting\Model\ModuleFactory|\PHPUnit\Framework\MockObject\MockObject
=======
     * @var ModuleFactory|MockObject
>>>>>>> b2f063af
     */
    protected $moduleFactoryMock;

    /**
<<<<<<< HEAD
     * @var \Magento\NewRelicReporting\Model\ResourceModel\Module\CollectionFactory
     * |\PHPUnit\Framework\MockObject\MockObject
=======
     * @var CollectionFactory|MockObject
>>>>>>> b2f063af
     */
    protected $moduleCollectionFactoryMock;

    protected function setUp(): void
    {
        $this->moduleListMock = $this->getMockBuilder(ModuleListInterface::class)
            ->setMethods(['getNames', 'has', 'getAll', 'getOne'])
            ->disableOriginalConstructor()
            ->getMock();

        $this->fullModuleListMock = $this->getMockBuilder(FullModuleList::class)
            ->setMethods(['getNames', 'getAll'])
            ->disableOriginalConstructor()
            ->getMock();

        $this->moduleManagerMock = $this->getMockBuilder(Manager::class)
            ->setMethods(['isOutputEnabled'])
            ->disableOriginalConstructor()
            ->getMock();

        $this->moduleFactoryMock = $this->createPartialMock(
            ModuleFactory::class,
            ['create']
        );

        $this->moduleCollectionFactoryMock = $this->createPartialMock(
            CollectionFactory::class,
            ['create']
        );

        $this->model = new Collect(
            $this->moduleListMock,
            $this->fullModuleListMock,
            $this->moduleManagerMock,
            $this->moduleFactoryMock,
            $this->moduleCollectionFactoryMock
        );
    }

    /**
     * Tests modules data returns array
     *
     * @return void
     */
    public function testGetModuleDataWithoutRefresh()
    {
        $moduleCollectionMock = $this->getMockBuilder(
            Collection::class
        )
            ->disableOriginalConstructor()
            ->getMock();
        $itemMock = $this->createMock(Module::class);
        $modulesMockArray = [
            'Module_Name' => [
                'name' => 'Name',
                'setup_version' => '2.0.0',
                'sequence' => []
            ]
        ];
        $testChangesMockArray = [
            ['entity' => '3',
            'name' => 'Name',
            'active' => 'true',
            'state' => 'enabled',
            'setup_version' => '2.0.0',
            'updated_at' => '2015-09-02 18:38:17'],
            ['entity' => '4',
             'name' => 'Name',
             'active' => 'true',
             'state' => 'disabled',
             'setup_version' => '2.0.0',
             'updated_at' => '2015-09-02 18:38:17'],
            ['entity' => '5',
             'name' => 'Name',
             'active' => 'true',
             'state' => 'uninstalled',
             'setup_version' => '2.0.0',
             'updated_at' => '2015-09-02 18:38:17']
        ];
        $itemMockArray = [$itemMock];
        $enabledModulesMockArray = [];

        $this->moduleCollectionFactoryMock->expects($this->any())
            ->method('create')
            ->willReturn($moduleCollectionMock);

        $this->moduleFactoryMock->expects($this->any())
            ->method('create')
            ->willReturn($itemMock);

        $itemMock->expects($this->any())
            ->method('setData')
            ->willReturnSelf();

        $itemMock->expects($this->any())
            ->method('save')
            ->willReturnSelf();

        $moduleCollectionMock->expects($this->any())
            ->method('getItems')
            ->willReturn($itemMockArray);

        $moduleCollectionMock->expects($this->any())
            ->method('getData')
            ->willReturn($testChangesMockArray);

        $this->fullModuleListMock->expects($this->once())
            ->method('getAll')
            ->willReturn($modulesMockArray);

        $this->fullModuleListMock->expects($this->once())
            ->method('getNames')
            ->willReturn($enabledModulesMockArray);

        $this->moduleListMock->expects($this->once())
            ->method('getNames')
            ->willReturn($enabledModulesMockArray);

<<<<<<< HEAD
        $this->assertIsArray($this->model->getModuleData()
        );
=======
        $this->assertInternalType('array', $this->model->getModuleData());
>>>>>>> b2f063af
    }

    /**
     * Tests modules data returns array and saving in DB
     *
     * @dataProvider itemDataProvider
     * @return void
     */
    public function testGetModuleDataRefresh($data)
    {
        $moduleCollectionMock = $this->getMockBuilder(
            Collection::class
        )
            ->disableOriginalConstructor()
            ->getMock();
<<<<<<< HEAD
        /** @var \Magento\NewRelicReporting\Model\Module|\PHPUnit\Framework\MockObject\MockObject $itemMock */
=======
        /** @var Module|MockObject $itemMock */
>>>>>>> b2f063af
        $itemMock = $this->createPartialMock(
            Module::class,
            ['getName', 'getData', 'setData', 'getState', 'save']
        );
        $modulesMockArray = [
            'Module_Name1' => [
                'name' => 'Module_Name1',
                'setup_version' => '2.0.0',
                'sequence' => []
            ]
        ];
        $itemMock->setData($data);
        $testChangesMockArray = [
            'entity_id' => '3',
            'name' => 'Name',
            'active' => 'true',
            'state' => 'uninstalled',
            'setup_version' => '2.0.0',
            'some_param' => 'some_value',
            'updated_at' => '2015-09-02 18:38:17'
        ];
        $itemMockArray = [$itemMock];

        $enabledModulesMockArray = ['Module_Name2'];
        $allModulesMockArray = ['Module_Name1','Module_Name2'];

        $this->moduleCollectionFactoryMock->expects($this->any())
            ->method('create')
            ->willReturn($moduleCollectionMock);

        $this->moduleFactoryMock->expects($this->any())
            ->method('create')
            ->willReturn($itemMock);

        $itemMock->expects($this->any())
            ->method('setData')
            ->willReturnSelf();

        $itemMock->expects($this->any())
            ->method('save')
            ->willReturnSelf();

        $itemMock->expects($this->any())
            ->method('getState')
            ->willReturn($data['state']);

        $itemMock->expects($this->any())
            ->method('getName')
            ->willReturn($data['name']);

        $moduleCollectionMock->expects($this->any())
            ->method('getItems')
            ->willReturn($itemMockArray);

        $itemMock->expects($this->any())
            ->method('getData')
            ->willReturn($testChangesMockArray);

        $this->fullModuleListMock->expects($this->once())
            ->method('getAll')
            ->willReturn($modulesMockArray);

        $this->fullModuleListMock->expects($this->any())
            ->method('getNames')
            ->willReturn($allModulesMockArray);

        $this->moduleListMock->expects($this->any())
            ->method('getNames')
            ->willReturn($enabledModulesMockArray);

<<<<<<< HEAD
        $this->assertIsArray($this->model->getModuleData()
        );
=======
        $this->assertInternalType('array', $this->model->getModuleData());
>>>>>>> b2f063af
    }

    /**
     * Tests modules data returns array and saving in DB
     *
     * @dataProvider itemDataProvider
     * @return void
     */
    public function testGetModuleDataRefreshOrStatement($data)
    {
        $moduleCollectionMock = $this->getMockBuilder(
            Collection::class
        )
            ->disableOriginalConstructor()
            ->getMock();
<<<<<<< HEAD
        /** @var \Magento\NewRelicReporting\Model\Module|\PHPUnit\Framework\MockObject\MockObject $itemMock */
=======
        /** @var Module|MockObject $itemMock */
>>>>>>> b2f063af
        $itemMock = $this->createPartialMock(
            Module::class,
            ['getName', 'getData', 'setData', 'getState', 'save']
        );
        $modulesMockArray = [
            'Module_Name1' => [
                'name' => 'Module_Name1',
                'setup_version' => '2.0.0',
                'sequence' => []
            ]
        ];
        $itemMock->setData($data);
        $testChangesMockArray = [
            'entity_id' => '3',
            'name' => 'Name',
            'active' => 'false',
            'state' => 'enabled',
            'setup_version' => '2.0.0',
            'some_param' => 'some_value',
            'updated_at' => '2015-09-02 18:38:17'
        ];
        $itemMockArray = [$itemMock];

        $enabledModulesMockArray = ['Module_Name2'];
        $allModulesMockArray = ['Module_Name1','Module_Name2'];

        $this->moduleCollectionFactoryMock->expects($this->any())
            ->method('create')
            ->willReturn($moduleCollectionMock);

        $this->moduleFactoryMock->expects($this->any())
            ->method('create')
            ->willReturn($itemMock);

        $itemMock->expects($this->any())
            ->method('setData')
            ->willReturnSelf();

        $itemMock->expects($this->any())
            ->method('save')
            ->willReturnSelf();

        $itemMock->expects($this->any())
            ->method('getState')
            ->willReturn($data['state']);

        $itemMock->expects($this->any())
            ->method('getName')
            ->willReturn($data['name']);

        $moduleCollectionMock->expects($this->any())
            ->method('getItems')
            ->willReturn($itemMockArray);

        $itemMock->expects($this->any())
            ->method('getData')
            ->willReturn($testChangesMockArray);

        $this->fullModuleListMock->expects($this->once())
            ->method('getAll')
            ->willReturn($modulesMockArray);

        $this->fullModuleListMock->expects($this->any())
            ->method('getNames')
            ->willReturn($allModulesMockArray);

        $this->moduleListMock->expects($this->any())
            ->method('getNames')
            ->willReturn($enabledModulesMockArray);

<<<<<<< HEAD
        $this->assertIsArray($this->model->getModuleData()
        );
=======
        $this->assertInternalType('array', $this->model->getModuleData());
>>>>>>> b2f063af
    }

    /**
     * @return array
     */
    public function itemDataProvider()
    {
        return [
            [
                [
                    'entity_id' => '1',
                    'name' => 'Module_Name1',
                    'active' => 'true',
                    'state' => 'enabled',
                    'setup_version' => '2.0.0'
                ]
            ],
            [
                [
                    'entity_id' => '2',
                    'name' => 'Module_Name2',
                    'active' => 'true',
                    'state' => 'disabled',
                    'setup_version' => '2.0.0'
                ]
            ],
            [
                [
                    'entity_id' => '2',
                    'name' => 'Module_Name2',
                    'active' => 'true',
                    'state' => 'uninstalled',
                    'setup_version' => '2.0.0'
                ]
            ]
        ];
    }
}<|MERGE_RESOLUTION|>--- conflicted
+++ resolved
@@ -24,48 +24,27 @@
     protected $model;
 
     /**
-<<<<<<< HEAD
-     * @var ModuleListInterface|\PHPUnit\Framework\MockObject\MockObject
-=======
      * @var ModuleListInterface|MockObject
->>>>>>> b2f063af
      */
     protected $moduleListMock;
 
     /**
-<<<<<<< HEAD
-     * @var Manager|\PHPUnit\Framework\MockObject\MockObject
-=======
      * @var Manager|MockObject
->>>>>>> b2f063af
      */
     protected $moduleManagerMock;
 
     /**
-<<<<<<< HEAD
-     * @var fullModuleList|\PHPUnit\Framework\MockObject\MockObject
-=======
      * @var fullModuleList|MockObject
->>>>>>> b2f063af
      */
     protected $fullModuleListMock;
 
     /**
-<<<<<<< HEAD
-     * @var \Magento\NewRelicReporting\Model\ModuleFactory|\PHPUnit\Framework\MockObject\MockObject
-=======
      * @var ModuleFactory|MockObject
->>>>>>> b2f063af
      */
     protected $moduleFactoryMock;
 
     /**
-<<<<<<< HEAD
-     * @var \Magento\NewRelicReporting\Model\ResourceModel\Module\CollectionFactory
-     * |\PHPUnit\Framework\MockObject\MockObject
-=======
      * @var CollectionFactory|MockObject
->>>>>>> b2f063af
      */
     protected $moduleCollectionFactoryMock;
 
@@ -184,12 +163,7 @@
             ->method('getNames')
             ->willReturn($enabledModulesMockArray);
 
-<<<<<<< HEAD
-        $this->assertIsArray($this->model->getModuleData()
-        );
-=======
         $this->assertInternalType('array', $this->model->getModuleData());
->>>>>>> b2f063af
     }
 
     /**
@@ -205,11 +179,7 @@
         )
             ->disableOriginalConstructor()
             ->getMock();
-<<<<<<< HEAD
-        /** @var \Magento\NewRelicReporting\Model\Module|\PHPUnit\Framework\MockObject\MockObject $itemMock */
-=======
         /** @var Module|MockObject $itemMock */
->>>>>>> b2f063af
         $itemMock = $this->createPartialMock(
             Module::class,
             ['getName', 'getData', 'setData', 'getState', 'save']
@@ -280,12 +250,7 @@
             ->method('getNames')
             ->willReturn($enabledModulesMockArray);
 
-<<<<<<< HEAD
-        $this->assertIsArray($this->model->getModuleData()
-        );
-=======
         $this->assertInternalType('array', $this->model->getModuleData());
->>>>>>> b2f063af
     }
 
     /**
@@ -301,11 +266,7 @@
         )
             ->disableOriginalConstructor()
             ->getMock();
-<<<<<<< HEAD
-        /** @var \Magento\NewRelicReporting\Model\Module|\PHPUnit\Framework\MockObject\MockObject $itemMock */
-=======
         /** @var Module|MockObject $itemMock */
->>>>>>> b2f063af
         $itemMock = $this->createPartialMock(
             Module::class,
             ['getName', 'getData', 'setData', 'getState', 'save']
@@ -376,12 +337,7 @@
             ->method('getNames')
             ->willReturn($enabledModulesMockArray);
 
-<<<<<<< HEAD
-        $this->assertIsArray($this->model->getModuleData()
-        );
-=======
         $this->assertInternalType('array', $this->model->getModuleData());
->>>>>>> b2f063af
     }
 
     /**
