--- conflicted
+++ resolved
@@ -31,65 +31,37 @@
     protected $model;
 
     /**
-<<<<<<< HEAD
-     * @var \Magento\NewRelicReporting\Model\Config|\PHPUnit\Framework\MockObject\MockObject
-=======
      * @var Config|MockObject
->>>>>>> b2f063af
      */
     protected $config;
 
     /**
-<<<<<<< HEAD
-     * @var \Magento\Customer\Model\Session|\PHPUnit\Framework\MockObject\MockObject
-=======
      * @var Session|MockObject
->>>>>>> b2f063af
      */
     protected $customerSession;
 
     /**
-<<<<<<< HEAD
-     * @var \Magento\Customer\Api\CustomerRepositoryInterface|\PHPUnit\Framework\MockObject\MockObject
-=======
      * @var CustomerRepositoryInterface|MockObject
->>>>>>> b2f063af
      */
     protected $customerRepository;
 
     /**
-<<<<<<< HEAD
-     * @var \Magento\Store\Model\StoreManagerInterface|\PHPUnit\Framework\MockObject\MockObject
-=======
      * @var StoreManagerInterface|MockObject
->>>>>>> b2f063af
      */
     protected $storeManager;
 
     /**
-<<<<<<< HEAD
-     * @var \Magento\NewRelicReporting\Model\UsersFactory|\PHPUnit\Framework\MockObject\MockObject
-=======
      * @var UsersFactory|MockObject
->>>>>>> b2f063af
      */
     protected $usersFactory;
 
     /**
-<<<<<<< HEAD
-     * @var \Magento\NewRelicReporting\Model\Users|\PHPUnit\Framework\MockObject\MockObject
-=======
      * @var Users|MockObject
->>>>>>> b2f063af
      */
     protected $usersModel;
 
     /**
-<<<<<<< HEAD
-     * @var \Magento\Framework\Json\EncoderInterface|\PHPUnit\Framework\MockObject\MockObject
-=======
      * @var EncoderInterface|MockObject
->>>>>>> b2f063af
      */
     protected $jsonEncoder;
 
@@ -143,13 +115,8 @@
      */
     public function testReportConcurrentUsersModuleDisabledFromConfig()
     {
-<<<<<<< HEAD
-        /** @var \Magento\Framework\Event\Observer|\PHPUnit\Framework\MockObject\MockObject $eventObserver */
-        $eventObserver = $this->getMockBuilder(\Magento\Framework\Event\Observer::class)
-=======
         /** @var Observer|MockObject $eventObserver */
         $eventObserver = $this->getMockBuilder(Observer::class)
->>>>>>> b2f063af
             ->disableOriginalConstructor()
             ->getMock();
 
@@ -167,13 +134,8 @@
      */
     public function testReportConcurrentUsersUserIsNotLoggedIn()
     {
-<<<<<<< HEAD
-        /** @var \Magento\Framework\Event\Observer|\PHPUnit\Framework\MockObject\MockObject $eventObserver */
-        $eventObserver = $this->getMockBuilder(\Magento\Framework\Event\Observer::class)
-=======
         /** @var Observer|MockObject $eventObserver */
         $eventObserver = $this->getMockBuilder(Observer::class)
->>>>>>> b2f063af
             ->disableOriginalConstructor()
             ->getMock();
 
@@ -197,13 +159,8 @@
         $testCustomerId = 1;
         $testAction = 'JSON string';
 
-<<<<<<< HEAD
-        /** @var \Magento\Framework\Event\Observer|\PHPUnit\Framework\MockObject\MockObject $eventObserver */
-        $eventObserver = $this->getMockBuilder(\Magento\Framework\Event\Observer::class)
-=======
         /** @var Observer|MockObject $eventObserver */
         $eventObserver = $this->getMockBuilder(Observer::class)
->>>>>>> b2f063af
             ->disableOriginalConstructor()
             ->getMock();
 
