<?php declare(strict_types=1);
/**
 * Copyright © Magento, Inc. All rights reserved.
 * See COPYING.txt for license details.
 */
namespace Magento\NewRelicReporting\Test\Unit\Model\Observer;

use Magento\Catalog\Model\Product;
use Magento\Framework\Event;
use Magento\Framework\Event\Observer;
use Magento\Framework\Json\EncoderInterface;
use Magento\NewRelicReporting\Model\Config;
use Magento\NewRelicReporting\Model\Observer\ReportProductDeleted;
use Magento\NewRelicReporting\Model\System;
use Magento\NewRelicReporting\Model\SystemFactory;
use PHPUnit\Framework\MockObject\MockObject;
use PHPUnit\Framework\TestCase;

class ReportProductDeletedTest extends TestCase
{
    /**
     * @var ReportProductDeleted
     */
    protected $model;

    /**
<<<<<<< HEAD
     * @var \Magento\NewRelicReporting\Model\Config|\PHPUnit\Framework\MockObject\MockObject
=======
     * @var Config|MockObject
>>>>>>> b2f063af
     */
    protected $config;

    /**
<<<<<<< HEAD
     * @var \Magento\NewRelicReporting\Model\SystemFactory|\PHPUnit\Framework\MockObject\MockObject
=======
     * @var SystemFactory|MockObject
>>>>>>> b2f063af
     */
    protected $systemFactory;

    /**
<<<<<<< HEAD
     * @var \Magento\NewRelicReporting\Model\System|\PHPUnit\Framework\MockObject\MockObject
=======
     * @var System|MockObject
>>>>>>> b2f063af
     */
    protected $systemModel;

    /**
<<<<<<< HEAD
     * @var \Magento\Framework\Json\EncoderInterface|\PHPUnit\Framework\MockObject\MockObject
=======
     * @var EncoderInterface|MockObject
>>>>>>> b2f063af
     */
    protected $jsonEncoder;

    /**
     * Setup
     *
     * @return void
     */
    protected function setUp(): void
    {
        $this->config = $this->getMockBuilder(Config::class)
            ->disableOriginalConstructor()
            ->setMethods(['isNewRelicEnabled'])
            ->getMock();
        $this->systemFactory = $this->getMockBuilder(SystemFactory::class)
            ->disableOriginalConstructor()
            ->setMethods(['create'])
            ->getMock();
        $this->systemModel = $this->getMockBuilder(System::class)
            ->disableOriginalConstructor()
            ->getMock();
        $this->jsonEncoder = $this->getMockBuilder(EncoderInterface::class)
            ->getMock();
        $this->systemFactory->expects($this->any())
            ->method('create')
            ->willReturn($this->systemModel);

        $this->model = new ReportProductDeleted(
            $this->config,
            $this->systemFactory,
            $this->jsonEncoder
        );
    }

    /**
     * Test case when module is disabled in config
     *
     * @return void
     */
    public function testReportProductDeletedModuleDisabledFromConfig()
    {
<<<<<<< HEAD
        /** @var \Magento\Framework\Event\Observer|\PHPUnit\Framework\MockObject\MockObject $eventObserver */
        $eventObserver = $this->getMockBuilder(\Magento\Framework\Event\Observer::class)
=======
        /** @var Observer|MockObject $eventObserver */
        $eventObserver = $this->getMockBuilder(Observer::class)
>>>>>>> b2f063af
            ->disableOriginalConstructor()
            ->getMock();
        $this->config->expects($this->once())
            ->method('isNewRelicEnabled')
            ->willReturn(false);

        $this->model->execute($eventObserver);
    }

    /**
     * Test case when module is enabled in config
     *
     * @return void
     */
    public function testReportProductDeleted()
    {
        $testType = 'adminProductChange';
        $testAction = 'JSON string';

<<<<<<< HEAD
        /** @var \Magento\Framework\Event\Observer|\PHPUnit\Framework\MockObject\MockObject $eventObserver */
        $eventObserver = $this->getMockBuilder(\Magento\Framework\Event\Observer::class)
=======
        /** @var Observer|MockObject $eventObserver */
        $eventObserver = $this->getMockBuilder(Observer::class)
>>>>>>> b2f063af
            ->disableOriginalConstructor()
            ->getMock();
        $this->config->expects($this->once())
            ->method('isNewRelicEnabled')
            ->willReturn(true);
        $event = $this->getMockBuilder(Event::class)
            ->setMethods(['getProduct'])
            ->disableOriginalConstructor()
            ->getMock();
        $eventObserver->expects($this->once())
            ->method('getEvent')
            ->willReturn($event);
        $product = $this->getMockBuilder(Product::class)
            ->setMethods(['getId'])
            ->disableOriginalConstructor()
            ->getMock();
        $event->expects($this->once())
            ->method('getProduct')
            ->willReturn($product);
        $this->jsonEncoder->expects($this->once())
            ->method('encode')
            ->willReturn($testAction);
        $this->systemModel->expects($this->once())
            ->method('setData')
            ->with(['type' => $testType, 'action' => $testAction])
            ->willReturnSelf();
        $this->systemModel->expects($this->once())
            ->method('save');

        $this->model->execute($eventObserver);
    }
}<|MERGE_RESOLUTION|>--- conflicted
+++ resolved
@@ -24,38 +24,22 @@
     protected $model;
 
     /**
-<<<<<<< HEAD
-     * @var \Magento\NewRelicReporting\Model\Config|\PHPUnit\Framework\MockObject\MockObject
-=======
      * @var Config|MockObject
->>>>>>> b2f063af
      */
     protected $config;
 
     /**
-<<<<<<< HEAD
-     * @var \Magento\NewRelicReporting\Model\SystemFactory|\PHPUnit\Framework\MockObject\MockObject
-=======
      * @var SystemFactory|MockObject
->>>>>>> b2f063af
      */
     protected $systemFactory;
 
     /**
-<<<<<<< HEAD
-     * @var \Magento\NewRelicReporting\Model\System|\PHPUnit\Framework\MockObject\MockObject
-=======
      * @var System|MockObject
->>>>>>> b2f063af
      */
     protected $systemModel;
 
     /**
-<<<<<<< HEAD
-     * @var \Magento\Framework\Json\EncoderInterface|\PHPUnit\Framework\MockObject\MockObject
-=======
      * @var EncoderInterface|MockObject
->>>>>>> b2f063af
      */
     protected $jsonEncoder;
 
@@ -97,13 +81,8 @@
      */
     public function testReportProductDeletedModuleDisabledFromConfig()
     {
-<<<<<<< HEAD
-        /** @var \Magento\Framework\Event\Observer|\PHPUnit\Framework\MockObject\MockObject $eventObserver */
-        $eventObserver = $this->getMockBuilder(\Magento\Framework\Event\Observer::class)
-=======
         /** @var Observer|MockObject $eventObserver */
         $eventObserver = $this->getMockBuilder(Observer::class)
->>>>>>> b2f063af
             ->disableOriginalConstructor()
             ->getMock();
         $this->config->expects($this->once())
@@ -123,13 +102,8 @@
         $testType = 'adminProductChange';
         $testAction = 'JSON string';
 
-<<<<<<< HEAD
-        /** @var \Magento\Framework\Event\Observer|\PHPUnit\Framework\MockObject\MockObject $eventObserver */
-        $eventObserver = $this->getMockBuilder(\Magento\Framework\Event\Observer::class)
-=======
         /** @var Observer|MockObject $eventObserver */
         $eventObserver = $this->getMockBuilder(Observer::class)
->>>>>>> b2f063af
             ->disableOriginalConstructor()
             ->getMock();
         $this->config->expects($this->once())
