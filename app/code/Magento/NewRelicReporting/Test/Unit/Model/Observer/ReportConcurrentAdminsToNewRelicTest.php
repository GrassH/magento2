<?php declare(strict_types=1);
/**
 * Copyright © Magento, Inc. All rights reserved.
 * See COPYING.txt for license details.
 */
namespace Magento\NewRelicReporting\Test\Unit\Model\Observer;

use Magento\Backend\Model\Auth\Session;
use Magento\Framework\Event\Observer;
use Magento\NewRelicReporting\Model\Config;
use Magento\NewRelicReporting\Model\NewRelicWrapper;
use Magento\NewRelicReporting\Model\Observer\ReportConcurrentAdminsToNewRelic;
use Magento\User\Model\User;
use PHPUnit\Framework\MockObject\MockObject;
use PHPUnit\Framework\TestCase;

class ReportConcurrentAdminsToNewRelicTest extends TestCase
{
    /**
     * @var ReportConcurrentAdminsToNewRelic
     */
    protected $model;

    /**
<<<<<<< HEAD
     * @var \Magento\NewRelicReporting\Model\Config|\PHPUnit\Framework\MockObject\MockObject
=======
     * @var Config|MockObject
>>>>>>> b2f063af
     */
    protected $config;

    /**
<<<<<<< HEAD
     * @var \Magento\Backend\Model\Auth\Session|\PHPUnit\Framework\MockObject\MockObject
=======
     * @var Session|MockObject
>>>>>>> b2f063af
     */
    protected $backendAuthSession;

    /**
<<<<<<< HEAD
     * @var \Magento\NewRelicReporting\Model\NewRelicWrapper|\PHPUnit\Framework\MockObject\MockObject
=======
     * @var NewRelicWrapper|MockObject
>>>>>>> b2f063af
     */
    protected $newRelicWrapper;

    /**
     * Setup
     *
     * @return void
     */
    protected function setUp(): void
    {
        $this->config = $this->getMockBuilder(Config::class)
            ->disableOriginalConstructor()
            ->setMethods(['isNewRelicEnabled'])
            ->getMock();
        $this->backendAuthSession = $this->getMockBuilder(Session::class)
            ->disableOriginalConstructor()
            ->setMethods(['isLoggedIn', 'getUser'])
            ->getMock();
        $this->newRelicWrapper = $this->getMockBuilder(NewRelicWrapper::class)
            ->disableOriginalConstructor()
            ->setMethods(['addCustomParameter'])
            ->getMock();

        $this->model = new ReportConcurrentAdminsToNewRelic(
            $this->config,
            $this->backendAuthSession,
            $this->newRelicWrapper
        );
    }

    /**
     * Test case when module is disabled in config
     *
     * @return void
     */
    public function testReportConcurrentAdminsToNewRelicModuleDisabledFromConfig()
    {
<<<<<<< HEAD
        /** @var \Magento\Framework\Event\Observer|\PHPUnit\Framework\MockObject\MockObject $eventObserver */
        $eventObserver = $this->getMockBuilder(\Magento\Framework\Event\Observer::class)
=======
        /** @var Observer|MockObject $eventObserver */
        $eventObserver = $this->getMockBuilder(Observer::class)
>>>>>>> b2f063af
            ->disableOriginalConstructor()
            ->getMock();

        $this->config->expects($this->once())
            ->method('isNewRelicEnabled')
            ->willReturn(false);

        $this->model->execute($eventObserver);
    }

    /**
     * Test case when user is not logged in
     *
     * @return void
     */
    public function testReportConcurrentAdminsToNewRelicUserIsNotLoggedIn()
    {
<<<<<<< HEAD
        /** @var \Magento\Framework\Event\Observer|\PHPUnit\Framework\MockObject\MockObject $eventObserver */
        $eventObserver = $this->getMockBuilder(\Magento\Framework\Event\Observer::class)
=======
        /** @var Observer|MockObject $eventObserver */
        $eventObserver = $this->getMockBuilder(Observer::class)
>>>>>>> b2f063af
            ->disableOriginalConstructor()
            ->getMock();

        $this->config->expects($this->once())
            ->method('isNewRelicEnabled')
            ->willReturn(true);
        $this->backendAuthSession->expects($this->once())
            ->method('isLoggedIn')
            ->willReturn(false);

        $this->model->execute($eventObserver);
    }

    /**
     * Test case when module is enabled and user is logged in
     *
     * @return void
     */
    public function testReportConcurrentAdminsToNewRelic()
    {
<<<<<<< HEAD
        /** @var \Magento\Framework\Event\Observer|\PHPUnit\Framework\MockObject\MockObject $eventObserver */
        $eventObserver = $this->getMockBuilder(\Magento\Framework\Event\Observer::class)
=======
        /** @var Observer|MockObject $eventObserver */
        $eventObserver = $this->getMockBuilder(Observer::class)
>>>>>>> b2f063af
            ->disableOriginalConstructor()
            ->getMock();

        $this->config->expects($this->once())
            ->method('isNewRelicEnabled')
            ->willReturn(true);
        $this->backendAuthSession->expects($this->once())
            ->method('isLoggedIn')
            ->willReturn(true);
        $userMock = $this->getMockBuilder(User::class)->disableOriginalConstructor()->getMock();
        $this->backendAuthSession->expects($this->once())
            ->method('getUser')
            ->willReturn($userMock);
        $this->newRelicWrapper->expects($this->exactly(3))
            ->method('addCustomParameter')
            ->willReturn(true);

        $this->model->execute($eventObserver);
    }
}<|MERGE_RESOLUTION|>--- conflicted
+++ resolved
@@ -22,29 +22,17 @@
     protected $model;
 
     /**
-<<<<<<< HEAD
-     * @var \Magento\NewRelicReporting\Model\Config|\PHPUnit\Framework\MockObject\MockObject
-=======
      * @var Config|MockObject
->>>>>>> b2f063af
      */
     protected $config;
 
     /**
-<<<<<<< HEAD
-     * @var \Magento\Backend\Model\Auth\Session|\PHPUnit\Framework\MockObject\MockObject
-=======
      * @var Session|MockObject
->>>>>>> b2f063af
      */
     protected $backendAuthSession;
 
     /**
-<<<<<<< HEAD
-     * @var \Magento\NewRelicReporting\Model\NewRelicWrapper|\PHPUnit\Framework\MockObject\MockObject
-=======
      * @var NewRelicWrapper|MockObject
->>>>>>> b2f063af
      */
     protected $newRelicWrapper;
 
@@ -82,13 +70,8 @@
      */
     public function testReportConcurrentAdminsToNewRelicModuleDisabledFromConfig()
     {
-<<<<<<< HEAD
-        /** @var \Magento\Framework\Event\Observer|\PHPUnit\Framework\MockObject\MockObject $eventObserver */
-        $eventObserver = $this->getMockBuilder(\Magento\Framework\Event\Observer::class)
-=======
         /** @var Observer|MockObject $eventObserver */
         $eventObserver = $this->getMockBuilder(Observer::class)
->>>>>>> b2f063af
             ->disableOriginalConstructor()
             ->getMock();
 
@@ -106,13 +89,8 @@
      */
     public function testReportConcurrentAdminsToNewRelicUserIsNotLoggedIn()
     {
-<<<<<<< HEAD
-        /** @var \Magento\Framework\Event\Observer|\PHPUnit\Framework\MockObject\MockObject $eventObserver */
-        $eventObserver = $this->getMockBuilder(\Magento\Framework\Event\Observer::class)
-=======
         /** @var Observer|MockObject $eventObserver */
         $eventObserver = $this->getMockBuilder(Observer::class)
->>>>>>> b2f063af
             ->disableOriginalConstructor()
             ->getMock();
 
@@ -133,13 +111,8 @@
      */
     public function testReportConcurrentAdminsToNewRelic()
     {
-<<<<<<< HEAD
-        /** @var \Magento\Framework\Event\Observer|\PHPUnit\Framework\MockObject\MockObject $eventObserver */
-        $eventObserver = $this->getMockBuilder(\Magento\Framework\Event\Observer::class)
-=======
         /** @var Observer|MockObject $eventObserver */
         $eventObserver = $this->getMockBuilder(Observer::class)
->>>>>>> b2f063af
             ->disableOriginalConstructor()
             ->getMock();
 
