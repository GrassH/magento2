<?php declare(strict_types=1);
/**
 * Copyright © Magento, Inc. All rights reserved.
 * See COPYING.txt for license details.
 */
namespace Magento\NewRelicReporting\Test\Unit\Model\Observer;

use Magento\Catalog\Model\Product;
use Magento\Framework\Event;
use Magento\Framework\Event\Observer;
use Magento\NewRelicReporting\Model\Config;
use Magento\NewRelicReporting\Model\NewRelicWrapper;
use Magento\NewRelicReporting\Model\Observer\ReportProductSavedToNewRelic;
use PHPUnit\Framework\MockObject\MockObject;
use PHPUnit\Framework\TestCase;

class ReportProductSavedToNewRelicTest extends TestCase
{
    /**
     * @var ReportProductSavedToNewRelic
     */
    protected $model;

    /**
<<<<<<< HEAD
     * @var \Magento\NewRelicReporting\Model\Config|\PHPUnit\Framework\MockObject\MockObject
=======
     * @var Config|MockObject
>>>>>>> b2f063af
     */
    protected $config;

    /**
<<<<<<< HEAD
     * @var \Magento\NewRelicReporting\Model\NewRelicWrapper|\PHPUnit\Framework\MockObject\MockObject
=======
     * @var NewRelicWrapper|MockObject
>>>>>>> b2f063af
     */
    protected $newRelicWrapper;

    /**
     * Setup
     *
     * @return void
     */
    protected function setUp(): void
    {
        $this->config = $this->getMockBuilder(Config::class)
            ->disableOriginalConstructor()
            ->setMethods(['isNewRelicEnabled'])
            ->getMock();
        $this->newRelicWrapper = $this->getMockBuilder(NewRelicWrapper::class)
            ->disableOriginalConstructor()
            ->setMethods(['addCustomParameter'])
            ->getMock();

        $this->model = new ReportProductSavedToNewRelic(
            $this->config,
            $this->newRelicWrapper
        );
    }

    /**
     * Test case when module is disabled in config
     *
     * @return void
     */
    public function testReportProductSavedToNewRelicModuleDisabledFromConfig()
    {
<<<<<<< HEAD
        /** @var Observer|\PHPUnit\Framework\MockObject\MockObject $eventObserver */
        $eventObserver = $this->getMockBuilder(\Magento\Framework\Event\Observer::class)
=======
        /** @var Observer|MockObject $eventObserver */
        $eventObserver = $this->getMockBuilder(Observer::class)
>>>>>>> b2f063af
            ->disableOriginalConstructor()
            ->getMock();
        $this->config->expects($this->once())
            ->method('isNewRelicEnabled')
            ->willReturn(false);

        $this->model->execute($eventObserver);
    }

    /**
     * Test case when module is enabled in config
     *
     * @return void
     */
    public function testReportProductSavedToNewRelic()
    {
<<<<<<< HEAD
        /** @var Observer|\PHPUnit\Framework\MockObject\MockObject $eventObserver */
        $eventObserver = $this->getMockBuilder(\Magento\Framework\Event\Observer::class)
=======
        /** @var Observer|MockObject $eventObserver */
        $eventObserver = $this->getMockBuilder(Observer::class)
>>>>>>> b2f063af
            ->disableOriginalConstructor()
            ->getMock();
        $this->config->expects($this->once())
            ->method('isNewRelicEnabled')
            ->willReturn(true);
        $event = $this->getMockBuilder(Event::class)
            ->setMethods(['getProduct'])
            ->disableOriginalConstructor()
            ->getMock();
        $eventObserver->expects($this->once())
            ->method('getEvent')
            ->willReturn($event);
        $product = $this->getMockBuilder(Product::class)
            ->disableOriginalConstructor()
            ->getMock();
        $event->expects($this->once())
            ->method('getProduct')
            ->willReturn($product);
        $this->newRelicWrapper->expects($this->once())
            ->method('addCustomParameter')
            ->willReturn(true);

        $this->model->execute($eventObserver);
    }

    /**
     * Test case when module is enabled in config and product updating
     *
     * @dataProvider actionDataProvider
     * @return void
     */
    public function testReportProductUpdatedToNewRelic($isNewObject)
    {
<<<<<<< HEAD
        /** @var Observer|\PHPUnit\Framework\MockObject\MockObject $eventObserver */
        $eventObserver = $this->getMockBuilder(\Magento\Framework\Event\Observer::class)
=======
        /** @var Observer|MockObject $eventObserver */
        $eventObserver = $this->getMockBuilder(Observer::class)
>>>>>>> b2f063af
            ->disableOriginalConstructor()
            ->getMock();
        $this->config->expects($this->once())
            ->method('isNewRelicEnabled')
            ->willReturn(true);
        $event = $this->getMockBuilder(Event::class)
            ->setMethods(['getProduct'])
            ->disableOriginalConstructor()
            ->getMock();
        $eventObserver->expects($this->once())
            ->method('getEvent')
            ->willReturn($event);
        $product = $this->getMockBuilder(Product::class)
            ->disableOriginalConstructor()
            ->getMock();
        $product->expects($this->any())
            ->method('isObjectNew')
            ->willReturn($isNewObject);
        $event->expects($this->once())
            ->method('getProduct')
            ->willReturn($product);
        $this->newRelicWrapper->expects($this->once())
            ->method('addCustomParameter')
            ->willReturn(true);

        $this->model->execute($eventObserver);
    }

    /**
     * @return array
     */
    public function actionDataProvider()
    {
        return [[true], [false]];
    }
}<|MERGE_RESOLUTION|>--- conflicted
+++ resolved
@@ -22,20 +22,12 @@
     protected $model;
 
     /**
-<<<<<<< HEAD
-     * @var \Magento\NewRelicReporting\Model\Config|\PHPUnit\Framework\MockObject\MockObject
-=======
      * @var Config|MockObject
->>>>>>> b2f063af
      */
     protected $config;
 
     /**
-<<<<<<< HEAD
-     * @var \Magento\NewRelicReporting\Model\NewRelicWrapper|\PHPUnit\Framework\MockObject\MockObject
-=======
      * @var NewRelicWrapper|MockObject
->>>>>>> b2f063af
      */
     protected $newRelicWrapper;
 
@@ -68,13 +60,8 @@
      */
     public function testReportProductSavedToNewRelicModuleDisabledFromConfig()
     {
-<<<<<<< HEAD
-        /** @var Observer|\PHPUnit\Framework\MockObject\MockObject $eventObserver */
-        $eventObserver = $this->getMockBuilder(\Magento\Framework\Event\Observer::class)
-=======
         /** @var Observer|MockObject $eventObserver */
         $eventObserver = $this->getMockBuilder(Observer::class)
->>>>>>> b2f063af
             ->disableOriginalConstructor()
             ->getMock();
         $this->config->expects($this->once())
@@ -91,13 +78,8 @@
      */
     public function testReportProductSavedToNewRelic()
     {
-<<<<<<< HEAD
-        /** @var Observer|\PHPUnit\Framework\MockObject\MockObject $eventObserver */
-        $eventObserver = $this->getMockBuilder(\Magento\Framework\Event\Observer::class)
-=======
         /** @var Observer|MockObject $eventObserver */
         $eventObserver = $this->getMockBuilder(Observer::class)
->>>>>>> b2f063af
             ->disableOriginalConstructor()
             ->getMock();
         $this->config->expects($this->once())
@@ -131,13 +113,8 @@
      */
     public function testReportProductUpdatedToNewRelic($isNewObject)
     {
-<<<<<<< HEAD
-        /** @var Observer|\PHPUnit\Framework\MockObject\MockObject $eventObserver */
-        $eventObserver = $this->getMockBuilder(\Magento\Framework\Event\Observer::class)
-=======
         /** @var Observer|MockObject $eventObserver */
         $eventObserver = $this->getMockBuilder(Observer::class)
->>>>>>> b2f063af
             ->disableOriginalConstructor()
             ->getMock();
         $this->config->expects($this->once())
