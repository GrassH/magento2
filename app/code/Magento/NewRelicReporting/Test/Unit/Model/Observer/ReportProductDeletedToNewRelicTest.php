--- conflicted
+++ resolved
@@ -20,20 +20,12 @@
     protected $model;
 
     /**
-<<<<<<< HEAD
-     * @var \Magento\NewRelicReporting\Model\Config|\PHPUnit\Framework\MockObject\MockObject
-=======
      * @var Config|MockObject
->>>>>>> b2f063af
      */
     protected $config;
 
     /**
-<<<<<<< HEAD
-     * @var \Magento\NewRelicReporting\Model\NewRelicWrapper|\PHPUnit\Framework\MockObject\MockObject
-=======
      * @var NewRelicWrapper|MockObject
->>>>>>> b2f063af
      */
     protected $newRelicWrapper;
 
@@ -66,13 +58,8 @@
      */
     public function testReportProductDeletedToNewRelicModuleDisabledFromConfig()
     {
-<<<<<<< HEAD
-        /** @var \Magento\Framework\Event\Observer|\PHPUnit\Framework\MockObject\MockObject $eventObserver */
-        $eventObserver = $this->getMockBuilder(\Magento\Framework\Event\Observer::class)
-=======
         /** @var Observer|MockObject $eventObserver */
         $eventObserver = $this->getMockBuilder(Observer::class)
->>>>>>> b2f063af
             ->disableOriginalConstructor()
             ->getMock();
 
@@ -90,13 +77,8 @@
      */
     public function testReportProductDeletedToNewRelic()
     {
-<<<<<<< HEAD
-        /** @var \Magento\Framework\Event\Observer|\PHPUnit\Framework\MockObject\MockObject $eventObserver */
-        $eventObserver = $this->getMockBuilder(\Magento\Framework\Event\Observer::class)
-=======
         /** @var Observer|MockObject $eventObserver */
         $eventObserver = $this->getMockBuilder(Observer::class)
->>>>>>> b2f063af
             ->disableOriginalConstructor()
             ->getMock();
 
