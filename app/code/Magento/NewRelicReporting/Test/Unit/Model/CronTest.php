<?php
/**
 * Copyright © 2016 Magento. All rights reserved.
 * See COPYING.txt for license details.
 */
namespace Magento\NewRelicReporting\Test\Unit\Model;

use Magento\NewRelicReporting\Model\Cron;

/**
 * Class CronTest
 */
class CronTest extends \PHPUnit_Framework_TestCase
{
    /**
     * @var \Magento\NewRelicReporting\Model\Cron
     */
    protected $model;

    /**
     * @var \Magento\NewRelicReporting\Model\Config|\PHPUnit_Framework_MockObject_MockObject
     */
    protected $configMock;

    /**
     * @var \Magento\NewRelicReporting\Model\Cron\ReportModulesInfo|\PHPUnit_Framework_MockObject_MockObject
     */
    protected $reportModulesInfoMock;

    /**
     * @var \Magento\NewRelicReporting\Model\Cron\ReportCounts|\PHPUnit_Framework_MockObject_MockObject
     */
    protected $reportCountsMock;

    /**
     * @var \Magento\NewRelicReporting\Model\Cron\ReportNewRelicCron|\PHPUnit_Framework_MockObject_MockObject
     */
    protected $reportNewRelicCronMock;

    protected function setUp()
    {
<<<<<<< HEAD
        $this->configMock = $this->getMockBuilder(\Magento\NewRelicReporting\Model\Config::class)
=======
        $this->configMock = $this->getMockBuilder('Magento\NewRelicReporting\Model\Config')
>>>>>>> ffd9cc62
            ->setMethods([
                'isCronEnabled'
            ])
            ->disableOriginalConstructor()
            ->getMock();

        $this->reportModulesInfoMock = $this->getMockBuilder(
            \Magento\NewRelicReporting\Model\Cron\ReportModulesInfo::class
        )->disableOriginalConstructor()
            ->getMock();

        $this->reportCountsMock = $this->getMockBuilder(\Magento\NewRelicReporting\Model\Cron\ReportCounts::class)
            ->disableOriginalConstructor()
            ->getMock();

        $this->reportNewRelicCronMock = $this->getMockBuilder(
            \Magento\NewRelicReporting\Model\Cron\ReportNewRelicCron::class
        )->disableOriginalConstructor()
            ->getMock();

        $this->model = new Cron(
            $this->configMock,
            $this->reportModulesInfoMock,
            $this->reportCountsMock,
            $this->reportNewRelicCronMock
        );
    }

    /**
     * Test case when cron is disabled in config
     *
     * @return \Magento\NewRelicReporting\Model\Cron
     */
    public function testRunCronCronDisabledFromConfig()
    {
        $this->configMock->expects($this->once())
            ->method('isCronEnabled')
            ->willReturn(false);

        $this->assertSame(
            $this->model,
            $this->model->runCron()
        );
    }

    /**
     * Test case when cron is enabled in config
     *
     * @return \Magento\NewRelicReporting\Model\Cron
     */
    public function testRunCronCronEnabledFromConfig()
    {
        $this->configMock->expects($this->once())
            ->method('isCronEnabled')
            ->willReturn(true);

        $this->reportModulesInfoMock->expects($this->once())
            ->method('report')
            ->willReturnSelf();
        $this->reportCountsMock->expects($this->once())
            ->method('report')
            ->willReturnSelf();
        $this->reportNewRelicCronMock->expects($this->once())
            ->method('report')
            ->willReturnSelf();

        $this->assertSame(
            $this->model,
            $this->model->runCron()
        );
    }
}<|MERGE_RESOLUTION|>--- conflicted
+++ resolved
@@ -39,14 +39,8 @@
 
     protected function setUp()
     {
-<<<<<<< HEAD
         $this->configMock = $this->getMockBuilder(\Magento\NewRelicReporting\Model\Config::class)
-=======
-        $this->configMock = $this->getMockBuilder('Magento\NewRelicReporting\Model\Config')
->>>>>>> ffd9cc62
-            ->setMethods([
-                'isCronEnabled'
-            ])
+            ->setMethods(['isCronEnabled'])
             ->disableOriginalConstructor()
             ->getMock();
 
