--- conflicted
+++ resolved
@@ -13,10 +13,6 @@
 use Magento\NewRelicReporting\Plugin\StatPlugin;
 use PHPUnit\Framework\MockObject\MockObject as MockObject;
 use PHPUnit\Framework\TestCase;
-<<<<<<< HEAD
-use PHPUnit\Framework\MockObject\MockObject as MockObject;
-=======
->>>>>>> b2f063af
 
 class StatPluginTest extends TestCase
 {
@@ -41,11 +37,7 @@
     /**
      * Build class for testing
      */
-<<<<<<< HEAD
-    protected function setUp(): void
-=======
     public function setUp(): void
->>>>>>> b2f063af
     {
         $objectManager = new ObjectManager($this);
 
