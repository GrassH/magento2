--- conflicted
+++ resolved
@@ -132,7 +132,60 @@
     }
 
     /**
-<<<<<<< HEAD
+     * Checks whether automatic injection of the browser monitoring is enabled
+     *
+     * @return bool
+     */
+    public function isAutoInstrumentEnabled(): bool
+    {
+        return $this->isExtensionInstalled() && ini_get(self::NEWRELIC_AUTO_INSTRUMENT);
+    }
+
+    /**
+     * Wrapper for 'newrelic_disable_autorum'
+     *
+     * @return bool|null
+     */
+    public function disableAutorum(): ?bool
+    {
+        if (!$this->isExtensionInstalled()) {
+            return null;
+        }
+
+        return newrelic_disable_autorum();
+    }
+
+    /**
+     * Wrapper for 'newrelic_get_browser_timing_header'
+     *
+     * @param bool $includeTags
+     * @return string|null
+     */
+    public function getBrowserTimingHeader(bool $includeTags = true): ?string
+    {
+        if (!$this->isExtensionInstalled()) {
+            return null;
+        }
+
+        return newrelic_get_browser_timing_header($includeTags);
+    }
+
+    /**
+     * Wrapper for 'newrelic_get_browser_timing_footer'
+     *
+     * @param bool $includeTags
+     * @return string|null
+     */
+    public function getBrowserTimingFooter(bool $includeTags = true): ?string
+    {
+        if (!$this->isExtensionInstalled()) {
+            return null;
+        }
+
+        return newrelic_get_browser_timing_footer($includeTags);
+    }
+
+    /**
      * Get current App name for NR transactions
      *
      * @return string
@@ -147,58 +200,5 @@
             return $current . ';' . $current . '_' . $code;
         }
         return ini_get(self::NEWRELIC_APPNAME);
-=======
-     * Checks whether automatic injection of the browser monitoring is enabled
-     *
-     * @return bool
-     */
-    public function isAutoInstrumentEnabled(): bool
-    {
-        return $this->isExtensionInstalled() && ini_get(self::NEWRELIC_AUTO_INSTRUMENT);
-    }
-
-    /**
-     * Wrapper for 'newrelic_disable_autorum'
-     *
-     * @return bool|null
-     */
-    public function disableAutorum(): ?bool
-    {
-        if (!$this->isExtensionInstalled()) {
-            return null;
-        }
-
-        return newrelic_disable_autorum();
-    }
-
-    /**
-     * Wrapper for 'newrelic_get_browser_timing_header'
-     *
-     * @param bool $includeTags
-     * @return string|null
-     */
-    public function getBrowserTimingHeader(bool $includeTags = true): ?string
-    {
-        if (!$this->isExtensionInstalled()) {
-            return null;
-        }
-
-        return newrelic_get_browser_timing_header($includeTags);
-    }
-
-    /**
-     * Wrapper for 'newrelic_get_browser_timing_footer'
-     *
-     * @param bool $includeTags
-     * @return string|null
-     */
-    public function getBrowserTimingFooter(bool $includeTags = true): ?string
-    {
-        if (!$this->isExtensionInstalled()) {
-            return null;
-        }
-
-        return newrelic_get_browser_timing_footer($includeTags);
->>>>>>> d01ee51e
     }
 }