<?php
/**
 * Copyright © 2015 Magento. All rights reserved.
 * See COPYING.txt for license details.
 */

namespace Magento\Integration\Model\Plugin;

use Magento\Authorization\Model\Acl\AclRetriever;
use Magento\Authorization\Model\UserContextInterface;
use Magento\Integration\Model\Integration as IntegrationModel;
use Magento\Integration\Api\AuthorizationServiceInterface;
use Magento\Integration\Api\IntegrationServiceInterface;
<<<<<<< HEAD
use Magento\Integration\Model\Config;
=======
use Magento\Integration\Model\IntegrationConfig as IntegrationApiConfig;
>>>>>>> c8265676

/**
 * Plugin for \Magento\Integration\Model\IntegrationService.
 */
class Integration
{
    /** @var AuthorizationServiceInterface */
    protected $integrationAuthorizationService;

    /** @var  AclRetriever */
    protected $aclRetriever;

    /**
     * Integration config
     *
<<<<<<< HEAD
     * @var Config`
     */
    protected $integrationConfig;
=======
     * @var IntegrationApiConfig
     */
    protected $integrationApiConfig;
>>>>>>> c8265676

    /**
     * Initialize dependencies.
     *
     * @param AuthorizationServiceInterface $integrationAuthorizationService
     * @param AclRetriever $aclRetriever
<<<<<<< HEAD
     * @param Config $integrationConfig
=======
     * @param IntegrationApiConfig $integrationApiConfig
>>>>>>> c8265676
     */
    public function __construct(
        AuthorizationServiceInterface $integrationAuthorizationService,
        AclRetriever $aclRetriever,
<<<<<<< HEAD
        Config $integrationConfig
    ) {
        $this->integrationAuthorizationService = $integrationAuthorizationService;
        $this->aclRetriever  = $aclRetriever;
        $this->integrationConfig = $integrationConfig;
=======
        IntegrationApiConfig $integrationApiConfig
    ) {
        $this->integrationAuthorizationService = $integrationAuthorizationService;
        $this->aclRetriever  = $aclRetriever;
        $this->integrationApiConfig = $integrationApiConfig;
>>>>>>> c8265676
    }

    /**
     * Persist API permissions.
     *
     * @param IntegrationServiceInterface $subject
     * @param IntegrationModel $integration
     *
     * @return IntegrationModel
     * @SuppressWarnings(PHPMD.UnusedFormalParameter)
     */
    public function afterCreate(IntegrationServiceInterface $subject, $integration)
    {
        if ($integration->getSetupType() == IntegrationModel::TYPE_CONFIG) {
            $this->_addAllowedResources($integration);
        }
        $this->_saveApiPermissions($integration);
        return $integration;
    }

    /**
     * Persist API permissions.
     *
     * @param IntegrationServiceInterface $subject
     * @param IntegrationModel $integration
     *
     * @return IntegrationModel
     * @SuppressWarnings(PHPMD.UnusedFormalParameter)
     */
    public function afterUpdate(IntegrationServiceInterface $subject, $integration)
    {
        if ($integration->getSetupType() == IntegrationModel::TYPE_CONFIG) {
            $this->_addAllowedResources($integration);
        }
        $this->_saveApiPermissions($integration);
        return $integration;
    }

    /**
     * Add API permissions to integration data.
     *
     * @param IntegrationServiceInterface $subject
     * @param IntegrationModel $integration
     *
     * @return IntegrationModel
     * @SuppressWarnings(PHPMD.UnusedFormalParameter)
     */
    public function afterGet(IntegrationServiceInterface $subject, $integration)
    {
        $this->_addAllowedResources($integration);
        return $integration;
    }

    /**
     * Add the list of allowed resources to the integration object data by 'resource' key.
     *
     * @param IntegrationModel $integration
     * @return void
     */
    protected function _addAllowedResources(IntegrationModel $integration)
    {
        if ($integration->getId()) {
            if ($integration->getSetupType() == IntegrationModel::TYPE_CONFIG) {
<<<<<<< HEAD
                $integration->setData(
                    'resource',
                    $this->integrationConfig->getIntegrations()[$integration->getData('name')]['resource']
                );
=======
                $integration->setData('resource', $this->getIntegrationApiResource($integration));
>>>>>>> c8265676
            } else {
                $integration->setData(
                    'resource',
                    $this->aclRetriever->getAllowedResourcesByUser(
                        UserContextInterface::USER_TYPE_INTEGRATION,
                        (int)$integration->getId()
                    )
                );
            }
        }
    }

    /**
     * Persist API permissions.
     *
     * Permissions are expected to be set to integration object by 'resource' key.
     * If 'all_resources' is set and is evaluated to true, permissions to all resources will be granted.
     *
     * @param IntegrationModel $integration
     * @return void
     */
    protected function _saveApiPermissions(IntegrationModel $integration)
    {
        if ($integration->getId()) {
            if ($integration->getData('all_resources')) {
                $this->integrationAuthorizationService->grantAllPermissions($integration->getId());
            } elseif (is_array($integration->getData('resource'))) {
                $this->integrationAuthorizationService
                    ->grantPermissions($integration->getId(), $integration->getData('resource'));
            } else {
                $this->integrationAuthorizationService->grantPermissions($integration->getId(), []);
            }
        }
    }

    /**
     * Process integration resource permissions after the integration is created
     *
     * @param IntegrationServiceInterface $subject
     * @param array $integrationData Data of integration deleted
     *
     * @return array $integrationData
     * @SuppressWarnings(PHPMD.UnusedFormalParameter)
     */
    public function afterDelete(IntegrationServiceInterface $subject, array $integrationData)
    {
        //No check needed for integration data since it cannot be empty in the parent invocation - delete
        $integrationId = (int)$integrationData[IntegrationModel::ID];
        $this->integrationAuthorizationService->removePermissions($integrationId);
        return $integrationData;
    }

    /**
     * Return available resourses for integration model
     *
     * @param IntegrationModel $integration
     * @return string[]
     */
    private function getIntegrationApiResource(IntegrationModel $integration)
    {
        $resources = [];
        $integrationResources = $this->integrationApiConfig->getIntegrations();
        $integrationName = $integration->getData('name');
        if (!empty($integrationResources[$integrationName]['resource'])) {
            $resources = $integrationResources[$integrationName]['resource'];
        }
        return $resources;
    }
}<|MERGE_RESOLUTION|>--- conflicted
+++ resolved
@@ -11,11 +11,7 @@
 use Magento\Integration\Model\Integration as IntegrationModel;
 use Magento\Integration\Api\AuthorizationServiceInterface;
 use Magento\Integration\Api\IntegrationServiceInterface;
-<<<<<<< HEAD
 use Magento\Integration\Model\Config;
-=======
-use Magento\Integration\Model\IntegrationConfig as IntegrationApiConfig;
->>>>>>> c8265676
 
 /**
  * Plugin for \Magento\Integration\Model\IntegrationService.
@@ -31,43 +27,25 @@
     /**
      * Integration config
      *
-<<<<<<< HEAD
-     * @var Config`
+     * @var Config
      */
     protected $integrationConfig;
-=======
-     * @var IntegrationApiConfig
-     */
-    protected $integrationApiConfig;
->>>>>>> c8265676
 
     /**
      * Initialize dependencies.
      *
      * @param AuthorizationServiceInterface $integrationAuthorizationService
      * @param AclRetriever $aclRetriever
-<<<<<<< HEAD
      * @param Config $integrationConfig
-=======
-     * @param IntegrationApiConfig $integrationApiConfig
->>>>>>> c8265676
      */
     public function __construct(
         AuthorizationServiceInterface $integrationAuthorizationService,
         AclRetriever $aclRetriever,
-<<<<<<< HEAD
         Config $integrationConfig
     ) {
         $this->integrationAuthorizationService = $integrationAuthorizationService;
         $this->aclRetriever  = $aclRetriever;
         $this->integrationConfig = $integrationConfig;
-=======
-        IntegrationApiConfig $integrationApiConfig
-    ) {
-        $this->integrationAuthorizationService = $integrationAuthorizationService;
-        $this->aclRetriever  = $aclRetriever;
-        $this->integrationApiConfig = $integrationApiConfig;
->>>>>>> c8265676
     }
 
     /**
@@ -131,14 +109,10 @@
     {
         if ($integration->getId()) {
             if ($integration->getSetupType() == IntegrationModel::TYPE_CONFIG) {
-<<<<<<< HEAD
                 $integration->setData(
                     'resource',
                     $this->integrationConfig->getIntegrations()[$integration->getData('name')]['resource']
                 );
-=======
-                $integration->setData('resource', $this->getIntegrationApiResource($integration));
->>>>>>> c8265676
             } else {
                 $integration->setData(
                     'resource',
@@ -190,21 +164,4 @@
         $this->integrationAuthorizationService->removePermissions($integrationId);
         return $integrationData;
     }
-
-    /**
-     * Return available resourses for integration model
-     *
-     * @param IntegrationModel $integration
-     * @return string[]
-     */
-    private function getIntegrationApiResource(IntegrationModel $integration)
-    {
-        $resources = [];
-        $integrationResources = $this->integrationApiConfig->getIntegrations();
-        $integrationName = $integration->getData('name');
-        if (!empty($integrationResources[$integrationName]['resource'])) {
-            $resources = $integrationResources[$integrationName]['resource'];
-        }
-        return $resources;
-    }
 }