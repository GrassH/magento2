--- conflicted
+++ resolved
@@ -27,44 +27,18 @@
     protected $_dataHelper;
 
     /**
-<<<<<<< HEAD
-     * @var Token
-     */
-    protected $token;
-=======
-     * @var \Magento\Framework\Stdlib\DateTime\DateTime
-     */
-    protected $_date;
->>>>>>> a437b126
-
-    /**
      * @param \Magento\Integration\Model\Oauth\Consumer\Factory $consumerFactory
      * @param \Magento\Integration\Model\Oauth\TokenFactory $tokenFactory
      * @param \Magento\Integration\Helper\Oauth\Data $dataHelper
-<<<<<<< HEAD
-     * @param Token $token
-=======
-     * @param \Magento\Framework\Stdlib\DateTime\DateTime $date
->>>>>>> a437b126
      */
     public function __construct(
         \Magento\Integration\Model\Oauth\Consumer\Factory $consumerFactory,
         \Magento\Integration\Model\Oauth\TokenFactory $tokenFactory,
-        \Magento\Integration\Helper\Oauth\Data $dataHelper,
-<<<<<<< HEAD
-        Token $token
-=======
-        \Magento\Framework\Stdlib\DateTime\DateTime $date
->>>>>>> a437b126
+        \Magento\Integration\Helper\Oauth\Data $dataHelper
     ) {
         $this->_consumerFactory = $consumerFactory;
         $this->_tokenFactory = $tokenFactory;
         $this->_dataHelper = $dataHelper;
-<<<<<<< HEAD
-        $this->token = $token;
-=======
-        $this->_date = $date;
->>>>>>> a437b126
     }
 
     /**
