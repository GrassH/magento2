<?php
/**
 * Copyright © 2015 Magento. All rights reserved.
 * See COPYING.txt for license details.
 */

namespace Magento\Integration\Service\V1;

use Magento\Framework\Exception\AuthenticationException;
use Magento\Framework\Exception\LocalizedException;
use Magento\Integration\Model\CredentialsValidator;
use Magento\Integration\Model\Oauth\Token as Token;
use Magento\Integration\Model\Oauth\TokenFactory as TokenModelFactory;
use Magento\Integration\Model\Resource\Oauth\Token\CollectionFactory as TokenCollectionFactory;
use Magento\User\Model\User as UserModel;

/**
 * Class to handle token generation for Admins
 *
 */
class AdminTokenService implements AdminTokenServiceInterface
{
    /**
     * Token Model
     *
     * @var TokenModelFactory
     */
    private $tokenModelFactory;

    /**
     * User Model
     *
     * @var UserModel
     */
    private $userModel;

    /**
     * @var \Magento\Integration\Model\CredentialsValidator
     */
    private $validatorHelper;

    /**
     * Token Collection Factory
     *
     * @var TokenCollectionFactory
     */
    private $tokenModelCollectionFactory;

    /**
     * Initialize service
     *
     * @param TokenModelFactory $tokenModelFactory
     * @param UserModel $userModel
     * @param TokenCollectionFactory $tokenModelCollectionFactory
     * @param \Magento\Integration\Model\CredentialsValidator $validatorHelper
     */
    public function __construct(
        TokenModelFactory $tokenModelFactory,
        UserModel $userModel,
        TokenCollectionFactory $tokenModelCollectionFactory,
        CredentialsValidator $validatorHelper
    ) {
        $this->tokenModelFactory = $tokenModelFactory;
        $this->userModel = $userModel;
        $this->tokenModelCollectionFactory = $tokenModelCollectionFactory;
        $this->validatorHelper = $validatorHelper;
    }

    /**
     * {@inheritdoc}
     */
    public function createAdminAccessToken($username, $password)
    {
<<<<<<< HEAD
        $this->validatorHelper->validate($username, $password);
        try {
            $this->userModel->login($username, $password);
            if (!$this->userModel->getId()) {
                /*
                 * This message is same as one thrown in \Magento\Backend\Model\Auth to keep the behavior consistent.
                 * Constant cannot be created in Auth Model since it uses legacy translation that doesn't support it.
                 * Need to make sure that this is refactored once exception handling is updated in Auth Model.
                 */
                throw new AuthenticationException('Please correct the user name or password.');
            }
        } catch (\Magento\Backend\Model\Auth\Exception $e) {
            throw new AuthenticationException($e->getMessage(), [], $e);
        } catch (\Magento\Framework\Model\Exception $e) {
            throw new LocalizedException($e->getMessage(), [], $e);
=======
        $this->validatorHelper->validateCredentials($username, $password);
        $this->userModel->login($username, $password);
        if (!$this->userModel->getId()) {
            /*
             * This message is same as one thrown in \Magento\Backend\Model\Auth to keep the behavior consistent.
             * Constant cannot be created in Auth Model since it uses legacy translation that doesn't support it.
             * Need to make sure that this is refactored once exception handling is updated in Auth Model.
             */
            throw new AuthenticationException('Please correct the user name or password.');
>>>>>>> f4121a46
        }
        return $this->tokenModelFactory->create()->createAdminToken($this->userModel->getId())->getToken();
    }

    /**
     * {@inheritdoc}
     */
    public function revokeAdminAccessToken($adminId)
    {
        $tokenCollection = $this->tokenModelCollectionFactory->create()->addFilterByAdminId($adminId);
        if ($tokenCollection->getSize() == 0) {
            throw new LocalizedException(__('This user has no tokens.'));
        }
        try {
            foreach ($tokenCollection as $token) {
                $token->setRevoked(1)->save();
            }
        } catch (\Exception $e) {
            throw new LocalizedException(__('The tokens could not be revoked.'));
        }
        return true;
    }
}<|MERGE_RESOLUTION|>--- conflicted
+++ resolved
@@ -71,7 +71,6 @@
      */
     public function createAdminAccessToken($username, $password)
     {
-<<<<<<< HEAD
         $this->validatorHelper->validate($username, $password);
         try {
             $this->userModel->login($username, $password);
@@ -87,17 +86,6 @@
             throw new AuthenticationException($e->getMessage(), [], $e);
         } catch (\Magento\Framework\Model\Exception $e) {
             throw new LocalizedException($e->getMessage(), [], $e);
-=======
-        $this->validatorHelper->validateCredentials($username, $password);
-        $this->userModel->login($username, $password);
-        if (!$this->userModel->getId()) {
-            /*
-             * This message is same as one thrown in \Magento\Backend\Model\Auth to keep the behavior consistent.
-             * Constant cannot be created in Auth Model since it uses legacy translation that doesn't support it.
-             * Need to make sure that this is refactored once exception handling is updated in Auth Model.
-             */
-            throw new AuthenticationException('Please correct the user name or password.');
->>>>>>> f4121a46
         }
         return $this->tokenModelFactory->create()->createAdminToken($this->userModel->getId())->getToken();
     }
