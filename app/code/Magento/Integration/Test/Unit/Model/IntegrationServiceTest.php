--- conflicted
+++ resolved
@@ -26,15 +26,6 @@
     const VALUE_INTEGRATION_ENDPOINT = 'http://magento.ll/endpoint';
     const VALUE_INTEGRATION_CONSUMER_ID = 1;
 
-<<<<<<< HEAD
-    /** @var \PHPUnit\Framework\MockObject\MockObject */
-    private $_integrationFactory;
-
-    /** @var \PHPUnit\Framework\MockObject\MockObject */
-    private $_integrationMock;
-
-    /** @var \PHPUnit\Framework\MockObject\MockObject */
-=======
     /** @var MockObject */
     private $_integrationFactory;
 
@@ -42,7 +33,6 @@
     private $_integrationMock;
 
     /** @var MockObject */
->>>>>>> b2f063af
     private $_emptyIntegrationMock;
 
     /** @var IntegrationService */
@@ -84,8 +74,8 @@
             $this->any()
         )->method(
             'create'
-        )->willReturn(
-            $this->_integrationMock
+        )->will(
+            $this->returnValue($this->_integrationMock)
         );
 
         $oauthConsumerHelper = $this->getMockBuilder(
@@ -98,10 +88,10 @@
             $this->any()
         )->method(
             'createConsumer'
-        )->willReturn(
-            $oauthConsumer
-        );
-        $oauthConsumerHelper->expects($this->any())->method('loadConsumer')->willReturn($oauthConsumer);
+        )->will(
+            $this->returnValue($oauthConsumer)
+        );
+        $oauthConsumerHelper->expects($this->any())->method('loadConsumer')->will($this->returnValue($oauthConsumer));
 
         $this->_service = new IntegrationService(
             $this->_integrationFactory,
@@ -123,7 +113,7 @@
                 '__wakeup',
             ]
         )->getMock();
-        $this->_emptyIntegrationMock->expects($this->any())->method('getId')->willReturn(null);
+        $this->_emptyIntegrationMock->expects($this->any())->method('getId')->will($this->returnValue(null));
     }
 
     public function testCreateSuccess()
@@ -132,15 +122,15 @@
             $this->any()
         )->method(
             'getId'
-        )->willReturn(
-            self::VALUE_INTEGRATION_ID
-        );
-        $this->_integrationMock->expects(
-            $this->any()
-        )->method(
-            'getData'
-        )->willReturn(
-            $this->_integrationData
+        )->will(
+            $this->returnValue(self::VALUE_INTEGRATION_ID)
+        );
+        $this->_integrationMock->expects(
+            $this->any()
+        )->method(
+            'getData'
+        )->will(
+            $this->returnValue($this->_integrationData)
         );
         $this->_integrationMock->expects(
             $this->any()
@@ -149,42 +139,32 @@
         )->with(
             self::VALUE_INTEGRATION_NAME,
             'name'
-        )->willReturn(
-            $this->_emptyIntegrationMock
-        );
-        $this->_integrationMock->expects($this->any())->method('save')->willReturnSelf();
+        )->will(
+            $this->returnValue($this->_emptyIntegrationMock)
+        );
+        $this->_integrationMock->expects($this->any())->method('save')->will($this->returnSelf());
         $this->_setValidIntegrationData();
         $resultData = $this->_service->create($this->_integrationData)->getData();
         $this->assertSame($this->_integrationData, $resultData);
     }
 
-<<<<<<< HEAD
-    /**
-     */
-    public function testCreateIntegrationAlreadyExistsException()
-    {
-        $this->expectException(\Magento\Framework\Exception\IntegrationException::class);
-        $this->expectExceptionMessage('The integration with name "Integration Name" exists.');
-
-=======
     public function testCreateIntegrationAlreadyExistsException()
     {
         $this->expectException('Magento\Framework\Exception\IntegrationException');
         $this->expectExceptionMessage('The integration with name "Integration Name" exists.');
->>>>>>> b2f063af
-        $this->_integrationMock->expects(
-            $this->any()
-        )->method(
-            'getId'
-        )->willReturn(
-            self::VALUE_INTEGRATION_ID
-        );
-        $this->_integrationMock->expects(
-            $this->any()
-        )->method(
-            'getData'
-        )->willReturn(
-            $this->_integrationData
+        $this->_integrationMock->expects(
+            $this->any()
+        )->method(
+            'getId'
+        )->will(
+            $this->returnValue(self::VALUE_INTEGRATION_ID)
+        );
+        $this->_integrationMock->expects(
+            $this->any()
+        )->method(
+            'getData'
+        )->will(
+            $this->returnValue($this->_integrationData)
         );
         $this->_integrationMock->expects(
             $this->any()
@@ -193,10 +173,10 @@
         )->with(
             self::VALUE_INTEGRATION_NAME,
             'name'
-        )->willReturn(
-            $this->_integrationMock
-        );
-        $this->_integrationMock->expects($this->never())->method('save')->willReturnSelf();
+        )->will(
+            $this->returnValue($this->_integrationMock)
+        );
+        $this->_integrationMock->expects($this->never())->method('save')->will($this->returnSelf());
         $this->_service->create($this->_integrationData);
     }
 
@@ -206,26 +186,26 @@
             $this->any()
         )->method(
             'getId'
-        )->willReturn(
+        )->will(
+            $this->returnValue(self::VALUE_INTEGRATION_ID)
+        );
+        $this->_integrationMock->expects(
+            $this->any()
+        )->method(
+            'getData'
+        )->will(
+            $this->returnValue($this->_integrationData)
+        );
+        $this->_integrationMock->expects(
+            $this->at(0)
+        )->method(
+            'load'
+        )->with(
             self::VALUE_INTEGRATION_ID
-        );
-        $this->_integrationMock->expects(
-            $this->any()
-        )->method(
-            'getData'
-        )->willReturn(
-            $this->_integrationData
-        );
-        $this->_integrationMock->expects(
-            $this->at(0)
-        )->method(
-            'load'
-        )->with(
-            self::VALUE_INTEGRATION_ID
-        )->willReturn(
-            $this->_integrationMock
-        );
-        $this->_integrationMock->expects($this->once())->method('save')->willReturnSelf();
+        )->will(
+            $this->returnValue($this->_integrationMock)
+        );
+        $this->_integrationMock->expects($this->once())->method('save')->will($this->returnSelf());
         $this->_setValidIntegrationData();
         $integrationData = $this->_service->update($this->_integrationData)->getData();
         $this->assertEquals($this->_integrationData, $integrationData);
@@ -237,8 +217,8 @@
             $this->any()
         )->method(
             'getId'
-        )->willReturn(
-            self::VALUE_INTEGRATION_ID
+        )->will(
+            $this->returnValue(self::VALUE_INTEGRATION_ID)
         );
         $this->_integrationMock->expects(
             $this->any()
@@ -247,7 +227,7 @@
         )->will(
             $this->onConsecutiveCalls($this->_integrationMock, $this->_emptyIntegrationMock)
         );
-        $this->_integrationMock->expects($this->once())->method('save')->willReturnSelf();
+        $this->_integrationMock->expects($this->once())->method('save')->will($this->returnSelf());
         $this->_setValidIntegrationData();
         $integrationData = [
             'integration_id' => self::VALUE_INTEGRATION_ID,
@@ -255,32 +235,22 @@
             'email' => self::VALUE_INTEGRATION_EMAIL,
             'endpoint' => self::VALUE_INTEGRATION_ENDPOINT,
         ];
-        $this->_integrationMock->expects($this->any())->method('getData')->willReturn($integrationData);
+        $this->_integrationMock->expects($this->any())->method('getData')->will($this->returnValue($integrationData));
 
         $updatedData = $this->_service->update($integrationData)->getData();
         $this->assertEquals($integrationData, $updatedData);
     }
 
-<<<<<<< HEAD
-    /**
-     */
-    public function testUpdateException()
-    {
-        $this->expectException(\Magento\Framework\Exception\IntegrationException::class);
-        $this->expectExceptionMessage('The integration with name "Another Integration Name" exists.');
-
-=======
     public function testUpdateException()
     {
         $this->expectException('Magento\Framework\Exception\IntegrationException');
         $this->expectExceptionMessage('The integration with name "Another Integration Name" exists.');
->>>>>>> b2f063af
-        $this->_integrationMock->expects(
-            $this->any()
-        )->method(
-            'getId'
-        )->willReturn(
-            self::VALUE_INTEGRATION_ID
+        $this->_integrationMock->expects(
+            $this->any()
+        )->method(
+            'getId'
+        )->will(
+            $this->returnValue(self::VALUE_INTEGRATION_ID)
         );
         $this->_integrationMock->expects(
             $this->any()
@@ -289,7 +259,7 @@
         )->will(
             $this->onConsecutiveCalls($this->_integrationMock, $this->_getAnotherIntegrationMock())
         );
-        $this->_integrationMock->expects($this->never())->method('save')->willReturnSelf();
+        $this->_integrationMock->expects($this->never())->method('save')->will($this->returnSelf());
         $this->_setValidIntegrationData();
         $integrationData = [
             'integration_id' => self::VALUE_INTEGRATION_ID,
@@ -306,40 +276,28 @@
             $this->any()
         )->method(
             'getId'
-        )->willReturn(
-            self::VALUE_INTEGRATION_ID
-        );
-        $this->_integrationMock->expects(
-            $this->any()
-        )->method(
-            'getData'
-        )->willReturn(
-            $this->_integrationData
-        );
-        $this->_integrationMock->expects($this->once())->method('load')->willReturnSelf();
+        )->will(
+            $this->returnValue(self::VALUE_INTEGRATION_ID)
+        );
+        $this->_integrationMock->expects(
+            $this->any()
+        )->method(
+            'getData'
+        )->will(
+            $this->returnValue($this->_integrationData)
+        );
+        $this->_integrationMock->expects($this->once())->method('load')->will($this->returnSelf());
         $this->_integrationMock->expects($this->never())->method('save');
         $integrationData = $this->_service->get(self::VALUE_INTEGRATION_ID)->getData();
         $this->assertEquals($this->_integrationData, $integrationData);
     }
 
-<<<<<<< HEAD
-    /**
-     */
-    public function testGetException()
-    {
-        $this->expectException(\Magento\Framework\Exception\IntegrationException::class);
-        $this->expectExceptionMessage('The integration with ID "1" doesn\'t exist.');
-
-        $this->_integrationMock->expects($this->any())->method('getId')->willReturn(null);
-        $this->_integrationMock->expects($this->once())->method('load')->willReturnSelf();
-=======
     public function testGetException()
     {
         $this->expectException('Magento\Framework\Exception\IntegrationException');
         $this->expectExceptionMessage('The integration with ID "1" doesn\'t exist.');
         $this->_integrationMock->expects($this->any())->method('getId')->will($this->returnValue(null));
         $this->_integrationMock->expects($this->once())->method('load')->will($this->returnSelf());
->>>>>>> b2f063af
         $this->_integrationMock->expects($this->never())->method('save');
         $this->_service->get(self::VALUE_INTEGRATION_ID)->getData();
     }
@@ -353,15 +311,15 @@
         )->with(
             self::VALUE_INTEGRATION_NAME,
             'name'
-        )->willReturn(
-            $this->_integrationMock
-        );
-        $this->_integrationMock->expects(
-            $this->any()
-        )->method(
-            'getData'
-        )->willReturn(
-            $this->_integrationData
+        )->will(
+            $this->returnValue($this->_integrationMock)
+        );
+        $this->_integrationMock->expects(
+            $this->any()
+        )->method(
+            'getData'
+        )->will(
+            $this->returnValue($this->_integrationData)
         );
         $integration = $this->_service->findByName(self::VALUE_INTEGRATION_NAME);
         $this->assertEquals($this->_integrationData[Integration::NAME], $integration->getData()[Integration::NAME]);
@@ -376,10 +334,10 @@
         )->with(
             self::VALUE_INTEGRATION_NAME,
             'name'
-        )->willReturn(
-            $this->_emptyIntegrationMock
-        );
-        $this->_emptyIntegrationMock->expects($this->any())->method('getData')->willReturn(null);
+        )->will(
+            $this->returnValue($this->_emptyIntegrationMock)
+        );
+        $this->_emptyIntegrationMock->expects($this->any())->method('getData')->will($this->returnValue(null));
         $integration = $this->_service->findByName(self::VALUE_INTEGRATION_NAME);
         $this->assertNull($integration->getData());
     }
@@ -390,54 +348,42 @@
             $this->once()
         )->method(
             'getId'
-        )->willReturn(
+        )->will(
+            $this->returnValue(self::VALUE_INTEGRATION_ID)
+        );
+        $this->_integrationMock->expects(
+            $this->once()
+        )->method(
+            'load'
+        )->with(
             self::VALUE_INTEGRATION_ID
+        )->will(
+            $this->returnValue($this->_integrationMock)
         );
         $this->_integrationMock->expects(
             $this->once()
         )->method(
-            'load'
-        )->with(
-            self::VALUE_INTEGRATION_ID
-        )->willReturn(
-            $this->_integrationMock
-        );
-        $this->_integrationMock->expects(
-            $this->once()
-        )->method(
             'delete'
-        )->willReturn(
-            $this->_integrationMock
-        );
-        $this->_integrationMock->expects(
-            $this->any()
-        )->method(
-            'getData'
-        )->willReturn(
-            $this->_integrationData
+        )->will(
+            $this->returnValue($this->_integrationMock)
+        );
+        $this->_integrationMock->expects(
+            $this->any()
+        )->method(
+            'getData'
+        )->will(
+            $this->returnValue($this->_integrationData)
         );
         $integrationData = $this->_service->delete(self::VALUE_INTEGRATION_ID);
         $this->assertEquals($this->_integrationData[Integration::ID], $integrationData[Integration::ID]);
     }
 
-<<<<<<< HEAD
-    /**
-     */
-    public function testDeleteException()
-    {
-        $this->expectException(\Magento\Framework\Exception\IntegrationException::class);
-        $this->expectExceptionMessage('The integration with ID "1" doesn\'t exist.');
-
-        $this->_integrationMock->expects($this->any())->method('getId')->willReturn(null);
-        $this->_integrationMock->expects($this->once())->method('load')->willReturnSelf();
-=======
     public function testDeleteException()
     {
         $this->expectException('Magento\Framework\Exception\IntegrationException');
         $this->expectExceptionMessage('The integration with ID "1" doesn\'t exist.');
         $this->_integrationMock->expects($this->any())->method('getId')->will($this->returnValue(null));
         $this->_integrationMock->expects($this->once())->method('load')->will($this->returnSelf());
->>>>>>> b2f063af
         $this->_integrationMock->expects($this->never())->method('delete');
         $this->_service->delete(self::VALUE_INTEGRATION_ID);
     }
@@ -448,8 +394,8 @@
             $this->any()
         )->method(
             'getData'
-        )->willReturn(
-            $this->_integrationData
+        )->will(
+            $this->returnValue($this->_integrationData)
         );
 
         $this->_integrationMock->expects(
@@ -459,8 +405,8 @@
         )->with(
             self::VALUE_INTEGRATION_CONSUMER_ID,
             'consumer_id'
-        )->willReturn(
-            $this->_integrationMock
+        )->will(
+            $this->returnValue($this->_integrationMock)
         );
 
         $integration = $this->_service->findByConsumerId(self::VALUE_INTEGRATION_CONSUMER_ID);
@@ -469,7 +415,7 @@
 
     public function testFindByConsumerIdNotFound()
     {
-        $this->_emptyIntegrationMock->expects($this->any())->method('getData')->willReturn(null);
+        $this->_emptyIntegrationMock->expects($this->any())->method('getData')->will($this->returnValue(null));
 
         $this->_integrationMock->expects(
             $this->once()
@@ -478,8 +424,8 @@
         )->with(
             self::VALUE_INTEGRATION_CONSUMER_ID,
             'consumer_id'
-        )->willReturn(
-            $this->_emptyIntegrationMock
+        )->will(
+            $this->returnValue($this->_emptyIntegrationMock)
         );
 
         $integration = $this->_service->findByConsumerId(1);
@@ -495,22 +441,22 @@
             $this->any()
         )->method(
             'getName'
-        )->willReturn(
-            self::VALUE_INTEGRATION_NAME
+        )->will(
+            $this->returnValue(self::VALUE_INTEGRATION_NAME)
         );
         $this->_integrationMock->expects(
             $this->any()
         )->method(
             'getEmail'
-        )->willReturn(
-            self::VALUE_INTEGRATION_EMAIL
+        )->will(
+            $this->returnValue(self::VALUE_INTEGRATION_EMAIL)
         );
         $this->_integrationMock->expects(
             $this->any()
         )->method(
             'getEndpoint'
-        )->willReturn(
-            self::VALUE_INTEGRATION_ENDPOINT
+        )->will(
+            $this->returnValue(self::VALUE_INTEGRATION_ENDPOINT)
         );
     }
 
@@ -541,21 +487,21 @@
                 '__wakeup',
             ]
         )->getMock();
-        $integrationMock->expects($this->any())->method('getId')->willReturn($integrationId);
-        $integrationMock->expects($this->any())->method('getName')->willReturn($name);
+        $integrationMock->expects($this->any())->method('getId')->will($this->returnValue($integrationId));
+        $integrationMock->expects($this->any())->method('getName')->will($this->returnValue($name));
         $integrationMock->expects(
             $this->any()
         )->method(
             'getEmail'
-        )->willReturn(
-            self::VALUE_INTEGRATION_EMAIL
+        )->will(
+            $this->returnValue(self::VALUE_INTEGRATION_EMAIL)
         );
         $integrationMock->expects(
             $this->any()
         )->method(
             'getEndpoint'
-        )->willReturn(
-            self::VALUE_INTEGRATION_ENDPOINT
+        )->will(
+            $this->returnValue(self::VALUE_INTEGRATION_ENDPOINT)
         );
         return $integrationMock;
     }
