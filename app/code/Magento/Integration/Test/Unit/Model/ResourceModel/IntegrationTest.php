--- conflicted
+++ resolved
@@ -20,38 +20,22 @@
 class IntegrationTest extends TestCase
 {
     /**
-<<<<<<< HEAD
-     * @var \PHPUnit\Framework\MockObject\MockObject
-=======
      * @var MockObject
->>>>>>> b2f063af
      */
     protected $selectMock;
 
     /**
-<<<<<<< HEAD
-     * @var \Magento\Framework\DB\Adapter\AdapterInterface|\PHPUnit\Framework\MockObject\MockObject
-=======
      * @var AdapterInterface|MockObject
->>>>>>> b2f063af
      */
     protected $connectionMock;
 
     /**
-<<<<<<< HEAD
-     * @var \Magento\Framework\App\ResourceConnection|\PHPUnit\Framework\MockObject\MockObject
-=======
      * @var ResourceConnection|MockObject
->>>>>>> b2f063af
      */
     protected $resourceMock;
 
     /**
-<<<<<<< HEAD
-     * @var \Magento\Framework\Model\ResourceModel\Db\Context|\PHPUnit\Framework\MockObject\MockObject
-=======
      * @var Context|MockObject
->>>>>>> b2f063af
      */
     protected $contextMock;
 
@@ -62,15 +46,9 @@
 
     protected function setUp(): void
     {
-<<<<<<< HEAD
-        $this->selectMock = $this->createMock(\Magento\Framework\DB\Select::class);
-        $this->selectMock->expects($this->any())->method('from')->willReturn($this->selectMock);
-        $this->selectMock->expects($this->any())->method('where')->willReturn($this->selectMock);
-=======
         $this->selectMock = $this->createMock(Select::class);
         $this->selectMock->expects($this->any())->method('from')->will($this->returnValue($this->selectMock));
         $this->selectMock->expects($this->any())->method('where')->will($this->returnValue($this->selectMock));
->>>>>>> b2f063af
 
         $this->connectionMock = $this->createMock(Mysql::class);
         $this->connectionMock->expects($this->any())->method('select')->willReturn($this->selectMock);
