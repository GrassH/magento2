--- conflicted
+++ resolved
@@ -21,20 +21,12 @@
 class TokenTest extends TestCase
 {
     /**
-<<<<<<< HEAD
-     * @var \Magento\Framework\DB\Adapter\AdapterInterface|\PHPUnit\Framework\MockObject\MockObject
-=======
      * @var AdapterInterface|MockObject
->>>>>>> b2f063af
      */
     protected $connectionMock;
 
     /**
-<<<<<<< HEAD
-     * @var \Magento\Framework\App\ResourceConnection|\PHPUnit\Framework\MockObject\MockObject
-=======
      * @var ResourceConnection|MockObject
->>>>>>> b2f063af
      */
     protected $resourceMock;
 
@@ -83,15 +75,9 @@
 
     public function testSelectTokenByType()
     {
-<<<<<<< HEAD
-        $selectMock = $this->createMock(\Magento\Framework\DB\Select::class);
-        $selectMock->expects($this->once())->method('from')->willReturn($selectMock);
-        $selectMock->expects($this->exactly(2))->method('where')->willReturn($selectMock);
-=======
         $selectMock = $this->createMock(Select::class);
         $selectMock->expects($this->once())->method('from')->will($this->returnValue($selectMock));
         $selectMock->expects($this->exactly(2))->method('where')->will($this->returnValue($selectMock));
->>>>>>> b2f063af
         $this->connectionMock->expects($this->once())->method('select')->willReturn($selectMock);
         $this->connectionMock->expects($this->once())->method('fetchRow');
         $this->tokenResource->selectTokenByType(5, 'nonce');
@@ -99,15 +85,9 @@
 
     public function testSelectTokenByConsumerIdAndUserType()
     {
-<<<<<<< HEAD
-        $selectMock = $this->createMock(\Magento\Framework\DB\Select::class);
-        $selectMock->expects($this->once())->method('from')->willReturn($selectMock);
-        $selectMock->expects($this->exactly(2))->method('where')->willReturn($selectMock);
-=======
         $selectMock = $this->createMock(Select::class);
         $selectMock->expects($this->once())->method('from')->will($this->returnValue($selectMock));
         $selectMock->expects($this->exactly(2))->method('where')->will($this->returnValue($selectMock));
->>>>>>> b2f063af
         $this->connectionMock->expects($this->once())->method('select')->willReturn($selectMock);
         $this->connectionMock->expects($this->once())->method('fetchRow');
         $this->tokenResource->selectTokenByConsumerIdAndUserType(5, 'nonce');
@@ -115,15 +95,9 @@
 
     public function testSelectTokenByAdminId()
     {
-<<<<<<< HEAD
-        $selectMock = $this->createMock(\Magento\Framework\DB\Select::class);
-        $selectMock->expects($this->once())->method('from')->willReturn($selectMock);
-        $selectMock->expects($this->exactly(2))->method('where')->willReturn($selectMock);
-=======
         $selectMock = $this->createMock(Select::class);
         $selectMock->expects($this->once())->method('from')->will($this->returnValue($selectMock));
         $selectMock->expects($this->exactly(2))->method('where')->will($this->returnValue($selectMock));
->>>>>>> b2f063af
         $this->connectionMock->expects($this->once())->method('select')->willReturn($selectMock);
         $this->connectionMock->expects($this->once())->method('fetchRow');
         $this->tokenResource->selectTokenByAdminId(5);
@@ -131,15 +105,9 @@
 
     public function testSelectTokenByCustomerId()
     {
-<<<<<<< HEAD
-        $selectMock = $this->createMock(\Magento\Framework\DB\Select::class);
-        $selectMock->expects($this->once())->method('from')->willReturn($selectMock);
-        $selectMock->expects($this->exactly(2))->method('where')->willReturn($selectMock);
-=======
         $selectMock = $this->createMock(Select::class);
         $selectMock->expects($this->once())->method('from')->will($this->returnValue($selectMock));
         $selectMock->expects($this->exactly(2))->method('where')->will($this->returnValue($selectMock));
->>>>>>> b2f063af
         $this->connectionMock->expects($this->once())->method('select')->willReturn($selectMock);
         $this->connectionMock->expects($this->once())->method('fetchRow');
         $this->tokenResource->selectTokenByCustomerId(5);
