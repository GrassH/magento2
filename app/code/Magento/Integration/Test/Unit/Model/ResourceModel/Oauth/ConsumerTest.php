--- conflicted
+++ resolved
@@ -21,20 +21,12 @@
 class ConsumerTest extends TestCase
 {
     /**
-<<<<<<< HEAD
-     * @var \Magento\Framework\DB\Adapter\AdapterInterface|\PHPUnit\Framework\MockObject\MockObject
-=======
      * @var AdapterInterface|MockObject
->>>>>>> b2f063af
      */
     protected $connectionMock;
 
     /**
-<<<<<<< HEAD
-     * @var \Magento\Framework\App\ResourceConnection|\PHPUnit\Framework\MockObject\MockObject
-=======
      * @var ResourceConnection|MockObject
->>>>>>> b2f063af
      */
     protected $resourceMock;
 
@@ -79,19 +71,11 @@
 
     public function testGetTimeInSecondsSinceCreation()
     {
-<<<<<<< HEAD
-        $selectMock = $this->createMock(\Magento\Framework\DB\Select::class);
-        $selectMock->expects($this->any())->method('from')->willReturn($selectMock);
-        $selectMock->expects($this->any())->method('reset')->willReturn($selectMock);
-        $selectMock->expects($this->any())->method('columns')->willReturn($selectMock);
-        $selectMock->expects($this->any())->method('where')->willReturn($selectMock);
-=======
         $selectMock = $this->createMock(Select::class);
         $selectMock->expects($this->any())->method('from')->will($this->returnValue($selectMock));
         $selectMock->expects($this->any())->method('reset')->will($this->returnValue($selectMock));
         $selectMock->expects($this->any())->method('columns')->will($this->returnValue($selectMock));
         $selectMock->expects($this->any())->method('where')->will($this->returnValue($selectMock));
->>>>>>> b2f063af
         $this->connectionMock->expects($this->any())->method('select')->willReturn($selectMock);
         $this->connectionMock->expects($this->once())->method('fetchOne');
         $this->consumerResource->getTimeInSecondsSinceCreation(1);
