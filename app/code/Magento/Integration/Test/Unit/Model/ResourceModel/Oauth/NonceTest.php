<?php declare(strict_types=1);
/**
 * Copyright © Magento, Inc. All rights reserved.
 * See COPYING.txt for license details.
 */
namespace Magento\Integration\Test\Unit\Model\ResourceModel\Oauth;

use Magento\Framework\App\ResourceConnection;
use Magento\Framework\DB\Adapter\AdapterInterface;
use Magento\Framework\DB\Adapter\Pdo\Mysql;
use Magento\Framework\DB\Select;
use Magento\Framework\Model\ResourceModel\Db\Context;
use Magento\Integration\Model\ResourceModel\Oauth\Nonce;
use PHPUnit\Framework\MockObject\MockObject;
use PHPUnit\Framework\TestCase;

/**
 * Unit test for \Magento\Integration\Model\ResourceModel\Oauth\Nonce
 */
class NonceTest extends TestCase
{
    /**
<<<<<<< HEAD
     * @var \Magento\Framework\DB\Adapter\AdapterInterface|\PHPUnit\Framework\MockObject\MockObject
=======
     * @var AdapterInterface|MockObject
>>>>>>> b2f063af
     */
    protected $connectionMock;

    /**
<<<<<<< HEAD
     * @var \Magento\Framework\App\ResourceConnection|\PHPUnit\Framework\MockObject\MockObject
=======
     * @var ResourceConnection|MockObject
>>>>>>> b2f063af
     */
    protected $resourceMock;

    /**
     * @var Nonce
     */
    protected $nonceResource;

    protected function setUp(): void
    {
        $this->connectionMock = $this->createMock(Mysql::class);

        $this->resourceMock = $this->createMock(ResourceConnection::class);
        $this->resourceMock->expects($this->any())->method('getConnection')->willReturn($this->connectionMock);

        $contextMock = $this->createMock(Context::class);
        $contextMock->expects($this->once())->method('getResources')->willReturn($this->resourceMock);

        $this->nonceResource = new Nonce($contextMock);
    }

    public function testDeleteOldEntries()
    {
        $this->connectionMock->expects($this->once())->method('delete');
        $this->connectionMock->expects($this->once())->method('quoteInto');
        $this->nonceResource->deleteOldEntries(5);
    }

    public function testSelectByCompositeKey()
    {
<<<<<<< HEAD
        $selectMock = $this->createMock(\Magento\Framework\DB\Select::class);
        $selectMock->expects($this->once())->method('from')->willReturn($selectMock);
        $selectMock->expects($this->exactly(2))->method('where')->willReturn($selectMock);
=======
        $selectMock = $this->createMock(Select::class);
        $selectMock->expects($this->once())->method('from')->will($this->returnValue($selectMock));
        $selectMock->expects($this->exactly(2))->method('where')->will($this->returnValue($selectMock));
>>>>>>> b2f063af
        $this->connectionMock->expects($this->once())->method('select')->willReturn($selectMock);
        $this->connectionMock->expects($this->once())->method('fetchRow');
        $this->nonceResource->selectByCompositeKey('nonce', 5);
    }
}<|MERGE_RESOLUTION|>--- conflicted
+++ resolved
@@ -20,20 +20,12 @@
 class NonceTest extends TestCase
 {
     /**
-<<<<<<< HEAD
-     * @var \Magento\Framework\DB\Adapter\AdapterInterface|\PHPUnit\Framework\MockObject\MockObject
-=======
      * @var AdapterInterface|MockObject
->>>>>>> b2f063af
      */
     protected $connectionMock;
 
     /**
-<<<<<<< HEAD
-     * @var \Magento\Framework\App\ResourceConnection|\PHPUnit\Framework\MockObject\MockObject
-=======
      * @var ResourceConnection|MockObject
->>>>>>> b2f063af
      */
     protected $resourceMock;
 
@@ -64,15 +56,9 @@
 
     public function testSelectByCompositeKey()
     {
-<<<<<<< HEAD
-        $selectMock = $this->createMock(\Magento\Framework\DB\Select::class);
-        $selectMock->expects($this->once())->method('from')->willReturn($selectMock);
-        $selectMock->expects($this->exactly(2))->method('where')->willReturn($selectMock);
-=======
         $selectMock = $this->createMock(Select::class);
         $selectMock->expects($this->once())->method('from')->will($this->returnValue($selectMock));
         $selectMock->expects($this->exactly(2))->method('where')->will($this->returnValue($selectMock));
->>>>>>> b2f063af
         $this->connectionMock->expects($this->once())->method('select')->willReturn($selectMock);
         $this->connectionMock->expects($this->once())->method('fetchRow');
         $this->nonceResource->selectByCompositeKey('nonce', 5);
