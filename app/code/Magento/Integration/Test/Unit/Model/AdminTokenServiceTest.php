<?php declare(strict_types=1);
/**
 * Copyright © Magento, Inc. All rights reserved.
 * See COPYING.txt for license details.
 */

namespace Magento\Integration\Test\Unit\Model;

use Magento\Integration\Model\AdminTokenService;
use Magento\Integration\Model\CredentialsValidator;
use Magento\Integration\Model\Oauth\Token;
use Magento\Integration\Model\Oauth\TokenFactory;
use Magento\Integration\Model\ResourceModel\Oauth\Token\Collection;
use Magento\Integration\Model\ResourceModel\Oauth\Token\CollectionFactory;
use Magento\User\Model\User;
use PHPUnit\Framework\MockObject\MockObject;
use PHPUnit\Framework\TestCase;

/**
 * Test for Magento\Integration\Model\AdminTokenService class.
 */
class AdminTokenServiceTest extends TestCase
{
    /** \Magento\Integration\Model\AdminTokenService */
    protected $_tokenService;

<<<<<<< HEAD
    /** \Magento\Integration\Model\Oauth\TokenFactory|\PHPUnit\Framework\MockObject\MockObject */
    protected $_tokenFactoryMock;

    /** \Magento\User\Model\User|\PHPUnit\Framework\MockObject\MockObject */
    protected $_userModelMock;

    /** \Magento\Integration\Model\ResourceModel\Oauth\Token\Collection|\PHPUnit\Framework\MockObject\MockObject */
    protected $_tokenModelCollectionMock;

    /** \Magento\Integration\Model\ResourceModel\Oauth\Token\CollectionFactory
     * |\PHPUnit\Framework\MockObject\MockObject */
    protected $_tokenModelCollectionFactoryMock;

    /** @var \Magento\Integration\Model\CredentialsValidator|\PHPUnit\Framework\MockObject\MockObject */
    protected $validatorHelperMock;

    /** @var \Magento\Integration\Model\Oauth\Token|\PHPUnit\Framework\MockObject\MockObject */
=======
    /** \Magento\Integration\Model\Oauth\TokenFactory|MockObject */
    protected $_tokenFactoryMock;

    /** \Magento\User\Model\User|MockObject */
    protected $_userModelMock;

    /** \Magento\Integration\Model\ResourceModel\Oauth\Token\Collection|MockObject */
    protected $_tokenModelCollectionMock;

    /** \Magento\Integration\Model\ResourceModel\Oauth\Token\CollectionFactory|MockObject */
    protected $_tokenModelCollectionFactoryMock;

    /** @var CredentialsValidator|MockObject */
    protected $validatorHelperMock;

    /** @var Token|MockObject */
>>>>>>> b2f063af
    private $_tokenMock;

    protected function setUp(): void
    {
        $this->_tokenFactoryMock = $this->getMockBuilder(TokenFactory::class)
            ->setMethods(['create'])
            ->disableOriginalConstructor()
            ->getMock();
        $this->_tokenFactoryMock->expects($this->any())->method('create')->willReturn($this->_tokenMock);

        $this->_userModelMock = $this->getMockBuilder(User::class)
            ->disableOriginalConstructor()
            ->getMock();

        $this->_tokenMock = $this->getMockBuilder(Token::class)
            ->disableOriginalConstructor()
            ->setMethods(['getToken', 'loadByAdminId', 'delete', '__wakeup'])->getMock();

        $this->_tokenModelCollectionMock = $this->getMockBuilder(
            Collection::class
        )->disableOriginalConstructor()->setMethods(
            ['addFilterByAdminId', 'getSize', '__wakeup', '_beforeLoad', '_afterLoad', 'getIterator', '_fetchAll']
        )->getMock();

        $this->_tokenModelCollectionFactoryMock = $this->getMockBuilder(
            CollectionFactory::class
        )->setMethods(['create'])->disableOriginalConstructor()->getMock();

        $this->_tokenModelCollectionFactoryMock->expects($this->once())
            ->method('create')
            ->willReturn($this->_tokenModelCollectionMock);

        $this->validatorHelperMock = $this->getMockBuilder(
            CredentialsValidator::class
        )->disableOriginalConstructor()->getMock();

        $this->_tokenService = new AdminTokenService(
            $this->_tokenFactoryMock,
            $this->_userModelMock,
            $this->_tokenModelCollectionFactoryMock,
            $this->validatorHelperMock
        );
    }

    public function testRevokeAdminAccessToken()
    {
        $adminId = 1;

        $this->_tokenModelCollectionMock->expects($this->once())
            ->method('addFilterByAdminId')
            ->with($adminId)
            ->willReturn($this->_tokenModelCollectionMock);
        $this->_tokenModelCollectionMock->expects($this->any())
            ->method('getSize')
            ->willReturn(1);
        $this->_tokenModelCollectionMock->expects($this->once())
            ->method('getIterator')
            ->willReturn(new \ArrayIterator([$this->_tokenMock]));
        $this->_tokenModelCollectionMock->expects($this->any())
            ->method('_fetchAll')
            ->with(null)
            ->willReturn(1);
        $this->_tokenMock->expects($this->once())
            ->method('delete')
            ->willReturn($this->_tokenMock);

        $this->assertTrue($this->_tokenService->revokeAdminAccessToken($adminId));
    }

    public function testRevokeAdminAccessTokenWithoutAdminId()
    {
        $this->_tokenModelCollectionMock->expects($this->once())
            ->method('addFilterByAdminId')
            ->with(null)
            ->willReturn($this->_tokenModelCollectionMock);
        $this->_tokenMock->expects($this->never())
            ->method('delete')
            ->willReturn($this->_tokenMock);
        $this->_tokenService->revokeAdminAccessToken(null);
    }

<<<<<<< HEAD
    /**
     */
    public function testRevokeAdminAccessTokenCannotRevoked()
    {
        $this->expectException(\Magento\Framework\Exception\LocalizedException::class);
        $this->expectExceptionMessage('The tokens couldn\'t be revoked.');

=======
    public function testRevokeAdminAccessTokenCannotRevoked()
    {
        $this->expectException('Magento\Framework\Exception\LocalizedException');
        $this->expectExceptionMessage('The tokens couldn\'t be revoked.');
>>>>>>> b2f063af
        $exception = new \Exception();
        $adminId = 1;
        $this->_tokenModelCollectionMock->expects($this->once())
            ->method('addFilterByAdminId')
            ->with($adminId)
            ->willReturn($this->_tokenModelCollectionMock);
        $this->_tokenModelCollectionMock->expects($this->once())
            ->method('getSize')
            ->willReturn(1);
        $this->_tokenModelCollectionMock->expects($this->once())
            ->method('getIterator')
            ->willReturn(new \ArrayIterator([$this->_tokenMock]));

        $this->_tokenMock->expects($this->once())
            ->method('delete')
            ->will($this->throwException($exception));
        $this->_tokenService->revokeAdminAccessToken($adminId);
    }
}<|MERGE_RESOLUTION|>--- conflicted
+++ resolved
@@ -24,25 +24,6 @@
     /** \Magento\Integration\Model\AdminTokenService */
     protected $_tokenService;
 
-<<<<<<< HEAD
-    /** \Magento\Integration\Model\Oauth\TokenFactory|\PHPUnit\Framework\MockObject\MockObject */
-    protected $_tokenFactoryMock;
-
-    /** \Magento\User\Model\User|\PHPUnit\Framework\MockObject\MockObject */
-    protected $_userModelMock;
-
-    /** \Magento\Integration\Model\ResourceModel\Oauth\Token\Collection|\PHPUnit\Framework\MockObject\MockObject */
-    protected $_tokenModelCollectionMock;
-
-    /** \Magento\Integration\Model\ResourceModel\Oauth\Token\CollectionFactory
-     * |\PHPUnit\Framework\MockObject\MockObject */
-    protected $_tokenModelCollectionFactoryMock;
-
-    /** @var \Magento\Integration\Model\CredentialsValidator|\PHPUnit\Framework\MockObject\MockObject */
-    protected $validatorHelperMock;
-
-    /** @var \Magento\Integration\Model\Oauth\Token|\PHPUnit\Framework\MockObject\MockObject */
-=======
     /** \Magento\Integration\Model\Oauth\TokenFactory|MockObject */
     protected $_tokenFactoryMock;
 
@@ -59,7 +40,6 @@
     protected $validatorHelperMock;
 
     /** @var Token|MockObject */
->>>>>>> b2f063af
     private $_tokenMock;
 
     protected function setUp(): void
@@ -68,7 +48,7 @@
             ->setMethods(['create'])
             ->disableOriginalConstructor()
             ->getMock();
-        $this->_tokenFactoryMock->expects($this->any())->method('create')->willReturn($this->_tokenMock);
+        $this->_tokenFactoryMock->expects($this->any())->method('create')->will($this->returnValue($this->_tokenMock));
 
         $this->_userModelMock = $this->getMockBuilder(User::class)
             ->disableOriginalConstructor()
@@ -90,7 +70,7 @@
 
         $this->_tokenModelCollectionFactoryMock->expects($this->once())
             ->method('create')
-            ->willReturn($this->_tokenModelCollectionMock);
+            ->will($this->returnValue($this->_tokenModelCollectionMock));
 
         $this->validatorHelperMock = $this->getMockBuilder(
             CredentialsValidator::class
@@ -111,20 +91,20 @@
         $this->_tokenModelCollectionMock->expects($this->once())
             ->method('addFilterByAdminId')
             ->with($adminId)
-            ->willReturn($this->_tokenModelCollectionMock);
+            ->will($this->returnValue($this->_tokenModelCollectionMock));
         $this->_tokenModelCollectionMock->expects($this->any())
             ->method('getSize')
-            ->willReturn(1);
+            ->will($this->returnValue(1));
         $this->_tokenModelCollectionMock->expects($this->once())
             ->method('getIterator')
-            ->willReturn(new \ArrayIterator([$this->_tokenMock]));
+            ->will($this->returnValue(new \ArrayIterator([$this->_tokenMock])));
         $this->_tokenModelCollectionMock->expects($this->any())
             ->method('_fetchAll')
             ->with(null)
-            ->willReturn(1);
+            ->will($this->returnValue(1));
         $this->_tokenMock->expects($this->once())
             ->method('delete')
-            ->willReturn($this->_tokenMock);
+            ->will($this->returnValue($this->_tokenMock));
 
         $this->assertTrue($this->_tokenService->revokeAdminAccessToken($adminId));
     }
@@ -134,39 +114,29 @@
         $this->_tokenModelCollectionMock->expects($this->once())
             ->method('addFilterByAdminId')
             ->with(null)
-            ->willReturn($this->_tokenModelCollectionMock);
+            ->will($this->returnValue($this->_tokenModelCollectionMock));
         $this->_tokenMock->expects($this->never())
             ->method('delete')
-            ->willReturn($this->_tokenMock);
+            ->will($this->returnValue($this->_tokenMock));
         $this->_tokenService->revokeAdminAccessToken(null);
     }
 
-<<<<<<< HEAD
-    /**
-     */
-    public function testRevokeAdminAccessTokenCannotRevoked()
-    {
-        $this->expectException(\Magento\Framework\Exception\LocalizedException::class);
-        $this->expectExceptionMessage('The tokens couldn\'t be revoked.');
-
-=======
     public function testRevokeAdminAccessTokenCannotRevoked()
     {
         $this->expectException('Magento\Framework\Exception\LocalizedException');
         $this->expectExceptionMessage('The tokens couldn\'t be revoked.');
->>>>>>> b2f063af
         $exception = new \Exception();
         $adminId = 1;
         $this->_tokenModelCollectionMock->expects($this->once())
             ->method('addFilterByAdminId')
             ->with($adminId)
-            ->willReturn($this->_tokenModelCollectionMock);
+            ->will($this->returnValue($this->_tokenModelCollectionMock));
         $this->_tokenModelCollectionMock->expects($this->once())
             ->method('getSize')
-            ->willReturn(1);
+            ->will($this->returnValue(1));
         $this->_tokenModelCollectionMock->expects($this->once())
             ->method('getIterator')
-            ->willReturn(new \ArrayIterator([$this->_tokenMock]));
+            ->will($this->returnValue(new \ArrayIterator([$this->_tokenMock])));
 
         $this->_tokenMock->expects($this->once())
             ->method('delete')
