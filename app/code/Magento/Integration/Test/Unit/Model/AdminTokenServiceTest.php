<?php
/**
 * Test for \Magento\Integration\Model\AdminTokenService
 *
 * Copyright © Magento, Inc. All rights reserved.
 * See COPYING.txt for license details.
 */

// @codingStandardsIgnoreFile

namespace Magento\Integration\Test\Unit\Model;

use Magento\Integration\Model\Integration;
use Magento\Integration\Model\Oauth\Token;

<<<<<<< HEAD
class AdminTokenServiceTest extends \PHPUnit\Framework\TestCase
=======
/**
 * Test for \Magento\Integration\Model\AdminTokenService
 */
class AdminTokenServiceTest extends \PHPUnit_Framework_TestCase
>>>>>>> 9badb945
{
    /** \Magento\Integration\Model\AdminTokenService */
    protected $_tokenService;

    /** \Magento\Integration\Model\Oauth\TokenFactory|\PHPUnit_Framework_MockObject_MockObject */
    protected $_tokenFactoryMock;

    /** \Magento\User\Model\User|\PHPUnit_Framework_MockObject_MockObject */
    protected $_userModelMock;

    /** \Magento\Integration\Model\ResourceModel\Oauth\Token\Collection|\PHPUnit_Framework_MockObject_MockObject */
    protected $_tokenModelCollectionMock;

    /** \Magento\Integration\Model\ResourceModel\Oauth\Token\CollectionFactory|\PHPUnit_Framework_MockObject_MockObject */
    protected $_tokenModelCollectionFactoryMock;

    /** @var \Magento\Integration\Model\CredentialsValidator|\PHPUnit_Framework_MockObject_MockObject */
    protected $validatorHelperMock;

    /** @var \Magento\Integration\Model\Oauth\Token|\PHPUnit_Framework_MockObject_MockObject */
    private $_tokenMock;

    protected function setUp()
    {
        $this->_tokenFactoryMock = $this->getMockBuilder(\Magento\Integration\Model\Oauth\TokenFactory::class)
            ->setMethods(['create'])
            ->disableOriginalConstructor()
            ->getMock();
        $this->_tokenFactoryMock->expects($this->any())->method('create')->will($this->returnValue($this->_tokenMock));

        $this->_userModelMock = $this->getMockBuilder(\Magento\User\Model\User::class)
            ->disableOriginalConstructor()
            ->getMock();

        $this->_tokenMock = $this->getMockBuilder(\Magento\Integration\Model\Oauth\Token::class)
            ->disableOriginalConstructor()
            ->setMethods(['getToken', 'loadByAdminId', 'delete', '__wakeup'])->getMock();

        $this->_tokenModelCollectionMock = $this->getMockBuilder(
            \Magento\Integration\Model\ResourceModel\Oauth\Token\Collection::class
        )->disableOriginalConstructor()->setMethods(
                ['addFilterByAdminId', 'getSize', '__wakeup', '_beforeLoad', '_afterLoad', 'getIterator', '_fetchAll']
            )->getMock();

        $this->_tokenModelCollectionFactoryMock = $this->getMockBuilder(
            \Magento\Integration\Model\ResourceModel\Oauth\Token\CollectionFactory::class
        )->setMethods(['create'])->disableOriginalConstructor()->getMock();

        $this->_tokenModelCollectionFactoryMock->expects($this->once())
            ->method('create')
            ->will($this->returnValue($this->_tokenModelCollectionMock));

        $this->validatorHelperMock = $this->getMockBuilder(
            \Magento\Integration\Model\CredentialsValidator::class
        )->disableOriginalConstructor()->getMock();

        $this->_tokenService = new \Magento\Integration\Model\AdminTokenService(
            $this->_tokenFactoryMock,
            $this->_userModelMock,
            $this->_tokenModelCollectionFactoryMock,
            $this->validatorHelperMock
        );
    }

    public function testRevokeAdminAccessToken()
    {
        $adminId = 1;

        $this->_tokenModelCollectionMock->expects($this->once())
            ->method('addFilterByAdminId')
            ->with($adminId)
            ->will($this->returnValue($this->_tokenModelCollectionMock));
        $this->_tokenModelCollectionMock->expects($this->any())
            ->method('getSize')
            ->will($this->returnValue(1));
        $this->_tokenModelCollectionMock->expects($this->once())
            ->method('getIterator')
            ->will($this->returnValue(new \ArrayIterator([$this->_tokenMock])));
        $this->_tokenModelCollectionMock->expects($this->any())
            ->method('_fetchAll')
            ->with(null)
            ->will($this->returnValue(1));
        $this->_tokenMock->expects($this->once())
            ->method('delete')
            ->will($this->returnValue($this->_tokenMock));

        $this->assertTrue($this->_tokenService->revokeAdminAccessToken($adminId));
    }

    /**
     * @expectedException \Magento\Framework\Exception\LocalizedException
     * @expectedExceptionMessage This user has no tokens.
     */
    public function testRevokeAdminAccessTokenWithoutAdminId()
    {
        $this->_tokenModelCollectionMock->expects($this->once())
            ->method('addFilterByAdminId')
            ->with(null)
            ->will($this->returnValue($this->_tokenModelCollectionMock));
        $this->_tokenMock->expects($this->never())
            ->method('delete')
            ->will($this->returnValue($this->_tokenMock));
        $this->_tokenService->revokeAdminAccessToken(null);
    }

    /**
     * @expectedException \Magento\Framework\Exception\LocalizedException
     * @expectedExceptionMessage The tokens could not be revoked.
     */
    public function testRevokeAdminAccessTokenCannotRevoked()
    {
        $exception = new \Exception();
        $adminId = 1;
        $this->_tokenModelCollectionMock->expects($this->once())
            ->method('addFilterByAdminId')
            ->with($adminId)
            ->will($this->returnValue($this->_tokenModelCollectionMock));
        $this->_tokenModelCollectionMock->expects($this->once())
            ->method('getSize')
            ->will($this->returnValue(1));
        $this->_tokenModelCollectionMock->expects($this->once())
            ->method('getIterator')
            ->will($this->returnValue(new \ArrayIterator([$this->_tokenMock])));

        $this->_tokenMock->expects($this->once())
            ->method('delete')
            ->will($this->throwException($exception));
        $this->_tokenService->revokeAdminAccessToken($adminId);
    }
}<|MERGE_RESOLUTION|>--- conflicted
+++ resolved
@@ -13,14 +13,7 @@
 use Magento\Integration\Model\Integration;
 use Magento\Integration\Model\Oauth\Token;
 
-<<<<<<< HEAD
 class AdminTokenServiceTest extends \PHPUnit\Framework\TestCase
-=======
-/**
- * Test for \Magento\Integration\Model\AdminTokenService
- */
-class AdminTokenServiceTest extends \PHPUnit_Framework_TestCase
->>>>>>> 9badb945
 {
     /** \Magento\Integration\Model\AdminTokenService */
     protected $_tokenService;
@@ -57,7 +50,7 @@
 
         $this->_tokenMock = $this->getMockBuilder(\Magento\Integration\Model\Oauth\Token::class)
             ->disableOriginalConstructor()
-            ->setMethods(['getToken', 'loadByAdminId', 'delete', '__wakeup'])->getMock();
+            ->setMethods(['getToken', 'loadByAdminId', '__wakeup', 'delete'])->getMock();
 
         $this->_tokenModelCollectionMock = $this->getMockBuilder(
             \Magento\Integration\Model\ResourceModel\Oauth\Token\Collection::class
