--- conflicted
+++ resolved
@@ -59,20 +59,10 @@
         $this->assertEquals($expected, $this->keyLengthValidator->getMessages());
     }
 
-<<<<<<< HEAD
-    /**
-     */
-    public function testIsValidInvalidType()
-    {
-        $this->expectException(\Exception::class);
-        $this->expectExceptionMessage('Invalid type given for Key. String expected');
-
-=======
     public function testIsValidInvalidType()
     {
         $this->expectException('Exception');
         $this->expectExceptionMessage('Invalid type given for Key. String expected');
->>>>>>> b2f063af
         $invalidTokenType = 1;
         $this->keyLengthValidator->isValid($invalidTokenType);
     }
