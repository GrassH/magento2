<?php declare(strict_types=1);
/**
 * Test for \Magento\Integration\Model\OauthService
 *
 * Copyright © Magento, Inc. All rights reserved.
 * See COPYING.txt for license details.
 */

namespace Magento\Integration\Test\Unit\Model;

use Magento\Framework\HTTP\ZendClient;
use Magento\Framework\Oauth\Exception;
use Magento\Framework\Oauth\Helper\Oauth;
use Magento\Integration\Helper\Oauth\Data;
use Magento\Integration\Model\Integration;
use Magento\Integration\Model\Oauth\Consumer;
use Magento\Integration\Model\Oauth\ConsumerFactory;
use Magento\Integration\Model\Oauth\Token;
use Magento\Integration\Model\Oauth\Token\Provider;
use Magento\Integration\Model\Oauth\TokenFactory;
use Magento\Integration\Model\OauthService;
use Magento\Store\Model\StoreManagerInterface;
use PHPUnit\Framework\MockObject\MockObject;
use PHPUnit\Framework\TestCase;
use Psr\Log\LoggerInterface;

/**
 * @SuppressWarnings(PHPMD.CouplingBetweenObjects)
 */
class OauthServiceTest extends TestCase
{
    const VALUE_CONSUMER_ID = 1;

    const VALUE_CONSUMER_KEY = 'asdfghjklaqwerfdtyuiomnbgfdhbsoi';

    const VALUE_TOKEN_TYPE = 'access';

<<<<<<< HEAD
    /** @var \Magento\Integration\Model\Oauth\ConsumerFactory|\PHPUnit\Framework\MockObject\MockObject */
    protected $_consumerFactory;

    /** @var \Magento\Integration\Model\Oauth\Token\Provider|\PHPUnit\Framework\MockObject\MockObject */
    protected $_tokenProviderMock;

    /** @var \Magento\Integration\Model\Oauth\Consumer|\PHPUnit\Framework\MockObject\MockObject */
    private $_consumerMock;

    /** @var \Magento\Integration\Model\Integration|\PHPUnit\Framework\MockObject\MockObject */
    private $_emptyConsumerMock;

    /**
     * @var \Magento\Integration\Model\Oauth\Token|\PHPUnit\Framework\MockObject\MockObject
=======
    /** @var ConsumerFactory|MockObject */
    protected $_consumerFactory;

    /** @var Provider|MockObject */
    protected $_tokenProviderMock;

    /** @var Consumer|MockObject */
    private $_consumerMock;

    /** @var Integration|MockObject */
    private $_emptyConsumerMock;

    /**
     * @var Token|MockObject
>>>>>>> b2f063af
     */
    private $_tokenMock;

    /** @var OauthService */
    private $_service;

    /** @var array */
    private $_consumerData;

    /**
<<<<<<< HEAD
     * @var \Magento\Integration\Model\Oauth\TokenFactory|\PHPUnit\Framework\MockObject\MockObject
=======
     * @var TokenFactory|MockObject
>>>>>>> b2f063af
     */
    private $_tokenFactoryMock;

    /**
     * @return void
     */
    protected function setUp(): void
    {
        $this->_consumerFactory = $this->getMockBuilder(ConsumerFactory::class)
            ->disableOriginalConstructor()
            ->setMethods(['create'])
            ->getMock();
        $this->_tokenProviderMock = $this->getMockBuilder(
            Provider::class
        )->disableOriginalConstructor()->getMock();
        $this->_tokenMock = $this->getMockBuilder(
            Token::class
        )->disableOriginalConstructor()->setMethods(
            ['createVerifierToken', 'getType', '__wakeup', 'delete']
        )->getMock();

        $this->_tokenFactoryMock = $this->createPartialMock(
            TokenFactory::class,
            ['create']
        );
        $this->_tokenFactoryMock->expects($this->any())->method('create')->willReturn($this->_tokenMock);
        $this->_consumerMock = $this->getMockBuilder(
            Consumer::class
        )->disableOriginalConstructor()->setMethods(
            ['getData', 'getId', 'load', 'save', 'delete', '__wakeup']
        )->getMock();
        $this->_consumerData = [
            'entity_id' => self::VALUE_CONSUMER_ID,
            'key' => self::VALUE_CONSUMER_KEY,
            'secret' => 'iuyytrfdsdfbnnhbmkkjlkjl',
            'created_at' => '',
            'updated_at' => '',
            'callback_url' => '',
            'rejected_callback_url' => ''
        ];
        $this->_consumerFactory->expects(
            $this->any()
        )->method(
            'create'
        )->willReturn(
            $this->_consumerMock
        );

        $this->_service = new OauthService(
            $this->createMock(StoreManagerInterface::class),
            $this->_consumerFactory,
            $this->_tokenFactoryMock,
            $this->createMock(Data::class),
            $this->createMock(ZendClient::class),
            $this->createMock(LoggerInterface::class),
            $this->createMock(Oauth::class),
            $this->_tokenProviderMock
        );
        $this->_emptyConsumerMock = $this->getMockBuilder(
            Integration::class
        )->disableOriginalConstructor()->setMethods(
            ['getData', 'load', 'getId', 'save', 'delete', '__wakeup']
        )->getMock();
        $this->_emptyConsumerMock->expects($this->any())->method('getId')->willReturn(null);
    }

    /**
     * @return void
     */
    public function testDelete()
    {
        $this->_consumerMock->expects(
            $this->once()
        )->method(
            'getId'
        )->willReturn(
            self::VALUE_CONSUMER_ID
        );
        $this->_consumerMock->expects(
            $this->once()
        )->method(
            'load'
        )->with(
            self::VALUE_CONSUMER_ID
        )->willReturn(
            $this->_consumerMock
        );
        $this->_consumerMock->expects($this->once())->method('delete')->willReturn($this->_consumerMock);
        $this->_consumerMock->expects($this->any())->method('getData')->willReturn($this->_consumerData);
        $consumerData = $this->_service->deleteConsumer(self::VALUE_CONSUMER_ID);
        $this->assertEquals($this->_consumerData['entity_id'], $consumerData['entity_id']);
    }

    /**
     * @return void
     */
    public function testDeleteException()
    {
<<<<<<< HEAD
        $this->expectException(\Magento\Framework\Exception\IntegrationException::class);
        $this->expectExceptionMessage('A consumer with ID "1" doesn\'t exist. Verify the ID and try again.');

        $this->_consumerMock->expects($this->any())->method('getId')->willReturn(null);
        $this->_consumerMock->expects($this->once())->method('load')->willReturnSelf();
=======
        $this->expectException('Magento\Framework\Exception\IntegrationException');
        $this->expectExceptionMessage('A consumer with ID "1" doesn\'t exist. Verify the ID and try again.');
        $this->_consumerMock->expects($this->any())->method('getId')->will($this->returnValue(null));
        $this->_consumerMock->expects($this->once())->method('load')->will($this->returnSelf());
>>>>>>> b2f063af
        $this->_consumerMock->expects($this->never())->method('delete');
        $this->_service->deleteConsumer(self::VALUE_CONSUMER_ID);
    }

    /**
     * @return void
     */
    public function testCreateAccessTokenAndClearExisting()
    {
        $this->_consumerMock->expects(
            $this->any()
        )->method(
            'load'
        )->with(
            self::VALUE_CONSUMER_ID
        )->willReturn(
            $this->_consumerMock
        );

        $this->_tokenProviderMock->expects(
            $this->any()
        )->method(
            'getIntegrationTokenByConsumerId'
        )->willReturn(
            $this->_tokenMock
        );

        $this->_tokenProviderMock->expects($this->any())->method('createRequestToken')->with($this->_consumerMock);

        $this->_tokenProviderMock->expects($this->any())->method('getAccessToken')->with($this->_consumerMock);

        $this->_tokenFactoryMock->expects($this->any())->method('create')->willReturn($this->_tokenMock);

        $this->_tokenMock->expects($this->once())->method('delete');

        $this->_tokenMock->expects($this->once())->method('createVerifierToken')->with(self::VALUE_CONSUMER_ID);

        $this->_tokenProviderMock->expects($this->once())->method('createRequestToken')->with($this->_consumerMock);

        $this->_tokenProviderMock->expects($this->once())->method('getAccessToken')->with($this->_consumerMock);

        $this->assertTrue($this->_service->createAccessToken(self::VALUE_CONSUMER_ID, true));
    }

    /**
     * @return void
     */
    public function testCreateAccessTokenWithoutClearingExisting()
    {
        $this->_consumerMock->expects(
            $this->any()
        )->method(
            'load'
        )->with(
            self::VALUE_CONSUMER_ID
        )->willReturn(
            $this->_consumerMock
        );

        $this->_tokenProviderMock->expects(
            $this->any()
        )->method(
            'getIntegrationTokenByConsumerId'
        )->willReturn(
            $this->_tokenMock
        );

        $this->_tokenMock->expects($this->never())->method('delete');

        $this->assertFalse($this->_service->createAccessToken(self::VALUE_CONSUMER_ID, false));
    }

    /**
     * @return void
     */
    public function testCreateAccessTokenInvalidConsumerId()
    {
        $this->_consumerMock->expects(
            $this->any()
        )->method(
            'load'
        )->with(
            0
        )->willReturn(
            $this->_consumerMock
        );

        $this->_tokenProviderMock->expects(
            $this->any()
        )->method(
            'getIntegrationTokenByConsumerId'
        )->will(
            $this->throwException(
                new Exception(
                    __('A token with consumer ID 0 does not exist')
                )
            )
        );

        $this->_tokenMock->expects($this->never())->method('delete');

        $this->_tokenFactoryMock->expects(
            $this->once()
        )->method(
            'create'
        )->willReturn(
            $this->_tokenMock
        );

        $this->_tokenMock->expects($this->once())->method('createVerifierToken');

        $this->_tokenProviderMock->expects($this->once())->method('createRequestToken');

        $this->_tokenProviderMock->expects($this->once())->method('getAccessToken');

        $this->assertTrue($this->_service->createAccessToken(0, false));
    }

    /**
     * @return void
     */
    public function testLoadConsumer()
    {
        $this->_consumerMock->expects(
            $this->once()
        )->method(
            'load'
        )->with(
            self::VALUE_CONSUMER_ID
        )->willReturn(
            $this->_consumerMock
        );
        $this->_consumerMock->expects($this->any())->method('getData')->willReturn($this->_consumerData);
        $consumer = $this->_service->loadConsumer(self::VALUE_CONSUMER_ID);
        $consumerData = $consumer->getData();
        $this->assertEquals($this->_consumerData['entity_id'], $consumerData['entity_id']);
    }

    /**
     * @return void
     */
    public function testLoadConsumerException()
    {
<<<<<<< HEAD
        $this->expectException(\Magento\Framework\Oauth\Exception::class);

=======
        $this->expectException('Magento\Framework\Oauth\Exception');
>>>>>>> b2f063af
        $this->_consumerMock->expects(
            $this->once()
        )->method(
            'load'
        )->will(
            $this->throwException(
                new Exception(
                    __(
                        "The oAuth consumer account couldn't be loaded due to an unexpected error. "
                        . "Please try again later."
                    )
                )
            )
        );
        $this->_service->loadConsumer(self::VALUE_CONSUMER_ID);

        $this->expectExceptionMessage(
            "The oAuth consumer account couldn't be loaded due to an unexpected error. Please try again later."
        );
    }

    /**
     * @return void
     */
    public function testLoadConsumerByKey()
    {
        $this->_consumerMock->expects(
            $this->once()
        )->method(
            'load'
        )->with(
            self::VALUE_CONSUMER_KEY,
            'key'
        )->willReturn(
            $this->_consumerMock
        );
        $this->_consumerMock->expects($this->any())->method('getData')->willReturn($this->_consumerData);
        $consumer = $this->_service->loadConsumerByKey(self::VALUE_CONSUMER_KEY);
        $consumerData = $consumer->getData();
        $this->assertEquals($this->_consumerData['key'], $consumerData['key']);
    }

    /**
     * @return void
     */
    public function testLoadConsumerByKeyException()
    {
<<<<<<< HEAD
        $this->expectException(\Magento\Framework\Oauth\Exception::class);

=======
        $this->expectException('Magento\Framework\Oauth\Exception');
>>>>>>> b2f063af
        $this->_consumerMock->expects(
            $this->once()
        )->method(
            'load'
        )->will(
            $this->throwException(
                new Exception(
                    __(
                        "The oAuth consumer account couldn't be loaded due to an unexpected error. "
                        . "Please try again later."
                    )
                )
            )
        );
        $this->_service->loadConsumerByKey(self::VALUE_CONSUMER_KEY);

        $this->expectExceptionMessage(
            "The oAuth consumer account couldn't be loaded due to an unexpected error. Please try again later."
        );
    }

    /**
     * @return void
     */
    public function testDeleteToken()
    {
        $this->_consumerMock->expects(
            $this->any()
        )->method(
            'load'
        )->with(
            self::VALUE_CONSUMER_ID
        )->willReturn(
            $this->_consumerMock
        );

        $this->_tokenProviderMock->expects(
            $this->any()
        )->method(
            'getIntegrationTokenByConsumerId'
        )->willReturn(
            $this->_tokenMock
        );

        $this->_tokenMock->expects($this->once())->method('delete');

        $this->assertTrue($this->_service->deleteIntegrationToken(self::VALUE_CONSUMER_ID));
    }

    /**
     * @return void
     */
    public function testDeleteTokenNegative()
    {
        $this->_consumerMock->expects(
            $this->any()
        )->method(
            'load'
        )->with(
            self::VALUE_CONSUMER_ID
        )->willReturn(
            $this->_consumerMock
        );

        $this->_tokenProviderMock->expects(
            $this->any()
        )->method(
            'getIntegrationTokenByConsumerId'
        )->willReturn(
            $this->_tokenMock
        );

        $this->_tokenMock->expects($this->never())->method('delete');

        $this->assertFalse($this->_service->deleteIntegrationToken(null));
    }

    /**
     * @return void
     */
    public function testGetAccessTokenNoAccess()
    {
        $this->_consumerMock->expects(
            $this->any()
        )->method(
            'load'
        )->with(
            self::VALUE_CONSUMER_ID
        )->willReturn(
            $this->_consumerMock
        );

        $this->_tokenProviderMock->expects(
            $this->any()
        )->method(
            'getIntegrationTokenByConsumerId'
        )->willReturn(
            $this->_tokenMock
        );

        $this->assertFalse($this->_service->getAccessToken(self::VALUE_CONSUMER_ID), false);
    }

    /**
     * @return void
     */
    public function testGetAccessSuccess()
    {
        $this->_consumerMock->expects(
            $this->any()
        )->method(
            'load'
        )->with(
            self::VALUE_CONSUMER_ID
        )->willReturn(
            $this->_consumerMock
        );

        $this->_tokenMock->expects($this->once())->method('getType')->willReturn(Token::TYPE_ACCESS);

        $this->_tokenProviderMock->expects(
            $this->any()
        )->method(
            'getIntegrationTokenByConsumerId'
        )->willReturn(
            $this->_tokenMock
        );

        $this->assertEquals($this->_service->getAccessToken(self::VALUE_CONSUMER_ID), $this->_tokenMock);
    }
}<|MERGE_RESOLUTION|>--- conflicted
+++ resolved
@@ -35,22 +35,6 @@
 
     const VALUE_TOKEN_TYPE = 'access';
 
-<<<<<<< HEAD
-    /** @var \Magento\Integration\Model\Oauth\ConsumerFactory|\PHPUnit\Framework\MockObject\MockObject */
-    protected $_consumerFactory;
-
-    /** @var \Magento\Integration\Model\Oauth\Token\Provider|\PHPUnit\Framework\MockObject\MockObject */
-    protected $_tokenProviderMock;
-
-    /** @var \Magento\Integration\Model\Oauth\Consumer|\PHPUnit\Framework\MockObject\MockObject */
-    private $_consumerMock;
-
-    /** @var \Magento\Integration\Model\Integration|\PHPUnit\Framework\MockObject\MockObject */
-    private $_emptyConsumerMock;
-
-    /**
-     * @var \Magento\Integration\Model\Oauth\Token|\PHPUnit\Framework\MockObject\MockObject
-=======
     /** @var ConsumerFactory|MockObject */
     protected $_consumerFactory;
 
@@ -65,7 +49,6 @@
 
     /**
      * @var Token|MockObject
->>>>>>> b2f063af
      */
     private $_tokenMock;
 
@@ -76,11 +59,7 @@
     private $_consumerData;
 
     /**
-<<<<<<< HEAD
-     * @var \Magento\Integration\Model\Oauth\TokenFactory|\PHPUnit\Framework\MockObject\MockObject
-=======
      * @var TokenFactory|MockObject
->>>>>>> b2f063af
      */
     private $_tokenFactoryMock;
 
@@ -106,7 +85,7 @@
             TokenFactory::class,
             ['create']
         );
-        $this->_tokenFactoryMock->expects($this->any())->method('create')->willReturn($this->_tokenMock);
+        $this->_tokenFactoryMock->expects($this->any())->method('create')->will($this->returnValue($this->_tokenMock));
         $this->_consumerMock = $this->getMockBuilder(
             Consumer::class
         )->disableOriginalConstructor()->setMethods(
@@ -125,8 +104,8 @@
             $this->any()
         )->method(
             'create'
-        )->willReturn(
-            $this->_consumerMock
+        )->will(
+            $this->returnValue($this->_consumerMock)
         );
 
         $this->_service = new OauthService(
@@ -144,7 +123,7 @@
         )->disableOriginalConstructor()->setMethods(
             ['getData', 'load', 'getId', 'save', 'delete', '__wakeup']
         )->getMock();
-        $this->_emptyConsumerMock->expects($this->any())->method('getId')->willReturn(null);
+        $this->_emptyConsumerMock->expects($this->any())->method('getId')->will($this->returnValue(null));
     }
 
     /**
@@ -156,20 +135,20 @@
             $this->once()
         )->method(
             'getId'
-        )->willReturn(
-            self::VALUE_CONSUMER_ID
-        );
-        $this->_consumerMock->expects(
-            $this->once()
-        )->method(
-            'load'
-        )->with(
-            self::VALUE_CONSUMER_ID
-        )->willReturn(
-            $this->_consumerMock
-        );
-        $this->_consumerMock->expects($this->once())->method('delete')->willReturn($this->_consumerMock);
-        $this->_consumerMock->expects($this->any())->method('getData')->willReturn($this->_consumerData);
+        )->will(
+            $this->returnValue(self::VALUE_CONSUMER_ID)
+        );
+        $this->_consumerMock->expects(
+            $this->once()
+        )->method(
+            'load'
+        )->with(
+            self::VALUE_CONSUMER_ID
+        )->will(
+            $this->returnValue($this->_consumerMock)
+        );
+        $this->_consumerMock->expects($this->once())->method('delete')->will($this->returnValue($this->_consumerMock));
+        $this->_consumerMock->expects($this->any())->method('getData')->will($this->returnValue($this->_consumerData));
         $consumerData = $this->_service->deleteConsumer(self::VALUE_CONSUMER_ID);
         $this->assertEquals($this->_consumerData['entity_id'], $consumerData['entity_id']);
     }
@@ -179,18 +158,10 @@
      */
     public function testDeleteException()
     {
-<<<<<<< HEAD
-        $this->expectException(\Magento\Framework\Exception\IntegrationException::class);
-        $this->expectExceptionMessage('A consumer with ID "1" doesn\'t exist. Verify the ID and try again.');
-
-        $this->_consumerMock->expects($this->any())->method('getId')->willReturn(null);
-        $this->_consumerMock->expects($this->once())->method('load')->willReturnSelf();
-=======
         $this->expectException('Magento\Framework\Exception\IntegrationException');
         $this->expectExceptionMessage('A consumer with ID "1" doesn\'t exist. Verify the ID and try again.');
         $this->_consumerMock->expects($this->any())->method('getId')->will($this->returnValue(null));
         $this->_consumerMock->expects($this->once())->method('load')->will($this->returnSelf());
->>>>>>> b2f063af
         $this->_consumerMock->expects($this->never())->method('delete');
         $this->_service->deleteConsumer(self::VALUE_CONSUMER_ID);
     }
@@ -206,23 +177,23 @@
             'load'
         )->with(
             self::VALUE_CONSUMER_ID
-        )->willReturn(
-            $this->_consumerMock
-        );
-
-        $this->_tokenProviderMock->expects(
-            $this->any()
-        )->method(
-            'getIntegrationTokenByConsumerId'
-        )->willReturn(
-            $this->_tokenMock
+        )->will(
+            $this->returnValue($this->_consumerMock)
+        );
+
+        $this->_tokenProviderMock->expects(
+            $this->any()
+        )->method(
+            'getIntegrationTokenByConsumerId'
+        )->will(
+            $this->returnValue($this->_tokenMock)
         );
 
         $this->_tokenProviderMock->expects($this->any())->method('createRequestToken')->with($this->_consumerMock);
 
         $this->_tokenProviderMock->expects($this->any())->method('getAccessToken')->with($this->_consumerMock);
 
-        $this->_tokenFactoryMock->expects($this->any())->method('create')->willReturn($this->_tokenMock);
+        $this->_tokenFactoryMock->expects($this->any())->method('create')->will($this->returnValue($this->_tokenMock));
 
         $this->_tokenMock->expects($this->once())->method('delete');
 
@@ -246,16 +217,16 @@
             'load'
         )->with(
             self::VALUE_CONSUMER_ID
-        )->willReturn(
-            $this->_consumerMock
-        );
-
-        $this->_tokenProviderMock->expects(
-            $this->any()
-        )->method(
-            'getIntegrationTokenByConsumerId'
-        )->willReturn(
-            $this->_tokenMock
+        )->will(
+            $this->returnValue($this->_consumerMock)
+        );
+
+        $this->_tokenProviderMock->expects(
+            $this->any()
+        )->method(
+            'getIntegrationTokenByConsumerId'
+        )->will(
+            $this->returnValue($this->_tokenMock)
         );
 
         $this->_tokenMock->expects($this->never())->method('delete');
@@ -274,8 +245,8 @@
             'load'
         )->with(
             0
-        )->willReturn(
-            $this->_consumerMock
+        )->will(
+            $this->returnValue($this->_consumerMock)
         );
 
         $this->_tokenProviderMock->expects(
@@ -296,8 +267,8 @@
             $this->once()
         )->method(
             'create'
-        )->willReturn(
-            $this->_tokenMock
+        )->will(
+            $this->returnValue($this->_tokenMock)
         );
 
         $this->_tokenMock->expects($this->once())->method('createVerifierToken');
@@ -320,10 +291,10 @@
             'load'
         )->with(
             self::VALUE_CONSUMER_ID
-        )->willReturn(
-            $this->_consumerMock
-        );
-        $this->_consumerMock->expects($this->any())->method('getData')->willReturn($this->_consumerData);
+        )->will(
+            $this->returnValue($this->_consumerMock)
+        );
+        $this->_consumerMock->expects($this->any())->method('getData')->will($this->returnValue($this->_consumerData));
         $consumer = $this->_service->loadConsumer(self::VALUE_CONSUMER_ID);
         $consumerData = $consumer->getData();
         $this->assertEquals($this->_consumerData['entity_id'], $consumerData['entity_id']);
@@ -334,12 +305,7 @@
      */
     public function testLoadConsumerException()
     {
-<<<<<<< HEAD
-        $this->expectException(\Magento\Framework\Oauth\Exception::class);
-
-=======
         $this->expectException('Magento\Framework\Oauth\Exception');
->>>>>>> b2f063af
         $this->_consumerMock->expects(
             $this->once()
         )->method(
@@ -373,10 +339,10 @@
         )->with(
             self::VALUE_CONSUMER_KEY,
             'key'
-        )->willReturn(
-            $this->_consumerMock
-        );
-        $this->_consumerMock->expects($this->any())->method('getData')->willReturn($this->_consumerData);
+        )->will(
+            $this->returnValue($this->_consumerMock)
+        );
+        $this->_consumerMock->expects($this->any())->method('getData')->will($this->returnValue($this->_consumerData));
         $consumer = $this->_service->loadConsumerByKey(self::VALUE_CONSUMER_KEY);
         $consumerData = $consumer->getData();
         $this->assertEquals($this->_consumerData['key'], $consumerData['key']);
@@ -387,12 +353,7 @@
      */
     public function testLoadConsumerByKeyException()
     {
-<<<<<<< HEAD
-        $this->expectException(\Magento\Framework\Oauth\Exception::class);
-
-=======
         $this->expectException('Magento\Framework\Oauth\Exception');
->>>>>>> b2f063af
         $this->_consumerMock->expects(
             $this->once()
         )->method(
@@ -425,16 +386,16 @@
             'load'
         )->with(
             self::VALUE_CONSUMER_ID
-        )->willReturn(
-            $this->_consumerMock
-        );
-
-        $this->_tokenProviderMock->expects(
-            $this->any()
-        )->method(
-            'getIntegrationTokenByConsumerId'
-        )->willReturn(
-            $this->_tokenMock
+        )->will(
+            $this->returnValue($this->_consumerMock)
+        );
+
+        $this->_tokenProviderMock->expects(
+            $this->any()
+        )->method(
+            'getIntegrationTokenByConsumerId'
+        )->will(
+            $this->returnValue($this->_tokenMock)
         );
 
         $this->_tokenMock->expects($this->once())->method('delete');
@@ -453,16 +414,16 @@
             'load'
         )->with(
             self::VALUE_CONSUMER_ID
-        )->willReturn(
-            $this->_consumerMock
-        );
-
-        $this->_tokenProviderMock->expects(
-            $this->any()
-        )->method(
-            'getIntegrationTokenByConsumerId'
-        )->willReturn(
-            $this->_tokenMock
+        )->will(
+            $this->returnValue($this->_consumerMock)
+        );
+
+        $this->_tokenProviderMock->expects(
+            $this->any()
+        )->method(
+            'getIntegrationTokenByConsumerId'
+        )->will(
+            $this->returnValue($this->_tokenMock)
         );
 
         $this->_tokenMock->expects($this->never())->method('delete');
@@ -481,16 +442,16 @@
             'load'
         )->with(
             self::VALUE_CONSUMER_ID
-        )->willReturn(
-            $this->_consumerMock
-        );
-
-        $this->_tokenProviderMock->expects(
-            $this->any()
-        )->method(
-            'getIntegrationTokenByConsumerId'
-        )->willReturn(
-            $this->_tokenMock
+        )->will(
+            $this->returnValue($this->_consumerMock)
+        );
+
+        $this->_tokenProviderMock->expects(
+            $this->any()
+        )->method(
+            'getIntegrationTokenByConsumerId'
+        )->will(
+            $this->returnValue($this->_tokenMock)
         );
 
         $this->assertFalse($this->_service->getAccessToken(self::VALUE_CONSUMER_ID), false);
@@ -507,18 +468,18 @@
             'load'
         )->with(
             self::VALUE_CONSUMER_ID
-        )->willReturn(
-            $this->_consumerMock
-        );
-
-        $this->_tokenMock->expects($this->once())->method('getType')->willReturn(Token::TYPE_ACCESS);
-
-        $this->_tokenProviderMock->expects(
-            $this->any()
-        )->method(
-            'getIntegrationTokenByConsumerId'
-        )->willReturn(
-            $this->_tokenMock
+        )->will(
+            $this->returnValue($this->_consumerMock)
+        );
+
+        $this->_tokenMock->expects($this->once())->method('getType')->will($this->returnValue(Token::TYPE_ACCESS));
+
+        $this->_tokenProviderMock->expects(
+            $this->any()
+        )->method(
+            'getIntegrationTokenByConsumerId'
+        )->will(
+            $this->returnValue($this->_tokenMock)
         );
 
         $this->assertEquals($this->_service->getAccessToken(self::VALUE_CONSUMER_ID), $this->_tokenMock);
