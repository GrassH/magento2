--- conflicted
+++ resolved
@@ -30,47 +30,27 @@
     protected $integrationPlugin;
 
     /**
-<<<<<<< HEAD
-     * @var \Magento\Integration\Api\IntegrationServiceInterface|\PHPUnit\Framework\MockObject\MockObject
-=======
      * @var IntegrationServiceInterface|MockObject
->>>>>>> b2f063af
      */
     protected $subjectMock;
 
     /**
-<<<<<<< HEAD
-     * @var  \Magento\Authorization\Model\Acl\AclRetriever|\PHPUnit\Framework\MockObject\MockObject
-=======
      * @var  AclRetriever|MockObject
->>>>>>> b2f063af
      */
     protected $aclRetrieverMock;
 
     /**
-<<<<<<< HEAD
-     * @var \Magento\Integration\Api\AuthorizationServiceInterface|\PHPUnit\Framework\MockObject\MockObject
-=======
      * @var AuthorizationServiceInterface|MockObject
->>>>>>> b2f063af
      */
     protected $integrationAuthServiceMock;
 
     /**
-<<<<<<< HEAD
-     * @var \Magento\Integration\Model\IntegrationConfig|\PHPUnit\Framework\MockObject\MockObject
-=======
      * @var IntegrationConfig|MockObject
->>>>>>> b2f063af
      */
     protected $integrationConfigMock;
 
     /**
-<<<<<<< HEAD
-     * @var \Magento\Integration\Model\ConsolidatedConfig|\PHPUnit\Framework\MockObject\MockObject
-=======
      * @var ConsolidatedConfig|MockObject
->>>>>>> b2f063af
      */
     protected $consolidatedConfigMock;
 
@@ -132,11 +112,11 @@
             ->getMock();
         $integrationModelMock->expects($this->exactly(2))
             ->method('getId')
-            ->willReturn($integrationId);
+            ->will($this->returnValue($integrationId));
         $integrationModelMock->expects($this->once())
             ->method('getData')
             ->with('all_resources')
-            ->willReturn(1);
+            ->will($this->returnValue(1));
 
         $this->integrationAuthServiceMock->expects($this->once())
             ->method('grantAllPermissions')
@@ -153,19 +133,19 @@
             ->getMock();
         $integrationModelMock->expects($this->exactly(2))
             ->method('getId')
-            ->willReturn($integrationId);
+            ->will($this->returnValue($integrationId));
         $integrationModelMock->expects($this->at(2))
             ->method('getData')
             ->with('all_resources')
-            ->willReturn(null);
+            ->will($this->returnValue(null));
         $integrationModelMock->expects($this->at(3))
             ->method('getData')
             ->with('resource')
-            ->willReturn(['testResource']);
+            ->will($this->returnValue(['testResource']));
         $integrationModelMock->expects($this->at(5))
             ->method('getData')
             ->with('resource')
-            ->willReturn(['testResource']);
+            ->will($this->returnValue(['testResource']));
 
         $this->integrationAuthServiceMock->expects($this->once())
             ->method('grantPermissions')
@@ -182,15 +162,15 @@
             ->getMock();
         $integrationModelMock->expects($this->exactly(2))
             ->method('getId')
-            ->willReturn($integrationId);
+            ->will($this->returnValue($integrationId));
         $integrationModelMock->expects($this->at(2))
             ->method('getData')
             ->with('all_resources')
-            ->willReturn(null);
+            ->will($this->returnValue(null));
         $integrationModelMock->expects($this->at(3))
             ->method('getData')
             ->with('resource')
-            ->willReturn(null);
+            ->will($this->returnValue(null));
 
         $this->integrationAuthServiceMock->expects($this->once())
             ->method('grantPermissions')
@@ -207,11 +187,11 @@
             ->getMock();
         $integrationModelMock->expects($this->exactly(2))
             ->method('getId')
-            ->willReturn($integrationId);
+            ->will($this->returnValue($integrationId));
         $integrationModelMock->expects($this->once())
             ->method('getData')
             ->with('all_resources')
-            ->willReturn(1);
+            ->will($this->returnValue(1));
 
         $this->integrationAuthServiceMock->expects($this->once())
             ->method('grantAllPermissions')
@@ -228,7 +208,7 @@
             ->getMock();
         $integrationModelMock->expects($this->exactly(2))
             ->method('getId')
-            ->willReturn($integrationId);
+            ->will($this->returnValue($integrationId));
         $integrationModelMock->expects($this->once())
             ->method('setData')
             ->with('resource', ['testResource']);
@@ -253,13 +233,8 @@
 
         $this->aclRetrieverMock->expects($this->once())
             ->method('getAllowedResourcesByUser')
-<<<<<<< HEAD
-            ->with(\Magento\Authorization\Model\UserContextInterface::USER_TYPE_INTEGRATION, $integrationId)
-            ->willReturn(['testResource']);
-=======
             ->with(UserContextInterface::USER_TYPE_INTEGRATION, $integrationId)
             ->will($this->returnValue(['testResource']));
->>>>>>> b2f063af
 
         $this->integrationPlugin->afterGet($this->subjectMock, $integrationModelMock);
     }
