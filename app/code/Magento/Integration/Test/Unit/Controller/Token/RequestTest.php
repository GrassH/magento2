<?php declare(strict_types=1);
/**
 * Copyright © Magento, Inc. All rights reserved.
 * See COPYING.txt for license details.
 */

namespace Magento\Integration\Test\Unit\Controller\Token;

use Magento\Backend\App\Action\Context;
use Magento\Framework\App\Console\Response;
use Magento\Framework\App\RequestInterface;
use Magento\Framework\App\ResponseInterface;
use Magento\Framework\App\ViewInterface;
use Magento\Framework\Controller\ResultFactory;
use Magento\Framework\Event\ManagerInterface;
use Magento\Framework\Oauth\Helper\Request;
use Magento\Framework\Oauth\OauthInterface;
use Magento\Framework\ObjectManagerInterface;
use Magento\Framework\TestFramework\Unit\Helper\ObjectManager;
use Magento\Framework\View\Layout;
use Magento\Framework\View\Layout\ProcessorInterface;
use Magento\Framework\View\Page\Config;
use Magento\Framework\View\Result\Page;
use PHPUnit\Framework\MockObject\MockObject;
use PHPUnit\Framework\TestCase;

/**
 * @SuppressWarnings(PHPMD.CouplingBetweenObjects)
 */
class RequestTest extends TestCase
{
    /**
<<<<<<< HEAD
     * @var \Magento\Framework\App\RequestInterface|\PHPUnit\Framework\MockObject\MockObject
=======
     * @var RequestInterface|MockObject
>>>>>>> b2f063af
     */
    protected $request;

    /**
<<<<<<< HEAD
     * @var \Magento\Framework\App\ResponseInterface|\PHPUnit\Framework\MockObject\MockObject
=======
     * @var ResponseInterface|MockObject
>>>>>>> b2f063af
     */
    protected $response;

    /**
<<<<<<< HEAD
     * @var \Magento\Backend\App\Action\Context|\PHPUnit\Framework\MockObject\MockObject
=======
     * @var Context|MockObject
>>>>>>> b2f063af
     */
    protected $context;

    /**
     * @var ObjectManager $objectManagerHelper
     */
    protected $objectManagerHelper;

    /**
<<<<<<< HEAD
     * @var \Magento\Framework\Oauth\OauthInterface|\PHPUnit\Framework\MockObject\MockObject
=======
     * @var OauthInterface|MockObject
>>>>>>> b2f063af
     */
    protected $frameworkOauthSvcMock;

    /**
<<<<<<< HEAD
     * @var \Magento\Framework\Oauth\Helper\Request|\PHPUnit\Framework\MockObject\MockObject
=======
     * @var \Magento\Framework\Oauth\Helper\Request|MockObject
>>>>>>> b2f063af
     */
    protected $helperMock;

    /**
     * @var \Magento\Integration\Controller\Token\Request
     */
    protected $requestAction;

    protected function setUp(): void
    {
        $this->request = $this->createPartialMock(RequestInterface::class, [
                'getMethod',
                'getModuleName',
                'setModuleName',
                'getActionName',
                'setActionName',
                'getParam',
                'setParams',
                'getParams',
                'getCookie',
                'isSecure'
            ]);
<<<<<<< HEAD
        $this->response = $this->createMock(\Magento\Framework\App\Console\Response::class);
        /** @var \Magento\Framework\ObjectManagerInterface|\PHPUnit\Framework\MockObject\MockObject */
        $objectManager = $this->createMock(\Magento\Framework\ObjectManagerInterface::class);
        /** @var \Magento\Framework\Event\ManagerInterface|\PHPUnit\Framework\MockObject\MockObject */
        $eventManager = $this->createMock(\Magento\Framework\Event\ManagerInterface::class);

        /** @var \Magento\Framework\View\Layout\ProcessorInterface|\PHPUnit\Framework\MockObject\MockObject */
        $update = $this->createMock(\Magento\Framework\View\Layout\ProcessorInterface::class);
        /** @var \Magento\Framework\View\Layout|\PHPUnit\Framework\MockObject\MockObject */
        $layout = $this->createMock(\Magento\Framework\View\Layout::class);
        $layout->expects($this->any())->method('getUpdate')->willReturn($update);

        /** @var \Magento\Framework\View\Page\Config */
        $pageConfig = $this->createMock(\Magento\Framework\View\Page\Config::class);
        $pageConfig->expects($this->any())->method('addBodyClass')->willReturnSelf();

        /** @var \Magento\Framework\View\Result\Page|\PHPUnit\Framework\MockObject\MockObject */
=======
        $this->response = $this->createMock(Response::class);
        /** @var ObjectManagerInterface|MockObject */
        $objectManager = $this->createMock(ObjectManagerInterface::class);
        /** @var ManagerInterface|MockObject */
        $eventManager = $this->createMock(ManagerInterface::class);

        /** @var ProcessorInterface|MockObject */
        $update = $this->createMock(ProcessorInterface::class);
        /** @var Layout|MockObject */
        $layout = $this->createMock(Layout::class);
        $layout->expects($this->any())->method('getUpdate')->will($this->returnValue($update));

        /** @var Config */
        $pageConfig = $this->createMock(Config::class);
        $pageConfig->expects($this->any())->method('addBodyClass')->will($this->returnSelf());

        /** @var Page|MockObject */
>>>>>>> b2f063af
        $page = $this->createPartialMock(
            Page::class,
            ['getConfig', 'initLayout', 'addPageLayoutHandles', 'getLayout']
        );
        $page->expects($this->any())->method('getConfig')->willReturn($pageConfig);
        $page->expects($this->any())->method('addPageLayoutHandles')->willReturnSelf();
        $page->expects($this->any())->method('getLayout')->willReturn($layout);

<<<<<<< HEAD
        /** @var \Magento\Framework\App\ViewInterface|\PHPUnit\Framework\MockObject\MockObject */
        $view = $this->createMock(\Magento\Framework\App\ViewInterface::class);
        $view->expects($this->any())->method('getLayout')->willReturn($layout);

        /** @var Magento\Framework\Controller\ResultFactory|\PHPUnit\Framework\MockObject\MockObject */
        $resultFactory = $this->createMock(\Magento\Framework\Controller\ResultFactory::class);
        $resultFactory->expects($this->any())->method('create')->willReturn($page);

        $this->context = $this->createMock(\Magento\Backend\App\Action\Context::class);
        $this->context->expects($this->any())->method('getRequest')->willReturn($this->request);
        $this->context->expects($this->any())->method('getResponse')->willReturn($this->response);
=======
        /** @var ViewInterface|MockObject */
        $view = $this->createMock(ViewInterface::class);
        $view->expects($this->any())->method('getLayout')->will($this->returnValue($layout));

        /** @var ResultFactory|MockObject */
        $resultFactory = $this->createMock(ResultFactory::class);
        $resultFactory->expects($this->any())->method('create')->will($this->returnValue($page));

        $this->context = $this->createMock(Context::class);
        $this->context->expects($this->any())->method('getRequest')->will($this->returnValue($this->request));
        $this->context->expects($this->any())->method('getResponse')->will($this->returnValue($this->response));
>>>>>>> b2f063af
        $this->context->expects($this->any())->method('getObjectManager')
            ->willReturn($objectManager);
        $this->context->expects($this->any())->method('getEventManager')->willReturn($eventManager);
        $this->context->expects($this->any())->method('getView')->willReturn($view);
        $this->context->expects($this->any())->method('getResultFactory')
            ->willReturn($resultFactory);

        $this->helperMock = $this->createMock(Request::class);
        $this->frameworkOauthSvcMock = $this->createMock(OauthInterface::class);

        /** @var ObjectManager $objectManagerHelper */
        $this->objectManagerHelper = new ObjectManager($this);

        $this->requestAction = $this->objectManagerHelper->getObject(
            \Magento\Integration\Controller\Token\Request::class,
            [
                'context' => $this->context,
                'oauthService'=> $this->frameworkOauthSvcMock,
                'helper' => $this->helperMock,
            ]
        );
    }

    /**
     * Test the basic Request action.
     */
    public function testRequestAction()
    {
        $this->request->expects($this->any())
            ->method('getMethod')
            ->willReturn('GET');
        $this->helperMock->expects($this->once())
            ->method('getRequestUrl');
        $this->helperMock->expects($this->once())
            ->method('prepareRequest');
        $this->frameworkOauthSvcMock->expects($this->once())
            ->method('getRequestToken')
            ->willReturn(['response']);
        $this->response->expects($this->once())
            ->method('setBody');
        $this->requestAction->execute();
    }
}<|MERGE_RESOLUTION|>--- conflicted
+++ resolved
@@ -30,29 +30,17 @@
 class RequestTest extends TestCase
 {
     /**
-<<<<<<< HEAD
-     * @var \Magento\Framework\App\RequestInterface|\PHPUnit\Framework\MockObject\MockObject
-=======
      * @var RequestInterface|MockObject
->>>>>>> b2f063af
      */
     protected $request;
 
     /**
-<<<<<<< HEAD
-     * @var \Magento\Framework\App\ResponseInterface|\PHPUnit\Framework\MockObject\MockObject
-=======
      * @var ResponseInterface|MockObject
->>>>>>> b2f063af
      */
     protected $response;
 
     /**
-<<<<<<< HEAD
-     * @var \Magento\Backend\App\Action\Context|\PHPUnit\Framework\MockObject\MockObject
-=======
      * @var Context|MockObject
->>>>>>> b2f063af
      */
     protected $context;
 
@@ -62,20 +50,12 @@
     protected $objectManagerHelper;
 
     /**
-<<<<<<< HEAD
-     * @var \Magento\Framework\Oauth\OauthInterface|\PHPUnit\Framework\MockObject\MockObject
-=======
      * @var OauthInterface|MockObject
->>>>>>> b2f063af
      */
     protected $frameworkOauthSvcMock;
 
     /**
-<<<<<<< HEAD
-     * @var \Magento\Framework\Oauth\Helper\Request|\PHPUnit\Framework\MockObject\MockObject
-=======
      * @var \Magento\Framework\Oauth\Helper\Request|MockObject
->>>>>>> b2f063af
      */
     protected $helperMock;
 
@@ -98,25 +78,6 @@
                 'getCookie',
                 'isSecure'
             ]);
-<<<<<<< HEAD
-        $this->response = $this->createMock(\Magento\Framework\App\Console\Response::class);
-        /** @var \Magento\Framework\ObjectManagerInterface|\PHPUnit\Framework\MockObject\MockObject */
-        $objectManager = $this->createMock(\Magento\Framework\ObjectManagerInterface::class);
-        /** @var \Magento\Framework\Event\ManagerInterface|\PHPUnit\Framework\MockObject\MockObject */
-        $eventManager = $this->createMock(\Magento\Framework\Event\ManagerInterface::class);
-
-        /** @var \Magento\Framework\View\Layout\ProcessorInterface|\PHPUnit\Framework\MockObject\MockObject */
-        $update = $this->createMock(\Magento\Framework\View\Layout\ProcessorInterface::class);
-        /** @var \Magento\Framework\View\Layout|\PHPUnit\Framework\MockObject\MockObject */
-        $layout = $this->createMock(\Magento\Framework\View\Layout::class);
-        $layout->expects($this->any())->method('getUpdate')->willReturn($update);
-
-        /** @var \Magento\Framework\View\Page\Config */
-        $pageConfig = $this->createMock(\Magento\Framework\View\Page\Config::class);
-        $pageConfig->expects($this->any())->method('addBodyClass')->willReturnSelf();
-
-        /** @var \Magento\Framework\View\Result\Page|\PHPUnit\Framework\MockObject\MockObject */
-=======
         $this->response = $this->createMock(Response::class);
         /** @var ObjectManagerInterface|MockObject */
         $objectManager = $this->createMock(ObjectManagerInterface::class);
@@ -134,28 +95,14 @@
         $pageConfig->expects($this->any())->method('addBodyClass')->will($this->returnSelf());
 
         /** @var Page|MockObject */
->>>>>>> b2f063af
         $page = $this->createPartialMock(
             Page::class,
             ['getConfig', 'initLayout', 'addPageLayoutHandles', 'getLayout']
         );
-        $page->expects($this->any())->method('getConfig')->willReturn($pageConfig);
-        $page->expects($this->any())->method('addPageLayoutHandles')->willReturnSelf();
-        $page->expects($this->any())->method('getLayout')->willReturn($layout);
+        $page->expects($this->any())->method('getConfig')->will($this->returnValue($pageConfig));
+        $page->expects($this->any())->method('addPageLayoutHandles')->will($this->returnSelf());
+        $page->expects($this->any())->method('getLayout')->will($this->returnValue($layout));
 
-<<<<<<< HEAD
-        /** @var \Magento\Framework\App\ViewInterface|\PHPUnit\Framework\MockObject\MockObject */
-        $view = $this->createMock(\Magento\Framework\App\ViewInterface::class);
-        $view->expects($this->any())->method('getLayout')->willReturn($layout);
-
-        /** @var Magento\Framework\Controller\ResultFactory|\PHPUnit\Framework\MockObject\MockObject */
-        $resultFactory = $this->createMock(\Magento\Framework\Controller\ResultFactory::class);
-        $resultFactory->expects($this->any())->method('create')->willReturn($page);
-
-        $this->context = $this->createMock(\Magento\Backend\App\Action\Context::class);
-        $this->context->expects($this->any())->method('getRequest')->willReturn($this->request);
-        $this->context->expects($this->any())->method('getResponse')->willReturn($this->response);
-=======
         /** @var ViewInterface|MockObject */
         $view = $this->createMock(ViewInterface::class);
         $view->expects($this->any())->method('getLayout')->will($this->returnValue($layout));
@@ -167,13 +114,12 @@
         $this->context = $this->createMock(Context::class);
         $this->context->expects($this->any())->method('getRequest')->will($this->returnValue($this->request));
         $this->context->expects($this->any())->method('getResponse')->will($this->returnValue($this->response));
->>>>>>> b2f063af
         $this->context->expects($this->any())->method('getObjectManager')
-            ->willReturn($objectManager);
-        $this->context->expects($this->any())->method('getEventManager')->willReturn($eventManager);
-        $this->context->expects($this->any())->method('getView')->willReturn($view);
+            ->will($this->returnValue($objectManager));
+        $this->context->expects($this->any())->method('getEventManager')->will($this->returnValue($eventManager));
+        $this->context->expects($this->any())->method('getView')->will($this->returnValue($view));
         $this->context->expects($this->any())->method('getResultFactory')
-            ->willReturn($resultFactory);
+            ->will($this->returnValue($resultFactory));
 
         $this->helperMock = $this->createMock(Request::class);
         $this->frameworkOauthSvcMock = $this->createMock(OauthInterface::class);
