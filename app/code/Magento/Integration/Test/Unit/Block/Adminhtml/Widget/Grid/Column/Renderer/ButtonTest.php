--- conflicted
+++ resolved
@@ -18,20 +18,12 @@
 class ButtonTest extends TestCase
 {
     /**
-<<<<<<< HEAD
-     * @var \Magento\Backend\Block\Context|\PHPUnit\Framework\MockObject\MockObject
-=======
      * @var Context|MockObject
->>>>>>> b2f063af
      */
     protected $contextMock;
 
     /**
-<<<<<<< HEAD
-     * @var \Magento\Framework\Escaper|\PHPUnit\Framework\MockObject\MockObject
-=======
      * @var Escaper|MockObject
->>>>>>> b2f063af
      */
     protected $escaperMock;
 
@@ -49,13 +41,8 @@
     {
         $this->escaperMock = $this->createMock(Escaper::class);
         $this->escaperMock->expects($this->any())->method('escapeHtml')->willReturnArgument(0);
-<<<<<<< HEAD
-        $this->contextMock = $this->createPartialMock(\Magento\Backend\Block\Context::class, ['getEscaper']);
-        $this->contextMock->expects($this->any())->method('getEscaper')->willReturn($this->escaperMock);
-=======
         $this->contextMock = $this->createPartialMock(Context::class, ['getEscaper']);
         $this->contextMock->expects($this->any())->method('getEscaper')->will($this->returnValue($this->escaperMock));
->>>>>>> b2f063af
 
         $this->objectManagerHelper = new ObjectManager($this);
         $this->buttonRenderer = $this->objectManagerHelper->getObject(
@@ -76,7 +63,7 @@
             ->getMock();
         $column->expects($this->any())
             ->method('getType')
-            ->willReturn('bigButton');
+            ->will($this->returnValue('bigButton'));
         $column->expects($this->any())
             ->method('getId')
             ->willReturn('1');
