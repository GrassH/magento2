<?php
/**
 * Copyright © Magento, Inc. All rights reserved.
 * See COPYING.txt for license details.
 */
declare(strict_types=1);

namespace Magento\Integration\Test\Unit\Block\Adminhtml\Widget\Grid\Column\Renderer;

<<<<<<< HEAD
use Magento\Backend\Block\Context;
use Magento\Backend\Block\Widget\Grid\Column;
use Magento\Framework\DataObject;
use Magento\Framework\Escaper;
use Magento\Framework\TestFramework\Unit\Helper\ObjectManager;
use Magento\Integration\Block\Adminhtml\Widget\Grid\Column\Renderer\Button;
use PHPUnit\Framework\MockObject\MockObject;
use PHPUnit\Framework\TestCase;

class ButtonTest extends TestCase
=======
use Magento\Framework\DataObject;
use Magento\Framework\Math\Random;
use Magento\Framework\View\Helper\SecureHtmlRenderer;

class ButtonTest extends \PHPUnit\Framework\TestCase
>>>>>>> 055bd0a7
{
    /**
     * @var Context|MockObject
     */
    protected $contextMock;

    /**
     * @var Escaper|MockObject
     */
    protected $escaperMock;

    /**
     * @var ObjectManager
     */
    protected $objectManagerHelper;

    /**
     * @var Button
     */
    protected $buttonRenderer;

    protected function setUp(): void
    {
        $this->escaperMock = $this->createMock(Escaper::class);
        $this->escaperMock->expects($this->any())->method('escapeHtml')->willReturnArgument(0);
<<<<<<< HEAD
        $this->contextMock = $this->createPartialMock(Context::class, ['getEscaper']);
        $this->contextMock->expects($this->any())->method('getEscaper')->willReturn($this->escaperMock);
=======
        $this->escaperMock->expects($this->any())->method('escapeHtmlAttr')->willReturnArgument(0);
        $this->contextMock = $this->createPartialMock(\Magento\Backend\Block\Context::class, ['getEscaper']);
        $this->contextMock->expects($this->any())->method('getEscaper')->will($this->returnValue($this->escaperMock));
        $randomMock = $this->createMock(Random::class);
        $randomMock->method('getRandomString')->willReturn('random');
        $secureRendererMock = $this->createMock(SecureHtmlRenderer::class);
        $secureRendererMock->method('renderTag')
            ->willReturnCallback(
                function (string $tag, array $attributes, string $content): string {
                    $attributes = new DataObject($attributes);

                    return "<$tag {$attributes->serialize()}>$content</$tag>";
                }
            );
        $secureRendererMock->method('renderEventListenerAsTag')
            ->willReturnCallback(
                function (string $event, string $js, string $selector): string {
                    return "<script>document.querySelector('$selector').$event = function () { $js };</script>";
                }
            );
        $secureRendererMock->method('renderStyleAsTag')
            ->willReturnCallback(
                function (string $style, string $selector): string {
                    return "<style>$selector { $style }</style>";
                }
            );
>>>>>>> 055bd0a7

        $this->objectManagerHelper = new ObjectManager($this);
        $this->buttonRenderer = $this->objectManagerHelper->getObject(
<<<<<<< HEAD
            Button::class,
            ['context' => $this->contextMock]
=======
            \Magento\Integration\Block\Adminhtml\Widget\Grid\Column\Renderer\Button::class,
            ['context' => $this->contextMock, 'random' => $randomMock, 'secureRenderer' => $secureRendererMock]
>>>>>>> 055bd0a7
        );
    }

    /**
     * Test the basic render action.
     */
    public function testRender()
    {
<<<<<<< HEAD
        $expectedResult = '<button id="1" type="bigButton">my button</button>';
        $column = $this->getMockBuilder(Column::class)
=======
        $column = $this->getMockBuilder(\Magento\Backend\Block\Widget\Grid\Column::class)
>>>>>>> 055bd0a7
            ->disableOriginalConstructor()
            ->setMethods(['getType', 'getId', 'getIndex', 'getStyle', 'getOnclick'])
            ->getMock();
        $column->expects($this->any())
            ->method('getType')
            ->willReturn('bigButton');
        $column->expects($this->any())
            ->method('getId')
            ->willReturn('1');
        $column->expects($this->any())
            ->method('getIndex')
            ->willReturn('name');
        $column->expects($this->any())
            ->method('getStyle')
            ->willReturn('display: block;');
        $column->expects($this->any())
            ->method('getOnclick')
            ->willReturn('alert(1);');
        $this->buttonRenderer->setColumn($column);

        $object = new DataObject(['name' => 'my button']);
        $actualResult = $this->buttonRenderer->render($object);
        $this->assertEquals(
            '<button id="1" type="bigButton" button-renderer-hook-id="hookrandom">my button</button>'
            .'<style>[button-renderer-hook-id=\'hookrandom\'] { display: block; }</style>'
            .'<script>document.querySelector(\'*[button-renderer-hook-id=\'hookrandom\']\').onclick = '
            .'function () { alert(1); };</script>',
            $actualResult
        );
    }
}<|MERGE_RESOLUTION|>--- conflicted
+++ resolved
@@ -7,7 +7,6 @@
 
 namespace Magento\Integration\Test\Unit\Block\Adminhtml\Widget\Grid\Column\Renderer;
 
-<<<<<<< HEAD
 use Magento\Backend\Block\Context;
 use Magento\Backend\Block\Widget\Grid\Column;
 use Magento\Framework\DataObject;
@@ -16,15 +15,10 @@
 use Magento\Integration\Block\Adminhtml\Widget\Grid\Column\Renderer\Button;
 use PHPUnit\Framework\MockObject\MockObject;
 use PHPUnit\Framework\TestCase;
-
-class ButtonTest extends TestCase
-=======
-use Magento\Framework\DataObject;
 use Magento\Framework\Math\Random;
 use Magento\Framework\View\Helper\SecureHtmlRenderer;
 
-class ButtonTest extends \PHPUnit\Framework\TestCase
->>>>>>> 055bd0a7
+class ButtonTest extends TestCase
 {
     /**
      * @var Context|MockObject
@@ -50,13 +44,8 @@
     {
         $this->escaperMock = $this->createMock(Escaper::class);
         $this->escaperMock->expects($this->any())->method('escapeHtml')->willReturnArgument(0);
-<<<<<<< HEAD
         $this->contextMock = $this->createPartialMock(Context::class, ['getEscaper']);
         $this->contextMock->expects($this->any())->method('getEscaper')->willReturn($this->escaperMock);
-=======
-        $this->escaperMock->expects($this->any())->method('escapeHtmlAttr')->willReturnArgument(0);
-        $this->contextMock = $this->createPartialMock(\Magento\Backend\Block\Context::class, ['getEscaper']);
-        $this->contextMock->expects($this->any())->method('getEscaper')->will($this->returnValue($this->escaperMock));
         $randomMock = $this->createMock(Random::class);
         $randomMock->method('getRandomString')->willReturn('random');
         $secureRendererMock = $this->createMock(SecureHtmlRenderer::class);
@@ -80,17 +69,11 @@
                     return "<style>$selector { $style }</style>";
                 }
             );
->>>>>>> 055bd0a7
 
         $this->objectManagerHelper = new ObjectManager($this);
         $this->buttonRenderer = $this->objectManagerHelper->getObject(
-<<<<<<< HEAD
             Button::class,
-            ['context' => $this->contextMock]
-=======
-            \Magento\Integration\Block\Adminhtml\Widget\Grid\Column\Renderer\Button::class,
             ['context' => $this->contextMock, 'random' => $randomMock, 'secureRenderer' => $secureRendererMock]
->>>>>>> 055bd0a7
         );
     }
 
@@ -99,12 +82,7 @@
      */
     public function testRender()
     {
-<<<<<<< HEAD
-        $expectedResult = '<button id="1" type="bigButton">my button</button>';
         $column = $this->getMockBuilder(Column::class)
-=======
-        $column = $this->getMockBuilder(\Magento\Backend\Block\Widget\Grid\Column::class)
->>>>>>> 055bd0a7
             ->disableOriginalConstructor()
             ->setMethods(['getType', 'getId', 'getIndex', 'getStyle', 'getOnclick'])
             ->getMock();
