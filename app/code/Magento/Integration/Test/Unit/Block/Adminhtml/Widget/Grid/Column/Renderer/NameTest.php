--- conflicted
+++ resolved
@@ -19,29 +19,17 @@
 class NameTest extends TestCase
 {
     /**
-<<<<<<< HEAD
-     * @var \Magento\Backend\Block\Context|\PHPUnit\Framework\MockObject\MockObject
-=======
      * @var Context|MockObject
->>>>>>> b2f063af
      */
     protected $contextMock;
 
     /**
-<<<<<<< HEAD
-     * @var \Magento\Framework\Escaper|\PHPUnit\Framework\MockObject\MockObject
-=======
      * @var Escaper|MockObject
->>>>>>> b2f063af
      */
     protected $escaperMock;
 
     /**
-<<<<<<< HEAD
-     * @var \Magento\Framework\UrlInterface|\PHPUnit\Framework\MockObject\MockObject
-=======
      * @var UrlInterface|MockObject
->>>>>>> b2f063af
      */
     protected $urlBuilderMock;
 
@@ -65,10 +53,10 @@
             Context::class,
             ['getEscaper', 'getUrlBuilder']
         );
-        $this->contextMock->expects($this->any())->method('getEscaper')->willReturn($this->escaperMock);
+        $this->contextMock->expects($this->any())->method('getEscaper')->will($this->returnValue($this->escaperMock));
         $this->contextMock->expects($this->any())
             ->method('getUrlBuilder')
-            ->willReturn($this->urlBuilderMock);
+            ->will($this->returnValue($this->urlBuilderMock));
 
         $this->objectManagerHelper = new ObjectManager($this);
         $this->nameRenderer = $this->objectManagerHelper->getObject(
