<?xml version="1.0" encoding="UTF-8"?>
<!--
 /**
  * Copyright © Magento, Inc. All rights reserved.
  * See COPYING.txt for license details.
  */
-->

<tests xmlns:xsi="http://www.w3.org/2001/XMLSchema-instance"
       xsi:noNamespaceSchemaLocation="urn:magento:mftf:Test/etc/testSchema.xsd">
    <test name="AdminDeleteIntegrationEntityTest">
        <annotations>
            <features value="Integration"/>
            <stories value="System Integration"/>
            <title value="Admin system integration"/>
            <description value="Admin Deletes Created Integration"/>
<<<<<<< HEAD
            <severity value="CRITICAL"/>
=======
            <severity value="MAJOR"/>
            <testCaseId value="MC-28027"/>
>>>>>>> a25c107b
            <group value="integration"/>
            <group value="mtf_migrated"/>
        </annotations>
        <before>
            <!-- Login As Admin -->
            <actionGroup ref="LoginAsAdmin" stepKey="LoginAsAdmin"/>
            <!-- Navigate To Integrations Page -->
            <actionGroup ref="AdminNavigateMenuActionGroup" stepKey="navigateToIntegrationsPage">
                <argument name="menuUiId" value="{{AdminMenuSystem.dataUiId}}"/>
                <argument name="submenuUiId" value="{{AdminMenuSystemExtensionsIntegrations.dataUiId}}"/>
            </actionGroup>
            <!-- Click the "Add New Integration" button -->
            <actionGroup ref="AdminNavigateToCreateIntegrationPageActionGroup" stepKey="clickAddNewIntegrationButton"/>
            <!-- Create New Integration -->
            <actionGroup ref="AdminCreatesNewIntegrationActionGroup" stepKey="createIntegration">
                <argument name="name" value="Integration1"/>
                <argument name="password" value="{{_ENV.MAGENTO_ADMIN_PASSWORD}}"/>
            </actionGroup>
            <!-- Submit The Form -->
            <actionGroup ref="AdminSubmitNewIntegrationFormActionGroup" stepKey="submitTheForm"/>
        </before>
        <after>
            <actionGroup ref="logout" stepKey="logout"/>
        </after>

        <!-- TEST BODY -->
            <!-- Find Created Integration In Grid -->
            <actionGroup ref="AdminSearchIntegrationInGridActionGroup" stepKey="findCreatedIntegration">
                <argument name="name" value="Integration1"/>
            </actionGroup>
            <!-- Delete Created Integration Entity -->
            <actionGroup ref="AdminDeleteIntegrationEntityActionGroup" stepKey="deleteIntegration"/>
            <!-- Assert Success Message -->
            <actionGroup ref="AssertAdminMessageCreateIntegrationEntityActionGroup" stepKey="seeSuccessMessage">
                <argument name="message" value="The integration 'Integration1' has been deleted."/>
                <argument value="success" name="messageType"/>
            </actionGroup>
            <!-- Assert Deleted Integration Is Not In Grid -->
            <actionGroup ref="AdminSearchIntegrationInGridActionGroup" stepKey="findDeletedIntegration">
                <argument name="name" value="Integration1"/>
            </actionGroup>
            <actionGroup ref="AssertDeletedIntegrationIsNotInGridActionGroup" stepKey="dontSeeIntegration">
                <argument name="name" value="Integration1"/>
            </actionGroup>
        <!-- END TEST BODY -->
    </test>
</tests><|MERGE_RESOLUTION|>--- conflicted
+++ resolved
@@ -14,12 +14,8 @@
             <stories value="System Integration"/>
             <title value="Admin system integration"/>
             <description value="Admin Deletes Created Integration"/>
-<<<<<<< HEAD
-            <severity value="CRITICAL"/>
-=======
             <severity value="MAJOR"/>
             <testCaseId value="MC-28027"/>
->>>>>>> a25c107b
             <group value="integration"/>
             <group value="mtf_migrated"/>
         </annotations>
