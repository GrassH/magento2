<?php
/**
 * Popup container template.
 *
 * Copyright © 2015 Magento. All rights reserved.
 * See COPYING.txt for license details.
 *
 * @var \Magento\Backend\Block\Template $block
 */

// @codingStandardsIgnoreFile
?>
<script>
    require([
        "jquery",
        'Magento_Ui/js/modal/confirm',
        "jquery/ui",
        "Magento_Integration/js/integration"
    ], function ($, Confirm) {

<<<<<<< HEAD
        window.integration = new Integration(
            '<?php echo $block->getUrl('*/*/permissionsDialog', ['id' => ':id', 'reauthorize' => ':isReauthorize']); ?>',
            '<?php echo $block->getUrl('*/*/tokensDialog', ['id' => ':id', 'reauthorize' => ':isReauthorize']); ?>',
            '<?php echo $block->getUrl('*/*/tokensExchange', ['id' => ':id', 'reauthorize' => ':isReauthorize']); ?>',
            '<?php echo $block->getUrl('*/*'); ?>',
            '<?php echo $block->getUrl('*/*/loginSuccessCallback'); ?>'
        );
=======
    window.integration = new Integration(
        '<?php /* @escapeNotVerified */ echo $block->getUrl('*/*/permissionsDialog', ['id' => ':id', 'reauthorize' => ':isReauthorize']); ?>',
        '<?php /* @escapeNotVerified */ echo $block->getUrl('*/*/tokensDialog', ['id' => ':id', 'reauthorize' => ':isReauthorize']); ?>',
        '<?php /* @escapeNotVerified */ echo $block->getUrl('*/*/tokensExchange', ['id' => ':id', 'reauthorize' => ':isReauthorize']); ?>',
        '<?php /* @escapeNotVerified */ echo $block->getUrl('*/*'); ?>',
        '<?php /* @escapeNotVerified */ echo $block->getUrl('*/*/loginSuccessCallback'); ?>'
    );
>>>>>>> b2cbffb8

        /**
         * Confirm dialog for delete integration action
         */
        $(function () {
            $('div#integrationGrid').on('click', 'button#delete', function (e) {

                new Confirm({
                    title: 'Are you sure?',
                    content: "Are you sure you want to delete this integration? You can't undo this action.",
                    actions: {
                        confirm: function () {
                            window.location.href = $(e.target).data('url');
                        }
                    }
                });
                e.stopPropagation();
            });
        });
    });
</script>

<div id="integration-popup-container" style="display: none;"></div>
<div id="integration-delete-container"
     class="messages"
     style="display: none;"
     title="<?php /* @escapeNotVerified */ echo __('Are you sure ?'); ?>">
    <div class="message message-notice notice">
        <div>
            <?php /* @escapeNotVerified */ echo __("Are you sure you want to delete this integration? You can't undo this action."); ?>
        </div>
    </div>
</div><|MERGE_RESOLUTION|>--- conflicted
+++ resolved
@@ -18,23 +18,13 @@
         "Magento_Integration/js/integration"
     ], function ($, Confirm) {
 
-<<<<<<< HEAD
         window.integration = new Integration(
-            '<?php echo $block->getUrl('*/*/permissionsDialog', ['id' => ':id', 'reauthorize' => ':isReauthorize']); ?>',
-            '<?php echo $block->getUrl('*/*/tokensDialog', ['id' => ':id', 'reauthorize' => ':isReauthorize']); ?>',
-            '<?php echo $block->getUrl('*/*/tokensExchange', ['id' => ':id', 'reauthorize' => ':isReauthorize']); ?>',
-            '<?php echo $block->getUrl('*/*'); ?>',
-            '<?php echo $block->getUrl('*/*/loginSuccessCallback'); ?>'
+            '<?php /* @escapeNotVerified */ echo $block->getUrl('*/*/permissionsDialog', ['id' => ':id', 'reauthorize' => ':isReauthorize']); ?>',
+            '<?php /* @escapeNotVerified */ echo $block->getUrl('*/*/tokensDialog', ['id' => ':id', 'reauthorize' => ':isReauthorize']); ?>',
+            '<?php /* @escapeNotVerified */ echo $block->getUrl('*/*/tokensExchange', ['id' => ':id', 'reauthorize' => ':isReauthorize']); ?>',
+            '<?php /* @escapeNotVerified */ echo $block->getUrl('*/*'); ?>',
+            '<?php /* @escapeNotVerified */ echo $block->getUrl('*/*/loginSuccessCallback'); ?>'
         );
-=======
-    window.integration = new Integration(
-        '<?php /* @escapeNotVerified */ echo $block->getUrl('*/*/permissionsDialog', ['id' => ':id', 'reauthorize' => ':isReauthorize']); ?>',
-        '<?php /* @escapeNotVerified */ echo $block->getUrl('*/*/tokensDialog', ['id' => ':id', 'reauthorize' => ':isReauthorize']); ?>',
-        '<?php /* @escapeNotVerified */ echo $block->getUrl('*/*/tokensExchange', ['id' => ':id', 'reauthorize' => ':isReauthorize']); ?>',
-        '<?php /* @escapeNotVerified */ echo $block->getUrl('*/*'); ?>',
-        '<?php /* @escapeNotVerified */ echo $block->getUrl('*/*/loginSuccessCallback'); ?>'
-    );
->>>>>>> b2cbffb8
 
         /**
          * Confirm dialog for delete integration action
