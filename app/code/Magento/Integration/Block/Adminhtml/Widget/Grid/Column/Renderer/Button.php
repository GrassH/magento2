--- conflicted
+++ resolved
@@ -87,12 +87,8 @@
             if ($attributeValue) {
                 $attributes[] = sprintf(
                     '%s="%s"',
-<<<<<<< HEAD
-                    $attributeName, $this->escapeHtmlAttr($attributeValue, false)
-=======
                     $attributeName,
                     $this->escapeHtmlAttr($attributeValue, false)
->>>>>>> e77cfd56
                 );
             }
         }
