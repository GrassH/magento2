<?php
/**
 * Copyright © 2015 Magento. All rights reserved.
 * See COPYING.txt for license details.
 */

namespace Magento\Integration\Block\Adminhtml\Integration\Edit\Tab;

use Magento\Integration\Block\Adminhtml\Integration\Edit\Tab\Info;
use Magento\Integration\Controller\Adminhtml\Integration as IntegrationController;
use Magento\Integration\Model\Integration as IntegrationModel;

/**
 * Class for handling API section within integration.
 */
class Webapi extends \Magento\Backend\Block\Widget\Form\Generic implements
    \Magento\Backend\Block\Widget\Tab\TabInterface
{
    /**
     * Root ACL Resource
     *
     * @var \Magento\Framework\Acl\RootResource
     */
    protected $rootResource;

    /**
     * Acl resource provider
     *
     * @var \Magento\Framework\Acl\Resource\ProviderInterface
     */
    protected $aclResourceProvider;

    /** @var \Magento\Integration\Helper\Data */
    protected $integrationData;

    /** @var \Magento\Integration\Api\IntegrationServiceInterface */
    protected $integrationService;

    /**
     * Initialize dependencies.
     *
     * @param \Magento\Backend\Block\Template\Context $context
     * @param \Magento\Framework\Registry $registry
     * @param \Magento\Framework\Data\FormFactory $formFactory
     * @param \Magento\Framework\Acl\RootResource $rootResource
     * @param \Magento\Framework\Acl\Resource\ProviderInterface $aclResourceProvider
     * @param \Magento\Integration\Helper\Data $integrationData
<<<<<<< HEAD
     * @param \Magento\Integration\Api\IntegrationServiceInterface $integrationService
=======
     * @param \Magento\Integration\Model\IntegrationService $integrationService
>>>>>>> 09a16540
     * @param array $data
     *
     * @SuppressWarnings(PHPMD.ExcessiveParameterList)
     */
    public function __construct(
        \Magento\Backend\Block\Template\Context $context,
        \Magento\Framework\Registry $registry,
        \Magento\Framework\Data\FormFactory $formFactory,
        \Magento\Framework\Acl\RootResource $rootResource,
        \Magento\Framework\Acl\Resource\ProviderInterface $aclResourceProvider,
        \Magento\Integration\Helper\Data $integrationData,
<<<<<<< HEAD
        \Magento\Integration\Api\IntegrationServiceInterface $integrationService,
=======
        \Magento\Integration\Model\IntegrationService $integrationService,
>>>>>>> 09a16540
        array $data = []
    ) {
        $this->rootResource = $rootResource;
        $this->aclResourceProvider = $aclResourceProvider;
        $this->integrationData = $integrationData;
        $this->integrationService = $integrationService;
        parent::__construct($context, $registry, $formFactory, $data);
    }

    /**
     * Get tab label
     *
     * @return \Magento\Framework\Phrase
     * @codeCoverageIgnore
     */
    public function getTabLabel()
    {
        return __('API');
    }

    /**
     * Get tab title
     *
     * @return string
     * @codeCoverageIgnore
     */
    public function getTabTitle()
    {
        return $this->getTabLabel();
    }

    /**
     * Whether tab is available
     *
     * @return bool
     */
    public function canShowTab()
    {
        $integrationData = $this->coreRegistry->registry(IntegrationController::REGISTRY_KEY_CURRENT_INTEGRATION);
        return !isset(
            $integrationData[Info::DATA_SETUP_TYPE]
        ) || $integrationData[Info::DATA_SETUP_TYPE] != IntegrationModel::TYPE_CONFIG;
    }

    /**
     * Whether tab is visible
     *
     * @return bool
     * @codeCoverageIgnore
     */
    public function isHidden()
    {
        return false;
    }

    /**
     * Class constructor
     *
     * @return void
     */
    protected function _construct()
    {
        parent::_construct();
        $integrationData = $this->coreRegistry->registry(IntegrationController::REGISTRY_KEY_CURRENT_INTEGRATION);
        if (is_array($integrationData)
            && isset($integrationData['integration_id'])
            && $integrationData['integration_id']
        ) {
            $this->setSelectedResources(
                $this->integrationService->getSelectedResources($integrationData['integration_id'])
            );
        } else {
            $this->setSelectedResources([]);
        }
    }

    /**
     * Check if everything is allowed
     *
     * @return bool
     */
    public function isEverythingAllowed()
    {
        return in_array($this->rootResource->getId(), $this->getSelectedResources());
    }

    /**
     * Get Json Representation of Resource Tree
     *
     * @return array
     */
    public function getTree()
    {
        $resources = $this->aclResourceProvider->getAclResources();
        $rootArray = $this->integrationData->mapResources(
            isset($resources[1]['children']) ? $resources[1]['children'] : []
        );
        return $rootArray;
    }
}<|MERGE_RESOLUTION|>--- conflicted
+++ resolved
@@ -45,11 +45,7 @@
      * @param \Magento\Framework\Acl\RootResource $rootResource
      * @param \Magento\Framework\Acl\Resource\ProviderInterface $aclResourceProvider
      * @param \Magento\Integration\Helper\Data $integrationData
-<<<<<<< HEAD
      * @param \Magento\Integration\Api\IntegrationServiceInterface $integrationService
-=======
-     * @param \Magento\Integration\Model\IntegrationService $integrationService
->>>>>>> 09a16540
      * @param array $data
      *
      * @SuppressWarnings(PHPMD.ExcessiveParameterList)
@@ -61,11 +57,8 @@
         \Magento\Framework\Acl\RootResource $rootResource,
         \Magento\Framework\Acl\Resource\ProviderInterface $aclResourceProvider,
         \Magento\Integration\Helper\Data $integrationData,
-<<<<<<< HEAD
         \Magento\Integration\Api\IntegrationServiceInterface $integrationService,
-=======
         \Magento\Integration\Model\IntegrationService $integrationService,
->>>>>>> 09a16540
         array $data = []
     ) {
         $this->rootResource = $rootResource;
@@ -104,7 +97,7 @@
      */
     public function canShowTab()
     {
-        $integrationData = $this->coreRegistry->registry(IntegrationController::REGISTRY_KEY_CURRENT_INTEGRATION);
+        $integrationData = $this->_coreRegistry->registry(IntegrationController::REGISTRY_KEY_CURRENT_INTEGRATION);
         return !isset(
             $integrationData[Info::DATA_SETUP_TYPE]
         ) || $integrationData[Info::DATA_SETUP_TYPE] != IntegrationModel::TYPE_CONFIG;
@@ -129,7 +122,7 @@
     protected function _construct()
     {
         parent::_construct();
-        $integrationData = $this->coreRegistry->registry(IntegrationController::REGISTRY_KEY_CURRENT_INTEGRATION);
+        $integrationData = $this->_coreRegistry->registry(IntegrationController::REGISTRY_KEY_CURRENT_INTEGRATION);
         if (is_array($integrationData)
             && isset($integrationData['integration_id'])
             && $integrationData['integration_id']
