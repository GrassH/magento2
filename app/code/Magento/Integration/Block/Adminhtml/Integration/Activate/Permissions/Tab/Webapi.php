<?php
/**
 * Copyright © 2015 Magento. All rights reserved.
 * See COPYING.txt for license details.
 */

namespace Magento\Integration\Block\Adminhtml\Integration\Activate\Permissions\Tab;

use Magento\Integration\Block\Adminhtml\Integration\Edit\Tab\Info;
use Magento\Integration\Controller\Adminhtml\Integration as IntegrationController;
use Magento\Integration\Model\Integration as IntegrationModel;

/**
 * API permissions tab for integration activation dialog.
 */
class Webapi extends \Magento\Backend\Block\Widget\Form\Generic implements
    \Magento\Backend\Block\Widget\Tab\TabInterface
{
    /** @var string[] */
    protected $_selectedResources;

    /** @var \Magento\Framework\Acl\RootResource */
    protected $_rootResource;

    /** @var \Magento\Framework\Acl\Resource\ProviderInterface */
    protected $_resourceProvider;

    /** @var \Magento\Integration\Helper\Data */
    protected $_integrationData;

    /** @var \Magento\Framework\Json\Encoder */
    protected $encoder;

<<<<<<< HEAD
    /** @var \Magento\Integration\Api\IntegrationServiceInterface */
=======
    /** @var \Magento\Integration\Model\IntegrationService */
>>>>>>> 09a16540
    protected $integrationService;

    /**
     * Initialize dependencies.
     *
     * @param \Magento\Backend\Block\Template\Context $context
     * @param \Magento\Framework\Registry $registry
     * @param \Magento\Framework\Data\FormFactory $formFactory
     * @param \Magento\Framework\Acl\RootResource $rootResource
     * @param \Magento\Framework\Acl\Resource\ProviderInterface $resourceProvider
     * @param \Magento\Integration\Helper\Data $integrationData
     * @param \Magento\Framework\Json\Encoder $encoder
<<<<<<< HEAD
     * @param \Magento\Integration\Api\IntegrationServiceInterface $integrationService
=======
     * @param \Magento\Integration\Model\IntegrationService $integrationService
>>>>>>> 09a16540
     * @param array $data
     */
    public function __construct(
        \Magento\Backend\Block\Template\Context $context,
        \Magento\Framework\Registry $registry,
        \Magento\Framework\Data\FormFactory $formFactory,
        \Magento\Framework\Acl\RootResource $rootResource,
        \Magento\Framework\Acl\Resource\ProviderInterface $resourceProvider,
        \Magento\Integration\Helper\Data $integrationData,
        \Magento\Framework\Json\Encoder $encoder,
<<<<<<< HEAD
        \Magento\Integration\Api\IntegrationServiceInterface $integrationService,
=======
        \Magento\Integration\Model\IntegrationService $integrationService,
>>>>>>> 09a16540
        array $data = []
    ) {
        $this->_rootResource = $rootResource;
        $this->_resourceProvider = $resourceProvider;
        $this->_integrationData = $integrationData;
        $this->encoder = $encoder;
        $this->integrationService = $integrationService;
        parent::__construct($context, $registry, $formFactory, $data);
    }

    /**
     * Set the selected resources, which is an array of resource ids.
     *
     * If everything is allowed, the array will contain just the root resource id, which is "Magento_Backend::all".
     *
     * @return void
     */
    protected function _construct()
    {
        parent::_construct();
        $integrationData = $this->_coreRegistry->registry(IntegrationController::REGISTRY_KEY_CURRENT_INTEGRATION);
        if (is_array($integrationData)
            && isset($integrationData['integration_id'])
            && $integrationData['integration_id']
        ) {
            $this->_selectedResources = $this->integrationService->getSelectedResources(
                $integrationData['integration_id']
            );
        } else {
            $this->_selectedResources = [];
        }
    }

    /**
     * {@inheritdoc}
     */
    public function canShowTab()
    {
        $integrationData = $this->_coreRegistry->registry(IntegrationController::REGISTRY_KEY_CURRENT_INTEGRATION);
        return isset(
            $integrationData[Info::DATA_SETUP_TYPE]
        ) && $integrationData[Info::DATA_SETUP_TYPE] == IntegrationModel::TYPE_CONFIG;
    }

    /**
     * {@inheritdoc}
     *
     * @codeCoverageIgnore
     */
    public function getTabLabel()
    {
        return __('API');
    }

    /**
     * {@inheritdoc}
     *
     * @codeCoverageIgnore
     */
    public function getTabTitle()
    {
        return __('API');
    }

    /**
     * {@inheritdoc}
     *
     * @codeCoverageIgnore
     */
    public function isHidden()
    {
        return false;
    }

    /**
     * Check if everything is allowed.
     *
     * @return bool
     */
    public function isEverythingAllowed()
    {
        return in_array($this->_rootResource->getId(), $this->_selectedResources);
    }

    /**
     * Get requested permissions tree.
     *
     * @return string
     */
    public function getResourcesTreeJson()
    {
        $resources = $this->_resourceProvider->getAclResources();
        $aclResourcesTree = $this->_integrationData->mapResources($resources[1]['children']);

        return $this->encoder->encode($aclResourcesTree);
    }

    /**
     * Return an array of selected resource ids.
     *
     * If everything is allowed then iterate through all
     * available resources to generate a comprehensive array of all resource ids, rather than just
     * returning "Magento_Backend::all".
     *
     * @return string
     */
    public function getSelectedResourcesJson()
    {
        $selectedResources = $this->_selectedResources;
        if ($this->isEverythingAllowed()) {
            $resources = $this->_resourceProvider->getAclResources();
            $selectedResources = $this->_getAllResourceIds($resources[1]['children']);
        }
        return $this->encoder->encode($selectedResources);
    }

    /**
     * Whether tree has any resources.
     *
     * @return bool
     * @codeCoverageIgnore
     */
    public function isTreeEmpty()
    {
        return $this->_selectedResources === [];
    }

    /**
     * Return an array of all resource Ids.
     *
     * @param array $resources
     * @return string[]
     */
    protected function _getAllResourceIds(array $resources)
    {
        $resourceIds = [];
        foreach ($resources as $resource) {
            $resourceIds[] = $resource['id'];
            if (isset($resource['children'])) {
                $resourceIds = array_merge($resourceIds, $this->_getAllResourceIds($resource['children']));
            }
        }
        return $resourceIds;
    }
}<|MERGE_RESOLUTION|>--- conflicted
+++ resolved
@@ -31,11 +31,7 @@
     /** @var \Magento\Framework\Json\Encoder */
     protected $encoder;
 
-<<<<<<< HEAD
     /** @var \Magento\Integration\Api\IntegrationServiceInterface */
-=======
-    /** @var \Magento\Integration\Model\IntegrationService */
->>>>>>> 09a16540
     protected $integrationService;
 
     /**
@@ -48,11 +44,7 @@
      * @param \Magento\Framework\Acl\Resource\ProviderInterface $resourceProvider
      * @param \Magento\Integration\Helper\Data $integrationData
      * @param \Magento\Framework\Json\Encoder $encoder
-<<<<<<< HEAD
      * @param \Magento\Integration\Api\IntegrationServiceInterface $integrationService
-=======
-     * @param \Magento\Integration\Model\IntegrationService $integrationService
->>>>>>> 09a16540
      * @param array $data
      */
     public function __construct(
@@ -63,11 +55,7 @@
         \Magento\Framework\Acl\Resource\ProviderInterface $resourceProvider,
         \Magento\Integration\Helper\Data $integrationData,
         \Magento\Framework\Json\Encoder $encoder,
-<<<<<<< HEAD
         \Magento\Integration\Api\IntegrationServiceInterface $integrationService,
-=======
-        \Magento\Integration\Model\IntegrationService $integrationService,
->>>>>>> 09a16540
         array $data = []
     ) {
         $this->_rootResource = $rootResource;
