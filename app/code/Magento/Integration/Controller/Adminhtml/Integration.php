--- conflicted
+++ resolved
@@ -6,10 +6,7 @@
 namespace Magento\Integration\Controller\Adminhtml;
 
 use Magento\Backend\App\Action;
-<<<<<<< HEAD
-=======
 use Magento\Integration\Api\OauthServiceInterface as IntegrationOauthService;
->>>>>>> 09a16540
 
 /**
  * Controller for integrations management.
@@ -59,11 +56,7 @@
      * @param \Magento\Framework\Registry $registry
      * @param \Psr\Log\LoggerInterface $logger
      * @param \Magento\Integration\Api\IntegrationServiceInterface $integrationService
-<<<<<<< HEAD
      * @param \Magento\Integration\Api\OauthServiceInterface $oauthService
-=======
-     * @param IntegrationOauthService $oauthService
->>>>>>> 09a16540
      * @param \Magento\Framework\Json\Helper\Data $jsonHelper
      * @param \Magento\Integration\Helper\Data $integrationData
      * @param \Magento\Framework\Escaper $escaper
@@ -74,11 +67,7 @@
         \Magento\Framework\Registry $registry,
         \Psr\Log\LoggerInterface $logger,
         \Magento\Integration\Api\IntegrationServiceInterface $integrationService,
-<<<<<<< HEAD
         \Magento\Integration\Api\OauthServiceInterface $oauthService,
-=======
-        IntegrationOauthService $oauthService,
->>>>>>> 09a16540
         \Magento\Framework\Json\Helper\Data $jsonHelper,
         \Magento\Integration\Helper\Data $integrationData,
         \Magento\Framework\Escaper $escaper,
