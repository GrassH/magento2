<?php
/**
 *
 * Copyright © 2015 Magento. All rights reserved.
 * See COPYING.txt for license details.
 */
namespace Magento\Integration\Controller\Adminhtml\Integration;

use Magento\Integration\Model\Integration as IntegrationModel;

class TokensExchange extends \Magento\Integration\Controller\Adminhtml\Integration
{
    /**
     * Let the admin know that integration has been sent for activation and token exchange is in process.
     *
     * @param bool   $isReauthorize
     * @param string $integrationName
     * @return void
     */
    protected function _setActivationInProcessMsg($isReauthorize, $integrationName)
    {
        $msg = $isReauthorize ? __(
            "Integration '%1' has been sent for re-authorization.",
            $integrationName
        ) : __(
            "Integration '%1' has been sent for activation.",
            $integrationName
        );
        $this->messageManager->addNotice($msg);
    }

    /**
     * Post consumer credentials for Oauth integration.
     *
     * @return void
     */
    public function execute()
    {
        try {
            $integrationId = $this->getRequest()->getParam(self::PARAM_INTEGRATION_ID);
            $isReauthorize = (bool)$this->getRequest()->getParam(self::PARAM_REAUTHORIZE, 0);
            $integration = $this->_integrationService->get($integrationId);
            if ($isReauthorize) {
                /** Remove existing token associated with consumer before issuing a new one. */
                $this->_oauthService->deleteIntegrationToken($integration->getConsumerId());
                $integration->setStatus(IntegrationModel::STATUS_INACTIVE)->save();
            }
            //Integration chooses to use Oauth for token exchange
            $this->_oauthService->postToConsumer($integration->getConsumerId(), $integration->getEndpoint());
            /** Generate JS popup content */
            $this->_view->loadLayout(false);
            // Activation or authorization is done only when the Oauth token exchange completes
            $this->_setActivationInProcessMsg($isReauthorize, $integration->getName());
            $this->_view->renderLayout();
            $popupContent = $this->_response->getBody();
            /** Initialize response body */
            $result = [
                IntegrationModel::IDENTITY_LINK_URL => $integration->getIdentityLinkUrl(),
                IntegrationModel::CONSUMER_ID => $integration->getConsumerId(),
                'popup_content' => $popupContent,
            ];
<<<<<<< HEAD
            $this->getResponse()->representJson($this->jsonHelper->jsonEncode($result));
        } catch (\Magento\Framework\Model\Exception $e) {
=======
            $this->getResponse()->representJson($this->_coreHelper->jsonEncode($result));
        } catch (\Magento\Framework\Exception\LocalizedException $e) {
>>>>>>> 58d4e291
            $this->messageManager->addError($e->getMessage());
            $this->_redirect('*/*');
            return;
        } catch (\Exception $e) {
            $this->_logger->critical($e);
            $this->messageManager->addError(__('Internal error. Check exception log for details.'));
            $this->_redirect('*/*');
            return;
        }
    }
}<|MERGE_RESOLUTION|>--- conflicted
+++ resolved
@@ -59,13 +59,8 @@
                 IntegrationModel::CONSUMER_ID => $integration->getConsumerId(),
                 'popup_content' => $popupContent,
             ];
-<<<<<<< HEAD
             $this->getResponse()->representJson($this->jsonHelper->jsonEncode($result));
-        } catch (\Magento\Framework\Model\Exception $e) {
-=======
-            $this->getResponse()->representJson($this->_coreHelper->jsonEncode($result));
         } catch (\Magento\Framework\Exception\LocalizedException $e) {
->>>>>>> 58d4e291
             $this->messageManager->addError($e->getMessage());
             $this->_redirect('*/*');
             return;
