<?php
/**
 *
 * Copyright © 2015 Magento. All rights reserved.
 * See COPYING.txt for license details.
 */
namespace Magento\Integration\Controller\Adminhtml\Integration;

use Magento\Integration\Block\Adminhtml\Integration\Edit\Tab\Info;

class Delete extends \Magento\Integration\Controller\Adminhtml\Integration
{
    /**
     * Delete the integration.
     *
     * @return \Magento\Backend\Model\View\Result\Redirect
     * @throws \Exception
     */
    public function execute()
    {
        $integrationId = (int)$this->getRequest()->getParam(self::PARAM_INTEGRATION_ID);

        if ($integrationId) {
            $integrationData = $this->_integrationService->get($integrationId);
            if ($this->_integrationData->isConfigType($integrationData)) {
                $this->messageManager->addError(
                    __(
                        "Uninstall the extension to remove integration '%1'.",
                        $this->escaper->escapeHtml($integrationData[Info::DATA_NAME])
                    )
                );
<<<<<<< HEAD
                return $this->getDefaultRedirect();
=======
                return $this->getDefaultResult();
>>>>>>> 7d5fec50
            }
            $integrationData = $this->_integrationService->delete($integrationId);
            if (!$integrationData[Info::DATA_ID]) {
                $this->messageManager->addError(__('This integration no longer exists.'));
            } else {
                //Integration deleted successfully, now safe to delete the associated consumer data
                if (isset($integrationData[Info::DATA_CONSUMER_ID])) {
                    $this->_oauthService->deleteConsumer($integrationData[Info::DATA_CONSUMER_ID]);
                }
                $this->_registry->register(self::REGISTRY_KEY_CURRENT_INTEGRATION, $integrationData);
                $this->messageManager->addSuccess(
                    __(
                        "The integration '%1' has been deleted.",
                        $this->escaper->escapeHtml($integrationData[Info::DATA_NAME])
                    )
                );
            }
        } else {
            $this->messageManager->addError(__('Integration ID is not specified or is invalid.'));
        }

<<<<<<< HEAD
        return $this->getDefaultRedirect();
=======
        return $this->getDefaultResult();
>>>>>>> 7d5fec50
    }

    /**
     * {@inheritdoc}
     *
     * @return \Magento\Backend\Model\View\Result\Redirect
     */
<<<<<<< HEAD
    public function getDefaultRedirect()
=======
    public function getDefaultResult()
>>>>>>> 7d5fec50
    {
        $resultRedirect = $this->resultRedirectFactory->create();
        return $resultRedirect->setPath('*/*/');
    }
}<|MERGE_RESOLUTION|>--- conflicted
+++ resolved
@@ -29,11 +29,7 @@
                         $this->escaper->escapeHtml($integrationData[Info::DATA_NAME])
                     )
                 );
-<<<<<<< HEAD
-                return $this->getDefaultRedirect();
-=======
                 return $this->getDefaultResult();
->>>>>>> 7d5fec50
             }
             $integrationData = $this->_integrationService->delete($integrationId);
             if (!$integrationData[Info::DATA_ID]) {
@@ -55,11 +51,7 @@
             $this->messageManager->addError(__('Integration ID is not specified or is invalid.'));
         }
 
-<<<<<<< HEAD
-        return $this->getDefaultRedirect();
-=======
         return $this->getDefaultResult();
->>>>>>> 7d5fec50
     }
 
     /**
@@ -67,11 +59,7 @@
      *
      * @return \Magento\Backend\Model\View\Result\Redirect
      */
-<<<<<<< HEAD
-    public function getDefaultRedirect()
-=======
     public function getDefaultResult()
->>>>>>> 7d5fec50
     {
         $resultRedirect = $this->resultRedirectFactory->create();
         return $resultRedirect->setPath('*/*/');
