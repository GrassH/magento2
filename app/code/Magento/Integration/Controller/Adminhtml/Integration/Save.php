--- conflicted
+++ resolved
@@ -133,20 +133,12 @@
         } catch (IntegrationException $e) {
             $this->messageManager->addError($this->escaper->escapeHtml($e->getMessage()));
             $this->_redirect('*/*/');
-<<<<<<< HEAD
-            return;
-=======
             return null;
->>>>>>> 7228073a
         } catch (\Exception $e) {
             $this->_logger->critical($e);
             $this->messageManager->addError(__('Internal error. Check exception log for details.'));
             $this->_redirect('*/*');
-<<<<<<< HEAD
-            return;
-=======
             return null;
->>>>>>> 7228073a
         }
 
         return $integrationData;
