<?php declare(strict_types=1);
/**
 * Copyright © Magento, Inc. All rights reserved.
 * See COPYING.txt for license details.
 */
namespace Magento\Webapi\Test\Unit\Model\Config;

use Laminas\Code\Reflection\ClassReflection;
use Magento\Framework\Reflection\TypeProcessor;
use Magento\Webapi\Model\Config\ClassReflector;
use PHPUnit\Framework\MockObject\MockObject;
use PHPUnit\Framework\TestCase;

/**
 * Test for class reflector.
 */
class ClassReflectorTest extends TestCase
{
<<<<<<< HEAD
    /** @var \Magento\Framework\Reflection\TypeProcessor|\PHPUnit\Framework\MockObject\MockObject */
=======
    /** @var TypeProcessor|MockObject */
>>>>>>> b2f063af
    protected $_typeProcessor;

    /** @var ClassReflector */
    protected $_classReflector;

    /**
     * Set up helper.
     */
    protected function setUp(): void
    {
        $this->_typeProcessor = $this->createPartialMock(
            TypeProcessor::class,
            ['process']
        );
        $this->_typeProcessor->expects(
            $this->any()
        )->method(
            'process'
        )->willReturnMap(
            [['string', 'str'], ['int', 'int']]
        );
        $this->_classReflector = new ClassReflector($this->_typeProcessor);
    }

    public function testReflectClassMethods()
    {
        $data = $this->_classReflector->reflectClassMethods(
            TestServiceForClassReflector::class,
            ['generateRandomString' => ['method' => 'generateRandomString']]
        );
        $this->assertEquals(['generateRandomString' => $this->_getSampleReflectionData()], $data);
    }

    public function testExtractMethodData()
    {
        $classReflection = new ClassReflection(
            TestServiceForClassReflector::class
        );
        /** @var $methodReflection \Laminas\Code\Reflection\MethodReflection */
        $methodReflection = $classReflection->getMethods()[0];
        $methodData = $this->_classReflector->extractMethodData($methodReflection);
        $expectedResponse = $this->_getSampleReflectionData();
        $this->assertEquals($expectedResponse, $methodData);
    }

    /**
     * Expected reflection data for TestServiceForClassReflector generateRandomString method
     *
     * @return array
     */
    protected function _getSampleReflectionData()
    {
        return [
            'documentation' => 'Basic random string generator. This line is short description ' .
                'This line is long description. This is still the long description.',
            'interface' => [
                'in' => [
                    'parameters' => [
                        'length' => [
                            'type' => 'int',
                            'required' => true,
                            'documentation' => 'length of the random string',
                        ],
                    ],
                ],
                'out' => [
                    'parameters' => [
                        'result' => ['type' => 'string', 'documentation' => 'random string', 'required' => true],
                    ],
                ],
            ]
        ];
    }
}<|MERGE_RESOLUTION|>--- conflicted
+++ resolved
@@ -16,11 +16,7 @@
  */
 class ClassReflectorTest extends TestCase
 {
-<<<<<<< HEAD
-    /** @var \Magento\Framework\Reflection\TypeProcessor|\PHPUnit\Framework\MockObject\MockObject */
-=======
     /** @var TypeProcessor|MockObject */
->>>>>>> b2f063af
     protected $_typeProcessor;
 
     /** @var ClassReflector */
@@ -39,8 +35,8 @@
             $this->any()
         )->method(
             'process'
-        )->willReturnMap(
-            [['string', 'str'], ['int', 'int']]
+        )->will(
+            $this->returnValueMap([['string', 'str'], ['int', 'int']])
         );
         $this->_classReflector = new ClassReflector($this->_typeProcessor);
     }
