<?php declare(strict_types=1);
/**
 * Copyright © Magento, Inc. All rights reserved.
 * See COPYING.txt for license details.
 */
namespace Magento\Webapi\Test\Unit\Model;

use Magento\Framework\Serialize\SerializerInterface;
use Magento\Framework\TestFramework\Unit\Helper\ObjectManager;
use Magento\Webapi\Model\Cache\Type\Webapi;
use Magento\Webapi\Model\Config;
use Magento\Webapi\Model\Config\Reader;
use PHPUnit\Framework\MockObject\MockObject;
use PHPUnit\Framework\TestCase;

class ConfigTest extends TestCase
{
    /**
     * @var Config
     */
    private $config;

    /**
<<<<<<< HEAD
     * @var Webapi|\PHPUnit\Framework\MockObject\MockObject
=======
     * @var Webapi|MockObject
>>>>>>> b2f063af
     */
    private $webapiCacheMock;

    /**
<<<<<<< HEAD
     * @var Reader|\PHPUnit\Framework\MockObject\MockObject
=======
     * @var Reader|MockObject
>>>>>>> b2f063af
     */
    private $configReaderMock;

    /**
<<<<<<< HEAD
     * @var SerializerInterface|\PHPUnit\Framework\MockObject\MockObject
=======
     * @var SerializerInterface|MockObject
>>>>>>> b2f063af
     */
    private $serializerMock;

    protected function setUp(): void
    {
        $objectManager = new ObjectManager($this);

<<<<<<< HEAD
        $this->webapiCacheMock = $this->createMock(\Magento\Webapi\Model\Cache\Type\Webapi::class);
        $this->configReaderMock = $this->createMock(\Magento\Webapi\Model\Config\Reader::class);
        $this->serializerMock = $this->getMockForAbstractClass(SerializerInterface::class);
=======
        $this->webapiCacheMock = $this->createMock(Webapi::class);
        $this->configReaderMock = $this->createMock(Reader::class);
        $this->serializerMock = $this->createMock(SerializerInterface::class);
>>>>>>> b2f063af

        $this->config = $objectManager->getObject(
            Config::class,
            [
                'cache' => $this->webapiCacheMock,
                'configReader' => $this->configReaderMock,
                'serializer' => $this->serializerMock
            ]
        );
    }

    public function testGetServices()
    {
        $data = ['foo' => 'bar'];
        $serializedData = 'serialized data';
        $this->webapiCacheMock->expects($this->once())
            ->method('load')
            ->with(Config::CACHE_ID)
            ->willReturn($serializedData);
        $this->serializerMock->expects($this->once())
            ->method('unserialize')
            ->with($serializedData)
            ->willReturn($data);
        $this->config->getServices();
        $this->assertEquals($data, $this->config->getServices());
    }

    public function testGetServicesNoCache()
    {
        $data = ['foo' => 'bar'];
        $serializedData = 'serialized data';
        $this->webapiCacheMock->expects($this->once())
            ->method('load')
            ->with(Config::CACHE_ID)
            ->willReturn(false);
        $this->serializerMock->expects($this->never())
            ->method('unserialize');
        $this->configReaderMock->expects($this->once())
            ->method('read')
            ->willReturn($data);
        $this->serializerMock->expects($this->once())
            ->method('serialize')
            ->with($data)
            ->willReturn($serializedData);
        $this->webapiCacheMock->expects($this->once())
            ->method('save')
            ->with(
                $serializedData,
                Config::CACHE_ID
            );

        $this->config->getServices();
        $this->assertEquals($data, $this->config->getServices());
    }
}<|MERGE_RESOLUTION|>--- conflicted
+++ resolved
@@ -21,29 +21,17 @@
     private $config;
 
     /**
-<<<<<<< HEAD
-     * @var Webapi|\PHPUnit\Framework\MockObject\MockObject
-=======
      * @var Webapi|MockObject
->>>>>>> b2f063af
      */
     private $webapiCacheMock;
 
     /**
-<<<<<<< HEAD
-     * @var Reader|\PHPUnit\Framework\MockObject\MockObject
-=======
      * @var Reader|MockObject
->>>>>>> b2f063af
      */
     private $configReaderMock;
 
     /**
-<<<<<<< HEAD
-     * @var SerializerInterface|\PHPUnit\Framework\MockObject\MockObject
-=======
      * @var SerializerInterface|MockObject
->>>>>>> b2f063af
      */
     private $serializerMock;
 
@@ -51,15 +39,9 @@
     {
         $objectManager = new ObjectManager($this);
 
-<<<<<<< HEAD
-        $this->webapiCacheMock = $this->createMock(\Magento\Webapi\Model\Cache\Type\Webapi::class);
-        $this->configReaderMock = $this->createMock(\Magento\Webapi\Model\Config\Reader::class);
-        $this->serializerMock = $this->getMockForAbstractClass(SerializerInterface::class);
-=======
         $this->webapiCacheMock = $this->createMock(Webapi::class);
         $this->configReaderMock = $this->createMock(Reader::class);
         $this->serializerMock = $this->createMock(SerializerInterface::class);
->>>>>>> b2f063af
 
         $this->config = $objectManager->getObject(
             Config::class,
