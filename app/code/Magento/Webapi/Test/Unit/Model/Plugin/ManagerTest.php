<?php declare(strict_types=1);
/**
 * Copyright © Magento, Inc. All rights reserved.
 * See COPYING.txt for license details.
 */
namespace Magento\Webapi\Test\Unit\Model\Plugin;

use Magento\Framework\DataObject;
use Magento\Integration\Api\AuthorizationServiceInterface;
use Magento\Integration\Api\IntegrationServiceInterface;
use Magento\Integration\Model\ConfigBasedIntegrationManager;
use Magento\Integration\Model\Integration;
use Magento\Integration\Model\IntegrationConfig;
use Magento\Webapi\Model\Plugin\Manager;
use PHPUnit\Framework\MockObject\MockObject;
use PHPUnit\Framework\TestCase;

class ManagerTest extends TestCase
{
    /**
     * Integration service mock
     *
<<<<<<< HEAD
     * @var \Magento\Integration\Api\IntegrationServiceInterface|\PHPUnit\Framework\MockObject\MockObject
=======
     * @var IntegrationServiceInterface|MockObject
>>>>>>> b2f063af
     */
    protected $integrationServiceMock;

    /**
     * Authorization service mock
     *
<<<<<<< HEAD
     * @var \Magento\Integration\Api\AuthorizationServiceInterface|\PHPUnit\Framework\MockObject\MockObject
=======
     * @var AuthorizationServiceInterface|MockObject
>>>>>>> b2f063af
     */
    protected $integrationAuthorizationServiceMock;

    /**
     * API setup plugin
     *
     * @var Manager
     */
    protected $apiSetupPlugin;

    /**
<<<<<<< HEAD
     * @var \Magento\Integration\Model\ConfigBasedIntegrationManager|\PHPUnit\Framework\MockObject\MockObject
=======
     * @var ConfigBasedIntegrationManager|MockObject
>>>>>>> b2f063af
     */
    protected $subjectMock;

    /**
<<<<<<< HEAD
     * @var \Magento\Integration\Model\IntegrationConfig|\PHPUnit\Framework\MockObject\MockObject
=======
     * @var IntegrationConfig|MockObject
>>>>>>> b2f063af
     */
    protected $integrationConfigMock;

    protected function setUp(): void
    {
        $this->integrationServiceMock = $this->getMockBuilder(
            IntegrationServiceInterface::class
        )->disableOriginalConstructor()->setMethods(
            [
                'findByName',
                'update',
                'create',
                'get',
                'findByConsumerId',
                'findActiveIntegrationByConsumerId',
                'delete',
                'getSelectedResources'
            ]
        )->getMock();

        $this->integrationAuthorizationServiceMock = $this->getMockBuilder(
            AuthorizationServiceInterface::class
        )->disableOriginalConstructor()->setMethods(
            [
                'grantPermissions',
                'grantAllPermissions',
                'removePermissions'
            ]
        )->getMock();

        $this->subjectMock = $this->createMock(ConfigBasedIntegrationManager::class);

        $this->integrationConfigMock = $this->getMockBuilder(IntegrationConfig::class)
            ->disableOriginalConstructor()
            ->setMethods([])
            ->getMock();

        $this->apiSetupPlugin = new Manager(
            $this->integrationAuthorizationServiceMock,
            $this->integrationServiceMock,
            $this->integrationConfigMock
        );
    }

    public function testAfterProcessIntegrationConfigNoIntegrations()
    {
        $this->integrationConfigMock->expects($this->never())->method('getIntegrations');
        $this->integrationServiceMock->expects($this->never())->method('findByName');
        $this->apiSetupPlugin->afterProcessIntegrationConfig($this->subjectMock, []);
    }

    /**
     * @return void
     * @SuppressWarnings(PHPMD.ExcessiveMethodLength)
     */
    public function testAfterProcessIntegrationConfigSuccess()
    {
        $testIntegration1Resource = [
            'Magento_Customer::manage',
            'Magento_Customer::online',
            'Magento_Sales::create',
            'Magento_SalesRule::quote',
        ];
        $testIntegration2Resource = ['Magento_Catalog::product_read'];
        $this->integrationConfigMock->expects(
            $this->once()
        )->method(
            'getIntegrations'
        )->willReturn(
            
                [
                    'TestIntegration1' => ['resource' => $testIntegration1Resource],
                    'TestIntegration2' => ['resource' => $testIntegration2Resource],
                ]
            
        );
        $firstIntegrationId = 1;
        $integrationsData1 = new DataObject(
            [
                'id' => $firstIntegrationId,
                Integration::NAME => 'TestIntegration1',
                Integration::EMAIL => 'test-integration1@magento.com',
                Integration::ENDPOINT => 'http://endpoint.com',
                Integration::SETUP_TYPE => 1,
            ]
        );
        $secondIntegrationId = 2;
        $integrationsData2 = new DataObject(
            [
                'id' => $secondIntegrationId,
                Integration::NAME => 'TestIntegration2',
                Integration::EMAIL => 'test-integration2@magento.com',
                Integration::SETUP_TYPE => 1,
            ]
        );
        $this->integrationServiceMock->expects(
            $this->at(0)
        )->method(
            'findByName'
        )->with(
            'TestIntegration1'
        )->willReturn(
            $integrationsData1
        );
        $this->integrationServiceMock->expects(
            $this->at(1)
        )->method(
            'findByName'
        )->with(
            'TestIntegration2'
        )->willReturn(
            $integrationsData2
        );
        $this->apiSetupPlugin->afterProcessIntegrationConfig(
            $this->subjectMock,
            ['TestIntegration1', 'TestIntegration2']
        );
    }

    public function testAfterProcessConfigBasedIntegrationsNoIntegrations()
    {
        $this->integrationServiceMock->expects($this->never())->method('findByName');
        $this->apiSetupPlugin->afterProcessConfigBasedIntegrations($this->subjectMock, []);
    }

    /**
     * @return void
     * @SuppressWarnings(PHPMD.ExcessiveMethodLength)
     */
    public function testAfterProcessConfigBasedIntegrationsSuccess()
    {
        $firstIntegrationId = 1;
        $integrationsData1 = [
            'id' => $firstIntegrationId,
            Integration::NAME => 'TestIntegration1',
            Integration::EMAIL => 'test-integration1@magento.com',
            Integration::ENDPOINT => 'http://endpoint.com',
            Integration::SETUP_TYPE => 1,
            'resource' => [
                'Magento_Customer::manage',
                'Magento_Customer::online',
                'Magento_Sales::create',
                'Magento_SalesRule::quote',
            ]
        ];
        $integrationsData1Object = new DataObject($integrationsData1);

        $secondIntegrationId = 2;
        $integrationsData2 = [
            'id' => $secondIntegrationId,
            Integration::NAME => 'TestIntegration2',
            Integration::EMAIL => 'test-integration2@magento.com',
            Integration::SETUP_TYPE => 1,
            'resource' => ['Magento_Catalog::product_read']
        ];
        $integrationsData2Object = new DataObject($integrationsData2);

        $this->integrationServiceMock->expects(
            $this->at(0)
        )->method(
            'findByName'
        )->with(
            'TestIntegration1'
        )->willReturn(
            $integrationsData1Object
        );

        $this->integrationServiceMock->expects(
            $this->at(1)
        )->method(
            'findByName'
        )->with(
            'TestIntegration2'
        )->willReturn(
            $integrationsData2Object
        );

        $this->apiSetupPlugin->afterProcessConfigBasedIntegrations(
            $this->subjectMock,
            ['TestIntegration1' => $integrationsData1, 'TestIntegration2' => $integrationsData2]
        );
    }
}<|MERGE_RESOLUTION|>--- conflicted
+++ resolved
@@ -20,22 +20,14 @@
     /**
      * Integration service mock
      *
-<<<<<<< HEAD
-     * @var \Magento\Integration\Api\IntegrationServiceInterface|\PHPUnit\Framework\MockObject\MockObject
-=======
      * @var IntegrationServiceInterface|MockObject
->>>>>>> b2f063af
      */
     protected $integrationServiceMock;
 
     /**
      * Authorization service mock
      *
-<<<<<<< HEAD
-     * @var \Magento\Integration\Api\AuthorizationServiceInterface|\PHPUnit\Framework\MockObject\MockObject
-=======
      * @var AuthorizationServiceInterface|MockObject
->>>>>>> b2f063af
      */
     protected $integrationAuthorizationServiceMock;
 
@@ -47,20 +39,12 @@
     protected $apiSetupPlugin;
 
     /**
-<<<<<<< HEAD
-     * @var \Magento\Integration\Model\ConfigBasedIntegrationManager|\PHPUnit\Framework\MockObject\MockObject
-=======
      * @var ConfigBasedIntegrationManager|MockObject
->>>>>>> b2f063af
      */
     protected $subjectMock;
 
     /**
-<<<<<<< HEAD
-     * @var \Magento\Integration\Model\IntegrationConfig|\PHPUnit\Framework\MockObject\MockObject
-=======
      * @var IntegrationConfig|MockObject
->>>>>>> b2f063af
      */
     protected $integrationConfigMock;
 
@@ -129,13 +113,13 @@
             $this->once()
         )->method(
             'getIntegrations'
-        )->willReturn(
-            
+        )->will(
+            $this->returnValue(
                 [
                     'TestIntegration1' => ['resource' => $testIntegration1Resource],
                     'TestIntegration2' => ['resource' => $testIntegration2Resource],
                 ]
-            
+            )
         );
         $firstIntegrationId = 1;
         $integrationsData1 = new DataObject(
@@ -162,8 +146,8 @@
             'findByName'
         )->with(
             'TestIntegration1'
-        )->willReturn(
-            $integrationsData1
+        )->will(
+            $this->returnValue($integrationsData1)
         );
         $this->integrationServiceMock->expects(
             $this->at(1)
@@ -171,8 +155,8 @@
             'findByName'
         )->with(
             'TestIntegration2'
-        )->willReturn(
-            $integrationsData2
+        )->will(
+            $this->returnValue($integrationsData2)
         );
         $this->apiSetupPlugin->afterProcessIntegrationConfig(
             $this->subjectMock,
@@ -224,8 +208,8 @@
             'findByName'
         )->with(
             'TestIntegration1'
-        )->willReturn(
-            $integrationsData1Object
+        )->will(
+            $this->returnValue($integrationsData1Object)
         );
 
         $this->integrationServiceMock->expects(
@@ -234,8 +218,8 @@
             'findByName'
         )->with(
             'TestIntegration2'
-        )->willReturn(
-            $integrationsData2Object
+        )->will(
+            $this->returnValue($integrationsData2Object)
         );
 
         $this->apiSetupPlugin->afterProcessConfigBasedIntegrations(
