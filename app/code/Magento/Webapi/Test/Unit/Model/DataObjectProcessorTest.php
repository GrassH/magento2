<?php
/**
 * Copyright © 2016 Magento. All rights reserved.
 * See COPYING.txt for license details.
 */

namespace Magento\Webapi\Test\Unit\Model;

use Magento\Framework\Serialize\SerializerInterface;
use Magento\Framework\Reflection\DataObjectProcessor;
use Magento\Webapi\Model\Config as ModelConfig;

class DataObjectProcessorTest extends \PHPUnit_Framework_TestCase
{
    /**
     * @var DataObjectProcessor
     */
    protected $dataObjectProcessor;

    /**
     * @var ModelConfig
     */
    protected $config;

    protected function setup()
    {
        $objectManager = new \Magento\Framework\TestFramework\Unit\Helper\ObjectManager($this);
        $methodsMapProcessor = $objectManager->getObject(
            \Magento\Framework\Reflection\MethodsMap::class,
            [
                'fieldNamer' => $objectManager->getObject(\Magento\Framework\Reflection\FieldNamer::class),
                'typeProcessor' => $objectManager->getObject(\Magento\Framework\Reflection\TypeProcessor::class),
            ]
        );
        $serializerMock = $this->getMock(SerializerInterface::class);
        $serializerMock->method('serialize')
<<<<<<< HEAD
            ->willReturnCallback(function ($data) {
                return json_encode($data);
            });
        $serializerMock->method('unserialize')
            ->willReturnCallback(function ($string) {
                return json_decode($string, true);
            });
=======
            ->willReturn('serializedData');
        $serializerMock->method('unserialize')
            ->willReturn(['unserializedData']);

>>>>>>> 592e5919
        $objectManager->setBackwardCompatibleProperty(
            $methodsMapProcessor,
            'serializer',
            $serializerMock
        );
        $this->dataObjectProcessor = $objectManager->getObject(
            \Magento\Framework\Reflection\DataObjectProcessor::class,
            [
                'methodsMapProcessor' => $methodsMapProcessor,
                'typeCaster' => $objectManager->getObject(\Magento\Framework\Reflection\TypeCaster::class),
                'fieldNamer' => $objectManager->getObject(\Magento\Framework\Reflection\FieldNamer::class),
            ]
        );
        parent::setUp();
    }

    public function testDataObjectProcessor()
    {
        $objectManager =  new \Magento\Framework\TestFramework\Unit\Helper\ObjectManager($this);
        /** @var \Magento\Webapi\Test\Unit\Model\Files\TestDataObject $testDataObject */
        $testDataObject = $objectManager->getObject(\Magento\Webapi\Test\Unit\Model\Files\TestDataObject::class);

        $expectedOutputDataArray = [
            'id' => '1',
            'address' => 'someAddress',
            'default_shipping' => 'true',
            'required_billing' => 'false',
        ];

        $testDataObjectType = \Magento\Webapi\Test\Unit\Model\Files\TestDataInterface::class;
        $outputData = $this->dataObjectProcessor->buildOutputDataArray($testDataObject, $testDataObjectType);
        $this->assertEquals($expectedOutputDataArray, $outputData);
    }
}<|MERGE_RESOLUTION|>--- conflicted
+++ resolved
@@ -34,20 +34,10 @@
         );
         $serializerMock = $this->getMock(SerializerInterface::class);
         $serializerMock->method('serialize')
-<<<<<<< HEAD
-            ->willReturnCallback(function ($data) {
-                return json_encode($data);
-            });
-        $serializerMock->method('unserialize')
-            ->willReturnCallback(function ($string) {
-                return json_decode($string, true);
-            });
-=======
             ->willReturn('serializedData');
         $serializerMock->method('unserialize')
             ->willReturn(['unserializedData']);
 
->>>>>>> 592e5919
         $objectManager->setBackwardCompatibleProperty(
             $methodsMapProcessor,
             'serializer',
