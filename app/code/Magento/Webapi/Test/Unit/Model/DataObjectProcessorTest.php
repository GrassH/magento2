--- conflicted
+++ resolved
@@ -6,11 +6,7 @@
 
 namespace Magento\Webapi\Test\Unit\Model;
 
-<<<<<<< HEAD
-use Magento\Framework\Json\JsonInterface;
-=======
 use Magento\Framework\Serialize\SerializerInterface;
->>>>>>> 8578eeca
 use Magento\Framework\Reflection\DataObjectProcessor;
 use Magento\Webapi\Model\Config as ModelConfig;
 
@@ -36,33 +32,19 @@
                 'typeProcessor' => $objectManager->getObject(\Magento\Framework\Reflection\TypeProcessor::class),
             ]
         );
-<<<<<<< HEAD
-        $jsonMock = $this->getMock(JsonInterface::class);
-        $jsonMock->method('encode')
-            ->willReturnCallback(function ($data) {
-                return json_encode($data);
-            });
-        $jsonMock->method('decode')
-=======
         $serializerMock = $this->getMock(SerializerInterface::class);
         $serializerMock->method('serialize')
             ->willReturnCallback(function ($data) {
                 return json_encode($data);
             });
         $serializerMock->method('unserialize')
->>>>>>> 8578eeca
             ->willReturnCallback(function ($string) {
                 return json_decode($string, true);
             });
         $objectManager->setBackwardCompatibleProperty(
             $methodsMapProcessor,
-<<<<<<< HEAD
-            'json',
-            $jsonMock
-=======
             'serializer',
             $serializerMock
->>>>>>> 8578eeca
         );
         $this->dataObjectProcessor = $objectManager->getObject(
             \Magento\Framework\Reflection\DataObjectProcessor::class,
