--- conflicted
+++ resolved
@@ -22,11 +22,7 @@
     const WSDL_URL = 'http://host.com/?wsdl&services=customerV1';
 
     /**
-<<<<<<< HEAD
-     * @var \PHPUnit\Framework\MockObject\MockObject
-=======
      * @var MockObject
->>>>>>> b2f063af
      */
     protected $_requestMock;
 
@@ -36,19 +32,11 @@
     /** @var \Magento\Webapi\Model\Soap\Fault */
     protected $_soapFault;
 
-<<<<<<< HEAD
-    /** @var \PHPUnit\Framework\MockObject\MockObject */
-    protected $_localeResolverMock;
-
-    /**
-     * @var \PHPUnit\Framework\MockObject\MockObject
-=======
     /** @var MockObject */
     protected $_localeResolverMock;
 
     /**
      * @var MockObject
->>>>>>> b2f063af
      */
     protected $_appStateMock;
 
@@ -67,7 +55,7 @@
         $this->_soapServerMock = $this->getMockBuilder(
             Server::class
         )->disableOriginalConstructor()->getMock();
-        $this->_soapServerMock->expects($this->any())->method('generateUri')->willReturn(self::WSDL_URL);
+        $this->_soapServerMock->expects($this->any())->method('generateUri')->will($this->returnValue(self::WSDL_URL));
 
         $this->_localeResolverMock = $this->getMockBuilder(
             Resolver::class
@@ -76,8 +64,8 @@
             $this->any()
         )->method(
             'getLocale'
-        )->willReturn(
-            'en_US'
+        )->will(
+            $this->returnValue('en_US')
         );
 
         $this->_appStateMock = $this->createMock(State::class);
@@ -101,7 +89,7 @@
 
     public function testToXmlDeveloperModeOff()
     {
-        $this->_appStateMock->expects($this->any())->method('getMode')->willReturn('production');
+        $this->_appStateMock->expects($this->any())->method('getMode')->will($this->returnValue('production'));
         $wsdlUrl = urlencode(self::WSDL_URL);
         $expectedResult = <<<XML
 <?xml version="1.0" encoding="utf-8" ?>
@@ -143,7 +131,7 @@
 
     public function testToXmlDeveloperModeOn()
     {
-        $this->_appStateMock->expects($this->any())->method('getMode')->willReturn('developer');
+        $this->_appStateMock->expects($this->any())->method('getMode')->will($this->returnValue('developer'));
         $actualXml = $this->_soapFault->toXml();
         $this->assertContains('<m:Trace>', $actualXml, 'Exception trace is not found in XML.');
     }
