<?php declare(strict_types=1);
/**
 * Copyright © Magento, Inc. All rights reserved.
 * See COPYING.txt for license details.
 */

namespace Magento\Webapi\Test\Unit\Model;

use Magento\Authorization\Model\CompositeUserContext;
use Magento\Authorization\Model\ResourceModel\Role\Collection as RoleCollection;
use Magento\Authorization\Model\ResourceModel\Role\CollectionFactory as RoleCollectionFactory;
use Magento\Authorization\Model\Role;
use Magento\Authorization\Model\UserContextInterface;
use Magento\Framework\TestFramework\Unit\Helper\ObjectManager;
use Magento\Webapi\Model\WebapiRoleLocator;
use PHPUnit\Framework\TestCase;

/**
 * @SuppressWarnings(PHPMD.CouplingBetweenObjects)
 */
class WebapiRoleLocatorTest extends TestCase
{
    /**
     * @var WebapiRoleLocator
     */
    protected $locator;

    /**
     * @var ObjectManager
     */
    protected $objectManager;

    /**
     * @var UserContextInterface
     */
    protected $userContext;

    /**
     * @var RoleCollectionFactory
     */
    protected $roleCollectionFactory;

    /**
     * @var RoleCollection
     */
    protected $roleCollection;

    /**
     * @var Role
     */
    protected $role;

<<<<<<< HEAD
=======
    /**
     * @var ObjectManager
     */
    private $_objectManager;

>>>>>>> b2f063af
    protected function setUp(): void
    {
        $this->_objectManager = new ObjectManager($this);

        $userId = 'userId';
        $userType = 'userType';

        $this->userContext = $this->getMockBuilder(CompositeUserContext::class)
            ->disableOriginalConstructor()
            ->setMethods(['getUserId', 'getUserType'])
            ->getMock();
        $this->userContext->expects($this->once())
            ->method('getUserId')
            ->willReturn($userId);
        $this->userContext->expects($this->once())
            ->method('getUserType')
            ->willReturn($userType);

        $this->roleCollectionFactory = $this->getMockBuilder(
            \Magento\Authorization\Model\ResourceModel\Role\CollectionFactory::class
        )->disableOriginalConstructor()->setMethods(['create'])->getMock();

        $this->roleCollection = $this->getMockBuilder(\Magento\Authorization\Model\ResourceModel\Role\Collection::class)
            ->disableOriginalConstructor()
            ->setMethods(['setUserFilter', 'getFirstItem'])
            ->getMock();
        $this->roleCollectionFactory->expects($this->once())
            ->method('create')
            ->willReturn($this->roleCollection);
        $this->roleCollection->expects($this->once())
            ->method('setUserFilter')
            ->with($userId, $userType)
            ->willReturn($this->roleCollection);

        $this->role = $this->getMockBuilder(Role::class)
            ->disableOriginalConstructor()
            ->setMethods(['getId', '__wakeup'])
            ->getMock();

        $this->roleCollection->expects($this->once())
            ->method('getFirstItem')
            ->willReturn($this->role);

        $this->locator = $this->_objectManager->getObject(
            WebapiRoleLocator::class,
            [
                'userContext' => $this->userContext,
                'roleCollectionFactory' => $this->roleCollectionFactory
            ]
        );
    }

    public function testNoRoleId()
    {
        $this->role->expects($this->once())
            ->method('getId')
            ->willReturn(null);

        $this->assertEquals('', $this->locator->getAclRoleId());
    }

    public function testGetAclRoleId()
    {
        $roleId = 9;

        $this->role->expects($this->exactly(2))
            ->method('getId')
            ->willReturn($roleId);

        $this->assertEquals($roleId, $this->locator->getAclRoleId());
    }
}<|MERGE_RESOLUTION|>--- conflicted
+++ resolved
@@ -50,14 +50,11 @@
      */
     protected $role;
 
-<<<<<<< HEAD
-=======
     /**
      * @var ObjectManager
      */
     private $_objectManager;
 
->>>>>>> b2f063af
     protected function setUp(): void
     {
         $this->_objectManager = new ObjectManager($this);
@@ -71,10 +68,10 @@
             ->getMock();
         $this->userContext->expects($this->once())
             ->method('getUserId')
-            ->willReturn($userId);
+            ->will($this->returnValue($userId));
         $this->userContext->expects($this->once())
             ->method('getUserType')
-            ->willReturn($userType);
+            ->will($this->returnValue($userType));
 
         $this->roleCollectionFactory = $this->getMockBuilder(
             \Magento\Authorization\Model\ResourceModel\Role\CollectionFactory::class
@@ -86,11 +83,11 @@
             ->getMock();
         $this->roleCollectionFactory->expects($this->once())
             ->method('create')
-            ->willReturn($this->roleCollection);
+            ->will($this->returnValue($this->roleCollection));
         $this->roleCollection->expects($this->once())
             ->method('setUserFilter')
             ->with($userId, $userType)
-            ->willReturn($this->roleCollection);
+            ->will($this->returnValue($this->roleCollection));
 
         $this->role = $this->getMockBuilder(Role::class)
             ->disableOriginalConstructor()
@@ -99,7 +96,7 @@
 
         $this->roleCollection->expects($this->once())
             ->method('getFirstItem')
-            ->willReturn($this->role);
+            ->will($this->returnValue($this->role));
 
         $this->locator = $this->_objectManager->getObject(
             WebapiRoleLocator::class,
@@ -114,7 +111,7 @@
     {
         $this->role->expects($this->once())
             ->method('getId')
-            ->willReturn(null);
+            ->will($this->returnValue(null));
 
         $this->assertEquals('', $this->locator->getAclRoleId());
     }
@@ -125,7 +122,7 @@
 
         $this->role->expects($this->exactly(2))
             ->method('getId')
-            ->willReturn($roleId);
+            ->will($this->returnValue($roleId));
 
         $this->assertEquals($roleId, $this->locator->getAclRoleId());
     }
