<?php declare(strict_types=1);
/**
 * Copyright © Magento, Inc. All rights reserved.
 * See COPYING.txt for license details.
 */

namespace Magento\Webapi\Test\Unit\Model\Rest\Swagger;

use Magento\Framework\Exception\LocalizedException;
use Magento\Framework\Reflection\TypeProcessor;
use Magento\Framework\Serialize\Serializer\Json;
use Magento\Framework\TestFramework\Unit\Helper\ObjectManager;
use Magento\Framework\Webapi\Authorization;
use Magento\Framework\Webapi\CustomAttribute\ServiceTypeListInterface;
use Magento\Framework\Webapi\CustomAttributeTypeLocatorInterface;
use Magento\Store\Model\Store;
use Magento\Webapi\Model\Cache\Type\Webapi;
use Magento\Webapi\Model\Rest\Swagger;
use Magento\Webapi\Model\Rest\Swagger\Generator;
use Magento\Webapi\Model\Rest\SwaggerFactory;
use Magento\Webapi\Model\ServiceMetadata;
use PHPUnit\Framework\MockObject\MockObject;
use PHPUnit\Framework\TestCase;

/**
 * Tests for \Magento\Webapi\Model\Rest\Swagger\Generator
 *
 * @SuppressWarnings(PHPMD.CouplingBetweenObjects)
 */
class GeneratorTest extends TestCase
{
    const OPERATION_NAME = 'operationName';

    /**  @var Generator */
    protected $generator;

<<<<<<< HEAD
    /**  @var \Magento\Webapi\Model\ServiceMetadata|\PHPUnit\Framework\MockObject\MockObject */
    protected $serviceMetadataMock;

    /**  @var \Magento\Webapi\Model\Rest\SwaggerFactory|\PHPUnit\Framework\MockObject\MockObject */
    protected $swaggerFactoryMock;

    /** @var \Magento\Webapi\Model\Cache\Type\Webapi|\PHPUnit\Framework\MockObject\MockObject */
    protected $cacheMock;

    /** @var \Magento\Framework\Reflection\TypeProcessor|\PHPUnit\Framework\MockObject\MockObject */
    protected $typeProcessorMock;

    /**
     * @var \Magento\Framework\Webapi\CustomAttributeTypeLocatorInterface|\PHPUnit\Framework\MockObject\MockObject
=======
    /**  @var ServiceMetadata|MockObject */
    protected $serviceMetadataMock;

    /**  @var SwaggerFactory|MockObject */
    protected $swaggerFactoryMock;

    /** @var Webapi|MockObject */
    protected $cacheMock;

    /** @var TypeProcessor|MockObject */
    protected $typeProcessorMock;

    /**
     * @var CustomAttributeTypeLocatorInterface|MockObject
>>>>>>> b2f063af
     */
    protected $customAttributeTypeLocatorMock;

    /**
     * @var ObjectManager
     */
    protected $objectManager;

    /**
<<<<<<< HEAD
     * @var \PHPUnit\Framework\MockObject\MockObject
=======
     * @var MockObject
>>>>>>> b2f063af
     */
    private $serializer;

    protected function setUp(): void
    {
        $this->serviceMetadataMock = $this->getMockBuilder(
            ServiceMetadata::class
        )->disableOriginalConstructor()->getMock();

        $this->objectManager = new ObjectManager($this);

        $swagger = $this->objectManager->getObject(Swagger::class);
        $this->swaggerFactoryMock = $this->getMockBuilder(
            SwaggerFactory::class
        )->setMethods(
            ['create']
        )->disableOriginalConstructor()->getMock();
        $this->swaggerFactoryMock->expects($this->any())->method('create')->willReturn($swagger);

        $this->cacheMock = $this->getMockBuilder(Webapi::class)
            ->disableOriginalConstructor()
            ->getMock();
        $this->cacheMock->expects($this->any())->method('load')->willReturn(false);
        $this->cacheMock->expects($this->any())->method('save')->willReturn(true);

        $this->typeProcessorMock = $this->getMockBuilder(TypeProcessor::class)
            ->disableOriginalConstructor()
            ->getMock();
        $this->typeProcessorMock->expects($this->any())
            ->method('getOperationName')
            ->willReturn(self::OPERATION_NAME);

        $this->customAttributeTypeLocatorMock = $this->getMockBuilder(
            ServiceTypeListInterface::class
        )->disableOriginalConstructor()->setMethods(['getDataTypes'])
            ->getMockForAbstractClass();
        $this->customAttributeTypeLocatorMock->expects($this->any())
            ->method('getDataTypes')
            ->willReturn(['customAttributeClass']);

        $storeMock = $this->getMockBuilder(
            Store::class
        )->disableOriginalConstructor()->getMock();

        $storeMock->expects($this->any())
            ->method('getCode')
            ->willReturn('store_code');

<<<<<<< HEAD
        /** @var \Magento\Framework\Webapi\Authorization|\PHPUnit\Framework\MockObject\MockObject $authorizationMock */
        $authorizationMock = $this->getMockBuilder(\Magento\Framework\Webapi\Authorization::class)
=======
        /** @var Authorization|MockObject $authorizationMock */
        $authorizationMock = $this->getMockBuilder(Authorization::class)
>>>>>>> b2f063af
            ->disableOriginalConstructor()
            ->getMock();
        $authorizationMock->expects($this->any())->method('isAllowed')->willReturn(true);

        $this->serializer = $this->getMockBuilder(Json::class)
            ->disableOriginalConstructor()
            ->getMock();
        $this->serializer->expects($this->any())
            ->method('serialize')
            ->willReturnCallback(
                function ($value) {
                    return json_encode($value);
                }
            );

        $this->generator = $this->objectManager->getObject(
            Generator::class,
            [
                'swaggerFactory' => $this->swaggerFactoryMock,
                'cache' => $this->cacheMock,
                'typeProcessor' => $this->typeProcessorMock,
                'serviceMetadata' => $this->serviceMetadataMock,
                'serviceTypeList' => $this->customAttributeTypeLocatorMock,
                'authorization' => $authorizationMock,
                'serializer' => $this->serializer
            ]
        );
    }

    /**
     * @covers \Magento\Webapi\Model\AbstractSchemaGenerator::generate()
     * @param string[] $serviceMetadata
     * @param string[] $typeData
     * @param string $schema
     * @dataProvider generateDataProvider
     */
    public function testGenerate($serviceMetadata, $typeData, $schema)
    {
        $service = 'testModule5AllSoapAndRestV2';
        $requestedService = [$service];

        $this->serviceMetadataMock->expects($this->any())
            ->method('getRouteMetadata')
            ->willReturn($serviceMetadata);
        $this->typeProcessorMock->expects($this->any())
            ->method('getTypeData')
            ->willReturnMap($typeData);

        $this->typeProcessorMock->expects($this->any())
            ->method('isTypeSimple')
            ->willReturnMap(
                [
                    ['int', true],
                ]
            );

        $this->assertEquals(
            $schema,
            $this->generator->generate(
                $requestedService,
                'http://',
                'magento.host',
                '/rest/default/schema?services=service1'
            )
        );
    }

    /**
     * @return array
     * @SuppressWarnings(PHPMD.ExcessiveMethodLength)
     */
    public function generateDataProvider()
    {
        return [
            [
                [
                    'methods' => [
                        'execute' => [
                            'method' => 'execute',
                            'inputRequired' => false,
                            'isSecure' => false,
                            'resources' => [
                                "anonymous"
                            ],
                            'methodAlias' => 'execute',
                            'parameters' => [],
                            'documentation' => 'Do Magic!',
                            'interface' => [
                                'in' => [
                                    'parameters' => [
                                        'searchRequest' => [
                                            'type' => 'DreamVendorDreamModuleApiDataSearchRequestInterface',
                                            'required' => true,
                                            'documentation' => ""
                                        ]
                                    ]
                                ],
                                'out' => [
                                    'parameters' => [
                                        'result' => [
                                            'type' => 'DreamVendorDreamModuleApiDataSearchResultInterface',
                                            'documentation' => null,
                                            'required' => true
                                        ]
                                    ]
                                ]
                            ]
                        ]
                    ],
                    'class' => 'DreamVendor\DreamModule\Api\ExecuteStuff',
                    'description' => '',
                    'routes' => [
                        '/V1/dream-vendor/dream-module/execute-stuff' => [
                            'GET' => [
                                'method' => 'execute',
                                'parameters' => []
                            ]
                        ]
                    ]
                ],
                [
                    [
                        'DreamVendorDreamModuleApiDataSearchRequestInterface',
                        [
                            'documentation' => '',
                            'parameters' => [
                                'stuff' => [
                                    'type' => 'DreamVendorDreamModuleApiDataStuffInterface',
                                    'required' => true,
                                    'documentation' => 'Empty Extension Point'
                                ]
                            ]
                        ]
                    ],
                    [
                        'DreamVendorDreamModuleApiDataSearchResultInterface',
                        [
                            'documentation' => '',
                            'parameters' => [
                                'totalCount' => [
                                    'type' => 'int',
                                    'required' => true,
                                    'documentation' => 'Processed count.'
                                ],
                                'stuff' => [
                                    'type' => 'DreamVendorDreamModuleApiDataStuffInterface',
                                    'required' => true,
                                    'documentation' => 'Empty Extension Point'
                                ]
                            ]
                        ]
                    ],
                    [
                        'DreamVendorDreamModuleApiDataStuffInterface',
                        [
                            'documentation' => '',
                            'parameters' => []
                        ]
                    ]
                ],
                // @codingStandardsIgnoreStart
                '{"swagger":"2.0","info":{"version":"","title":""},"host":"magento.host","basePath":"/rest/default","schemes":["http://"],"tags":[{"name":"testModule5AllSoapAndRestV2","description":""}],"paths":{"/V1/dream-vendor/dream-module/execute-stuff":{"get":{"tags":["testModule5AllSoapAndRestV2"],"description":"Do Magic!","operationId":"operationNameGet","consumes":["application/json","application/xml"],"produces":["application/json","application/xml"],"responses":{"200":{"description":"200 Success.","schema":{"$ref":"#/definitions/dream-vendor-dream-module-api-data-search-result-interface"}},"default":{"description":"Unexpected error","schema":{"$ref":"#/definitions/error-response"}}}}}},"definitions":{"error-response":{"type":"object","properties":{"message":{"type":"string","description":"Error message"},"errors":{"$ref":"#/definitions/error-errors"},"code":{"type":"integer","description":"Error code"},"parameters":{"$ref":"#/definitions/error-parameters"},"trace":{"type":"string","description":"Stack trace"}},"required":["message"]},"error-errors":{"type":"array","description":"Errors list","items":{"$ref":"#/definitions/error-errors-item"}},"error-errors-item":{"type":"object","description":"Error details","properties":{"message":{"type":"string","description":"Error message"},"parameters":{"$ref":"#/definitions/error-parameters"}}},"error-parameters":{"type":"array","description":"Error parameters list","items":{"$ref":"#/definitions/error-parameters-item"}},"error-parameters-item":{"type":"object","description":"Error parameters item","properties":{"resources":{"type":"string","description":"ACL resource"},"fieldName":{"type":"string","description":"Missing or invalid field name"},"fieldValue":{"type":"string","description":"Incorrect field value"}}},"dream-vendor-dream-module-api-data-search-result-interface":{"type":"object","description":"","properties":{"total_count":{"type":"integer","description":"Processed count."},"stuff":{"$ref":"#/definitions/dream-vendor-dream-module-api-data-stuff-interface"}},"required":["total_count","stuff"]},"dream-vendor-dream-module-api-data-stuff-interface":{"type":"object","description":""}}}'
                // @codingStandardsIgnoreEnd
            ],
            [
                [
                    'methods' => [
                        'create' => [
                            'method' => 'create',
                            'inputRequired' => false,
                            'isSecure' => false,
                            'resources' => ['Magento_TestModule5::resource3'],
                            'documentation' => 'Add new item.',
                            'interface' => [
                                'in' => [
                                    'parameters' => [
                                        'item' => [
                                            'type' => 'TestModule5V2EntityAllSoapAndRest',
                                            'documentation' => null,
                                            'required' => true,
                                        ],
                                    ],
                                ],
                                'out' => [
                                    'parameters' => [
                                        'result' => [
                                            'type' => 'TestModule5V2EntityAllSoapAndRest',
                                            'documentation' => null,
                                            'required' => true,
                                        ],
                                    ],
                                    'throws' => [LocalizedException::class],
                                ],
                            ],
                        ],
                    ],
                    'class' => \Magento\TestModule5\Service\V2\AllSoapAndRestInterface::class,
                    'description' => 'AllSoapAndRestInterface',
                    'routes' => [
                        '/V1/testModule5' => [
                            'POST' => [
                                'method' => 'create',
                                'parameters' => [],
                            ],
                        ],
                    ],
                ],
                [
                    [
                        'TestModule5V2EntityAllSoapAndRest',
                        [
                            'documentation' => 'Some Data Object',
                            'parameters' => [
                                'price' => [
                                    'type' => 'int',
                                    'required' => true,
                                    'documentation' => ""
                                ]
                            ]
                        ]
                    ]
                ],
                // @codingStandardsIgnoreStart
                '{"swagger":"2.0","info":{"version":"","title":""},"host":"magento.host","basePath":"/rest/default","schemes":["http://"],"tags":[{"name":"testModule5AllSoapAndRestV2","description":"AllSoapAndRestInterface"}],"paths":{"/V1/testModule5":{"post":{"tags":["testModule5AllSoapAndRestV2"],"description":"Add new item.","operationId":"operationNamePost","consumes":["application/json","application/xml"],"produces":["application/json","application/xml"],"parameters":[{"name":"operationNamePostBody","in":"body","schema":{"required":["item"],"properties":{"item":{"$ref":"#/definitions/test-module5-v2-entity-all-soap-and-rest"}},"type":"object","xml":{"name":"request"}}}],"responses":{"200":{"description":"200 Success.","schema":{"$ref":"#/definitions/test-module5-v2-entity-all-soap-and-rest"}},"401":{"description":"401 Unauthorized","schema":{"$ref":"#/definitions/error-response"}},"500":{"description":"Internal Server error","schema":{"$ref":"#/definitions/error-response"}},"default":{"description":"Unexpected error","schema":{"$ref":"#/definitions/error-response"}}}}}},"definitions":{"error-response":{"type":"object","properties":{"message":{"type":"string","description":"Error message"},"errors":{"$ref":"#/definitions/error-errors"},"code":{"type":"integer","description":"Error code"},"parameters":{"$ref":"#/definitions/error-parameters"},"trace":{"type":"string","description":"Stack trace"}},"required":["message"]},"error-errors":{"type":"array","description":"Errors list","items":{"$ref":"#/definitions/error-errors-item"}},"error-errors-item":{"type":"object","description":"Error details","properties":{"message":{"type":"string","description":"Error message"},"parameters":{"$ref":"#/definitions/error-parameters"}}},"error-parameters":{"type":"array","description":"Error parameters list","items":{"$ref":"#/definitions/error-parameters-item"}},"error-parameters-item":{"type":"object","description":"Error parameters item","properties":{"resources":{"type":"string","description":"ACL resource"},"fieldName":{"type":"string","description":"Missing or invalid field name"},"fieldValue":{"type":"string","description":"Incorrect field value"}}},"test-module5-v2-entity-all-soap-and-rest":{"type":"object","description":"Some Data Object","properties":{"price":{"type":"integer"}},"required":["price"]}}}'
                // @codingStandardsIgnoreEnd
            ],
            [
                [
                    'methods' => [
                        'items' => [
                            'method' => 'items',
                            'inputRequired' => false,
                            'isSecure' => false,
                            'resources' => ['Magento_TestModule5::resource1'],
                            'documentation' => 'Retrieve existing item.',
                            'interface' => [
                                'out' => [
                                    'parameters' => [
                                        'result' => [
                                            'type' => 'TestModule5V2EntityAllSoapAndRest',
                                            'documentation' => "",
                                            'required' => true,
                                        ],
                                    ],
                                    'throws' => [LocalizedException::class],
                                ],
                            ],
                        ],
                    ],
                    'class' => \Magento\TestModule5\Service\V2\AllSoapAndRestInterface::class,
                    'description' => 'AllSoapAndRestInterface',
                    'routes' => [
                        '/V1/testModule5' => [
                            'GET' => [
                                'method' => 'items',
                                'parameters' => [],
                            ],
                        ],
                    ],
                ],
                [
                    [
                        'TestModule5V2EntityAllSoapAndRest',
                        [
                            'documentation' => 'Some Data Object',
                            'parameters' => [
                                'price' => [
                                    'type' => 'int',
                                    'required' => true,
                                    'documentation' => ""
                                ]
                            ]
                        ]
                    ]
                ],
                // @codingStandardsIgnoreStart
                '{"swagger":"2.0","info":{"version":"","title":""},"host":"magento.host","basePath":"/rest/default","schemes":["http://"],"tags":[{"name":"testModule5AllSoapAndRestV2","description":"AllSoapAndRestInterface"}],"paths":{"/V1/testModule5":{"get":{"tags":["testModule5AllSoapAndRestV2"],"description":"Retrieve existing item.","operationId":"operationNameGet","consumes":["application/json","application/xml"],"produces":["application/json","application/xml"],"responses":{"200":{"description":"200 Success.","schema":{"$ref":"#/definitions/test-module5-v2-entity-all-soap-and-rest"}},"401":{"description":"401 Unauthorized","schema":{"$ref":"#/definitions/error-response"}},"500":{"description":"Internal Server error","schema":{"$ref":"#/definitions/error-response"}},"default":{"description":"Unexpected error","schema":{"$ref":"#/definitions/error-response"}}}}}},"definitions":{"error-response":{"type":"object","properties":{"message":{"type":"string","description":"Error message"},"errors":{"$ref":"#/definitions/error-errors"},"code":{"type":"integer","description":"Error code"},"parameters":{"$ref":"#/definitions/error-parameters"},"trace":{"type":"string","description":"Stack trace"}},"required":["message"]},"error-errors":{"type":"array","description":"Errors list","items":{"$ref":"#/definitions/error-errors-item"}},"error-errors-item":{"type":"object","description":"Error details","properties":{"message":{"type":"string","description":"Error message"},"parameters":{"$ref":"#/definitions/error-parameters"}}},"error-parameters":{"type":"array","description":"Error parameters list","items":{"$ref":"#/definitions/error-parameters-item"}},"error-parameters-item":{"type":"object","description":"Error parameters item","properties":{"resources":{"type":"string","description":"ACL resource"},"fieldName":{"type":"string","description":"Missing or invalid field name"},"fieldValue":{"type":"string","description":"Incorrect field value"}}},"test-module5-v2-entity-all-soap-and-rest":{"type":"object","description":"Some Data Object","properties":{"price":{"type":"integer"}},"required":["price"]}}}'
                // @codingStandardsIgnoreEnd
            ],
        ];
    }

    /**
     * @param string $typeName
     * @param array $result
     * @dataProvider getObjectSchemaDataProvider
     */
    public function testGetObjectSchema($typeName, $description, $result)
    {
        $property = new \ReflectionProperty($this->generator, 'definitions');
        $property->setAccessible(true);
        $property->setValue($this->generator, ['customer-data-customer-interface' => []]);

        $method = new \ReflectionMethod($this->generator, 'getObjectSchema');
        $method->setAccessible(true);
        $actual = $method->invoke($this->generator, $typeName, $description);

        $this->assertSame(json_encode($result), json_encode($actual));
    }

    /**
     * @return array
     */
    public function getObjectSchemaDataProvider()
    {
        return [
            [
                'string',
                '',
                ['type' => 'string']
            ],
            [
                'string[]',
                '',
                ['type' => 'array', 'items' => ['type' => 'string']]
            ],
            [
                'CustomerDataCustomerInterface',
                '',
                ['$ref' => '#/definitions/customer-data-customer-interface']
            ],
            [
                'CustomerDataCustomerInterface[]',
                '',
                ['type' => 'array', 'items' => ['$ref' => '#/definitions/customer-data-customer-interface']]
            ],
            [
                'CustomerDataCustomerInterface[]',
                'Customer interface',
                [
                    'type' => 'array',
                    'description' => 'Customer interface',
                    'items' => ['$ref' => '#/definitions/customer-data-customer-interface']],
            ]
        ];
    }

    /**
     * @param array $typeData
     * @param array $expected
     * @dataProvider generateDefinitionDataProvider
     */
    public function testGenerateDefinition($typeData, $expected)
    {
        $getTypeData = function ($type) use ($typeData) {
            return $typeData[$type];
        };

        $this->typeProcessorMock
            ->method('getTypeData')
            ->willReturnCallback($getTypeData);

        $method = new \ReflectionMethod($this->generator, 'generateDefinition');
        $method->setAccessible(true);
        $actual = $method->invoke($this->generator, key($typeData));

        ksort($expected);
        ksort($actual);

        $this->assertSame(json_encode($expected), json_encode($actual));
    }

    /**
     * @return array
     */
    public function generateDefinitionDataProvider()
    {
        return [
            [
                [
                    'CustomerDataCustomerInterface' => [
                        'documentation' => 'Customer entity',
                        'parameters' => [
                            'id' => [
                                'type' => 'int',
                                'required' => false,
                                'documentation' => 'Customer id'
                            ],
                            'group_id' => [
                                'type' => 'int',
                                'required' => false,
                                'documentation' => 'Customer group ID'
                            ],
                            'email' => [
                                'type' => 'string',
                                'required' => false,
                                'documentation' => 'Customer email'
                            ],
                            'addresses' => [
                                'type' => 'CustomerDataAddressInterface[]',
                                'required' => false,
                                'documentation' => 'Customer addresses'
                            ]
                        ]
                    ],
                    'CustomerDataAddressInterface' => [
                        'documentation' => 'Customer entity',
                        'parameters' => [
                            'id' => [
                                'type' => 'int',
                                'required' => false,
                                'documentation' => 'Customer id'
                            ],
                            'group_id' => [
                                'type' => 'int',
                                'required' => false,
                                'documentation' => 'Customer group ID'
                            ],
                        ]
                    ]
                ],
                [
                    'type' => 'object',
                    'description' => 'Customer entity',
                    'properties' => [
                        'id' => [
                            'type' => 'integer',
                            'description' => 'Customer id'
                        ],
                        'group_id' => [
                            'type' => 'integer',
                            'description' => 'Customer group ID'
                        ],
                        'email' => [
                            'type' => 'string',
                            'description' => 'Customer email',
                        ],
                        'addresses' => [
                            'type' => 'array',
                            'description' => 'Customer addresses',
                            'items' => [
                                '$ref' => '#/definitions/customer-data-address-interface'
                            ]
                        ]
                    ]
                ]
            ]
        ];
    }

    public function testGetDefinitionReference()
    {
        $method = new \ReflectionMethod($this->generator, 'getDefinitionReference');
        $method->setAccessible(true);
        $actual = $method->invoke($this->generator, 'CustomerDataAddressInterface');

        $this->assertEquals('#/definitions/customer-data-address-interface', $actual);
    }
}<|MERGE_RESOLUTION|>--- conflicted
+++ resolved
@@ -34,22 +34,6 @@
     /**  @var Generator */
     protected $generator;
 
-<<<<<<< HEAD
-    /**  @var \Magento\Webapi\Model\ServiceMetadata|\PHPUnit\Framework\MockObject\MockObject */
-    protected $serviceMetadataMock;
-
-    /**  @var \Magento\Webapi\Model\Rest\SwaggerFactory|\PHPUnit\Framework\MockObject\MockObject */
-    protected $swaggerFactoryMock;
-
-    /** @var \Magento\Webapi\Model\Cache\Type\Webapi|\PHPUnit\Framework\MockObject\MockObject */
-    protected $cacheMock;
-
-    /** @var \Magento\Framework\Reflection\TypeProcessor|\PHPUnit\Framework\MockObject\MockObject */
-    protected $typeProcessorMock;
-
-    /**
-     * @var \Magento\Framework\Webapi\CustomAttributeTypeLocatorInterface|\PHPUnit\Framework\MockObject\MockObject
-=======
     /**  @var ServiceMetadata|MockObject */
     protected $serviceMetadataMock;
 
@@ -64,7 +48,6 @@
 
     /**
      * @var CustomAttributeTypeLocatorInterface|MockObject
->>>>>>> b2f063af
      */
     protected $customAttributeTypeLocatorMock;
 
@@ -74,11 +57,7 @@
     protected $objectManager;
 
     /**
-<<<<<<< HEAD
-     * @var \PHPUnit\Framework\MockObject\MockObject
-=======
      * @var MockObject
->>>>>>> b2f063af
      */
     private $serializer;
 
@@ -96,20 +75,20 @@
         )->setMethods(
             ['create']
         )->disableOriginalConstructor()->getMock();
-        $this->swaggerFactoryMock->expects($this->any())->method('create')->willReturn($swagger);
+        $this->swaggerFactoryMock->expects($this->any())->method('create')->will($this->returnValue($swagger));
 
         $this->cacheMock = $this->getMockBuilder(Webapi::class)
             ->disableOriginalConstructor()
             ->getMock();
-        $this->cacheMock->expects($this->any())->method('load')->willReturn(false);
-        $this->cacheMock->expects($this->any())->method('save')->willReturn(true);
+        $this->cacheMock->expects($this->any())->method('load')->will($this->returnValue(false));
+        $this->cacheMock->expects($this->any())->method('save')->will($this->returnValue(true));
 
         $this->typeProcessorMock = $this->getMockBuilder(TypeProcessor::class)
             ->disableOriginalConstructor()
             ->getMock();
         $this->typeProcessorMock->expects($this->any())
             ->method('getOperationName')
-            ->willReturn(self::OPERATION_NAME);
+            ->will($this->returnValue(self::OPERATION_NAME));
 
         $this->customAttributeTypeLocatorMock = $this->getMockBuilder(
             ServiceTypeListInterface::class
@@ -125,15 +104,10 @@
 
         $storeMock->expects($this->any())
             ->method('getCode')
-            ->willReturn('store_code');
-
-<<<<<<< HEAD
-        /** @var \Magento\Framework\Webapi\Authorization|\PHPUnit\Framework\MockObject\MockObject $authorizationMock */
-        $authorizationMock = $this->getMockBuilder(\Magento\Framework\Webapi\Authorization::class)
-=======
+            ->will($this->returnValue('store_code'));
+
         /** @var Authorization|MockObject $authorizationMock */
         $authorizationMock = $this->getMockBuilder(Authorization::class)
->>>>>>> b2f063af
             ->disableOriginalConstructor()
             ->getMock();
         $authorizationMock->expects($this->any())->method('isAllowed')->willReturn(true);
@@ -484,7 +458,7 @@
 
         $this->typeProcessorMock
             ->method('getTypeData')
-            ->willReturnCallback($getTypeData);
+            ->will($this->returnCallback($getTypeData));
 
         $method = new \ReflectionMethod($this->generator, 'generateDefinition');
         $method->setAccessible(true);
