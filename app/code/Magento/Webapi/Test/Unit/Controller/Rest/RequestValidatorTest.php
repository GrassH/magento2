--- conflicted
+++ resolved
@@ -29,20 +29,6 @@
     private $requestValidator;
 
     /**
-<<<<<<< HEAD
-     * @var \Magento\Framework\Webapi\Rest\Request|\PHPUnit\Framework\MockObject\MockObject
-     */
-    private $requestMock;
-
-    /** @var \Magento\Store\Model\StoreManagerInterface |\PHPUnit\Framework\MockObject\MockObject */
-    private $storeManagerMock;
-
-    /** @var \Magento\Store\Api\Data\StoreInterface |\PHPUnit\Framework\MockObject\MockObject */
-    private $storeMock;
-
-    /**
-     * @var \Magento\Framework\Webapi\Authorization|\PHPUnit\Framework\MockObject\MockObject
-=======
      * @var \Magento\Framework\Webapi\Rest\Request|MockObject
      */
     private $requestMock;
@@ -55,16 +41,11 @@
 
     /**
      * @var Authorization|MockObject
->>>>>>> b2f063af
      */
     private $authorizationMock;
 
     /**
-<<<<<<< HEAD
-     * @var \PHPUnit\Framework\MockObject\MockObject | \Magento\Webapi\Controller\Rest\Router\Route
-=======
      * @var MockObject|Route
->>>>>>> b2f063af
      */
     private $routeMock;
 
@@ -110,10 +91,10 @@
             );
 
         // Set default expectations used by all tests
-        $this->routeMock->expects($this->any())->method('getServiceClass')->willReturn(self::SERVICE_ID);
+        $this->routeMock->expects($this->any())->method('getServiceClass')->will($this->returnValue(self::SERVICE_ID));
         $this->routeMock->expects($this->any())->method('getServiceMethod')
-            ->willReturn(self::SERVICE_METHOD);
-        $routerMock->expects($this->any())->method('match')->willReturn($this->routeMock);
+            ->will($this->returnValue(self::SERVICE_METHOD));
+        $routerMock->expects($this->any())->method('match')->will($this->returnValue($this->routeMock));
 
         parent::setUp();
     }
@@ -125,11 +106,11 @@
      */
     public function testSecureRouteAndRequest($isSecureRoute, $isSecureRequest)
     {
-        $this->routeMock->expects($this->any())->method('isSecure')->willReturn($isSecureRoute);
-        $this->routeMock->expects($this->any())->method('getAclResources')->willReturn(['1']);
-        $this->requestMock->expects($this->any())->method('getRequestData')->willReturn([]);
-        $this->requestMock->expects($this->any())->method('isSecure')->willReturn($isSecureRequest);
-        $this->authorizationMock->expects($this->once())->method('isAllowed')->willReturn(true);
+        $this->routeMock->expects($this->any())->method('isSecure')->will($this->returnValue($isSecureRoute));
+        $this->routeMock->expects($this->any())->method('getAclResources')->will($this->returnValue(['1']));
+        $this->requestMock->expects($this->any())->method('getRequestData')->will($this->returnValue([]));
+        $this->requestMock->expects($this->any())->method('isSecure')->will($this->returnValue($isSecureRequest));
+        $this->authorizationMock->expects($this->once())->method('isAllowed')->will($this->returnValue(true));
         $this->requestValidator->validate();
     }
 
@@ -146,19 +127,6 @@
 
     /**
      * Test insecure request for a secure route
-<<<<<<< HEAD
-     *
-     */
-    public function testInSecureRequestOverSecureRoute()
-    {
-        $this->expectException(\Magento\Framework\Webapi\Exception::class);
-        $this->expectExceptionMessage('Operation allowed only in HTTPS');
-
-        $this->routeMock->expects($this->any())->method('isSecure')->willReturn(true);
-        $this->routeMock->expects($this->any())->method('getAclResources')->willReturn(['1']);
-        $this->requestMock->expects($this->any())->method('isSecure')->willReturn(false);
-        $this->authorizationMock->expects($this->once())->method('isAllowed')->willReturn(true);
-=======
      */
     public function testInSecureRequestOverSecureRoute()
     {
@@ -168,29 +136,16 @@
         $this->routeMock->expects($this->any())->method('getAclResources')->will($this->returnValue(['1']));
         $this->requestMock->expects($this->any())->method('isSecure')->will($this->returnValue(false));
         $this->authorizationMock->expects($this->once())->method('isAllowed')->will($this->returnValue(true));
->>>>>>> b2f063af
 
         $this->requestValidator->validate();
     }
 
-<<<<<<< HEAD
-    /**
-     */
-    public function testAuthorizationFailed()
-    {
-        $this->expectException(\Magento\Framework\Exception\AuthorizationException::class);
-        $this->expectExceptionMessage('The consumer isn\'t authorized to access 5, 6.');
-
-        $this->authorizationMock->expects($this->once())->method('isAllowed')->willReturn(false);
-        $this->routeMock->expects($this->any())->method('getAclResources')->willReturn(['5', '6']);
-=======
     public function testAuthorizationFailed()
     {
         $this->expectException('Magento\Framework\Exception\AuthorizationException');
         $this->expectExceptionMessage('The consumer isn\'t authorized to access 5, 6.');
         $this->authorizationMock->expects($this->once())->method('isAllowed')->will($this->returnValue(false));
         $this->routeMock->expects($this->any())->method('getAclResources')->will($this->returnValue(['5', '6']));
->>>>>>> b2f063af
         $this->requestValidator->validate();
     }
 }