--- conflicted
+++ resolved
@@ -22,11 +22,7 @@
     protected $objectManager;
 
     /**
-<<<<<<< HEAD
-     * @var Request|\PHPUnit\Framework\MockObject\MockObject
-=======
      * @var Request|MockObject
->>>>>>> b2f063af
      */
     protected $request;
 
