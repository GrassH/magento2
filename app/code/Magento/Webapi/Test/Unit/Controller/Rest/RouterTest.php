<?php declare(strict_types=1);
/**
 * Copyright © Magento, Inc. All rights reserved.
 * See COPYING.txt for license details.
 */
namespace Magento\Webapi\Test\Unit\Controller\Rest;

use Magento\Framework\App\AreaList;
use Magento\Framework\TestFramework\Unit\Helper\ObjectManager;
use Magento\Framework\Webapi\Rest\Request;
use Magento\Webapi\Controller\Rest\Router;
use Magento\Webapi\Controller\Rest\Router\Route;
use Magento\Webapi\Model\Rest\Config;
use PHPUnit\Framework\TestCase;

class RouterTest extends TestCase
{
    /** @var Route */
    protected $_routeMock;

    /** @var Request */
    protected $_request;

    /** @var Config */
    protected $_apiConfigMock;

    /** @var Router */
    protected $_router;

    protected function setUp(): void
    {
        /** Prepare mocks for SUT constructor. */
        $this->_apiConfigMock = $this->getMockBuilder(
            Config::class
        )->disableOriginalConstructor()->getMock();

        $this->_routeMock = $this->getMockBuilder(
            Route::class
        )->disableOriginalConstructor()->setMethods(
            ['match']
        )->getMock();

        $areaListMock = $this->createMock(AreaList::class);

        $areaListMock->expects($this->once())
            ->method('getFrontName')
            ->willReturn('rest');

        $objectManager = new ObjectManager($this);
        $this->_request = $objectManager->getObject(
            Request::class,
            [
                'areaList' => $areaListMock,
            ]
        );

        /** Initialize SUT. */
        $this->_router = $objectManager->getObject(
            Router::class,
            [
                'apiConfig' => $this->_apiConfigMock
            ]
        );
    }

    protected function tearDown(): void
    {
        unset($this->_routeMock);
        unset($this->_request);
        unset($this->_apiConfigMock);
        unset($this->_router);
        parent::tearDown();
    }

    public function testMatch()
    {
        $this->_apiConfigMock->expects(
            $this->once()
        )->method(
            'getRestRoutes'
        )->willReturn(
            [$this->_routeMock]
        );
        $this->_routeMock->expects(
            $this->once()
        )->method(
            'match'
        )->with(
            $this->_request
        )->willReturn(
            []
        );

        $matchedRoute = $this->_router->match($this->_request);
        $this->assertEquals($this->_routeMock, $matchedRoute);
    }

<<<<<<< HEAD
    /**
     */
    public function testNotMatch()
    {
        $this->expectException(\Magento\Framework\Webapi\Exception::class);

=======
    public function testNotMatch()
    {
        $this->expectException('Magento\Framework\Webapi\Exception');
>>>>>>> b2f063af
        $this->_apiConfigMock->expects(
            $this->once()
        )->method(
            'getRestRoutes'
        )->willReturn(
            [$this->_routeMock]
        );
        $this->_routeMock->expects(
            $this->once()
        )->method(
            'match'
        )->with(
            $this->_request
        )->willReturn(
            false
        );

        $this->_router->match($this->_request);
    }
}<|MERGE_RESOLUTION|>--- conflicted
+++ resolved
@@ -44,7 +44,7 @@
 
         $areaListMock->expects($this->once())
             ->method('getFrontName')
-            ->willReturn('rest');
+            ->will($this->returnValue('rest'));
 
         $objectManager = new ObjectManager($this);
         $this->_request = $objectManager->getObject(
@@ -78,8 +78,8 @@
             $this->once()
         )->method(
             'getRestRoutes'
-        )->willReturn(
-            [$this->_routeMock]
+        )->will(
+            $this->returnValue([$this->_routeMock])
         );
         $this->_routeMock->expects(
             $this->once()
@@ -87,32 +87,23 @@
             'match'
         )->with(
             $this->_request
-        )->willReturn(
-            []
+        )->will(
+            $this->returnValue([])
         );
 
         $matchedRoute = $this->_router->match($this->_request);
         $this->assertEquals($this->_routeMock, $matchedRoute);
     }
 
-<<<<<<< HEAD
-    /**
-     */
-    public function testNotMatch()
-    {
-        $this->expectException(\Magento\Framework\Webapi\Exception::class);
-
-=======
     public function testNotMatch()
     {
         $this->expectException('Magento\Framework\Webapi\Exception');
->>>>>>> b2f063af
         $this->_apiConfigMock->expects(
             $this->once()
         )->method(
             'getRestRoutes'
-        )->willReturn(
-            [$this->_routeMock]
+        )->will(
+            $this->returnValue([$this->_routeMock])
         );
         $this->_routeMock->expects(
             $this->once()
@@ -120,8 +111,8 @@
             'match'
         )->with(
             $this->_request
-        )->willReturn(
-            false
+        )->will(
+            $this->returnValue(false)
         );
 
         $this->_router->match($this->_request);
