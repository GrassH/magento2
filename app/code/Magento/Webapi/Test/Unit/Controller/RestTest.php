--- conflicted
+++ resolved
@@ -82,16 +82,12 @@
     protected function setUp()
     {
         $this->deploymentConfigMock = $this->getMock(
-<<<<<<< HEAD
-            \Magento\Framework\App\DeploymentConfig::class, [], [], '', false, false
-=======
-            'Magento\Framework\App\DeploymentConfig',
+            \Magento\Framework\App\DeploymentConfig::class,
             [],
             [],
             '',
             false,
             false
->>>>>>> f5539378
         );
         $this->_requestMock = $this->getMockBuilder(\Magento\Framework\Webapi\Rest\Request::class)
             ->setMethods(
@@ -106,15 +102,8 @@
                     'getMethod',
                 ]
             )->disableOriginalConstructor()->getMock();
-<<<<<<< HEAD
-        $this->_requestMock->expects($this->any())
-            ->method('getHttpHost')
-            ->willReturn('testHostName.com');
+        $this->_requestMock->expects($this->any())->method('getHttpHost')->willReturn('testHostName.com');
         $this->_responseMock = $this->getMockBuilder(\Magento\Framework\Webapi\Rest\Response::class)
-=======
-        $this->_requestMock->expects($this->any())->method('getHttpHost')->willReturn('testHostName.com');
-        $this->_responseMock = $this->getMockBuilder('Magento\Framework\Webapi\Rest\Response')
->>>>>>> f5539378
             ->setMethods(['sendResponse', 'prepareResponse', 'setHeader'])->disableOriginalConstructor()->getMock();
         $routerMock = $this->getMockBuilder(\Magento\Webapi\Controller\Rest\Router::class)->setMethods(['match'])
             ->disableOriginalConstructor()->getMock();
@@ -155,11 +144,7 @@
         /** Init SUT. */
         $this->_restController =
             $objectManager->getObject(
-<<<<<<< HEAD
                 \Magento\Webapi\Controller\Rest::class,
-=======
-                'Magento\Webapi\Controller\Rest',
->>>>>>> f5539378
                 [
                     'request' => $this->_requestMock,
                     'response' => $this->_responseMock,
