--- conflicted
+++ resolved
@@ -62,11 +62,7 @@
         $this->storeManagerMock->expects($this->exactly($setCurrentStoreCallCtr))
             ->method('setCurrentStore')
             ->with($storeCodeSet);
-<<<<<<< HEAD
-        if($setCurrentStoreCallCtr > 0) {
-=======
         if ($setCurrentStoreCallCtr > 0) {
->>>>>>> 1cb34886
             $this->localeResolverMock->expects($this->once())
                 ->method('emulate');
         }
