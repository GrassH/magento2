--- conflicted
+++ resolved
@@ -201,11 +201,7 @@
     {
         $servicesConfig = $this->getServicesConfig();
         if (!isset($servicesConfig[$serviceName]) || !is_array($servicesConfig[$serviceName])) {
-<<<<<<< HEAD
-            throw new RuntimeException(__('Requested service is not available: "%1"', $serviceName)->render());
-=======
             throw new RuntimeException((string)__('Requested service is not available: "%1"', $serviceName)->render());
->>>>>>> 13c070e6
         }
         return $servicesConfig[$serviceName];
     }
