<?php
/**
 * Factory to create new SoapServer objects.
 *
 * Copyright © 2016 Magento. All rights reserved.
 * See COPYING.txt for license details.
 */
namespace Magento\Webapi\Model\Soap;

class ServerFactory
{
    /**
     * @var \Magento\Framework\ObjectManagerInterface
     * @deprecated
     */
    protected $_objectManager;

    /**
     * @var \Magento\Webapi\Controller\Soap\Request\Handler
     */
    protected $_soapHandler;

    /**
     * Initialize the class
     *
     * @param \Magento\Framework\ObjectManagerInterface $objectManager
     * @param \Magento\Webapi\Controller\Soap\Request\Handler $soapHandler
     */
    public function __construct(
        \Magento\Framework\ObjectManagerInterface $objectManager,
        \Magento\Webapi\Controller\Soap\Request\Handler $soapHandler
    ) {
        $this->_objectManager = $objectManager;
        $this->_soapHandler = $soapHandler;
    }

    /**
     * Create SoapServer
     *
     * @param string $url URL of a WSDL file
     * @param array $options Options including encoding, soap_version etc
     * @return \SoapServer
     */
    public function create($url, $options)
    {
<<<<<<< HEAD
        $soapServer = $this->_objectManager->create(\SoapServer::class, ['wsdl' => $url, 'options' => $options]);
=======
        $soapServer = new \SoapServer($url, $options);
>>>>>>> f5539378
        $soapServer->setObject($this->_soapHandler);
        return $soapServer;
    }
}<|MERGE_RESOLUTION|>--- conflicted
+++ resolved
@@ -43,11 +43,7 @@
      */
     public function create($url, $options)
     {
-<<<<<<< HEAD
-        $soapServer = $this->_objectManager->create(\SoapServer::class, ['wsdl' => $url, 'options' => $options]);
-=======
         $soapServer = new \SoapServer($url, $options);
->>>>>>> f5539378
         $soapServer->setObject($this->_soapHandler);
         return $soapServer;
     }
