--- conflicted
+++ resolved
@@ -54,13 +54,8 @@
      * @param \Magento\Webapi\Model\Soap\Config $apiConfig
      * @param Factory $wsdlFactory
      * @param \Magento\Webapi\Model\Cache\Type $cache
-<<<<<<< HEAD
-     * @param \Framework\Magento\Reflection\TypeProcessor $typeProcessor
+     * @param \Magento\Framework\Reflection\TypeProcessor $typeProcessor
      * @param \Magento\Framework\Store\StoreManagerInterface $storeManager
-=======
-     * @param \Magento\Framework\Reflection\TypeProcessor $typeProcessor
-     * @param \Magento\Store\Model\StoreManagerInterface $storeManager
->>>>>>> 1afbe7e4
      */
     public function __construct(
         \Magento\Webapi\Model\Soap\Config $apiConfig,
