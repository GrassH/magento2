--- conflicted
+++ resolved
@@ -10,12 +10,8 @@
         "magento/framework": "100.3.*"
     },
     "suggest": {
-<<<<<<< HEAD
-        "magento/module-user": "100.3.*"
-=======
-        "magento/module-user": "100.2.*",
-        "magento/module-customer": "100.2.*"
->>>>>>> 90973287
+        "magento/module-user": "100.3.*",
+        "magento/module-customer": "100.3.*"
     },
     "type": "magento2-module",
     "version": "100.3.0-dev",
