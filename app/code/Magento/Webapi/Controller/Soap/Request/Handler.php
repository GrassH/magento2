--- conflicted
+++ resolved
@@ -86,7 +86,6 @@
     private $paramsOverrider;
 
     /**
-<<<<<<< HEAD
      * @var BackpressureContextFactory
      */
     private BackpressureContextFactory $backpressureContextFactory;
@@ -95,11 +94,11 @@
      * @var BackpressureEnforcerInterface
      */
     private BackpressureEnforcerInterface $backpressureEnforcer;
-=======
+
+    /**
      * @var InputArraySizeLimitValue
      */
     private $inputArraySizeLimitValue;
->>>>>>> 81340cb1
 
     /**
      * Initialize dependencies.
@@ -113,12 +112,9 @@
      * @param DataObjectProcessor $dataObjectProcessor
      * @param MethodsMap $methodsMapProcessor
      * @param ParamsOverrider|null $paramsOverrider
-<<<<<<< HEAD
      * @param BackpressureContextFactory|null $backpressureContextFactory
      * @param BackpressureEnforcerInterface|null $backpressureEnforcer
-=======
      * @param InputArraySizeLimitValue|null $inputArraySizeLimitValue
->>>>>>> 81340cb1
      * @SuppressWarnings(PHPMD.ExcessiveParameterList)
      */
     public function __construct(
@@ -131,12 +127,9 @@
         DataObjectProcessor $dataObjectProcessor,
         MethodsMap $methodsMapProcessor,
         ?ParamsOverrider $paramsOverrider = null,
-<<<<<<< HEAD
         ?BackpressureContextFactory $backpressureContextFactory = null,
         ?BackpressureEnforcerInterface $backpressureEnforcer = null
-=======
         ?InputArraySizeLimitValue $inputArraySizeLimitValue = null
->>>>>>> 81340cb1
     ) {
         $this->_request = $request;
         $this->_objectManager = $objectManager;
@@ -147,15 +140,12 @@
         $this->_dataObjectProcessor = $dataObjectProcessor;
         $this->methodsMapProcessor = $methodsMapProcessor;
         $this->paramsOverrider = $paramsOverrider ?? ObjectManager::getInstance()->get(ParamsOverrider::class);
-<<<<<<< HEAD
         $this->backpressureContextFactory = $backpressureContextFactory
             ?? ObjectManager::getInstance()->get(BackpressureContextFactory::class);
         $this->backpressureEnforcer = $backpressureEnforcer
             ?? ObjectManager::getInstance()->get(BackpressureEnforcerInterface::class);
-=======
         $this->inputArraySizeLimitValue = $inputArraySizeLimitValue ?? ObjectManager::getInstance()
                 ->get(InputArraySizeLimitValue::class);
->>>>>>> 81340cb1
     }
 
     /**
