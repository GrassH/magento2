<?php
/**
 * Service Args Serializer
 *
 * Copyright © 2015 Magento. All rights reserved.
 * See COPYING.txt for license details.
 */
namespace Magento\Webapi\Controller;

use Magento\Framework\Api\AttributeDataBuilder;
use Magento\Framework\Api\AttributeValue;
use Magento\Framework\Api\Config\Reader as ServiceConfigReader;
use Magento\Framework\Api\SimpleDataObjectConverter;
use Magento\Framework\Exception\InputException;
use Magento\Framework\Exception\SerializationException;
use Magento\Framework\Reflection\TypeProcessor;
use Magento\Framework\Serialization\DataBuilderFactory;
use Magento\Webapi\Exception as WebapiException;
use Zend\Code\Reflection\ClassReflection;
use Zend\Code\Reflection\MethodReflection;
use Zend\Code\Reflection\ParameterReflection;
use Magento\Webapi\Model\Cache\Type as WebapiCache;

/**
 * Deserializes arguments from API requests.
 *
 * @SuppressWarnings(PHPMD.CouplingBetweenObjects)
 */
class ServiceArgsSerializer
{
    const CACHE_ID_PREFIX = 'service_method_params_';

    /** @var \Magento\Framework\Reflection\TypeProcessor */
    protected $typeProcessor;

    /** @var DataBuilderFactory */
    protected $builderFactory;

    /** @var ServiceConfigReader */
    protected $serviceConfigReader;

    /** @var AttributeDataBuilder */
    protected $attributeValueBuilder;

    /** @var WebapiCache */
    protected $cache;

    /**
     * Initialize dependencies.
     *
     * @param TypeProcessor $typeProcessor
     * @param DataBuilderFactory $builderFactory
     * @param ServiceConfigReader $serviceConfigReader
     * @param AttributeDataBuilder $attributeValueBuilder
     * @param WebapiCache $cache
     */
    public function __construct(
        TypeProcessor $typeProcessor,
        DataBuilderFactory $builderFactory,
        ServiceConfigReader $serviceConfigReader,
        AttributeDataBuilder $attributeValueBuilder,
        WebapiCache $cache
    ) {
        $this->typeProcessor = $typeProcessor;
        $this->builderFactory = $builderFactory;
        $this->serviceConfigReader = $serviceConfigReader;
        $this->attributeValueBuilder = $attributeValueBuilder;
        $this->cache = $cache;
    }

    /**
     * Convert the input array from key-value format to a list of parameters suitable for the specified class / method.
     *
     * The input array should have the field name as the key, and the value will either be a primitive or another
     * key-value array.  The top level of this array needs keys that match the names of the parameters on the
     * service method.
     *
     * Mismatched types are caught by the PHP runtime, not explicitly checked for by this code.
     *
     * @param string $serviceClassName name of the service class that we are trying to call
     * @param string $serviceMethodName name of the method that we are trying to call
     * @param array $inputArray data to send to method in key-value format
     * @return array list of parameters that can be used to call the service method
     * @throws InputException if no value is provided for required parameters
     */
    public function getInputData($serviceClassName, $serviceMethodName, array $inputArray)
    {
        $inputData = [];
        $inputError = [];
        foreach ($this->getMethodParams($serviceClassName, $serviceMethodName) as $param) {
            $paramName = $param['name'];
            $snakeCaseParamName = strtolower(preg_replace("/(?<=\\w)(?=[A-Z])/", "_$1", $paramName));
            if (isset($inputArray[$paramName]) || isset($inputArray[$snakeCaseParamName])) {
                $paramValue = isset($inputArray[$paramName])
                    ? $inputArray[$paramName]
                    : $inputArray[$snakeCaseParamName];

<<<<<<< HEAD
                $paramType = $this->typeProcessor->getParamType($param);
                $inputData[] = $this->_convertValue($paramValue, $paramType);
=======
                $inputData[] = $this->_convertValue($paramValue, $param['type']);
>>>>>>> f521e0a3
            } else {
                if ($param['isDefaultValueAvailable']) {
                    $inputData[] = $param['defaultValue'];
                } else {
                    $inputError[] = $paramName;
                }
            }
        }

        if (!empty($inputError)) {
            $exception = new InputException();
            foreach ($inputError as $errorParamField) {
                $exception->addError(InputException::REQUIRED_FIELD, ['fieldName' => $errorParamField]);
            }
            if ($exception->wasErrorAdded()) {
                throw $exception;
            }
        }

        return $inputData;
    }

    /**
     * Creates a new instance of the given class and populates it with the array of data. The data can
     * be in different forms depending on the adapter being used, REST vs. SOAP. For REST, the data is
     * in snake_case (e.g. tax_class_id) while for SOAP the data is in camelCase (e.g. taxClassId).
     *
     * @param string $className
     * @param array $data
     * @return object the newly created and populated object
     */
    protected function _createFromArray($className, $data)
    {
        $data = is_array($data) ? $data : [];
        $class = new ClassReflection($className);

        $builder = $this->builderFactory->getDataBuilder($className);

        foreach ($data as $propertyName => $value) {
            // Converts snake_case to uppercase CamelCase to help form getter/setter method names
            // This use case is for REST only. SOAP request data is already camel cased
            $camelCaseProperty = SimpleDataObjectConverter::snakeCaseToUpperCamelCase($propertyName);
            $methodName = $this->typeProcessor->findGetterMethodName($class, $camelCaseProperty);
            $methodReflection = $class->getMethod($methodName);
            if ($methodReflection->isPublic()) {
                $returnType = $this->typeProcessor->getGetterReturnType($methodReflection)['type'];
                $setterName = 'set' . $camelCaseProperty;
                if ($camelCaseProperty === 'CustomAttributes') {
                    $setterValue = $this->convertCustomAttributeValue($value, $returnType, $className);
                } else {
                    $setterValue = $this->_convertValue($value, $returnType);
                }
                $builder->{$setterName}($setterValue);
            }
        }
        return $builder->create();
    }

    /**
     * Convert custom attribute data array to array of AttributeValue Data Object
     *
     * @param array $customAttributesValueArray
     * @param string $returnType
     * @param string $dataObjectClassName
     * @return AttributeValue[]
     */
    protected function convertCustomAttributeValue($customAttributesValueArray, $returnType, $dataObjectClassName)
    {
        $result = [];
        $allAttributes = $this->serviceConfigReader->read();
        $dataObjectClassName = ltrim($dataObjectClassName, '\\');
        if (!isset($allAttributes[$dataObjectClassName])) {
            return $this->_convertValue($customAttributesValueArray, $returnType);
        }
        $dataObjectAttributes = $allAttributes[$dataObjectClassName];
        $camelCaseAttributeCodeKey = lcfirst(
            SimpleDataObjectConverter::snakeCaseToUpperCamelCase(AttributeValue::ATTRIBUTE_CODE)
        );
        foreach ($customAttributesValueArray as $customAttribute) {
            if (isset($customAttribute[AttributeValue::ATTRIBUTE_CODE])) {
                $customAttributeCode = $customAttribute[AttributeValue::ATTRIBUTE_CODE];
            } elseif (isset($customAttribute[$camelCaseAttributeCodeKey])) {
                $customAttributeCode = $customAttribute[$camelCaseAttributeCodeKey];
            } else {
                $customAttributeCode = null;
            }

            //Check if type is defined, else default to mixed
            $type = isset($dataObjectAttributes[$customAttributeCode])
                ? $dataObjectAttributes[$customAttributeCode]
                : TypeProcessor::ANY_TYPE;

            $customAttributeValue = $customAttribute[AttributeValue::VALUE];
            if (is_array($customAttributeValue)) {
                //If type for AttributeValue's value as array is mixed, further processing is not possible
                if ($type === TypeProcessor::ANY_TYPE) {
                    continue;
                }

                $attributeValue = $this->_createDataObjectForTypeAndArrayValue($type, $customAttributeValue);
            } else {
                $attributeValue = $this->_convertValue($customAttributeValue, $type);
            }
            //Populate the attribute value data object once the value for custom attribute is derived based on type
            $result[] = $this->attributeValueBuilder
                ->setAttributeCode($customAttributeCode)
                ->setValue($attributeValue)
                ->create();
        }

        return $result;
    }

    /**
     * Creates a data object type from a given type name and a PHP array.
     *
     * @param string $type The type of data object to create
     * @param array $customAttributeValue The data object values
     * @return mixed
     */
    protected function _createDataObjectForTypeAndArrayValue($type, $customAttributeValue)
    {
        if (substr($type, -2) === "[]") {
            $type = substr($type, 0, -2);
            $attributeValue = [];
            foreach ($customAttributeValue as $value) {
                $attributeValue[] = $this->_createFromArray($type, $value);
            }
        } else {
            $attributeValue = $this->_createFromArray($type, $customAttributeValue);
        }

        return $attributeValue;
    }

    /**
     * Convert data from array to Data Object representation if type is Data Object or array of Data Objects.
     *
     * @param mixed $value
     * @param string $type Convert given value to the this type
     * @return mixed
     * @SuppressWarnings(PHPMD.CyclomaticComplexity)
     */
    protected function _convertValue($value, $type)
    {
        $isArrayType = $this->typeProcessor->isArrayType($type);
        if ($isArrayType && isset($value['item'])) {
            $value = $this->_removeSoapItemNode($value);
        }
        if ($this->typeProcessor->isTypeSimple($type) || $this->typeProcessor->isTypeAny($type)) {
            try {
                $result = $this->typeProcessor->processSimpleAndAnyType($value, $type);
            } catch (SerializationException $e) {
                throw new WebapiException($e->getMessage());
            }
        } else {
            /** Complex type or array of complex types */
            if ($isArrayType) {
                // Initializing the result for array type else it will return null for empty array
                $result = is_array($value) ? [] : null;
                $itemType = $this->typeProcessor->getArrayItemType($type);
                if (is_array($value)) {
                    foreach ($value as $key => $item) {
                        $result[$key] = $this->_createFromArray($itemType, $item);
                    }
                }
            } else {
                $result = $this->_createFromArray($type, $value);
            }
        }
        return $result;
    }

    /**
     * Remove item node added by the SOAP server for array types
     *
     * @param array|mixed $value
     * @return array
     * @throws \InvalidArgumentException
     */
    protected function _removeSoapItemNode($value)
    {
        if (isset($value['item'])) {
            if (is_array($value['item'])) {
                $value = $value['item'];
            } else {
                return [$value['item']];
            }
        } else {
            throw new \InvalidArgumentException('Value must be an array and must contain "item" field.');
        }
        /**
         * In case when only one Data object value is passed, it will not be wrapped into a subarray
         * within item node. If several Data object values are passed, they will be wrapped into
         * an indexed array within item node.
         */
        $isAssociative = array_keys($value) !== range(0, count($value) - 1);
        return $isAssociative ? [$value] : $value;
    }

    /**
     * Retrieve requested service method params metadata.
     *
     * @param string $serviceClassName
     * @param string $serviceMethodName
     * @return array
     */
    protected function getMethodParams($serviceClassName, $serviceMethodName)
    {
        $cacheId = self::CACHE_ID_PREFIX . hash('md5', $serviceClassName . $serviceMethodName);
        $params = $this->cache->load($cacheId);
        if ($params !== false) {
            return unserialize($params);
        }
        $serviceClass = new ClassReflection($serviceClassName);
        /** @var MethodReflection $serviceMethod */
        $serviceMethod = $serviceClass->getMethod($serviceMethodName);
        $params = [];
        /** @var ParameterReflection $paramReflection */
        foreach ($serviceMethod->getParameters() as $paramReflection) {
            $isDefaultValueAvailable = $paramReflection->isDefaultValueAvailable();
            $params[] = [
                'name' => $paramReflection->getName(),
                'type' => $this->getParamType($paramReflection),
                'isDefaultValueAvailable' => $isDefaultValueAvailable,
                'defaultValue' => $isDefaultValueAvailable ? $paramReflection->getDefaultValue() : null
            ];
        }
        $this->cache->save(serialize($params), $cacheId, [\Magento\Webapi\Model\Cache\Type::CACHE_TAG]);
        return $params;
    }
}<|MERGE_RESOLUTION|>--- conflicted
+++ resolved
@@ -95,12 +95,7 @@
                     ? $inputArray[$paramName]
                     : $inputArray[$snakeCaseParamName];
 
-<<<<<<< HEAD
-                $paramType = $this->typeProcessor->getParamType($param);
-                $inputData[] = $this->_convertValue($paramValue, $paramType);
-=======
                 $inputData[] = $this->_convertValue($paramValue, $param['type']);
->>>>>>> f521e0a3
             } else {
                 if ($param['isDefaultValueAvailable']) {
                     $inputData[] = $param['defaultValue'];
