<?xml version="1.0"?>
<!--
/**
 * Copyright © Magento, Inc. All rights reserved.
 * See COPYING.txt for license details.
 */
-->
<config xmlns:xsi="http://www.w3.org/2001/XMLSchema-instance" xsi:noNamespaceSchemaLocation="urn:magento:module:Magento_Config:etc/system_file.xsd">
    <system>
        <section id="login_as_customer" translate="label" type="text" sortOrder="1" showInDefault="1" >
            <class>separator-top</class>
            <label>Login as Customer</label>
            <tab>customer</tab>
            <resource>Magento_LoginAsCustomer::config_section</resource>
<<<<<<< HEAD
            <group id="general" translate="label" type="text" sortOrder="10" showInDefault="1" showInWebsite="1" showInStore="1">
                <label>Login as Customer Settings</label>
                <field id="enabled" translate="label" type="select" sortOrder="10" showInDefault="1" showInWebsite="1" showInStore="1">
                    <label>Enable Extension</label>
                    <source_model>Magento\Config\Model\Config\Source\Yesno</source_model>
                </field>
                <field id="store_view_manual_choice_enabled" translate="label comment" type="select" sortOrder="40" showInDefault="1" showInWebsite="1" showInStore="1">
                    <label>Store View To Login To</label>
=======
            <group id="general" translate="label" type="text" sortOrder="10" showInDefault="1" canRestore="1">
                <label>Login As Customer Information</label>
                <field id="enabled" translate="label" type="select" sortOrder="10" showInDefault="1" canRestore="1">
                    <label>Enable Extension</label>
                    <source_model>Magento\Config\Model\Config\Source\Yesno</source_model>
                </field>
                <field id="store_view_manual_choice_enabled" translate="label comment" type="select" sortOrder="40" showInDefault="1" canRestore="1">
                    <label>Store View To Login In</label>
>>>>>>> dc7ba271
                    <source_model>Magento\LoginAsCustomerUi\Model\Config\Source\StoreViewLogin</source_model>
                    <comment><![CDATA[
                            Use the "Manual Selection" option on a multi-website setup that has "Share Customer Accounts" enabled globally.
                            If set to "Manual Selection", the "Login as Customer" admin can select a store view after logging in.
                        ]]></comment>
                </field>
            </group>
        </section>
    </system>
</config><|MERGE_RESOLUTION|>--- conflicted
+++ resolved
@@ -7,30 +7,19 @@
 -->
 <config xmlns:xsi="http://www.w3.org/2001/XMLSchema-instance" xsi:noNamespaceSchemaLocation="urn:magento:module:Magento_Config:etc/system_file.xsd">
     <system>
-        <section id="login_as_customer" translate="label" type="text" sortOrder="1" showInDefault="1" >
+        <section id="login_as_customer" translate="label" type="text" sortOrder="1" showInDefault="1">
             <class>separator-top</class>
             <label>Login as Customer</label>
             <tab>customer</tab>
             <resource>Magento_LoginAsCustomer::config_section</resource>
-<<<<<<< HEAD
-            <group id="general" translate="label" type="text" sortOrder="10" showInDefault="1" showInWebsite="1" showInStore="1">
+            <group id="general" translate="label" type="text" sortOrder="10" showInDefault="1" canRestore="1">
                 <label>Login as Customer Settings</label>
-                <field id="enabled" translate="label" type="select" sortOrder="10" showInDefault="1" showInWebsite="1" showInStore="1">
-                    <label>Enable Extension</label>
-                    <source_model>Magento\Config\Model\Config\Source\Yesno</source_model>
-                </field>
-                <field id="store_view_manual_choice_enabled" translate="label comment" type="select" sortOrder="40" showInDefault="1" showInWebsite="1" showInStore="1">
-                    <label>Store View To Login To</label>
-=======
-            <group id="general" translate="label" type="text" sortOrder="10" showInDefault="1" canRestore="1">
-                <label>Login As Customer Information</label>
                 <field id="enabled" translate="label" type="select" sortOrder="10" showInDefault="1" canRestore="1">
                     <label>Enable Extension</label>
                     <source_model>Magento\Config\Model\Config\Source\Yesno</source_model>
                 </field>
                 <field id="store_view_manual_choice_enabled" translate="label comment" type="select" sortOrder="40" showInDefault="1" canRestore="1">
-                    <label>Store View To Login In</label>
->>>>>>> dc7ba271
+                    <label>Store View To Login To</label>
                     <source_model>Magento\LoginAsCustomerUi\Model\Config\Source\StoreViewLogin</source_model>
                     <comment><![CDATA[
                             Use the "Manual Selection" option on a multi-website setup that has "Share Customer Accounts" enabled globally.
