--- conflicted
+++ resolved
@@ -86,13 +86,8 @@
                 'plain_value' => $object->getPlainValue(),
                 'html_value' => $object->getHtmlValue(),
             ];
-<<<<<<< HEAD
             $data = $this->_prepareDataForTable(new \Magento\Framework\DataObject($data), $this->getTable('variable_value'));
-            $this->_getWriteAdapter()->insertOnDuplicate(
-=======
-            $data = $this->_prepareDataForTable(new \Magento\Framework\Object($data), $this->getTable('variable_value'));
             $this->getConnection()->insertOnDuplicate(
->>>>>>> 83132783
                 $this->getTable('variable_value'),
                 $data,
                 ['plain_value', 'html_value']
