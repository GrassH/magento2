<?php
/**
 * Copyright © Magento, Inc. All rights reserved.
 * See COPYING.txt for license details.
 */
namespace Magento\Variable\Model;

use Magento\Framework\Model\AbstractModel;
use Magento\Framework\Validator\HTML\WYSIWYGValidatorInterface;
use Magento\Framework\App\ObjectManager;

/**
 * Custom variable model
 *
 * @method string getCode()
 * @method \Magento\Variable\Model\Variable setCode(string $value)
 * @method string getName()
 * @method \Magento\Variable\Model\Variable setName(string $value)
 *
 * @api
 * @since 100.0.2
 */
class Variable extends AbstractModel
{
    /**
     * Variable value types.
     */
    public const TYPE_TEXT = 'text';
    public const TYPE_HTML = 'html';

    /**
     * @var int
     */
    protected $_storeId = 0;

    /**
     * @var \Magento\Framework\Escaper
     */
    protected $_escaper = null;

    /**
     * @var WYSIWYGValidatorInterface
     */
    private $wysiwygValidator;

    /**
     * @param \Magento\Framework\Model\Context $context
     * @param \Magento\Framework\Registry $registry
     * @param \Magento\Framework\Escaper $escaper
     * @param \Magento\Variable\Model\ResourceModel\Variable $resource
     * @param \Magento\Framework\Data\Collection\AbstractDb $resourceCollection
     * @param array $data
     * @param WYSIWYGValidatorInterface|null $wysiwygValidator
     */
    public function __construct(
        \Magento\Framework\Model\Context $context,
        \Magento\Framework\Registry $registry,
        \Magento\Framework\Escaper $escaper,
        \Magento\Variable\Model\ResourceModel\Variable $resource,
        \Magento\Framework\Data\Collection\AbstractDb $resourceCollection = null,
        array $data = [],
        ?WYSIWYGValidatorInterface $wysiwygValidator = null
    ) {
        $this->_escaper = $escaper;
        parent::__construct($context, $registry, $resource, $resourceCollection, $data);

        $this->wysiwygValidator = $wysiwygValidator
            ?? ObjectManager::getInstance()->get(WYSIWYGValidatorInterface::class);
    }

    /**
     * Internal Constructor
     *
     * @return void
     */
    protected function _construct()
    {
        parent::_construct();
        $this->_init(\Magento\Variable\Model\ResourceModel\Variable::class);
    }

    /**
     * Setter
     *
     * @param integer $storeId
     * @return $this
     * @codeCoverageIgnore
     */
    public function setStoreId($storeId)
    {
        $this->_storeId = $storeId;
        return $this;
    }

    /**
     * Getter
     *
     * @return integer
     * @codeCoverageIgnore
     */
    public function getStoreId()
    {
        return $this->_storeId;
    }

    /**
     * Load variable by code
     *
     * @param string $code
     * @return $this
     * @codeCoverageIgnore
     */
    public function loadByCode($code)
    {
        $this->getResource()->loadByCode($this, $code);
        return $this;
    }

    /**
     * Return variable value depend on given type
     *
     * @param string $type
     * @return string
     */
    public function getValue($type = null)
    {
        if ($type === null) {
            $type = self::TYPE_HTML;
        }
        if ($type == self::TYPE_TEXT || !strlen((string)$this->getData('html_value'))) {
            $value = $this->getData('plain_value');
            //escape html if type is html, but html value is not defined
            if ($type == self::TYPE_HTML) {
                $value = nl2br((string)$this->_escaper->escapeHtml($value));
            }
            return $value;
        }
        return $this->getData('html_value');
    }

    /**
     * @inheritDoc
     */
    public function beforeSave()
    {
        $html_field = $this->getValue(self::TYPE_HTML);
        parent::beforeSave();

        //Validating HTML content.
        if ($html_field && $html_field !== $this->getOrigData('html_value')) {
            $this->wysiwygValidator->validate($html_field);
        }
        return $this;
    }

    /**
     * Validation of object data. Checking for unique variable code
     *
     * @return \Magento\Framework\Phrase|bool
     */
    public function validate()
    {
        if ($this->getCode() && $this->getName()) {
            $variable = $this->getResource()->getVariableByCode($this->getCode());
            if (!empty($variable) && $variable['variable_id'] != $this->getId()) {
                return __('Variable Code must be unique.');
            }
            return true;
        }
        return __('Validation has failed.');
    }

    /**
<<<<<<< HEAD
     * Retrieve variables option array
=======
     * Retrieve variables option array.
>>>>>>> 7aa5fb11
     *
     * @todo: extract method as separate class
     * @param bool $withGroup
     * @return array
     */
    public function getVariablesOptionArray($withGroup = false)
    {
        /* @var $collection \Magento\Variable\Model\ResourceModel\Variable\Collection */
        $collection = $this->getCollection();
        $variables = [];
        foreach ($collection->toOptionArray() as $variable) {
            $variables[] = [
                'value' => '{{customVar code=' . $variable['value'] . '}}',
                'label' => __('%1', $this->_escaper->escapeHtml($variable['label'])),
            ];
        }
        if ($withGroup && $variables) {
            $variables = [['label' => __('Custom Variables'), 'value' => $variables]];
        }
        return $variables;
    }
}<|MERGE_RESOLUTION|>--- conflicted
+++ resolved
@@ -171,11 +171,7 @@
     }
 
     /**
-<<<<<<< HEAD
-     * Retrieve variables option array
-=======
      * Retrieve variables option array.
->>>>>>> 7aa5fb11
      *
      * @todo: extract method as separate class
      * @param bool $withGroup
