--- conflicted
+++ resolved
@@ -26,24 +26,16 @@
      * @param \Magento\Customer\Model\Session $customerSession
      * @param CustomerRepositoryInterface $customerRepository
      * @param AccountManagementInterface $accountManagement
-<<<<<<< HEAD
+     * @param \Magento\Framework\Controller\Result\RedirectFactory $resultRedirectFactory
      * @param \Magento\Framework\Data\Form\FormKey\Validator $formKeyValidator
-=======
-     * @param \Magento\Framework\Controller\Result\RedirectFactory $resultRedirectFactory
-     * @param \Magento\Core\App\Action\FormKeyValidator $formKeyValidator
->>>>>>> 412f8113
      */
     public function __construct(
         \Magento\Framework\App\Action\Context $context,
         \Magento\Customer\Model\Session $customerSession,
         CustomerRepositoryInterface $customerRepository,
         AccountManagementInterface $accountManagement,
-<<<<<<< HEAD
+        \Magento\Framework\Controller\Result\RedirectFactory $resultRedirectFactory,
         \Magento\Framework\Data\Form\FormKey\Validator $formKeyValidator
-=======
-        \Magento\Framework\Controller\Result\RedirectFactory $resultRedirectFactory,
-        \Magento\Core\App\Action\FormKeyValidator $formKeyValidator
->>>>>>> 412f8113
     ) {
         $this->formKeyValidator = $formKeyValidator;
         parent::__construct(
