<?php
/**
 * Copyright © 2015 Magento. All rights reserved.
 * See COPYING.txt for license details.
 */

<<<<<<< HEAD
/** @var \Magento\Multishipping\Block\Checkout\Address\Select $block */
=======
// @codingStandardsIgnoreFile

/** @var \Magento\Multishipping\Block\Checkout\Address\Select $this */
>>>>>>> c2cfbbfd
?>
<div class="multicheckout">
    <div class="block block-billing">
    <?php foreach ($block->getAddress() as $_address): ?>
        <div class="box box-billing-address">
            <div class="box-content">
                <address>
                    <?php echo $block->getAddressAsHtml($_address) ?>
                    <?php if ($block->isAddressDefaultBilling($_address)): ?>
                        <br /><strong><?php echo __('Default Billing') ?></strong>
                    <?php endif; ?>
                    <?php if ($block->isAddressDefaultShipping($_address)): ?>
                        <br /><strong><?php echo __('Default Shipping') ?></strong>
                    <?php endif; ?>
                </address>
            </div>
            <div class="box-actions">
                <a href="<?php echo $block->getEditAddressUrl($_address) ?>" class="action edit"><span><?php echo __('Edit Address') ?></span></a>
                <a href="<?php echo $block->getSetAddressUrl($_address) ?>" class="action select"><span><?php echo __('Select Address') ?></span></a>
            </div>
        </div>
    <?php endforeach; ?>
    </div>
    <div class="actions-toolbar">
        <div class="primary">
            <button type="button" class="action add primary" role="add-address" title="<?php echo __('Add New Address') ?>"><span><?php echo __('Add New Address') ?></span></button>
        </div>
        <div class="secondary">
            <a href="<?php echo $block->getBackUrl() ?>" class="action back"><span><?php echo __('Back to Billing Information') ?></span></a>
        </div>
    </div>
</div>
<script>
require(['jquery', 'mage/mage'], function(jQuery){

    jQuery('.actions').mage('address', {
        addAddress: "button[role='add-address']",
        addAddressLocation: '<?php echo $block->getAddNewUrl() ?>'
    });

});
</script><|MERGE_RESOLUTION|>--- conflicted
+++ resolved
@@ -4,13 +4,9 @@
  * See COPYING.txt for license details.
  */
 
-<<<<<<< HEAD
-/** @var \Magento\Multishipping\Block\Checkout\Address\Select $block */
-=======
 // @codingStandardsIgnoreFile
 
-/** @var \Magento\Multishipping\Block\Checkout\Address\Select $this */
->>>>>>> c2cfbbfd
+/** @var \Magento\Multishipping\Block\Checkout\Address\Select $block */
 ?>
 <div class="multicheckout">
     <div class="block block-billing">
