--- conflicted
+++ resolved
@@ -12,13 +12,8 @@
         <?php foreach ($_options as $_option) : ?>
             <?php $_formatedOptionValue = $block->getFormatedOptionValue($_option) ?>
             <dt><?= $block->escapeHtml($_option['label']) ?></dt>
-<<<<<<< HEAD
-            <dd<?= (isset($_formatedOptionValue['full_view']) ? ' class="tooltip wrapper"' : '') ?>
+            <dd<?= (isset($_formatedOptionValue['full_view']) ? ' class="tooltip wrapper"' : '') ?>>
                 <?= $block->escapeHtml($_formatedOptionValue['value'], ['span']) ?>
-=======
-            <dd<?= (isset($_formatedOptionValue['full_view']) ? ' class="tooltip wrapper"' : '') ?>>
-                <?= $block->escapeHtml($_formatedOptionValue['value']) ?>
->>>>>>> f17ca760
                 <?php if (isset($_formatedOptionValue['full_view'])) : ?>
                     <dl class="item options tooltip content">
                         <dt><?= $block->escapeHtml($_option['label']) ?></dt>
