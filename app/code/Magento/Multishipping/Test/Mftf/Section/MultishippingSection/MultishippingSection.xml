<?xml version="1.0" encoding="UTF-8"?>
<!--
 /**
  * Copyright © Magento, Inc. All rights reserved.
  * See COPYING.txt for license details.
  */
-->
<sections xmlns:xsi="http://www.w3.org/2001/XMLSchema-instance"
	xsi:noNamespaceSchemaLocation="urn:magento:mftf:Page/etc/SectionObject.xsd">
    <section name="MultishippingSection">
        <element name="pageTitle" type="text" selector="//span[text()='Ship to Multiple Addresses']"/>
        <element name="checkoutWithMultipleAddresses" type="button" selector="//span[text()='Check Out with Multiple Addresses']"/>
        <element name="shippingMultipleCheckout" type="button" selector=".action.multicheckout"/>
        <element name="shippingAddressSelector" type="select" selector="//tr[position()={{addressPosition}}]//td[@data-th='Send To']//select" parameterized="true"/>
        <element name="shippingAddressOptions" type="select" selector="#multiship-addresses-table tbody tr:nth-of-type({{addressPosition}}) .col.address select option:nth-of-type({{optionIndex}})" parameterized="true"/>
        <element name="selectShippingAddress" type="select" selector="(//table[@id='multiship-addresses-table'] //div[@class='field address'] //select)[{{sequenceNumber}}]" parameterized="true"/>
        <element name="productQty" type="input" selector="#multiship-addresses-table tbody tr:nth-of-type({{sequenceNumber}}) .col.qty input" parameterized="true"/>
        <element name="productLink" type="button" selector="(//form[@id='checkout_multishipping_form']//a[contains(text(),'{{productName}}')])[{{sequenceNumber}}]" parameterized="true"/>
        <element name="removeItemButton" type="button" selector="//a[contains(@title, 'Remove Item')][{{var}}]" parameterized="true"/>
        <element name="back" type="button" selector=".action.back"/>
<<<<<<< HEAD
        <element name="addressSection" type="text" selector="//div[@class='block-title']/strong[text()='Address {{var}} ']" parameterized="true"/>
        <element name="flatRateCharge" type="text" selector="//span[@class='price' and text()='${{price}}']/../../label[contains(text(),'Fixed')]" parameterized="true"/>
=======
        <element name="enterNewAddress" type="button" selector=".action.add"/>
>>>>>>> 0b826853
    </section>
</sections><|MERGE_RESOLUTION|>--- conflicted
+++ resolved
@@ -18,11 +18,8 @@
         <element name="productLink" type="button" selector="(//form[@id='checkout_multishipping_form']//a[contains(text(),'{{productName}}')])[{{sequenceNumber}}]" parameterized="true"/>
         <element name="removeItemButton" type="button" selector="//a[contains(@title, 'Remove Item')][{{var}}]" parameterized="true"/>
         <element name="back" type="button" selector=".action.back"/>
-<<<<<<< HEAD
         <element name="addressSection" type="text" selector="//div[@class='block-title']/strong[text()='Address {{var}} ']" parameterized="true"/>
         <element name="flatRateCharge" type="text" selector="//span[@class='price' and text()='${{price}}']/../../label[contains(text(),'Fixed')]" parameterized="true"/>
-=======
         <element name="enterNewAddress" type="button" selector=".action.add"/>
->>>>>>> 0b826853
     </section>
 </sections>