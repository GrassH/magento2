<?xml version="1.0" encoding="UTF-8"?>
<!--
 /**
  * Copyright © Magento, Inc. All rights reserved.
  * See COPYING.txt for license details.
  */
-->

<tests xmlns:xsi="http://www.w3.org/2001/XMLSchema-instance"
       xsi:noNamespaceSchemaLocation="urn:magento:mftf:Test/etc/testSchema.xsd">
    <test name="StoreFrontGuestCheckingWithMultishipmentTest">
        <annotations>
            <features value="Multishipping"/>
            <stories value="Multiple Shipping"/>
            <title value="Guest can register through multi shipment checkout"/>
            <description value="Check that guest can register through multi shipment checkout"/>
            <severity value="CRITICAL"/>
            <testCaseId value="MC-41679"/>
            <useCaseId value="MC-41668"/>
            <group value="multishipping"/>
        </annotations>
        <before>
            <createData entity="SimpleProduct2" stepKey="product1"/>
            <createData entity="SimpleProduct2" stepKey="product2"/>
            <createData entity="FlatRateShippingMethodConfig" stepKey="enableFlatRateShipping"/>
            <actionGroup ref="CliEnableCheckMoneyOrderPaymentMethodActionGroup" stepKey="enableCheckMoneyOrderPaymentMethod"/>
        </before>
        <after>
            <deleteData createDataKey="product1" stepKey="deleteProduct1"/>
            <deleteData createDataKey="product2" stepKey="deleteProduct2"/>
            <createData entity="FreeShippinMethodDefault" stepKey="disableFreeShipping"/>
        </after>
        <actionGroup ref="StorefrontOpenProductPageActionGroup" stepKey="goToProduct1Page">
            <argument name="productUrl" value="$product1.custom_attributes[url_key]$"/>
        </actionGroup>
        <actionGroup ref="AddToCartFromStorefrontProductPageActionGroup" stepKey="addToCartFromStorefrontProduct1">
            <argument name="productName" value="$product1.name$"/>
        </actionGroup>
        <actionGroup ref="StorefrontOpenProductPageActionGroup" stepKey="goToProduct2Page">
            <argument name="productUrl" value="$product2.custom_attributes[url_key]$"/>
        </actionGroup>
        <actionGroup ref="AddToCartFromStorefrontProductPageActionGroup" stepKey="addToCartFromStorefrontProduct2">
            <argument name="productName" value="$product2.name$"/>
        </actionGroup>
        <actionGroup ref="StorefrontOpenCartFromMinicartActionGroup" stepKey="openCart"/>
        <click selector="{{MultishippingSection.checkoutWithMultipleAddresses}}" stepKey="proceedMultishipping"/>
<<<<<<< HEAD
        <waitForElementClickable selector="{{StorefrontCustomerSignInPopupFormSection.createAnAccount}}" stepKey="waitForCreateAccountClickable" />
=======
        <waitForElementClickable selector="{{StorefrontCustomerSignInPopupFormSection.createAnAccount}}" stepKey="waitForCreateAccount"/>
>>>>>>> b0c72f35
        <click selector="{{StorefrontCustomerSignInPopupFormSection.createAnAccount}}" stepKey="clickCreateAccount"/>
        <seeElement selector="{{CheckoutShippingSection.region}}" stepKey="seeRegionSelector"/>
    </test>
</tests><|MERGE_RESOLUTION|>--- conflicted
+++ resolved
@@ -44,11 +44,7 @@
         </actionGroup>
         <actionGroup ref="StorefrontOpenCartFromMinicartActionGroup" stepKey="openCart"/>
         <click selector="{{MultishippingSection.checkoutWithMultipleAddresses}}" stepKey="proceedMultishipping"/>
-<<<<<<< HEAD
-        <waitForElementClickable selector="{{StorefrontCustomerSignInPopupFormSection.createAnAccount}}" stepKey="waitForCreateAccountClickable" />
-=======
         <waitForElementClickable selector="{{StorefrontCustomerSignInPopupFormSection.createAnAccount}}" stepKey="waitForCreateAccount"/>
->>>>>>> b0c72f35
         <click selector="{{StorefrontCustomerSignInPopupFormSection.createAnAccount}}" stepKey="clickCreateAccount"/>
         <seeElement selector="{{CheckoutShippingSection.region}}" stepKey="seeRegionSelector"/>
     </test>
