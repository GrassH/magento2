<?xml version="1.0" encoding="UTF-8"?>
<!--
 /**
  * Copyright © Magento, Inc. All rights reserved.
  * See COPYING.txt for license details.
  */
-->

<actionGroups xmlns:xsi="http://www.w3.org/2001/XMLSchema-instance"
              xsi:noNamespaceSchemaLocation="urn:magento:mftf:Test/etc/testSchema.xsd">
    <actionGroup name="CheckingWithSingleAddressActionGroup">
        <click stepKey="clickOnCheckoutWithMultipleAddresses" selector="{{SingleShippingSection.checkoutWithMultipleAddresses}}"/>
        <waitForPageLoad stepKey="waitForMultipleAddressPageLoad"/>
        <click stepKey="goToShippingInformation" selector="{{SingleShippingSection.goToShippingInfo}}"/>
        <waitForPageLoad stepKey="waitForShippingPageLoad"/>
    </actionGroup>
    <actionGroup name="CheckingWithMultipleAddressesActionGroup" extends="CheckingWithSingleAddressActionGroup">
        <grabTextFrom stepKey="firstShippingAddressValue" selector="{{MultishippingSection.firstShippingAddressValue}}" after="waitForMultipleAddressPageLoad" />
        <selectOption selector="{{MultishippingSection.firstShippingAddressOption}}" userInput="{$firstShippingAddressValue}" stepKey="selectFirstShippingMethod" after="firstShippingAddressValue" />
        <waitForPageLoad stepKey="waitForSecondShippingAddresses" after="selectFirstShippingMethod" />
        <grabTextFrom stepKey="secondShippingAddressValue" selector="{{MultishippingSection.secondShippingAddressValue}}" after="waitForSecondShippingAddresses" />
        <selectOption selector="{{MultishippingSection.secondShippingAddressOption}}" userInput="{$secondShippingAddressValue}" stepKey="selectSecondShippingMethod" after="secondShippingAddressValue" />
        <click stepKey="clickOnUpdateAddress" selector="{{SingleShippingSection.updateAddress}}" after="selectSecondShippingMethod" />
        <waitForPageLoad stepKey="waitForShippingInformation" after="clickOnUpdateAddress" />
    </actionGroup>
<<<<<<< HEAD
</actionGroups>
=======
    <actionGroup name="StorefrontCheckoutWithMultipleAddressesActionGroup">
        <click selector="{{SingleShippingSection.checkoutWithMultipleAddresses}}" stepKey="clickOnCheckoutWithMultipleAddresses"/>
        <waitForPageLoad stepKey="waitForMultipleAddressPageLoad"/>
    </actionGroup>
    <actionGroup name="StorefrontSelectAddressActionGroup">
        <arguments>
            <argument name="sequenceNumber" type="string" defaultValue="1"/>
            <argument name="option" type="string" defaultValue="1"/>
        </arguments>
        <selectOption selector="{{MultishippingSection.selectShippingAddress(sequenceNumber)}}" userInput="{{option}}" stepKey="selectShippingAddress"/>
    </actionGroup>
    <actionGroup name="StorefrontSaveAddressActionGroup">
        <click stepKey="clickOnUpdateAddress" selector="{{SingleShippingSection.updateAddress}}"/>
        <waitForPageLoad stepKey="waitForShippingInformationAfterUpdated" time="90"/>
        <click stepKey="goToShippingInformation" selector="{{SingleShippingSection.goToShippingInfo}}"/>
        <waitForPageLoad stepKey="waitForShippingPageLoad"/>
    </actionGroup>
</actionGroups>
>>>>>>> 3e176289
<|MERGE_RESOLUTION|>--- conflicted
+++ resolved
@@ -23,9 +23,6 @@
         <click stepKey="clickOnUpdateAddress" selector="{{SingleShippingSection.updateAddress}}" after="selectSecondShippingMethod" />
         <waitForPageLoad stepKey="waitForShippingInformation" after="clickOnUpdateAddress" />
     </actionGroup>
-<<<<<<< HEAD
-</actionGroups>
-=======
     <actionGroup name="StorefrontCheckoutWithMultipleAddressesActionGroup">
         <click selector="{{SingleShippingSection.checkoutWithMultipleAddresses}}" stepKey="clickOnCheckoutWithMultipleAddresses"/>
         <waitForPageLoad stepKey="waitForMultipleAddressPageLoad"/>
@@ -44,4 +41,3 @@
         <waitForPageLoad stepKey="waitForShippingPageLoad"/>
     </actionGroup>
 </actionGroups>
->>>>>>> 3e176289
