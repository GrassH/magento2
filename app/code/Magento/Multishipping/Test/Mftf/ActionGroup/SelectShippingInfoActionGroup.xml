<?xml version="1.0" encoding="UTF-8"?>
<!--
 /**
  * Copyright © Magento, Inc. All rights reserved.
  * See COPYING.txt for license details.
  */
-->

<actionGroups xmlns:xsi="http://www.w3.org/2001/XMLSchema-instance"
              xsi:noNamespaceSchemaLocation="urn:magento:mftf:Test/etc/testSchema.xsd">
    <actionGroup name="SelectSingleShippingInfoActionGroup">
        <arguments>
            <argument name="shippingMethodType" type="string" defaultValue="Fixed"/>
        </arguments>
        <waitForPageLoad stepKey="waitForShippingInfoPageLoad"/>
        <selectOption selector="{{ShippingMethodSection.shippingMethodRadioButton}}" userInput="{{shippingMethodType}}" stepKey="selectShippingMethod"/>
        <waitForPageLoad stepKey="waitForRadioOptions"/>
        <click stepKey="goToBillingInformation" selector="{{ShippingMethodSection.goToBillingInfo}}"/>
    </actionGroup>
    <actionGroup name="SelectMultiShippingInfoActionGroup">
        <arguments>
            <argument name="shippingMethodType1" type="string" defaultValue="Fixed"/>
            <argument name="shippingMethodType2" type="string" defaultValue="Free"/>
        </arguments>
        <waitForPageLoad stepKey="waitForShippingInfoPageLoad"/>
        <selectOption selector="{{ShippingMethodSection.firstShippingMethodRadioButton}}" userInput="{{shippingMethodType1}}" stepKey="selectShippingMethod1"/>
        <waitForPageLoad stepKey="waitForSecondShippingMethod"/>
        <selectOption selector="{{ShippingMethodSection.secondShippingMethodRadioButton}}" userInput="{{shippingMethodType2}}" stepKey="selectShippingMethod2"/>
        <waitForPageLoad stepKey="waitForRadioOptions"/>
        <click stepKey="goToBillingInformation" selector="{{ShippingMethodSection.goToBillingInfo}}"/>
    </actionGroup>
<<<<<<< HEAD
</actionGroups>
=======
    <actionGroup name="StorefrontLeaveDefaultShippingMethodsAndGoToBillingInfoActionGroup">
        <waitForPageLoad stepKey="waitForShippingInfo"/>
        <click stepKey="goToBillingInformation" selector="{{ShippingMethodSection.goToBillingInfo}}"/>
    </actionGroup>
</actionGroups>
>>>>>>> 3e176289
<|MERGE_RESOLUTION|>--- conflicted
+++ resolved
@@ -29,12 +29,8 @@
         <waitForPageLoad stepKey="waitForRadioOptions"/>
         <click stepKey="goToBillingInformation" selector="{{ShippingMethodSection.goToBillingInfo}}"/>
     </actionGroup>
-<<<<<<< HEAD
-</actionGroups>
-=======
     <actionGroup name="StorefrontLeaveDefaultShippingMethodsAndGoToBillingInfoActionGroup">
         <waitForPageLoad stepKey="waitForShippingInfo"/>
         <click stepKey="goToBillingInformation" selector="{{ShippingMethodSection.goToBillingInfo}}"/>
     </actionGroup>
 </actionGroups>
->>>>>>> 3e176289
