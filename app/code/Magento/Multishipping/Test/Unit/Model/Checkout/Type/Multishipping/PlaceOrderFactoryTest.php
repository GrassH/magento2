--- conflicted
+++ resolved
@@ -21,20 +21,12 @@
 class PlaceOrderFactoryTest extends TestCase
 {
     /**
-<<<<<<< HEAD
-     * @var ObjectManagerInterface|\PHPUnit\Framework\MockObject\MockObject
-=======
      * @var ObjectManagerInterface|MockObject
->>>>>>> b2f063af
      */
     private $objectManager;
 
     /**
-<<<<<<< HEAD
-     * @var PlaceOrderPool|\PHPUnit\Framework\MockObject\MockObject
-=======
      * @var PlaceOrderPool|MockObject
->>>>>>> b2f063af
      */
     private $placeOrderPool;
 
