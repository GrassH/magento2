--- conflicted
+++ resolved
@@ -26,29 +26,17 @@
     private $model;
 
     /**
-<<<<<<< HEAD
-     * @var \PHPUnit\Framework\MockObject\MockObject
-=======
      * @var MockObject
->>>>>>> b2f063af
      */
     private $cartRepositoryMock;
 
     /**
-<<<<<<< HEAD
-     * @var \PHPUnit\Framework\MockObject\MockObject
-=======
      * @var MockObject
->>>>>>> b2f063af
      */
     private $checkoutSessionMock;
 
     /**
-<<<<<<< HEAD
-     * @var \PHPUnit\Framework\MockObject\MockObject
-=======
      * @var MockObject
->>>>>>> b2f063af
      */
     private $addressRepositoryMock;
 
