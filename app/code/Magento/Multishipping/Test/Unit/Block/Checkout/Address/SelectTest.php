--- conflicted
+++ resolved
@@ -32,74 +32,42 @@
     protected $block;
 
     /**
-<<<<<<< HEAD
-     * @var \PHPUnit\Framework\MockObject\MockObject
-=======
-     * @var MockObject
->>>>>>> b2f063af
+     * @var MockObject
      */
     protected $addressMock;
 
     /**
-<<<<<<< HEAD
-     * @var \PHPUnit\Framework\MockObject\MockObject
-=======
-     * @var MockObject
->>>>>>> b2f063af
+     * @var MockObject
      */
     protected $multishippingMock;
 
     /**
-<<<<<<< HEAD
-     * @var \PHPUnit\Framework\MockObject\MockObject
-=======
-     * @var MockObject
->>>>>>> b2f063af
+     * @var MockObject
      */
     protected $customerMock;
 
     /**
-<<<<<<< HEAD
-     * @var \PHPUnit\Framework\MockObject\MockObject
-=======
-     * @var MockObject
->>>>>>> b2f063af
+     * @var MockObject
      */
     protected $filterBuilderMock;
 
     /**
-<<<<<<< HEAD
-     * @var \PHPUnit\Framework\MockObject\MockObject
-=======
-     * @var MockObject
->>>>>>> b2f063af
+     * @var MockObject
      */
     protected $searchCriteriaBuilderMock;
 
     /**
-<<<<<<< HEAD
-     * @var \PHPUnit\Framework\MockObject\MockObject
-=======
-     * @var MockObject
->>>>>>> b2f063af
+     * @var MockObject
      */
     protected $addressRepositoryMock;
 
     /**
-<<<<<<< HEAD
-     * @var \PHPUnit\Framework\MockObject\MockObject
-=======
-     * @var MockObject
->>>>>>> b2f063af
+     * @var MockObject
      */
     protected $filterMock;
 
     /**
-<<<<<<< HEAD
-     * @var \PHPUnit\Framework\MockObject\MockObject
-=======
-     * @var MockObject
->>>>>>> b2f063af
+     * @var MockObject
      */
     protected $searchCriteriaMock;
 
