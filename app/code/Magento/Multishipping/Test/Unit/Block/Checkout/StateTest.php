<?php declare(strict_types=1);
/**
 *
 * Copyright © Magento, Inc. All rights reserved.
 * See COPYING.txt for license details.
 */

namespace Magento\Multishipping\Test\Unit\Block\Checkout;

use Magento\Framework\TestFramework\Unit\Helper\ObjectManager;
use Magento\Multishipping\Block\Checkout\State as StateBlock;
use PHPUnit\Framework\MockObject\MockObject;
use PHPUnit\Framework\TestCase;

class StateTest extends TestCase
{
    /**
     * @var StateBlock
     */
    protected $model;

    /**
<<<<<<< HEAD
     * @var \PHPUnit\Framework\MockObject\MockObject
=======
     * @var MockObject
>>>>>>> b2f063af
     */
    protected $mShippingStateMock;

    protected function setUp(): void
    {
        $objectManager = new ObjectManager($this);
        $this->mShippingStateMock =
            $this->createMock(\Magento\Multishipping\Model\Checkout\Type\Multishipping\State::class);
        $this->model = $objectManager->getObject(
            \Magento\Multishipping\Block\Checkout\State::class,
            [
                'multishippingState' => $this->mShippingStateMock,
            ]
        );
    }

    public function testGetSteps()
    {
        $this->mShippingStateMock->expects($this->once())
            ->method('getSteps')->willReturn(['expected array']);

        $this->assertEquals(['expected array'], $this->model->getSteps());
    }
}<|MERGE_RESOLUTION|>--- conflicted
+++ resolved
@@ -20,11 +20,7 @@
     protected $model;
 
     /**
-<<<<<<< HEAD
-     * @var \PHPUnit\Framework\MockObject\MockObject
-=======
      * @var MockObject
->>>>>>> b2f063af
      */
     protected $mShippingStateMock;
 
@@ -44,7 +40,7 @@
     public function testGetSteps()
     {
         $this->mShippingStateMock->expects($this->once())
-            ->method('getSteps')->willReturn(['expected array']);
+            ->method('getSteps')->will($this->returnValue(['expected array']));
 
         $this->assertEquals(['expected array'], $this->model->getSteps());
     }
