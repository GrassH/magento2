<?php declare(strict_types=1);
/**
 * Copyright © Magento, Inc. All rights reserved.
 * See COPYING.txt for license details.
 */

namespace Magento\Multishipping\Test\Unit\Block\Checkout\Billing;

use Magento\Framework\TestFramework\Unit\Helper\ObjectManager;
use Magento\Framework\UrlInterface;
use Magento\Multishipping\Block\Checkout\Billing\Items;
use PHPUnit\Framework\MockObject\MockObject;
use PHPUnit\Framework\TestCase;

class ItemsTest extends TestCase
{
    /**
     * @var Items
     */
    private $model;

    /**
<<<<<<< HEAD
     * @var \PHPUnit\Framework\MockObject\MockObject
=======
     * @var MockObject
>>>>>>> b2f063af
     */
    private $urlBuilderMock;

    protected function setUp(): void
    {
        $objectManager = new ObjectManager($this);
        $this->urlBuilderMock = $this->createMock(UrlInterface::class);
        $this->model = $objectManager->getObject(
            Items::class,
            [
                'urlBuilder' => $this->urlBuilderMock
            ]
        );
    }

    public function testGetVirtualProductEditUrl()
    {
        $url = 'http://example.com';
        $this->urlBuilderMock->expects($this->once())->method('getUrl')->with('checkout/cart', [])->willReturn($url);
        $this->assertEquals($url, $this->model->getVirtualProductEditUrl());
    }
}<|MERGE_RESOLUTION|>--- conflicted
+++ resolved
@@ -20,11 +20,7 @@
     private $model;
 
     /**
-<<<<<<< HEAD
-     * @var \PHPUnit\Framework\MockObject\MockObject
-=======
      * @var MockObject
->>>>>>> b2f063af
      */
     private $urlBuilderMock;
 
