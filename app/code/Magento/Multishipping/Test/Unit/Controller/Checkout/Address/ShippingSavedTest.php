--- conflicted
+++ resolved
@@ -35,65 +35,37 @@
     private $controller;
 
     /**
-<<<<<<< HEAD
-     * @var \PHPUnit\Framework\MockObject\MockObject
-=======
      * @var MockObject
->>>>>>> b2f063af
      */
     private $contextMock;
 
     /**
-<<<<<<< HEAD
-     * @var \PHPUnit\Framework\MockObject\MockObject
-=======
      * @var MockObject
->>>>>>> b2f063af
      */
     private $addressRepositoryMock;
 
     /**
-<<<<<<< HEAD
-     * @var \PHPUnit\Framework\MockObject\MockObject
-=======
      * @var MockObject
->>>>>>> b2f063af
      */
     private $filterBuilderMock;
 
     /**
-<<<<<<< HEAD
-     * @var \PHPUnit\Framework\MockObject\MockObject
-=======
      * @var MockObject
->>>>>>> b2f063af
      */
     private $criteriaBuilderMock;
 
     /**
-<<<<<<< HEAD
-     * @var \PHPUnit\Framework\MockObject\MockObject
-=======
      * @var MockObject
->>>>>>> b2f063af
      */
     private $objectManagerMock;
 
     /**
-<<<<<<< HEAD
-     * @var \PHPUnit\Framework\MockObject\MockObject
-=======
      * @var MockObject
->>>>>>> b2f063af
      */
     private $checkoutMock;
 
     /**
-<<<<<<< HEAD
-     * @var \PHPUnit\Framework\MockObject\MockObject
-=======
      * @var MockObject
->>>>>>> b2f063af
      */
     private $redirectMock;
 
