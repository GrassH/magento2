<?php declare(strict_types=1);
/**
 * Copyright © Magento, Inc. All rights reserved.
 * See COPYING.txt for license details.
 */
namespace Magento\Multishipping\Test\Unit\Helper;

use Magento\Checkout\Model\Session;
use Magento\Framework\App\Config\ScopeConfigInterface;
use Magento\Framework\App\Helper\Context;
use Magento\Framework\TestFramework\Unit\Helper\ObjectManager;
use Magento\Multishipping\Helper\Data;
use Magento\Quote\Model\Quote;
use PHPUnit\Framework\MockObject\MockObject;
use PHPUnit\Framework\TestCase;

/**
 * Multishipping data helper Test
 */
class DataTest extends TestCase
{
    /**
     * Multishipping data helper
     *
     * @var \Magento\Multishipping\Helper\Data
     */
    protected $helper;

    /**
     * Core store config mock
     *
<<<<<<< HEAD
     * @var \PHPUnit\Framework\MockObject\MockObject|\Magento\Framework\App\Config\ScopeConfigInterface
=======
     * @var MockObject|ScopeConfigInterface
>>>>>>> b2f063af
     */
    protected $scopeConfigMock;

    /**
     * Quote mock
     *
<<<<<<< HEAD
     * @var \PHPUnit\Framework\MockObject\MockObject|\Magento\Quote\Model\Quote
=======
     * @var MockObject|\Magento\Quote\Model\Quote
>>>>>>> b2f063af
     */
    protected $quoteMock;

    /**
     * Checkout session mock
     *
<<<<<<< HEAD
     * @var \PHPUnit\Framework\MockObject\MockObject|\Magento\Checkout\Model\Session
=======
     * @var MockObject|Session
>>>>>>> b2f063af
     */
    protected $checkoutSessionMock;

    protected function setUp(): void
    {
        $this->quoteMock = $this->createMock(Quote::class);

        $objectManager = new ObjectManager($this);
        $arguments = $objectManager->getConstructArguments(Data::class);
        $this->helper = $objectManager->getObject(Data::class, $arguments);
        $this->checkoutSessionMock = $arguments['checkoutSession'];
        /** @var Context $context */
        $context = $arguments['context'];
        $this->scopeConfigMock = $context->getScopeConfig();
    }

    public function testGetMaximumQty()
    {
        $maximumQty = 10;
        $this->scopeConfigMock->expects(
            $this->once()
        )->method(
            'getValue'
        )->with(
<<<<<<< HEAD
            \Magento\Multishipping\Helper\Data::XML_PATH_CHECKOUT_MULTIPLE_MAXIMUM_QUANTITY
        )->willReturn(
            $maximumQty
=======
            Data::XML_PATH_CHECKOUT_MULTIPLE_MAXIMUM_QUANTITY
        )->will(
            $this->returnValue($maximumQty)
>>>>>>> b2f063af
        );

        $this->assertEquals($maximumQty, $this->helper->getMaximumQty());
    }

    /**
     * @param bool $result
     * @param bool $quoteHasItems
     * @param bool $isMultiShipping
     * @param bool $hasItemsWithDecimalQty
     * @param bool $validateMinimumAmount
     * @param int $itemsSummaryQty
     * @param int $itemVirtualQty
     * @param int $maximumQty
     * @dataProvider isMultishippingCheckoutAvailableDataProvider
     */
    public function testIsMultishippingCheckoutAvailable(
        $result,
        $quoteHasItems,
        $isMultiShipping,
        $hasItemsWithDecimalQty,
        $validateMinimumAmount,
        $itemsSummaryQty,
        $itemVirtualQty,
        $maximumQty
    ) {
        $this->scopeConfigMock->expects(
            $this->once()
        )->method(
            'isSetFlag'
        )->with(
<<<<<<< HEAD
            \Magento\Multishipping\Helper\Data::XML_PATH_CHECKOUT_MULTIPLE_AVAILABLE
        )->willReturn(
            $isMultiShipping
=======
            Data::XML_PATH_CHECKOUT_MULTIPLE_AVAILABLE
        )->will(
            $this->returnValue($isMultiShipping)
>>>>>>> b2f063af
        );
        $this->checkoutSessionMock->expects(
            $this->once()
        )->method(
            'getQuote'
        )->willReturn(
            $this->quoteMock
        );
        $this->quoteMock->expects($this->once())->method('hasItems')->willReturn($quoteHasItems);

        $this->quoteMock->expects(
            $this->any()
        )->method(
            'hasItemsWithDecimalQty'
        )->willReturn(
            $hasItemsWithDecimalQty
        );
        $this->quoteMock->expects(
            $this->any()
        )->method(
            'validateMinimumAmount'
        )->with(
            true
        )->willReturn(
            $validateMinimumAmount
        );
        $this->quoteMock->expects(
            $this->any()
        )->method(
            'getItemsSummaryQty'
        )->willReturn(
            $itemsSummaryQty
        );
        $this->quoteMock->expects(
            $this->any()
        )->method(
            'getItemVirtualQty'
        )->willReturn(
            $itemVirtualQty
        );
        $this->scopeConfigMock->expects(
            $this->any()
        )->method(
            'getValue'
        )->with(
<<<<<<< HEAD
            \Magento\Multishipping\Helper\Data::XML_PATH_CHECKOUT_MULTIPLE_MAXIMUM_QUANTITY
        )->willReturn(
            $maximumQty
=======
            Data::XML_PATH_CHECKOUT_MULTIPLE_MAXIMUM_QUANTITY
        )->will(
            $this->returnValue($maximumQty)
>>>>>>> b2f063af
        );

        $this->assertEquals($result, $this->helper->isMultishippingCheckoutAvailable());
    }

    /**
     * Data provider
     *
     * @return array
     */
    public function isMultishippingCheckoutAvailableDataProvider()
    {
        return [
            [true, false, true, null, null, null, null, null],
            [false, false, false, null, null, null, null, null],
            [false, true, true, true, null, null, null, null],
            [false, true, true, false, false, null, null, null],
            [true, true, true, false, true, 2, 1, 3],
            [false, true, true, false, true, 1, 2, null],
            [false, true, true, false, true, 2, 1, 1],
        ];
    }
}<|MERGE_RESOLUTION|>--- conflicted
+++ resolved
@@ -29,33 +29,21 @@
     /**
      * Core store config mock
      *
-<<<<<<< HEAD
-     * @var \PHPUnit\Framework\MockObject\MockObject|\Magento\Framework\App\Config\ScopeConfigInterface
-=======
      * @var MockObject|ScopeConfigInterface
->>>>>>> b2f063af
      */
     protected $scopeConfigMock;
 
     /**
      * Quote mock
      *
-<<<<<<< HEAD
-     * @var \PHPUnit\Framework\MockObject\MockObject|\Magento\Quote\Model\Quote
-=======
      * @var MockObject|\Magento\Quote\Model\Quote
->>>>>>> b2f063af
      */
     protected $quoteMock;
 
     /**
      * Checkout session mock
      *
-<<<<<<< HEAD
-     * @var \PHPUnit\Framework\MockObject\MockObject|\Magento\Checkout\Model\Session
-=======
      * @var MockObject|Session
->>>>>>> b2f063af
      */
     protected $checkoutSessionMock;
 
@@ -80,15 +68,9 @@
         )->method(
             'getValue'
         )->with(
-<<<<<<< HEAD
-            \Magento\Multishipping\Helper\Data::XML_PATH_CHECKOUT_MULTIPLE_MAXIMUM_QUANTITY
-        )->willReturn(
-            $maximumQty
-=======
             Data::XML_PATH_CHECKOUT_MULTIPLE_MAXIMUM_QUANTITY
         )->will(
             $this->returnValue($maximumQty)
->>>>>>> b2f063af
         );
 
         $this->assertEquals($maximumQty, $this->helper->getMaximumQty());
@@ -120,31 +102,25 @@
         )->method(
             'isSetFlag'
         )->with(
-<<<<<<< HEAD
-            \Magento\Multishipping\Helper\Data::XML_PATH_CHECKOUT_MULTIPLE_AVAILABLE
-        )->willReturn(
-            $isMultiShipping
-=======
             Data::XML_PATH_CHECKOUT_MULTIPLE_AVAILABLE
         )->will(
             $this->returnValue($isMultiShipping)
->>>>>>> b2f063af
         );
         $this->checkoutSessionMock->expects(
             $this->once()
         )->method(
             'getQuote'
-        )->willReturn(
-            $this->quoteMock
+        )->will(
+            $this->returnValue($this->quoteMock)
         );
-        $this->quoteMock->expects($this->once())->method('hasItems')->willReturn($quoteHasItems);
+        $this->quoteMock->expects($this->once())->method('hasItems')->will($this->returnValue($quoteHasItems));
 
         $this->quoteMock->expects(
             $this->any()
         )->method(
             'hasItemsWithDecimalQty'
-        )->willReturn(
-            $hasItemsWithDecimalQty
+        )->will(
+            $this->returnValue($hasItemsWithDecimalQty)
         );
         $this->quoteMock->expects(
             $this->any()
@@ -152,37 +128,31 @@
             'validateMinimumAmount'
         )->with(
             true
-        )->willReturn(
-            $validateMinimumAmount
+        )->will(
+            $this->returnValue($validateMinimumAmount)
         );
         $this->quoteMock->expects(
             $this->any()
         )->method(
             'getItemsSummaryQty'
-        )->willReturn(
-            $itemsSummaryQty
+        )->will(
+            $this->returnValue($itemsSummaryQty)
         );
         $this->quoteMock->expects(
             $this->any()
         )->method(
             'getItemVirtualQty'
-        )->willReturn(
-            $itemVirtualQty
+        )->will(
+            $this->returnValue($itemVirtualQty)
         );
         $this->scopeConfigMock->expects(
             $this->any()
         )->method(
             'getValue'
         )->with(
-<<<<<<< HEAD
-            \Magento\Multishipping\Helper\Data::XML_PATH_CHECKOUT_MULTIPLE_MAXIMUM_QUANTITY
-        )->willReturn(
-            $maximumQty
-=======
             Data::XML_PATH_CHECKOUT_MULTIPLE_MAXIMUM_QUANTITY
         )->will(
             $this->returnValue($maximumQty)
->>>>>>> b2f063af
         );
 
         $this->assertEquals($result, $this->helper->isMultishippingCheckoutAvailable());
