--- conflicted
+++ resolved
@@ -5,19 +5,7 @@
         "sort-packages": true
     },
     "require": {
-<<<<<<< HEAD
         "php": "~7.1.3||~7.2.0",
-        "magento/framework": "100.3.*",
-        "magento/module-checkout": "100.3.*",
-        "magento/module-customer": "100.3.*",
-        "magento/module-directory": "100.3.*",
-        "magento/module-payment": "100.3.*",
-        "magento/module-quote": "100.3.*",
-        "magento/module-sales": "100.3.*",
-        "magento/module-store": "100.3.*",
-        "magento/module-tax": "100.3.*"
-=======
-        "php": "7.0.2|7.0.4|~7.0.6|~7.1.0",
         "magento/framework": "*",
         "magento/module-checkout": "*",
         "magento/module-customer": "*",
@@ -27,7 +15,6 @@
         "magento/module-sales": "*",
         "magento/module-store": "*",
         "magento/module-tax": "*"
->>>>>>> 81b10b7b
     },
     "suggest": {
         "magento/module-theme": "*"
