--- conflicted
+++ resolved
@@ -11,21 +11,7 @@
     },
     "version": "100.4.5",
     "require": {
-<<<<<<< HEAD
         "php": "~8.1.0||~8.2.0",
-        "magento/framework": "*",
-        "magento/module-checkout": "*",
-        "magento/module-customer": "*",
-        "magento/module-directory": "*",
-        "magento/module-payment": "*",
-        "magento/module-quote": "*",
-        "magento/module-sales": "*",
-        "magento/module-store": "*",
-        "magento/module-tax": "*",
-        "magento/module-theme": "*",
-        "magento/module-captcha": "*"
-=======
-        "php": "~7.4.0||~8.1.0",
         "magento/framework": "103.0.*",
         "magento/module-checkout": "100.4.*",
         "magento/module-customer": "103.0.*",
@@ -37,7 +23,6 @@
         "magento/module-tax": "100.4.*",
         "magento/module-theme": "101.1.*",
         "magento/module-captcha": "100.4.*"
->>>>>>> 1df45659
     },
     "autoload": {
         "files": [
