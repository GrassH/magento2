<?php
/**
 * Copyright © Magento, Inc. All rights reserved.
 * See COPYING.txt for license details.
 */
namespace Magento\Multishipping\Model\Checkout\Type;

use Magento\Customer\Api\AddressRepositoryInterface;
use Magento\Framework\Pricing\PriceCurrencyInterface;
use Magento\Sales\Model\Order\Email\Sender\OrderSender;
use Magento\Framework\Exception\LocalizedException;
use Magento\Framework\App\ObjectManager;
use Magento\Directory\Model\AllowedCountries;

/**
 * Multishipping checkout model
 *
 * @api
 * @SuppressWarnings(PHPMD.TooManyFields)
 * @SuppressWarnings(PHPMD.ExcessiveClassComplexity)
 * @SuppressWarnings(PHPMD.CouplingBetweenObjects)
 * @codingStandardsIgnoreFile
 */
class Multishipping extends \Magento\Framework\DataObject
{
    /**
     * Quote shipping addresses items cache
     *
     * @var array
     */
    protected $_quoteShippingAddressesItems;

    /**
     * Core event manager proxy
     *
     * @var \Magento\Framework\Event\ManagerInterface
     */
    protected $_eventManager = null;

    /**
     * Core store config
     *
     * @var \Magento\Framework\App\Config\ScopeConfigInterface
     */
    protected $_scopeConfig;

    /**
     * @var \Magento\Framework\Session\Generic
     */
    protected $_session;

    /**
     * @var \Magento\Store\Model\StoreManagerInterface
     */
    protected $_storeManager;

    /**
     * @var \Magento\Quote\Model\Quote\AddressFactory
     */
    protected $_addressFactory;

    /**
     * @var \Magento\Payment\Model\Method\SpecificationInterface
     */
    protected $paymentSpecification;

    /**
     * Initialize dependencies.
     *
     * @var \Magento\Multishipping\Helper\Data
     */
    protected $helper;

    /**
     * @var \Magento\Checkout\Model\Session
     */
    protected $_checkoutSession;

    /**
     * @var \Magento\Customer\Model\Session
     */
    protected $_customerSession;

    /**
     * @var \Magento\Sales\Model\OrderFactory
     */
    protected $_orderFactory;

    /**
     * @var AddressRepositoryInterface
     */
    protected $addressRepository;

    /**
     * @var OrderSender
     */
    protected $orderSender;

    /**
     * @var PriceCurrencyInterface
     */
    protected $priceCurrency;

    /**
     * @var \Magento\Quote\Api\CartRepositoryInterface
     */
    protected $quoteRepository;

    /**
     * @var \Magento\Framework\Api\SearchCriteriaBuilder
     */
    protected $searchCriteriaBuilder;

    /**
     * @var \Magento\Framework\Api\FilterBuilder
     */
    protected $filterBuilder;

    /**
     * @var \Magento\Quote\Model\Quote\Address\ToOrder
     */
    protected $quoteAddressToOrder;

    /**
     * @var \Magento\Quote\Model\Quote\Item\ToOrderItem
     */
    protected $quoteItemToOrderItem;

    /**
     * @var \Magento\Quote\Model\Quote\Payment\ToOrderPayment
     */
    protected $quotePaymentToOrderPayment;

    /**
     * @var \Magento\Quote\Model\Quote\Address\ToOrderAddress
     */
    protected $quoteAddressToOrderAddress;

    /**
     * @var \Magento\Quote\Model\Quote\TotalsCollector
     */
    protected $totalsCollector;

    /**
     * @var \Magento\Quote\Api\Data\CartExtensionFactory
     */
    private $cartExtensionFactory;

    /**
     * @var AllowedCountries
     */
    private $allowedCountryReader;

    /**
     * @var \Magento\Quote\Model\Quote\ShippingAssignment\ShippingAssignmentProcessor
     */
    private $shippingAssignmentProcessor;

    /**
     * Multishipping constructor.
     *
     * @param \Magento\Checkout\Model\Session $checkoutSession
     * @param \Magento\Customer\Model\Session $customerSession
     * @param \Magento\Sales\Model\OrderFactory $orderFactory
     * @param AddressRepositoryInterface $addressRepository
     * @param \Magento\Framework\Event\ManagerInterface $eventManager
     * @param \Magento\Framework\App\Config\ScopeConfigInterface $scopeConfig
     * @param \Magento\Framework\Session\Generic $session
     * @param \Magento\Quote\Model\Quote\AddressFactory $addressFactory
     * @param \Magento\Quote\Model\Quote\Address\ToOrder $quoteAddressToOrder
     * @param \Magento\Quote\Model\Quote\Address\ToOrderAddress $quoteAddressToOrderAddress
     * @param \Magento\Quote\Model\Quote\Payment\ToOrderPayment $quotePaymentToOrderPayment
     * @param \Magento\Quote\Model\Quote\Item\ToOrderItem $quoteItemToOrderItem
     * @param \Magento\Store\Model\StoreManagerInterface $storeManager
     * @param \Magento\Payment\Model\Method\SpecificationInterface $paymentSpecification
     * @param \Magento\Multishipping\Helper\Data $helper
     * @param OrderSender $orderSender
     * @param PriceCurrencyInterface $priceCurrency
     * @param \Magento\Quote\Api\CartRepositoryInterface $quoteRepository
     * @param \Magento\Framework\Api\SearchCriteriaBuilder $searchCriteriaBuilder
     * @param \Magento\Framework\Api\FilterBuilder $filterBuilder
     * @param \Magento\Quote\Model\Quote\TotalsCollector $totalsCollector
     * @param array $data
<<<<<<< HEAD
     * @param \Magento\Quote\Api\Data\CartExtensionFactory|null $cartExtensionFactory
=======
     * @param AllowedCountries|null $allowedCountryReader
>>>>>>> 14322683
     * @SuppressWarnings(PHPMD.ExcessiveParameterList)
     */
    public function __construct(
        \Magento\Checkout\Model\Session $checkoutSession,
        \Magento\Customer\Model\Session $customerSession,
        \Magento\Sales\Model\OrderFactory $orderFactory,
        AddressRepositoryInterface $addressRepository,
        \Magento\Framework\Event\ManagerInterface $eventManager,
        \Magento\Framework\App\Config\ScopeConfigInterface $scopeConfig,
        \Magento\Framework\Session\Generic $session,
        \Magento\Quote\Model\Quote\AddressFactory $addressFactory,
        \Magento\Quote\Model\Quote\Address\ToOrder $quoteAddressToOrder,
        \Magento\Quote\Model\Quote\Address\ToOrderAddress $quoteAddressToOrderAddress,
        \Magento\Quote\Model\Quote\Payment\ToOrderPayment $quotePaymentToOrderPayment,
        \Magento\Quote\Model\Quote\Item\ToOrderItem $quoteItemToOrderItem,
        \Magento\Store\Model\StoreManagerInterface $storeManager,
        \Magento\Payment\Model\Method\SpecificationInterface $paymentSpecification,
        \Magento\Multishipping\Helper\Data $helper,
        OrderSender $orderSender,
        PriceCurrencyInterface $priceCurrency,
        \Magento\Quote\Api\CartRepositoryInterface $quoteRepository,
        \Magento\Framework\Api\SearchCriteriaBuilder $searchCriteriaBuilder,
        \Magento\Framework\Api\FilterBuilder $filterBuilder,
        \Magento\Quote\Model\Quote\TotalsCollector $totalsCollector,
        array $data = [],
<<<<<<< HEAD
        \Magento\Quote\Api\Data\CartExtensionFactory $cartExtensionFactory = null
=======
        AllowedCountries $allowedCountryReader = null
>>>>>>> 14322683
    ) {
        $this->_eventManager = $eventManager;
        $this->_scopeConfig = $scopeConfig;
        $this->_session = $session;
        $this->_addressFactory = $addressFactory;
        $this->_storeManager = $storeManager;
        $this->paymentSpecification = $paymentSpecification;
        $this->helper = $helper;
        $this->_checkoutSession = $checkoutSession;
        $this->_customerSession = $customerSession;
        $this->_orderFactory = $orderFactory;
        $this->addressRepository = $addressRepository;
        $this->orderSender = $orderSender;
        $this->priceCurrency = $priceCurrency;
        $this->quoteRepository = $quoteRepository;
        $this->searchCriteriaBuilder = $searchCriteriaBuilder;
        $this->filterBuilder = $filterBuilder;
        $this->quoteAddressToOrder = $quoteAddressToOrder;
        $this->quoteItemToOrderItem = $quoteItemToOrderItem;
        $this->quotePaymentToOrderPayment = $quotePaymentToOrderPayment;
        $this->quoteAddressToOrderAddress = $quoteAddressToOrderAddress;
        $this->totalsCollector = $totalsCollector;
<<<<<<< HEAD
        $this->cartExtensionFactory = $cartExtensionFactory ?: ObjectManager::getInstance()
            ->get(\Magento\Quote\Api\Data\CartExtensionFactory::class);
=======
        $this->allowedCountryReader = $allowedCountryReader ?: ObjectManager::getInstance()
            ->get(AllowedCountries::class);
>>>>>>> 14322683
        parent::__construct($data);
        $this->_init();
    }

    /**
     * Initialize multishipping checkout.
     * Split virtual/not virtual items between default billing/shipping addresses
     *
     * @return \Magento\Multishipping\Model\Checkout\Type\Multishipping
     * @SuppressWarnings(PHPMD.CyclomaticComplexity)
     */
    protected function _init()
    {
        /**
         * reset quote shipping addresses and items
         */
        $quote = $this->getQuote();
        if (!$this->getCustomer()->getId()) {
            return $this;
        }

        if ($this->getCheckoutSession()->getCheckoutState() === \Magento\Checkout\Model\Session::CHECKOUT_STATE_BEGIN
        ) {
            $this->getCheckoutSession()->setCheckoutState(true);
            /**
             * Remove all addresses
             */
            $addresses = $quote->getAllAddresses();
            foreach ($addresses as $address) {
                $quote->removeAddress($address->getId());
            }

            $defaultShippingId = $this->getCustomerDefaultShippingAddress();
            if ($defaultShippingId) {
                $quote->getShippingAddress()->importCustomerAddressData(
                    $this->addressRepository->getById($defaultShippingId)
                );

                foreach ($this->getQuoteItems() as $item) {
                    /**
                     * Items with parent id we add in importQuoteItem method.
                     * Skip virtual items
                     */
                    if ($item->getParentItemId() || $item->getProduct()->getIsVirtual()) {
                        continue;
                    }
                    $quote->getShippingAddress()->addItem($item);
                }
            }

            $defaultBillingAddressId = $this->getCustomerDefaultBillingAddress();
            if ($defaultBillingAddressId) {
                $quote->getBillingAddress()->importCustomerAddressData(
                    $this->addressRepository->getById($defaultBillingAddressId)
                );
                foreach ($this->getQuoteItems() as $item) {
                    if ($item->getParentItemId()) {
                        continue;
                    }
                    if ($item->getProduct()->getIsVirtual()) {
                        $quote->getBillingAddress()->addItem($item);
                    }
                }
            }
            $this->save();
        }
        return $this;
    }

    /**
     * Get quote items assigned to different quote addresses populated per item qty.
     * Based on result array we can display each item separately
     *
     * @return array
     */
    public function getQuoteShippingAddressesItems()
    {
        if ($this->_quoteShippingAddressesItems !== null) {
            return $this->_quoteShippingAddressesItems;
        }
        $this->_quoteShippingAddressesItems = $this->getQuote()->getShippingAddressesItems();
        return $this->_quoteShippingAddressesItems;
    }

    /**
     * Remove item from address
     *
     * @param int $addressId
     * @param int $itemId
     * @return \Magento\Multishipping\Model\Checkout\Type\Multishipping
     */
    public function removeAddressItem($addressId, $itemId)
    {
        $address = $this->getQuote()->getAddressById($addressId);
        /* @var $address \Magento\Quote\Model\Quote\Address */
        if ($address) {
            $item = $address->getValidItemById($itemId);
            if ($item) {
                if ($item->getQty() > 1 && !$item->getProduct()->getIsVirtual()) {
                    $item->setQty($item->getQty() - 1);
                } else {
                    $address->removeItem($item->getId());
                }

                /**
                 * Require shipping rate recollect
                 */
                $address->setCollectShippingRates((bool)$this->getCollectRatesFlag());

                if (count($address->getAllItems()) == 0) {
                    $address->isDeleted(true);
                }

                $quoteItem = $this->getQuote()->getItemById($item->getQuoteItemId());
                if ($quoteItem) {
                    $newItemQty = $quoteItem->getQty() - 1;
                    if ($newItemQty > 0 && !$item->getProduct()->getIsVirtual()) {
                        $quoteItem->setQty($quoteItem->getQty() - 1);
                    } else {
                        $this->getQuote()->removeItem($quoteItem->getId());
                    }
                }
                $this->save();
            }
        }
        return $this;
    }

    /**
     * Assign quote items to addresses and specify items qty
     *
     * array structure:
     * array(
     *      $quoteItemId => array(
     *          'qty'       => $qty,
     *          'address'   => $customerAddressId
     *      )
     * )
     *
     * @param array $info
     * @return \Magento\Multishipping\Model\Checkout\Type\Multishipping
     * @throws \Magento\Framework\Exception\LocalizedException
     * @SuppressWarnings(PHPMD.CyclomaticComplexity)
     * @SuppressWarnings(PHPMD.NPathComplexity)
     */
    public function setShippingItemsInformation($info)
    {
        if (is_array($info)) {
            $allQty = 0;
            $itemsInfo = [];
            foreach ($info as $itemData) {
                foreach ($itemData as $quoteItemId => $data) {
                    $allQty += $data['qty'];
                    $itemsInfo[$quoteItemId] = $data;
                }
            }

            $maxQty = $this->helper->getMaximumQty();
            if ($allQty > $maxQty) {
                throw new \Magento\Framework\Exception\LocalizedException(
                    __('Maximum qty allowed for Shipping to multiple addresses is %1', $maxQty)
                );
            }
            $quote = $this->getQuote();
            $addresses = $quote->getAllShippingAddresses();
            foreach ($addresses as $address) {
                $quote->removeAddress($address->getId());
            }

            foreach ($info as $itemData) {
                foreach ($itemData as $quoteItemId => $data) {
                    $this->_addShippingItem($quoteItemId, $data);
                }
            }

            $this->prepareShippingAssignment($quote);

            /**
             * Delete all not virtual quote items which are not added to shipping address
             * MultishippingQty should be defined for each quote item when it processed with _addShippingItem
             */
            foreach ($quote->getAllItems() as $_item) {
                if (!$_item->getProduct()->getIsVirtual() && !$_item->getParentItem() && !$_item->getMultishippingQty()
                ) {
                    $quote->removeItem($_item->getId());
                }
            }

            $billingAddress = $quote->getBillingAddress();
            if ($billingAddress) {
                $quote->removeAddress($billingAddress->getId());
            }

            $customerDefaultBillingId = $this->getCustomerDefaultBillingAddress();
            if ($customerDefaultBillingId) {
                $quote->getBillingAddress()->importCustomerAddressData(
                    $this->addressRepository->getById($customerDefaultBillingId)
                );
            }

            foreach ($quote->getAllItems() as $_item) {
                if (!$_item->getProduct()->getIsVirtual()) {
                    continue;
                }

                if (isset($itemsInfo[$_item->getId()]['qty'])) {
                    $qty = (int)$itemsInfo[$_item->getId()]['qty'];
                    if ($qty) {
                        $_item->setQty($qty);
                        $quote->getBillingAddress()->addItem($_item);
                    } else {
                        $_item->setQty(0);
                        $quote->removeItem($_item->getId());
                    }
                }
            }

            $this->save();
            $this->_eventManager->dispatch('checkout_type_multishipping_set_shipping_items', ['quote' => $quote]);
        }
        return $this;
    }

    /**
     * Add quote item to specific shipping address based on customer address id
     *
     * @param int $quoteItemId
     * @param array $data array('qty'=>$qty, 'address'=>$customerAddressId)
     * @throws \Magento\Framework\Exception\LocalizedException
     * @return \Magento\Multishipping\Model\Checkout\Type\Multishipping
     * @SuppressWarnings(PHPMD.CyclomaticComplexity)
     * @SuppressWarnings(PHPMD.NPathComplexity)
     */
    protected function _addShippingItem($quoteItemId, $data)
    {
        $qty = isset($data['qty']) ? (int)$data['qty'] : 1;
        //$qty       = $qty > 0 ? $qty : 1;
        $addressId = isset($data['address']) ? $data['address'] : false;
        $quoteItem = $this->getQuote()->getItemById($quoteItemId);

        if ($addressId && $quoteItem) {
            if (!$this->isAddressIdApplicable($addressId)) {
                throw new LocalizedException(__('Please check shipping address information.'));
            }

            /**
             * Skip item processing if qty 0
             */
            if ($qty === 0) {
                return $this;
            }
            $quoteItem->setMultishippingQty((int)$quoteItem->getMultishippingQty() + $qty);
            $quoteItem->setQty($quoteItem->getMultishippingQty());
            try {
                $address = $this->addressRepository->getById($addressId);
            } catch (\Exception $e) {
            }
            if (isset($address)) {
                if (!($quoteAddress = $this->getQuote()->getShippingAddressByCustomerAddressId($address->getId()))) {
                    $quoteAddress = $this->_addressFactory->create()->importCustomerAddressData($address);
                    $this->getQuote()->addShippingAddress($quoteAddress);
                }

                $quoteAddress = $this->getQuote()->getShippingAddressByCustomerAddressId($address->getId());
                $quoteAddress->setCustomerAddressId($addressId);
                $quoteAddressItem = $quoteAddress->getItemByQuoteItemId($quoteItemId);
                if ($quoteAddressItem) {
                    $quoteAddressItem->setQty((int)($quoteAddressItem->getQty() + $qty));
                } else {
                    $quoteAddress->addItem($quoteItem, $qty);
                }
                /**
                 * Require shipping rate recollect
                 */
                $quoteAddress->setCollectShippingRates((bool)$this->getCollectRatesFlag());
            }
        }
        return $this;
    }

    /**
     * Reimport customer address info to quote shipping address
     *
     * @param int $addressId customer address id
     * @throws \Magento\Framework\Exception\LocalizedException
     * @return \Magento\Multishipping\Model\Checkout\Type\Multishipping
     */
    public function updateQuoteCustomerShippingAddress($addressId)
    {
        if (!$this->isAddressIdApplicable($addressId)) {
            throw new LocalizedException(__('Please check shipping address information.'));
        }
        try {
            $address = $this->addressRepository->getById($addressId);
        } catch (\Exception $e) {
            //
        }
        if (isset($address)) {
            $quoteAddress = $this->getQuote()->getShippingAddressByCustomerAddressId($addressId);
            $quoteAddress->setCollectShippingRates(true)->importCustomerAddressData($address);
            $this->totalsCollector->collectAddressTotals($this->getQuote(), $quoteAddress);
            $this->quoteRepository->save($this->getQuote());
        }

        return $this;
    }

    /**
     * Reimport customer billing address to quote
     *
     * @param int $addressId customer address id
     * @throws \Magento\Framework\Exception\LocalizedException
     * @return \Magento\Multishipping\Model\Checkout\Type\Multishipping
     */
    public function setQuoteCustomerBillingAddress($addressId)
    {
        if (!$this->isAddressIdApplicable($addressId)) {
            throw new LocalizedException(__('Please check billing address information.'));
        }
        try {
            $address = $this->addressRepository->getById($addressId);
        } catch (\Exception $e) {
            //
        }
        if (isset($address)) {
            $quoteAddress = $this->getQuote()->getBillingAddress($addressId)->importCustomerAddressData($address);
            $this->totalsCollector->collectAddressTotals($this->getQuote(), $quoteAddress);
            $this->getQuote()->collectTotals();
            $this->quoteRepository->save($this->getQuote());
        }

        return $this;
    }

    /**
     * Assign shipping methods to addresses
     *
     * @param  array $methods
     * @return \Magento\Multishipping\Model\Checkout\Type\Multishipping
     * @throws \Magento\Framework\Exception\LocalizedException
     */
    public function setShippingMethods($methods)
    {
        $quote = $this->getQuote();
        $addresses = $quote->getAllShippingAddresses();
        /** @var  \Magento\Quote\Model\Quote\Address $address */
        foreach ($addresses as $address) {
            $addressId = $address->getId();
            if (isset($methods[$addressId])) {
                $address->setShippingMethod($methods[$addressId]);
            } elseif (!$address->getShippingMethod()) {
                throw new \Magento\Framework\Exception\LocalizedException(
                    __('Please select shipping methods for all addresses.')
                );
            }
        }
        $this->prepareShippingAssignment($quote);
        $this->save();
        return $this;
    }

    /**
     * Set payment method info to quote payment
     *
     * @param array $payment
     * @return \Magento\Multishipping\Model\Checkout\Type\Multishipping
     * @throws \Magento\Framework\Exception\LocalizedException
     */
    public function setPaymentMethod($payment)
    {
        if (!isset($payment['method'])) {
            throw new \Magento\Framework\Exception\LocalizedException(
                __('A payment method is not defined.')
            );
        }
        if (!$this->paymentSpecification->isSatisfiedBy($payment['method'])) {
            throw new \Magento\Framework\Exception\LocalizedException(
                __('The requested payment method is not available for multishipping.')
            );
        }
        $quote = $this->getQuote();
        $quote->getPayment()->importData($payment);
        // shipping totals may be affected by payment method
        if (!$quote->isVirtual() && $quote->getShippingAddress()) {
            $quote->getShippingAddress()->setCollectShippingRates(true);
            $quote->setTotalsCollectedFlag(false)->collectTotals();
        }
        $this->quoteRepository->save($quote);
        return $this;
    }

    /**
     * Prepare order based on quote address
     *
     * @param   \Magento\Quote\Model\Quote\Address $address
     * @return  \Magento\Sales\Model\Order
     * @throws  \Magento\Checkout\Exception
     */
    protected function _prepareOrder(\Magento\Quote\Model\Quote\Address $address)
    {
        $quote = $this->getQuote();
        $quote->unsReservedOrderId();
        $quote->reserveOrderId();
        $quote->collectTotals();

        $order = $this->quoteAddressToOrder->convert($address);
        $order->setQuote($quote);
        $order->setBillingAddress($this->quoteAddressToOrderAddress->convert($quote->getBillingAddress()));

        if ($address->getAddressType() == 'billing') {
            $order->setIsVirtual(1);
        } else {
            $order->setShippingAddress($this->quoteAddressToOrderAddress->convert($address));
        }

        $order->setPayment($this->quotePaymentToOrderPayment->convert($quote->getPayment()));
        if ($this->priceCurrency->round($address->getGrandTotal()) == 0) {
            $order->getPayment()->setMethod('free');
        }

        foreach ($address->getAllItems() as $item) {
            $_quoteItem = $item->getQuoteItem();
            if (!$_quoteItem) {
                throw new \Magento\Checkout\Exception(
                    __('Item not found or already ordered')
                );
            }
            $item->setProductType(
                $_quoteItem->getProductType()
            )->setProductOptions(
                $_quoteItem->getProduct()->getTypeInstance()->getOrderOptions($_quoteItem->getProduct())
            );
            $orderItem = $this->quoteItemToOrderItem->convert($item);
            if ($item->getParentItem()) {
                $orderItem->setParentItem($order->getItemByQuoteItemId($item->getParentItem()->getId()));
            }
            $order->addItem($orderItem);
        }

        return $order;
    }

    /**
     * Validate quote data
     *
     * @return \Magento\Multishipping\Model\Checkout\Type\Multishipping
     * @throws \Magento\Framework\Exception\LocalizedException
     */
    protected function _validate()
    {
        $quote = $this->getQuote();

        /** @var $paymentMethod \Magento\Payment\Model\Method\AbstractMethod */
        $paymentMethod = $quote->getPayment()->getMethodInstance();
        if (!$paymentMethod->isAvailable($quote)) {
            throw new \Magento\Framework\Exception\LocalizedException(
                __('Please specify a payment method.')
            );
        }

        $addresses = $quote->getAllShippingAddresses();
        foreach ($addresses as $address) {
            $addressValidation = $address->validate();
            if ($addressValidation !== true) {
                throw new \Magento\Framework\Exception\LocalizedException(
                    __('Please check shipping addresses information.')
                );
            }
            $method = $address->getShippingMethod();
            $rate = $address->getShippingRateByCode($method);
            if (!$method || !$rate) {
                throw new \Magento\Framework\Exception\LocalizedException(
                    __('Please specify shipping methods for all addresses.')
                );
            }

            // Checks if a country id present in the allowed countries list.
            if (
                !in_array(
                    $address->getCountryId(),
                    $this->allowedCountryReader->getAllowedCountries()
                )
            ) {
                throw new \Magento\Framework\Exception\LocalizedException(
                    __('Some addresses cannot be used due to country-specific configurations.')
                );
            }
        }
        $addressValidation = $quote->getBillingAddress()->validate();
        if ($addressValidation !== true) {
            throw new \Magento\Framework\Exception\LocalizedException(__('Please check billing address information.'));
        }
        return $this;
    }

    /**
     * Create orders per each quote address
     *
     * @return \Magento\Multishipping\Model\Checkout\Type\Multishipping
     * @throws \Exception
     */
    public function createOrders()
    {
        $orderIds = [];
        $this->_validate();
        $shippingAddresses = $this->getQuote()->getAllShippingAddresses();
        $orders = [];

        if ($this->getQuote()->hasVirtualItems()) {
            $shippingAddresses[] = $this->getQuote()->getBillingAddress();
        }

        try {
            foreach ($shippingAddresses as $address) {
                $order = $this->_prepareOrder($address);

                $orders[] = $order;
                $this->_eventManager->dispatch(
                    'checkout_type_multishipping_create_orders_single',
                    ['order' => $order, 'address' => $address, 'quote' => $this->getQuote()]
                );
            }

            foreach ($orders as $order) {
                $order->place();
                $order->save();
                if ($order->getCanSendNewEmailFlag()) {
                    $this->orderSender->send($order);
                }
                $orderIds[$order->getId()] = $order->getIncrementId();
            }

            $this->_session->setOrderIds($orderIds);
            $this->_checkoutSession->setLastQuoteId($this->getQuote()->getId());

            $this->getQuote()->setIsActive(false);
            $this->quoteRepository->save($this->getQuote());

            $this->_eventManager->dispatch(
                'checkout_submit_all_after',
                ['orders' => $orders, 'quote' => $this->getQuote()]
            );

            return $this;
        } catch (\Exception $e) {
            $this->_eventManager->dispatch('checkout_multishipping_refund_all', ['orders' => $orders]);
            throw $e;
        }
    }

    /**
     * Collect quote totals and save quote object
     *
     * @return \Magento\Multishipping\Model\Checkout\Type\Multishipping
     */
    public function save()
    {
        $this->getQuote()->collectTotals();
        $this->quoteRepository->save($this->getQuote());
        return $this;
    }

    /**
     * Specify BEGIN state in checkout session whot allow reinit multishipping checkout
     *
     * @return \Magento\Multishipping\Model\Checkout\Type\Multishipping
     */
    public function reset()
    {
        $this->getCheckoutSession()->setCheckoutState(\Magento\Checkout\Model\Session::CHECKOUT_STATE_BEGIN);
        return $this;
    }

    /**
     * Check if quote amount is allowed for multishipping checkout
     *
     * @return bool
     */
    public function validateMinimumAmount()
    {
        return !($this->_scopeConfig->isSetFlag(
            'sales/minimum_order/active',
            \Magento\Store\Model\ScopeInterface::SCOPE_STORE
        ) && $this->_scopeConfig->isSetFlag(
            'sales/minimum_order/multi_address',
            \Magento\Store\Model\ScopeInterface::SCOPE_STORE
        ) && !$this->getQuote()->validateMinimumAmount());
    }

    /**
     * Get notification message for case when multishipping checkout is not allowed
     *
     * @return string
     */
    public function getMinimumAmountDescription()
    {
        $descr = $this->_scopeConfig->getValue(
            'sales/minimum_order/multi_address_description',
            \Magento\Store\Model\ScopeInterface::SCOPE_STORE
        );
        if (empty($descr)) {
            $descr = $this->_scopeConfig->getValue(
                'sales/minimum_order/description',
                \Magento\Store\Model\ScopeInterface::SCOPE_STORE
            );
        }
        return $descr;
    }

    /**
     * @return string
     */
    public function getMinimumAmountError()
    {
        $error = $this->_scopeConfig->getValue(
            'sales/minimum_order/multi_address_error_message',
            \Magento\Store\Model\ScopeInterface::SCOPE_STORE
        );
        if (empty($error)) {
            $error = $this->_scopeConfig->getValue(
                'sales/minimum_order/error_message',
                \Magento\Store\Model\ScopeInterface::SCOPE_STORE
            );
        }
        return $error;
    }

    /**
     * Get order IDs created during checkout
     *
     * @param bool $asAssoc
     * @return array
     */
    public function getOrderIds($asAssoc = false)
    {
        $idsAssoc = $this->_session->getOrderIds();
        return $asAssoc ? $idsAssoc : array_keys($idsAssoc);
    }

    /**
     * Retrieve customer default billing address
     *
     * @return int|null
     */
    public function getCustomerDefaultBillingAddress()
    {
        $defaultAddressId = $this->getCustomer()->getDefaultBilling();
        return $this->getDefaultAddressByDataKey('customer_default_billing_address', $defaultAddressId);
    }

    /**
     * Retrieve customer default shipping address
     *
     * @return int|null
     */
    public function getCustomerDefaultShippingAddress()
    {
        $defaultAddressId = $this->getCustomer()->getDefaultShipping();
        return $this->getDefaultAddressByDataKey('customer_default_shipping_address', $defaultAddressId);
    }

    /**
     * Retrieve customer default address by data key
     *
     * @param string $key
     * @param string|null $defaultAddressIdFromCustomer
     * @return int|null
     */
    private function getDefaultAddressByDataKey($key, $defaultAddressIdFromCustomer)
    {
        $addressId = $this->getData($key);
        if (is_null($addressId)) {
            $addressId = $defaultAddressIdFromCustomer;
            if (!$addressId) {
                /** Default address is not available, try to find any customer address */
                $filter =  $this->filterBuilder->setField('parent_id')
                    ->setValue($this->getCustomer()->getId())
                    ->setConditionType('eq')
                    ->create();
                $addresses = (array)($this->addressRepository->getList(
                    $this->searchCriteriaBuilder->addFilters([$filter])->create()
                )->getItems());
                if ($addresses) {
                    $address = reset($addresses);
                    $addressId = $address->getId();
                }
            }
            $this->setData($key, $addressId);
        }

        return $addressId;
    }

    /**
     * Retrieve checkout session model
     *
     * @return \Magento\Checkout\Model\Session
     */
    public function getCheckoutSession()
    {
        $checkout = $this->getData('checkout_session');
        if (is_null($checkout)) {
            $checkout = $this->_checkoutSession;
            $this->setData('checkout_session', $checkout);
        }
        return $checkout;
    }

    /**
     * Retrieve quote model
     *
     * @return \Magento\Quote\Model\Quote
     */
    public function getQuote()
    {
        return $this->getCheckoutSession()->getQuote();
    }

    /**
     * Retrieve quote items
     *
     * @return \Magento\Quote\Model\Quote\Item[]
     */
    public function getQuoteItems()
    {
        return $this->getQuote()->getAllItems();
    }

    /**
     * Retrieve customer session model
     *
     * @return \Magento\Customer\Model\Session
     */
    public function getCustomerSession()
    {
        return $this->_customerSession;
    }

    /**
     * Retrieve customer object
     *
     * @return \Magento\Customer\Api\Data\CustomerInterface
     */
    public function getCustomer()
    {
        return $this->_customerSession->getCustomerDataObject();
    }

    /**
     * Check if specified address ID belongs to customer.
     *
     * @param $addressId
     * @return bool
     */
    protected function isAddressIdApplicable($addressId)
    {
        $applicableAddressIds = array_map(function($address) {
            /** @var \Magento\Customer\Api\Data\AddressInterface $address */
            return $address->getId();
        }, $this->getCustomer()->getAddresses());
        return !is_numeric($addressId) || in_array($addressId, $applicableAddressIds);
    }

    /**
     * @param \Magento\Quote\Model\Quote $quote
     * @return \Magento\Quote\Model\Quote
     */
    private function prepareShippingAssignment($quote)
    {
        $cartExtension = $quote->getExtensionAttributes();
        if ($cartExtension === null) {
            $cartExtension = $this->cartExtensionFactory->create();
        }
        /** @var \Magento\Quote\Api\Data\ShippingAssignmentInterface $shippingAssignment */
        $shippingAssignment = $this->getShippingAssignmentProcessor()->create($quote);
        $shipping = $shippingAssignment->getShipping();

        $shipping->setMethod(null);
        $shippingAssignment->setShipping($shipping);
        $cartExtension->setShippingAssignments([$shippingAssignment]);
        return $quote->setExtensionAttributes($cartExtension);
    }

    /**
     * @return \Magento\Quote\Model\Quote\ShippingAssignment\ShippingAssignmentProcessor
     */
    private function getShippingAssignmentProcessor()
    {
        if (!$this->shippingAssignmentProcessor) {
            $this->shippingAssignmentProcessor = ObjectManager::getInstance()
                ->get(\Magento\Quote\Model\Quote\ShippingAssignment\ShippingAssignmentProcessor::class);
        }
        return $this->shippingAssignmentProcessor;
    }
}<|MERGE_RESOLUTION|>--- conflicted
+++ resolved
@@ -157,7 +157,7 @@
     private $shippingAssignmentProcessor;
 
     /**
-     * Multishipping constructor.
+     * Constructor
      *
      * @param \Magento\Checkout\Model\Session $checkoutSession
      * @param \Magento\Customer\Model\Session $customerSession
@@ -181,11 +181,8 @@
      * @param \Magento\Framework\Api\FilterBuilder $filterBuilder
      * @param \Magento\Quote\Model\Quote\TotalsCollector $totalsCollector
      * @param array $data
-<<<<<<< HEAD
      * @param \Magento\Quote\Api\Data\CartExtensionFactory|null $cartExtensionFactory
-=======
      * @param AllowedCountries|null $allowedCountryReader
->>>>>>> 14322683
      * @SuppressWarnings(PHPMD.ExcessiveParameterList)
      */
     public function __construct(
@@ -211,11 +208,8 @@
         \Magento\Framework\Api\FilterBuilder $filterBuilder,
         \Magento\Quote\Model\Quote\TotalsCollector $totalsCollector,
         array $data = [],
-<<<<<<< HEAD
-        \Magento\Quote\Api\Data\CartExtensionFactory $cartExtensionFactory = null
-=======
+        \Magento\Quote\Api\Data\CartExtensionFactory $cartExtensionFactory = null,
         AllowedCountries $allowedCountryReader = null
->>>>>>> 14322683
     ) {
         $this->_eventManager = $eventManager;
         $this->_scopeConfig = $scopeConfig;
@@ -238,13 +232,10 @@
         $this->quotePaymentToOrderPayment = $quotePaymentToOrderPayment;
         $this->quoteAddressToOrderAddress = $quoteAddressToOrderAddress;
         $this->totalsCollector = $totalsCollector;
-<<<<<<< HEAD
         $this->cartExtensionFactory = $cartExtensionFactory ?: ObjectManager::getInstance()
             ->get(\Magento\Quote\Api\Data\CartExtensionFactory::class);
-=======
         $this->allowedCountryReader = $allowedCountryReader ?: ObjectManager::getInstance()
             ->get(AllowedCountries::class);
->>>>>>> 14322683
         parent::__construct($data);
         $this->_init();
     }
