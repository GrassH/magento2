--- conflicted
+++ resolved
@@ -54,12 +54,7 @@
     /**
      * Download backup action
      *
-<<<<<<< HEAD
-     * @return \Magento\Framework\Controller\AbstractResult
-=======
      * @return void|\Magento\Backend\App\Action
-     * @SuppressWarnings(PHPMD.ExitExpression)
->>>>>>> 3e8e1268
      */
     public function execute()
     {
