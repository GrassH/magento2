<?php
/**
 *
 * Copyright © 2016 Magento. All rights reserved.
 * See COPYING.txt for license details.
 */
namespace Magento\Backup\Controller\Adminhtml\Index;

use Magento\Framework\App\Filesystem\DirectoryList;
use Magento\Framework\Filesystem;

/**
 * @SuppressWarnings(PHPMD.CouplingBetweenObjects)
 */
class Rollback extends \Magento\Backup\Controller\Adminhtml\Index
{
    /**
     * Rollback Action
     *
     * @return void|\Magento\Backend\App\Action
     * @SuppressWarnings(PHPMD.CyclomaticComplexity)
     * @SuppressWarnings(PHPMD.NPathComplexity)
     * @SuppressWarnings(PHPMD.ExcessiveMethodLength)
     */
    public function execute()
    {
        if (!$this->_objectManager->get(\Magento\Backup\Helper\Data::class)->isRollbackAllowed()) {
            $this->_forward('denied');
        }

        if (!$this->getRequest()->isAjax()) {
            return $this->_redirect('*/*/index');
        }

        $helper = $this->_objectManager->get(\Magento\Backup\Helper\Data::class);
        $response = new \Magento\Framework\DataObject();

        try {
            /* @var $backup \Magento\Backup\Model\Backup */
            $backup = $this->_backupModelFactory->create(
                $this->getRequest()->getParam('time'),
                $this->getRequest()->getParam('type')
            );

            if (!$backup->getTime() || !$backup->exists()) {
                return $this->_redirect('backup/*');
            }

            if (!$backup->getTime()) {
                throw new \Magento\Framework\Backup\Exception\CantLoadSnapshot(__('Can\'t load snapshot archive'));
            }

            $type = $backup->getType();

            $backupManager = $this->_backupFactory->create(
                $type
            )->setBackupExtension(
                $helper->getExtensionByType($type)
            )->setTime(
                $backup->getTime()
            )->setBackupsDir(
                $helper->getBackupsDir()
            )->setName(
                $backup->getName(),
                false
            )->setResourceModel(
                $this->_objectManager->create(\Magento\Backup\Model\ResourceModel\Db::class)
            );

            $this->_coreRegistry->register('backup_manager', $backupManager);

            $passwordValid = $this->_objectManager->create(
                \Magento\Backup\Model\Backup::class
            )->validateUserPassword(
                $this->getRequest()->getParam('password')
            );

            if (!$passwordValid) {
                $response->setError(__('Please correct the password.'));
                $backupManager->setErrorMessage(__('Please correct the password.'));
                return $this->getResponse()->representJson($response->toJson());
            }

            if ($this->getRequest()->getParam('maintenance_mode')) {
                if (!$this->maintenanceMode->set(true)) {
                    $response->setError(
                        __(
                            'You need more permissions to activate maintenance mode right now.'
                        ) . ' ' . __(
                            'To complete the rollback, please deselect '
                            . '"Put store into maintenance mode" or update your permissions.'
                        )
                    );
                    $backupManager->setErrorMessage(
                        __('Something went wrong while putting your store into maintenance mode.')
                    );
                    return $this->getResponse()->representJson($response->toJson());
                }
            }

            if ($type != \Magento\Framework\Backup\Factory::TYPE_DB) {
                /** @var Filesystem $filesystem */
                $filesystem = $this->_objectManager->get(\Magento\Framework\Filesystem::class);
                $backupManager->setRootDir($filesystem->getDirectoryRead(DirectoryList::ROOT)->getAbsolutePath())
                    ->addIgnorePaths($helper->getRollbackIgnorePaths());

                if ($this->getRequest()->getParam('use_ftp', false)) {
                    $backupManager->setUseFtp(
                        $this->getRequest()->getParam('ftp_host', ''),
                        $this->getRequest()->getParam('ftp_user', ''),
                        $this->getRequest()->getParam('ftp_pass', ''),
                        $this->getRequest()->getParam('ftp_path', '')
                    );
                }
            }

            $backupManager->rollback();

            $helper->invalidateCache();

            $adminSession = $this->_getSession();
            $adminSession->destroy();

            $response->setRedirectUrl($this->getUrl('*'));
        } catch (\Magento\Framework\Backup\Exception\CantLoadSnapshot $e) {
            $errorMsg = __('We can\'t find the backup file.');
        } catch (\Magento\Framework\Backup\Exception\FtpConnectionFailed $e) {
            $errorMsg = __('We can\'t connect to the FTP right now.');
        } catch (\Magento\Framework\Backup\Exception\FtpValidationFailed $e) {
            $errorMsg = __('Failed to validate FTP.');
        } catch (\Magento\Framework\Backup\Exception\NotEnoughPermissions $e) {
<<<<<<< HEAD
            $this->_objectManager->get('Psr\Log\LoggerInterface')->info($e->getMessage());
            $errorMsg = $e->getMessage();
=======
            $this->_objectManager->get(\Psr\Log\LoggerInterface::class)->info($e->getMessage());
            $errorMsg = __('You need more permissions to perform a rollback.');
>>>>>>> 26386404
        } catch (\Exception $e) {
            $this->_objectManager->get(\Psr\Log\LoggerInterface::class)->info($e->getMessage());
            $errorMsg = __('Failed to rollback.');
        }

        if (!empty($errorMsg)) {
            $response->setError($errorMsg);
            $backupManager->setErrorMessage($errorMsg);
        }

        if ($this->getRequest()->getParam('maintenance_mode')) {
            $this->maintenanceMode->set(false);
        }

        $this->getResponse()->representJson($response->toJson());
    }
}<|MERGE_RESOLUTION|>--- conflicted
+++ resolved
@@ -129,13 +129,8 @@
         } catch (\Magento\Framework\Backup\Exception\FtpValidationFailed $e) {
             $errorMsg = __('Failed to validate FTP.');
         } catch (\Magento\Framework\Backup\Exception\NotEnoughPermissions $e) {
-<<<<<<< HEAD
-            $this->_objectManager->get('Psr\Log\LoggerInterface')->info($e->getMessage());
-            $errorMsg = $e->getMessage();
-=======
             $this->_objectManager->get(\Psr\Log\LoggerInterface::class)->info($e->getMessage());
             $errorMsg = __('You need more permissions to perform a rollback.');
->>>>>>> 26386404
         } catch (\Exception $e) {
             $this->_objectManager->get(\Psr\Log\LoggerInterface::class)->info($e->getMessage());
             $errorMsg = __('Failed to rollback.');
