<?php
/**
 * Copyright © 2015 Magento. All rights reserved.
 * See COPYING.txt for license details.
 */
namespace Magento\Backup\Model;

use Magento\Framework\App\Filesystem\DirectoryList;
use Magento\Framework\Filesystem\DriverPool;

/**
 * Backup file item model
 *
 * @method string getPath()
 * @method string getName()
 * @method string getTime()
 * @SuppressWarnings(PHPMD.CouplingBetweenObjects)
 */
class Backup extends \Magento\Framework\Object implements \Magento\Framework\Backup\Db\BackupInterface
{
    /**
     * Compress rate
     */
    const COMPRESS_RATE = 9;

    /**
     * Type of backup file
     *
     * @var string
     */
    private $_type = 'db';

    /**
     * Gz file pointer
     *
     * @var \Magento\Framework\Filesystem\File\WriteInterface
     */
    protected $_stream = null;

    /**
     * @var \Magento\Framework\Filesystem
     */
    protected $_filesystem;

    /**
     * @var \Magento\Backup\Helper\Data
     */
    protected $_helper;

    /**
     * Locale model
     *
     * @var \Magento\Framework\Locale\ResolverInterface
     */
    protected $_localeResolver;

    /**
     * Backend auth session
     *
     * @var \Magento\Backend\Model\Auth\Session
     */
    protected $_backendAuthSession;

    /**
     * @var \Magento\Framework\Encryption\EncryptorInterface
     */
    protected $_encryptor;

    /**
     * @var \Magento\Framework\Filesystem\Directory\WriteInterface
     */
    protected $varDirectory;

    /**
     * @param \Magento\Backup\Helper\Data $helper
     * @param \Magento\Framework\Locale\ResolverInterface $localeResolver
     * @param \Magento\Backend\Model\Auth\Session $authSession
     * @param \Magento\Framework\Encryption\EncryptorInterface $encryptor
     * @param \Magento\Framework\Filesystem $filesystem
     * @param array $data
     */
    public function __construct(
        \Magento\Backup\Helper\Data $helper,
        \Magento\Framework\Locale\ResolverInterface $localeResolver,
        \Magento\Backend\Model\Auth\Session $authSession,
        \Magento\Framework\Encryption\EncryptorInterface $encryptor,
        \Magento\Framework\Filesystem $filesystem,
        $data = []
    ) {
        $this->_encryptor = $encryptor;
        parent::__construct($data);

        $this->_filesystem = $filesystem;
        $this->varDirectory = $this->_filesystem->getDirectoryWrite(DirectoryList::VAR_DIR);
        $this->_helper = $helper;
        $this->_localeResolver = $localeResolver;
        $this->_backendAuthSession = $authSession;
    }

    /**
     * Set backup time
     *
     * @param int $time
     * @return $this
     */
    public function setTime($time)
    {
        $this->setData('time', $time);
        return $this;
    }

    /**
     * Set backup path
     *
     * @param string $path
     * @return $this
     */
    public function setPath($path)
    {
        $this->setData('path', $path);
        return $this;
    }

    /**
     * Set backup name
     *
     * @param string $name
     * @return $this
     */
    public function setName($name)
    {
        $this->setData('name', $name);
        return $this;
    }

    /**
     * Load backup file info
     *
     * @param string $fileName
     * @param string $filePath
     * @return $this
     */
    public function load($fileName, $filePath)
    {
        $backupData = $this->_helper->extractDataFromFilename($fileName);

        $this->addData(
            [
                'id' => $filePath . '/' . $fileName,
                'time' => (int)$backupData->getTime(),
                'path' => $filePath,
                'extension' => $this->_helper->getExtensionByType($backupData->getType()),
                'display_name' => $this->_helper->nameToDisplayName($backupData->getName()),
                'name' => $backupData->getName(),
                'date_object' => (new \DateTime())->setTimestamp($backupData->getTime()),
            ]
        );

        $this->setType($backupData->getType());
        return $this;
    }

    /**
     * Checks backup file exists.
     *
     * @return bool
     */
    public function exists()
    {
        return $this->varDirectory->isFile($this->_getFilePath());
    }

    /**
     * Return file name of backup file
     *
     * @return string
     */
    public function getFileName()
    {
        $filename = $this->getTime() . "_" . $this->getType();
        $backupName = $this->getName();

        if (!empty($backupName)) {
            $filename .= '_' . $backupName;
        }

        $filename .= '.' . $this->_helper->getExtensionByType($this->getType());

        return $filename;
    }

    /**
     * Sets type of file
     *
     * @param string $value
     * @return $this
     */
    public function setType($value = 'db')
    {
        $possibleTypes = $this->_helper->getBackupTypesList();
        if (!in_array($value, $possibleTypes)) {
            $value = $this->_helper->getDefaultBackupType();
        }

        $this->_type = $value;
        $this->setData('type', $this->_type);

        return $this;
    }

    /**
     * Returns type of backup file
     *
     * @return string
     */
    public function getType()
    {
        return $this->_type;
    }

    /**
     * Set the backup file content
     *
     * @param string &$content
     * @return $this
     * @throws \Magento\Framework\Exception\LocalizedException
     */
    public function setFile(&$content)
    {
        if (!$this->hasData('time') || !$this->hasData('type') || !$this->hasData('path')) {
            throw new \Magento\Framework\Exception\LocalizedException(
                __('Please correct the order of creation for a new backup.')
            );
        }

        $this->varDirectory->writeFile($this->_getFilePath(), $content);
        return $this;
    }

    /**
     * Return content of backup file
     *
     * @return string
     * @throws \Magento\Framework\Exception\LocalizedException
     */
    public function &getFile()
    {
        if (!$this->exists()) {
            throw new \Magento\Framework\Exception\LocalizedException(__('The backup file does not exist.'));
        }

        return $this->varDirectory->read($this->_getFilePath());
    }

    /**
     * Delete backup file
     *
     * @return $this
     * @throws \Magento\Framework\Exception\LocalizedException
     */
    public function deleteFile()
    {
        if (!$this->exists()) {
            throw new \Magento\Framework\Exception\LocalizedException(__('The backup file does not exist.'));
        }

        $this->varDirectory->delete($this->_getFilePath());
        return $this;
    }

    /**
     * Open backup file (write or read mode)
     *
     * @param bool $write
     * @return $this
     * @throws \Magento\Framework\Exception\InputException
     * @throws \Magento\Framework\Backup\Exception\NotEnoughPermissions
     */
    public function open($write = false)
    {
<<<<<<< HEAD
        if (is_null($this->getPath())) {
            throw new \Magento\Framework\Exception\InputException(__('The backup file path was not specified.'));
=======
        if ($this->getPath() === null) {
            throw new \Magento\Backup\Exception(__('The backup file path was not specified.'));
>>>>>>> f340c06f
        }

        if ($write && $this->varDirectory->isFile($this->_getFilePath())) {
            $this->varDirectory->delete($this->_getFilePath());
        }
        if (!$write && !$this->varDirectory->isFile($this->_getFilePath())) {
            throw new \Magento\Framework\Exception\InputException(__('The backup file "%1" does not exist.', $this->getFileName()));
        }

        $mode = $write ? 'wb' . self::COMPRESS_RATE : 'rb';

        try {
            /** @var \Magento\Framework\Filesystem\Directory\WriteInterface $varDirectory */
            $varDirectory = $this->_filesystem->getDirectoryWrite(DirectoryList::VAR_DIR, DriverPool::ZLIB);
            $this->_stream = $varDirectory->openFile(
                $this->_getFilePath(),
                $mode
            );
        } catch (\Magento\Framework\Filesystem\FilesystemException $e) {
            throw new \Magento\Framework\Backup\Exception\NotEnoughPermissions(
                __('Sorry, but we cannot read from or write to backup file "%1".', $this->getFileName())
            );
        }

        return $this;
    }

    /**
     * Get zlib handler
     *
     * @return \Magento\Framework\Filesystem\File\WriteInterface
     * @throws \Magento\Framework\Exception\InputException
     */
    protected function _getStream()
    {
<<<<<<< HEAD
        if (is_null($this->_stream)) {
            throw new \Magento\Framework\Exception\InputException(__('The backup file handler was unspecified.'));
=======
        if ($this->_stream === null) {
            throw new \Magento\Backup\Exception(__('The backup file handler was unspecified.'));
>>>>>>> f340c06f
        }
        return $this->_stream;
    }

    /**
     * Read backup uncompressed data
     *
     * @param int $length
     * @return string
     */
    public function read($length)
    {
        return $this->_getStream()->read($length);
    }

    /**
     * Check end of file.
     *
     * @return bool
     */
    public function eof()
    {
        return $this->_getStream()->eof();
    }

    /**
     * Write to backup file
     *
     * @param string $string
     * @return $this
     * @throws \Magento\Framework\Exception\InputException
     */
    public function write($string)
    {
        try {
            $this->_getStream()->write($string);
        } catch (\Magento\Framework\Filesystem\FilesystemException $e) {
            throw new \Magento\Framework\Exception\InputException(
                __('Something went wrong writing to the backup file "%1".', $this->getFileName())
            );
        }

        return $this;
    }

    /**
     * Close open backup file
     *
     * @return $this
     */
    public function close()
    {
        $this->_getStream()->close();
        $this->_stream = null;

        return $this;
    }

    /**
     * Print output
     *
     * @return string
     */
    public function output()
    {
        if (!$this->exists()) {
            return;
        }

        /** @var \Magento\Framework\Filesystem\Directory\ReadInterface $directory */
        $directory = $this->_filesystem->getDirectoryWrite(DirectoryList::VAR_DIR);
        $directory = $directory->readFile($this->_getFilePath());

        return $directory;
    }

    /**
     * @return int|mixed
     */
    public function getSize()
    {
        if ($this->getData('size') !== null) {
            return $this->getData('size');
        }

        if ($this->exists()) {
            $this->setData('size', $this->varDirectory->stat($this->_getFilePath())['size']);
            return $this->getData('size');
        }

        return 0;
    }

    /**
     * Validate user password
     *
     * @param string $password
     * @return bool
     */
    public function validateUserPassword($password)
    {
        $userPasswordHash = $this->_backendAuthSession->getUser()->getPassword();
        return $this->_encryptor->validateHash($password, $userPasswordHash);
    }

    /**
     * Get file path.
     *
     * @return string
     */
    protected function _getFilePath()
    {
        return $this->varDirectory->getRelativePath($this->getPath() . '/' . $this->getFileName());
    }
}<|MERGE_RESOLUTION|>--- conflicted
+++ resolved
@@ -278,13 +278,8 @@
      */
     public function open($write = false)
     {
-<<<<<<< HEAD
-        if (is_null($this->getPath())) {
+        if ($this->getPath() === null) {
             throw new \Magento\Framework\Exception\InputException(__('The backup file path was not specified.'));
-=======
-        if ($this->getPath() === null) {
-            throw new \Magento\Backup\Exception(__('The backup file path was not specified.'));
->>>>>>> f340c06f
         }
 
         if ($write && $this->varDirectory->isFile($this->_getFilePath())) {
@@ -320,13 +315,8 @@
      */
     protected function _getStream()
     {
-<<<<<<< HEAD
-        if (is_null($this->_stream)) {
+        if ($this->_stream === null) {
             throw new \Magento\Framework\Exception\InputException(__('The backup file handler was unspecified.'));
-=======
-        if ($this->_stream === null) {
-            throw new \Magento\Backup\Exception(__('The backup file handler was unspecified.'));
->>>>>>> f340c06f
         }
         return $this->_stream;
     }
