<?php
/**
 * Copyright © 2015 Magento. All rights reserved.
 * See COPYING.txt for license details.
 */
namespace Magento\Backup\Model;

use Magento\Framework\App\Filesystem\DirectoryList;
use Magento\Framework\Filesystem\DriverPool;

/**
 * Backup file item model
 *
 * @method string getPath()
 * @method string getName()
 * @method string getTime()
 * @SuppressWarnings(PHPMD.CouplingBetweenObjects)
 */
class Backup extends \Magento\Framework\Object implements \Magento\Framework\Backup\Db\BackupInterface
{
    /**
     * Compress rate
     */
    const COMPRESS_RATE = 9;

    /**
     * Type of backup file
     *
     * @var string
     */
    private $_type = 'db';

    /**
     * Gz file pointer
     *
     * @var \Magento\Framework\Filesystem\File\WriteInterface
     */
    protected $_stream = null;

    /**
     * @var \Magento\Framework\Filesystem
     */
    protected $_filesystem;

    /**
     * @var \Magento\Backup\Helper\Data
     */
    protected $_helper;

    /**
     * Locale model
     *
     * @var \Magento\Framework\Locale\ResolverInterface
     */
    protected $_localeResolver;

    /**
     * Backend auth session
     *
     * @var \Magento\Backend\Model\Auth\Session
     */
    protected $_backendAuthSession;

    /**
     * @var \Magento\Framework\Encryption\EncryptorInterface
     */
    protected $_encryptor;

    /**
     * @var \Magento\Framework\Filesystem\Directory\WriteInterface
     */
    protected $varDirectory;

    /**
     * @param \Magento\Backup\Helper\Data $helper
     * @param \Magento\Framework\Locale\ResolverInterface $localeResolver
     * @param \Magento\Backend\Model\Auth\Session $authSession
     * @param \Magento\Framework\Encryption\EncryptorInterface $encryptor
     * @param \Magento\Framework\Filesystem $filesystem
     * @param array $data
     */
    public function __construct(
        \Magento\Backup\Helper\Data $helper,
        \Magento\Framework\Locale\ResolverInterface $localeResolver,
        \Magento\Backend\Model\Auth\Session $authSession,
        \Magento\Framework\Encryption\EncryptorInterface $encryptor,
        \Magento\Framework\Filesystem $filesystem,
        $data = []
    ) {
        $this->_encryptor = $encryptor;
        parent::__construct($data);

        $this->_filesystem = $filesystem;
        $this->varDirectory = $this->_filesystem->getDirectoryWrite(DirectoryList::VAR_DIR);
        $this->_helper = $helper;
        $this->_localeResolver = $localeResolver;
        $this->_backendAuthSession = $authSession;
    }

    /**
     * Set backup time
     *
     * @param int $time
     * @return $this
     */
    public function setTime($time)
    {
        $this->setData('time', $time);
        return $this;
    }

    /**
     * Set backup path
     *
     * @param string $path
     * @return $this
     */
    public function setPath($path)
    {
        $this->setData('path', $path);
        return $this;
    }

    /**
     * Set backup name
     *
     * @param string $name
     * @return $this
     */
    public function setName($name)
    {
        $this->setData('name', $name);
        return $this;
    }

    /**
     * Load backup file info
     *
     * @param string $fileName
     * @param string $filePath
     * @return $this
     */
    public function load($fileName, $filePath)
    {
        $backupData = $this->_helper->extractDataFromFilename($fileName);

        $this->addData(
            [
                'id' => $filePath . '/' . $fileName,
                'time' => (int)$backupData->getTime(),
                'path' => $filePath,
                'extension' => $this->_helper->getExtensionByType($backupData->getType()),
                'display_name' => $this->_helper->nameToDisplayName($backupData->getName()),
                'name' => $backupData->getName(),
                'date_object' => (new \DateTime())->setTimestamp($backupData->getTime()),
            ]
        );

        $this->setType($backupData->getType());
        return $this;
    }

    /**
     * Checks backup file exists.
     *
     * @return bool
     */
    public function exists()
    {
        return $this->varDirectory->isFile($this->_getFilePath());
    }

    /**
     * Return file name of backup file
     *
     * @return string
     */
    public function getFileName()
    {
        $filename = $this->getTime() . "_" . $this->getType();
        $backupName = $this->getName();

        if (!empty($backupName)) {
            $filename .= '_' . $backupName;
        }

        $filename .= '.' . $this->_helper->getExtensionByType($this->getType());

        return $filename;
    }

    /**
     * Sets type of file
     *
     * @param string $value
     * @return $this
     */
    public function setType($value = 'db')
    {
        $possibleTypes = $this->_helper->getBackupTypesList();
        if (!in_array($value, $possibleTypes)) {
            $value = $this->_helper->getDefaultBackupType();
        }

        $this->_type = $value;
        $this->setData('type', $this->_type);

        return $this;
    }

    /**
     * Returns type of backup file
     *
     * @return string
     */
    public function getType()
    {
        return $this->_type;
    }

    /**
     * Set the backup file content
     *
     * @param string &$content
     * @return $this
     * @throws \Magento\Framework\Exception\LocalizedException
     */
    public function setFile(&$content)
    {
        if (!$this->hasData('time') || !$this->hasData('type') || !$this->hasData('path')) {
            throw new \Magento\Framework\Exception\LocalizedException(
                __('Please correct the order of creation for a new backup.')
            );
        }

        $this->varDirectory->writeFile($this->_getFilePath(), $content);
        return $this;
    }

    /**
     * Return content of backup file
     *
     * @return string
     * @throws \Magento\Framework\Exception\LocalizedException
     */
    public function &getFile()
    {
        if (!$this->exists()) {
            throw new \Magento\Framework\Exception\LocalizedException(__('The backup file does not exist.'));
        }

        return $this->varDirectory->read($this->_getFilePath());
    }

    /**
     * Delete backup file
     *
     * @return $this
     * @throws \Magento\Framework\Exception\LocalizedException
     */
    public function deleteFile()
    {
        if (!$this->exists()) {
            throw new \Magento\Framework\Exception\LocalizedException(__('The backup file does not exist.'));
        }

        $this->varDirectory->delete($this->_getFilePath());
        return $this;
    }

    /**
     * Open backup file (write or read mode)
     *
     * @param bool $write
     * @return $this
     * @throws \Magento\Framework\Exception\InputException
     * @throws \Magento\Framework\Backup\Exception\NotEnoughPermissions
     */
    public function open($write = false)
    {
        if ($this->getPath() === null) {
            throw new \Magento\Framework\Exception\InputException(__('The backup file path was not specified.'));
        }

        if ($write && $this->varDirectory->isFile($this->_getFilePath())) {
            $this->varDirectory->delete($this->_getFilePath());
        }
        if (!$write && !$this->varDirectory->isFile($this->_getFilePath())) {
            throw new \Magento\Framework\Exception\InputException(
                __('The backup file "%1" does not exist.', $this->getFileName())
            );
        }

        $mode = $write ? 'wb' . self::COMPRESS_RATE : 'rb';

        try {
            /** @var \Magento\Framework\Filesystem\Directory\WriteInterface $varDirectory */
            $varDirectory = $this->_filesystem->getDirectoryWrite(DirectoryList::VAR_DIR, DriverPool::ZLIB);
            $this->_stream = $varDirectory->openFile(
                $this->_getFilePath(),
                $mode
            );
        } catch (\Magento\Framework\Exception\FileSystemException $e) {
            throw new \Magento\Framework\Backup\Exception\NotEnoughPermissions(
                __('Sorry, but we cannot read from or write to backup file "%1".', $this->getFileName())
            );
        }

        return $this;
    }

    /**
     * Get zlib handler
     *
     * @return \Magento\Framework\Filesystem\File\WriteInterface
     * @throws \Magento\Framework\Exception\InputException
     */
    protected function _getStream()
    {
        if ($this->_stream === null) {
            throw new \Magento\Framework\Exception\InputException(__('The backup file handler was unspecified.'));
        }
        return $this->_stream;
    }

    /**
     * Read backup uncompressed data
     *
     * @param int $length
     * @return string
     */
    public function read($length)
    {
        return $this->_getStream()->read($length);
    }

    /**
     * Check end of file.
     *
     * @return bool
     */
    public function eof()
    {
        return $this->_getStream()->eof();
    }

    /**
     * Write to backup file
     *
     * @param string $string
     * @return $this
     * @throws \Magento\Framework\Exception\InputException
     */
    public function write($string)
    {
        try {
            $this->_getStream()->write($string);
<<<<<<< HEAD
        } catch (\Magento\Framework\Exception\FileSystemException $e) {
            throw new \Magento\Backup\Exception(
=======
        } catch (\Magento\Framework\Filesystem\FilesystemException $e) {
            throw new \Magento\Framework\Exception\InputException(
>>>>>>> 9ab7661e
                __('Something went wrong writing to the backup file "%1".', $this->getFileName())
            );
        }

        return $this;
    }

    /**
     * Close open backup file
     *
     * @return $this
     */
    public function close()
    {
        $this->_getStream()->close();
        $this->_stream = null;

        return $this;
    }

    /**
     * Print output
     *
     * @return string
     */
    public function output()
    {
        if (!$this->exists()) {
            return;
        }

        /** @var \Magento\Framework\Filesystem\Directory\ReadInterface $directory */
        $directory = $this->_filesystem->getDirectoryWrite(DirectoryList::VAR_DIR);
        $directory = $directory->readFile($this->_getFilePath());

        return $directory;
    }

    /**
     * @return int|mixed
     */
    public function getSize()
    {
        if ($this->getData('size') !== null) {
            return $this->getData('size');
        }

        if ($this->exists()) {
            $this->setData('size', $this->varDirectory->stat($this->_getFilePath())['size']);
            return $this->getData('size');
        }

        return 0;
    }

    /**
     * Validate user password
     *
     * @param string $password
     * @return bool
     */
    public function validateUserPassword($password)
    {
        $userPasswordHash = $this->_backendAuthSession->getUser()->getPassword();
        return $this->_encryptor->validateHash($password, $userPasswordHash);
    }

    /**
     * Get file path.
     *
     * @return string
     */
    protected function _getFilePath()
    {
        return $this->varDirectory->getRelativePath($this->getPath() . '/' . $this->getFileName());
    }
}<|MERGE_RESOLUTION|>--- conflicted
+++ resolved
@@ -355,13 +355,8 @@
     {
         try {
             $this->_getStream()->write($string);
-<<<<<<< HEAD
         } catch (\Magento\Framework\Exception\FileSystemException $e) {
-            throw new \Magento\Backup\Exception(
-=======
-        } catch (\Magento\Framework\Filesystem\FilesystemException $e) {
             throw new \Magento\Framework\Exception\InputException(
->>>>>>> 9ab7661e
                 __('Something went wrong writing to the backup file "%1".', $this->getFileName())
             );
         }
