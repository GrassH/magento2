<?php declare(strict_types=1);
/**
 * Copyright © Magento, Inc. All rights reserved.
 * See COPYING.txt for license details.
 */
namespace Magento\Backup\Test\Unit\Model;

use Magento\Backup\Helper\Data;
use Magento\Backup\Model\Backup;
use Magento\Framework\App\Filesystem\DirectoryList;
use Magento\Framework\Filesystem;
use Magento\Framework\Filesystem\Directory\WriteInterface;
use Magento\Framework\TestFramework\Unit\Helper\ObjectManager;
use PHPUnit\Framework\MockObject\MockObject;
use PHPUnit\Framework\TestCase;

/**
 * @covers \Magento\Backup\Model\Backup
 */
class BackupTest extends TestCase
{
    /**
     * @var ObjectManager
     */
    protected $objectManager;

    /**
     * @var Backup
     */
    protected $backupModel;

    /**
<<<<<<< HEAD
     * @var \Magento\Framework\Filesystem|\PHPUnit\Framework\MockObject\MockObject
=======
     * @var Filesystem|MockObject
>>>>>>> b2f063af
     */
    protected $filesystemMock;

    /**
<<<<<<< HEAD
     * @var \Magento\Backup\Helper\Data|\PHPUnit\Framework\MockObject\MockObject
=======
     * @var Data|MockObject
>>>>>>> b2f063af
     */
    protected $dataHelperMock;

    /**
<<<<<<< HEAD
     * @var \Magento\Framework\Filesystem\Directory\WriteInterface|\PHPUnit\Framework\MockObject\MockObject
=======
     * @var WriteInterface|MockObject
>>>>>>> b2f063af
     */
    protected $directoryMock;

    protected function setUp(): void
    {
        $this->filesystemMock = $this->getMockBuilder(Filesystem::class)
            ->disableOriginalConstructor()
            ->getMock();
        $this->dataHelperMock = $this->getMockBuilder(Data::class)
            ->disableOriginalConstructor()
            ->getMock();
        $this->directoryMock = $this->getMockBuilder(WriteInterface::class)
            ->getMock();

        $this->filesystemMock->expects($this->atLeastOnce())
            ->method('getDirectoryWrite')
            ->with(DirectoryList::VAR_DIR)
            ->willReturn($this->directoryMock);

        $this->objectManager = new ObjectManager($this);
        $this->backupModel = $this->objectManager->getObject(
            Backup::class,
            [
                'filesystem' => $this->filesystemMock,
                'helper' => $this->dataHelperMock
            ]
        );
    }

    /**
     * @covers \Magento\Backup\Model\Backup::output
     * @param bool $isFile
     * @param string $result
     * @dataProvider outputDataProvider
     */
    public function testOutput($isFile, $result)
    {
        $path = '/path/to';
        $time = 1;
        $name = 'test';
        $type = 'db';
        $extension = 'sql';
        $relativePath = '/path/to/1_db_test.sql';
        $contents = 'test_result';

        $this->directoryMock->expects($this->atLeastOnce())
            ->method('isFile')
            ->with($relativePath)
            ->willReturn($isFile);
        $this->directoryMock->expects($this->any())
            ->method('getRelativePath')
            ->with($relativePath)
            ->willReturn($relativePath);
        $this->directoryMock->expects($this->any())
            ->method('readFile')
            ->with($relativePath)
            ->willReturn($contents);
        $this->dataHelperMock->expects($this->any())
            ->method('getExtensionByType')
            ->with($type)
            ->willReturn($extension);

        $this->backupModel->setPath($path);
        $this->backupModel->setName($name);
        $this->backupModel->setTime($time);
        $this->assertEquals($result, $this->backupModel->output());
    }

    /**
     * @return array
     */
    public function outputDataProvider()
    {
        return [
            ['isFile' => true, 'result' => 'test_result'],
            ['isFile' => false, 'result' => null]
        ];
    }
}<|MERGE_RESOLUTION|>--- conflicted
+++ resolved
@@ -30,29 +30,17 @@
     protected $backupModel;
 
     /**
-<<<<<<< HEAD
-     * @var \Magento\Framework\Filesystem|\PHPUnit\Framework\MockObject\MockObject
-=======
      * @var Filesystem|MockObject
->>>>>>> b2f063af
      */
     protected $filesystemMock;
 
     /**
-<<<<<<< HEAD
-     * @var \Magento\Backup\Helper\Data|\PHPUnit\Framework\MockObject\MockObject
-=======
      * @var Data|MockObject
->>>>>>> b2f063af
      */
     protected $dataHelperMock;
 
     /**
-<<<<<<< HEAD
-     * @var \Magento\Framework\Filesystem\Directory\WriteInterface|\PHPUnit\Framework\MockObject\MockObject
-=======
      * @var WriteInterface|MockObject
->>>>>>> b2f063af
      */
     protected $directoryMock;
 
