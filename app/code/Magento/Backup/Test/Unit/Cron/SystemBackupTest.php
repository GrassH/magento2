<?php
/**
 * Copyright © Magento, Inc. All rights reserved.
 * See COPYING.txt for license details.
 */

declare(strict_types=1);

namespace Magento\Backup\Test\Unit\Cron;

use Magento\Backup\Cron\SystemBackup;
use Magento\Backup\Helper\Data as Helper;
use Magento\Framework\TestFramework\Unit\Helper\ObjectManager;
use PHPUnit\Framework\MockObject\MockObject;
use PHPUnit\Framework\TestCase;

class SystemBackupTest extends TestCase
{
    /**
<<<<<<< HEAD
     * @var Helper|\PHPUnit\Framework\MockObject\MockObject
=======
     * @var Helper|MockObject
>>>>>>> b2f063af
     */
    private $helperMock;

    /**
     * @var SystemBackup
     */
    private $cron;

    /**
     * @inheritDoc
     */
    protected function setUp(): void
    {
        $objectManager = new ObjectManager($this);
        $this->helperMock = $this->getMockBuilder(Helper::class)->disableOriginalConstructor()->getMock();
        $this->cron = $objectManager->getObject(SystemBackup::class, ['backupData' => $this->helperMock]);
    }

    /**
     * Test that cron doesn't do anything if backups are disabled.
     */
    public function testDisabled()
    {
        $this->helperMock->expects($this->any())->method('isEnabled')->willReturn(false);
        $this->cron->execute();
    }
}<|MERGE_RESOLUTION|>--- conflicted
+++ resolved
@@ -17,11 +17,7 @@
 class SystemBackupTest extends TestCase
 {
     /**
-<<<<<<< HEAD
-     * @var Helper|\PHPUnit\Framework\MockObject\MockObject
-=======
      * @var Helper|MockObject
->>>>>>> b2f063af
      */
     private $helperMock;
 
