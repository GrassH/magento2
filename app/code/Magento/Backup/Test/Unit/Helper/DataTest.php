<?php declare(strict_types=1);
/**
 * Copyright © Magento, Inc. All rights reserved.
 * See COPYING.txt for license details.
 */
namespace Magento\Backup\Test\Unit\Helper;

use Magento\Backup\Helper\Data;
use Magento\Framework\App\Filesystem\DirectoryList;
use Magento\Framework\App\MaintenanceMode;
use Magento\Framework\Filesystem;
use Magento\Framework\Filesystem\Directory\ReadInterface;
use Magento\Framework\TestFramework\Unit\Helper\ObjectManager;
use PHPUnit\Framework\MockObject\MockObject;
use PHPUnit\Framework\TestCase;

class DataTest extends TestCase
{
    /**
     * @var Data
     */
    protected $helper;

    /**
<<<<<<< HEAD
     * @var \Magento\Framework\Filesystem | \PHPUnit\Framework\MockObject\MockObject
=======
     * @var Filesystem|MockObject
>>>>>>> b2f063af
     */
    protected $filesystem;

    protected function setUp(): void
    {
        $this->filesystem = $this->getMockBuilder(Filesystem::class)->disableOriginalConstructor()
            ->getMock();

        $this->filesystem->expects($this->any())
            ->method('getDirectoryRead')
<<<<<<< HEAD
            ->willReturnCallback(function ($code) {
                $dir = $this->getMockForAbstractClass(\Magento\Framework\Filesystem\Directory\ReadInterface::class);
=======
            ->will($this->returnCallback(function ($code) {
                $dir = $this->getMockForAbstractClass(ReadInterface::class);
>>>>>>> b2f063af
                $dir->expects($this->any())
                    ->method('getAbsolutePath')
                    ->willReturnCallback(function ($path) use ($code) {
                        $path = empty($path) ? $path : '/' . $path;
                        return rtrim($code, '/') . $path;
                    });
                return $dir;
            });

        $this->helper = (new ObjectManager($this))
            ->getObject(
                Data::class,
                ['filesystem' => $this->filesystem]
            );
    }

    public function testGetBackupIgnorePaths()
    {
        $this->assertEquals(
            [
                '.git',
                '.svn',
                MaintenanceMode::FLAG_DIR . '/' . MaintenanceMode::FLAG_FILENAME,
                DirectoryList::SESSION,
                DirectoryList::CACHE,
                DirectoryList::LOG,
                DirectoryList::VAR_DIR . '/full_page_cache',
                DirectoryList::VAR_DIR . '/locks',
                DirectoryList::VAR_DIR . '/report',
            ],
            $this->helper->getBackupIgnorePaths()
        );
    }

    public function testGetRollbackIgnorePaths()
    {
        $this->assertEquals(
            [
                '.svn',
                '.git',
                'var/' . MaintenanceMode::FLAG_FILENAME,
                DirectoryList::SESSION,
                DirectoryList::LOG,
                DirectoryList::VAR_DIR . '/locks',
                DirectoryList::VAR_DIR . '/report',
                DirectoryList::ROOT . '/errors',
                DirectoryList::ROOT . '/index.php',
            ],
            $this->helper->getRollbackIgnorePaths()
        );
    }
}<|MERGE_RESOLUTION|>--- conflicted
+++ resolved
@@ -22,11 +22,7 @@
     protected $helper;
 
     /**
-<<<<<<< HEAD
-     * @var \Magento\Framework\Filesystem | \PHPUnit\Framework\MockObject\MockObject
-=======
      * @var Filesystem|MockObject
->>>>>>> b2f063af
      */
     protected $filesystem;
 
@@ -37,21 +33,16 @@
 
         $this->filesystem->expects($this->any())
             ->method('getDirectoryRead')
-<<<<<<< HEAD
-            ->willReturnCallback(function ($code) {
-                $dir = $this->getMockForAbstractClass(\Magento\Framework\Filesystem\Directory\ReadInterface::class);
-=======
             ->will($this->returnCallback(function ($code) {
                 $dir = $this->getMockForAbstractClass(ReadInterface::class);
->>>>>>> b2f063af
                 $dir->expects($this->any())
                     ->method('getAbsolutePath')
-                    ->willReturnCallback(function ($path) use ($code) {
+                    ->will($this->returnCallback(function ($path) use ($code) {
                         $path = empty($path) ? $path : '/' . $path;
                         return rtrim($code, '/') . $path;
-                    });
+                    }));
                 return $dir;
-            });
+            }));
 
         $this->helper = (new ObjectManager($this))
             ->getObject(
