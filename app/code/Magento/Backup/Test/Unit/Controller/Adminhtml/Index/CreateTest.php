<?php declare(strict_types=1);
/**
 * Copyright © Magento, Inc. All rights reserved.
 * See COPYING.txt for license details.
 */
namespace Magento\Backup\Test\Unit\Controller\Adminhtml\Index;

use Magento\Backend\App\Action\Context;
use Magento\Backend\Helper\Data;
use Magento\Backend\Model\Session;
use Magento\Backup\Controller\Adminhtml\Index\Create;
use Magento\Backup\Model\Backup;
use Magento\Framework\App\MaintenanceMode;
use Magento\Framework\App\Request\Http;
use Magento\Framework\App\RequestInterface;
use Magento\Framework\App\Response\Http\FileFactory;
use Magento\Framework\App\ResponseInterface;
use Magento\Framework\Backup\Factory;
use Magento\Framework\ObjectManagerInterface;
use Magento\Framework\TestFramework\Unit\Helper\ObjectManager;
use PHPUnit\Framework\MockObject\MockObject;
use PHPUnit\Framework\TestCase;

/**
 * Tests \Magento\Backup\Controller\Adminhtml\Index\Create class.
 *
 * @SuppressWarnings(PHPMD.CouplingBetweenObjects)
 */
class CreateTest extends TestCase
{
    /**
     * @var ObjectManager
     */
    private $objectManager;

    /**
     * @var Context
     */
    private $context;

    /**
<<<<<<< HEAD
     * @var \Magento\Framework\ObjectManagerInterface|\PHPUnit\Framework\MockObject\MockObject
=======
     * @var ObjectManagerInterface|MockObject
>>>>>>> b2f063af
     */
    private $objectManagerMock;

    /**
<<<<<<< HEAD
     * @var \Magento\Framework\App\RequestInterface|\PHPUnit\Framework\MockObject\MockObject
=======
     * @var RequestInterface|MockObject
>>>>>>> b2f063af
     */
    private $requestMock;

    /**
<<<<<<< HEAD
     * @var \Magento\Framework\App\ResponseInterface|\PHPUnit\Framework\MockObject\MockObject
=======
     * @var ResponseInterface|MockObject
>>>>>>> b2f063af
     */
    private $responseMock;

    /**
<<<<<<< HEAD
     * @var \Magento\Backup\Model\Backup|\PHPUnit\Framework\MockObject\MockObject
=======
     * @var Backup|MockObject
>>>>>>> b2f063af
     */
    private $backupModelMock;

    /**
<<<<<<< HEAD
     * @var \Magento\Backend\Helper\Data|\PHPUnit\Framework\MockObject\MockObject
=======
     * @var Data|MockObject
>>>>>>> b2f063af
     */
    private $dataBackendHelperMock;

    /**
<<<<<<< HEAD
     * @var \Magento\Backup\Helper\Data|\PHPUnit\Framework\MockObject\MockObject
=======
     * @var \Magento\Backup\Helper\Data|MockObject
>>>>>>> b2f063af
     */
    private $dataBackupHelperMock;

    /**
<<<<<<< HEAD
     * @var \Magento\Framework\App\Response\Http\FileFactory|\PHPUnit\Framework\MockObject\MockObject
=======
     * @var FileFactory|MockObject
>>>>>>> b2f063af
     */
    private $fileFactoryMock;

    /**
<<<<<<< HEAD
     * @var \Magento\Backend\Model\Session|\PHPUnit\Framework\MockObject\MockObject
=======
     * @var Session|MockObject
>>>>>>> b2f063af
     */
    private $sessionMock;

    /**
<<<<<<< HEAD
     * @var \Magento\Framework\App\MaintenanceMode|\PHPUnit\Framework\MockObject\MockObject
=======
     * @var MaintenanceMode|MockObject
>>>>>>> b2f063af
     */
    private $maintenanceModeMock;

    /**
<<<<<<< HEAD
     * @var \Magento\Framework\Backup\Factory|\PHPUnit\Framework\MockObject\MockObject
=======
     * @var Factory|MockObject
>>>>>>> b2f063af
     */
    private $backupFactoryMock;

    /**
     * @var Create
     */
    private $createController;

<<<<<<< HEAD
    protected function setUp(): void
=======
    public function setUp(): void
>>>>>>> b2f063af
    {
        $this->objectManagerMock = $this->getMockBuilder(ObjectManagerInterface::class)
            ->getMock();
        $this->requestMock = $this->getMockBuilder(Http::class)
            ->disableOriginalConstructor()
            ->setMethods(['isAjax', 'isPost', 'getParam'])
            ->getMock();
        $this->responseMock = $this->getMockBuilder(\Magento\Framework\App\Response\Http::class)
            ->disableOriginalConstructor()
            ->setMethods(['representJson', 'setRedirect'])
            ->getMock();
        $this->sessionMock = $this->getMockBuilder(Session::class)
            ->disableOriginalConstructor()
            ->getMock();
        $this->backupFactoryMock = $this->getMockBuilder(Factory::class)
            ->disableOriginalConstructor()
            ->setMethods(['create'])
            ->getMock();
        $this->backupModelMock = $this->getMockBuilder(Backup::class)
            ->disableOriginalConstructor()
            ->setMethods(['setBackupExtension', 'setTime', 'setBackupsDir', 'setName', 'create'])
            ->getMock();
        $this->dataBackendHelperMock = $this->getMockBuilder(Data::class)
            ->disableOriginalConstructor()
            ->setMethods(['getUrl'])
            ->getMock();
        $this->dataBackupHelperMock = $this->getMockBuilder(\Magento\Backup\Helper\Data::class)
            ->disableOriginalConstructor()
            ->setMethods(['getExtensionByType', 'getBackupsDir'])
            ->getMock();
        $this->maintenanceModeMock = $this->getMockBuilder(MaintenanceMode::class)
            ->disableOriginalConstructor()
            ->setMethods(['set'])
            ->getMock();
        $this->fileFactoryMock = $this->getMockBuilder(FileFactory::class)
            ->disableOriginalConstructor()
            ->getMock();
        $this->objectManager = new ObjectManager($this);
        $this->context = $this->objectManager->getObject(
            Context::class,
            [
                'objectManager' => $this->objectManagerMock,
                'request' => $this->requestMock,
                'response' => $this->responseMock,
                'session' => $this->sessionMock,
                'helper' => $this->dataBackendHelperMock,
                'maintenanceMode' => $this->maintenanceModeMock,
            ]
        );
        $this->createController = $this->objectManager->getObject(
            Create::class,
            [
                'context' => $this->context,
                'backupFactory' => $this->backupFactoryMock,
                'fileFactory' => $this->fileFactoryMock,
            ]
        );
    }

    /**
     * @covers \Magento\Backup\Controller\Adminhtml\Index\Create::execute
     * @return void
     */
    public function testExecuteNotPost()
    {
        $redirectUrl = '*/*/index';
        $redirectUrlBackup = 'backup/index/index';

        $this->requestMock->expects($this->any())
            ->method('isAjax')
            ->willReturn(true);
        $this->requestMock->expects($this->any())
            ->method('isPost')
            ->willReturn(false);
        $this->dataBackendHelperMock->expects($this->any())
            ->method('getUrl')
            ->with($redirectUrl, [])
            ->willReturn($redirectUrlBackup);
        $this->responseMock->expects($this->any())
            ->method('setRedirect')
            ->with($redirectUrlBackup)
            ->willReturnSelf();

        $this->assertSame($this->responseMock, $this->createController->execute());
    }

    /**
     * @covers \Magento\Backup\Controller\Adminhtml\Index\Create::execute
     * @return void
     */
    public function testExecutePermission()
    {
        $redirectUrl = '*/*/index';
        $redirectUrlBackup = 'backup/index/index';
        $backupType = 'db';
        $backupName = 'backup1';
        $response = '{"redirect_url":"backup\/index\/index"}';

        $this->requestMock->expects($this->any())
            ->method('isAjax')
            ->willReturn(true);
        $this->requestMock->expects($this->any())
            ->method('isPost')
            ->willReturn(true);
        $this->requestMock->expects($this->any())
            ->method('getParam')
            ->willReturnMap([
                ['type', null, $backupType],
                ['backup_name', null, $backupName],
            ]);
        $this->dataBackendHelperMock->expects($this->any())
            ->method('getUrl')
            ->with($redirectUrl, [])
            ->willReturn($redirectUrlBackup);
        $this->responseMock->expects($this->any())
            ->method('representJson')
            ->with($response)
            ->willReturnSelf();
        $this->maintenanceModeMock->expects($this->any())
            ->method('set')
            ->with(true)
            ->willReturn(false);
        $this->backupFactoryMock->expects($this->any())
            ->method('create')
            ->with($backupType)
            ->willReturn($this->backupModelMock);
        $this->backupModelMock->expects($this->any())
            ->method('setBackupExtension')
            ->with($backupType)
            ->willReturnSelf();
        $this->backupModelMock->expects($this->any())
            ->method('setBackupsDir')
            ->willReturnSelf();
        $this->backupModelMock->expects($this->any())
            ->method('setTime')
            ->willReturnSelf();
        $this->backupModelMock->expects($this->any())
            ->method('setName')
            ->with($backupName)
            ->willReturnSelf();
        $this->backupModelMock->expects($this->once())
            ->method('create')
            ->willReturnSelf();
        $this->objectManagerMock->expects($this->any())
            ->method('get')
            ->with(\Magento\Backup\Helper\Data::class)
            ->willReturn($this->dataBackupHelperMock);
        $this->dataBackupHelperMock->expects($this->any())
            ->method('getExtensionByType')
            ->with($backupType)
            ->willReturn($backupType);
        $this->dataBackupHelperMock->expects($this->any())
            ->method('getBackupsDir')
            ->willReturn('dir');

        $this->assertNull($this->createController->execute());
    }
}<|MERGE_RESOLUTION|>--- conflicted
+++ resolved
@@ -39,92 +39,52 @@
     private $context;
 
     /**
-<<<<<<< HEAD
-     * @var \Magento\Framework\ObjectManagerInterface|\PHPUnit\Framework\MockObject\MockObject
-=======
      * @var ObjectManagerInterface|MockObject
->>>>>>> b2f063af
      */
     private $objectManagerMock;
 
     /**
-<<<<<<< HEAD
-     * @var \Magento\Framework\App\RequestInterface|\PHPUnit\Framework\MockObject\MockObject
-=======
      * @var RequestInterface|MockObject
->>>>>>> b2f063af
      */
     private $requestMock;
 
     /**
-<<<<<<< HEAD
-     * @var \Magento\Framework\App\ResponseInterface|\PHPUnit\Framework\MockObject\MockObject
-=======
      * @var ResponseInterface|MockObject
->>>>>>> b2f063af
      */
     private $responseMock;
 
     /**
-<<<<<<< HEAD
-     * @var \Magento\Backup\Model\Backup|\PHPUnit\Framework\MockObject\MockObject
-=======
      * @var Backup|MockObject
->>>>>>> b2f063af
      */
     private $backupModelMock;
 
     /**
-<<<<<<< HEAD
-     * @var \Magento\Backend\Helper\Data|\PHPUnit\Framework\MockObject\MockObject
-=======
      * @var Data|MockObject
->>>>>>> b2f063af
      */
     private $dataBackendHelperMock;
 
     /**
-<<<<<<< HEAD
-     * @var \Magento\Backup\Helper\Data|\PHPUnit\Framework\MockObject\MockObject
-=======
      * @var \Magento\Backup\Helper\Data|MockObject
->>>>>>> b2f063af
      */
     private $dataBackupHelperMock;
 
     /**
-<<<<<<< HEAD
-     * @var \Magento\Framework\App\Response\Http\FileFactory|\PHPUnit\Framework\MockObject\MockObject
-=======
      * @var FileFactory|MockObject
->>>>>>> b2f063af
      */
     private $fileFactoryMock;
 
     /**
-<<<<<<< HEAD
-     * @var \Magento\Backend\Model\Session|\PHPUnit\Framework\MockObject\MockObject
-=======
      * @var Session|MockObject
->>>>>>> b2f063af
      */
     private $sessionMock;
 
     /**
-<<<<<<< HEAD
-     * @var \Magento\Framework\App\MaintenanceMode|\PHPUnit\Framework\MockObject\MockObject
-=======
      * @var MaintenanceMode|MockObject
->>>>>>> b2f063af
      */
     private $maintenanceModeMock;
 
     /**
-<<<<<<< HEAD
-     * @var \Magento\Framework\Backup\Factory|\PHPUnit\Framework\MockObject\MockObject
-=======
      * @var Factory|MockObject
->>>>>>> b2f063af
      */
     private $backupFactoryMock;
 
@@ -133,11 +93,7 @@
      */
     private $createController;
 
-<<<<<<< HEAD
-    protected function setUp(): void
-=======
     public function setUp(): void
->>>>>>> b2f063af
     {
         $this->objectManagerMock = $this->getMockBuilder(ObjectManagerInterface::class)
             ->getMock();
