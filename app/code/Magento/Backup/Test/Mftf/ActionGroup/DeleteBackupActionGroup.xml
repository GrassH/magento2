--- conflicted
+++ resolved
@@ -17,15 +17,10 @@
         <click selector="{{AdminGridTableSection.backupRowCheckbox(backup.name)}}" stepKey="selectBackupRow"/>
         <selectOption selector="{{AdminGridActionSection.actionSelect}}" userInput="Delete" stepKey="selectDeleteAction"/>
         <click selector="{{AdminGridActionSection.submitButton}}" stepKey="clickSubmit"/>
-<<<<<<< HEAD
         <waitForPageLoad stepKey="waitForConfirmWindowToAppear"/>
-=======
+        <see selector="{{AdminConfirmationModalSection.message}}" userInput="Are you sure you want to delete the selected backup(s)?" stepKey="seeConfirmationModal"/>
         <waitForPageLoad stepKey="waitForSubmitAction"/>
->>>>>>> 7394aeb9
-        <see selector="{{AdminConfirmationModalSection.message}}" userInput="Are you sure you want to delete the selected backup(s)?" stepKey="seeConfirmationModal"/>
-        <waitForPageLoad stepKey="waitForConfirmWindowToAppear"/>
         <click selector="{{AdminConfirmationModalSection.ok}}" stepKey="clickOkConfirmDelete"/>
         <dontSee selector="{{AdminGridTableSection.backupNameColumn}}" userInput="{{backup.name}}" stepKey="dontSeeBackupInGrid"/>
     </actionGroup>
-
 </actionGroups>