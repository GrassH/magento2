--- conflicted
+++ resolved
@@ -6,11 +6,7 @@
  */
 -->
 <config xmlns:xsi="http://www.w3.org/2001/XMLSchema-instance" xsi:noNamespaceSchemaLocation="../../../../../lib/internal/Magento/Framework/Module/etc/module.xsd">
-<<<<<<< HEAD
-    <module name="Magento_Customer" schema_version="2.0.0.2">
-=======
     <module name="Magento_Customer" setup_version="2.0.0.1">
->>>>>>> d8e5ef14
         <sequence>
             <module name="Magento_Eav"/>
             <module name="Magento_Directory"/>
