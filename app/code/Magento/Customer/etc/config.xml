--- conflicted
+++ resolved
@@ -86,20 +86,13 @@
 {{depend street2}}{{var street2}}|{{/depend}}
 {{depend street3}}{{var street3}}|{{/depend}}
 {{depend street4}}{{var street4}}|{{/depend}}
-<<<<<<< HEAD
+
 {{if city}}{{var city}},|{{/if}}
 {{if region}}{{var region}}, {{/if}}{{if postcode}}{{var postcode}}|{{/if}}
 {{var country}}|
 {{depend telephone}}T: {{var telephone}}|{{/depend}}
 {{depend fax}}F: {{var fax}}|{{/depend}}
 {{depend vat_id}}VAT: {{var vat_id}}|{{/depend}}]]></pdf>
-=======
-{{if city}}{{var city}}, {{/if}}{{if region}}{{var region}}, {{/if}}{{if postcode}}{{var postcode}}{{/if}}|
-{{var country}}|
-{{depend telephone}}T: {{var telephone}}|{{/depend}}
-{{depend fax}}F: {{var fax}}|{{/depend}}|
-{{depend vat_id}}VAT: {{var vat_id}}{{/depend}}|]]></pdf>
->>>>>>> 06dd04b5
             </address_templates>
         </customer>
     </default>
