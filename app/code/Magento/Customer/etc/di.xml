<?xml version="1.0"?>
<!--
/**
 * Copyright © 2015 Magento. All rights reserved.
 * See COPYING.txt for license details.
 */
-->
<config xmlns:xsi="http://www.w3.org/2001/XMLSchema-instance" xsi:noNamespaceSchemaLocation="../../../../../lib/internal/Magento/Framework/ObjectManager/etc/config.xsd">
    <preference for="Magento\Customer\Api\AddressRepositoryInterface"
                type="Magento\Customer\Model\Resource\AddressRepository" />
    <preference for="Magento\Customer\Api\CustomerRepositoryInterface"
                type="Magento\Customer\Model\Resource\CustomerRepository" />
    <preference for="Magento\Customer\Api\GroupManagementInterface"
                type="Magento\Customer\Model\GroupManagement" />
    <preference for="Magento\Customer\Api\GroupRepositoryInterface"
                type="Magento\Customer\Model\Resource\GroupRepository" />
    <preference for="Magento\Customer\Api\Data\CustomerInterface" type="Magento\Customer\Model\Data\Customer" />
    <preference for="Magento\Customer\Api\Data\AddressInterface" type="Magento\Customer\Model\Data\Address" />
    <preference for="Magento\Customer\Api\Data\RegionInterface" type="Magento\Customer\Model\Data\Region" />
    <preference for="Magento\Customer\Api\Data\AttributeMetadataInterface"
                type="Magento\Customer\Model\Data\AttributeMetadata" />
    <preference for="Magento\Customer\Api\Data\GroupInterface" type="Magento\Customer\Model\Data\Group" />
    <preference for="Magento\Customer\Api\Data\OptionInterface" type="Magento\Customer\Model\Data\Option" />
    <preference for="Magento\Customer\Api\Data\ValidationRuleInterface"
                type="Magento\Customer\Model\Data\ValidationRule" />
    <preference for="Magento\Customer\Api\Data\ValidationResultsInterface"
                type="Magento\Customer\Model\Data\ValidationResults" />
    <preference for="Magento\Customer\Api\Data\GroupSearchResultsInterface"
                type="Magento\Framework\Api\SearchResults" />
    <preference for="Magento\Customer\Api\Data\CustomerSearchResultsInterface"
                type="Magento\Framework\Api\SearchResults" />
    <preference for="Magento\Customer\Api\Data\AddressSearchResultsInterface"
                type="Magento\Framework\Api\SearchResults" />
    <preference for="Magento\Customer\Api\AccountManagementInterface"
                type="Magento\Customer\Model\AccountManagement" />
    <preference for="Magento\Customer\Api\CustomerMetadataInterface"
                type="Magento\Customer\Model\Metadata\CustomerCachedMetadata" />
    <preference for="Magento\Customer\Api\AddressMetadataInterface"
                type="Magento\Customer\Model\Metadata\AddressCachedMetadata" />
    <type name="Magento\Customer\Model\Session">
        <arguments>
            <argument name="configShare" xsi:type="object">Magento\Customer\Model\Config\Share\Proxy</argument>
            <argument name="customerUrl" xsi:type="object">Magento\Customer\Model\Url\Proxy</argument>
            <argument name="customerResource" xsi:type="object">Magento\Customer\Model\Resource\Customer\Proxy</argument>
            <argument name="storage" xsi:type="object">Magento\Customer\Model\Session\Storage</argument>
            <argument name="customerRepository" xsi:type="object">Magento\Customer\Api\CustomerRepositoryInterface\Proxy</argument>
        </arguments>
    </type>
    <type name="Magento\Customer\Helper\Address">
        <arguments>
            <argument name="addressConfig" xsi:type="object">Magento\Customer\Model\Address\Config\Proxy</argument>
        </arguments>
    </type>
    <type name="Magento\Customer\Model\Config\Share">
        <arguments>
            <argument name="customerResource" xsi:type="object">Magento\Customer\Model\Resource\Customer\Proxy</argument>
        </arguments>
    </type>
    <type name="Magento\Eav\Model\Entity\Setup\PropertyMapper\Composite">
        <arguments>
            <argument name="propertyMappers" xsi:type="array">
                <item name="customer" xsi:type="string">Magento\Customer\Model\Resource\Setup\PropertyMapper</item>
            </argument>
        </arguments>
    </type>
    <type name="Magento\Framework\Model\ActionValidator\RemoveAction">
        <arguments>
            <argument name="protectedModels" xsi:type="array">
                <item name="customer" xsi:type="string">Magento\Customer\Model\Customer</item>
            </argument>
        </arguments>
    </type>
    <type name="Magento\Customer\Model\Address\Config">
        <arguments>
            <argument name="reader" xsi:type="object">Magento\Customer\Model\Address\Config\Reader\Proxy</argument>
        </arguments>
    </type>
    <type name="Magento\Customer\Model\Visitor">
        <arguments>
            <argument name="ignoredUserAgents" xsi:type="array">
                <item name="google1" xsi:type="string">Googlebot/1.0 (googlebot@googlebot.com http://googlebot.com/)</item>
                <item name="google2" xsi:type="string">Mozilla/5.0 (compatible; Googlebot/2.1; +http://www.google.com/bot.html)</item>
                <item name="google3" xsi:type="string">Googlebot/2.1 (+http://www.googlebot.com/bot.html)</item>
            </argument>
        </arguments>
    </type>
    <type name="Magento\Customer\Model\Resource\Group" shared="false">
        <arguments>
            <argument name="groupManagement" xsi:type="object">Magento\Customer\Api\GroupManagementInterface\Proxy</argument>
        </arguments>
    </type>
<<<<<<< HEAD
    <virtualType name="SectionInvalidationConfigReader" type="Magento\Framework\Config\Reader\Filesystem">
        <arguments>
            <argument name="idAttributes" xsi:type="array">
                <item name="/config/action" xsi:type="string">name</item>
                <item name="/config/action/section" xsi:type="string">name</item>
            </argument>
            <argument name="fileName" xsi:type="string">sections.xml</argument>
            <argument name="converter" xsi:type="object">\Magento\Customer\CustomerData\SectionConfigConverter</argument>
            <argument name="schemaLocator" xsi:type="object">Magento\Customer\CustomerData\SchemaLocator</argument>
            <argument name="defaultScope" xsi:type="string">frontend</argument>
        </arguments>
    </virtualType>
    <virtualType name="SectionInvalidationConfigData" type="Magento\Framework\Config\Data">
        <arguments>
            <argument name="reader" xsi:type="object">SectionInvalidationConfigReader</argument>
            <argument name="cacheId" xsi:type="string">sections_invalidation_config</argument>
        </arguments>
    </virtualType>
    <type name="Magento\Customer\Block\SectionConfig">
        <arguments>
            <argument name="sectionConfig" xsi:type="object">SectionInvalidationConfigData</argument>
        </arguments>
    </type>
    <preference for="Magento\Customer\CustomerData\JsLayoutDataProviderPoolInterface"
                type="Magento\Customer\CustomerData\JsLayoutDataProviderPool"/>

=======
    <type name="Magento\Eav\Model\EavCustomAttributeTypeLocator">
        <arguments>
            <argument name="serviceEntityTypeMap" xsi:type="array">
                <item name="Magento\Customer\Api\Data\CustomerInterface" xsi:type="const">Magento\Customer\Api\CustomerMetadataInterface::ENTITY_TYPE_CUSTOMER</item>
            </argument>
            <argument name="serviceBackendModelDataInterfaceMap" xsi:type="array">
                <item name="Magento\Customer\Api\Data\CustomerInterface" xsi:type="array">
                    <item name="Magento\Eav\Model\Attribute\Data\Image" xsi:type="string">Magento\Framework\Api\Data\ImageContentInterface</item>
                </item>
            </argument>
        </arguments>
    </type>
>>>>>>> 57dcd225
</config><|MERGE_RESOLUTION|>--- conflicted
+++ resolved
@@ -89,7 +89,6 @@
             <argument name="groupManagement" xsi:type="object">Magento\Customer\Api\GroupManagementInterface\Proxy</argument>
         </arguments>
     </type>
-<<<<<<< HEAD
     <virtualType name="SectionInvalidationConfigReader" type="Magento\Framework\Config\Reader\Filesystem">
         <arguments>
             <argument name="idAttributes" xsi:type="array">
@@ -115,8 +114,6 @@
     </type>
     <preference for="Magento\Customer\CustomerData\JsLayoutDataProviderPoolInterface"
                 type="Magento\Customer\CustomerData\JsLayoutDataProviderPool"/>
-
-=======
     <type name="Magento\Eav\Model\EavCustomAttributeTypeLocator">
         <arguments>
             <argument name="serviceEntityTypeMap" xsi:type="array">
@@ -129,5 +126,4 @@
             </argument>
         </arguments>
     </type>
->>>>>>> 57dcd225
 </config>