<?xml version="1.0"?>
<!--
/**
 * Copyright © Magento, Inc. All rights reserved.
 * See COPYING.txt for license details.
 */
-->
<config xmlns:xsi="http://www.w3.org/2001/XMLSchema-instance" xsi:noNamespaceSchemaLocation="urn:magento:framework:ObjectManager/etc/config.xsd">
    <preference for="Magento\Customer\Api\AddressRepositoryInterface"
                type="Magento\Customer\Model\ResourceModel\AddressRepository" />
    <preference for="Magento\Customer\Api\CustomerRepositoryInterface"
                type="Magento\Customer\Model\ResourceModel\CustomerRepository" />
    <preference for="Magento\Customer\Api\GroupManagementInterface"
                type="Magento\Customer\Model\GroupManagement" />
    <preference for="Magento\Customer\Api\CustomerGroupConfigInterface"
                type="Magento\Customer\Model\CustomerGroupConfig" />
    <preference for="Magento\Customer\Api\GroupRepositoryInterface"
                type="Magento\Customer\Model\ResourceModel\GroupRepository" />
    <preference for="Magento\Customer\Api\Data\CustomerInterface" type="Magento\Customer\Model\Data\Customer" />
    <preference for="Magento\Customer\Api\Data\AddressInterface" type="Magento\Customer\Model\Data\Address" />
    <preference for="Magento\Customer\Api\Data\RegionInterface" type="Magento\Customer\Model\Data\Region" />
    <preference for="Magento\Customer\Api\Data\AttributeMetadataInterface"
                type="Magento\Customer\Model\Data\AttributeMetadata" />
    <preference for="Magento\Customer\Api\Data\GroupInterface" type="Magento\Customer\Model\Data\Group" />
    <preference for="Magento\Customer\Api\Data\OptionInterface" type="Magento\Customer\Model\Data\Option" />
    <preference for="Magento\Customer\Api\Data\ValidationRuleInterface"
                type="Magento\Customer\Model\Data\ValidationRule" />
    <preference for="Magento\Customer\Api\Data\ValidationResultsInterface"
                type="Magento\Customer\Model\Data\ValidationResults" />
    <preference for="Magento\Customer\Api\Data\GroupSearchResultsInterface"
                type="Magento\Framework\Api\SearchResults" />
    <preference for="Magento\Customer\Api\Data\CustomerSearchResultsInterface"
                type="Magento\Framework\Api\SearchResults" />
    <preference for="Magento\Customer\Api\Data\AddressSearchResultsInterface"
                type="Magento\Framework\Api\SearchResults" />
    <preference for="Magento\Customer\Api\AccountManagementInterface"
                type="Magento\Customer\Model\AccountManagement" />
    <preference for="Magento\Customer\Api\CustomerMetadataInterface"
                type="Magento\Customer\Model\Metadata\CustomerCachedMetadata" />
    <preference for="Magento\Customer\Api\AddressMetadataInterface"
                type="Magento\Customer\Model\Metadata\AddressCachedMetadata" />
    <preference for="Magento\Customer\Api\CustomerMetadataManagementInterface"
                type="Magento\Customer\Model\Metadata\CustomerMetadataManagement" />
    <preference for="Magento\Customer\Api\AddressMetadataManagementInterface"
                type="Magento\Customer\Model\Metadata\AddressMetadataManagement" />
    <preference for="Magento\Customer\Api\CustomerManagementInterface"
                type="Magento\Customer\Model\CustomerManagement" />
    <preference for="Magento\Customer\Model\AuthenticationInterface"
                type="Magento\Customer\Model\Authentication" />
    <preference for="Magento\Customer\Model\EmailNotificationInterface"
                type="Magento\Customer\Model\EmailNotification" />
    <preference for="Magento\Customer\Api\CustomerNameGenerationInterface"
                type="Magento\Customer\Helper\View" />
    <preference for="Magento\Customer\Model\Address\CustomAttributeListInterface"
                type="Magento\Customer\Model\Address\CustomAttributeList" />
    <preference for="Magento\Customer\Model\Customer\Source\GroupSourceInterface"
                type="Magento\Customer\Model\Customer\Source\Group" />
    <preference for="Magento\Customer\Model\Customer\Attribute\Source\GroupSourceLoggedInOnlyInterface"
                type="Magento\Customer\Model\Customer\Attribute\Source\Group"/>
    <preference for="Magento\Customer\Block\Account\SortLinkInterface"
                type="Magento\Customer\Block\Account\SortLink"/>
    <preference for="Magento\Customer\Model\Group\RetrieverInterface"
                type="Magento\Customer\Model\Group\Retriever"/>
    <type name="Magento\Customer\Model\Session">
        <arguments>
            <argument name="configShare" xsi:type="object">Magento\Customer\Model\Config\Share\Proxy</argument>
            <argument name="customerUrl" xsi:type="object">Magento\Customer\Model\Url\Proxy</argument>
            <argument name="customerResource" xsi:type="object">Magento\Customer\Model\ResourceModel\Customer\Proxy</argument>
            <argument name="storage" xsi:type="object">Magento\Customer\Model\Session\Storage</argument>
            <argument name="customerRepository" xsi:type="object">Magento\Customer\Api\CustomerRepositoryInterface\Proxy</argument>
        </arguments>
    </type>
    <type name="Magento\Customer\Helper\Address">
        <arguments>
            <argument name="addressConfig" xsi:type="object">Magento\Customer\Model\Address\Config\Proxy</argument>
        </arguments>
    </type>
    <type name="Magento\Customer\Model\Config\Share">
        <arguments>
            <argument name="customerResource" xsi:type="object">Magento\Customer\Model\ResourceModel\Customer\Proxy</argument>
        </arguments>
    </type>
    <type name="Magento\Eav\Model\Entity\Setup\PropertyMapper\Composite">
        <arguments>
            <argument name="propertyMappers" xsi:type="array">
                <item name="customer" xsi:type="string">Magento\Customer\Model\ResourceModel\Setup\PropertyMapper</item>
            </argument>
        </arguments>
    </type>
    <type name="Magento\Framework\Model\ActionValidator\RemoveAction">
        <arguments>
            <argument name="protectedModels" xsi:type="array">
                <item name="customer" xsi:type="string">Magento\Customer\Model\Customer</item>
            </argument>
        </arguments>
    </type>
    <type name="Magento\Customer\Model\ResourceModel\Address">
        <arguments>
            <argument name="customerRepository" xsi:type="object">Magento\Customer\Api\CustomerRepositoryInterface\Proxy</argument>
            <argument name="entitySnapshot" xsi:type="object">CustomerAddressSnapshot</argument>
            <argument name="entityRelationComposite" xsi:type="object">CustomerAddressRelationsComposite</argument>
        </arguments>
    </type>
    <type name="Magento\Customer\Model\Address\Config">
        <arguments>
            <argument name="reader" xsi:type="object">Magento\Customer\Model\Address\Config\Reader\Proxy</argument>
        </arguments>
    </type>
    <type name="Magento\Customer\Model\Visitor">
        <arguments>
            <argument name="ignoredUserAgents" xsi:type="array">
                <item name="google1" xsi:type="string">Googlebot/1.0 (googlebot@googlebot.com http://googlebot.com/)</item>
                <item name="google2" xsi:type="string">Mozilla/5.0 (compatible; Googlebot/2.1; +http://www.google.com/bot.html)</item>
                <item name="google3" xsi:type="string">Googlebot/2.1 (+http://www.googlebot.com/bot.html)</item>
            </argument>
        </arguments>
    </type>
    <type name="Magento\Customer\Model\ResourceModel\Group" shared="false">
        <arguments>
            <argument name="groupManagement" xsi:type="object">Magento\Customer\Api\GroupManagementInterface\Proxy</argument>
        </arguments>
    </type>
    <virtualType name="SectionInvalidationConfigReader" type="Magento\Framework\Config\Reader\Filesystem">
        <arguments>
            <argument name="idAttributes" xsi:type="array">
                <item name="/config/action" xsi:type="string">name</item>
                <item name="/config/action/section" xsi:type="string">name</item>
            </argument>
            <argument name="fileName" xsi:type="string">sections.xml</argument>
            <argument name="converter" xsi:type="object">\Magento\Customer\CustomerData\SectionConfigConverter</argument>
            <argument name="schemaLocator" xsi:type="object">Magento\Customer\CustomerData\SchemaLocator</argument>
            <argument name="defaultScope" xsi:type="string">frontend</argument>
        </arguments>
    </virtualType>
    <virtualType name="SectionInvalidationConfigData" type="Magento\Framework\Config\Data">
        <arguments>
            <argument name="reader" xsi:type="object">SectionInvalidationConfigReader</argument>
            <argument name="cacheId" xsi:type="string">sections_invalidation_config</argument>
        </arguments>
    </virtualType>
    <type name="Magento\Customer\Block\SectionConfig">
        <arguments>
            <argument name="sectionConfig" xsi:type="object">SectionInvalidationConfigData</argument>
        </arguments>
    </type>
    <preference for="Magento\Customer\CustomerData\JsLayoutDataProviderPoolInterface"
                type="Magento\Customer\CustomerData\JsLayoutDataProviderPool"/>
    <type name="Magento\Framework\Webapi\ServiceTypeToEntityTypeMap">
        <arguments>
            <argument name="serviceTypeToEntityTypeMap" xsi:type="array">
                <item name="Magento\Customer\Api\Data\CustomerInterface" xsi:type="const">Magento\Customer\Api\CustomerMetadataInterface::ENTITY_TYPE_CUSTOMER</item>
                <item name="Magento\Customer\Api\Data\AddressInterface" xsi:type="const">Magento\Customer\Api\AddressMetadataInterface::ENTITY_TYPE_ADDRESS</item>
            </argument>
        </arguments>
    </type>
    <type name="Magento\Eav\Model\TypeLocator\ComplexType">
        <arguments>
            <argument name="backendModelToAttributeTypeMap" xsi:type="array">
                <item name="Magento\Customer\Api\Data\CustomerInterface" xsi:type="array">
                    <item name="Magento\Eav\Model\Attribute\Data\Image" xsi:type="string">Magento\Framework\Api\Data\ImageContentInterface</item>
                </item>
                <item name="Magento\Customer\Model\Customer\Attribute\Backend\Website" xsi:type="string">int</item>
                <item name="Magento\Customer\Model\Customer\Attribute\Backend\Store" xsi:type="string">int</item>
                <item name="Magento\Customer\Model\Attribute\Backend\Data\Boolean" xsi:type="string">boolean</item>
                <item name="Magento\Customer\Model\Customer\Attribute\Backend\Password" xsi:type="string">string</item>
                <item name="Magento\Customer\Model\Customer\Attribute\Backend\Billing" xsi:type="string">Magento\Customer\Api\Data\AddressInterface</item>
                <item name="Magento\Customer\Model\Customer\Attribute\Backend\Shipping" xsi:type="string">Magento\Customer\Api\Data\AddressInterface</item>
                <item name="Magento\Eav\Model\Entity\Attribute\Backend\Datetime" xsi:type="string">string</item>
                <item name="Magento\Customer\Model\ResourceModel\Address\Attribute\Backend\Region" xsi:type="string">Magento\Customer\Api\Data\RegionInterface</item>
            </argument>
        </arguments>
    </type>
    <virtualType name="EavVersionControlSnapshot" type="Magento\Framework\Model\ResourceModel\Db\VersionControl\Snapshot">
        <arguments>
            <argument name="metadata" xsi:type="object">Magento\Eav\Model\Entity\VersionControl\Metadata</argument>
        </arguments>
    </virtualType>
    <virtualType name="CustomerAddressSnapshot" type="Magento\Customer\Model\ResourceModel\Db\VersionControl\AddressSnapshot">
        <arguments>
            <argument name="metadata" xsi:type="object">Magento\Eav\Model\Entity\VersionControl\Metadata</argument>
        </arguments>
    </virtualType>
    <virtualType name="CustomerRelationsComposite" type="Magento\Framework\Model\ResourceModel\Db\VersionControl\RelationComposite">
        <arguments>
            <argument name="relationProcessors" xsi:type="array">
                <item name="default" xsi:type="object">Magento\Customer\Model\ResourceModel\Customer\Relation</item>
            </argument>
        </arguments>
    </virtualType>
    <virtualType name="CustomerAddressRelationsComposite" type="Magento\Framework\Model\ResourceModel\Db\VersionControl\RelationComposite">
        <arguments>
            <argument name="relationProcessors" xsi:type="array">
                <item name="default" xsi:type="object">Magento\Customer\Model\ResourceModel\Address\Relation</item>
            </argument>
        </arguments>
    </virtualType>
    <type name="Magento\Customer\Model\ResourceModel\Customer">
        <arguments>
            <argument name="entitySnapshot" xsi:type="object">EavVersionControlSnapshot</argument>
            <argument name="entityRelationComposite" xsi:type="object">CustomerRelationsComposite</argument>
        </arguments>
    </type>
    <type name="Magento\Customer\Model\ResourceModel\Customer\Collection">
        <arguments>
            <argument name="entitySnapshot" xsi:type="object">EavVersionControlSnapshot</argument>
        </arguments>
    </type>
    <type name="Magento\Customer\Model\ResourceModel\Address\Collection">
        <arguments>
            <argument name="entitySnapshot" xsi:type="object">EavVersionControlSnapshot</argument>
        </arguments>
    </type>
    <type name="Magento\Framework\View\Element\UiComponent\DataProvider\CollectionFactory">
        <arguments>
            <argument name="collections" xsi:type="array">
                <item name="customer_listing_data_source" xsi:type="string">Magento\Customer\Model\ResourceModel\Grid\Collection</item>
                <item name="customer_online_grid_data_source" xsi:type="string">Magento\Customer\Model\ResourceModel\Online\Grid\Collection</item>
                <item name="customer_group_listing_data_source" xsi:type="string">Magento\Customer\Model\ResourceModel\Group\Grid\Collection</item>
            </argument>
        </arguments>
    </type>
    <virtualType name="CustomerNameHandler" type="Magento\Framework\Indexer\Handler\ConcatHandler">
        <arguments>
            <argument name="concatExpression" xsi:type="object">CustomerNameExpression</argument>
        </arguments>
    </virtualType>
    <virtualType name="ShippingAddressHandler" type="Magento\Framework\Indexer\Handler\ConcatHandler">
        <arguments>
            <argument name="concatExpression" xsi:type="object">ShippingAddressExpression</argument>
        </arguments>
    </virtualType>
    <virtualType name="BillingAddressHandler" type="Magento\Framework\Indexer\Handler\ConcatHandler">
        <arguments>
            <argument name="concatExpression" xsi:type="object">BillingAddressExpression</argument>
        </arguments>
    </virtualType>
    <virtualType name="CustomerNameExpression" type="Magento\Framework\DB\Sql\ConcatExpression">
        <arguments>
            <argument name="tableName" xsi:type="string">e</argument>
            <argument name="columns" xsi:type="array">
                <item name="prefix" xsi:type="array">
                    <item name="tableAlias" xsi:type="string">e</item>
                    <item name="columnName" xsi:type="string">prefix</item>
                </item>
                <item name="firstname" xsi:type="array">
                    <item name="tableAlias" xsi:type="string">e</item>
                    <item name="columnName" xsi:type="string">firstname</item>
                </item>
                <item name="middlename" xsi:type="array">
                    <item name="tableAlias" xsi:type="string">e</item>
                    <item name="columnName" xsi:type="string">middlename</item>
                </item>
                <item name="lastname" xsi:type="array">
                    <item name="tableAlias" xsi:type="string">e</item>
                    <item name="columnName" xsi:type="string">lastname</item>
                </item>
                <item name="suffix" xsi:type="array">
                    <item name="tableAlias" xsi:type="string">e</item>
                    <item name="columnName" xsi:type="string">suffix</item>
                </item>
            </argument>
        </arguments>
    </virtualType>
    <virtualType name="ShippingAddressExpression" type="Magento\Framework\DB\Sql\ConcatExpression">
        <arguments>
            <argument name="columns" xsi:type="array">
                <item name="prefix" xsi:type="array">
                    <item name="tableAlias" xsi:type="string">shipping</item>
                    <item name="columnName" xsi:type="string">street</item>
                </item>
                <item name="firstname" xsi:type="array">
                    <item name="tableAlias" xsi:type="string">shipping</item>
                    <item name="columnName" xsi:type="string">city</item>
                </item>
                <item name="middlename" xsi:type="array">
                    <item name="tableAlias" xsi:type="string">shipping</item>
                    <item name="columnName" xsi:type="string">region</item>
                </item>
                <item name="lastname" xsi:type="array">
                    <item name="tableAlias" xsi:type="string">shipping</item>
                    <item name="columnName" xsi:type="string">postcode</item>
                </item>
            </argument>
        </arguments>
    </virtualType>
    <virtualType name="BillingAddressExpression" type="Magento\Framework\DB\Sql\ConcatExpression">
        <arguments>
            <argument name="columns" xsi:type="array">
                <item name="prefix" xsi:type="array">
                    <item name="tableAlias" xsi:type="string">billing</item>
                    <item name="columnName" xsi:type="string">street</item>
                </item>
                <item name="firstname" xsi:type="array">
                    <item name="tableAlias" xsi:type="string">billing</item>
                    <item name="columnName" xsi:type="string">city</item>
                </item>
                <item name="middlename" xsi:type="array">
                    <item name="tableAlias" xsi:type="string">billing</item>
                    <item name="columnName" xsi:type="string">region</item>
                </item>
                <item name="lastname" xsi:type="array">
                    <item name="tableAlias" xsi:type="string">billing</item>
                    <item name="columnName" xsi:type="string">postcode</item>
                </item>
            </argument>
        </arguments>
    </virtualType>
    <type name="Magento\Customer\Model\Indexer\AttributeProvider">
        <arguments>
            <argument name="collection" xsi:type="object" shared="false">Magento\Customer\Model\ResourceModel\Attribute\Collection</argument>
        </arguments>
    </type>
    <type name="Magento\Customer\Model\Indexer\Address\AttributeProvider">
        <arguments>
            <argument name="collection" xsi:type="object" shared="false">Magento\Customer\Model\ResourceModel\Address\Attribute\Collection</argument>
        </arguments>
    </type>
    <type name="Magento\Customer\Model\ResourceModel\Online\Grid\Collection">
        <arguments>
            <argument name="mainTable" xsi:type="string">customer_visitor</argument>
            <argument name="resourceModel" xsi:type="string">Magento\Customer\Model\ResourceModel\Visitor</argument>
        </arguments>
    </type>
    <type name="Magento\Framework\Console\CommandListInterface">
        <arguments>
            <argument name="commands" xsi:type="array">
                <item name="upgradeHashAlgorithmCommand" xsi:type="object">Magento\Customer\Console\Command\UpgradeHashAlgorithmCommand</item>
            </argument>
        </arguments>
    </type>
    <type name="Magento\Customer\Api\CustomerRepositoryInterface">
        <plugin name="transactionWrapper" type="Magento\Customer\Model\Plugin\CustomerRepository\TransactionWrapper" sortOrder="-1"/>
    </type>
    <type name="Magento\Directory\Model\AllowedCountries">
        <plugin name="customerAllowedCountries" type="Magento\Customer\Model\Plugin\AllowedCountries"/>
    </type>
    <type name="Magento\Framework\App\Action\AbstractAction">
        <plugin name="customerNotification" type="Magento\Customer\Model\Plugin\CustomerNotification"/>
    </type>
    <type name="Magento\PageCache\Observer\FlushFormKey">
        <plugin name="customerFlushFormKey" type="Magento\Customer\Model\Plugin\CustomerFlushFormKey"/>
    </type>
    <type name="Magento\Customer\Model\Customer\NotificationStorage">
        <arguments>
            <argument name="cache" xsi:type="object">Magento\Customer\Model\Cache\Type\Notification</argument>
        </arguments>
    </type>
    <type name="Magento\Customer\Model\ResourceModel\CustomerRepository">
        <arguments>
            <argument name="collectionProcessor" xsi:type="object">Magento\Eav\Model\Api\SearchCriteria\CollectionProcessor</argument>
        </arguments>
    </type>
    <!-- @api -->
    <virtualType name="Magento\Customer\Model\Api\SearchCriteria\CollectionProcessor\GroupFilterProcessor" type="Magento\Framework\Api\SearchCriteria\CollectionProcessor\FilterProcessor">
        <arguments>
            <argument name="fieldMapping" xsi:type="array">
                <item name="code" xsi:type="string">customer_group_code</item>
                <item name="id" xsi:type="string">customer_group_id</item>
                <item name="tax_class_name" xsi:type="string">class_name</item>
            </argument>
        </arguments>
    </virtualType>
    <!-- @api -->
    <virtualType name="Magento\Customer\Model\Api\SearchCriteria\CollectionProcessor\GroupSortingProcessor" type="Magento\Framework\Api\SearchCriteria\CollectionProcessor\SortingProcessor">
        <arguments>
            <argument name="fieldMapping" xsi:type="array">
                <item name="code" xsi:type="string">customer_group_code</item>
                <item name="id" xsi:type="string">customer_group_id</item>
                <item name="tax_class_name" xsi:type="string">class_name</item>
            </argument>
            <argument name="defaultOrders" xsi:type="array">
                <item name="id" xsi:type="string">ASC</item>
            </argument>
        </arguments>
    </virtualType>
    <!-- @api -->
    <virtualType name="Magento\Customer\Model\Api\SearchCriteria\GroupCollectionProcessor" type="Magento\Framework\Api\SearchCriteria\CollectionProcessor">
        <arguments>
            <argument name="processors" xsi:type="array">
                <item name="filters" xsi:type="object">Magento\Customer\Model\Api\SearchCriteria\CollectionProcessor\GroupFilterProcessor</item>
                <item name="sorting" xsi:type="object">Magento\Customer\Model\Api\SearchCriteria\CollectionProcessor\GroupSortingProcessor</item>
                <item name="pagination" xsi:type="object">Magento\Framework\Api\SearchCriteria\CollectionProcessor\PaginationProcessor</item>
            </argument>
        </arguments>
    </virtualType>
    <type name="Magento\Customer\Model\ResourceModel\GroupRepository">
        <arguments>
            <argument name="collectionProcessor" xsi:type="object">Magento\Customer\Model\Api\SearchCriteria\GroupCollectionProcessor</argument>
        </arguments>
    </type>
    <type name="Magento\Customer\Model\ResourceModel\AddressRepository">
        <arguments>
            <argument name="collectionProcessor" xsi:type="object">Magento\Eav\Model\Api\SearchCriteria\CollectionProcessor</argument>
        </arguments>
    </type>
    <type name="Magento\Customer\Model\Attribute">
        <arguments>
            <argument name="attributeMetadataCache" xsi:type="object">Magento\Customer\Model\Metadata\AttributeMetadataCache\Proxy</argument>
        </arguments>
    </type>
    <type name="Magento\Framework\EntityManager\MetadataPool">
        <arguments>
            <argument name="metadata" xsi:type="array">
                <item name="Magento\Customer\Api\Data\CustomerInterface" xsi:type="array">
                    <item name="entityTableName" xsi:type="string">customer_entity</item>
                    <item name="eavEntityType" xsi:type="string">customer</item>
                    <item name="identifierField" xsi:type="string">entity_id</item>
                </item>
            </argument>
        </arguments>
    </type>
    <type name="Magento\Customer\Ui\Component\MassAction\Group\Options">
        <arguments>
            <argument name="data" xsi:type="array">
                <item name="urlPath" xsi:type="string">customer/index/massAssignGroup</item>
                <item name="paramName" xsi:type="string">group</item>
                <item name="confirm" xsi:type="array">
                    <item name="title" xsi:type="string" translatable="true">Assign a Customer Group</item>
                    <item name="message" xsi:type="string" translatable="true">Are you sure to assign selected customers to new group?</item>
                </item>
            </argument>
        </arguments>
    </type>
<<<<<<< HEAD
    <type name="Magento\Customer\Model\AccountManagement">
        <arguments>
            <argument name="sessionManager" xsi:type="object">Magento\Framework\Session\SessionManagerInterface\Proxy</argument>
        </arguments>
    </type>
    <type name="Magento\Customer\Model\Address\CompositeValidator">
        <arguments>
            <argument name="validators" xsi:type="array">
                <item name="general" xsi:type="object">Magento\Customer\Model\Address\Validator\General</item>
                <item name="country" xsi:type="object">Magento\Customer\Model\Address\Validator\Country</item>
            </argument>
=======
    <type name="Magento\Customer\Model\ResourceModel\Group\Grid\Collection">
        <arguments>
            <argument name="mainTable" xsi:type="string">customer_group</argument>
            <argument name="eventPrefix" xsi:type="string">customer_group_grid_collection</argument>
            <argument name="eventObject" xsi:type="string">customer_group_collection</argument>
            <argument name="resourceModel" xsi:type="string">Magento\Customer\Model\ResourceModel\Group\Collection</argument>
>>>>>>> cd264505
        </arguments>
    </type>
</config><|MERGE_RESOLUTION|>--- conflicted
+++ resolved
@@ -421,7 +421,6 @@
             </argument>
         </arguments>
     </type>
-<<<<<<< HEAD
     <type name="Magento\Customer\Model\AccountManagement">
         <arguments>
             <argument name="sessionManager" xsi:type="object">Magento\Framework\Session\SessionManagerInterface\Proxy</argument>
@@ -433,14 +432,14 @@
                 <item name="general" xsi:type="object">Magento\Customer\Model\Address\Validator\General</item>
                 <item name="country" xsi:type="object">Magento\Customer\Model\Address\Validator\Country</item>
             </argument>
-=======
+        </arguments>
+    </type>
     <type name="Magento\Customer\Model\ResourceModel\Group\Grid\Collection">
         <arguments>
             <argument name="mainTable" xsi:type="string">customer_group</argument>
             <argument name="eventPrefix" xsi:type="string">customer_group_grid_collection</argument>
             <argument name="eventObject" xsi:type="string">customer_group_collection</argument>
             <argument name="resourceModel" xsi:type="string">Magento\Customer\Model\ResourceModel\Group\Collection</argument>
->>>>>>> cd264505
         </arguments>
     </type>
 </config>