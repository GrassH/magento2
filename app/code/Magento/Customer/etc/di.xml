--- conflicted
+++ resolved
@@ -434,7 +434,6 @@
             </argument>
         </arguments>
     </type>
-<<<<<<< HEAD
     <type name="Magento\Customer\Model\ResourceModel\Group\Grid\Collection">
         <arguments>
             <argument name="mainTable" xsi:type="string">customer_group</argument>
@@ -443,9 +442,7 @@
             <argument name="resourceModel" xsi:type="string">Magento\Customer\Model\ResourceModel\Group</argument>
         </arguments>
     </type>
-=======
     <preference
             for="Magento\Customer\Api\AccountDelegationInterface"
             type="Magento\Customer\Model\Delegation\AccountDelegation" />
->>>>>>> 2697952e
 </config>