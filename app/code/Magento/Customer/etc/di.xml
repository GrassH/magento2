--- conflicted
+++ resolved
@@ -579,23 +579,11 @@
                     <item name="group_id" xsi:type="string">group_id</item>
                     <item name="dob" xsi:type="string">dob</item>
                     <item name="rp_token" xsi:type="string">rp_token</item>
-<<<<<<< HEAD
-=======
                     <item name="rp_token_created_at" xsi:type="string">rp_token_created_at</item>
                     <item name="password_hash" xsi:type="string">password_hash</item>
->>>>>>> 61e59b3e
                 </item>
                 <item name="customer_address" xsi:type="array">
                     <item name="country_id" xsi:type="string">country_id</item>
-                </item>
-            </argument>
-        </arguments>
-    </type>
-    <type name="Magento\Eav\Model\Attribute\Data\Text">
-        <arguments>
-            <argument name="allowDiacriticsForAttributes" xsi:type="array">
-                <item name="customer" xsi:type="array">
-                    <item name="email" xsi:type="string">email</item>
                 </item>
             </argument>
         </arguments>
