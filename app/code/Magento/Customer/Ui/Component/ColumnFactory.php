--- conflicted
+++ resolved
@@ -30,11 +30,7 @@
         'text' => 'text',
         'boolean' => 'select',
         'select' => 'select',
-<<<<<<< HEAD
-        'multiselect' => 'text',
-=======
         'multiselect' => 'select',
->>>>>>> 357e3a17
         'date' => 'date',
     ];
 
