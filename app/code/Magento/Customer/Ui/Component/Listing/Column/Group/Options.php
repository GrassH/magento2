<?php
/**
 * Copyright © Magento, Inc. All rights reserved.
 * See COPYING.txt for license details.
 */
namespace Magento\Customer\Ui\Component\Listing\Column\Group;

use Magento\Framework\Data\OptionSourceInterface;
use Magento\Customer\Model\ResourceModel\Group\CollectionFactory;

/**
 * Class Options
 */
class Options implements OptionSourceInterface
{
    /**
     * @var array
     */
    protected $options;

    /**
     * @var CollectionFactory
     */
    protected $collectionFactory;

    /**
     * Constructor
     *
     * @param CollectionFactory $collectionFactory
     */
    public function __construct(CollectionFactory $collectionFactory)
    {
        $this->collectionFactory = $collectionFactory;
    }

    /**
     * Get options
     *
     * @return array
     */
    public function toOptionArray()
    {
        if ($this->options === null) {
            $this->options = $this->collectionFactory->create()->toOptionArray();
        }

<<<<<<< HEAD
        array_walk($this->options, function (&$item) {
            $item['__disableTmpl'] = true;
        });
=======
        array_walk(
            $this->options,
            function (&$item) {
                $item['__disableTmpl'] = true;
            }
        );
>>>>>>> 7ffabd07

        return $this->options;
    }
}<|MERGE_RESOLUTION|>--- conflicted
+++ resolved
@@ -44,18 +44,12 @@
             $this->options = $this->collectionFactory->create()->toOptionArray();
         }
 
-<<<<<<< HEAD
-        array_walk($this->options, function (&$item) {
-            $item['__disableTmpl'] = true;
-        });
-=======
         array_walk(
             $this->options,
             function (&$item) {
                 $item['__disableTmpl'] = true;
             }
         );
->>>>>>> 7ffabd07
 
         return $this->options;
     }
