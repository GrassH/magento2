<?php
/**
 * Copyright © 2015 Magento. All rights reserved.
 * See COPYING.txt for license details.
 */

namespace Magento\Customer\Model;

/**
 * Class Visitor
 * @package Magento\Customer\Model
 */
class Visitor extends \Magento\Framework\Model\AbstractModel
{
    const VISITOR_TYPE_CUSTOMER = 'c';

    const VISITOR_TYPE_VISITOR = 'v';

    /**
     * @var string[]
     */
    protected $ignoredUserAgents;

    /**
     * @var \Magento\Framework\Session\SessionManagerInterface
     */
    protected $session;

    /**
     * @var \Magento\Framework\HTTP\Header
     */
    protected $httpHeader;

    /**
     * @var bool
     */
    protected $skipRequestLogging = false;

    /**
     * Ignored Modules
     *
     * @var array
     */
    protected $ignores;

    /**
     * Core store config
     *
     * @var \Magento\Framework\App\Config\ScopeConfigInterface
     */
    protected $scopeConfig;

    /**
     * @var \Magento\Framework\Stdlib\DateTime
     */
    protected $dateTime;

    /**
     * @param \Magento\Framework\Model\Context $context
     * @param \Magento\Framework\Registry $registry
     * @param \Magento\Framework\Session\SessionManagerInterface $session
     * @param \Magento\Framework\HTTP\Header $httpHeader
     * @param \Magento\Framework\Model\Resource\AbstractResource $resource
     * @param \Magento\Framework\Data\Collection\Db $resourceCollection
     * @param \Magento\Framework\App\Config\ScopeConfigInterface $scopeConfig
     * @param \Magento\Framework\Stdlib\DateTime $dateTime
     * @param array $ignoredUserAgents
     * @param array $ignores
     * @param array $data
     *
     * @SuppressWarnings(PHPMD.ExcessiveParameterList)
     */
    public function __construct(
        \Magento\Framework\Model\Context $context,
        \Magento\Framework\Registry $registry,
        \Magento\Framework\Session\SessionManagerInterface $session,
        \Magento\Framework\HTTP\Header $httpHeader,
        \Magento\Framework\App\Config\ScopeConfigInterface $scopeConfig,
        \Magento\Framework\Stdlib\DateTime $dateTime,
        \Magento\Framework\Model\Resource\AbstractResource $resource = null,
        \Magento\Framework\Data\Collection\Db $resourceCollection = null,
        array $ignoredUserAgents = [],
        array $ignores = [],
        array $data = []
    ) {
        $this->session = $session;
        $this->httpHeader = $httpHeader;
        $this->ignoredUserAgents = $ignoredUserAgents;
        parent::__construct($context, $registry, $resource, $resourceCollection, $data);
        $this->ignores = $ignores;
        $this->scopeConfig = $scopeConfig;
        $this->dateTime = $dateTime;
    }

    /**
     * Object initialization
     *
     * @return void
     */
    protected function _construct()
    {
        $this->_init('Magento\Customer\Model\Resource\Visitor');
        $userAgent = $this->httpHeader->getHttpUserAgent();
        if ($this->ignoredUserAgents) {
            if (in_array($userAgent, $this->ignoredUserAgents)) {
                $this->skipRequestLogging = true;
            }
        }
    }

    /**
     * Skip request logging
     *
     * @param bool $skipRequestLogging
     * @return \Magento\Customer\Model\Visitor
     */
    public function setSkipRequestLogging($skipRequestLogging)
    {
        $this->skipRequestLogging = (bool)$skipRequestLogging;
        return $this;
    }

    /**
     * Initialization visitor by request
     *
     * Used in event "controller_action_predispatch"
     *
     * @param   \Magento\Framework\Event\Observer $observer
     * @return  \Magento\Customer\Model\Visitor
     */
    public function initByRequest($observer)
    {
        if ($this->skipRequestLogging || $this->isModuleIgnored($observer)) {
            return $this;
        }

        if ($this->session->getVisitorData()) {
            $this->setData($this->session->getVisitorData());
        }

        $this->setLastVisitAt($this->dateTime->now());

        if (!$this->getId()) {
            $this->setSessionId($this->session->getSessionId());
<<<<<<< HEAD
=======
            $this->setLastVisitAt(
                (new \DateTime())->format(\Magento\Framework\Stdlib\DateTime::DATETIME_PHP_FORMAT)
            );
>>>>>>> 2e67ccb9
            $this->save();
            $this->_eventManager->dispatch('visitor_init', ['visitor' => $this]);
            $this->session->setVisitorData($this->getData());
        }
        return $this;
    }

    /**
     * Save visitor by request
     *
     * Used in event "controller_action_postdispatch"
     *
     * @param   \Magento\Framework\Event\Observer $observer
     * @return  \Magento\Customer\Model\Visitor
     */
    public function saveByRequest($observer)
    {
        if ($this->skipRequestLogging || $this->isModuleIgnored($observer)) {
            return $this;
        }

        try {
            $this->save();
            $this->_eventManager->dispatch('visitor_activity_save', ['visitor' => $this]);
            $this->session->setVisitorData($this->getData());
        } catch (\Exception $e) {
            $this->_logger->critical($e);
        }
        return $this;
    }

    /**
     * Returns true if the module is required
     *
     * @param \Magento\Framework\Event\Observer $observer
     * @return bool
     */
    public function isModuleIgnored($observer)
    {
        if (is_array($this->ignores) && $observer) {
            $curModule = $observer->getEvent()->getControllerAction()->getRequest()->getRouteName();
            if (isset($this->ignores[$curModule])) {
                return true;
            }
        }
        return false;
    }

    /**
     * Bind customer data when customer login
     *
     * Used in event "customer_login"
     *
     * @param   \Magento\Framework\Event\Observer $observer
     * @return  \Magento\Customer\Model\Visitor
     */
    public function bindCustomerLogin($observer)
    {
        /** @var \Magento\Customer\Api\Data\CustomerInterface $customer */
        $customer = $observer->getEvent()->getCustomer();
        if (!$this->getCustomerId()) {
            $this->setDoCustomerLogin(true);
            $this->setCustomerId($customer->getId());
        }
        return $this;
    }

    /**
     * Bind customer data when customer logout
     *
     * Used in event "customer_logout"
     *
     * @param   \Magento\Framework\Event\Observer $observer
     * @return  \Magento\Customer\Model\Visitor
     * @SuppressWarnings(PHPMD.UnusedFormalParameter)
     */
    public function bindCustomerLogout($observer)
    {
        if ($this->getCustomerId()) {
            $this->setDoCustomerLogout(true);
        }
        return $this;
    }

    /**
     * Create binding of checkout quote
     *
     * @param \Magento\Framework\Event\Observer $observer
     * @return  \Magento\Customer\Model\Visitor
     */
    public function bindQuoteCreate($observer)
    {
        $quote = $observer->getEvent()->getQuote();
        if ($quote) {
            if ($quote->getIsCheckoutCart()) {
                $this->setQuoteId($quote->getId());
                $this->setDoQuoteCreate(true);
            }
        }
        return $this;
    }

    /**
     * Destroy binding of checkout quote
     * @param \Magento\Framework\Event\Observer $observer
     * @return  \Magento\Customer\Model\Visitor
     */
    public function bindQuoteDestroy($observer)
    {
        $quote = $observer->getEvent()->getQuote();
        if ($quote) {
            $this->setDoQuoteDestroy(true);
        }
        return $this;
    }

    /**
     * Return clean time in seconds for visitor's outdated records
     *
     * @return string
     */
    public function getCleanTime()
    {
        return $this->scopeConfig->getValue(
            \Magento\Framework\Session\Config::XML_PATH_COOKIE_LIFETIME,
            \Magento\Store\Model\ScopeInterface::SCOPE_STORE
        ) + 86400;
    }

    /**
     * Clean visitor's outdated records
     *
     * @return $this
     */
    public function clean()
    {
        $this->getResource()->clean($this);
        return $this;
    }
}<|MERGE_RESOLUTION|>--- conflicted
+++ resolved
@@ -138,16 +138,12 @@
             $this->setData($this->session->getVisitorData());
         }
 
-        $this->setLastVisitAt($this->dateTime->now());
+        $this->setLastVisitAt(
+            (new \DateTime())->format(\Magento\Framework\Stdlib\DateTime::DATETIME_PHP_FORMAT)
+        );
 
         if (!$this->getId()) {
             $this->setSessionId($this->session->getSessionId());
-<<<<<<< HEAD
-=======
-            $this->setLastVisitAt(
-                (new \DateTime())->format(\Magento\Framework\Stdlib\DateTime::DATETIME_PHP_FORMAT)
-            );
->>>>>>> 2e67ccb9
             $this->save();
             $this->_eventManager->dispatch('visitor_init', ['visitor' => $this]);
             $this->session->setVisitorData($this->getData());
