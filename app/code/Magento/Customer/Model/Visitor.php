--- conflicted
+++ resolved
@@ -6,12 +6,9 @@
 
 namespace Magento\Customer\Model;
 
-<<<<<<< HEAD
-=======
 use Magento\Framework\App\ObjectManager;
 use Magento\Framework\App\RequestSafetyInterface;
 
->>>>>>> c2e26460
 /**
  * Class Visitor
  *
@@ -75,11 +72,7 @@
     protected $indexerRegistry;
 
     /**
-<<<<<<< HEAD
-     * @var \Magento\Framework\App\RequestSafetyInterface
-=======
      * @var RequestSafetyInterface
->>>>>>> c2e26460
      */
     private $requestSafety;
 
@@ -96,11 +89,7 @@
      * @param array $ignoredUserAgents
      * @param array $ignores
      * @param array $data
-<<<<<<< HEAD
-     * @param \Magento\Framework\App\RequestSafetyInterface|null $requestSafety
-=======
      * @param RequestSafetyInterface|null $requestSafety
->>>>>>> c2e26460
      *
      * @SuppressWarnings(PHPMD.ExcessiveParameterList)
      */
@@ -117,11 +106,7 @@
         array $ignoredUserAgents = [],
         array $ignores = [],
         array $data = [],
-<<<<<<< HEAD
-        \Magento\Framework\App\RequestSafetyInterface $requestSafety = null
-=======
         RequestSafetyInterface $requestSafety = null
->>>>>>> c2e26460
     ) {
         $this->session = $session;
         $this->httpHeader = $httpHeader;
@@ -131,11 +116,7 @@
         $this->scopeConfig = $scopeConfig;
         $this->dateTime = $dateTime;
         $this->indexerRegistry = $indexerRegistry;
-<<<<<<< HEAD
-        $this->requestSafety = $requestSafety;
-=======
         $this->requestSafety = $requestSafety ?? ObjectManager::getInstance()->get(RequestSafetyInterface::class);
->>>>>>> c2e26460
     }
 
     /**
@@ -190,16 +171,10 @@
         $this->setLastVisitAt((new \DateTime())->format(\Magento\Framework\Stdlib\DateTime::DATETIME_PHP_FORMAT));
 
         // prevent saving Visitor for safe methods, e.g. GET request
-<<<<<<< HEAD
-        if ($this->getRequest()->isSafeMethod()) {
-            return $this;
-        }
-=======
         if ($this->requestSafety->isSafeMethod()) {
             return $this;
         }
 
->>>>>>> c2e26460
         if (!$this->getId()) {
             $this->setSessionId($this->session->getSessionId());
             $this->save();
@@ -220,11 +195,7 @@
     public function saveByRequest($observer)
     {
         // prevent saving Visitor for safe methods, e.g. GET request
-<<<<<<< HEAD
         if ($this->skipRequestLogging || $this->getRequest()->isSafeMethod() || $this->isModuleIgnored($observer)) {
-=======
-        if ($this->skipRequestLogging || $this->requestSafety->isSafeMethod() || $this->isModuleIgnored($observer)) {
->>>>>>> c2e26460
             return $this;
         }
 
@@ -358,11 +329,7 @@
      */
     public function getOnlineInterval()
     {
-<<<<<<< HEAD
-        $configValue = (int) $this->scopeConfig->getValue(
-=======
         $configValue = (int)$this->scopeConfig->getValue(
->>>>>>> c2e26460
             static::XML_PATH_ONLINE_INTERVAL,
             \Magento\Store\Model\ScopeInterface::SCOPE_STORE
         );
