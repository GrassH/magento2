<?php
/**
 *
 * Copyright © 2015 Magento. All rights reserved.
 * See COPYING.txt for license details.
 */
namespace Magento\Customer\Model;

use Magento\Customer\Api\GroupManagementInterface;
use Magento\Framework\App\RequestInterface;

class CustomerExtractor
{
    /**
     * @var \Magento\Customer\Model\Metadata\FormFactory
     */
    protected $formFactory;

    /**
     * @var \Magento\Customer\Api\Data\CustomerInterfaceFactory
     */
    protected $customerFactory;

    /**
     * @var \Magento\Store\Model\StoreManagerInterface
     */
    protected $storeManager;

    /**
     * @var GroupManagementInterface
     */
    protected $customerGroupManagement;

    /**
     * @var \Magento\Framework\Api\DataObjectHelper
     */
    protected $dataObjectHelper;

    /**
     * @param Metadata\FormFactory $formFactory
<<<<<<< HEAD
     * @param \Magento\Customer\Api\Data\CustomerDataBuilder $customerBuilder
     * @param \Magento\Store\Model\StoreManagerInterface $storeManager
=======
     * @param \Magento\Customer\Api\Data\CustomerInterfaceFactory $customerFactory
     * @param \Magento\Framework\Store\StoreManagerInterface $storeManager
>>>>>>> fd9337cf
     * @param GroupManagementInterface $customerGroupManagement
     * @param \Magento\Framework\Api\DataObjectHelper $dataObjectHelper
     */
    public function __construct(
        \Magento\Customer\Model\Metadata\FormFactory $formFactory,
<<<<<<< HEAD
        \Magento\Customer\Api\Data\CustomerDataBuilder $customerBuilder,
        \Magento\Store\Model\StoreManagerInterface $storeManager,
        GroupManagementInterface $customerGroupManagement
=======
        \Magento\Customer\Api\Data\CustomerInterfaceFactory $customerFactory,
        \Magento\Framework\Store\StoreManagerInterface $storeManager,
        GroupManagementInterface $customerGroupManagement,
        \Magento\Framework\Api\DataObjectHelper $dataObjectHelper
>>>>>>> fd9337cf
    ) {
        $this->formFactory = $formFactory;
        $this->customerFactory = $customerFactory;
        $this->storeManager = $storeManager;
        $this->customerGroupManagement = $customerGroupManagement;
        $this->dataObjectHelper = $dataObjectHelper;
    }

    /**
     * @param string $formCode
     * @param RequestInterface $request
     * @return \Magento\Customer\Api\Data\CustomerInterface
     */
    public function extract($formCode, RequestInterface $request)
    {
        $customerForm = $this->formFactory->create('customer', $formCode);

        $allowedAttributes = $customerForm->getAllowedAttributes();
        $isGroupIdEmpty = true;
        $customerData = [];
        foreach ($allowedAttributes as $attribute) {
            $attributeCode = $attribute->getAttributeCode();
            if ($attributeCode == 'group_id') {
                $isGroupIdEmpty = false;
            }
            $customerData[$attributeCode] = $request->getParam($attributeCode);
        }
        $customerDataObject = $this->customerFactory->create();
        $this->dataObjectHelper->populateWithArray($customerDataObject, $customerData);
        $store = $this->storeManager->getStore();
        if ($isGroupIdEmpty) {
            $customerDataObject->setGroupId(
                $this->customerGroupManagement->getDefaultGroup($store->getId())->getId()
            );
        }

        $customerDataObject->setWebsiteId($store->getWebsiteId());
        $customerDataObject->setStoreId($store->getId());

        return $customerDataObject;
    }
}<|MERGE_RESOLUTION|>--- conflicted
+++ resolved
@@ -38,28 +38,17 @@
 
     /**
      * @param Metadata\FormFactory $formFactory
-<<<<<<< HEAD
-     * @param \Magento\Customer\Api\Data\CustomerDataBuilder $customerBuilder
+     * @param \Magento\Customer\Api\Data\CustomerInterfaceFactory $customerFactory
      * @param \Magento\Store\Model\StoreManagerInterface $storeManager
-=======
-     * @param \Magento\Customer\Api\Data\CustomerInterfaceFactory $customerFactory
-     * @param \Magento\Framework\Store\StoreManagerInterface $storeManager
->>>>>>> fd9337cf
      * @param GroupManagementInterface $customerGroupManagement
      * @param \Magento\Framework\Api\DataObjectHelper $dataObjectHelper
      */
     public function __construct(
         \Magento\Customer\Model\Metadata\FormFactory $formFactory,
-<<<<<<< HEAD
-        \Magento\Customer\Api\Data\CustomerDataBuilder $customerBuilder,
+        \Magento\Customer\Api\Data\CustomerInterfaceFactory $customerFactory,
         \Magento\Store\Model\StoreManagerInterface $storeManager,
-        GroupManagementInterface $customerGroupManagement
-=======
-        \Magento\Customer\Api\Data\CustomerInterfaceFactory $customerFactory,
-        \Magento\Framework\Store\StoreManagerInterface $storeManager,
         GroupManagementInterface $customerGroupManagement,
         \Magento\Framework\Api\DataObjectHelper $dataObjectHelper
->>>>>>> fd9337cf
     ) {
         $this->formFactory = $formFactory;
         $this->customerFactory = $customerFactory;
