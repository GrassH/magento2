<?php
/**
 * Copyright © Magento, Inc. All rights reserved.
 * See COPYING.txt for license details.
 */
namespace Magento\Customer\Model\Metadata\Form;

use Magento\Customer\Model\FileProcessor;
use Magento\Customer\Model\FileProcessorFactory;
use Magento\Framework\Api\ArrayObjectSearch;
use Magento\Framework\Api\Data\ImageContentInterface;
use Magento\Framework\App\Filesystem\DirectoryList;
use Magento\Framework\App\ObjectManager;
use Magento\Framework\Exception\LocalizedException;
use Magento\Framework\File\UploaderFactory;
use Magento\Framework\Filesystem;
use Magento\Framework\Filesystem\Io\File as IoFile;

/**
 * Processes files that are save for customer.
 *
 * @SuppressWarnings(PHPMD.CouplingBetweenObjects)
 */
class File extends AbstractData
{
    /**
     * Validator for check not protected extensions
     *
     * @var \Magento\MediaStorage\Model\File\Validator\NotProtectedExtension
     */
    protected $_validatorNotProtectedExtensions;

    /**
     * Core data
     *
     * @var \Magento\Framework\Url\EncoderInterface
     */
    protected $urlEncoder;

    /**
     * @var \Magento\MediaStorage\Model\File\Validator\NotProtectedExtension
     */
    protected $_fileValidator;

    /**
     * @var Filesystem
     */
    protected $_fileSystem;

    /**
     * @var UploaderFactory
     */
    private $uploaderFactory;

    /**
     * @var FileProcessor
     */
    protected $fileProcessor;

    /**
     * @var FileProcessorFactory
     * @deprecated 101.0.0
     */
    protected $fileProcessorFactory;

    /**
     * @var IoFile|null
     */
    private $ioFile;

    /**
     * Constructor
     *
     * @param \Magento\Framework\Stdlib\DateTime\TimezoneInterface $localeDate
     * @param \Psr\Log\LoggerInterface $logger
     * @param \Magento\Customer\Api\Data\AttributeMetadataInterface $attribute
     * @param \Magento\Framework\Locale\ResolverInterface $localeResolver
     * @param string|array $value
     * @param string $entityTypeCode
     * @param bool $isAjax
     * @param \Magento\Framework\Url\EncoderInterface $urlEncoder
     * @param \Magento\MediaStorage\Model\File\Validator\NotProtectedExtension $fileValidator
     * @param Filesystem $fileSystem
     * @param UploaderFactory $uploaderFactory
     * @param \Magento\Customer\Model\FileProcessorFactory|null $fileProcessorFactory
     * @param IoFile|null $ioFile
     * @SuppressWarnings(PHPMD.ExcessiveParameterList)
     */
    public function __construct(
        \Magento\Framework\Stdlib\DateTime\TimezoneInterface $localeDate,
        \Psr\Log\LoggerInterface $logger,
        \Magento\Customer\Api\Data\AttributeMetadataInterface $attribute,
        \Magento\Framework\Locale\ResolverInterface $localeResolver,
        $value,
        $entityTypeCode,
        $isAjax,
        \Magento\Framework\Url\EncoderInterface $urlEncoder,
        \Magento\MediaStorage\Model\File\Validator\NotProtectedExtension $fileValidator,
        Filesystem $fileSystem,
        UploaderFactory $uploaderFactory,
        FileProcessorFactory $fileProcessorFactory = null,
        IoFile $ioFile = null
    ) {
        parent::__construct($localeDate, $logger, $attribute, $localeResolver, $value, $entityTypeCode, $isAjax);
        $this->urlEncoder = $urlEncoder;
        $this->_fileValidator = $fileValidator;
        $this->_fileSystem = $fileSystem;
        $this->uploaderFactory = $uploaderFactory;
        $this->fileProcessorFactory = $fileProcessorFactory ?: ObjectManager::getInstance()
            ->get(FileProcessorFactory::class);
        $this->fileProcessor = $this->fileProcessorFactory->create(['entityTypeCode' => $this->_entityTypeCode]);
        $this->ioFile = $ioFile ?: ObjectManager::getInstance()
            ->get(IoFile::class);
    }

    /**
     * @inheritdoc
     * @SuppressWarnings(PHPMD.CyclomaticComplexity)
     */
    public function extractValue(\Magento\Framework\App\RequestInterface $request)
    {
        $extend = $this->_getRequestValue($request);

        // phpcs:disable Magento2.Security.Superglobal
        $attrCode = $this->getAttribute()->getAttributeCode();
<<<<<<< HEAD
        // phpcs:ignore Magento2.Security.Superglobal
        if ($this->_requestScope || !isset($_FILES[$attrCode])) {
=======

        // phpcs:disable Magento2.Security.Superglobal
        $uploadedFile = $request->getParam($attrCode . '_uploaded');
        if ($uploadedFile) {
            $value = $uploadedFile;
        } elseif ($this->_requestScope || !isset($_FILES[$attrCode])) {
>>>>>>> 3ad7a1d3
            $value = [];
            if (strpos($this->_requestScope, DIRECTORY_SEPARATOR) !== false) {
                $scopes = explode(DIRECTORY_SEPARATOR, $this->_requestScope);
                $mainScope = array_shift($scopes);
            } else {
                $mainScope = $this->_requestScope;
                $scopes = [];
            }
            // phpcs:disable Magento2.Security.Superglobal
            if (!empty($_FILES[$mainScope])) {
                foreach ($_FILES[$mainScope] as $fileKey => $scopeData) {
                    // phpcs:enable Magento2.Security.Superglobal
                    foreach ($scopes as $scopeName) {
                        if (isset($scopeData[$scopeName])) {
                            $scopeData = $scopeData[$scopeName];
                        } else {
                            $scopeData[$scopeName] = [];
                        }
                    }

                    if (isset($scopeData[$attrCode])) {
                        $value[$fileKey] = $scopeData[$attrCode];
                    }
                }
            } elseif (isset($extend[0]['file']) && !empty($extend[0]['file'])) {
                /**
                 * This case is required by file uploader UI component
                 *
                 * $extend[0]['file'] - uses for AJAX validation
                 * $extend[0] - uses for POST request
                 */
                $value = $this->getIsAjaxRequest() ? $extend[0]['file'] : $extend[0];
            } else {
                $value = [];
            }
        } else {
            // phpcs:disable Magento2.Security.Superglobal
            if (isset($_FILES[$attrCode])) {
                $value = $_FILES[$attrCode];
                // phpcs:enable Magento2.Security.Superglobal
            } else {
                $value = [];
            }
        }
        // phpcs:enable Magento2.Security.Superglobal

        if (!empty($extend['delete'])) {
            $value['delete'] = true;
        }

        return $value;
    }

    /**
     * Validate file by attribute validate rules. Returns array of errors.
     *
     * @param array $value
     * @return string[]
     */
    protected function _validateByRules($value)
    {
        $label = $value['name'];
        $rules = $this->getAttribute()->getValidationRules();
<<<<<<< HEAD
        $extension = $this->fileProcessor->getStat($value['name'])['extension'];
=======
        // phpcs:ignore Magento2.Functions.DiscouragedFunction
        $pathInfo = $this->ioFile->getPathInfo($label);
        $extension = $pathInfo['extension'] ?? null;
>>>>>>> 3ad7a1d3
        $fileExtensions = ArrayObjectSearch::getArrayElementByName(
            $rules,
            'file_extensions'
        );
        if ($fileExtensions !== null) {
            $extensions = explode(',', $fileExtensions);
            $extensions = array_map('trim', $extensions);
            if (!in_array($extension, $extensions)) {
                return [__('"%1" is not a valid file extension.', $extension)];
            }
        }

        /**
         * Check protected file extension
         */
        if (!$this->_fileValidator->isValid($extension)) {
            return $this->_fileValidator->getMessages();
        }

        if (!$this->_isUploadedFile($value['tmp_name'])) {
            return [__('"%1" is not a valid file.', $label)];
        }

        $maxFileSize = ArrayObjectSearch::getArrayElementByName(
            $rules,
            'max_file_size'
        );
        if ($maxFileSize !== null) {
            $size = $value['size'];
            if ($maxFileSize < $size) {
                return [__('"%1" exceeds the allowed file size.', $label)];
            }
        }

        return [];
    }

    /**
     * Helper function that checks if the file was uploaded.
     *
     * This helper function is needed for testing.
     *
     * @param string $filename
     * @return bool
     */
    protected function _isUploadedFile($filename)
    {
        // phpcs:ignore Magento2.Functions.DiscouragedFunction
        if (is_uploaded_file($filename)) {
            return true;
        }

        // This case is required for file uploader UI component
<<<<<<< HEAD
        $temporaryFile = FileProcessor::TMP_DIR . '/' . $this->fileProcessor->getStat($filename)['basename'];
=======
        $temporaryFile = FileProcessor::TMP_DIR . DIRECTORY_SEPARATOR .
            $this->ioFile->getPathInfo($filename)['basename'];
>>>>>>> 3ad7a1d3
        if ($this->fileProcessor->isExist($temporaryFile)) {
            return true;
        }

        return false;
    }

    /**
     * @inheritdoc
     * @SuppressWarnings(PHPMD.CyclomaticComplexity)
     * @SuppressWarnings(PHPMD.NPathComplexity)
     */
    public function validateValue($value)
    {
        if ($this->getIsAjaxRequest()) {
            return true;
        }

        $errors = [];
        $attribute = $this->getAttribute();
        $label = $attribute->getStoreLabel();

        $toDelete = !empty($value['delete']) ? true : false;
        $toUpload = !empty($value['tmp_name']) ? true : false;

        if (!$toUpload && !$toDelete && $this->_value) {
            return true;
        }

        if (!$attribute->isRequired() && !$toUpload) {
            return true;
        }

        if ($attribute->isRequired() && !$toUpload) {
            $errors[] = __('"%1" is a required value.', $label);
        }

        if ($toUpload) {
            $errors = array_merge($errors, $this->_validateByRules($value));
        }

        if (count($errors) == 0) {
            return true;
        }

        return $errors;
    }

    /**
     * @inheritdoc
     *
     * @return ImageContentInterface|array|string|null
     */
    public function compactValue($value)
    {
        if ($this->getIsAjaxRequest()) {
            return $this;
        }

        // Remove outdated file (in the case of file uploader UI component)
        if (empty($value) && !empty($this->_value)) {
            $this->fileProcessor->removeUploadedFile($this->_value);
            return $value;
        }

        if ($value && is_string($value) && $this->fileProcessor->isExist($value)) {
            $result = $value;
        } elseif (isset($value['file']) && !empty($value['file'])) {
            $result = $this->processUiComponentValue($value);
        } else {
            $result = $this->processInputFieldValue($value);
        }

        return $result;
    }

    /**
     * Process file uploader UI component data
     *
     * @param array $value
     * @return string|null
     */
    protected function processUiComponentValue(array $value)
    {
        if ($value['file'] == $this->_value) {
            return $this->_value;
        }
        $result = $this->fileProcessor->moveTemporaryFile($value['file']);
        return $result;
    }

    /**
     * Process input type=file component data
     *
     * @param string $value
     * @return bool|int|string
     */
    protected function processInputFieldValue($value)
    {
        $toDelete = false;
        if ($this->_value) {
            if (!$this->getAttribute()->isRequired()
                && !empty($value['delete'])
            ) {
                $toDelete = true;
            }
            if (!empty($value['tmp_name'])) {
                $toDelete = true;
            }
        }

        $mediaDir = $this->_fileSystem->getDirectoryWrite(DirectoryList::MEDIA);
        $result = $this->_value;

        if ($toDelete) {
            $mediaDir->delete($this->_entityTypeCode . DIRECTORY_SEPARATOR .
                ltrim($this->_value, DIRECTORY_SEPARATOR));
            $result = '';
        }

        if (!empty($value['tmp_name'])) {
            $uploader = $this->uploaderFactory->create(['fileId' => $value]);
            $fileExtension = $uploader->getFileExtension();
            if (!$this->_fileValidator->isValid($fileExtension)) {
                throw new LocalizedException($this->_fileValidator->getMessages()[$fileExtension]);
            }
            $uploader->setFilesDispersion(true);
            $uploader->setFilenamesCaseSensitivity(false);
            $uploader->setAllowRenameFiles(true);
            try {
                $uploader->save($mediaDir->getAbsolutePath($this->_entityTypeCode), $value['name']);
            } catch (\Exception $e) {
                $this->_logger->critical($e);
            }
            $result = $uploader->getUploadedFileName();
        }

        return $result;
    }

    /**
     * @inheritdoc
     */
    public function restoreValue($value)
    {
        if (!empty($this->_value)) {
            return $this->_value;
        }
        return $this->compactValue($value);
    }

    /**
     * @inheritdoc
     */
    public function outputValue($format = \Magento\Customer\Model\Metadata\ElementFactory::OUTPUT_FORMAT_TEXT)
    {
        $output = '';
        if ($this->_value) {
            switch ($format) {
                case \Magento\Customer\Model\Metadata\ElementFactory::OUTPUT_FORMAT_JSON:
                    $output = ['value' => $this->_value, 'url_key' => $this->urlEncoder->encode($this->_value)];
                    break;
            }
        }

        return $output;
    }

    /**
     * Get file processor
     *
     * @return FileProcessor
     * @deprecated 100.1.3
     */
    protected function getFileProcessor()
    {
        return $this->fileProcessor;
    }
}<|MERGE_RESOLUTION|>--- conflicted
+++ resolved
@@ -14,7 +14,6 @@
 use Magento\Framework\Exception\LocalizedException;
 use Magento\Framework\File\UploaderFactory;
 use Magento\Framework\Filesystem;
-use Magento\Framework\Filesystem\Io\File as IoFile;
 
 /**
  * Processes files that are save for customer.
@@ -62,11 +61,6 @@
      * @deprecated 101.0.0
      */
     protected $fileProcessorFactory;
-
-    /**
-     * @var IoFile|null
-     */
-    private $ioFile;
 
     /**
      * Constructor
@@ -83,7 +77,6 @@
      * @param Filesystem $fileSystem
      * @param UploaderFactory $uploaderFactory
      * @param \Magento\Customer\Model\FileProcessorFactory|null $fileProcessorFactory
-     * @param IoFile|null $ioFile
      * @SuppressWarnings(PHPMD.ExcessiveParameterList)
      */
     public function __construct(
@@ -98,8 +91,7 @@
         \Magento\MediaStorage\Model\File\Validator\NotProtectedExtension $fileValidator,
         Filesystem $fileSystem,
         UploaderFactory $uploaderFactory,
-        FileProcessorFactory $fileProcessorFactory = null,
-        IoFile $ioFile = null
+        \Magento\Customer\Model\FileProcessorFactory $fileProcessorFactory = null
     ) {
         parent::__construct($localeDate, $logger, $attribute, $localeResolver, $value, $entityTypeCode, $isAjax);
         $this->urlEncoder = $urlEncoder;
@@ -109,8 +101,6 @@
         $this->fileProcessorFactory = $fileProcessorFactory ?: ObjectManager::getInstance()
             ->get(FileProcessorFactory::class);
         $this->fileProcessor = $this->fileProcessorFactory->create(['entityTypeCode' => $this->_entityTypeCode]);
-        $this->ioFile = $ioFile ?: ObjectManager::getInstance()
-            ->get(IoFile::class);
     }
 
     /**
@@ -123,17 +113,12 @@
 
         // phpcs:disable Magento2.Security.Superglobal
         $attrCode = $this->getAttribute()->getAttributeCode();
-<<<<<<< HEAD
-        // phpcs:ignore Magento2.Security.Superglobal
-        if ($this->_requestScope || !isset($_FILES[$attrCode])) {
-=======
 
         // phpcs:disable Magento2.Security.Superglobal
         $uploadedFile = $request->getParam($attrCode . '_uploaded');
         if ($uploadedFile) {
             $value = $uploadedFile;
         } elseif ($this->_requestScope || !isset($_FILES[$attrCode])) {
->>>>>>> 3ad7a1d3
             $value = [];
             if (strpos($this->_requestScope, DIRECTORY_SEPARATOR) !== false) {
                 $scopes = explode(DIRECTORY_SEPARATOR, $this->_requestScope);
@@ -197,13 +182,7 @@
     {
         $label = $value['name'];
         $rules = $this->getAttribute()->getValidationRules();
-<<<<<<< HEAD
         $extension = $this->fileProcessor->getStat($value['name'])['extension'];
-=======
-        // phpcs:ignore Magento2.Functions.DiscouragedFunction
-        $pathInfo = $this->ioFile->getPathInfo($label);
-        $extension = $pathInfo['extension'] ?? null;
->>>>>>> 3ad7a1d3
         $fileExtensions = ArrayObjectSearch::getArrayElementByName(
             $rules,
             'file_extensions'
@@ -257,12 +236,7 @@
         }
 
         // This case is required for file uploader UI component
-<<<<<<< HEAD
         $temporaryFile = FileProcessor::TMP_DIR . '/' . $this->fileProcessor->getStat($filename)['basename'];
-=======
-        $temporaryFile = FileProcessor::TMP_DIR . DIRECTORY_SEPARATOR .
-            $this->ioFile->getPathInfo($filename)['basename'];
->>>>>>> 3ad7a1d3
         if ($this->fileProcessor->isExist($temporaryFile)) {
             return true;
         }
