<?php
/**
 * Copyright © Magento, Inc. All rights reserved.
 * See COPYING.txt for license details.
 */

namespace Magento\Customer\Model\ResourceModel;

use Magento\Customer\Api\CustomerMetadataInterface;
use Magento\Customer\Api\Data\CustomerInterface;
use Magento\Customer\Api\Data\CustomerSearchResultsInterfaceFactory;
use Magento\Framework\Api\ExtensibleDataObjectConverter;
use Magento\Framework\Api\ExtensionAttribute\JoinProcessorInterface;
use Magento\Customer\Model\CustomerFactory;
use Magento\Customer\Model\CustomerRegistry;
use Magento\Customer\Model\Data\CustomerSecureFactory;
use Magento\Customer\Model\Customer\NotificationStorage;
use Magento\Customer\Model\Delegation\Data\NewOperation;
use Magento\Customer\Api\CustomerRepositoryInterface;
use Magento\Framework\Api\DataObjectHelper;
use Magento\Framework\Api\ImageProcessorInterface;
use Magento\Framework\Api\SearchCriteria\CollectionProcessorInterface;
use Magento\Framework\Api\SearchCriteriaInterface;
use Magento\Framework\Api\Search\FilterGroup;
use Magento\Framework\Event\ManagerInterface;
use Magento\Customer\Model\Delegation\Storage as DelegatedStorage;
use Magento\Framework\App\ObjectManager;
use Magento\Store\Model\StoreManagerInterface;

/**
 * Customer repository.
 *
 * @SuppressWarnings(PHPMD.CouplingBetweenObjects)
 * @SuppressWarnings(PHPMD.TooManyFields)
 */
class CustomerRepository implements CustomerRepositoryInterface
{
    /**
     * @var CustomerFactory
     */
    protected $customerFactory;

    /**
     * @var CustomerSecureFactory
     */
    protected $customerSecureFactory;

    /**
     * @var CustomerRegistry
     */
    protected $customerRegistry;

    /**
     * @var AddressRepository
     */
    protected $addressRepository;

    /**
     * @var Customer
     */
    protected $customerResourceModel;

    /**
     * @var CustomerMetadataInterface
     */
    protected $customerMetadata;

    /**
     * @var CustomerSearchResultsInterfaceFactory
     */
    protected $searchResultsFactory;

    /**
     * @var ManagerInterface
     */
    protected $eventManager;

    /**
     * @var StoreManagerInterface
     */
    protected $storeManager;

    /**
     * @var ExtensibleDataObjectConverter
     */
    protected $extensibleDataObjectConverter;

    /**
     * @var DataObjectHelper
     */
    protected $dataObjectHelper;

    /**
     * @var ImageProcessorInterface
     */
    protected $imageProcessor;

    /**
     * @var JoinProcessorInterface
     */
    protected $extensionAttributesJoinProcessor;

    /**
     * @var CollectionProcessorInterface
     */
    private $collectionProcessor;

    /**
     * @var NotificationStorage
     */
    private $notificationStorage;

    /**
     * @var DelegatedStorage
     */
    private $delegatedStorage;

    /**
     * @param CustomerFactory $customerFactory
     * @param CustomerSecureFactory $customerSecureFactory
     * @param CustomerRegistry $customerRegistry
     * @param AddressRepository $addressRepository
     * @param Customer $customerResourceModel
     * @param CustomerMetadataInterface $customerMetadata
     * @param CustomerSearchResultsInterfaceFactory $searchResultsFactory
     * @param ManagerInterface $eventManager
     * @param StoreManagerInterface $storeManager
     * @param ExtensibleDataObjectConverter $extensibleDataObjectConverter
     * @param DataObjectHelper $dataObjectHelper
     * @param ImageProcessorInterface $imageProcessor
     * @param JoinProcessorInterface $extensionAttributesJoinProcessor
     * @param CollectionProcessorInterface $collectionProcessor
     * @param NotificationStorage $notificationStorage
     * @param DelegatedStorage|null $delegatedStorage
     * @SuppressWarnings(PHPMD.ExcessiveParameterList)
     */
    public function __construct(
        CustomerFactory $customerFactory,
        CustomerSecureFactory $customerSecureFactory,
        CustomerRegistry $customerRegistry,
        AddressRepository $addressRepository,
        Customer $customerResourceModel,
        CustomerMetadataInterface $customerMetadata,
        CustomerSearchResultsInterfaceFactory $searchResultsFactory,
        ManagerInterface $eventManager,
        StoreManagerInterface $storeManager,
        ExtensibleDataObjectConverter $extensibleDataObjectConverter,
        DataObjectHelper $dataObjectHelper,
        ImageProcessorInterface $imageProcessor,
        JoinProcessorInterface $extensionAttributesJoinProcessor,
        CollectionProcessorInterface $collectionProcessor,
        NotificationStorage $notificationStorage,
        DelegatedStorage $delegatedStorage = null
    ) {
        $this->customerFactory = $customerFactory;
        $this->customerSecureFactory = $customerSecureFactory;
        $this->customerRegistry = $customerRegistry;
        $this->addressRepository = $addressRepository;
        $this->customerResourceModel = $customerResourceModel;
        $this->customerMetadata = $customerMetadata;
        $this->searchResultsFactory = $searchResultsFactory;
        $this->eventManager = $eventManager;
        $this->storeManager = $storeManager;
        $this->extensibleDataObjectConverter = $extensibleDataObjectConverter;
        $this->dataObjectHelper = $dataObjectHelper;
        $this->imageProcessor = $imageProcessor;
        $this->extensionAttributesJoinProcessor = $extensionAttributesJoinProcessor;
        $this->collectionProcessor = $collectionProcessor;
        $this->notificationStorage = $notificationStorage;
        $this->delegatedStorage = $delegatedStorage ?? ObjectManager::getInstance()->get(DelegatedStorage::class);
    }

    /**
<<<<<<< HEAD
     * Create or update a customer.
     *
     * @param \Magento\Customer\Api\Data\CustomerInterface $customer
     * @param string $passwordHash
     * @return \Magento\Customer\Api\Data\CustomerInterface
     * @throws \Magento\Framework\Exception\InputException If bad input is provided
     * @throws \Magento\Framework\Exception\State\InputMismatchException If the provided email is already used
     * @throws \Magento\Framework\Exception\LocalizedException
=======
     * @inheritdoc
>>>>>>> 94383aa6
     * @SuppressWarnings(PHPMD.CyclomaticComplexity)
     * @SuppressWarnings(PHPMD.NPathComplexity)
     */
    public function save(CustomerInterface $customer, $passwordHash = null)
    {
        /** @var NewOperation|null $delegatedNewOperation */
        $delegatedNewOperation = !$customer->getId() ? $this->delegatedStorage->consumeNewOperation() : null;
        $prevCustomerData = null;
        $prevCustomerDataArr = null;
        if ($customer->getId()) {
            $prevCustomerData = $this->getById($customer->getId());
            $prevCustomerDataArr = $prevCustomerData->__toArray();
        }
        /** @var $customer \Magento\Customer\Model\Data\Customer */
        $customerArr = $customer->__toArray();
        $customer = $this->imageProcessor->save(
            $customer,
            CustomerMetadataInterface::ENTITY_TYPE_CUSTOMER,
            $prevCustomerData
        );
        $origAddresses = $customer->getAddresses();
        $customer->setAddresses([]);
        $customerData = $this->extensibleDataObjectConverter->toNestedArray($customer, [], CustomerInterface::class);
        $customer->setAddresses($origAddresses);
        /** @var Customer $customerModel */
        $customerModel = $this->customerFactory->create(['data' => $customerData]);
        //Model's actual ID field maybe different than "id" so "id" field from $customerData may be ignored.
        $customerModel->setId($customer->getId());
        $storeId = $customerModel->getStoreId();
        if ($storeId === null) {
            $customerModel->setStoreId($this->storeManager->getStore()->getId());
        }
        // Need to use attribute set or future updates can cause data loss
        if (!$customerModel->getAttributeSetId()) {
            $customerModel->setAttributeSetId(CustomerMetadataInterface::ATTRIBUTE_SET_ID_CUSTOMER);
        }
        $this->populateCustomerWithSecureData($customerModel, $passwordHash);
        // If customer email was changed, reset RpToken info
        if ($prevCustomerData && $prevCustomerData->getEmail() !== $customerModel->getEmail()) {
            $customerModel->setRpToken(null);
            $customerModel->setRpTokenCreatedAt(null);
        }
        if (!array_key_exists('addresses', $customerArr)
            && null !== $prevCustomerDataArr
            && array_key_exists('default_billing', $prevCustomerDataArr)
        ) {
            $customerModel->setDefaultBilling($prevCustomerDataArr['default_billing']);
        }
        if (!array_key_exists('addresses', $customerArr)
            && null !== $prevCustomerDataArr
            && array_key_exists('default_shipping', $prevCustomerDataArr)
        ) {
            $customerModel->setDefaultShipping($prevCustomerDataArr['default_shipping']);
        }
        $this->setValidationFlag($customerArr, $customerModel);
        $customerModel->save();
        $this->customerRegistry->push($customerModel);
        $customerId = $customerModel->getId();
        if (!$customer->getAddresses()
            && $delegatedNewOperation
            && $delegatedNewOperation->getCustomer()->getAddresses()
        ) {
            $customer->setAddresses($delegatedNewOperation->getCustomer()->getAddresses());
        }
        if ($customer->getAddresses() !== null && !$customerModel->getData('ignore_validation_flag')) {
            if ($customer->getId()) {
                $existingAddresses = $this->getById($customer->getId())->getAddresses();
                $getIdFunc = function ($address) {
                    return $address->getId();
                };
                $existingAddressIds = array_map($getIdFunc, $existingAddresses);
            } else {
                $existingAddressIds = [];
            }
            $savedAddressIds = [];
            foreach ($customer->getAddresses() as $address) {
                $address->setCustomerId($customerId)
                    ->setRegion($address->getRegion());
                $this->addressRepository->save($address);
                if ($address->getId()) {
                    $savedAddressIds[] = $address->getId();
                }
            }
            $addressIdsToDelete = array_diff($existingAddressIds, $savedAddressIds);
            foreach ($addressIdsToDelete as $addressId) {
                $this->addressRepository->deleteById($addressId);
            }
        }
        $this->customerRegistry->remove($customerId);
        $savedCustomer = $this->get($customer->getEmail(), $customer->getWebsiteId());
        $this->eventManager->dispatch(
            'customer_save_after_data_object',
            [
                'customer_data_object' => $savedCustomer,
                'orig_customer_data_object' => $prevCustomerData,
                'delegate_data' => $delegatedNewOperation ? $delegatedNewOperation->getAdditionalData() : [],
            ]
        );

        return $savedCustomer;
    }

    /**
     * Set secure data to customer model
     *
     * @param \Magento\Customer\Model\Customer $customerModel
     * @param string|null $passwordHash
     * @SuppressWarnings(PHPMD.NPathComplexity)
     * @return void
     */
    private function populateCustomerWithSecureData($customerModel, $passwordHash = null)
    {
        if ($customerModel->getId()) {
            $customerSecure = $this->customerRegistry->retrieveSecureData($customerModel->getId());

            $customerModel->setRpToken($passwordHash ? null : $customerSecure->getRpToken());
            $customerModel->setRpTokenCreatedAt($passwordHash ? null : $customerSecure->getRpTokenCreatedAt());
            $customerModel->setPasswordHash($passwordHash ?: $customerSecure->getPasswordHash());

            $customerModel->setFailuresNum($customerSecure->getFailuresNum());
            $customerModel->setFirstFailure($customerSecure->getFirstFailure());
            $customerModel->setLockExpires($customerSecure->getLockExpires());
        } elseif ($passwordHash) {
            $customerModel->setPasswordHash($passwordHash);
        }

        if ($passwordHash && $customerModel->getId()) {
            $this->customerRegistry->remove($customerModel->getId());
        }
    }

    /**
<<<<<<< HEAD
     * Retrieve customer.
     *
     * @param string $email
     * @param int|null $websiteId
     * @return \Magento\Customer\Api\Data\CustomerInterface
     * @throws \Magento\Framework\Exception\NoSuchEntityException If customer with the specified email does not exist.
     * @throws \Magento\Framework\Exception\LocalizedException
=======
     * @inheritdoc
>>>>>>> 94383aa6
     */
    public function get($email, $websiteId = null)
    {
        $customerModel = $this->customerRegistry->retrieveByEmail($email, $websiteId);
        return $customerModel->getDataModel();
    }

    /**
<<<<<<< HEAD
     * Get customer by Customer ID.
     *
     * @param int $customerId
     * @return \Magento\Customer\Api\Data\CustomerInterface
     * @throws \Magento\Framework\Exception\NoSuchEntityException If customer with the specified ID does not exist.
     * @throws \Magento\Framework\Exception\LocalizedException
=======
     * @inheritdoc
>>>>>>> 94383aa6
     */
    public function getById($customerId)
    {
        $customerModel = $this->customerRegistry->retrieve($customerId);
        return $customerModel->getDataModel();
    }

    /**
<<<<<<< HEAD
     * Retrieve customers which match a specified criteria.
     *
     * This call returns an array of objects, but detailed information about each object’s attributes might not be
     * included. See http://devdocs.magento.com/codelinks/attributes.html#CustomerRepositoryInterface to determine
     * which call to use to get detailed information about all attributes for an object.
     *
     * @param \Magento\Framework\Api\SearchCriteriaInterface $searchCriteria
     * @return \Magento\Customer\Api\Data\CustomerSearchResultsInterface
     * @throws \Magento\Framework\Exception\LocalizedException
=======
     * @inheritdoc
>>>>>>> 94383aa6
     */
    public function getList(SearchCriteriaInterface $searchCriteria)
    {
        $searchResults = $this->searchResultsFactory->create();
        $searchResults->setSearchCriteria($searchCriteria);
        /** @var \Magento\Customer\Model\ResourceModel\Customer\Collection $collection */
        $collection = $this->customerFactory->create()->getCollection();
        $this->extensionAttributesJoinProcessor->process(
            $collection,
            CustomerInterface::class
        );
        // This is needed to make sure all the attributes are properly loaded
        foreach ($this->customerMetadata->getAllAttributesMetadata() as $metadata) {
            $collection->addAttributeToSelect($metadata->getAttributeCode());
        }
        // Needed to enable filtering on name as a whole
        $collection->addNameToSelect();
        // Needed to enable filtering based on billing address attributes
        $collection->joinAttribute('billing_postcode', 'customer_address/postcode', 'default_billing', null, 'left')
            ->joinAttribute('billing_city', 'customer_address/city', 'default_billing', null, 'left')
            ->joinAttribute('billing_telephone', 'customer_address/telephone', 'default_billing', null, 'left')
            ->joinAttribute('billing_region', 'customer_address/region', 'default_billing', null, 'left')
            ->joinAttribute('billing_country_id', 'customer_address/country_id', 'default_billing', null, 'left')
            ->joinAttribute('billing_company', 'customer_address/company', 'default_billing', null, 'left');

        $this->collectionProcessor->process($searchCriteria, $collection);

        $searchResults->setTotalCount($collection->getSize());

        $customers = [];
        /** @var \Magento\Customer\Model\Customer $customerModel */
        foreach ($collection as $customerModel) {
            $customers[] = $customerModel->getDataModel();
        }
        $searchResults->setItems($customers);
        return $searchResults;
    }

    /**
<<<<<<< HEAD
     * Delete customer.
     *
     * @param \Magento\Customer\Api\Data\CustomerInterface $customer
     * @return bool true on success
     * @throws \Magento\Framework\Exception\LocalizedException
=======
     * @inheritdoc
>>>>>>> 94383aa6
     */
    public function delete(CustomerInterface $customer)
    {
        return $this->deleteById($customer->getId());
    }

    /**
<<<<<<< HEAD
     * Delete customer by Customer ID.
     *
     * @param int $customerId
     * @return bool true on success
     * @throws \Magento\Framework\Exception\NoSuchEntityException
     * @throws \Magento\Framework\Exception\LocalizedException
=======
     * @inheritdoc
>>>>>>> 94383aa6
     */
    public function deleteById($customerId)
    {
        $customerModel = $this->customerRegistry->retrieve($customerId);
        $customerModel->delete();
        $this->customerRegistry->remove($customerId);
        $this->notificationStorage->remove(NotificationStorage::UPDATE_CUSTOMER_SESSION, $customerId);

        return true;
    }

    /**
     * Helper function that adds a FilterGroup to the collection.
     *
     * @deprecated 100.2.0
     * @param FilterGroup $filterGroup
     * @param Collection $collection
     * @return void
     */
    protected function addFilterGroupToCollection(FilterGroup $filterGroup, Collection $collection)
    {
        $fields = [];
        foreach ($filterGroup->getFilters() as $filter) {
            $condition = $filter->getConditionType() ? $filter->getConditionType() : 'eq';
            $fields[] = ['attribute' => $filter->getField(), $condition => $filter->getValue()];
        }
        if ($fields) {
            $collection->addFieldToFilter($fields);
        }
    }

    /**
     * Set ignore_validation_flag to skip model validation
     *
     * @param array $customerArray
     * @param Customer $customerModel
     * @return void
     */
    private function setValidationFlag($customerArray, $customerModel)
    {
        if (isset($customerArray['ignore_validation_flag'])) {
            $customerModel->setData('ignore_validation_flag', true);
        }
    }
}<|MERGE_RESOLUTION|>--- conflicted
+++ resolved
@@ -171,7 +171,6 @@
     }
 
     /**
-<<<<<<< HEAD
      * Create or update a customer.
      *
      * @param \Magento\Customer\Api\Data\CustomerInterface $customer
@@ -180,9 +179,6 @@
      * @throws \Magento\Framework\Exception\InputException If bad input is provided
      * @throws \Magento\Framework\Exception\State\InputMismatchException If the provided email is already used
      * @throws \Magento\Framework\Exception\LocalizedException
-=======
-     * @inheritdoc
->>>>>>> 94383aa6
      * @SuppressWarnings(PHPMD.CyclomaticComplexity)
      * @SuppressWarnings(PHPMD.NPathComplexity)
      */
@@ -315,7 +311,6 @@
     }
 
     /**
-<<<<<<< HEAD
      * Retrieve customer.
      *
      * @param string $email
@@ -323,9 +318,6 @@
      * @return \Magento\Customer\Api\Data\CustomerInterface
      * @throws \Magento\Framework\Exception\NoSuchEntityException If customer with the specified email does not exist.
      * @throws \Magento\Framework\Exception\LocalizedException
-=======
-     * @inheritdoc
->>>>>>> 94383aa6
      */
     public function get($email, $websiteId = null)
     {
@@ -334,16 +326,12 @@
     }
 
     /**
-<<<<<<< HEAD
      * Get customer by Customer ID.
      *
      * @param int $customerId
      * @return \Magento\Customer\Api\Data\CustomerInterface
      * @throws \Magento\Framework\Exception\NoSuchEntityException If customer with the specified ID does not exist.
      * @throws \Magento\Framework\Exception\LocalizedException
-=======
-     * @inheritdoc
->>>>>>> 94383aa6
      */
     public function getById($customerId)
     {
@@ -352,7 +340,6 @@
     }
 
     /**
-<<<<<<< HEAD
      * Retrieve customers which match a specified criteria.
      *
      * This call returns an array of objects, but detailed information about each object’s attributes might not be
@@ -362,9 +349,6 @@
      * @param \Magento\Framework\Api\SearchCriteriaInterface $searchCriteria
      * @return \Magento\Customer\Api\Data\CustomerSearchResultsInterface
      * @throws \Magento\Framework\Exception\LocalizedException
-=======
-     * @inheritdoc
->>>>>>> 94383aa6
      */
     public function getList(SearchCriteriaInterface $searchCriteria)
     {
@@ -404,15 +388,11 @@
     }
 
     /**
-<<<<<<< HEAD
      * Delete customer.
      *
      * @param \Magento\Customer\Api\Data\CustomerInterface $customer
      * @return bool true on success
      * @throws \Magento\Framework\Exception\LocalizedException
-=======
-     * @inheritdoc
->>>>>>> 94383aa6
      */
     public function delete(CustomerInterface $customer)
     {
@@ -420,16 +400,12 @@
     }
 
     /**
-<<<<<<< HEAD
      * Delete customer by Customer ID.
      *
      * @param int $customerId
      * @return bool true on success
      * @throws \Magento\Framework\Exception\NoSuchEntityException
      * @throws \Magento\Framework\Exception\LocalizedException
-=======
-     * @inheritdoc
->>>>>>> 94383aa6
      */
     public function deleteById($customerId)
     {
