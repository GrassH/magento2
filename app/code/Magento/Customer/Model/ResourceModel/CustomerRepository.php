<?php
/**
 * Copyright © 2016 Magento. All rights reserved.
 * See COPYING.txt for license details.
 */

namespace Magento\Customer\Model\ResourceModel;

use Magento\Customer\Api\CustomerMetadataInterface;
use Magento\Framework\Api\DataObjectHelper;
use Magento\Framework\Api\ImageProcessorInterface;
use Magento\Framework\Api\SearchCriteriaInterface;
use Magento\Framework\Api\SortOrder;

/**
 * Customer repository.
 * @SuppressWarnings(PHPMD.CouplingBetweenObjects)
 */
class CustomerRepository implements \Magento\Customer\Api\CustomerRepositoryInterface
{
    /**
     * @var \Magento\Customer\Model\CustomerFactory
     */
    protected $customerFactory;

    /**
     * @var \Magento\Customer\Model\Data\CustomerSecureFactory
     */
    protected $customerSecureFactory;

    /**
     * @var \Magento\Customer\Model\CustomerRegistry
     */
    protected $customerRegistry;

    /**
     * @var \Magento\Customer\Model\ResourceModel\AddressRepository
     */
    protected $addressRepository;

    /**
     * @var \Magento\Customer\Model\ResourceModel\Customer
     */
    protected $customerResourceModel;

    /**
     * @var \Magento\Customer\Api\CustomerMetadataInterface
     */
    protected $customerMetadata;

    /**
     * @var \Magento\Customer\Api\Data\CustomerSearchResultsInterfaceFactory
     */
    protected $searchResultsFactory;

    /**
     * @var \Magento\Framework\Event\ManagerInterface
     */
    protected $eventManager;

    /**
     * @var \Magento\Store\Model\StoreManagerInterface
     */
    protected $storeManager;

    /**
     * @var \Magento\Framework\Api\ExtensibleDataObjectConverter
     */
    protected $extensibleDataObjectConverter;

    /**
     * @var DataObjectHelper
     */
    protected $dataObjectHelper;

    /**
     * @var ImageProcessorInterface
     */
    protected $imageProcessor;

    /**
     * @var \Magento\Framework\Api\ExtensionAttribute\JoinProcessorInterface
     */
    protected $extensionAttributesJoinProcessor;

    /**
     * @param \Magento\Customer\Model\CustomerFactory $customerFactory
     * @param \Magento\Customer\Model\Data\CustomerSecureFactory $customerSecureFactory
     * @param \Magento\Customer\Model\CustomerRegistry $customerRegistry
     * @param \Magento\Customer\Model\ResourceModel\AddressRepository $addressRepository
     * @param \Magento\Customer\Model\ResourceModel\Customer $customerResourceModel
     * @param \Magento\Customer\Api\CustomerMetadataInterface $customerMetadata
     * @param \Magento\Customer\Api\Data\CustomerSearchResultsInterfaceFactory $searchResultsFactory
     * @param \Magento\Framework\Event\ManagerInterface $eventManager
     * @param \Magento\Store\Model\StoreManagerInterface $storeManager
     * @param \Magento\Framework\Api\ExtensibleDataObjectConverter $extensibleDataObjectConverter
     * @param DataObjectHelper $dataObjectHelper
     * @param ImageProcessorInterface $imageProcessor
     * @param \Magento\Framework\Api\ExtensionAttribute\JoinProcessorInterface $extensionAttributesJoinProcessor
     * @SuppressWarnings(PHPMD.ExcessiveParameterList)
     */
    public function __construct(
        \Magento\Customer\Model\CustomerFactory $customerFactory,
        \Magento\Customer\Model\Data\CustomerSecureFactory $customerSecureFactory,
        \Magento\Customer\Model\CustomerRegistry $customerRegistry,
        \Magento\Customer\Model\ResourceModel\AddressRepository $addressRepository,
        \Magento\Customer\Model\ResourceModel\Customer $customerResourceModel,
        \Magento\Customer\Api\CustomerMetadataInterface $customerMetadata,
        \Magento\Customer\Api\Data\CustomerSearchResultsInterfaceFactory $searchResultsFactory,
        \Magento\Framework\Event\ManagerInterface $eventManager,
        \Magento\Store\Model\StoreManagerInterface $storeManager,
        \Magento\Framework\Api\ExtensibleDataObjectConverter $extensibleDataObjectConverter,
        DataObjectHelper $dataObjectHelper,
        ImageProcessorInterface $imageProcessor,
        \Magento\Framework\Api\ExtensionAttribute\JoinProcessorInterface $extensionAttributesJoinProcessor
    ) {
        $this->customerFactory = $customerFactory;
        $this->customerSecureFactory = $customerSecureFactory;
        $this->customerRegistry = $customerRegistry;
        $this->addressRepository = $addressRepository;
        $this->customerResourceModel = $customerResourceModel;
        $this->customerMetadata = $customerMetadata;
        $this->searchResultsFactory = $searchResultsFactory;
        $this->eventManager = $eventManager;
        $this->storeManager = $storeManager;
        $this->extensibleDataObjectConverter = $extensibleDataObjectConverter;
        $this->dataObjectHelper = $dataObjectHelper;
        $this->imageProcessor = $imageProcessor;
        $this->extensionAttributesJoinProcessor = $extensionAttributesJoinProcessor;
    }

    /**
     * {@inheritdoc}
     * @SuppressWarnings(PHPMD.CyclomaticComplexity)
     * @SuppressWarnings(PHPMD.NPathComplexity)
     */
    public function save(\Magento\Customer\Api\Data\CustomerInterface $customer, $passwordHash = null)
    {
        $prevCustomerData = null;
        if ($customer->getId()) {
            $prevCustomerData = $this->getById($customer->getId());
        }
        $customer = $this->imageProcessor->save(
            $customer,
            CustomerMetadataInterface::ENTITY_TYPE_CUSTOMER,
            $prevCustomerData
        );

        $origAddresses = $customer->getAddresses();
        $customer->setAddresses([]);
        $customerData = $this->extensibleDataObjectConverter->toNestedArray(
            $customer,
            [],
            '\Magento\Customer\Api\Data\CustomerInterface'
        );

        $customer->setAddresses($origAddresses);
        $customerModel = $this->customerFactory->create(['data' => $customerData]);
        $storeId = $customerModel->getStoreId();
        if ($storeId === null) {
            $customerModel->setStoreId($this->storeManager->getStore()->getId());
        }
        $customerModel->setId($customer->getId());

        // Need to use attribute set or future updates can cause data loss
        if (!$customerModel->getAttributeSetId()) {
            $customerModel->setAttributeSetId(
                \Magento\Customer\Api\CustomerMetadataInterface::ATTRIBUTE_SET_ID_CUSTOMER
            );
        }
        // Populate model with secure data
        if ($customer->getId()) {
            $customerSecure = $this->customerRegistry->retrieveSecureData($customer->getId());
            $customerModel->setRpToken($customerSecure->getRpToken());
            $customerModel->setRpTokenCreatedAt($customerSecure->getRpTokenCreatedAt());
            $customerModel->setPasswordHash($customerSecure->getPasswordHash());
            $customerModel->setFailuresNum($customerSecure->getFailuresNum());
            $customerModel->setFirstFailure($customerSecure->getFirstFailure());
            $customerModel->setLockExpires($customerSecure->getLockExpires());
        } else {
            if ($passwordHash) {
                $customerModel->setPasswordHash($passwordHash);
            }
        }

        // If customer email was changed, reset RpToken info
        if ($prevCustomerData
            && $prevCustomerData->getEmail() !== $customerModel->getEmail()
        ) {
            $customerModel->setRpToken(null);
            $customerModel->setRpTokenCreatedAt(null);
        }
        $customerModel->save();
        $this->customerRegistry->push($customerModel);
        $customerId = $customerModel->getId();

        if ($customer->getAddresses() !== null) {
            if ($customer->getId()) {
                $existingAddresses = $this->getById($customer->getId())->getAddresses();
                $getIdFunc = function ($address) {
                    return $address->getId();
                };
                $existingAddressIds = array_map($getIdFunc, $existingAddresses);
            } else {
                $existingAddressIds = [];
            }

            $savedAddressIds = [];
            foreach ($customer->getAddresses() as $address) {
                $address->setCustomerId($customerId)
                    ->setRegion($address->getRegion());
                $this->addressRepository->save($address);
                if ($address->getId()) {
                    $savedAddressIds[] = $address->getId();
                }
            }

            $addressIdsToDelete = array_diff($existingAddressIds, $savedAddressIds);
            foreach ($addressIdsToDelete as $addressId) {
                $this->addressRepository->deleteById($addressId);
            }
        }

        $savedCustomer = $this->get($customer->getEmail(), $customer->getWebsiteId());
        $this->eventManager->dispatch(
            'customer_save_after_data_object',
            ['customer_data_object' => $savedCustomer, 'orig_customer_data_object' => $customer]
        );
        return $savedCustomer;
    }

    /**
     * {@inheritdoc}
     */
    public function get($email, $websiteId = null)
    {
        $customerModel = $this->customerRegistry->retrieveByEmail($email, $websiteId);
        return $customerModel->getDataModel();
    }

    /**
     * {@inheritdoc}
     */
    public function getById($customerId)
    {
        $customerModel = $this->customerRegistry->retrieve($customerId);
        return $customerModel->getDataModel();
    }

    /**
     * {@inheritdoc}
     */
    public function getList(SearchCriteriaInterface $searchCriteria)
    {
        $searchResults = $this->searchResultsFactory->create();
        $searchResults->setSearchCriteria($searchCriteria);
        /** @var \Magento\Customer\Model\ResourceModel\Customer\Collection $collection */
        $collection = $this->customerFactory->create()->getCollection();
        $this->extensionAttributesJoinProcessor->process($collection, 'Magento\Customer\Api\Data\CustomerInterface');
        // This is needed to make sure all the attributes are properly loaded
        foreach ($this->customerMetadata->getAllAttributesMetadata() as $metadata) {
            $collection->addAttributeToSelect($metadata->getAttributeCode());
        }
        // Needed to enable filtering on name as a whole
        $collection->addNameToSelect();
        // Needed to enable filtering based on billing address attributes
        $collection->joinAttribute('billing_postcode', 'customer_address/postcode', 'default_billing', null, 'left')
            ->joinAttribute('billing_city', 'customer_address/city', 'default_billing', null, 'left')
            ->joinAttribute('billing_telephone', 'customer_address/telephone', 'default_billing', null, 'left')
            ->joinAttribute('billing_region', 'customer_address/region', 'default_billing', null, 'left')
            ->joinAttribute('billing_country_id', 'customer_address/country_id', 'default_billing', null, 'left')
            ->joinAttribute('company', 'customer_address/company', 'default_billing', null, 'left');
        //Add filters from root filter group to the collection
        foreach ($searchCriteria->getFilterGroups() as $group) {
            $this->addFilterGroupToCollection($group, $collection);
        }
        $searchResults->setTotalCount($collection->getSize());
        $sortOrders = $searchCriteria->getSortOrders();
        if ($sortOrders) {
            /** @var SortOrder $sortOrder */
            foreach ($searchCriteria->getSortOrders() as $sortOrder) {
                $collection->addOrder(
                    $sortOrder->getField(),
                    ($sortOrder->getDirection() == SortOrder::SORT_ASC) ? 'ASC' : 'DESC'
                );
            }
        }
        $collection->setCurPage($searchCriteria->getCurrentPage());
        $collection->setPageSize($searchCriteria->getPageSize());
        $customers = [];
        /** @var \Magento\Customer\Model\Customer $customerModel */
        foreach ($collection as $customerModel) {
            $customers[] = $customerModel->getDataModel();
        }
        $searchResults->setItems($customers);
        return $searchResults;
    }

    /**
     * {@inheritdoc}
     */
    public function delete(\Magento\Customer\Api\Data\CustomerInterface $customer)
    {
        return $this->deleteById($customer->getId());
    }

    /**
     * {@inheritdoc}
     */
    public function deleteById($customerId)
    {
        $customerModel = $this->customerRegistry->retrieve($customerId);
        $customerModel->delete();
        $this->customerRegistry->remove($customerId);
        return true;
    }

    /**
<<<<<<< HEAD
     * Validate customer attribute values.
     *
     * @param \Magento\Customer\Api\Data\CustomerInterface $customer
     * @throws InputException
     * @return void
     * @SuppressWarnings(PHPMD.CyclomaticComplexity)
     * @SuppressWarnings(PHPMD.NPathComplexity)
     */
    private function validate(\Magento\Customer\Api\Data\CustomerInterface $customer)
    {
        $exception = new InputException();
        if (!\Zend_Validate::is(trim($customer->getFirstname()), 'NotEmpty')) {
            $exception->addError(__('%fieldName is a required field.', ['fieldName' => 'firstname']));
        }

        if (!\Zend_Validate::is(trim($customer->getLastname()), 'NotEmpty')) {
            $exception->addError(__('%fieldName is a required field.', ['fieldName' => 'lastname']));
        }

        $isEmailAddress = \Zend_Validate::is(
            $customer->getEmail(),
            'EmailAddress'
        );

        if (!$isEmailAddress) {
            $exception->addError(
                __(
                    'Invalid value of "%value" provided for the %fieldName field.',
                    ['fieldName' => 'email', 'value' => $customer->getEmail()]
                )
            );
        }

        $dob = $this->getAttributeMetadata('dob');
        if ($dob !== null && $dob->isRequired() && '' == trim($customer->getDob())) {
            $exception->addError(__('%fieldName is a required field.', ['fieldName' => 'dob']));
        }

        $taxvat = $this->getAttributeMetadata('taxvat');
        if ($taxvat !== null && $taxvat->isRequired() && '' == trim($customer->getTaxvat())) {
            $exception->addError(__('%fieldName is a required field.', ['fieldName' => 'taxvat']));
        }

        $gender = $this->getAttributeMetadata('gender');
        if ($gender !== null && $gender->isRequired() && '' == trim($customer->getGender())) {
            $exception->addError(__('%fieldName is a required field.', ['fieldName' => 'gender']));
        }

        if ($exception->wasErrorAdded()) {
            throw $exception;
        }
    }

    /**
     * Get attribute metadata.
     *
     * @param string $attributeCode
     * @return \Magento\Customer\Api\Data\AttributeMetadataInterface|null
     */
    private function getAttributeMetadata($attributeCode)
    {
        try {
            return $this->customerMetadata->getAttributeMetadata($attributeCode);
        } catch (NoSuchEntityException $e) {
            return null;
        }
    }

    /**
=======
>>>>>>> efc35bb7
     * Helper function that adds a FilterGroup to the collection.
     *
     * @param \Magento\Framework\Api\Search\FilterGroup $filterGroup
     * @param \Magento\Customer\Model\ResourceModel\Customer\Collection $collection
     * @return void
     * @throws \Magento\Framework\Exception\InputException
     */
    protected function addFilterGroupToCollection(
        \Magento\Framework\Api\Search\FilterGroup $filterGroup,
        \Magento\Customer\Model\ResourceModel\Customer\Collection $collection
    ) {
        $fields = [];
        foreach ($filterGroup->getFilters() as $filter) {
            $condition = $filter->getConditionType() ? $filter->getConditionType() : 'eq';
            $fields[] = ['attribute' => $filter->getField(), $condition => $filter->getValue()];
        }
        if ($fields) {
            $collection->addFieldToFilter($fields);
        }
    }
}<|MERGE_RESOLUTION|>--- conflicted
+++ resolved
@@ -316,78 +316,6 @@
     }
 
     /**
-<<<<<<< HEAD
-     * Validate customer attribute values.
-     *
-     * @param \Magento\Customer\Api\Data\CustomerInterface $customer
-     * @throws InputException
-     * @return void
-     * @SuppressWarnings(PHPMD.CyclomaticComplexity)
-     * @SuppressWarnings(PHPMD.NPathComplexity)
-     */
-    private function validate(\Magento\Customer\Api\Data\CustomerInterface $customer)
-    {
-        $exception = new InputException();
-        if (!\Zend_Validate::is(trim($customer->getFirstname()), 'NotEmpty')) {
-            $exception->addError(__('%fieldName is a required field.', ['fieldName' => 'firstname']));
-        }
-
-        if (!\Zend_Validate::is(trim($customer->getLastname()), 'NotEmpty')) {
-            $exception->addError(__('%fieldName is a required field.', ['fieldName' => 'lastname']));
-        }
-
-        $isEmailAddress = \Zend_Validate::is(
-            $customer->getEmail(),
-            'EmailAddress'
-        );
-
-        if (!$isEmailAddress) {
-            $exception->addError(
-                __(
-                    'Invalid value of "%value" provided for the %fieldName field.',
-                    ['fieldName' => 'email', 'value' => $customer->getEmail()]
-                )
-            );
-        }
-
-        $dob = $this->getAttributeMetadata('dob');
-        if ($dob !== null && $dob->isRequired() && '' == trim($customer->getDob())) {
-            $exception->addError(__('%fieldName is a required field.', ['fieldName' => 'dob']));
-        }
-
-        $taxvat = $this->getAttributeMetadata('taxvat');
-        if ($taxvat !== null && $taxvat->isRequired() && '' == trim($customer->getTaxvat())) {
-            $exception->addError(__('%fieldName is a required field.', ['fieldName' => 'taxvat']));
-        }
-
-        $gender = $this->getAttributeMetadata('gender');
-        if ($gender !== null && $gender->isRequired() && '' == trim($customer->getGender())) {
-            $exception->addError(__('%fieldName is a required field.', ['fieldName' => 'gender']));
-        }
-
-        if ($exception->wasErrorAdded()) {
-            throw $exception;
-        }
-    }
-
-    /**
-     * Get attribute metadata.
-     *
-     * @param string $attributeCode
-     * @return \Magento\Customer\Api\Data\AttributeMetadataInterface|null
-     */
-    private function getAttributeMetadata($attributeCode)
-    {
-        try {
-            return $this->customerMetadata->getAttributeMetadata($attributeCode);
-        } catch (NoSuchEntityException $e) {
-            return null;
-        }
-    }
-
-    /**
-=======
->>>>>>> efc35bb7
      * Helper function that adds a FilterGroup to the collection.
      *
      * @param \Magento\Framework\Api\Search\FilterGroup $filterGroup
