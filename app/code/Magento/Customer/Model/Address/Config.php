--- conflicted
+++ resolved
@@ -120,19 +120,12 @@
             $this->_types[$storeId] = [];
             foreach ($this->get() as $typeCode => $typeConfig) {
                 $path = sprintf('%s%s', self::XML_PATH_ADDRESS_TEMPLATE, $typeCode);
-<<<<<<< HEAD
-                $type = new Object();
-
-                if (isset($typeConfig['escapeHtml'])) {
-                    $escapeHtml = $typeConfig['escapeHtml'] == 'true' || $typeConfig['escapeHtml'] == '1';
-=======
                 $type = new \Magento\Framework\DataObject();
                 if (isset(
                     $typeConfig['escapeHtml']
                 ) && ($typeConfig['escapeHtml'] == 'true' || $typeConfig['escapeHtml'] == '1')
                 ) {
                     $escapeHtml = true;
->>>>>>> 15a9e52a
                 } else {
                     $escapeHtml = false;
                 }
@@ -159,30 +152,13 @@
     /**
      * Retrieve default address format
      *
-<<<<<<< HEAD
-     * @return Object
-=======
      * @return \Magento\Framework\DataObject
->>>>>>> 15a9e52a
      */
     protected function _getDefaultFormat()
     {
         $store = $this->getStore();
         $storeId = $store->getId();
         if (!isset($this->_defaultTypes[$storeId])) {
-<<<<<<< HEAD
-            $this->_defaultTypes[$storeId] = new Object();
-            $this->_defaultTypes[$storeId]->setCode('default')
-                ->setDefaultFormat(
-                    '{{depend prefix}}{{var prefix}} {{/depend}}{{var firstname}} {{depend middlename}}' .
-                    '{{var middlename}} {{/depend}}{{var lastname}}{{depend suffix}} {{var suffix}}{{/depend}}, ' .
-                    '{{var street}}, {{var city}}, {{var region}} {{var postcode}}, {{var country}}'
-                );
-
-            $renderer = $this->_addressHelper->getRenderer(self::DEFAULT_ADDRESS_RENDERER)
-                ->setType($this->_defaultTypes[$storeId]);
-            $this->_defaultTypes[$storeId]->setRenderer($renderer);
-=======
             $this->_defaultTypes[$storeId] = new \Magento\Framework\DataObject();
             $this->_defaultTypes[$storeId]->setCode(
                 'default'
@@ -192,14 +168,9 @@
                 '{{var street}}, {{var city}}, {{var region}} {{var postcode}}, {{var country}}'
             );
 
-            $this->_defaultTypes[$storeId]->setRenderer(
-                $this->_addressHelper->getRenderer(
-                    self::DEFAULT_ADDRESS_RENDERER
-                )->setType(
-                    $this->_defaultTypes[$storeId]
-                )
-            );
->>>>>>> 15a9e52a
+            $renderer = $this->_addressHelper->getRenderer(self::DEFAULT_ADDRESS_RENDERER)
+                ->setType($this->_defaultTypes[$storeId]);
+            $this->_defaultTypes[$storeId]->setRenderer($renderer);
         }
         return $this->_defaultTypes[$storeId];
     }
@@ -208,11 +179,7 @@
      * Retrieve address format by code
      *
      * @param string $typeCode
-<<<<<<< HEAD
-     * @return Object
-=======
      * @return \Magento\Framework\DataObject
->>>>>>> 15a9e52a
      */
     public function getFormatByCode($typeCode)
     {
