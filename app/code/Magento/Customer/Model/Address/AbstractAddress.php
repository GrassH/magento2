--- conflicted
+++ resolved
@@ -271,14 +271,9 @@
      * Enforce format of the street field or other multiline custom attributes
      *
      * @param array|string $key
-<<<<<<< HEAD
      * @param array|string|null $value
      *
      * @return \Magento\Framework\DataObject
-=======
-     * @param mixed $value
-     * @return $this
->>>>>>> 7755eef9
      */
     public function setData($key, $value = null)
     {
@@ -410,11 +405,7 @@
     }
 
     /**
-<<<<<<< HEAD
      * Return Region ID
-=======
-     * Get region id
->>>>>>> 7755eef9
      *
      * @return int
      */
@@ -438,15 +429,9 @@
     }
 
     /**
-<<<<<<< HEAD
-     * Return Country
-     *
-     * @return int
-=======
      * Get country
      *
      * @return string
->>>>>>> 7755eef9
      */
     public function getCountry()
     {
@@ -523,11 +508,7 @@
     }
 
     /**
-<<<<<<< HEAD
      * Processing object before save data
-=======
-     * Before save handler
->>>>>>> 7755eef9
      *
      * @return $this
      */
@@ -620,11 +601,7 @@
     }
 
     /**
-<<<<<<< HEAD
-     * Create Region Instance
-=======
      * Create region instance
->>>>>>> 7755eef9
      *
      * @return \Magento\Directory\Model\Region
      */
@@ -634,11 +611,7 @@
     }
 
     /**
-<<<<<<< HEAD
-     * Create Country Instance
-=======
      * Create country instance
->>>>>>> 7755eef9
      *
      * @return \Magento\Directory\Model\Country
      */
@@ -659,11 +632,7 @@
     }
 
     /**
-<<<<<<< HEAD
-     * Is Company Required
-=======
      * Is company required
->>>>>>> 7755eef9
      *
      * @return bool
      * @since 100.2.0
@@ -675,11 +644,7 @@
     }
 
     /**
-<<<<<<< HEAD
-     * Is Telephone Required
-=======
      * Is telephone required
->>>>>>> 7755eef9
      *
      * @return bool
      * @since 100.2.0
@@ -691,11 +656,7 @@
     }
 
     /**
-<<<<<<< HEAD
-     * Is Fax Required
-=======
      * Is fax required
->>>>>>> 7755eef9
      *
      * @return bool
      * @since 100.2.0
