--- conflicted
+++ resolved
@@ -271,14 +271,9 @@
      * Enforce format of the street field or other multiline custom attributes
      *
      * @param array|string $key
-<<<<<<< HEAD
-     * @param mixed $value
-     * @return $this
-=======
      * @param array|string|null $value
      *
      * @return \Magento\Framework\DataObject
->>>>>>> 8b7e6838
      */
     public function setData($key, $value = null)
     {
@@ -410,11 +405,7 @@
     }
 
     /**
-<<<<<<< HEAD
-     * Get region id
-=======
      * Return Region ID
->>>>>>> 8b7e6838
      *
      * @return int
      */
@@ -517,11 +508,7 @@
     }
 
     /**
-<<<<<<< HEAD
-     * Before save handler
-=======
      * Processing object before save data
->>>>>>> 8b7e6838
      *
      * @return $this
      */
