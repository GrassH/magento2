<?php
/**
 * Copyright © 2015 Magento. All rights reserved.
 * See COPYING.txt for license details.
 */

namespace Magento\Customer\Model;

use Magento\Customer\Api\AccountManagementInterface;
use Magento\Customer\Api\AddressRepositoryInterface;
use Magento\Customer\Api\CustomerMetadataInterface;
use Magento\Customer\Api\CustomerRepositoryInterface;
use Magento\Customer\Api\Data\AddressInterface;
use Magento\Customer\Api\Data\CustomerInterface;
use Magento\Customer\Api\Data\ValidationResultsInterfaceFactory;
use Magento\Customer\Helper\View as CustomerViewHelper;
use Magento\Customer\Model\Config\Share as ConfigShare;
use Magento\Customer\Model\Customer as CustomerModel;
use Magento\Customer\Model\Metadata\Validator;
use Magento\Framework\Api\ExtensibleDataObjectConverter;
use Magento\Framework\App\Area;
use Magento\Framework\App\Config\ScopeConfigInterface;
use Magento\Framework\Encryption\EncryptorInterface as Encryptor;
use Magento\Framework\Encryption\Helper\Security;
use Magento\Framework\Event\ManagerInterface;
use Magento\Framework\Exception\AlreadyExistsException;
use Magento\Framework\Exception\EmailNotConfirmedException;
use Magento\Framework\Exception\InputException;
use Magento\Framework\Exception\InvalidEmailOrPasswordException;
use Magento\Framework\Exception\LocalizedException;
use Magento\Framework\Exception\NoSuchEntityException;
use Magento\Framework\Exception\State\ExpiredException;
use Magento\Framework\Exception\State\InputMismatchException;
use Magento\Framework\Exception\State\InvalidTransitionException;
use Magento\Framework\DataObjectFactory as ObjectFactory;
use Magento\Framework\Registry;
use Magento\Store\Model\ScopeInterface;
use Psr\Log\LoggerInterface as PsrLogger;
use Magento\Framework\Exception\MailException;
use Magento\Framework\Mail\Template\TransportBuilder;
use Magento\Framework\Math\Random;
use Magento\Framework\Reflection\DataObjectProcessor;
use Magento\Framework\Stdlib\DateTime;
use Magento\Store\Model\StoreManagerInterface;
use Magento\Customer\Api\PasswordStrengthInterface;
use Magento\Customer\Helper\AccountManagement as AccountManagementHelper;

/**
 * Handle various customer account actions
 *
 * @SuppressWarnings(PHPMD.CouplingBetweenObjects)
 * @SuppressWarnings(PHPMD.TooManyFields)
 * @SuppressWarnings(PHPMD.ExcessiveClassComplexity)
 */
class AccountManagement implements AccountManagementInterface
{
    /**
     * Configuration paths for email templates and identities
     */
    const XML_PATH_REGISTER_EMAIL_TEMPLATE = 'customer/create_account/email_template';

    const XML_PATH_REGISTER_NO_PASSWORD_EMAIL_TEMPLATE = 'customer/create_account/email_no_password_template';

    const XML_PATH_REGISTER_EMAIL_IDENTITY = 'customer/create_account/email_identity';

    const XML_PATH_REMIND_EMAIL_TEMPLATE = 'customer/password/remind_email_template';

    const XML_PATH_FORGOT_EMAIL_TEMPLATE = 'customer/password/forgot_email_template';

    const XML_PATH_FORGOT_EMAIL_IDENTITY = 'customer/password/forgot_email_identity';

    const XML_PATH_IS_CONFIRM = 'customer/create_account/confirm';

    const XML_PATH_CONFIRM_EMAIL_TEMPLATE = 'customer/create_account/email_confirmation_template';

    const XML_PATH_CONFIRMED_EMAIL_TEMPLATE = 'customer/create_account/email_confirmed_template';

    // Constants for the type of new account email to be sent
    const NEW_ACCOUNT_EMAIL_REGISTERED = 'registered';

    // welcome email, when password setting is required
    const NEW_ACCOUNT_EMAIL_REGISTERED_NO_PASSWORD = 'registered_no_password';

    // welcome email, when confirmation is enabled
    const NEW_ACCOUNT_EMAIL_CONFIRMATION = 'confirmation';

    // confirmation email, when account is confirmed
    const NEW_ACCOUNT_EMAIL_CONFIRMED = 'confirmed';

    /**
     * Constants for types of emails to send out.
     * pdl:
     * forgot, remind, reset email templates
     */
    const EMAIL_REMINDER = 'email_reminder';

    const EMAIL_RESET = 'email_reset';

    /**
     * @var CustomerFactory
     */
    private $customerFactory;

    /**
     * @var \Magento\Customer\Api\Data\ValidationResultsInterfaceFactory
     */
    private $validationResultsDataFactory;

    /**
     * @var ManagerInterface
     */
    private $eventManager;

    /**
     * @var \Magento\Store\Model\StoreManagerInterface
     */
    private $storeManager;

    /**
     * @var Random
     */
    private $mathRandom;

    /**
     * @var Validator
     */
    private $validator;

    /**
     * @var AddressRepositoryInterface
     */
    private $addressRepository;

    /**
     * @var CustomerMetadataInterface
     */
    private $customerMetadataService;

    /**
     * @var PsrLogger
     */
    protected $logger;

    /**
     * @var Encryptor
     */
    private $encryptor;

    /**
     * @var CustomerRegistry
     */
    private $customerRegistry;

    /**
     * @var ConfigShare
     */
    private $configShare;

    /**
     * @var CustomerRepositoryInterface
     */
    private $customerRepository;
    /**
     * @var ScopeConfigInterface
     */
    private $scopeConfig;
    /**
     * @var TransportBuilder
     */
    private $transportBuilder;

    /**
     * @var DataObjectProcessor
     */
    protected $dataProcessor;

    /**
     * @var \Magento\Framework\Registry
     */
    protected $registry;

    /**
     * @var CustomerViewHelper
     */
    protected $customerViewHelper;

    /**
     * @var DateTime
     */
    protected $dateTime;

    /**
     * @var ObjectFactory
     */
    protected $objectFactory;

    /**
     * @var \Magento\Framework\Api\ExtensibleDataObjectConverter
     */
    protected $extensibleDataObjectConverter;

    /**
     * @var CustomerModel
     */
    protected $customerModel;

    /**
     * @var PasswordStrengthInterface
     */
    protected $passwordStrength;

    /**
     * @var AccountManagementHelper
     */
    protected $accountManagementHelper;

    /**
     * @param CustomerFactory $customerFactory
     * @param ManagerInterface $eventManager
     * @param StoreManagerInterface $storeManager
     * @param Random $mathRandom
     * @param Validator $validator
     * @param ValidationResultsInterfaceFactory $validationResultsDataFactory
     * @param AddressRepositoryInterface $addressRepository
     * @param CustomerMetadataInterface $customerMetadataService
     * @param CustomerRegistry $customerRegistry
     * @param PsrLogger $logger
     * @param Encryptor $encryptor
     * @param ConfigShare $configShare
     * @param CustomerRepositoryInterface $customerRepository
     * @param ScopeConfigInterface $scopeConfig
     * @param TransportBuilder $transportBuilder
     * @param DataObjectProcessor $dataProcessor
     * @param Registry $registry
     * @param CustomerViewHelper $customerViewHelper
     * @param DateTime $dateTime
     * @param CustomerModel $customerModel
     * @param ObjectFactory $objectFactory
     * @param ExtensibleDataObjectConverter $extensibleDataObjectConverter
     * @param PasswordStrengthInterface $passwordStrength
     * @param AccountManagementHelper $accountManagementHelper
     * @SuppressWarnings(PHPMD.ExcessiveParameterList)
     */
    public function __construct(
        CustomerFactory $customerFactory,
        ManagerInterface $eventManager,
        StoreManagerInterface $storeManager,
        Random $mathRandom,
        Validator $validator,
        ValidationResultsInterfaceFactory $validationResultsDataFactory,
        AddressRepositoryInterface $addressRepository,
        CustomerMetadataInterface $customerMetadataService,
        CustomerRegistry $customerRegistry,
        PsrLogger $logger,
        Encryptor $encryptor,
        ConfigShare $configShare,
        CustomerRepositoryInterface $customerRepository,
        ScopeConfigInterface $scopeConfig,
        TransportBuilder $transportBuilder,
        DataObjectProcessor $dataProcessor,
        Registry $registry,
        CustomerViewHelper $customerViewHelper,
        DateTime $dateTime,
        CustomerModel $customerModel,
        ObjectFactory $objectFactory,
        ExtensibleDataObjectConverter $extensibleDataObjectConverter,
        PasswordStrengthInterface $passwordStrength,
        AccountManagementHelper $accountManagementHelper
    ) {
        $this->customerFactory = $customerFactory;
        $this->eventManager = $eventManager;
        $this->storeManager = $storeManager;
        $this->mathRandom = $mathRandom;
        $this->validator = $validator;
        $this->validationResultsDataFactory = $validationResultsDataFactory;
        $this->addressRepository = $addressRepository;
        $this->customerMetadataService = $customerMetadataService;
        $this->customerRegistry = $customerRegistry;
        $this->logger = $logger;
        $this->encryptor = $encryptor;
        $this->configShare = $configShare;
        $this->customerRepository = $customerRepository;
        $this->scopeConfig = $scopeConfig;
        $this->transportBuilder = $transportBuilder;
        $this->dataProcessor = $dataProcessor;
        $this->registry = $registry;
        $this->customerViewHelper = $customerViewHelper;
        $this->dateTime = $dateTime;
        $this->customerModel = $customerModel;
        $this->objectFactory = $objectFactory;
        $this->extensibleDataObjectConverter = $extensibleDataObjectConverter;
        $this->passwordStrength = $passwordStrength;
        $this->accountManagementHelper = $accountManagementHelper;
    }

    /**
     * {@inheritdoc}
     */
    public function resendConfirmation($email, $websiteId = null, $redirectUrl = '')
    {
        $customer = $this->customerRepository->get($email, $websiteId);
        if (!$customer->getConfirmation()) {
            throw new InvalidTransitionException(__('No confirmation needed.'));
        }

        try {
            $this->sendNewAccountEmail(
                $customer,
                self::NEW_ACCOUNT_EMAIL_CONFIRMATION,
                $redirectUrl,
                $this->storeManager->getStore()->getId()
            );
        } catch (MailException $e) {
            // If we are not able to send a new account email, this should be ignored
            $this->logger->critical($e);
        }
    }

    /**
     * {@inheritdoc}
     */
    public function activate($email, $confirmationKey)
    {
        $customer = $this->customerRepository->get($email);
        return $this->activateCustomer($customer, $confirmationKey);
    }

    /**
     * {@inheritdoc}
     */
    public function activateById($customerId, $confirmationKey)
    {
        $customer = $this->customerRepository->getById($customerId);
        return $this->activateCustomer($customer, $confirmationKey);
    }

    /**
     * Activate a customer account using a key that was sent in a confirmation email.
     *
     * @param \Magento\Customer\Api\Data\CustomerInterface $customer
     * @param string $confirmationKey
     * @return \Magento\Customer\Api\Data\CustomerInterface
     * @throws \Magento\Framework\Exception\State\InvalidTransitionException
     * @throws \Magento\Framework\Exception\State\InputMismatchException
     */
    private function activateCustomer($customer, $confirmationKey)
    {
        // check if customer is inactive
        if (!$customer->getConfirmation()) {
            throw new InvalidTransitionException(__('Account already active'));
        }

        if ($customer->getConfirmation() !== $confirmationKey) {
            throw new InputMismatchException(__('Invalid confirmation token'));
        }

        $customer->setConfirmation(null);
        $this->customerRepository->save($customer);
        $this->sendNewAccountEmail($customer, 'confirmed', '', $this->storeManager->getStore()->getId());
        return $customer;
    }

    /**
     * {@inheritdoc}
     */
    public function authenticate($username, $password)
    {
        $this->passwordStrength->checkLoginPasswordStrength($password);

        try {
            $customer = $this->customerRepository->get($username);
        } catch (NoSuchEntityException $e) {
            throw new InvalidEmailOrPasswordException(__('Invalid login or password.'));
        }

        $this->accountManagementHelper->checkIfLocked($customer);
        $this->accountManagementHelper->validatePasswordAndLockStatus($customer, $password);
        if ($customer->getConfirmation() && $this->isConfirmationRequired($customer)) {
            throw new EmailNotConfirmedException(__('This account is not confirmed.'));
        }

        $customerModel = $this->customerFactory->create()->updateData($customer);
        $this->eventManager->dispatch(
            'customer_customer_authenticated',
            ['model' => $customerModel, 'password' => $password]
        );

        $this->eventManager->dispatch('customer_data_object_login', ['customer' => $customer]);

        return $customer;
    }

    /**
     * {@inheritdoc}
     */
    public function validateResetPasswordLinkToken($customerId, $resetPasswordLinkToken)
    {
        $this->validateResetPasswordToken($customerId, $resetPasswordLinkToken);
        return true;
    }

    /**
     * {@inheritdoc}
     */
    public function initiatePasswordReset($email, $template, $websiteId = null)
    {
        if ($websiteId === null) {
            $websiteId = $this->storeManager->getStore()->getWebsiteId();
        }
        // load customer by email
        $customer = $this->customerRepository->get($email, $websiteId);

        $newPasswordToken = $this->mathRandom->getUniqueHash();
        $this->changeResetPasswordLinkToken($customer, $newPasswordToken);

        try {
            switch ($template) {
                case AccountManagement::EMAIL_REMINDER:
                    $this->sendPasswordReminderEmail($customer);
                    break;
                case AccountManagement::EMAIL_RESET:
                    $this->sendPasswordResetConfirmationEmail($customer);
                    break;
                default:
                    throw new InputException(
                        __(
                            InputException::INVALID_FIELD_VALUE,
                            ['value' => $template, 'fieldName' => 'email type']
                        )
                    );
            }
            return true;
        } catch (MailException $e) {
            // If we are not able to send a reset password email, this should be ignored
            $this->logger->critical($e);
        }
        return false;
    }

    /**
     * {@inheritdoc}
     */
    public function resetPassword($email, $resetToken, $newPassword)
    {
        $customer = $this->customerRepository->get($email);
        //Validate Token and new password strength
        $this->validateResetPasswordToken($customer->getId(), $resetToken);
        $this->passwordStrength->checkPasswordStrength($newPassword);
        //Update secure data
        $customerSecure = $this->customerRegistry->retrieveSecureData($customer->getId());
        $customerSecure->setRpToken(null);
        $customerSecure->setRpTokenCreatedAt(null);
        $customerSecure->setPasswordHash($this->createPasswordHash($newPassword));
        $this->customerRepository->save($customer);
        return true;
    }

    /**
     * {@inheritdoc}
     */
    public function getConfirmationStatus($customerId)
    {
        // load customer by id
        $customer = $this->customerRepository->getById($customerId);
        if (!$customer->getConfirmation()) {
            return self::ACCOUNT_CONFIRMED;
        }
        if ($this->isConfirmationRequired($customer)) {
            return self::ACCOUNT_CONFIRMATION_REQUIRED;
        }
        return self::ACCOUNT_CONFIRMATION_NOT_REQUIRED;
    }

    /**
     * {@inheritdoc}
     */
    public function createAccount(CustomerInterface $customer, $password = null, $redirectUrl = '')
    {
        if ($password !== null) {
            $this->passwordStrength->checkPasswordStrength($password);
            $hash = $this->createPasswordHash($password);
        } else {
            $hash = null;
        }
        return $this->createAccountWithPasswordHash($customer, $hash, $redirectUrl);
    }

    /**
     * {@inheritdoc}
     * @SuppressWarnings(PHPMD.CyclomaticComplexity)
     * @SuppressWarnings(PHPMD.NPathComplexity)
     */
    public function createAccountWithPasswordHash(CustomerInterface $customer, $hash, $redirectUrl = '')
    {
        // This logic allows an existing customer to be added to a different store.  No new account is created.
        // The plan is to move this logic into a new method called something like 'registerAccountWithStore'
        if ($customer->getId()) {
            $customer = $this->customerRepository->get($customer->getEmail());
            $websiteId = $customer->getWebsiteId();

            if ($this->isCustomerInStore($websiteId, $customer->getStoreId())) {
                throw new InputException(__('This customer already exists in this store.'));
            }
            // Existing password hash will be used from secured customer data registry when saving customer
        }
        // Make sure we have a storeId to associate this customer with.
        if (!$customer->getStoreId()) {
            if ($customer->getWebsiteId()) {
                $storeId = $this->storeManager->getWebsite($customer->getWebsiteId())->getDefaultStore()->getId();
            } else {
                $storeId = $this->storeManager->getStore()->getId();
            }

            $customer->setStoreId($storeId);
        }

        // Update 'created_in' value with actual store name
        if ($customer->getId() === null) {
            $storeName = $this->storeManager->getStore($customer->getStoreId())
                ->getName();
            $customer->setCreatedIn($storeName);
        }

        $customerAddresses = $customer->getAddresses() ?: [];
        $customer->setAddresses(null);
        try {
            // If customer exists existing hash will be used by Repository
            $customer = $this->customerRepository->save($customer, $hash);
        } catch (AlreadyExistsException $e) {
            throw new InputMismatchException(
                __('A customer with the same email already exists in an associated website.')
            );
        } catch (LocalizedException $e) {
            throw $e;
        }
        try {
            foreach ($customerAddresses as $address) {
                $address->setCustomerId($customer->getId());
                $this->addressRepository->save($address);
            }
        } catch (InputException $e) {
            $this->customerRepository->delete($customer);
            throw $e;
        }
        $customer = $this->customerRepository->getById($customer->getId());
        $newLinkToken = $this->mathRandom->getUniqueHash();
        $this->changeResetPasswordLinkToken($customer, $newLinkToken);
        $this->sendEmailConfirmation($customer, $redirectUrl);

        return $customer;
    }

    /**
     * {@inheritdoc}
     */
    public function getDefaultBillingAddress($customerId)
    {
        $customer = $this->customerRepository->getById($customerId);
        return $this->getAddressById($customer, $customer->getDefaultBilling());
    }

    /**
     * {@inheritdoc}
     */
    public function getDefaultShippingAddress($customerId)
    {
        $customer = $this->customerRepository->getById($customerId);
        return $this->getAddressById($customer, $customer->getDefaultShipping());
    }

    /**
     * Send either confirmation or welcome email after an account creation
     *
     * @param CustomerInterface $customer
     * @param string $redirectUrl
     * @return void
     */
    protected function sendEmailConfirmation(CustomerInterface $customer, $redirectUrl)
    {
        try {
            $hash = $this->customerRegistry->retrieveSecureData($customer->getId())->getPasswordHash();
            $templateType = self::NEW_ACCOUNT_EMAIL_REGISTERED;
            if ($this->isConfirmationRequired($customer) && $hash != '') {
                $templateType = self::NEW_ACCOUNT_EMAIL_CONFIRMATION;
            } elseif ($hash == '') {
                $templateType = self::NEW_ACCOUNT_EMAIL_REGISTERED_NO_PASSWORD;
            }
            $this->sendNewAccountEmail($customer, $templateType, $redirectUrl, $customer->getStoreId());
        } catch (MailException $e) {
            // If we are not able to send a new account email, this should be ignored
            $this->logger->critical($e);
        }
    }

    /**
     * {@inheritdoc}
     */
    public function changePassword($email, $currentPassword, $newPassword)
    {
        try {
            $customer = $this->customerRepository->get($email);
        } catch (NoSuchEntityException $e) {
            throw new InvalidEmailOrPasswordException(__('Invalid login or password.'));
        }
        return $this->changePasswordForCustomer($customer, $currentPassword, $newPassword);
    }

    /**
     * {@inheritdoc}
     */
    public function changePasswordById($customerId, $currentPassword, $newPassword)
    {
        try {
            $customer = $this->customerRepository->getById($customerId);
        } catch (NoSuchEntityException $e) {
            throw new InvalidEmailOrPasswordException(__('Invalid login or password.'));
        }
        return $this->changePasswordForCustomer($customer, $currentPassword, $newPassword);
    }

    /**
     * Change customer password.
     *
     * @param CustomerModel $customer
     * @param string $currentPassword
     * @param string $newPassword
     * @return bool true on success
     * @throws InputException
     * @throws InvalidEmailOrPasswordException
     */
    private function changePasswordForCustomer($customer, $currentPassword, $newPassword)
    {
        $this->accountManagementHelper->validatePasswordAndLockStatus($customer, $currentPassword);
        $customerSecure = $this->customerRegistry->retrieveSecureData($customer->getId());
        $customerSecure->setRpToken(null);
        $customerSecure->setRpTokenCreatedAt(null);
        $this->passwordStrength->checkPasswordStrength($newPassword);
        $customerSecure->setPasswordHash($this->createPasswordHash($newPassword));
        $this->customerRepository->save($customer);
        return true;
    }

    /**
     * Create a hash for the given password
     *
     * @param string $password
     * @return string
     */
    protected function createPasswordHash($password)
    {
        return $this->encryptor->getHash($password, true);
    }

    /**
     * {@inheritdoc}
     */
    public function validate(CustomerInterface $customer)
    {
        $customerData = $this->extensibleDataObjectConverter
            ->toFlatArray($customer, [], '\Magento\Customer\Api\Data\CustomerInterface');
        $customerErrors = $this->validator->validateData($customerData, [], 'customer');

        $validationResults = $this->validationResultsDataFactory->create();
        if ($customerErrors !== true) {
            return $validationResults->setIsValid(false)
                ->setMessages($this->validator->getMessages());
        }

        $oldAddresses = $customer->getAddresses();
        $customerModel = $this->customerFactory->create()->updateData(
            $customer->setAddresses([])
        );
        $customer->setAddresses($oldAddresses);

        $result = $customerModel->validate();
        if (true !== $result && is_array($result)) {
            return $validationResults->setIsValid(false)
                ->setMessages($result);
        }
        return $validationResults->setIsValid(true)
            ->setMessages([]);
    }

    /**
     * {@inheritdoc}
     */
    public function isEmailAvailable($customerEmail, $websiteId = null)
    {
        try {
            if ($websiteId === null) {
                $websiteId = $this->storeManager->getStore()->getWebsiteId();
            }
            $this->customerRepository->get($customerEmail, $websiteId);
            return false;
        } catch (NoSuchEntityException $e) {
            return true;
        }
    }

    /**
     * {@inheritDoc}
     */
    public function isCustomerInStore($customerWebsiteId, $storeId)
    {
        $ids = [];
        if ((bool)$this->configShare->isWebsiteScope()) {
            $ids = $this->storeManager->getWebsite($customerWebsiteId)->getStoreIds();
        } else {
            foreach ($this->storeManager->getStores() as $store) {
                $ids[] = $store->getId();
            }
        }

        return in_array($storeId, $ids);
    }

    /**
     * Validate the Reset Password Token for a customer.
     *
     * @param int $customerId
     * @param string $resetPasswordLinkToken
     * @return bool
     * @throws \Magento\Framework\Exception\State\InputMismatchException If token is mismatched
     * @throws \Magento\Framework\Exception\State\ExpiredException If token is expired
     * @throws \Magento\Framework\Exception\InputException If token or customer id is invalid
     * @throws \Magento\Framework\Exception\NoSuchEntityException If customer doesn't exist
     */
    private function validateResetPasswordToken($customerId, $resetPasswordLinkToken)
    {
        if (empty($customerId) || $customerId < 0) {
            $params = ['value' => $customerId, 'fieldName' => 'customerId'];
            throw new InputException(__(InputException::INVALID_FIELD_VALUE, $params));
        }
        if (!is_string($resetPasswordLinkToken) || empty($resetPasswordLinkToken)) {
            $params = ['fieldName' => 'resetPasswordLinkToken'];
            throw new InputException(__(InputException::REQUIRED_FIELD, $params));
        }

        $customerSecureData = $this->customerRegistry->retrieveSecureData($customerId);
        $rpToken = $customerSecureData->getRpToken();
        $rpTokenCreatedAt = $customerSecureData->getRpTokenCreatedAt();

        if (!Security::compareStrings($rpToken, $resetPasswordLinkToken)) {
            throw new InputMismatchException(__('Reset password token mismatch.'));
        } elseif ($this->isResetPasswordLinkTokenExpired($rpToken, $rpTokenCreatedAt)) {
            throw new ExpiredException(__('Reset password token expired.'));
        }

        return true;
    }

    /**
     * Check if customer can be deleted.
     *
     * @param int $customerId
     * @return bool
     * @throws \Magento\Framework\Exception\NoSuchEntityException If group is not found
     * @throws LocalizedException
     */
    public function isReadonly($customerId)
    {
        $customer = $this->customerRegistry->retrieveSecureData($customerId);
        return !$customer->getDeleteable();
    }

    /**
     * Send email with new account related information
     *
     * @param CustomerInterface $customer
     * @param string $type
     * @param string $backUrl
     * @param string $storeId
     * @param string $sendemailStoreId
     * @return $this
     * @throws LocalizedException
     */
    protected function sendNewAccountEmail(
        $customer,
        $type = self::NEW_ACCOUNT_EMAIL_REGISTERED,
        $backUrl = '',
        $storeId = '0',
        $sendemailStoreId = null
    ) {
        $types = $this->getTemplateTypes();

        if (!isset($types[$type])) {
            throw new LocalizedException(__('Please correct the transactional account email type.'));
        }

        if (!$storeId) {
            $storeId = $this->getWebsiteStoreId($customer, $sendemailStoreId);
        }

        $store = $this->storeManager->getStore($customer->getStoreId());

        $customerEmailData = $this->getFullCustomerObject($customer);

        $this->sendEmailTemplate(
            $customer,
            $types[$type],
            self::XML_PATH_REGISTER_EMAIL_IDENTITY,
            ['customer' => $customerEmailData, 'back_url' => $backUrl, 'store' => $store],
            $storeId
        );

        return $this;
    }

    /**
     * Get either first store ID from a set website or the provided as default
     *
     * @param CustomerInterface $customer
     * @param int|string|null $defaultStoreId
     * @return int
     */
    protected function getWebsiteStoreId($customer, $defaultStoreId = null)
    {
        if ($customer->getWebsiteId() != 0 && empty($defaultStoreId)) {
            $storeIds = $this->storeManager->getWebsite($customer->getWebsiteId())->getStoreIds();
            reset($storeIds);
            $defaultStoreId = current($storeIds);
        }
        return $defaultStoreId;
    }

    /**
     * @return array
     */
    protected function getTemplateTypes()
    {
        /**
         * self::NEW_ACCOUNT_EMAIL_REGISTERED               welcome email, when confirmation is disabled
         *                                                  and password is set
         * self::NEW_ACCOUNT_EMAIL_REGISTERED_NO_PASSWORD   welcome email, when confirmation is disabled
         *                                                  and password is not set
         * self::NEW_ACCOUNT_EMAIL_CONFIRMED                welcome email, when confirmation is enabled
         *                                                  and password is set
         * self::NEW_ACCOUNT_EMAIL_CONFIRMATION             email with confirmation link
         */
        $types = [
            self::NEW_ACCOUNT_EMAIL_REGISTERED => self::XML_PATH_REGISTER_EMAIL_TEMPLATE,
            self::NEW_ACCOUNT_EMAIL_REGISTERED_NO_PASSWORD => self::XML_PATH_REGISTER_NO_PASSWORD_EMAIL_TEMPLATE,
            self::NEW_ACCOUNT_EMAIL_CONFIRMED => self::XML_PATH_CONFIRMED_EMAIL_TEMPLATE,
            self::NEW_ACCOUNT_EMAIL_CONFIRMATION => self::XML_PATH_CONFIRM_EMAIL_TEMPLATE,
        ];
        return $types;
    }

    /**
     * Send corresponding email template
     *
     * @param CustomerInterface $customer
     * @param string $template configuration path of email template
     * @param string $sender configuration path of email identity
     * @param array $templateParams
     * @param int|null $storeId
     * @param string $email
     * @return $this
     */
    protected function sendEmailTemplate(
        $customer,
        $template,
        $sender,
        $templateParams = [],
        $storeId = null,
        $email = null
    ) {
        $templateId = $this->scopeConfig->getValue($template, ScopeInterface::SCOPE_STORE, $storeId);
<<<<<<< HEAD
        if (is_null($email)) {
=======
        if ($email === null) {
>>>>>>> 006491de
            $email = $customer->getEmail();
        }

        $transport = $this->transportBuilder->setTemplateIdentifier($templateId)
            ->setTemplateOptions(['area' => Area::AREA_FRONTEND, 'store' => $storeId])
            ->setTemplateVars($templateParams)
            ->setFrom($this->scopeConfig->getValue($sender, ScopeInterface::SCOPE_STORE, $storeId))
            ->addTo($email, $this->customerViewHelper->getCustomerName($customer))
            ->getTransport();

        $transport->sendMessage();

        return $this;
    }

    /**
     * Check if accounts confirmation is required in config
     *
     * @param CustomerInterface $customer
     * @return bool
     */
    protected function isConfirmationRequired($customer)
    {
        if ($this->canSkipConfirmation($customer)) {
            return false;
        }
        $storeId = $customer->getStoreId() ? $customer->getStoreId() : null;

        return (bool)$this->scopeConfig->getValue(self::XML_PATH_IS_CONFIRM, ScopeInterface::SCOPE_STORE, $storeId);
    }

    /**
     * Check whether confirmation may be skipped when registering using certain email address
     *
     * @param CustomerInterface $customer
     * @return bool
     */
    protected function canSkipConfirmation($customer)
    {
        if (!$customer->getId()) {
            return false;
        }

        /* If an email was used to start the registration process and it is the same email as the one
           used to register, then this can skip confirmation.
           */
        $skipConfirmationIfEmail = $this->registry->registry("skip_confirmation_if_email");
        if (!$skipConfirmationIfEmail) {
            return false;
        }

        return strtolower($skipConfirmationIfEmail) === strtolower($customer->getEmail());
    }

    /**
     * Check if rpToken is expired
     *
     * @param string $rpToken
     * @param string $rpTokenCreatedAt
     * @return bool
     */
    public function isResetPasswordLinkTokenExpired($rpToken, $rpTokenCreatedAt)
    {
        if (empty($rpToken) || empty($rpTokenCreatedAt)) {
            return true;
        }

        $expirationPeriod = $this->customerModel->getResetPasswordLinkExpirationPeriod();

        $currentTimestamp = (new \DateTime())->getTimestamp();
        $tokenTimestamp = (new \DateTime($rpTokenCreatedAt))->getTimestamp();
        if ($tokenTimestamp > $currentTimestamp) {
            return true;
        }

        $hourDifference = floor(($currentTimestamp - $tokenTimestamp) / (60 * 60));
        if ($hourDifference >= $expirationPeriod) {
            return true;
        }

        return false;
    }

    /**
     * Change reset password link token
     *
     * Stores new reset password link token
     *
     * @param CustomerInterface $customer
     * @param string $passwordLinkToken
     * @return bool
     * @throws InputException
     */
    public function changeResetPasswordLinkToken($customer, $passwordLinkToken)
    {
        if (!is_string($passwordLinkToken) || empty($passwordLinkToken)) {
            throw new InputException(
                __(
                    InputException::INVALID_FIELD_VALUE,
                    ['value' => $passwordLinkToken, 'fieldName' => 'password reset token']
                )
            );
        }
        if (is_string($passwordLinkToken) && !empty($passwordLinkToken)) {
            $customerSecure = $this->customerRegistry->retrieveSecureData($customer->getId());
            $customerSecure->setRpToken($passwordLinkToken);
            $customerSecure->setRpTokenCreatedAt((new \DateTime())->format(DateTime::DATETIME_PHP_FORMAT));
            $this->customerRepository->save($customer);
        }
        return true;
    }

    /**
     * Send email with new customer password
     *
     * @param CustomerInterface $customer
     * @return $this
     */
    public function sendPasswordReminderEmail($customer)
    {
        $storeId = $this->storeManager->getStore()->getId();
        if (!$storeId) {
            $storeId = $this->getWebsiteStoreId($customer);
        }

        $customerEmailData = $this->getFullCustomerObject($customer);

        $this->sendEmailTemplate(
            $customer,
            self::XML_PATH_REMIND_EMAIL_TEMPLATE,
            self::XML_PATH_FORGOT_EMAIL_IDENTITY,
            ['customer' => $customerEmailData, 'store' => $this->storeManager->getStore($storeId)],
            $storeId
        );

        return $this;
    }

    /**
     * Send email with reset password confirmation link
     *
     * @param CustomerInterface $customer
     * @return $this
     */
    public function sendPasswordResetConfirmationEmail($customer)
    {
        $storeId = $this->storeManager->getStore()->getId();
        if (!$storeId) {
            $storeId = $this->getWebsiteStoreId($customer);
        }

        $customerEmailData = $this->getFullCustomerObject($customer);

        $this->sendEmailTemplate(
            $customer,
            self::XML_PATH_FORGOT_EMAIL_TEMPLATE,
            self::XML_PATH_FORGOT_EMAIL_IDENTITY,
            ['customer' => $customerEmailData, 'store' => $this->storeManager->getStore($storeId)],
            $storeId
        );

        return $this;
    }

    /**
     * Get address by id
     *
     * @param CustomerInterface $customer
     * @param int $addressId
     * @return AddressInterface|null
     */
    protected function getAddressById(CustomerInterface $customer, $addressId)
    {
        foreach ($customer->getAddresses() as $address) {
            if ($address->getId() == $addressId) {
                return $address;
            }
        }
        return null;
    }

    /**
     * Create an object with data merged from Customer and CustomerSecure
     *
     * @param CustomerInterface $customer
     * @return Data\CustomerSecure
     */
    protected function getFullCustomerObject($customer)
    {
        // No need to flatten the custom attributes or nested objects since the only usage is for email templates and
        // object passed for events
        $mergedCustomerData = $this->customerRegistry->retrieveSecureData($customer->getId());
        $customerData = $this->dataProcessor
            ->buildOutputDataArray($customer, '\Magento\Customer\Api\Data\CustomerInterface');
        $mergedCustomerData->addData($customerData);
        $mergedCustomerData->setData('name', $this->customerViewHelper->getCustomerName($customer));
        return $mergedCustomerData;
    }

    /**
     * Return hashed password, which can be directly saved to database.
     *
     * @param string $password
     * @return string
     */
    public function getPasswordHash($password)
    {
        return $this->encryptor->getHash($password);
    }
}<|MERGE_RESOLUTION|>--- conflicted
+++ resolved
@@ -866,11 +866,7 @@
         $email = null
     ) {
         $templateId = $this->scopeConfig->getValue($template, ScopeInterface::SCOPE_STORE, $storeId);
-<<<<<<< HEAD
-        if (is_null($email)) {
-=======
         if ($email === null) {
->>>>>>> 006491de
             $email = $customer->getEmail();
         }
 
