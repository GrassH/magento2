--- conflicted
+++ resolved
@@ -1616,8 +1616,6 @@
     }
 
     /**
-<<<<<<< HEAD
-=======
      * Destroy all active customer sessions by customer id (current session will not be destroyed).
      *
      * Customer sessions which should be deleted are collecting from the "customer_visitor" table considering
@@ -1649,7 +1647,6 @@
     }
 
     /**
->>>>>>> 0d3defe4
      * Set ignore_validation_flag for reset password flow to skip unnecessary address and customer validation
      *
      * @param Customer $customer
