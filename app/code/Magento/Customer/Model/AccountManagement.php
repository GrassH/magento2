<?php
/**
 * Copyright © Magento, Inc. All rights reserved.
 * See COPYING.txt for license details.
 */

namespace Magento\Customer\Model;

use Magento\Customer\Api\AccountManagementInterface;
use Magento\Customer\Api\AddressRepositoryInterface;
use Magento\Customer\Api\CustomerMetadataInterface;
use Magento\Customer\Api\CustomerRepositoryInterface;
use Magento\Customer\Api\Data\AddressInterface;
use Magento\Customer\Api\Data\CustomerInterface;
use Magento\Customer\Api\Data\ValidationResultsInterfaceFactory;
use Magento\Customer\Helper\View as CustomerViewHelper;
use Magento\Customer\Model\Config\Share as ConfigShare;
use Magento\Customer\Model\Customer as CustomerModel;
use Magento\Customer\Model\Customer\CredentialsValidator;
use Magento\Customer\Model\Metadata\Validator;
use Magento\Customer\Model\ResourceModel\Visitor\CollectionFactory;
use Magento\Eav\Model\Validator\Attribute\Backend;
use Magento\Framework\Api\ExtensibleDataObjectConverter;
use Magento\Framework\Api\SearchCriteriaBuilder;
use Magento\Framework\App\Area;
use Magento\Framework\App\Config\ScopeConfigInterface;
use Magento\Framework\App\ObjectManager;
use Magento\Framework\DataObjectFactory as ObjectFactory;
use Magento\Framework\Encryption\EncryptorInterface as Encryptor;
use Magento\Framework\Encryption\Helper\Security;
use Magento\Framework\Event\ManagerInterface;
use Magento\Framework\Exception\AlreadyExistsException;
use Magento\Framework\Exception\EmailNotConfirmedException;
use Magento\Framework\Exception\InputException;
use Magento\Framework\Exception\InvalidEmailOrPasswordException;
use Magento\Framework\Exception\LocalizedException;
use Magento\Framework\Exception\MailException;
use Magento\Framework\Exception\NoSuchEntityException;
use Magento\Framework\Exception\State\ExpiredException;
use Magento\Framework\Exception\State\InputMismatchException;
use Magento\Framework\Exception\State\InvalidTransitionException;
use Magento\Framework\Exception\State\UserLockedException;
use Magento\Framework\Intl\DateTimeFactory;
use Magento\Framework\Mail\Template\TransportBuilder;
use Magento\Framework\Math\Random;
use Magento\Framework\Phrase;
use Magento\Framework\Reflection\DataObjectProcessor;
use Magento\Framework\Registry;
use Magento\Framework\Session\SaveHandlerInterface;
use Magento\Framework\Session\SessionManagerInterface;
use Magento\Framework\Stdlib\DateTime;
use Magento\Framework\Stdlib\StringUtils as StringHelper;
use Magento\Store\Model\ScopeInterface;
use Magento\Store\Model\StoreManagerInterface;
use Psr\Log\LoggerInterface as PsrLogger;

/**
 * Handle various customer account actions
 *
 * @SuppressWarnings(PHPMD.CouplingBetweenObjects)
 * @SuppressWarnings(PHPMD.TooManyFields)
 * @SuppressWarnings(PHPMD.ExcessiveClassComplexity)
 */
class AccountManagement implements AccountManagementInterface
{
    /**
     * Configuration paths for email templates and identities
     *
     * @deprecated
     */
    const XML_PATH_REGISTER_EMAIL_TEMPLATE = 'customer/create_account/email_template';

    /**
     * @deprecated
     */
    const XML_PATH_REGISTER_NO_PASSWORD_EMAIL_TEMPLATE = 'customer/create_account/email_no_password_template';

    /**
     * @deprecated
     */
    const XML_PATH_REGISTER_EMAIL_IDENTITY = 'customer/create_account/email_identity';

    /**
     * @deprecated
     */
    const XML_PATH_REMIND_EMAIL_TEMPLATE = 'customer/password/remind_email_template';

    /**
     * @deprecated
     */
    const XML_PATH_FORGOT_EMAIL_TEMPLATE = 'customer/password/forgot_email_template';

    /**
     * @deprecated
     */
    const XML_PATH_FORGOT_EMAIL_IDENTITY = 'customer/password/forgot_email_identity';

    /**
     * @deprecated
     * @see AccountConfirmation::XML_PATH_IS_CONFIRM
     */
    const XML_PATH_IS_CONFIRM = 'customer/create_account/confirm';

    /**
     * @deprecated
     */
    const XML_PATH_CONFIRM_EMAIL_TEMPLATE = 'customer/create_account/email_confirmation_template';

    /**
     * @deprecated
     */
    const XML_PATH_CONFIRMED_EMAIL_TEMPLATE = 'customer/create_account/email_confirmed_template';

    /**
     * Constants for the type of new account email to be sent
     *
     * @deprecated
     */
    const NEW_ACCOUNT_EMAIL_REGISTERED = 'registered';

    /**
     * Welcome email, when password setting is required
     *
     * @deprecated
     */
    const NEW_ACCOUNT_EMAIL_REGISTERED_NO_PASSWORD = 'registered_no_password';

    /**
     * Welcome email, when confirmation is enabled
     *
     * @deprecated
     */
    const NEW_ACCOUNT_EMAIL_CONFIRMATION = 'confirmation';

    /**
     * Confirmation email, when account is confirmed
     *
     * @deprecated
     */
    const NEW_ACCOUNT_EMAIL_CONFIRMED = 'confirmed';

    /**
     * Constants for types of emails to send out.
     * pdl:
     * forgot, remind, reset email templates
     */
    const EMAIL_REMINDER = 'email_reminder';

    const EMAIL_RESET = 'email_reset';

    /**
     * Configuration path to customer password minimum length
     */
    const XML_PATH_MINIMUM_PASSWORD_LENGTH = 'customer/password/minimum_password_length';

    /**
     * Configuration path to customer password required character classes number
     */
    const XML_PATH_REQUIRED_CHARACTER_CLASSES_NUMBER = 'customer/password/required_character_classes_number';

    /**
     * @deprecated
     */
    const XML_PATH_RESET_PASSWORD_TEMPLATE = 'customer/password/reset_password_template';

    /**
     * @deprecated
     */
    const MIN_PASSWORD_LENGTH = 6;

    /**
     * @var CustomerFactory
     */
    private $customerFactory;

    /**
     * @var \Magento\Customer\Api\Data\ValidationResultsInterfaceFactory
     */
    private $validationResultsDataFactory;

    /**
     * @var ManagerInterface
     */
    private $eventManager;

    /**
     * @var \Magento\Store\Model\StoreManagerInterface
     */
    private $storeManager;

    /**
     * @var Random
     */
    private $mathRandom;

    /**
     * @var Validator
     */
    private $validator;

    /**
     * @var AddressRepositoryInterface
     */
    private $addressRepository;

    /**
     * @var CustomerMetadataInterface
     */
    private $customerMetadataService;

    /**
     * @var PsrLogger
     */
    protected $logger;

    /**
     * @var Encryptor
     */
    private $encryptor;

    /**
     * @var CustomerRegistry
     */
    private $customerRegistry;

    /**
     * @var ConfigShare
     */
    private $configShare;

    /**
     * @var StringHelper
     */
    protected $stringHelper;

    /**
     * @var CustomerRepositoryInterface
     */
    private $customerRepository;

    /**
     * @var ScopeConfigInterface
     */
    private $scopeConfig;

    /**
     * @var TransportBuilder
     */
    private $transportBuilder;

    /**
     * @var SessionManagerInterface
     */
    private $sessionManager;

    /**
     * @var SaveHandlerInterface
     */
    private $saveHandler;

    /**
     * @var CollectionFactory
     */
    private $visitorCollectionFactory;

    /**
     * @var DataObjectProcessor
     */
    protected $dataProcessor;

    /**
     * @var \Magento\Framework\Registry
     */
    protected $registry;

    /**
     * @var CustomerViewHelper
     */
    protected $customerViewHelper;

    /**
     * @var DateTime
     */
    protected $dateTime;

    /**
     * @var ObjectFactory
     */
    protected $objectFactory;

    /**
     * @var \Magento\Framework\Api\ExtensibleDataObjectConverter
     */
    protected $extensibleDataObjectConverter;

    /**
     * @var CustomerModel
     */
    protected $customerModel;

    /**
     * @var AuthenticationInterface
     */
    protected $authentication;

    /**
     * @var EmailNotificationInterface
     */
    private $emailNotification;

    /**
     * @var \Magento\Eav\Model\Validator\Attribute\Backend
     */
    private $eavValidator;

    /**
     * @var CredentialsValidator
     */
    private $credentialsValidator;

    /**
     * @var DateTimeFactory
     */
    private $dateTimeFactory;

    /**
     * @var AccountConfirmation
     */
    private $accountConfirmation;

    /**
     * @var SearchCriteriaBuilder
     */
    private $searchCriteriaBuilder;

    /**
<<<<<<< HEAD
=======
     * @var AddressRegistry
     */
    private $addressRegistry;

    /**
>>>>>>> 8b7e6838
     * @param CustomerFactory $customerFactory
     * @param ManagerInterface $eventManager
     * @param StoreManagerInterface $storeManager
     * @param Random $mathRandom
     * @param Validator $validator
     * @param ValidationResultsInterfaceFactory $validationResultsDataFactory
     * @param AddressRepositoryInterface $addressRepository
     * @param CustomerMetadataInterface $customerMetadataService
     * @param CustomerRegistry $customerRegistry
     * @param PsrLogger $logger
     * @param Encryptor $encryptor
     * @param ConfigShare $configShare
     * @param StringHelper $stringHelper
     * @param CustomerRepositoryInterface $customerRepository
     * @param ScopeConfigInterface $scopeConfig
     * @param TransportBuilder $transportBuilder
     * @param DataObjectProcessor $dataProcessor
     * @param Registry $registry
     * @param CustomerViewHelper $customerViewHelper
     * @param DateTime $dateTime
     * @param CustomerModel $customerModel
     * @param ObjectFactory $objectFactory
     * @param ExtensibleDataObjectConverter $extensibleDataObjectConverter
     * @param CredentialsValidator|null $credentialsValidator
     * @param DateTimeFactory|null $dateTimeFactory
     * @param AccountConfirmation|null $accountConfirmation
     * @param SessionManagerInterface|null $sessionManager
     * @param SaveHandlerInterface|null $saveHandler
     * @param CollectionFactory|null $visitorCollectionFactory
     * @param SearchCriteriaBuilder|null $searchCriteriaBuilder
<<<<<<< HEAD
=======
     * @param AddressRegistry|null $addressRegistry
>>>>>>> 8b7e6838
     * @SuppressWarnings(PHPMD.ExcessiveParameterList)
     * @SuppressWarnings(PHPMD.NPathComplexity)
     */
    public function __construct(
        CustomerFactory $customerFactory,
        ManagerInterface $eventManager,
        StoreManagerInterface $storeManager,
        Random $mathRandom,
        Validator $validator,
        ValidationResultsInterfaceFactory $validationResultsDataFactory,
        AddressRepositoryInterface $addressRepository,
        CustomerMetadataInterface $customerMetadataService,
        CustomerRegistry $customerRegistry,
        PsrLogger $logger,
        Encryptor $encryptor,
        ConfigShare $configShare,
        StringHelper $stringHelper,
        CustomerRepositoryInterface $customerRepository,
        ScopeConfigInterface $scopeConfig,
        TransportBuilder $transportBuilder,
        DataObjectProcessor $dataProcessor,
        Registry $registry,
        CustomerViewHelper $customerViewHelper,
        DateTime $dateTime,
        CustomerModel $customerModel,
        ObjectFactory $objectFactory,
        ExtensibleDataObjectConverter $extensibleDataObjectConverter,
        CredentialsValidator $credentialsValidator = null,
        DateTimeFactory $dateTimeFactory = null,
        AccountConfirmation $accountConfirmation = null,
        SessionManagerInterface $sessionManager = null,
        SaveHandlerInterface $saveHandler = null,
        CollectionFactory $visitorCollectionFactory = null,
<<<<<<< HEAD
        SearchCriteriaBuilder $searchCriteriaBuilder = null
=======
        SearchCriteriaBuilder $searchCriteriaBuilder = null,
        AddressRegistry $addressRegistry = null
>>>>>>> 8b7e6838
    ) {
        $this->customerFactory = $customerFactory;
        $this->eventManager = $eventManager;
        $this->storeManager = $storeManager;
        $this->mathRandom = $mathRandom;
        $this->validator = $validator;
        $this->validationResultsDataFactory = $validationResultsDataFactory;
        $this->addressRepository = $addressRepository;
        $this->customerMetadataService = $customerMetadataService;
        $this->customerRegistry = $customerRegistry;
        $this->logger = $logger;
        $this->encryptor = $encryptor;
        $this->configShare = $configShare;
        $this->stringHelper = $stringHelper;
        $this->customerRepository = $customerRepository;
        $this->scopeConfig = $scopeConfig;
        $this->transportBuilder = $transportBuilder;
        $this->dataProcessor = $dataProcessor;
        $this->registry = $registry;
        $this->customerViewHelper = $customerViewHelper;
        $this->dateTime = $dateTime;
        $this->customerModel = $customerModel;
        $this->objectFactory = $objectFactory;
        $this->extensibleDataObjectConverter = $extensibleDataObjectConverter;
        $this->credentialsValidator =
            $credentialsValidator ?: ObjectManager::getInstance()->get(CredentialsValidator::class);
        $this->dateTimeFactory = $dateTimeFactory ?: ObjectManager::getInstance()->get(DateTimeFactory::class);
        $this->accountConfirmation = $accountConfirmation ?: ObjectManager::getInstance()
            ->get(AccountConfirmation::class);
        $this->sessionManager = $sessionManager
            ?: ObjectManager::getInstance()->get(SessionManagerInterface::class);
        $this->saveHandler = $saveHandler
            ?: ObjectManager::getInstance()->get(SaveHandlerInterface::class);
        $this->visitorCollectionFactory = $visitorCollectionFactory
            ?: ObjectManager::getInstance()->get(CollectionFactory::class);
        $this->searchCriteriaBuilder = $searchCriteriaBuilder
            ?: ObjectManager::getInstance()->get(SearchCriteriaBuilder::class);
<<<<<<< HEAD
=======
        $this->addressRegistry = $addressRegistry
            ?: ObjectManager::getInstance()->get(AddressRegistry::class);
>>>>>>> 8b7e6838
    }

    /**
     * Get authentication
     *
     * @return AuthenticationInterface
     */
    private function getAuthentication()
    {
        if (!($this->authentication instanceof AuthenticationInterface)) {
            return \Magento\Framework\App\ObjectManager::getInstance()->get(
                \Magento\Customer\Model\AuthenticationInterface::class
            );
        } else {
            return $this->authentication;
        }
    }

    /**
     * @inheritdoc
     */
    public function resendConfirmation($email, $websiteId = null, $redirectUrl = '')
    {
        $customer = $this->customerRepository->get($email, $websiteId);
        if (!$customer->getConfirmation()) {
            throw new InvalidTransitionException(__("Confirmation isn't needed."));
        }

        try {
            $this->getEmailNotification()->newAccount(
                $customer,
                self::NEW_ACCOUNT_EMAIL_CONFIRMATION,
                $redirectUrl,
                $this->storeManager->getStore()->getId()
            );
        } catch (MailException $e) {
            // If we are not able to send a new account email, this should be ignored
            $this->logger->critical($e);
        }
    }

    /**
     * @inheritdoc
     */
    public function activate($email, $confirmationKey)
    {
        $customer = $this->customerRepository->get($email);
        return $this->activateCustomer($customer, $confirmationKey);
    }

    /**
     * @inheritdoc
     */
    public function activateById($customerId, $confirmationKey)
    {
        $customer = $this->customerRepository->getById($customerId);
        return $this->activateCustomer($customer, $confirmationKey);
    }

    /**
     * Activate a customer account using a key that was sent in a confirmation email.
     *
     * @param \Magento\Customer\Api\Data\CustomerInterface $customer
     * @param string $confirmationKey
     * @return \Magento\Customer\Api\Data\CustomerInterface
     * @throws \Magento\Framework\Exception\State\InvalidTransitionException
     * @throws \Magento\Framework\Exception\State\InputMismatchException
     */
    private function activateCustomer($customer, $confirmationKey)
    {
        // check if customer is inactive
        if (!$customer->getConfirmation()) {
            throw new InvalidTransitionException(__('The account is already active.'));
        }

        if ($customer->getConfirmation() !== $confirmationKey) {
            throw new InputMismatchException(__('The confirmation token is invalid. Verify the token and try again.'));
        }

        $customer->setConfirmation(null);
        $this->customerRepository->save($customer);
        $this->getEmailNotification()->newAccount(
            $customer,
            'confirmed',
            '',
            $this->storeManager->getStore()->getId()
        );
        return $customer;
    }

    /**
     * @inheritdoc
     */
    public function authenticate($username, $password)
    {
        try {
            $customer = $this->customerRepository->get($username);
        } catch (NoSuchEntityException $e) {
            throw new InvalidEmailOrPasswordException(__('Invalid login or password.'));
        }

        $customerId = $customer->getId();
        if ($this->getAuthentication()->isLocked($customerId)) {
            throw new UserLockedException(__('The account is locked.'));
        }
        try {
            $this->getAuthentication()->authenticate($customerId, $password);
        } catch (InvalidEmailOrPasswordException $e) {
            throw new InvalidEmailOrPasswordException(__('Invalid login or password.'));
        }
        if ($customer->getConfirmation() && $this->isConfirmationRequired($customer)) {
            throw new EmailNotConfirmedException(__("This account isn't confirmed. Verify and try again."));
        }

        $customerModel = $this->customerFactory->create()->updateData($customer);
        $this->eventManager->dispatch(
            'customer_customer_authenticated',
            ['model' => $customerModel, 'password' => $password]
        );

        $this->eventManager->dispatch('customer_data_object_login', ['customer' => $customer]);

        return $customer;
    }

    /**
     * @inheritdoc
     */
    public function validateResetPasswordLinkToken($customerId, $resetPasswordLinkToken)
    {
        $this->validateResetPasswordToken($customerId, $resetPasswordLinkToken);
        return true;
    }

    /**
     * @inheritdoc
     */
    public function initiatePasswordReset($email, $template, $websiteId = null)
    {
        if ($websiteId === null) {
            $websiteId = $this->storeManager->getStore()->getWebsiteId();
        }
        // load customer by email
        $customer = $this->customerRepository->get($email, $websiteId);

        // No need to validate customer address while saving customer reset password token
        $this->disableAddressValidation($customer);

        $newPasswordToken = $this->mathRandom->getUniqueHash();
        $this->changeResetPasswordLinkToken($customer, $newPasswordToken);

        try {
            switch ($template) {
                case AccountManagement::EMAIL_REMINDER:
                    $this->getEmailNotification()->passwordReminder($customer);
                    break;
                case AccountManagement::EMAIL_RESET:
                    $this->getEmailNotification()->passwordResetConfirmation($customer);
                    break;
                default:
                    $this->handleUnknownTemplate($template);
                    break;
            }
            return true;
        } catch (MailException $e) {
            // If we are not able to send a reset password email, this should be ignored
            $this->logger->critical($e);
        }
        return false;
    }

    /**
     * Match a customer by their RP token.
     *
     * @param string $rpToken
     * @throws ExpiredException
     * @throws NoSuchEntityException
     *
     * @return CustomerInterface
     * @throws LocalizedException
     */
    private function matchCustomerByRpToken(string $rpToken): CustomerInterface
    {
        $this->searchCriteriaBuilder->addFilter(
            'rp_token',
            $rpToken
        );
        $this->searchCriteriaBuilder->setPageSize(1);
        $found = $this->customerRepository->getList(
            $this->searchCriteriaBuilder->create()
        );
        if ($found->getTotalCount() > 1) {
            //Failed to generated unique RP token
            throw new ExpiredException(
                new Phrase('Reset password token expired.')
            );
        }
        if ($found->getTotalCount() === 0) {
            //Customer with such token not found.
            throw NoSuchEntityException::singleField(
                'rp_token',
                $rpToken
            );
        }
        //Unique customer found.
        return $found->getItems()[0];
    }

    /**
     * Handle not supported template
     *
     * @param string $template
     * @throws InputException
     */
    private function handleUnknownTemplate($template)
    {
        throw new InputException(__(
            'Invalid value of "%value" provided for the %fieldName field. Possible values: %template1 or %template2.',
            [
                'value' => $template,
                'fieldName' => 'template',
                'template1' => AccountManagement::EMAIL_REMINDER,
                'template2' => AccountManagement::EMAIL_RESET
            ]
        ));
    }

    /**
     * @inheritdoc
     */
    public function resetPassword($email, $resetToken, $newPassword)
    {
        if (!$email) {
            $customer = $this->matchCustomerByRpToken($resetToken);
            $email = $customer->getEmail();
        } else {
            $customer = $this->customerRepository->get($email);
        }
<<<<<<< HEAD
=======

        // No need to validate customer address while saving customer reset password token
        $this->disableAddressValidation($customer);

>>>>>>> 8b7e6838
        //Validate Token and new password strength
        $this->validateResetPasswordToken($customer->getId(), $resetToken);
        $this->credentialsValidator->checkPasswordDifferentFromEmail(
            $email,
            $newPassword
        );
        $this->checkPasswordStrength($newPassword);
        //Update secure data
        $customerSecure = $this->customerRegistry->retrieveSecureData($customer->getId());
        $customerSecure->setRpToken(null);
        $customerSecure->setRpTokenCreatedAt(null);
        $customerSecure->setPasswordHash($this->createPasswordHash($newPassword));
        $this->destroyCustomerSessions($customer->getId());
        $this->sessionManager->destroy();
        $this->customerRepository->save($customer);

        return true;
    }

    /**
     * Make sure that password complies with minimum security requirements.
     *
     * @param string $password
     * @return void
     * @throws InputException
     */
    protected function checkPasswordStrength($password)
    {
        $length = $this->stringHelper->strlen($password);
        if ($length > self::MAX_PASSWORD_LENGTH) {
            throw new InputException(
                __(
                    'Please enter a password with at most %1 characters.',
                    self::MAX_PASSWORD_LENGTH
                )
            );
        }
        $configMinPasswordLength = $this->getMinPasswordLength();
        if ($length < $configMinPasswordLength) {
            throw new InputException(
                __(
                    'The password needs at least %1 characters. Create a new password and try again.',
                    $configMinPasswordLength
                )
            );
        }
        if ($this->stringHelper->strlen(trim($password)) != $length) {
            throw new InputException(
                __("The password can't begin or end with a space. Verify the password and try again.")
            );
        }

        $requiredCharactersCheck = $this->makeRequiredCharactersCheck($password);
        if ($requiredCharactersCheck !== 0) {
            throw new InputException(
                __(
                    'Minimum of different classes of characters in password is %1.' .
                    ' Classes of characters: Lower Case, Upper Case, Digits, Special Characters.',
                    $requiredCharactersCheck
                )
            );
        }
    }

    /**
     * Check password for presence of required character sets
     *
     * @param string $password
     * @return int
     */
    protected function makeRequiredCharactersCheck($password)
    {
        $counter = 0;
        $requiredNumber = $this->scopeConfig->getValue(self::XML_PATH_REQUIRED_CHARACTER_CLASSES_NUMBER);
        $return = 0;

        if (preg_match('/[0-9]+/', $password)) {
            $counter++;
        }
        if (preg_match('/[A-Z]+/', $password)) {
            $counter++;
        }
        if (preg_match('/[a-z]+/', $password)) {
            $counter++;
        }
        if (preg_match('/[^a-zA-Z0-9]+/', $password)) {
            $counter++;
        }

        if ($counter < $requiredNumber) {
            $return = $requiredNumber;
        }

        return $return;
    }

    /**
     * Retrieve minimum password length
     *
     * @return int
     */
    protected function getMinPasswordLength()
    {
        return $this->scopeConfig->getValue(self::XML_PATH_MINIMUM_PASSWORD_LENGTH);
    }

    /**
     * @inheritdoc
     */
    public function getConfirmationStatus($customerId)
    {
        // load customer by id
        $customer = $this->customerRepository->getById($customerId);
        if ($this->isConfirmationRequired($customer)) {
            if (!$customer->getConfirmation()) {
                return self::ACCOUNT_CONFIRMED;
            }
            return self::ACCOUNT_CONFIRMATION_REQUIRED;
        }
        return self::ACCOUNT_CONFIRMATION_NOT_REQUIRED;
    }

    /**
     * @inheritdoc
     */
    public function createAccount(CustomerInterface $customer, $password = null, $redirectUrl = '', $extensions = [])
    {
        if ($password !== null) {
            $this->checkPasswordStrength($password);
            $customerEmail = $customer->getEmail();
            try {
                $this->credentialsValidator->checkPasswordDifferentFromEmail($customerEmail, $password);
            } catch (InputException $e) {
                throw new LocalizedException(
                    __("The password can't be the same as the email address. Create a new password and try again.")
                );
            }
            $hash = $this->createPasswordHash($password);
        } else {
            $hash = null;
        }
        return $this->createAccountWithPasswordHash($customer, $hash, $redirectUrl, $extensions);
    }

    /**
     * @inheritdoc
     * @SuppressWarnings(PHPMD.CyclomaticComplexity)
     * @SuppressWarnings(PHPMD.NPathComplexity)
     */
    public function createAccountWithPasswordHash(
        CustomerInterface $customer,
        $hash,
        $redirectUrl = '',
        $extensions = []
    ) {
        // This logic allows an existing customer to be added to a different store.  No new account is created.
        // The plan is to move this logic into a new method called something like 'registerAccountWithStore'
        if ($customer->getId()) {
            $customer = $this->customerRepository->get($customer->getEmail());
            $websiteId = $customer->getWebsiteId();

            if ($this->isCustomerInStore($websiteId, $customer->getStoreId())) {
                throw new InputException(__('This customer already exists in this store.'));
            }
            // Existing password hash will be used from secured customer data registry when saving customer
        }

        // Make sure we have a storeId to associate this customer with.
        if (!$customer->getStoreId()) {
            if ($customer->getWebsiteId()) {
                $storeId = $this->storeManager->getWebsite($customer->getWebsiteId())->getDefaultStore()->getId();
            } else {
                $this->storeManager->setCurrentStore(null);
                $storeId = $this->storeManager->getStore()->getId();
            }
            $customer->setStoreId($storeId);
        }

        // Associate website_id with customer
        if (!$customer->getWebsiteId()) {
            $websiteId = $this->storeManager->getStore($customer->getStoreId())->getWebsiteId();
            $customer->setWebsiteId($websiteId);
        }

        // Update 'created_in' value with actual store name
        if ($customer->getId() === null) {
            $websiteId = $customer->getWebsiteId();
            if ($websiteId && !$this->isCustomerInStore($websiteId, $customer->getStoreId())) {
                throw new LocalizedException(__('The store view is not in the associated website.'));
            }

            $storeName = $this->storeManager->getStore($customer->getStoreId())->getName();
            $customer->setCreatedIn($storeName);
        }

        $customerAddresses = $customer->getAddresses() ?: [];
        $customer->setAddresses(null);
        try {
            // If customer exists existing hash will be used by Repository
            $customer = $this->customerRepository->save($customer, $hash);
        } catch (AlreadyExistsException $e) {
            throw new InputMismatchException(
                __('A customer with the same email address already exists in an associated website.')
            );
        } catch (LocalizedException $e) {
            throw $e;
        }
        try {
            foreach ($customerAddresses as $address) {
                if ($address->getId()) {
                    $newAddress = clone $address;
                    $newAddress->setId(null);
                    $newAddress->setCustomerId($customer->getId());
                    $this->addressRepository->save($newAddress);
                } else {
                    $address->setCustomerId($customer->getId());
                    $this->addressRepository->save($address);
                }
            }
            $this->customerRegistry->remove($customer->getId());
        } catch (InputException $e) {
            $this->customerRepository->delete($customer);
            throw $e;
        }
        $customer = $this->customerRepository->getById($customer->getId());
        $newLinkToken = $this->mathRandom->getUniqueHash();
        $this->changeResetPasswordLinkToken($customer, $newLinkToken);
        $this->sendEmailConfirmation($customer, $redirectUrl, $extensions);

        return $customer;
    }

    /**
     * @inheritdoc
     */
    public function getDefaultBillingAddress($customerId)
    {
        $customer = $this->customerRepository->getById($customerId);
        return $this->getAddressById($customer, $customer->getDefaultBilling());
    }

    /**
     * @inheritdoc
     */
    public function getDefaultShippingAddress($customerId)
    {
        $customer = $this->customerRepository->getById($customerId);
        return $this->getAddressById($customer, $customer->getDefaultShipping());
    }

    /**
     * Send either confirmation or welcome email after an account creation
     *
     * @param CustomerInterface $customer
     * @param string $redirectUrl
     * @param array $extensions
     * @return void
     * @throws LocalizedException
     * @throws NoSuchEntityException
     */
    protected function sendEmailConfirmation(CustomerInterface $customer, $redirectUrl, $extensions = [])
    {
        try {
            $hash = $this->customerRegistry->retrieveSecureData($customer->getId())->getPasswordHash();
            $templateType = self::NEW_ACCOUNT_EMAIL_REGISTERED;
            if ($this->isConfirmationRequired($customer) && $hash != '') {
                $templateType = self::NEW_ACCOUNT_EMAIL_CONFIRMATION;
            } elseif ($hash == '') {
                $templateType = self::NEW_ACCOUNT_EMAIL_REGISTERED_NO_PASSWORD;
            }
            $this->getEmailNotification()->newAccount(
                $customer,
                $templateType,
                $redirectUrl,
                $customer->getStoreId(),
                null,
                $extensions
            );
        } catch (MailException $e) {
            // If we are not able to send a new account email, this should be ignored
            $this->logger->critical($e);
        } catch (\UnexpectedValueException $e) {
            $this->logger->error($e);
        }
    }

    /**
     * @inheritdoc
     */
    public function changePassword($email, $currentPassword, $newPassword)
    {
        try {
            $customer = $this->customerRepository->get($email);
        } catch (NoSuchEntityException $e) {
            throw new InvalidEmailOrPasswordException(__('Invalid login or password.'));
        }
        return $this->changePasswordForCustomer($customer, $currentPassword, $newPassword);
    }

    /**
     * @inheritdoc
     */
    public function changePasswordById($customerId, $currentPassword, $newPassword)
    {
        try {
            $customer = $this->customerRepository->getById($customerId);
        } catch (NoSuchEntityException $e) {
            throw new InvalidEmailOrPasswordException(__('Invalid login or password.'));
        }
        return $this->changePasswordForCustomer($customer, $currentPassword, $newPassword);
    }

    /**
     * Change customer password
     *
     * @param CustomerInterface $customer
     * @param string $currentPassword
     * @param string $newPassword
     * @return bool true on success
     * @throws InputException
     * @throws InputMismatchException
     * @throws InvalidEmailOrPasswordException
     * @throws LocalizedException
     * @throws NoSuchEntityException
     * @throws UserLockedException
     */
    private function changePasswordForCustomer($customer, $currentPassword, $newPassword)
    {
        try {
            $this->getAuthentication()->authenticate($customer->getId(), $currentPassword);
        } catch (InvalidEmailOrPasswordException $e) {
            throw new InvalidEmailOrPasswordException(
                __("The password doesn't match this account. Verify the password and try again.")
            );
        }
        $customerEmail = $customer->getEmail();
        $this->credentialsValidator->checkPasswordDifferentFromEmail($customerEmail, $newPassword);
        $customerSecure = $this->customerRegistry->retrieveSecureData($customer->getId());
        $customerSecure->setRpToken(null);
        $customerSecure->setRpTokenCreatedAt(null);
        $this->checkPasswordStrength($newPassword);
        $customerSecure->setPasswordHash($this->createPasswordHash($newPassword));
        $this->destroyCustomerSessions($customer->getId());
        $this->customerRepository->save($customer);

        return true;
    }

    /**
     * Create a hash for the given password
     *
     * @param string $password
     * @return string
     */
    protected function createPasswordHash($password)
    {
        return $this->encryptor->getHash($password, true);
    }

    /**
     * Get EAV validator
     *
     * @return Backend
     */
    private function getEavValidator()
    {
        if ($this->eavValidator === null) {
            $this->eavValidator = ObjectManager::getInstance()->get(Backend::class);
        }
        return $this->eavValidator;
    }

    /**
     * @inheritdoc
     */
    public function validate(CustomerInterface $customer)
    {
        $validationResults = $this->validationResultsDataFactory->create();

        $oldAddresses = $customer->getAddresses();
        $customerModel = $this->customerFactory->create()->updateData(
            $customer->setAddresses([])
        );
        $customer->setAddresses($oldAddresses);

        $result = $this->getEavValidator()->isValid($customerModel);
        if ($result === false && is_array($this->getEavValidator()->getMessages())) {
            return $validationResults->setIsValid(false)->setMessages(
                call_user_func_array(
                    'array_merge',
                    $this->getEavValidator()->getMessages()
                )
            );
        }
        return $validationResults->setIsValid(true)->setMessages([]);
    }

    /**
     * @inheritdoc
     */
    public function isEmailAvailable($customerEmail, $websiteId = null)
    {
        try {
            if ($websiteId === null) {
                $websiteId = $this->storeManager->getStore()->getWebsiteId();
            }
            $this->customerRepository->get($customerEmail, $websiteId);
            return false;
        } catch (NoSuchEntityException $e) {
            return true;
        }
    }

    /**
     * @inheritDoc
     */
    public function isCustomerInStore($customerWebsiteId, $storeId)
    {
        $ids = [];
        if ((bool)$this->configShare->isWebsiteScope()) {
            $ids = $this->storeManager->getWebsite($customerWebsiteId)->getStoreIds();
        } else {
            foreach ($this->storeManager->getStores() as $store) {
                $ids[] = $store->getId();
            }
        }

        return in_array($storeId, $ids);
    }

    /**
     * Validate the Reset Password Token for a customer.
     *
     * @param int $customerId
     * @param string $resetPasswordLinkToken
     * @return bool
     * @throws \Magento\Framework\Exception\State\InputMismatchException If token is mismatched
     * @throws \Magento\Framework\Exception\State\ExpiredException If token is expired
     * @throws \Magento\Framework\Exception\InputException If token or customer id is invalid
     * @throws \Magento\Framework\Exception\NoSuchEntityException If customer doesn't exist
     * @throws LocalizedException
     */
    private function validateResetPasswordToken($customerId, $resetPasswordLinkToken)
    {
        if ($customerId !== null && $customerId <= 0) {
            throw new InputException(
                __(
                    'Invalid value of "%value" provided for the %fieldName field.',
                    ['value' => $customerId, 'fieldName' => 'customerId']
                )
            );
        }

        if ($customerId === null) {
            //Looking for the customer.
            $customerId = $this->matchCustomerByRpToken($resetPasswordLinkToken)
                ->getId();
        }
        if (!is_string($resetPasswordLinkToken) || empty($resetPasswordLinkToken)) {
            $params = ['fieldName' => 'resetPasswordLinkToken'];
            throw new InputException(__('"%fieldName" is required. Enter and try again.', $params));
        }
        $customerSecureData = $this->customerRegistry->retrieveSecureData($customerId);
        $rpToken = $customerSecureData->getRpToken();
        $rpTokenCreatedAt = $customerSecureData->getRpTokenCreatedAt();
        if (!Security::compareStrings($rpToken, $resetPasswordLinkToken)) {
            throw new InputMismatchException(__('The password token is mismatched. Reset and try again.'));
        } elseif ($this->isResetPasswordLinkTokenExpired($rpToken, $rpTokenCreatedAt)) {
            throw new ExpiredException(__('The password token is expired. Reset and try again.'));
        }
        return true;
    }

    /**
     * Check if customer can be deleted.
     *
     * @param int $customerId
     * @return bool
     * @throws \Magento\Framework\Exception\NoSuchEntityException If group is not found
     * @throws LocalizedException
     */
    public function isReadonly($customerId)
    {
        $customer = $this->customerRegistry->retrieveSecureData($customerId);
        return !$customer->getDeleteable();
    }

    /**
     * Send email with new account related information
     *
     * @param CustomerInterface $customer
     * @param string $type
     * @param string $backUrl
     * @param string $storeId
     * @param string $sendemailStoreId
     * @return $this
     * @throws LocalizedException
     * @deprecated 100.1.0
     */
    protected function sendNewAccountEmail(
        $customer,
        $type = self::NEW_ACCOUNT_EMAIL_REGISTERED,
        $backUrl = '',
        $storeId = '0',
        $sendemailStoreId = null
    ) {
        $types = $this->getTemplateTypes();

        if (!isset($types[$type])) {
            throw new LocalizedException(
                __('The transactional account email type is incorrect. Verify and try again.')
            );
        }

        if (!$storeId) {
            $storeId = $this->getWebsiteStoreId($customer, $sendemailStoreId);
        }

        $store = $this->storeManager->getStore($customer->getStoreId());

        $customerEmailData = $this->getFullCustomerObject($customer);

        $this->sendEmailTemplate(
            $customer,
            $types[$type],
            self::XML_PATH_REGISTER_EMAIL_IDENTITY,
            ['customer' => $customerEmailData, 'back_url' => $backUrl, 'store' => $store],
            $storeId
        );

        return $this;
    }

    /**
     * Send email to customer when his password is reset
     *
     * @param CustomerInterface $customer
     * @return $this
     * @throws LocalizedException
     * @throws NoSuchEntityException
     * @deprecated 100.1.0
     */
    protected function sendPasswordResetNotificationEmail($customer)
    {
        return $this->sendPasswordResetConfirmationEmail($customer);
    }

    /**
     * Get either first store ID from a set website or the provided as default
     *
     * @param CustomerInterface $customer
     * @param int|string|null $defaultStoreId
     * @return int
     * @deprecated 100.1.0
     * @throws LocalizedException
     */
    protected function getWebsiteStoreId($customer, $defaultStoreId = null)
    {
        if ($customer->getWebsiteId() != 0 && empty($defaultStoreId)) {
            $storeIds = $this->storeManager->getWebsite($customer->getWebsiteId())->getStoreIds();
            reset($storeIds);
            $defaultStoreId = current($storeIds);
        }
        return $defaultStoreId;
    }

    /**
     * Get template types
     *
     * @return array
     * @deprecated 100.1.0
     */
    protected function getTemplateTypes()
    {
        /**
         * self::NEW_ACCOUNT_EMAIL_REGISTERED               welcome email, when confirmation is disabled
         *                                                  and password is set
         * self::NEW_ACCOUNT_EMAIL_REGISTERED_NO_PASSWORD   welcome email, when confirmation is disabled
         *                                                  and password is not set
         * self::NEW_ACCOUNT_EMAIL_CONFIRMED                welcome email, when confirmation is enabled
         *                                                  and password is set
         * self::NEW_ACCOUNT_EMAIL_CONFIRMATION             email with confirmation link
         */
        $types = [
            self::NEW_ACCOUNT_EMAIL_REGISTERED => self::XML_PATH_REGISTER_EMAIL_TEMPLATE,
            self::NEW_ACCOUNT_EMAIL_REGISTERED_NO_PASSWORD => self::XML_PATH_REGISTER_NO_PASSWORD_EMAIL_TEMPLATE,
            self::NEW_ACCOUNT_EMAIL_CONFIRMED => self::XML_PATH_CONFIRMED_EMAIL_TEMPLATE,
            self::NEW_ACCOUNT_EMAIL_CONFIRMATION => self::XML_PATH_CONFIRM_EMAIL_TEMPLATE,
        ];
        return $types;
    }

    /**
     * Send corresponding email template
     *
     * @param CustomerInterface $customer
     * @param string $template configuration path of email template
     * @param string $sender configuration path of email identity
     * @param array $templateParams
     * @param int|null $storeId
     * @param string $email
     * @return $this
     * @throws MailException
     * @deprecated 100.1.0
     */
    protected function sendEmailTemplate(
        $customer,
        $template,
        $sender,
        $templateParams = [],
        $storeId = null,
        $email = null
    ) {
        $templateId = $this->scopeConfig->getValue(
            $template,
            ScopeInterface::SCOPE_STORE,
            $storeId
        );
        if ($email === null) {
            $email = $customer->getEmail();
        }

        $transport = $this->transportBuilder->setTemplateIdentifier($templateId)
            ->setTemplateOptions(['area' => Area::AREA_FRONTEND, 'store' => $storeId])
            ->setTemplateVars($templateParams)
            ->setFrom($this->scopeConfig->getValue(
                $sender,
                ScopeInterface::SCOPE_STORE,
                $storeId
            ))
            ->addTo($email, $this->customerViewHelper->getCustomerName($customer))
            ->getTransport();

        $transport->sendMessage();

        return $this;
    }

    /**
     * Check if accounts confirmation is required in config
     *
     * @param CustomerInterface $customer
     * @return bool
     * @deprecated
     * @see AccountConfirmation::isConfirmationRequired
     */
    protected function isConfirmationRequired($customer)
    {
        return $this->accountConfirmation->isConfirmationRequired(
            $customer->getWebsiteId(),
            $customer->getId(),
            $customer->getEmail()
        );
    }

    /**
     * Check whether confirmation may be skipped when registering using certain email address
     *
     * @param CustomerInterface $customer
     * @return bool
     * @deprecated
     * @see AccountConfirmation::isConfirmationRequired
     */
    protected function canSkipConfirmation($customer)
    {
        if (!$customer->getId()) {
            return false;
        }

        /* If an email was used to start the registration process and it is the same email as the one
           used to register, then this can skip confirmation.
           */
        $skipConfirmationIfEmail = $this->registry->registry("skip_confirmation_if_email");
        if (!$skipConfirmationIfEmail) {
            return false;
        }

        return strtolower($skipConfirmationIfEmail) === strtolower($customer->getEmail());
    }

    /**
     * Check if rpToken is expired
     *
     * @param string $rpToken
     * @param string $rpTokenCreatedAt
     * @return bool
     */
    public function isResetPasswordLinkTokenExpired($rpToken, $rpTokenCreatedAt)
    {
        if (empty($rpToken) || empty($rpTokenCreatedAt)) {
            return true;
        }

        $expirationPeriod = $this->customerModel->getResetPasswordLinkExpirationPeriod();

        $currentTimestamp = $this->dateTimeFactory->create()->getTimestamp();
        $tokenTimestamp = $this->dateTimeFactory->create($rpTokenCreatedAt)->getTimestamp();
        if ($tokenTimestamp > $currentTimestamp) {
            return true;
        }

        $hourDifference = floor(($currentTimestamp - $tokenTimestamp) / (60 * 60));
        if ($hourDifference >= $expirationPeriod) {
            return true;
        }

        return false;
    }

    /**
     * Change reset password link token
     *
     * Stores new reset password link token
     *
     * @param CustomerInterface $customer
     * @param string $passwordLinkToken
     * @return bool
     * @throws InputException
     * @throws InputMismatchException
     * @throws LocalizedException
     * @throws NoSuchEntityException
     */
    public function changeResetPasswordLinkToken($customer, $passwordLinkToken)
    {
        if (!is_string($passwordLinkToken) || empty($passwordLinkToken)) {
            throw new InputException(
                __(
                    'Invalid value of "%value" provided for the %fieldName field.',
                    ['value' => $passwordLinkToken, 'fieldName' => 'password reset token']
                )
            );
        }
        if (is_string($passwordLinkToken) && !empty($passwordLinkToken)) {
            $customerSecure = $this->customerRegistry->retrieveSecureData($customer->getId());
            $customerSecure->setRpToken($passwordLinkToken);
            $customerSecure->setRpTokenCreatedAt(
                $this->dateTimeFactory->create()->format(DateTime::DATETIME_PHP_FORMAT)
            );
            $this->setIgnoreValidationFlag($customer);
            $this->customerRepository->save($customer);
        }
        return true;
    }

    /**
     * Send email with new customer password
     *
     * @param CustomerInterface $customer
     * @return $this
     * @throws LocalizedException
     * @throws NoSuchEntityException
     * @deprecated 100.1.0
     */
    public function sendPasswordReminderEmail($customer)
    {
        $storeId = $this->storeManager->getStore()->getId();
        if (!$storeId) {
            $storeId = $this->getWebsiteStoreId($customer);
        }

        $customerEmailData = $this->getFullCustomerObject($customer);

        $this->sendEmailTemplate(
            $customer,
            self::XML_PATH_REMIND_EMAIL_TEMPLATE,
            self::XML_PATH_FORGOT_EMAIL_IDENTITY,
            ['customer' => $customerEmailData, 'store' => $this->storeManager->getStore($storeId)],
            $storeId
        );

        return $this;
    }

    /**
     * Send email with reset password confirmation link
     *
     * @param CustomerInterface $customer
     * @return $this
     * @throws LocalizedException
     * @throws NoSuchEntityException
     * @deprecated 100.1.0
     */
    public function sendPasswordResetConfirmationEmail($customer)
    {
        $storeId = $this->storeManager->getStore()->getId();
        if (!$storeId) {
            $storeId = $this->getWebsiteStoreId($customer);
        }

        $customerEmailData = $this->getFullCustomerObject($customer);

        $this->sendEmailTemplate(
            $customer,
            self::XML_PATH_FORGOT_EMAIL_TEMPLATE,
            self::XML_PATH_FORGOT_EMAIL_IDENTITY,
            ['customer' => $customerEmailData, 'store' => $this->storeManager->getStore($storeId)],
            $storeId
        );

        return $this;
    }

    /**
     * Get address by id
     *
     * @param CustomerInterface $customer
     * @param int $addressId
     * @return AddressInterface|null
     */
    protected function getAddressById(CustomerInterface $customer, $addressId)
    {
        foreach ($customer->getAddresses() as $address) {
            if ($address->getId() == $addressId) {
                return $address;
            }
        }
        return null;
    }

    /**
     * Create an object with data merged from Customer and CustomerSecure
     *
     * @param CustomerInterface $customer
     * @return Data\CustomerSecure
     * @throws NoSuchEntityException
     * @deprecated 100.1.0
     */
    protected function getFullCustomerObject($customer)
    {
        // No need to flatten the custom attributes or nested objects since the only usage is for email templates and
        // object passed for events
        $mergedCustomerData = $this->customerRegistry->retrieveSecureData($customer->getId());
        $customerData = $this->dataProcessor->buildOutputDataArray(
            $customer,
            \Magento\Customer\Api\Data\CustomerInterface::class
        );
        $mergedCustomerData->addData($customerData);
        $mergedCustomerData->setData('name', $this->customerViewHelper->getCustomerName($customer));
        return $mergedCustomerData;
    }

    /**
     * Return hashed password, which can be directly saved to database.
     *
     * @param string $password
     * @return string
     */
    public function getPasswordHash($password)
    {
        return $this->encryptor->getHash($password);
    }

    /**
     * Disable Customer Address Validation
     *
     * @param CustomerInterface $customer
     * @throws NoSuchEntityException
     */
    private function disableAddressValidation($customer)
    {
        foreach ($customer->getAddresses() as $address) {
            $addressModel = $this->addressRegistry->retrieve($address->getId());
            $addressModel->setShouldIgnoreValidation(true);
        }
    }

    /**
     * Get email notification
     *
     * @return EmailNotificationInterface
     * @deprecated 100.1.0
     */
    private function getEmailNotification()
    {
        if (!($this->emailNotification instanceof EmailNotificationInterface)) {
            return \Magento\Framework\App\ObjectManager::getInstance()->get(
                EmailNotificationInterface::class
            );
        } else {
            return $this->emailNotification;
        }
    }

    /**
     * Destroy all active customer sessions by customer id (current session will not be destroyed).
     * Customer sessions which should be deleted are collecting from the "customer_visitor" table considering
     * configured session lifetime.
     *
     * @param string|int $customerId
     * @return void
     */
    private function destroyCustomerSessions($customerId)
    {
        $sessionLifetime = $this->scopeConfig->getValue(
            \Magento\Framework\Session\Config::XML_PATH_COOKIE_LIFETIME,
            \Magento\Store\Model\ScopeInterface::SCOPE_STORE
        );
        $dateTime = $this->dateTimeFactory->create();
        $activeSessionsTime = $dateTime->setTimestamp($dateTime->getTimestamp() - $sessionLifetime)
            ->format(DateTime::DATETIME_PHP_FORMAT);
        /** @var \Magento\Customer\Model\ResourceModel\Visitor\Collection $visitorCollection */
        $visitorCollection = $this->visitorCollectionFactory->create();
        $visitorCollection->addFieldToFilter('customer_id', $customerId);
        $visitorCollection->addFieldToFilter('last_visit_at', ['from' => $activeSessionsTime]);
        $visitorCollection->addFieldToFilter('session_id', ['neq' => $this->sessionManager->getSessionId()]);
        /** @var \Magento\Customer\Model\Visitor $visitor */
        foreach ($visitorCollection->getItems() as $visitor) {
            $sessionId = $visitor->getSessionId();
            $this->saveHandler->destroy($sessionId);
        }
    }

    /**
     * Set ignore_validation_flag for reset password flow to skip unnecessary address and customer validation
     *
     * @param Customer $customer
     * @return void
     */
    private function setIgnoreValidationFlag($customer)
    {
        $customer->setData('ignore_validation_flag', true);
    }
}<|MERGE_RESOLUTION|>--- conflicted
+++ resolved
@@ -334,14 +334,11 @@
     private $searchCriteriaBuilder;
 
     /**
-<<<<<<< HEAD
-=======
      * @var AddressRegistry
      */
     private $addressRegistry;
 
     /**
->>>>>>> 8b7e6838
      * @param CustomerFactory $customerFactory
      * @param ManagerInterface $eventManager
      * @param StoreManagerInterface $storeManager
@@ -372,10 +369,7 @@
      * @param SaveHandlerInterface|null $saveHandler
      * @param CollectionFactory|null $visitorCollectionFactory
      * @param SearchCriteriaBuilder|null $searchCriteriaBuilder
-<<<<<<< HEAD
-=======
      * @param AddressRegistry|null $addressRegistry
->>>>>>> 8b7e6838
      * @SuppressWarnings(PHPMD.ExcessiveParameterList)
      * @SuppressWarnings(PHPMD.NPathComplexity)
      */
@@ -409,12 +403,8 @@
         SessionManagerInterface $sessionManager = null,
         SaveHandlerInterface $saveHandler = null,
         CollectionFactory $visitorCollectionFactory = null,
-<<<<<<< HEAD
-        SearchCriteriaBuilder $searchCriteriaBuilder = null
-=======
         SearchCriteriaBuilder $searchCriteriaBuilder = null,
         AddressRegistry $addressRegistry = null
->>>>>>> 8b7e6838
     ) {
         $this->customerFactory = $customerFactory;
         $this->eventManager = $eventManager;
@@ -452,11 +442,8 @@
             ?: ObjectManager::getInstance()->get(CollectionFactory::class);
         $this->searchCriteriaBuilder = $searchCriteriaBuilder
             ?: ObjectManager::getInstance()->get(SearchCriteriaBuilder::class);
-<<<<<<< HEAD
-=======
         $this->addressRegistry = $addressRegistry
             ?: ObjectManager::getInstance()->get(AddressRegistry::class);
->>>>>>> 8b7e6838
     }
 
     /**
@@ -695,13 +682,10 @@
         } else {
             $customer = $this->customerRepository->get($email);
         }
-<<<<<<< HEAD
-=======
 
         // No need to validate customer address while saving customer reset password token
         $this->disableAddressValidation($customer);
 
->>>>>>> 8b7e6838
         //Validate Token and new password strength
         $this->validateResetPasswordToken($customer->getId(), $resetToken);
         $this->credentialsValidator->checkPasswordDifferentFromEmail(
