<?php
/**
 * Copyright © 2016 Magento. All rights reserved.
 * See COPYING.txt for license details.
 */
namespace Magento\Customer\Model;

use Magento\Customer\Api\AccountManagementInterface;
use Magento\Customer\Api\AddressRepositoryInterface;
use Magento\Customer\Api\CustomerMetadataInterface;
use Magento\Customer\Api\CustomerRepositoryInterface;
use Magento\Customer\Api\Data\AddressInterface;
use Magento\Customer\Api\Data\CustomerInterface;
use Magento\Customer\Api\Data\ValidationResultsInterfaceFactory;
use Magento\Customer\Model\EmailNotificationInterface;
use Magento\Customer\Helper\View as CustomerViewHelper;
use Magento\Customer\Model\Config\Share as ConfigShare;
use Magento\Customer\Model\Customer as CustomerModel;
use Magento\Customer\Model\Metadata\Validator;
use Magento\Eav\Model\Validator\Attribute\Backend;
use Magento\Framework\Api\ExtensibleDataObjectConverter;
use Magento\Framework\App\Area;
use Magento\Framework\App\Config\ScopeConfigInterface;
use Magento\Framework\App\ObjectManager;
use Magento\Framework\Encryption\EncryptorInterface as Encryptor;
use Magento\Framework\Encryption\Helper\Security;
use Magento\Framework\Event\ManagerInterface;
use Magento\Framework\Exception\AlreadyExistsException;
use Magento\Framework\Exception\EmailNotConfirmedException;
use Magento\Framework\Exception\InputException;
use Magento\Framework\Exception\InvalidEmailOrPasswordException;
use Magento\Framework\Exception\LocalizedException;
use Magento\Framework\Exception\NoSuchEntityException;
use Magento\Framework\Exception\State\ExpiredException;
use Magento\Framework\Exception\State\InputMismatchException;
use Magento\Framework\Exception\State\InvalidTransitionException;
use Magento\Framework\DataObjectFactory as ObjectFactory;
use Magento\Framework\Exception\State\UserLockedException;
use Magento\Framework\Registry;
use Magento\Store\Model\ScopeInterface;
use Psr\Log\LoggerInterface as PsrLogger;
use Magento\Framework\Exception\MailException;
use Magento\Framework\Mail\Template\TransportBuilder;
use Magento\Framework\Math\Random;
use Magento\Framework\Reflection\DataObjectProcessor;
use Magento\Framework\Stdlib\DateTime;
use Magento\Framework\Stdlib\StringUtils as StringHelper;
use Magento\Store\Model\StoreManagerInterface;

/**
 * Handle various customer account actions
 *
 * @SuppressWarnings(PHPMD.CouplingBetweenObjects)
 * @SuppressWarnings(PHPMD.TooManyFields)
 * @SuppressWarnings(PHPMD.ExcessiveClassComplexity)
 */
class AccountManagement implements AccountManagementInterface
{
    /**
     * Configuration paths for email templates and identities
     *
     * @deprecated
     */
    const XML_PATH_REGISTER_EMAIL_TEMPLATE = 'customer/create_account/email_template';

    /**
     * @deprecated
     */
    const XML_PATH_REGISTER_NO_PASSWORD_EMAIL_TEMPLATE = 'customer/create_account/email_no_password_template';

    /**
     * @deprecated
     */
    const XML_PATH_REGISTER_EMAIL_IDENTITY = 'customer/create_account/email_identity';

    /**
     * @deprecated
     */
    const XML_PATH_REMIND_EMAIL_TEMPLATE = 'customer/password/remind_email_template';

    /**
     * @deprecated
     */
    const XML_PATH_FORGOT_EMAIL_TEMPLATE = 'customer/password/forgot_email_template';

    /**
     * @deprecated
     */
    const XML_PATH_FORGOT_EMAIL_IDENTITY = 'customer/password/forgot_email_identity';

    const XML_PATH_IS_CONFIRM = 'customer/create_account/confirm';

    /**
     * @deprecated
     */
    const XML_PATH_CONFIRM_EMAIL_TEMPLATE = 'customer/create_account/email_confirmation_template';

    /**
     * @deprecated
     */
    const XML_PATH_CONFIRMED_EMAIL_TEMPLATE = 'customer/create_account/email_confirmed_template';

    /**
     * Constants for the type of new account email to be sent
     *
     * @deprecated
     */
    const NEW_ACCOUNT_EMAIL_REGISTERED = 'registered';

    /**
     * Welcome email, when password setting is required
     *
     * @deprecated
     */
    const NEW_ACCOUNT_EMAIL_REGISTERED_NO_PASSWORD = 'registered_no_password';

    /**
     * Welcome email, when confirmation is enabled
     *
     * @deprecated
     */
    const NEW_ACCOUNT_EMAIL_CONFIRMATION = 'confirmation';

    /**
     * Confirmation email, when account is confirmed
     *
     * @deprecated
     */
    const NEW_ACCOUNT_EMAIL_CONFIRMED = 'confirmed';

    /**
     * Constants for types of emails to send out.
     * pdl:
     * forgot, remind, reset email templates
     */
    const EMAIL_REMINDER = 'email_reminder';

    const EMAIL_RESET = 'email_reset';

    /**
     * Configuration path to customer password minimum length
     */
    const XML_PATH_MINIMUM_PASSWORD_LENGTH = 'customer/password/minimum_password_length';

    /**
     * Configuration path to customer password required character classes number
     */
    const XML_PATH_REQUIRED_CHARACTER_CLASSES_NUMBER = 'customer/password/required_character_classes_number';

    /**
     * @deprecated
     */
    const XML_PATH_RESET_PASSWORD_TEMPLATE = 'customer/password/reset_password_template';

    /**
     * @deprecated
     */
    const MIN_PASSWORD_LENGTH = 6;

    /**
     * @var CustomerFactory
     */
    private $customerFactory;

    /**
     * @var \Magento\Customer\Api\Data\ValidationResultsInterfaceFactory
     */
    private $validationResultsDataFactory;

    /**
     * @var ManagerInterface
     */
    private $eventManager;

    /**
     * @var \Magento\Store\Model\StoreManagerInterface
     */
    private $storeManager;

    /**
     * @var Random
     */
    private $mathRandom;

    /**
     * @var Validator
     */
    private $validator;

    /**
     * @var AddressRepositoryInterface
     */
    private $addressRepository;

    /**
     * @var CustomerMetadataInterface
     */
    private $customerMetadataService;

    /**
     * @var PsrLogger
     */
    protected $logger;

    /**
     * @var Encryptor
     */
    private $encryptor;

    /**
     * @var CustomerRegistry
     */
    private $customerRegistry;

    /**
     * @var ConfigShare
     */
    private $configShare;

    /**
     * @var StringHelper
     */
    protected $stringHelper;

    /**
     * @var CustomerRepositoryInterface
     */
    private $customerRepository;

    /**
     * @var ScopeConfigInterface
     */
    private $scopeConfig;

    /**
     * @var TransportBuilder
     */
    private $transportBuilder;

    /**
     * @var DataObjectProcessor
     */
    protected $dataProcessor;

    /**
     * @var \Magento\Framework\Registry
     */
    protected $registry;

    /**
     * @var CustomerViewHelper
     */
    protected $customerViewHelper;

    /**
     * @var DateTime
     */
    protected $dateTime;

    /**
     * @var ObjectFactory
     */
    protected $objectFactory;

    /**
     * @var \Magento\Framework\Api\ExtensibleDataObjectConverter
     */
    protected $extensibleDataObjectConverter;

    /**
     * @var CustomerModel
     */
    protected $customerModel;

    /**
     * @var AuthenticationInterface
     */
    protected $authentication;

    /**
     * @var EmailNotificationInterface
     */
    private $emailNotification;

    /**
     * @var \Magento\Eav\Model\Validator\Attribute\Backend
     */
    private $eavValidator;

    /**
     * @param CustomerFactory $customerFactory
     * @param ManagerInterface $eventManager
     * @param StoreManagerInterface $storeManager
     * @param Random $mathRandom
     * @param Validator $validator
     * @param ValidationResultsInterfaceFactory $validationResultsDataFactory
     * @param AddressRepositoryInterface $addressRepository
     * @param CustomerMetadataInterface $customerMetadataService
     * @param CustomerRegistry $customerRegistry
     * @param PsrLogger $logger
     * @param Encryptor $encryptor
     * @param ConfigShare $configShare
     * @param StringHelper $stringHelper
     * @param CustomerRepositoryInterface $customerRepository
     * @param ScopeConfigInterface $scopeConfig
     * @param TransportBuilder $transportBuilder
     * @param DataObjectProcessor $dataProcessor
     * @param Registry $registry
     * @param CustomerViewHelper $customerViewHelper
     * @param DateTime $dateTime
     * @param CustomerModel $customerModel
     * @param ObjectFactory $objectFactory
     * @param ExtensibleDataObjectConverter $extensibleDataObjectConverter
     * @SuppressWarnings(PHPMD.ExcessiveParameterList)
     */
    public function __construct(
        CustomerFactory $customerFactory,
        ManagerInterface $eventManager,
        StoreManagerInterface $storeManager,
        Random $mathRandom,
        Validator $validator,
        ValidationResultsInterfaceFactory $validationResultsDataFactory,
        AddressRepositoryInterface $addressRepository,
        CustomerMetadataInterface $customerMetadataService,
        CustomerRegistry $customerRegistry,
        PsrLogger $logger,
        Encryptor $encryptor,
        ConfigShare $configShare,
        StringHelper $stringHelper,
        CustomerRepositoryInterface $customerRepository,
        ScopeConfigInterface $scopeConfig,
        TransportBuilder $transportBuilder,
        DataObjectProcessor $dataProcessor,
        Registry $registry,
        CustomerViewHelper $customerViewHelper,
        DateTime $dateTime,
        CustomerModel $customerModel,
        ObjectFactory $objectFactory,
        ExtensibleDataObjectConverter $extensibleDataObjectConverter
    ) {
        $this->customerFactory = $customerFactory;
        $this->eventManager = $eventManager;
        $this->storeManager = $storeManager;
        $this->mathRandom = $mathRandom;
        $this->validator = $validator;
        $this->validationResultsDataFactory = $validationResultsDataFactory;
        $this->addressRepository = $addressRepository;
        $this->customerMetadataService = $customerMetadataService;
        $this->customerRegistry = $customerRegistry;
        $this->logger = $logger;
        $this->encryptor = $encryptor;
        $this->configShare = $configShare;
        $this->stringHelper = $stringHelper;
        $this->customerRepository = $customerRepository;
        $this->scopeConfig = $scopeConfig;
        $this->transportBuilder = $transportBuilder;
        $this->dataProcessor = $dataProcessor;
        $this->registry = $registry;
        $this->customerViewHelper = $customerViewHelper;
        $this->dateTime = $dateTime;
        $this->customerModel = $customerModel;
        $this->objectFactory = $objectFactory;
        $this->extensibleDataObjectConverter = $extensibleDataObjectConverter;
    }

    /**
     * Get authentication
     *
     * @return AuthenticationInterface
     */
    private function getAuthentication()
    {

        if (!($this->authentication instanceof AuthenticationInterface)) {
            return \Magento\Framework\App\ObjectManager::getInstance()->get(
                \Magento\Customer\Model\AuthenticationInterface::class
            );
        } else {
            return $this->authentication;
        }
    }

    /**
     * {@inheritdoc}
     */
    public function resendConfirmation($email, $websiteId = null, $redirectUrl = '')
    {
        $customer = $this->customerRepository->get($email, $websiteId);
        if (!$customer->getConfirmation()) {
            throw new InvalidTransitionException(__('No confirmation needed.'));
        }

        try {
            $this->getEmailNotification()->newAccount(
                $customer,
                self::NEW_ACCOUNT_EMAIL_CONFIRMATION,
                $redirectUrl,
                $this->storeManager->getStore()->getId()
            );
        } catch (MailException $e) {
            // If we are not able to send a new account email, this should be ignored
            $this->logger->critical($e);
        }
    }

    /**
     * {@inheritdoc}
     */
    public function activate($email, $confirmationKey)
    {
        $customer = $this->customerRepository->get($email);
        return $this->activateCustomer($customer, $confirmationKey);
    }

    /**
     * {@inheritdoc}
     */
    public function activateById($customerId, $confirmationKey)
    {
        $customer = $this->customerRepository->getById($customerId);
        return $this->activateCustomer($customer, $confirmationKey);
    }

    /**
     * Activate a customer account using a key that was sent in a confirmation email.
     *
     * @param \Magento\Customer\Api\Data\CustomerInterface $customer
     * @param string $confirmationKey
     * @return \Magento\Customer\Api\Data\CustomerInterface
     * @throws \Magento\Framework\Exception\State\InvalidTransitionException
     * @throws \Magento\Framework\Exception\State\InputMismatchException
     */
    private function activateCustomer($customer, $confirmationKey)
    {
        // check if customer is inactive
        if (!$customer->getConfirmation()) {
            throw new InvalidTransitionException(__('Account already active'));
        }

        if ($customer->getConfirmation() !== $confirmationKey) {
            throw new InputMismatchException(__('Invalid confirmation token'));
        }

        $customer->setConfirmation(null);
        $this->customerRepository->save($customer);
        $this->getEmailNotification()->newAccount($customer, 'confirmed', '', $this->storeManager->getStore()->getId());
        return $customer;
    }

    /**
     * {@inheritdoc}
     */
    public function authenticate($username, $password)
    {
        try {
            $customer = $this->customerRepository->get($username);
        } catch (NoSuchEntityException $e) {
            throw new InvalidEmailOrPasswordException(__('Invalid login or password.'));
        }

        $customerId = $customer->getId();
        if ($this->getAuthentication()->isLocked($customerId)) {
            throw new UserLockedException(__('The account is locked.'));
        }
        try {
            $this->getAuthentication()->authenticate($customerId, $password);
        } catch (InvalidEmailOrPasswordException $e) {
            throw new InvalidEmailOrPasswordException(__('Invalid login or password.'));
        }
        if ($customer->getConfirmation() && $this->isConfirmationRequired($customer)) {
            throw new EmailNotConfirmedException(__('This account is not confirmed.'));
        }

        $customerModel = $this->customerFactory->create()->updateData($customer);
        $this->eventManager->dispatch(
            'customer_customer_authenticated',
            ['model' => $customerModel, 'password' => $password]
        );

        $this->eventManager->dispatch('customer_data_object_login', ['customer' => $customer]);

        return $customer;
    }

    /**
     * {@inheritdoc}
     */
    public function validateResetPasswordLinkToken($customerId, $resetPasswordLinkToken)
    {
        $this->validateResetPasswordToken($customerId, $resetPasswordLinkToken);
        return true;
    }

    /**
     * {@inheritdoc}
     */
    public function initiatePasswordReset($email, $template, $websiteId = null)
    {
        if ($websiteId === null) {
            $websiteId = $this->storeManager->getStore()->getWebsiteId();
        }
        // load customer by email
        $customer = $this->customerRepository->get($email, $websiteId);

        $newPasswordToken = $this->mathRandom->getUniqueHash();
        $this->changeResetPasswordLinkToken($customer, $newPasswordToken);

        try {
            switch ($template) {
                case AccountManagement::EMAIL_REMINDER:
                    $this->getEmailNotification()->passwordReminder($customer);
                    break;
                case AccountManagement::EMAIL_RESET:
                    $this->getEmailNotification()->passwordResetConfirmation($customer);
                    break;
                default:
                    throw new InputException(
                        __(
                            'Invalid value of "%value" provided for the %fieldName field.',
                            ['value' => $template, 'fieldName' => 'email type']
                        )
                    );
            }
            return true;
        } catch (MailException $e) {
            // If we are not able to send a reset password email, this should be ignored
            $this->logger->critical($e);
        }
        return false;
    }

    /**
     * {@inheritdoc}
     */
    public function resetPassword($email, $resetToken, $newPassword)
    {
        $customer = $this->customerRepository->get($email);
        //Validate Token and new password strength
        $this->validateResetPasswordToken($customer->getId(), $resetToken);
        $this->checkPasswordStrength($newPassword);
        //Update secure data
        $customerSecure = $this->customerRegistry->retrieveSecureData($customer->getId());
        $customerSecure->setRpToken(null);
        $customerSecure->setRpTokenCreatedAt(null);
        $customerSecure->setPasswordHash($this->createPasswordHash($newPassword));
        $this->customerRepository->save($customer);
        return true;
    }

    /**
     * Make sure that password complies with minimum security requirements.
     *
     * @param string $password
     * @return void
     * @throws InputException
     */
    protected function checkPasswordStrength($password)
    {
        $length = $this->stringHelper->strlen($password);
        if ($length > self::MAX_PASSWORD_LENGTH) {
            throw new InputException(
                __(
                    'Please enter a password with at most %1 characters.',
                    self::MAX_PASSWORD_LENGTH
                )
            );
        }
        $configMinPasswordLength = $this->getMinPasswordLength();
        if ($length < $configMinPasswordLength) {
            throw new InputException(
                __(
                    'Please enter a password with at least %1 characters.',
                    $configMinPasswordLength
                )
            );
        }
        if ($this->stringHelper->strlen(trim($password)) != $length) {
            throw new InputException(__('The password can\'t begin or end with a space.'));
        }

        $requiredCharactersCheck = $this->makeRequiredCharactersCheck($password);
        if ($requiredCharactersCheck !== 0) {
            throw new InputException(
                __(
                    'Minimum of different classes of characters in password is %1.' .
                    ' Classes of characters: Lower Case, Upper Case, Digits, Special Characters.',
                    $requiredCharactersCheck
                )
            );
        }
    }

    /**
     * Check password for presence of required character sets
     *
     * @param string $password
     * @return int
     */
    protected function makeRequiredCharactersCheck($password)
    {
        $counter = 0;
        $requiredNumber = $this->scopeConfig->getValue(self::XML_PATH_REQUIRED_CHARACTER_CLASSES_NUMBER);
        $return = 0;

        if (preg_match('/[0-9]+/', $password)) {
            $counter ++;
        }
        if (preg_match('/[A-Z]+/', $password)) {
            $counter ++;
        }
        if (preg_match('/[a-z]+/', $password)) {
            $counter ++;
        }
        if (preg_match('/[^a-zA-Z0-9]+/', $password)) {
            $counter ++;
        }

        if ($counter < $requiredNumber) {
            $return = $requiredNumber;
        }

        return $return;
    }

    /**
     * Retrieve minimum password length
     *
     * @return int
     */
    protected function getMinPasswordLength()
    {
        return $this->scopeConfig->getValue(self::XML_PATH_MINIMUM_PASSWORD_LENGTH);
    }

    /**
     * {@inheritdoc}
     */
    public function getConfirmationStatus($customerId)
    {
        // load customer by id
        $customer = $this->customerRepository->getById($customerId);
        if ($this->isConfirmationRequired($customer)) {
            if (!$customer->getConfirmation()) {
                return self::ACCOUNT_CONFIRMED;
            }
            return self::ACCOUNT_CONFIRMATION_REQUIRED;
        }
        return self::ACCOUNT_CONFIRMATION_NOT_REQUIRED;
    }

    /**
     * {@inheritdoc}
     */
    public function createAccount(CustomerInterface $customer, $password = null, $redirectUrl = '')
    {
        if ($password !== null) {
            $this->checkPasswordStrength($password);
            $hash = $this->createPasswordHash($password);
        } else {
            $hash = null;
        }
        return $this->createAccountWithPasswordHash($customer, $hash, $redirectUrl);
    }

    /**
     * {@inheritdoc}
     * @SuppressWarnings(PHPMD.CyclomaticComplexity)
     * @SuppressWarnings(PHPMD.NPathComplexity)
     */
    public function createAccountWithPasswordHash(CustomerInterface $customer, $hash, $redirectUrl = '')
    {
        // This logic allows an existing customer to be added to a different store.  No new account is created.
        // The plan is to move this logic into a new method called something like 'registerAccountWithStore'
        if ($customer->getId()) {
            $customer = $this->customerRepository->get($customer->getEmail());
            $websiteId = $customer->getWebsiteId();

            if ($this->isCustomerInStore($websiteId, $customer->getStoreId())) {
                throw new InputException(__('This customer already exists in this store.'));
            }
            // Existing password hash will be used from secured customer data registry when saving customer
        }

        // Make sure we have a storeId to associate this customer with.
        if (!$customer->getStoreId()) {
            if ($customer->getWebsiteId()) {
                $storeId = $this->storeManager->getWebsite($customer->getWebsiteId())->getDefaultStore()->getId();
            } else {
                $storeId = $this->storeManager->getStore()->getId();
            }
            $customer->setStoreId($storeId);
        }

        // Associate website_id with customer
        if (!$customer->getWebsiteId()) {
            $websiteId = $this->storeManager->getStore($customer->getStoreId())->getWebsiteId();
            $customer->setWebsiteId($websiteId);
        }

        // Update 'created_in' value with actual store name
        if ($customer->getId() === null) {
            $storeName = $this->storeManager->getStore($customer->getStoreId())->getName();
            $customer->setCreatedIn($storeName);
        }

        $customerAddresses = $customer->getAddresses() ?: [];
        $customer->setAddresses(null);
        try {
            // If customer exists existing hash will be used by Repository
            $customer = $this->customerRepository->save($customer, $hash);
        } catch (AlreadyExistsException $e) {
            throw new InputMismatchException(
                __('A customer with the same email already exists in an associated website.')
            );
        } catch (LocalizedException $e) {
            throw $e;
        }
        try {
            foreach ($customerAddresses as $address) {
                 if ($address->getId()) {
                    $newAddress = clone $address;
                    $newAddress->setId(null);
                    $newAddress->setCustomerId($customer->getId());
                    $this->addressRepository->save($newAddress);
                 } else {
                    $address->setCustomerId($customer->getId());
                    $this->addressRepository->save($address);
                }
            }
        } catch (InputException $e) {
            $this->customerRepository->delete($customer);
            throw $e;
        }
        $customer = $this->customerRepository->getById($customer->getId());
        $newLinkToken = $this->mathRandom->getUniqueHash();
        $this->changeResetPasswordLinkToken($customer, $newLinkToken);
        $this->sendEmailConfirmation($customer, $redirectUrl);

        return $customer;
    }

    /**
     * {@inheritdoc}
     */
    public function getDefaultBillingAddress($customerId)
    {
        $customer = $this->customerRepository->getById($customerId);
        return $this->getAddressById($customer, $customer->getDefaultBilling());
    }

    /**
     * {@inheritdoc}
     */
    public function getDefaultShippingAddress($customerId)
    {
        $customer = $this->customerRepository->getById($customerId);
        return $this->getAddressById($customer, $customer->getDefaultShipping());
    }

    /**
     * Send either confirmation or welcome email after an account creation
     *
     * @param CustomerInterface $customer
     * @param string $redirectUrl
     * @return void
     */
    protected function sendEmailConfirmation(CustomerInterface $customer, $redirectUrl)
    {
        try {
            $hash = $this->customerRegistry->retrieveSecureData($customer->getId())->getPasswordHash();
            $templateType = self::NEW_ACCOUNT_EMAIL_REGISTERED;
            if ($this->isConfirmationRequired($customer) && $hash != '') {
                $templateType = self::NEW_ACCOUNT_EMAIL_CONFIRMATION;
            } elseif ($hash == '') {
                $templateType = self::NEW_ACCOUNT_EMAIL_REGISTERED_NO_PASSWORD;
            }
            $this->getEmailNotification()->newAccount($customer, $templateType, $redirectUrl, $customer->getStoreId());
        } catch (MailException $e) {
            // If we are not able to send a new account email, this should be ignored
            $this->logger->critical($e);
        }
    }

    /**
     * {@inheritdoc}
     */
    public function changePassword($email, $currentPassword, $newPassword)
    {
        try {
            $customer = $this->customerRepository->get($email);
        } catch (NoSuchEntityException $e) {
            throw new InvalidEmailOrPasswordException(__('Invalid login or password.'));
        }
        return $this->changePasswordForCustomer($customer, $currentPassword, $newPassword);
    }

    /**
     * {@inheritdoc}
     */
    public function changePasswordById($customerId, $currentPassword, $newPassword)
    {
        try {
            $customer = $this->customerRepository->getById($customerId);
        } catch (NoSuchEntityException $e) {
            throw new InvalidEmailOrPasswordException(__('Invalid login or password.'));
        }
        return $this->changePasswordForCustomer($customer, $currentPassword, $newPassword);
    }

    /**
     * Change customer password
     *
     * @param CustomerInterface $customer
     * @param string $currentPassword
     * @param string $newPassword
     * @return bool true on success
     * @throws InputException
     * @throws InvalidEmailOrPasswordException
     * @throws UserLockedException
     */
    private function changePasswordForCustomer($customer, $currentPassword, $newPassword)
    {
        try {
            $this->getAuthentication()->authenticate($customer->getId(), $currentPassword);
        } catch (InvalidEmailOrPasswordException $e) {
            throw new InvalidEmailOrPasswordException(__('The password doesn\'t match this account.'));
        }
        $customerSecure = $this->customerRegistry->retrieveSecureData($customer->getId());
        $customerSecure->setRpToken(null);
        $customerSecure->setRpTokenCreatedAt(null);
        $this->checkPasswordStrength($newPassword);
        $customerSecure->setPasswordHash($this->createPasswordHash($newPassword));
        $this->customerRepository->save($customer);
        return true;
    }

    /**
     * Create a hash for the given password
     *
     * @param string $password
     * @return string
     */
    protected function createPasswordHash($password)
    {
        return $this->encryptor->getHash($password, true);
    }

    /**
     * @return Backend
     */
    private function getEavValidator()
    {
        if ($this->eavValidator === null) {
            $this->eavValidator = ObjectManager::getInstance()->get(Backend::class);
        }
        return $this->eavValidator;
    }

    /**
     * {@inheritdoc}
     */
    public function validate(CustomerInterface $customer)
    {
<<<<<<< HEAD
        $customerData = $this->extensibleDataObjectConverter
            ->toFlatArray($customer, [], \Magento\Customer\Api\Data\CustomerInterface::class);
        $customerErrors = $this->validator->validateData($customerData, [], 'customer');

=======
>>>>>>> f5539378
        $validationResults = $this->validationResultsDataFactory->create();

        $oldAddresses = $customer->getAddresses();
        $customerModel = $this->customerFactory->create()->updateData(
            $customer->setAddresses([])
        );
        $customer->setAddresses($oldAddresses);

        $result = $this->getEavValidator()->isValid($customerModel);
        if ($result === false && is_array($this->getEavValidator()->getMessages())) {
            return $validationResults->setIsValid(false)
                ->setMessages(
                    call_user_func_array(
                        'array_merge',
                        $this->getEavValidator()->getMessages()
                    )
                );
        }
        return $validationResults->setIsValid(true)
            ->setMessages([]);
    }

    /**
     * {@inheritdoc}
     */
    public function isEmailAvailable($customerEmail, $websiteId = null)
    {
        try {
            if ($websiteId === null) {
                $websiteId = $this->storeManager->getStore()->getWebsiteId();
            }
            $this->customerRepository->get($customerEmail, $websiteId);
            return false;
        } catch (NoSuchEntityException $e) {
            return true;
        }
    }

    /**
     * {@inheritDoc}
     */
    public function isCustomerInStore($customerWebsiteId, $storeId)
    {
        $ids = [];
        if ((bool)$this->configShare->isWebsiteScope()) {
            $ids = $this->storeManager->getWebsite($customerWebsiteId)->getStoreIds();
        } else {
            foreach ($this->storeManager->getStores() as $store) {
                $ids[] = $store->getId();
            }
        }

        return in_array($storeId, $ids);
    }

    /**
     * Validate the Reset Password Token for a customer.
     *
     * @param int $customerId
     * @param string $resetPasswordLinkToken
     * @return bool
     * @throws \Magento\Framework\Exception\State\InputMismatchException If token is mismatched
     * @throws \Magento\Framework\Exception\State\ExpiredException If token is expired
     * @throws \Magento\Framework\Exception\InputException If token or customer id is invalid
     * @throws \Magento\Framework\Exception\NoSuchEntityException If customer doesn't exist
     */
    private function validateResetPasswordToken($customerId, $resetPasswordLinkToken)
    {
        if (empty($customerId) || $customerId < 0) {
            throw new InputException(__(
                'Invalid value of "%value" provided for the %fieldName field.',
                ['value' => $customerId, 'fieldName' => 'customerId']
            ));
        }
        if (!is_string($resetPasswordLinkToken) || empty($resetPasswordLinkToken)) {
            $params = ['fieldName' => 'resetPasswordLinkToken'];
            throw new InputException(__('%fieldName is a required field.', $params));
        }

        $customerSecureData = $this->customerRegistry->retrieveSecureData($customerId);
        $rpToken = $customerSecureData->getRpToken();
        $rpTokenCreatedAt = $customerSecureData->getRpTokenCreatedAt();

        if (!Security::compareStrings($rpToken, $resetPasswordLinkToken)) {
            throw new InputMismatchException(__('Reset password token mismatch.'));
        } elseif ($this->isResetPasswordLinkTokenExpired($rpToken, $rpTokenCreatedAt)) {
            throw new ExpiredException(__('Reset password token expired.'));
        }

        return true;
    }

    /**
     * Check if customer can be deleted.
     *
     * @param int $customerId
     * @return bool
     * @throws \Magento\Framework\Exception\NoSuchEntityException If group is not found
     * @throws LocalizedException
     */
    public function isReadonly($customerId)
    {
        $customer = $this->customerRegistry->retrieveSecureData($customerId);
        return !$customer->getDeleteable();
    }

    /**
     * Send email with new account related information
     *
     * @param CustomerInterface $customer
     * @param string $type
     * @param string $backUrl
     * @param string $storeId
     * @param string $sendemailStoreId
     * @return $this
     * @throws LocalizedException
     * @deprecated
     */
    protected function sendNewAccountEmail(
        $customer,
        $type = self::NEW_ACCOUNT_EMAIL_REGISTERED,
        $backUrl = '',
        $storeId = '0',
        $sendemailStoreId = null
    ) {
        $types = $this->getTemplateTypes();

        if (!isset($types[$type])) {
            throw new LocalizedException(__('Please correct the transactional account email type.'));
        }

        if (!$storeId) {
            $storeId = $this->getWebsiteStoreId($customer, $sendemailStoreId);
        }

        $store = $this->storeManager->getStore($customer->getStoreId());

        $customerEmailData = $this->getFullCustomerObject($customer);

        $this->sendEmailTemplate(
            $customer,
            $types[$type],
            self::XML_PATH_REGISTER_EMAIL_IDENTITY,
            ['customer' => $customerEmailData, 'back_url' => $backUrl, 'store' => $store],
            $storeId
        );

        return $this;
    }

    /**
     * Send email to customer when his password is reset
     *
     * @param CustomerInterface $customer
     * @return $this
     * @deprecated
     */
    protected function sendPasswordResetNotificationEmail($customer)
    {
        return $this->sendPasswordResetConfirmationEmail($customer);
    }

    /**
     * Get either first store ID from a set website or the provided as default
     *
     * @param CustomerInterface $customer
     * @param int|string|null $defaultStoreId
     * @return int
     * @deprecated
     */
    protected function getWebsiteStoreId($customer, $defaultStoreId = null)
    {
        if ($customer->getWebsiteId() != 0 && empty($defaultStoreId)) {
            $storeIds = $this->storeManager->getWebsite($customer->getWebsiteId())->getStoreIds();
            reset($storeIds);
            $defaultStoreId = current($storeIds);
        }
        return $defaultStoreId;
    }

    /**
     * @return array
     * @deprecated
     */
    protected function getTemplateTypes()
    {
        /**
         * self::NEW_ACCOUNT_EMAIL_REGISTERED               welcome email, when confirmation is disabled
         *                                                  and password is set
         * self::NEW_ACCOUNT_EMAIL_REGISTERED_NO_PASSWORD   welcome email, when confirmation is disabled
         *                                                  and password is not set
         * self::NEW_ACCOUNT_EMAIL_CONFIRMED                welcome email, when confirmation is enabled
         *                                                  and password is set
         * self::NEW_ACCOUNT_EMAIL_CONFIRMATION             email with confirmation link
         */
        $types = [
            self::NEW_ACCOUNT_EMAIL_REGISTERED => self::XML_PATH_REGISTER_EMAIL_TEMPLATE,
            self::NEW_ACCOUNT_EMAIL_REGISTERED_NO_PASSWORD => self::XML_PATH_REGISTER_NO_PASSWORD_EMAIL_TEMPLATE,
            self::NEW_ACCOUNT_EMAIL_CONFIRMED => self::XML_PATH_CONFIRMED_EMAIL_TEMPLATE,
            self::NEW_ACCOUNT_EMAIL_CONFIRMATION => self::XML_PATH_CONFIRM_EMAIL_TEMPLATE,
        ];
        return $types;
    }

    /**
     * Send corresponding email template
     *
     * @param CustomerInterface $customer
     * @param string $template configuration path of email template
     * @param string $sender configuration path of email identity
     * @param array $templateParams
     * @param int|null $storeId
     * @param string $email
     * @return $this
     * @deprecated
     */
    protected function sendEmailTemplate(
        $customer,
        $template,
        $sender,
        $templateParams = [],
        $storeId = null,
        $email = null
    ) {
        $templateId = $this->scopeConfig->getValue($template, ScopeInterface::SCOPE_STORE, $storeId);
        if ($email === null) {
            $email = $customer->getEmail();
        }

        $transport = $this->transportBuilder->setTemplateIdentifier($templateId)
            ->setTemplateOptions(['area' => Area::AREA_FRONTEND, 'store' => $storeId])
            ->setTemplateVars($templateParams)
            ->setFrom($this->scopeConfig->getValue($sender, ScopeInterface::SCOPE_STORE, $storeId))
            ->addTo($email, $this->customerViewHelper->getCustomerName($customer))
            ->getTransport();

        $transport->sendMessage();

        return $this;
    }

    /**
     * Check if accounts confirmation is required in config
     *
     * @param CustomerInterface $customer
     * @return bool
     */
    protected function isConfirmationRequired($customer)
    {
        if ($this->canSkipConfirmation($customer)) {
            return false;
        }

        return (bool)$this->scopeConfig->getValue(
            self::XML_PATH_IS_CONFIRM,
            ScopeInterface::SCOPE_WEBSITES,
            $customer->getWebsiteId()
        );
    }

    /**
     * Check whether confirmation may be skipped when registering using certain email address
     *
     * @param CustomerInterface $customer
     * @return bool
     */
    protected function canSkipConfirmation($customer)
    {
        if (!$customer->getId()) {
            return false;
        }

        /* If an email was used to start the registration process and it is the same email as the one
           used to register, then this can skip confirmation.
           */
        $skipConfirmationIfEmail = $this->registry->registry("skip_confirmation_if_email");
        if (!$skipConfirmationIfEmail) {
            return false;
        }

        return strtolower($skipConfirmationIfEmail) === strtolower($customer->getEmail());
    }

    /**
     * Check if rpToken is expired
     *
     * @param string $rpToken
     * @param string $rpTokenCreatedAt
     * @return bool
     */
    public function isResetPasswordLinkTokenExpired($rpToken, $rpTokenCreatedAt)
    {
        if (empty($rpToken) || empty($rpTokenCreatedAt)) {
            return true;
        }

        $expirationPeriod = $this->customerModel->getResetPasswordLinkExpirationPeriod();

        $currentTimestamp = (new \DateTime())->getTimestamp();
        $tokenTimestamp = (new \DateTime($rpTokenCreatedAt))->getTimestamp();
        if ($tokenTimestamp > $currentTimestamp) {
            return true;
        }

        $hourDifference = floor(($currentTimestamp - $tokenTimestamp) / (60 * 60));
        if ($hourDifference >= $expirationPeriod) {
            return true;
        }

        return false;
    }

    /**
     * Change reset password link token
     *
     * Stores new reset password link token
     *
     * @param CustomerInterface $customer
     * @param string $passwordLinkToken
     * @return bool
     * @throws InputException
     */
    public function changeResetPasswordLinkToken($customer, $passwordLinkToken)
    {
        if (!is_string($passwordLinkToken) || empty($passwordLinkToken)) {
            throw new InputException(
                __(
                    'Invalid value of "%value" provided for the %fieldName field.',
                    ['value' => $passwordLinkToken, 'fieldName' => 'password reset token']
                )
            );
        }
        if (is_string($passwordLinkToken) && !empty($passwordLinkToken)) {
            $customerSecure = $this->customerRegistry->retrieveSecureData($customer->getId());
            $customerSecure->setRpToken($passwordLinkToken);
            $customerSecure->setRpTokenCreatedAt((new \DateTime())->format(DateTime::DATETIME_PHP_FORMAT));
            $this->customerRepository->save($customer);
        }
        return true;
    }

    /**
     * Send email with new customer password
     *
     * @param CustomerInterface $customer
     * @return $this
     * @deprecated
     */
    public function sendPasswordReminderEmail($customer)
    {
        $storeId = $this->storeManager->getStore()->getId();
        if (!$storeId) {
            $storeId = $this->getWebsiteStoreId($customer);
        }

        $customerEmailData = $this->getFullCustomerObject($customer);

        $this->sendEmailTemplate(
            $customer,
            self::XML_PATH_REMIND_EMAIL_TEMPLATE,
            self::XML_PATH_FORGOT_EMAIL_IDENTITY,
            ['customer' => $customerEmailData, 'store' => $this->storeManager->getStore($storeId)],
            $storeId
        );

        return $this;
    }

    /**
     * Send email with reset password confirmation link
     *
     * @param CustomerInterface $customer
     * @return $this
     * @deprecated
     */
    public function sendPasswordResetConfirmationEmail($customer)
    {
        $storeId = $this->storeManager->getStore()->getId();
        if (!$storeId) {
            $storeId = $this->getWebsiteStoreId($customer);
        }

        $customerEmailData = $this->getFullCustomerObject($customer);

        $this->sendEmailTemplate(
            $customer,
            self::XML_PATH_FORGOT_EMAIL_TEMPLATE,
            self::XML_PATH_FORGOT_EMAIL_IDENTITY,
            ['customer' => $customerEmailData, 'store' => $this->storeManager->getStore($storeId)],
            $storeId
        );

        return $this;
    }

    /**
     * Get address by id
     *
     * @param CustomerInterface $customer
     * @param int $addressId
     * @return AddressInterface|null
     */
    protected function getAddressById(CustomerInterface $customer, $addressId)
    {
        foreach ($customer->getAddresses() as $address) {
            if ($address->getId() == $addressId) {
                return $address;
            }
        }
        return null;
    }

    /**
     * Create an object with data merged from Customer and CustomerSecure
     *
     * @param CustomerInterface $customer
     * @return Data\CustomerSecure
     * @deprecated
     */
    protected function getFullCustomerObject($customer)
    {
        // No need to flatten the custom attributes or nested objects since the only usage is for email templates and
        // object passed for events
        $mergedCustomerData = $this->customerRegistry->retrieveSecureData($customer->getId());
        $customerData = $this->dataProcessor
            ->buildOutputDataArray($customer, \Magento\Customer\Api\Data\CustomerInterface::class);
        $mergedCustomerData->addData($customerData);
        $mergedCustomerData->setData('name', $this->customerViewHelper->getCustomerName($customer));
        return $mergedCustomerData;
    }

    /**
     * Return hashed password, which can be directly saved to database.
     *
     * @param string $password
     * @return string
     */
    public function getPasswordHash($password)
    {
        return $this->encryptor->getHash($password);
    }

    /**
     * Get email notification
     *
     * @return EmailNotificationInterface
     * @deprecated
     */
    private function getEmailNotification()
    {
        if (!($this->emailNotification instanceof EmailNotificationInterface)) {
            return \Magento\Framework\App\ObjectManager::getInstance()->get(
                EmailNotificationInterface::class
            );
        } else {
            return $this->emailNotification;
        }
    }
}<|MERGE_RESOLUTION|>--- conflicted
+++ resolved
@@ -861,13 +861,6 @@
      */
     public function validate(CustomerInterface $customer)
     {
-<<<<<<< HEAD
-        $customerData = $this->extensibleDataObjectConverter
-            ->toFlatArray($customer, [], \Magento\Customer\Api\Data\CustomerInterface::class);
-        $customerErrors = $this->validator->validateData($customerData, [], 'customer');
-
-=======
->>>>>>> f5539378
         $validationResults = $this->validationResultsDataFactory->create();
 
         $oldAddresses = $customer->getAddresses();
