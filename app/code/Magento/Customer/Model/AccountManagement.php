<?php
/**
 * Copyright © Magento, Inc. All rights reserved.
 * See COPYING.txt for license details.
 */
declare(strict_types=1);

namespace Magento\Customer\Model;

use Magento\Customer\Api\AccountManagementInterface;
use Magento\Customer\Api\AddressRepositoryInterface;
use Magento\Customer\Api\CustomerMetadataInterface;
use Magento\Customer\Api\CustomerRepositoryInterface;
use Magento\Customer\Api\Data\AddressInterface;
use Magento\Customer\Api\Data\CustomerInterface;
use Magento\Customer\Api\Data\ValidationResultsInterfaceFactory;
use Magento\Customer\Api\SessionCleanerInterface;
use Magento\Customer\Helper\View as CustomerViewHelper;
use Magento\Customer\Model\Config\Share as ConfigShare;
use Magento\Customer\Model\Customer as CustomerModel;
use Magento\Customer\Model\Customer\CredentialsValidator;
use Magento\Customer\Model\ForgotPasswordToken\GetCustomerByToken;
use Magento\Customer\Model\Metadata\Validator;
use Magento\Customer\Model\ResourceModel\Visitor\CollectionFactory;
use Magento\Directory\Model\AllowedCountries;
use Magento\Eav\Model\Validator\Attribute\Backend;
use Magento\Framework\Api\ExtensibleDataObjectConverter;
use Magento\Framework\Api\SearchCriteriaBuilder;
use Magento\Framework\App\Area;
use Magento\Framework\App\Config\ScopeConfigInterface;
use Magento\Framework\App\ObjectManager;
use Magento\Framework\AuthorizationInterface;
use Magento\Framework\DataObjectFactory as ObjectFactory;
use Magento\Framework\Encryption\EncryptorInterface as Encryptor;
use Magento\Framework\Encryption\Helper\Security;
use Magento\Framework\Event\ManagerInterface;
use Magento\Framework\Exception\AlreadyExistsException;
use Magento\Framework\Exception\EmailNotConfirmedException;
use Magento\Framework\Exception\InputException;
use Magento\Framework\Exception\InvalidEmailOrPasswordException;
use Magento\Framework\Exception\LocalizedException;
use Magento\Framework\Exception\MailException;
use Magento\Framework\Exception\NoSuchEntityException;
use Magento\Framework\Exception\State\ExpiredException;
use Magento\Framework\Exception\State\InputMismatchException;
use Magento\Framework\Exception\State\InvalidTransitionException;
use Magento\Framework\Exception\State\UserLockedException;
use Magento\Framework\Intl\DateTimeFactory;
use Magento\Framework\Mail\Template\TransportBuilder;
use Magento\Framework\Math\Random;
use Magento\Framework\Reflection\DataObjectProcessor;
use Magento\Framework\Registry;
use Magento\Framework\Session\SaveHandlerInterface;
use Magento\Framework\Session\SessionManagerInterface;
use Magento\Framework\Stdlib\DateTime;
use Magento\Framework\Stdlib\StringUtils as StringHelper;
use Magento\Store\Model\ScopeInterface;
use Magento\Store\Model\StoreManagerInterface;
use Psr\Log\LoggerInterface as PsrLogger;
use Magento\Customer\Model\Logger as CustomerLogger;

/**
 * Handle various customer account actions
 *
 * @SuppressWarnings(PHPMD.CouplingBetweenObjects)
 * @SuppressWarnings(PHPMD.TooManyFields)
 * @SuppressWarnings(PHPMD.ExcessiveClassComplexity)
 * @SuppressWarnings(PHPMD.CookieAndSessionMisuse)
 */
class AccountManagement implements AccountManagementInterface
{
    /**
     * Configuration paths for create account email template
     *
     * @deprecated Get rid of Helpers in Password Security Management
     * @see EmailNotification::XML_PATH_REGISTER_EMAIL_TEMPLATE
     */
    public const XML_PATH_REGISTER_EMAIL_TEMPLATE = 'customer/create_account/email_template';

    /**
     * Configuration paths for register no password email template
     *
     * @deprecated Get rid of Helpers in Password Security Management
     * @see EmailNotification::XML_PATH_REGISTER_EMAIL_TEMPLATE
     */
    public const XML_PATH_REGISTER_NO_PASSWORD_EMAIL_TEMPLATE = 'customer/create_account/email_no_password_template';

    /**
     * Configuration paths for remind email identity
     *
     * @deprecated Get rid of Helpers in Password Security Management
     * @see EmailNotification::XML_PATH_REGISTER_EMAIL_TEMPLATE
     */
    public const XML_PATH_REGISTER_EMAIL_IDENTITY = 'customer/create_account/email_identity';

    /**
     * Configuration paths for remind email template
     *
     * @deprecated Get rid of Helpers in Password Security Management
     * @see EmailNotification::XML_PATH_REGISTER_EMAIL_TEMPLATE
     */
    public const XML_PATH_REMIND_EMAIL_TEMPLATE = 'customer/password/remind_email_template';

    /**
     * Configuration paths for forgot email email template
     *
     * @deprecated Get rid of Helpers in Password Security Management
     * @see EmailNotification::XML_PATH_REGISTER_EMAIL_TEMPLATE
     */
    public const XML_PATH_FORGOT_EMAIL_TEMPLATE = 'customer/password/forgot_email_template';

    /**
     * Configuration paths for forgot email identity
     *
     * @deprecated Get rid of Helpers in Password Security Management
     * @see EmailNotification::XML_PATH_REGISTER_EMAIL_TEMPLATE
     */
    public const XML_PATH_FORGOT_EMAIL_IDENTITY = 'customer/password/forgot_email_identity';

    /**
     * Configuration paths for account confirmation required
     *
     * @deprecated Get rid of Helpers in Password Security Management
     * @see AccountConfirmation::XML_PATH_IS_CONFIRM
     */
    public const XML_PATH_IS_CONFIRM = 'customer/create_account/confirm';

    /**
     * Configuration paths for account confirmation email template
     *
     * @deprecated Get rid of Helpers in Password Security Management
     * @see EmailNotification::XML_PATH_REGISTER_EMAIL_TEMPLATE
     */
    public const XML_PATH_CONFIRM_EMAIL_TEMPLATE = 'customer/create_account/email_confirmation_template';

    /**
     * Configuration paths for confirmation confirmed email template
     *
     * @deprecated Get rid of Helpers in Password Security Management
     * @see EmailNotification::XML_PATH_REGISTER_EMAIL_TEMPLATE
     */
    public const XML_PATH_CONFIRMED_EMAIL_TEMPLATE = 'customer/create_account/email_confirmed_template';

    /**
     * Constants for the type of new account email to be sent
     *
     * @deprecated Get rid of Helpers in Password Security Management
     * @see EmailNotificationInterface::NEW_ACCOUNT_EMAIL_REGISTERED
     */
    public const NEW_ACCOUNT_EMAIL_REGISTERED = 'registered';

    /**
     * Welcome email, when password setting is required
     *
     * @deprecated Get rid of Helpers in Password Security Management
     * @see EmailNotificationInterface::NEW_ACCOUNT_EMAIL_REGISTERED
     */
    public const NEW_ACCOUNT_EMAIL_REGISTERED_NO_PASSWORD = 'registered_no_password';

    /**
     * Welcome email, when confirmation is enabled
     *
     * @deprecated Get rid of Helpers in Password Security Management
     * @see EmailNotificationInterface::NEW_ACCOUNT_EMAIL_REGISTERED
     */
    public const NEW_ACCOUNT_EMAIL_CONFIRMATION = 'confirmation';

    /**
     * Confirmation email, when account is confirmed
     *
     * @deprecated Get rid of Helpers in Password Security Management
     * @see EmailNotificationInterface::NEW_ACCOUNT_EMAIL_REGISTERED
     */
    public const NEW_ACCOUNT_EMAIL_CONFIRMED = 'confirmed';

    /**
     * Constants for types of emails to send out.
     * pdl:
     * forgot, remind, reset email templates
     */
    public const EMAIL_REMINDER = 'email_reminder';

    public const EMAIL_RESET = 'email_reset';

    /**
     * Configuration path to customer password minimum length
     */
    public const XML_PATH_MINIMUM_PASSWORD_LENGTH = 'customer/password/minimum_password_length';

    /**
     * Configuration path to customer password required character classes number
     */
    public const XML_PATH_REQUIRED_CHARACTER_CLASSES_NUMBER = 'customer/password/required_character_classes_number';

    /**
     * Configuration path to customer reset password email template
     *
     * @deprecated Get rid of Helpers in Password Security Management
     * @see Magento/Customer/Model/EmailNotification::XML_PATH_REGISTER_EMAIL_TEMPLATE
     */
    public const XML_PATH_RESET_PASSWORD_TEMPLATE = 'customer/password/reset_password_template';

    /**
     * Minimum password length
     *
     * @deprecated Get rid of Helpers in Password Security Management
     * @see \Magento\Customer\Model\AccountManagement::XML_PATH_MINIMUM_PASSWORD_LENGTH
     */
    public const MIN_PASSWORD_LENGTH = 6;

    /**
     * Authorization level of a basic admin session
     *
     * @see _isAllowed()
     */
    public const ADMIN_RESOURCE = 'Magento_Customer::manage';

    /**
     * @var CustomerFactory
     */
    private $customerFactory;

    /**
     * @var ValidationResultsInterfaceFactory
     */
    private $validationResultsDataFactory;

    /**
     * @var ManagerInterface
     */
    private $eventManager;

    /**
     * @var StoreManagerInterface
     */
    private $storeManager;

    /**
     * @var Random
     */
    private $mathRandom;

    /**
     * @var Validator
     */
    private $validator;

    /**
     * @var AddressRepositoryInterface
     */
    private $addressRepository;

    /**
     * @var CustomerMetadataInterface
     */
    private $customerMetadataService;

    /**
     * @var PsrLogger
     */
    protected $logger;

    /**
     * @var Encryptor
     */
    private $encryptor;

    /**
     * @var CustomerRegistry
     */
    private $customerRegistry;

    /**
     * @var ConfigShare
     */
    private $configShare;

    /**
     * @var StringHelper
     */
    protected $stringHelper;

    /**
     * @var CustomerRepositoryInterface
     */
    private $customerRepository;

    /**
     * @var ScopeConfigInterface
     */
    private $scopeConfig;

    /**
     * @var TransportBuilder
     */
    private $transportBuilder;

    /**
     * @var DataObjectProcessor
     */
    protected $dataProcessor;

    /**
     * @var Registry
     */
    protected $registry;

    /**
     * @var CustomerViewHelper
     */
    protected $customerViewHelper;

    /**
     * @var DateTime
     */
    protected $dateTime;

    /**
     * @var ObjectFactory
     */
    protected $objectFactory;

    /**
     * @var ExtensibleDataObjectConverter
     */
    protected $extensibleDataObjectConverter;

    /**
     * @var CustomerModel
     */
    protected $customerModel;

    /**
     * @var AuthenticationInterface
     */
    protected $authentication;

    /**
     * @var EmailNotificationInterface
     */
    private $emailNotification;

    /**
     * @var Backend
     */
    private $eavValidator;

    /**
     * @var CredentialsValidator
     */
    private $credentialsValidator;

    /**
     * @var DateTimeFactory
     */
    private $dateTimeFactory;

    /**
     * @var AccountConfirmation
     */
    private $accountConfirmation;

    /**
     * @var SearchCriteriaBuilder
     */
    private $searchCriteriaBuilder;

    /**
     * @var AddressRegistry
     */
    private $addressRegistry;

    /**
     * @var AllowedCountries
     */
    private $allowedCountriesReader;

    /**
     * @var GetCustomerByToken
     */
    private $getByToken;

    /**
     * @var SessionCleanerInterface
     */
    private $sessionCleaner;

    /**
     * @var AuthorizationInterface
     */
    private $authorization;

    /**
     * @var CustomerLogger
     */
    private CustomerLogger $customerLogger;

    /**
     * @param CustomerFactory $customerFactory
     * @param ManagerInterface $eventManager
     * @param StoreManagerInterface $storeManager
     * @param Random $mathRandom
     * @param Validator $validator
     * @param ValidationResultsInterfaceFactory $validationResultsDataFactory
     * @param AddressRepositoryInterface $addressRepository
     * @param CustomerMetadataInterface $customerMetadataService
     * @param CustomerRegistry $customerRegistry
     * @param PsrLogger $logger
     * @param Encryptor $encryptor
     * @param ConfigShare $configShare
     * @param StringHelper $stringHelper
     * @param CustomerRepositoryInterface $customerRepository
     * @param ScopeConfigInterface $scopeConfig
     * @param TransportBuilder $transportBuilder
     * @param DataObjectProcessor $dataProcessor
     * @param Registry $registry
     * @param CustomerViewHelper $customerViewHelper
     * @param DateTime $dateTime
     * @param CustomerModel $customerModel
     * @param ObjectFactory $objectFactory
     * @param ExtensibleDataObjectConverter $extensibleDataObjectConverter
     * @param CredentialsValidator|null $credentialsValidator
     * @param DateTimeFactory|null $dateTimeFactory
     * @param AccountConfirmation|null $accountConfirmation
     * @param SessionManagerInterface|null $sessionManager
     * @param SaveHandlerInterface|null $saveHandler
     * @param CollectionFactory|null $visitorCollectionFactory
     * @param SearchCriteriaBuilder|null $searchCriteriaBuilder
     * @param AddressRegistry|null $addressRegistry
     * @param GetCustomerByToken|null $getByToken
     * @param AllowedCountries|null $allowedCountriesReader
     * @param SessionCleanerInterface|null $sessionCleaner
     * @param AuthorizationInterface|null $authorization
     * @param AuthenticationInterface|null $authentication
     * @param Backend|null $eavValidator
     * @param CustomerLogger|null $customerLogger
     * @SuppressWarnings(PHPMD.CyclomaticComplexity)
     * @SuppressWarnings(PHPMD.ExcessiveParameterList)
     * @SuppressWarnings(PHPMD.NPathComplexity)
     * @SuppressWarnings(PHPMD.LongVariable)
     * @SuppressWarnings(PHPMD.UnusedFormalParameter)
     */
    public function __construct(
        CustomerFactory $customerFactory,
        ManagerInterface $eventManager,
        StoreManagerInterface $storeManager,
        Random $mathRandom,
        Validator $validator,
        ValidationResultsInterfaceFactory $validationResultsDataFactory,
        AddressRepositoryInterface $addressRepository,
        CustomerMetadataInterface $customerMetadataService,
        CustomerRegistry $customerRegistry,
        PsrLogger $logger,
        Encryptor $encryptor,
        ConfigShare $configShare,
        StringHelper $stringHelper,
        CustomerRepositoryInterface $customerRepository,
        ScopeConfigInterface $scopeConfig,
        TransportBuilder $transportBuilder,
        DataObjectProcessor $dataProcessor,
        Registry $registry,
        CustomerViewHelper $customerViewHelper,
        DateTime $dateTime,
        CustomerModel $customerModel,
        ObjectFactory $objectFactory,
        ExtensibleDataObjectConverter $extensibleDataObjectConverter,
        CredentialsValidator $credentialsValidator = null,
        DateTimeFactory $dateTimeFactory = null,
        AccountConfirmation $accountConfirmation = null,
        SessionManagerInterface $sessionManager = null,
        SaveHandlerInterface $saveHandler = null,
        CollectionFactory $visitorCollectionFactory = null,
        SearchCriteriaBuilder $searchCriteriaBuilder = null,
        AddressRegistry $addressRegistry = null,
        GetCustomerByToken $getByToken = null,
        AllowedCountries $allowedCountriesReader = null,
        SessionCleanerInterface $sessionCleaner = null,
        AuthorizationInterface $authorization = null,
        AuthenticationInterface $authentication = null,
        Backend $eavValidator = null,
        ?CustomerLogger $customerLogger = null
    ) {
        $this->customerFactory = $customerFactory;
        $this->eventManager = $eventManager;
        $this->storeManager = $storeManager;
        $this->mathRandom = $mathRandom;
        $this->validator = $validator;
        $this->validationResultsDataFactory = $validationResultsDataFactory;
        $this->addressRepository = $addressRepository;
        $this->customerMetadataService = $customerMetadataService;
        $this->customerRegistry = $customerRegistry;
        $this->logger = $logger;
        $this->encryptor = $encryptor;
        $this->configShare = $configShare;
        $this->stringHelper = $stringHelper;
        $this->customerRepository = $customerRepository;
        $this->scopeConfig = $scopeConfig;
        $this->transportBuilder = $transportBuilder;
        $this->dataProcessor = $dataProcessor;
        $this->registry = $registry;
        $this->customerViewHelper = $customerViewHelper;
        $this->dateTime = $dateTime;
        $this->customerModel = $customerModel;
        $this->objectFactory = $objectFactory;
        $this->extensibleDataObjectConverter = $extensibleDataObjectConverter;
        $objectManager = ObjectManager::getInstance();
        $this->credentialsValidator =
            $credentialsValidator ?: $objectManager->get(CredentialsValidator::class);
        $this->dateTimeFactory = $dateTimeFactory ?: $objectManager->get(DateTimeFactory::class);
        $this->accountConfirmation = $accountConfirmation ?: $objectManager
            ->get(AccountConfirmation::class);
        $this->searchCriteriaBuilder = $searchCriteriaBuilder
            ?: $objectManager->get(SearchCriteriaBuilder::class);
        $this->addressRegistry = $addressRegistry
            ?: $objectManager->get(AddressRegistry::class);
        $this->getByToken = $getByToken
            ?: $objectManager->get(GetCustomerByToken::class);
        $this->allowedCountriesReader = $allowedCountriesReader
            ?: $objectManager->get(AllowedCountries::class);
        $this->sessionCleaner = $sessionCleaner ?? $objectManager->get(SessionCleanerInterface::class);
        $this->authorization = $authorization ?? $objectManager->get(AuthorizationInterface::class);
        $this->authentication = $authentication ?? $objectManager->get(AuthenticationInterface::class);
        $this->eavValidator = $eavValidator ?? $objectManager->get(Backend::class);
        $this->customerLogger = $customerLogger ?? $objectManager->get(CustomerLogger::class);
    }

    /**
     * @inheritdoc
     */
    public function resendConfirmation($email, $websiteId = null, $redirectUrl = '')
    {
        $customer = $this->customerRepository->get($email, $websiteId);
        if (!$customer->getConfirmation()) {
            throw new InvalidTransitionException(__("Confirmation isn't needed."));
        }

        try {
            $this->getEmailNotification()->newAccount(
                $customer,
                self::NEW_ACCOUNT_EMAIL_CONFIRMATION,
                $redirectUrl,
                $this->storeManager->getStore()->getId()
            );
        } catch (MailException $e) {
            // If we are not able to send a new account email, this should be ignored
            $this->logger->critical($e);

            return false;
        }

        return true;
    }

    /**
     * @inheritdoc
     */
    public function activate($email, $confirmationKey)
    {
        $customer = $this->customerRepository->get($email);
        return $this->activateCustomer($customer, $confirmationKey);
    }

    /**
     * @inheritdoc
     */
    public function activateById($customerId, $confirmationKey)
    {
        $customer = $this->customerRepository->getById($customerId);
        return $this->activateCustomer($customer, $confirmationKey);
    }

    /**
     * Activate a customer account using a key that was sent in a confirmation email.
     *
     * @param CustomerInterface $customer
     * @param string $confirmationKey
     * @return CustomerInterface
     * @throws InputException
     * @throws InputMismatchException
     * @throws InvalidTransitionException
     * @throws LocalizedException
     * @throws NoSuchEntityException
     */
    private function activateCustomer($customer, $confirmationKey)
    {
        // check if customer is inactive
        if (!$customer->getConfirmation()) {
            throw new InvalidTransitionException(__('The account is already active.'));
        }

        if ($customer->getConfirmation() !== $confirmationKey) {
            throw new InputMismatchException(__('The confirmation token is invalid. Verify the token and try again.'));
        }

        $customer->setConfirmation(null);
        // No need to validate customer and customer address while activating customer
        $this->setIgnoreValidationFlag($customer);
        $this->customerRepository->save($customer);

        $customerLastLoginAt = $this->customerLogger->get((int)$customer->getId())->getLastLoginAt();
        if (!$customerLastLoginAt) {
            $this->getEmailNotification()->newAccount(
                $customer,
                'confirmed',
                '',
                $this->storeManager->getStore()->getId()
            );
        }

        return $customer;
    }

    /**
     * @inheritdoc
     */
    public function authenticate($username, $password)
    {
        try {
            $customer = $this->customerRepository->get($username);
        } catch (NoSuchEntityException $e) {
            throw new InvalidEmailOrPasswordException(__('Invalid login or password.'));
        }

        $customerId = $customer->getId();
        if ($this->authentication->isLocked($customerId)) {
            throw new UserLockedException(__('The account is locked.'));
        }
        try {
            $this->authentication->authenticate($customerId, $password);
        } catch (InvalidEmailOrPasswordException $e) {
            throw new InvalidEmailOrPasswordException(__('Invalid login or password.'));
        }

        if ($customer->getConfirmation()
            && ($this->isConfirmationRequired($customer) || $this->isEmailChangedConfirmationRequired($customer))) {
            throw new EmailNotConfirmedException(__("This account isn't confirmed. Verify and try again."));
        }

        $customerModel = $this->customerFactory->create()->updateData($customer);
        $this->eventManager->dispatch(
            'customer_customer_authenticated',
            ['model' => $customerModel, 'password' => $password]
        );

        $this->eventManager->dispatch('customer_data_object_login', ['customer' => $customer]);

        return $customer;
    }

    /**
     * Checks if account confirmation is required if the email address has been changed
     *
     * @param CustomerInterface $customer
     * @return bool
     */
    private function isEmailChangedConfirmationRequired(CustomerInterface $customer): bool
    {
        return $this->accountConfirmation->isEmailChangedConfirmationRequired(
            (int)$customer->getWebsiteId(),
            (int)$customer->getId(),
            $customer->getEmail()
        );
    }

    /**
     * @inheritdoc
     */
    public function validateResetPasswordLinkToken($customerId, $resetPasswordLinkToken)
    {
        $this->validateResetPasswordToken($customerId, $resetPasswordLinkToken);
        return true;
    }

    /**
     * @inheritdoc
     */
    public function initiatePasswordReset($email, $template, $websiteId = null)
    {
        if ($websiteId === null) {
            $websiteId = $this->storeManager->getStore()->getWebsiteId();
        }
        // load customer by email
        $customer = $this->customerRepository->get($email, $websiteId);

        // No need to validate customer address while saving customer reset password token
        $this->disableAddressValidation($customer);

        $newPasswordToken = $this->mathRandom->getUniqueHash();
        $this->changeResetPasswordLinkToken($customer, $newPasswordToken);

        try {
            switch ($template) {
                case AccountManagement::EMAIL_REMINDER:
                    $this->getEmailNotification()->passwordReminder($customer);
                    break;
                case AccountManagement::EMAIL_RESET:
                    $this->getEmailNotification()->passwordResetConfirmation($customer);
                    break;
                default:
                    $this->handleUnknownTemplate($template);
                    break;
            }
            return true;
        } catch (MailException $e) {
            // If we are not able to send a reset password email, this should be ignored
            $this->logger->critical($e);
        }
        return false;
    }

    /**
     * Handle not supported template
     *
     * @param string $template
     * @throws InputException
     */
    private function handleUnknownTemplate($template)
    {
        throw new InputException(
            __(
                'Invalid value of "%value" provided for the %fieldName field. '
                    . 'Possible values: %template1 or %template2.',
                [
                    'value' => $template,
                    'fieldName' => 'template',
                    'template1' => AccountManagement::EMAIL_REMINDER,
                    'template2' => AccountManagement::EMAIL_RESET
                ]
            )
        );
    }

    /**
     * @inheritdoc
     */
    public function resetPassword($email, $resetToken, $newPassword)
    {
        if (!$email) {
            $params = ['fieldName' => 'email'];
            throw new InputException(__('"%fieldName" is required. Enter and try again.', $params));
        } else {
            $customer = $this->customerRepository->get($email);
        }

        // No need to validate customer and customer address while saving customer reset password token
        $this->disableAddressValidation($customer);
        $this->setIgnoreValidationFlag($customer);

        //Validate Token and new password strength
        $this->validateResetPasswordToken((int)$customer->getId(), $resetToken);
        $this->credentialsValidator->checkPasswordDifferentFromEmail(
            $email,
            $newPassword
        );
        $this->checkPasswordStrength($newPassword);
        //Update secure data
        $customerSecure = $this->customerRegistry->retrieveSecureData($customer->getId());
        $customerSecure->setRpToken(null);
        $customerSecure->setRpTokenCreatedAt(null);
        $customerSecure->setPasswordHash($this->createPasswordHash($newPassword));
        $customerSecure->setFailuresNum(0);
        $customerSecure->setFirstFailure(null);
        $customerSecure->setLockExpires(null);
        $this->sessionCleaner->clearFor((int)$customer->getId());
        $this->customerRepository->save($customer);

        return true;
    }

    /**
     * Make sure that password complies with minimum security requirements.
     *
     * @param string $password
     * @return void
     * @throws InputException
     */
    protected function checkPasswordStrength($password)
    {
        $length = $this->stringHelper->strlen($password);
        if ($length > self::MAX_PASSWORD_LENGTH) {
            throw new InputException(
                __(
                    'Please enter a password with at most %1 characters.',
                    self::MAX_PASSWORD_LENGTH
                )
            );
        }
        $configMinPasswordLength = $this->getMinPasswordLength();
        if ($length < $configMinPasswordLength) {
            throw new InputException(
                __(
                    'The password needs at least %1 characters. Create a new password and try again.',
                    $configMinPasswordLength
                )
            );
        }
        $trimmedPassLength = $this->stringHelper->strlen($password === null ? '' : trim($password));
        if ($trimmedPassLength != $length) {
            throw new InputException(
                __("The password can't begin or end with a space. Verify the password and try again.")
            );
        }

        $requiredCharactersCheck = $this->makeRequiredCharactersCheck($password);
        if ($requiredCharactersCheck !== 0) {
            throw new InputException(
                __(
                    'Minimum of different classes of characters in password is %1.' .
                    ' Classes of characters: Lower Case, Upper Case, Digits, Special Characters.',
                    $requiredCharactersCheck
                )
            );
        }
    }

    /**
     * Check password for presence of required character sets
     *
     * @param string $password
     * @return int
     */
    protected function makeRequiredCharactersCheck($password)
    {
        $counter = 0;
        $requiredNumber = $this->scopeConfig->getValue(self::XML_PATH_REQUIRED_CHARACTER_CLASSES_NUMBER);
        $return = 0;

        if ($password !== null) {
            if (preg_match('/[0-9]+/', $password)) {
                $counter++;
            }
            if (preg_match('/[A-Z]+/', $password)) {
                $counter++;
            }
            if (preg_match('/[a-z]+/', $password)) {
                $counter++;
            }
            if (preg_match('/[^a-zA-Z0-9]+/', $password)) {
                $counter++;
            }
        }

        if ($counter < $requiredNumber) {
            $return = $requiredNumber;
        }

        return $return;
    }

    /**
     * Retrieve minimum password length
     *
     * @return int
     */
    protected function getMinPasswordLength()
    {
        return $this->scopeConfig->getValue(self::XML_PATH_MINIMUM_PASSWORD_LENGTH);
    }

    /**
     * @inheritdoc
     */
    public function getConfirmationStatus($customerId)
    {
        // load customer by id
        $customer = $this->customerRepository->getById($customerId);

        return $this->isConfirmationRequired($customer)
            ? $customer->getConfirmation() ? self::ACCOUNT_CONFIRMATION_REQUIRED : self::ACCOUNT_CONFIRMED
            : self::ACCOUNT_CONFIRMATION_NOT_REQUIRED;
    }

    /**
     * @inheritdoc
     *
     * @throws LocalizedException
     */
    public function createAccount(CustomerInterface $customer, $password = null, $redirectUrl = '')
    {
        $groupId = $customer->getGroupId();
        if (isset($groupId) && !$this->authorization->isAllowed(self::ADMIN_RESOURCE)) {
            $customer->setGroupId(null);
        }

        if ($password !== null) {
            $this->checkPasswordStrength($password);
            $customerEmail = $customer->getEmail();
            try {
                $this->credentialsValidator->checkPasswordDifferentFromEmail($customerEmail, $password);
            } catch (InputException $e) {
                throw new LocalizedException(
                    __("The password can't be the same as the email address. Create a new password and try again.")
                );
            }
            $hash = $this->createPasswordHash($password);
        } else {
            $hash = null;
        }
        return $this->createAccountWithPasswordHash($customer, $hash, $redirectUrl);
    }

    /**
     * @inheritdoc
     *
     * @throws InputMismatchException
     * @SuppressWarnings(PHPMD.CyclomaticComplexity)
     * @SuppressWarnings(PHPMD.NPathComplexity)
     */
    public function createAccountWithPasswordHash(CustomerInterface $customer, $hash, $redirectUrl = '')
    {
        // This logic allows an existing customer to be added to a different store.  No new account is created.
        // The plan is to move this logic into a new method called something like 'registerAccountWithStore'
        if ($customer->getId()) {
            $customer = $this->customerRepository->get($customer->getEmail());
            $websiteId = $customer->getWebsiteId();

            if ($this->isCustomerInStore($websiteId, $customer->getStoreId())) {
                throw new InputException(__('This customer already exists in this store.'));
            }
            // Existing password hash will be used from secured customer data registry when saving customer
        }

        // Make sure we have a storeId to associate this customer with.
        if (!$customer->getStoreId()) {
            if ($customer->getWebsiteId()) {
                $storeId = $this->storeManager->getWebsite($customer->getWebsiteId())->getDefaultStore()->getId();
            } else {
                $this->storeManager->setCurrentStore(null);
                $storeId = $this->storeManager->getStore()->getId();
            }
            $customer->setStoreId($storeId);
        }

        // Associate website_id with customer
        if (!$customer->getWebsiteId()) {
            $websiteId = $this->storeManager->getStore($customer->getStoreId())->getWebsiteId();
            $customer->setWebsiteId($websiteId);
        }

        $this->validateCustomerStoreIdByWebsiteId($customer);

        // Update 'created_in' value with actual store name
        if ($customer->getId() === null) {
            $storeName = $this->storeManager->getStore($customer->getStoreId())->getName();
            $customer->setCreatedIn($storeName);
        }

        $customerAddresses = $customer->getAddresses() ?: [];
        $customer->setAddresses(null);
        try {
            // If customer exists existing hash will be used by Repository
            $customer = $this->customerRepository->save($customer, $hash);
        } catch (AlreadyExistsException $e) {
            throw new InputMismatchException(
                __('A customer with the same email address already exists in an associated website.')
            );
        } catch (LocalizedException $e) {
            throw $e;
        }
        try {
            foreach ($customerAddresses as $address) {
                if (!$this->isAddressAllowedForWebsite($address, $customer->getStoreId())) {
                    continue;
                }
                if ($address->getId()) {
                    $newAddress = clone $address;
                    $newAddress->setId(null);
                    $newAddress->setCustomerId($customer->getId());
                    $this->addressRepository->save($newAddress);
                } else {
                    $address->setCustomerId($customer->getId());
                    $this->addressRepository->save($address);
                }
            }
            $this->customerRegistry->remove($customer->getId());
        } catch (InputException $e) {
            $this->customerRepository->delete($customer);
            throw $e;
        }
        $customer = $this->customerRepository->getById($customer->getId());
        $newLinkToken = $this->mathRandom->getUniqueHash();
        $this->changeResetPasswordLinkToken($customer, $newLinkToken);
        $this->sendEmailConfirmation($customer, $redirectUrl);

        return $customer;
    }

    /**
     * @inheritdoc
     */
    public function getDefaultBillingAddress($customerId)
    {
        $customer = $this->customerRepository->getById($customerId);
        return $this->getAddressById($customer, $customer->getDefaultBilling());
    }

    /**
     * @inheritdoc
     */
    public function getDefaultShippingAddress($customerId)
    {
        $customer = $this->customerRepository->getById($customerId);
        return $this->getAddressById($customer, $customer->getDefaultShipping());
    }

    /**
     * Send either confirmation or welcome email after an account creation
     *
     * @param CustomerInterface $customer
     * @param string $redirectUrl
     * @return void
     * @throws LocalizedException
     * @throws NoSuchEntityException
     */
    protected function sendEmailConfirmation(CustomerInterface $customer, $redirectUrl)
    {
        try {
            $hash = $this->customerRegistry->retrieveSecureData($customer->getId())->getPasswordHash();
            $templateType = self::NEW_ACCOUNT_EMAIL_REGISTERED;
            if ($this->isConfirmationRequired($customer) && $hash != '') {
                $templateType = self::NEW_ACCOUNT_EMAIL_CONFIRMATION;
            } elseif ($hash == '') {
                $templateType = self::NEW_ACCOUNT_EMAIL_REGISTERED_NO_PASSWORD;
            }
            $this->getEmailNotification()->newAccount($customer, $templateType, $redirectUrl, $customer->getStoreId());
        } catch (MailException $e) {
            // If we are not able to send a new account email, this should be ignored
            $this->logger->critical($e);
        } catch (\UnexpectedValueException $e) {
            $this->logger->error($e);
        }
    }

    /**
     * @inheritdoc
     *
     * @throws InvalidEmailOrPasswordException
     */
    public function changePassword($email, $currentPassword, $newPassword)
    {
        try {
            $customer = $this->customerRepository->get($email);
        } catch (NoSuchEntityException $e) {
            throw new InvalidEmailOrPasswordException(__('Invalid login or password.'));
        }
        return $this->changePasswordForCustomer($customer, $currentPassword, $newPassword);
    }

    /**
     * @inheritdoc
     *
     * @throws InvalidEmailOrPasswordException
     */
    public function changePasswordById($customerId, $currentPassword, $newPassword)
    {
        try {
            $customer = $this->customerRepository->getById($customerId);
        } catch (NoSuchEntityException $e) {
            throw new InvalidEmailOrPasswordException(__('Invalid login or password.'));
        }
        return $this->changePasswordForCustomer($customer, $currentPassword, $newPassword);
    }

    /**
     * Change customer password
     *
     * @param CustomerInterface $customer
     * @param string $currentPassword
     * @param string $newPassword
     * @return bool true on success
     * @throws InputException
     * @throws InputMismatchException
     * @throws InvalidEmailOrPasswordException
     * @throws LocalizedException
     * @throws NoSuchEntityException
     * @throws UserLockedException
     */
    private function changePasswordForCustomer($customer, $currentPassword, $newPassword)
    {
        try {
            $this->authentication->authenticate($customer->getId(), $currentPassword);
        } catch (InvalidEmailOrPasswordException $e) {
            throw new InvalidEmailOrPasswordException(
                __("The password doesn't match this account. Verify the password and try again.")
            );
        }
        $customerEmail = $customer->getEmail();
        $this->credentialsValidator->checkPasswordDifferentFromEmail($customerEmail, $newPassword);
        $this->checkPasswordStrength($newPassword);
        $customerSecure = $this->customerRegistry->retrieveSecureData($customer->getId());
        $customerSecure->setRpToken(null);
        $customerSecure->setRpTokenCreatedAt(null);
        $customerSecure->setPasswordHash($this->createPasswordHash($newPassword));
        $this->sessionCleaner->clearFor((int)$customer->getId());
        $this->disableAddressValidation($customer);
        $this->customerRepository->save($customer);

        return true;
    }

    /**
     * Create a hash for the given password
     *
     * @param string $password
     * @return string
     */
    protected function createPasswordHash($password)
    {
        return $this->encryptor->getHash($password, true);
    }

    /**
     * @inheritdoc
     */
    public function validate(CustomerInterface $customer)
    {
        $validationResults = $this->validationResultsDataFactory->create();

        $oldAddresses = $customer->getAddresses();
        $customerModel = $this->customerFactory->create()->updateData(
            $customer->setAddresses([])
        );
        $customer->setAddresses($oldAddresses);

        $result = $this->eavValidator->isValid($customerModel);
        if ($result === false && is_array($this->eavValidator->getMessages())) {
            return $validationResults->setIsValid(false)->setMessages(
                // phpcs:ignore Magento2.Functions.DiscouragedFunction
                call_user_func_array(
                    'array_merge',
                    array_values($this->eavValidator->getMessages())
                )
            );
        }
        return $validationResults->setIsValid(true)->setMessages([]);
    }

    /**
     * @inheritdoc
     */
    public function isEmailAvailable($customerEmail, $websiteId = null)
    {
        try {
            if ($websiteId === null) {
                $websiteId = $this->storeManager->getStore()->getWebsiteId();
            }
            $this->customerRepository->get($customerEmail, $websiteId);
            return false;
        } catch (NoSuchEntityException $e) {
            return true;
        }
    }

    /**
     * @inheritDoc
     */
    public function isCustomerInStore($customerWebsiteId, $storeId)
    {
        $ids = [];
        if ((bool)$this->configShare->isWebsiteScope()) {
            $ids = $this->storeManager->getWebsite($customerWebsiteId)->getStoreIds();
        } else {
            foreach ($this->storeManager->getStores() as $store) {
                $ids[] = $store->getId();
            }
        }

        return in_array($storeId, $ids);
    }

    /**
     * Validate customer store id by customer website id.
     *
     * @param CustomerInterface $customer
     * @return bool
     * @throws LocalizedException
     */
    public function validateCustomerStoreIdByWebsiteId(CustomerInterface $customer)
    {
        if (!$this->isCustomerInStore($customer->getWebsiteId(), $customer->getStoreId())) {
            throw new LocalizedException(__('The store view is not in the associated website.'));
        }

        return true;
    }

    /**
     * Validate the Reset Password Token for a customer.
     *
     * @param int $customerId
     * @param string $resetPasswordLinkToken
     *
     * @return bool
     * @throws ExpiredException If token is expired
     * @throws InputException If token or customer id is invalid
     * @throws InputMismatchException If token is mismatched
     * @throws LocalizedException
     * @throws NoSuchEntityException If customer doesn't exist
     * @SuppressWarnings(PHPMD.LongVariable)
     */
    private function validateResetPasswordToken(int $customerId, string $resetPasswordLinkToken): bool
    {
        if (!$customerId) {
            throw new InputException(
                __(
                    'Invalid value of "%value" provided for the %fieldName field.',
                    ['value' => $customerId, 'fieldName' => 'customerId']
                )
            );
        }
        if (!$resetPasswordLinkToken) {
            $params = ['fieldName' => 'resetPasswordLinkToken'];
            throw new InputException(__('"%fieldName" is required. Enter and try again.', $params));
        }
        $customerSecureData = $this->customerRegistry->retrieveSecureData($customerId);
        $rpToken = $customerSecureData->getRpToken();
        $rpTokenCreatedAt = $customerSecureData->getRpTokenCreatedAt();
        if (!Security::compareStrings($rpToken, $resetPasswordLinkToken)) {
            throw new InputMismatchException(__('The password token is mismatched. Reset and try again.'));
        } elseif ($this->isResetPasswordLinkTokenExpired($rpToken, $rpTokenCreatedAt)) {
            throw new ExpiredException(__('The password token is expired. Reset and try again.'));
        }
        return true;
    }

    /**
     * Check if customer can be deleted.
     *
     * @param int $customerId
     * @return bool
     * @throws \Magento\Framework\Exception\NoSuchEntityException If group is not found
     * @throws LocalizedException
     */
    public function isReadonly($customerId)
    {
        $customer = $this->customerRegistry->retrieveSecureData($customerId);
        return !$customer->getDeleteable();
    }

    /**
     * Send email with new account related information
     *
     * @param CustomerInterface $customer
     * @param string $type
     * @param string $backUrl
     * @param string $storeId
     * @param string $sendemailStoreId
     * @return $this
     * @throws LocalizedException
     * @deprecated 100.1.0
<<<<<<< HEAD
     * @see MAGETWO-71174
=======
     * @see EmailNotification::newAccount()
>>>>>>> 22ecbccc
     */
    protected function sendNewAccountEmail(
        $customer,
        $type = self::NEW_ACCOUNT_EMAIL_REGISTERED,
        $backUrl = '',
        $storeId = '0',
        $sendemailStoreId = null
    ) {
        $types = $this->getTemplateTypes();

        if (!isset($types[$type])) {
            throw new LocalizedException(
                __('The transactional account email type is incorrect. Verify and try again.')
            );
        }

        if (!$storeId) {
            $storeId = $this->getWebsiteStoreId($customer, $sendemailStoreId);
        }

        $store = $this->storeManager->getStore($customer->getStoreId());

        $customerEmailData = $this->getFullCustomerObject($customer);

        $this->sendEmailTemplate(
            $customer,
            $types[$type],
            self::XML_PATH_REGISTER_EMAIL_IDENTITY,
            ['customer' => $customerEmailData, 'back_url' => $backUrl, 'store' => $store],
            $storeId
        );

        return $this;
    }

    /**
     * Send email to customer when his password is reset
     *
     * @param CustomerInterface $customer
     * @return $this
     * @throws LocalizedException
     * @throws NoSuchEntityException
     * @deprecated 100.1.0
<<<<<<< HEAD
     * @see MAGETWO-71174
=======
     * @see EmailNotification::credentialsChanged()
>>>>>>> 22ecbccc
     */
    protected function sendPasswordResetNotificationEmail($customer)
    {
        return $this->sendPasswordResetConfirmationEmail($customer);
    }

    /**
     * Get either first store ID from a set website or the provided as default
     *
     * @param CustomerInterface $customer
     * @param int|string|null $defaultStoreId
     * @return int
     * @deprecated 100.1.0
<<<<<<< HEAD
     * @see MAGETWO-71174
=======
     * @see StoreManagerInterface::getWebsite()
>>>>>>> 22ecbccc
     * @throws LocalizedException
     */
    protected function getWebsiteStoreId($customer, $defaultStoreId = null)
    {
        if ($customer->getWebsiteId() != 0 && empty($defaultStoreId)) {
            $storeIds = $this->storeManager->getWebsite($customer->getWebsiteId())->getStoreIds();
            reset($storeIds);
            $defaultStoreId = current($storeIds);
        }
        return $defaultStoreId;
    }

    /**
     * Get template types
     *
     * @return array
     * @deprecated 100.1.0
<<<<<<< HEAD
     * @see MAGETWO-71174
=======
     * @see EmailNotification::TEMPLATE_TYPES
>>>>>>> 22ecbccc
     */
    protected function getTemplateTypes()
    {
        /**
         * self::NEW_ACCOUNT_EMAIL_REGISTERED               welcome email, when confirmation is disabled
         *                                                  and password is set
         * self::NEW_ACCOUNT_EMAIL_REGISTERED_NO_PASSWORD   welcome email, when confirmation is disabled
         *                                                  and password is not set
         * self::NEW_ACCOUNT_EMAIL_CONFIRMED                welcome email, when confirmation is enabled
         *                                                  and password is set
         * self::NEW_ACCOUNT_EMAIL_CONFIRMATION             email with confirmation link
         */
        $types = [
            self::NEW_ACCOUNT_EMAIL_REGISTERED => self::XML_PATH_REGISTER_EMAIL_TEMPLATE,
            self::NEW_ACCOUNT_EMAIL_REGISTERED_NO_PASSWORD => self::XML_PATH_REGISTER_NO_PASSWORD_EMAIL_TEMPLATE,
            self::NEW_ACCOUNT_EMAIL_CONFIRMED => self::XML_PATH_CONFIRMED_EMAIL_TEMPLATE,
            self::NEW_ACCOUNT_EMAIL_CONFIRMATION => self::XML_PATH_CONFIRM_EMAIL_TEMPLATE,
        ];
        return $types;
    }

    /**
     * Send corresponding email template
     *
     * @param CustomerInterface $customer
     * @param string $template configuration path of email template
     * @param string $sender configuration path of email identity
     * @param array $templateParams
     * @param int|null $storeId
     * @param string $email
     * @return $this
     * @throws MailException
     * @deprecated 100.1.0
<<<<<<< HEAD
     * @see MAGETWO-71174
=======
     * @see EmailNotification::sendEmailTemplate()
>>>>>>> 22ecbccc
     */
    protected function sendEmailTemplate(
        $customer,
        $template,
        $sender,
        $templateParams = [],
        $storeId = null,
        $email = null
    ) {
        $templateId = $this->scopeConfig->getValue(
            $template,
            ScopeInterface::SCOPE_STORE,
            $storeId
        );
        if ($email === null) {
            $email = $customer->getEmail();
        }

        $transport = $this->transportBuilder->setTemplateIdentifier($templateId)
            ->setTemplateOptions(
                [
                    'area' => Area::AREA_FRONTEND,
                    'store' => $storeId
                ]
            )
            ->setTemplateVars($templateParams)
            ->setFrom(
                $this->scopeConfig->getValue(
                    $sender,
                    ScopeInterface::SCOPE_STORE,
                    $storeId
                )
            )
            ->addTo($email, $this->customerViewHelper->getCustomerName($customer))
            ->getTransport();

        $transport->sendMessage();

        return $this;
    }

    /**
     * Check if accounts confirmation is required in config
     *
     * @param CustomerInterface $customer
     * @return bool
     * @deprecated 101.0.4
     * @see AccountConfirmation::isConfirmationRequired
     */
    protected function isConfirmationRequired($customer)
    {
        return $this->accountConfirmation->isConfirmationRequired(
            $customer->getWebsiteId(),
            $customer->getId(),
            $customer->getEmail()
        );
    }

    /**
     * Check whether confirmation may be skipped when registering using certain email address
     *
     * @param CustomerInterface $customer
     * @return bool
     * @deprecated 101.0.4
     * @see AccountConfirmation::isConfirmationRequired
     */
    protected function canSkipConfirmation($customer)
    {
        if (!$customer->getId() || $customer->getEmail() === null) {
            return false;
        }

        /* If an email was used to start the registration process and it is the same email as the one
           used to register, then this can skip confirmation.
           */
        $skipConfirmationIfEmail = $this->registry->registry("skip_confirmation_if_email");
        if (!$skipConfirmationIfEmail) {
            return false;
        }

        return strtolower($skipConfirmationIfEmail) === strtolower($customer->getEmail());
    }

    /**
     * Check if rpToken is expired
     *
     * @param string $rpToken
     * @param string $rpTokenCreatedAt
     * @return bool
     */
    public function isResetPasswordLinkTokenExpired($rpToken, $rpTokenCreatedAt)
    {
        if (empty($rpToken) || empty($rpTokenCreatedAt)) {
            return true;
        }

        $expirationPeriod = $this->customerModel->getResetPasswordLinkExpirationPeriod();

        $currentTimestamp = $this->dateTimeFactory->create()->getTimestamp();
        $tokenTimestamp = $this->dateTimeFactory->create($rpTokenCreatedAt)->getTimestamp();
        if ($tokenTimestamp > $currentTimestamp) {
            return true;
        }

        $hourDifference = floor(($currentTimestamp - $tokenTimestamp) / (60 * 60));
        if ($hourDifference >= $expirationPeriod) {
            return true;
        }

        return false;
    }

    /**
     * Change reset password link token
     *
     * Stores new reset password link token
     *
     * @param CustomerInterface $customer
     * @param string $passwordLinkToken
     * @return bool
     * @throws InputException
     * @throws InputMismatchException
     * @throws LocalizedException
     * @throws NoSuchEntityException
     */
    public function changeResetPasswordLinkToken(CustomerInterface $customer, string $passwordLinkToken): bool
    {
        if (!is_string($passwordLinkToken) || empty($passwordLinkToken)) {
            throw new InputException(
                __(
                    'Invalid value of "%value" provided for the %fieldName field.',
                    ['value' => $passwordLinkToken, 'fieldName' => 'password reset token']
                )
            );
        } else {
            $customerSecure = $this->customerRegistry->retrieveSecureData($customer->getId());
            $customerSecure->setRpToken($passwordLinkToken);
            $customerSecure->setRpTokenCreatedAt(
                $this->dateTimeFactory->create()->format(DateTime::DATETIME_PHP_FORMAT)
            );
            $this->setIgnoreValidationFlag($customer);
            $this->customerRepository->save($customer);
        }
        return true;
    }

    /**
     * Send email with new customer password
     *
     * @param CustomerInterface $customer
     * @return $this
     * @throws LocalizedException
     * @throws NoSuchEntityException
     * @deprecated 100.1.0
<<<<<<< HEAD
     * @see MAGETWO-71174
=======
     * @see EmailNotification::passwordReminder()
>>>>>>> 22ecbccc
     */
    public function sendPasswordReminderEmail($customer)
    {
        $storeId = $this->storeManager->getStore()->getId();
        if (!$storeId) {
            $storeId = $this->getWebsiteStoreId($customer);
        }

        $customerEmailData = $this->getFullCustomerObject($customer);

        $this->sendEmailTemplate(
            $customer,
            self::XML_PATH_REMIND_EMAIL_TEMPLATE,
            self::XML_PATH_FORGOT_EMAIL_IDENTITY,
            ['customer' => $customerEmailData, 'store' => $this->storeManager->getStore($storeId)],
            $storeId
        );

        return $this;
    }

    /**
     * Send email with reset password confirmation link
     *
     * @param CustomerInterface $customer
     * @return $this
     * @throws LocalizedException
     * @throws NoSuchEntityException
     * @deprecated 100.1.0
<<<<<<< HEAD
     * @see MAGETWO-71174
=======
     * @see EmailNotification::passwordResetConfirmation()
>>>>>>> 22ecbccc
     */
    public function sendPasswordResetConfirmationEmail($customer)
    {
        $storeId = $this->storeManager->getStore()->getId();
        if (!$storeId) {
            $storeId = $this->getWebsiteStoreId($customer);
        }

        $customerEmailData = $this->getFullCustomerObject($customer);

        $this->sendEmailTemplate(
            $customer,
            self::XML_PATH_FORGOT_EMAIL_TEMPLATE,
            self::XML_PATH_FORGOT_EMAIL_IDENTITY,
            ['customer' => $customerEmailData, 'store' => $this->storeManager->getStore($storeId)],
            $storeId
        );

        return $this;
    }

    /**
     * Get address by id
     *
     * @param CustomerInterface $customer
     * @param int $addressId
     * @return AddressInterface|null
     */
    protected function getAddressById(CustomerInterface $customer, $addressId)
    {
        foreach ($customer->getAddresses() as $address) {
            if ($address->getId() == $addressId) {
                return $address;
            }
        }
        return null;
    }

    /**
     * Create an object with data merged from Customer and CustomerSecure
     *
     * @param CustomerInterface $customer
     * @return Data\CustomerSecure
     * @throws NoSuchEntityException
     * @deprecated 100.1.0
<<<<<<< HEAD
     * @see MAGETWO-71174
=======
     * @see EmailNotification::getFullCustomerObject()
>>>>>>> 22ecbccc
     */
    protected function getFullCustomerObject($customer)
    {
        // No need to flatten the custom attributes or nested objects since the only usage is for email templates and
        // object passed for events
        $mergedCustomerData = $this->customerRegistry->retrieveSecureData($customer->getId());
        $customerData = $this->dataProcessor->buildOutputDataArray(
            $customer,
            CustomerInterface::class
        );
        $mergedCustomerData->addData($customerData);
        $mergedCustomerData->setData('name', $this->customerViewHelper->getCustomerName($customer));
        return $mergedCustomerData;
    }

    /**
     * Return hashed password, which can be directly saved to database.
     *
     * @param string $password
     * @return string
     */
    public function getPasswordHash($password)
    {
        return $this->encryptor->getHash($password, true);
    }

    /**
     * Disable Customer Address Validation
     *
     * @param CustomerInterface $customer
     * @throws NoSuchEntityException
     */
    private function disableAddressValidation($customer)
    {
        foreach ($customer->getAddresses() as $address) {
            $addressModel = $this->addressRegistry->retrieve($address->getId());
            $addressModel->setShouldIgnoreValidation(true);
        }
    }

    /**
     * Get email notification
     *
     * @return EmailNotificationInterface
<<<<<<< HEAD
     * @deprecated 100.1.0
     * @see MAGETWO-71174
=======
>>>>>>> 22ecbccc
     */
    private function getEmailNotification()
    {
        if (!($this->emailNotification instanceof EmailNotificationInterface)) {
            return \Magento\Framework\App\ObjectManager::getInstance()->get(
                EmailNotificationInterface::class
            );
        } else {
            return $this->emailNotification;
        }
    }

    /**
     * Set ignore_validation_flag for reset password flow to skip unnecessary address and customer validation
     *
     * @param Customer $customer
     * @return void
     */
    private function setIgnoreValidationFlag($customer)
    {
        $customer->setData('ignore_validation_flag', true);
    }

    /**
     * Check is address allowed for store
     *
     * @param AddressInterface $address
     * @param int|null $storeId
     * @return bool
     */
    private function isAddressAllowedForWebsite(AddressInterface $address, $storeId): bool
    {
        $allowedCountries = $this->allowedCountriesReader->getAllowedCountries(ScopeInterface::SCOPE_STORE, $storeId);

        return in_array($address->getCountryId(), $allowedCountries);
    }
}<|MERGE_RESOLUTION|>--- conflicted
+++ resolved
@@ -1248,11 +1248,7 @@
      * @return $this
      * @throws LocalizedException
      * @deprecated 100.1.0
-<<<<<<< HEAD
-     * @see MAGETWO-71174
-=======
      * @see EmailNotification::newAccount()
->>>>>>> 22ecbccc
      */
     protected function sendNewAccountEmail(
         $customer,
@@ -1296,11 +1292,7 @@
      * @throws LocalizedException
      * @throws NoSuchEntityException
      * @deprecated 100.1.0
-<<<<<<< HEAD
-     * @see MAGETWO-71174
-=======
      * @see EmailNotification::credentialsChanged()
->>>>>>> 22ecbccc
      */
     protected function sendPasswordResetNotificationEmail($customer)
     {
@@ -1314,11 +1306,7 @@
      * @param int|string|null $defaultStoreId
      * @return int
      * @deprecated 100.1.0
-<<<<<<< HEAD
-     * @see MAGETWO-71174
-=======
      * @see StoreManagerInterface::getWebsite()
->>>>>>> 22ecbccc
      * @throws LocalizedException
      */
     protected function getWebsiteStoreId($customer, $defaultStoreId = null)
@@ -1336,11 +1324,7 @@
      *
      * @return array
      * @deprecated 100.1.0
-<<<<<<< HEAD
-     * @see MAGETWO-71174
-=======
      * @see EmailNotification::TEMPLATE_TYPES
->>>>>>> 22ecbccc
      */
     protected function getTemplateTypes()
     {
@@ -1374,11 +1358,7 @@
      * @return $this
      * @throws MailException
      * @deprecated 100.1.0
-<<<<<<< HEAD
-     * @see MAGETWO-71174
-=======
      * @see EmailNotification::sendEmailTemplate()
->>>>>>> 22ecbccc
      */
     protected function sendEmailTemplate(
         $customer,
@@ -1533,11 +1513,7 @@
      * @throws LocalizedException
      * @throws NoSuchEntityException
      * @deprecated 100.1.0
-<<<<<<< HEAD
-     * @see MAGETWO-71174
-=======
      * @see EmailNotification::passwordReminder()
->>>>>>> 22ecbccc
      */
     public function sendPasswordReminderEmail($customer)
     {
@@ -1567,11 +1543,7 @@
      * @throws LocalizedException
      * @throws NoSuchEntityException
      * @deprecated 100.1.0
-<<<<<<< HEAD
-     * @see MAGETWO-71174
-=======
      * @see EmailNotification::passwordResetConfirmation()
->>>>>>> 22ecbccc
      */
     public function sendPasswordResetConfirmationEmail($customer)
     {
@@ -1617,11 +1589,7 @@
      * @return Data\CustomerSecure
      * @throws NoSuchEntityException
      * @deprecated 100.1.0
-<<<<<<< HEAD
-     * @see MAGETWO-71174
-=======
      * @see EmailNotification::getFullCustomerObject()
->>>>>>> 22ecbccc
      */
     protected function getFullCustomerObject($customer)
     {
@@ -1666,11 +1634,6 @@
      * Get email notification
      *
      * @return EmailNotificationInterface
-<<<<<<< HEAD
-     * @deprecated 100.1.0
-     * @see MAGETWO-71174
-=======
->>>>>>> 22ecbccc
      */
     private function getEmailNotification()
     {
