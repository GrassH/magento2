--- conflicted
+++ resolved
@@ -166,13 +166,8 @@
     public function authenticate($customerId, $password)
     {
         $customerSecure = $this->customerRegistry->retrieveSecureData($customerId);
-<<<<<<< HEAD
-        $hash = $customerSecure->getPasswordHash();
-        if (!$hash || !$this->encryptor->validateHash($password, $hash)) {
-=======
         $hash = $customerSecure->getPasswordHash() ?? '';
         if (!$this->encryptor->validateHash($password, $hash)) {
->>>>>>> 8b7e6838
             $this->processAuthenticationFailure($customerId);
             if ($this->isLocked($customerId)) {
                 throw new UserLockedException(__('The account is locked.'));
