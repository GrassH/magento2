--- conflicted
+++ resolved
@@ -9,11 +9,7 @@
 use Magento\Eav\Model\Entity\Type;
 use Magento\Customer\Model\Address;
 use Magento\Customer\Model\Customer;
-<<<<<<< HEAD
-use Magento\Ui\DataProvider\EavValidationRule;
-=======
 use Magento\Ui\DataProvider\EavValidationRules;
->>>>>>> 2b818858
 use Magento\Customer\Model\Resource\Customer\Collection;
 use Magento\Customer\Model\Resource\Customer\CollectionFactory as CustomerCollectionFactory;
 
@@ -49,7 +45,7 @@
         'sortOrder' => 'sort_order',
         'notice' => 'note',
         'default' => 'default_value',
-        'size' => 'multiline_count'
+        'size' => 'multiline_count',
     ];
 
     /**
@@ -64,15 +60,9 @@
     ];
 
     /**
-<<<<<<< HEAD
-     * @var EavValidationRule
-     */
-    protected $eavValidationRule;
-=======
      * @var EavValidationRules
      */
     protected $eavValidationRules;
->>>>>>> 2b818858
 
     /**
      * Constructor
@@ -80,11 +70,7 @@
      * @param string $name
      * @param string $primaryFieldName
      * @param string $requestFieldName
-<<<<<<< HEAD
-     * @param EavValidationRule $eavValidationRule
-=======
      * @param EavValidationRules $eavValidationRules
->>>>>>> 2b818858
      * @param CustomerCollectionFactory $customerCollectionFactory
      * @param Config $eavConfig
      * @param array $meta
@@ -94,25 +80,14 @@
         $name,
         $primaryFieldName,
         $requestFieldName,
-<<<<<<< HEAD
-        EavValidationRule $eavValidationRule,
-=======
         EavValidationRules $eavValidationRules,
->>>>>>> 2b818858
         CustomerCollectionFactory $customerCollectionFactory,
         Config $eavConfig,
         array $meta = [],
         array $data = []
     ) {
-<<<<<<< HEAD
         parent::__construct($name, $primaryFieldName, $requestFieldName, $meta, $data);
-        $this->eavValidationRule = $eavValidationRule;
-=======
-        $this->name = $name;
-        $this->primaryFieldName = $primaryFieldName;
-        $this->requestFieldName = $requestFieldName;
         $this->eavValidationRules = $eavValidationRules;
->>>>>>> 2b818858
         $this->collection = $customerCollectionFactory->create();
         $this->collection->addAttributeToSelect('*');
         $this->eavConfig = $eavConfig;
@@ -129,80 +104,7 @@
      */
     protected function getCollection()
     {
-<<<<<<< HEAD
         return $this->collection;
-=======
-        return isset($this->meta[$fieldSetName]) ? $this->meta[$fieldSetName] : [];
-    }
-
-    /**
-     * @inheritdoc
-     */
-    public function addFilter($field, $condition = null)
-    {
-        $this->collection->addFieldToFilter($field, $condition);
-    }
-
-    /**
-     * Add field to select
-     *
-     * @param string|array $field
-     * @param string|null $alias
-     * @return void
-     * @SuppressWarnings(PHPMD.UnusedFormalParameter)
-     */
-    public function addField($field, $alias = null)
-    {
-        $this->collection->addAttributeToSelect($field);
-    }
-
-    /**
-     * self::setOrder() alias
-     *
-     * @param string $field
-     * @param string $direction
-     * @return void
-     */
-    public function addOrder($field, $direction)
-    {
-        $this->collection->addOrder($field, $direction);
-    }
-
-    /**
-     * Set Query limit
-     *
-     * @param int $offset
-     * @param int $size
-     * @return void
-     */
-    public function setLimit($offset, $size)
-    {
-        $this->collection->setPageSize($size);
-        $this->collection->setCurPage($offset);
-    }
-
-    /**
-     * Removes field from select
-     *
-     * @param string|null $field
-     * @param bool $isAlias Alias identifier
-     * @return void
-     * @SuppressWarnings(PHPMD.UnusedFormalParameter)
-     */
-    public function removeField($field, $isAlias = false)
-    {
-        $this->collection->removeAttributeToSelect($field);
-    }
-
-    /**
-     * Removes all fields from select
-     *
-     * @return void
-     */
-    public function removeAllFields()
-    {
-        $this->collection->removeAttributeToSelect();
->>>>>>> 2b818858
     }
 
     /**
@@ -267,11 +169,7 @@
                 }
             }
 
-<<<<<<< HEAD
-            $rules = $this->eavValidationRule->build($attribute, $meta[$code]);
-=======
             $rules = $this->eavValidationRules->build($attribute, $meta[$code]);
->>>>>>> 2b818858
             if (!empty($rules)) {
                 $meta[$code]['validation'] = $rules;
             }
