<?php
/**
 * Copyright © Magento, Inc. All rights reserved.
 * See COPYING.txt for license details.
 */
namespace Magento\Customer\Model\Customer;

use Magento\Customer\Api\AddressMetadataInterface;
use Magento\Customer\Api\CustomerMetadataInterface;
use Magento\Customer\Api\Data\AddressInterface;
use Magento\Customer\Api\Data\CustomerInterface;
use Magento\Customer\Model\Address;
use Magento\Customer\Model\Attribute;
use Magento\Customer\Model\Customer;
use Magento\Customer\Model\FileProcessor;
use Magento\Customer\Model\FileProcessorFactory;
use Magento\Customer\Model\ResourceModel\Address\Attribute\Source\CountryWithWebsites;
use Magento\Customer\Model\ResourceModel\Customer\Collection;
use Magento\Customer\Model\ResourceModel\Customer\CollectionFactory as CustomerCollectionFactory;
use Magento\Eav\Api\Data\AttributeInterface;
use Magento\Eav\Model\Config;
use Magento\Eav\Model\Entity\Attribute\AbstractAttribute;
use Magento\Eav\Model\Entity\Type;
use Magento\Framework\App\ObjectManager;
use Magento\Framework\Session\SessionManagerInterface;
use Magento\Framework\View\Element\UiComponent\ContextInterface;
use Magento\Framework\View\Element\UiComponent\DataProvider\FilterPool;
use Magento\Ui\Component\Form\Element\Multiline;
use Magento\Ui\Component\Form\Field;
use Magento\Ui\DataProvider\EavValidationRules;

/**
<<<<<<< HEAD
 * Data provider for customer and customer address data and meta data
=======
 * Supplies the data for the customer UI component
>>>>>>> f032485d
 *
 * @SuppressWarnings(PHPMD.CouplingBetweenObjects)
 *
 * @deprecated \Magento\Customer\Model\Address\DataProvider is used instead
 * @api
 * @since 100.0.2
 */
class DataProvider extends \Magento\Ui\DataProvider\AbstractDataProvider
{
    /**
     * Maximum file size allowed for file_uploader UI component
     */
    const MAX_FILE_SIZE = 2097152;

    /**
     * @var Collection
     */
    protected $collection;

    /**
     * @var Config
     */
    protected $eavConfig;

    /**
     * @var FilterPool
     */
    protected $filterPool;

    /**
     * @var array
     */
    protected $loadedData;

    /**
     * @var CountryWithWebsites
     */
    private $countryWithWebsiteSource;

    /**
     * @var \Magento\Customer\Model\Config\Share
     */
    private $shareConfig;

    /**
     * EAV attribute properties to fetch from meta storage
     * @var array
     */
    protected $metaProperties = [
        'dataType' => 'frontend_input',
        'visible' => 'is_visible',
        'required' => 'is_required',
        'label' => 'frontend_label',
        'sortOrder' => 'sort_order',
        'notice' => 'note',
        'default' => 'default_value',
        'size' => 'multiline_count',
    ];

    /**
     * Form element mapping
     *
     * @var array
     */
    protected $formElement = [
        'text' => 'input',
        'hidden' => 'input',
        'boolean' => 'checkbox',
    ];

    /**
     * @var EavValidationRules
     */
    protected $eavValidationRules;

    /**
     * @var SessionManagerInterface
     * @since 100.1.0
     */
    protected $session;

    /**
     * @var FileProcessorFactory
     */
    private $fileProcessorFactory;

    /**
     * File types allowed for file_uploader UI component
     *
     * @var array
     */
    private $fileUploaderTypes = [
        'image',
        'file',
    ];

    /**
     * Customer fields that must be removed
     *
     * @var array
     */
    private $forbiddenCustomerFields = [
        'password_hash',
        'rp_token',
        'confirmation',
    ];

    /*
     * @var ContextInterface
     */
    private $context;

    /**
     * Allow to manage attributes, even they are hidden on storefront
     *
     * @var bool
     */
    private $allowToShowHiddenAttributes;

    /**
     * @param string $name
     * @param string $primaryFieldName
     * @param string $requestFieldName
     * @param EavValidationRules $eavValidationRules
     * @param CustomerCollectionFactory $customerCollectionFactory
     * @param Config $eavConfig
     * @param FilterPool $filterPool
<<<<<<< HEAD
     * @param FileProcessorFactory|null $fileProcessorFactory
     * @param array $meta
     * @param array $data
     * @param ContextInterface|null $context
=======
     * @param FileProcessorFactory $fileProcessorFactory
     * @param array $meta
     * @param array $data
     * @param ContextInterface $context
>>>>>>> f032485d
     * @param bool $allowToShowHiddenAttributes
     * @throws \Magento\Framework\Exception\LocalizedException
     * @SuppressWarnings(PHPMD.ExcessiveParameterList)
     */
    public function __construct(
        $name,
        $primaryFieldName,
        $requestFieldName,
        EavValidationRules $eavValidationRules,
        CustomerCollectionFactory $customerCollectionFactory,
        Config $eavConfig,
        FilterPool $filterPool,
        FileProcessorFactory $fileProcessorFactory = null,
        array $meta = [],
        array $data = [],
        ContextInterface $context = null,
        $allowToShowHiddenAttributes = true
    ) {
        parent::__construct($name, $primaryFieldName, $requestFieldName, $meta, $data);
        $this->eavValidationRules = $eavValidationRules;
        $this->collection = $customerCollectionFactory->create();
        $this->collection->addAttributeToSelect('*');
        $this->eavConfig = $eavConfig;
        $this->filterPool = $filterPool;
        $this->fileProcessorFactory = $fileProcessorFactory ?: $this->getFileProcessorFactory();
        $this->context = $context ?: ObjectManager::getInstance()->get(ContextInterface::class);
        $this->allowToShowHiddenAttributes = $allowToShowHiddenAttributes;
        $this->meta['customer']['children'] = $this->getAttributesMeta(
            $this->eavConfig->getEntityType('customer')
        );
        $this->meta['address']['children'] = $this->getAttributesMeta(
            $this->eavConfig->getEntityType('customer_address')
        );
    }

    /**
     * Get session object
     *
     * @return SessionManagerInterface
     * @deprecated 100.1.3
     * @since 100.1.0
     */
    protected function getSession()
    {
        if ($this->session === null) {
            $this->session = ObjectManager::getInstance()->get(
                \Magento\Framework\Session\SessionManagerInterface::class
            );
        }
        return $this->session;
    }

    /**
     * Get data
     *
     * @return array
     */
    public function getData()
    {
        if (isset($this->loadedData)) {
            return $this->loadedData;
        }
        $items = $this->collection->getItems();
        /** @var Customer $customer */
        foreach ($items as $customer) {
            $result['customer'] = $customer->getData();

            $this->overrideFileUploaderData($customer, $result['customer']);

            $result['customer'] = array_diff_key(
                $result['customer'],
                array_flip($this->forbiddenCustomerFields)
            );
            unset($result['address']);

            /** @var Address $address */
            foreach ($customer->getAddresses() as $address) {
                $addressId = $address->getId();
                $address->load($addressId);
                $result['address'][$addressId] = $address->getData();
                $this->prepareAddressData($addressId, $result['address'], $result['customer']);

                $this->overrideFileUploaderData($address, $result['address'][$addressId]);
            }
            $this->loadedData[$customer->getId()] = $result;
        }

        $data = $this->getSession()->getCustomerFormData();
        if (!empty($data)) {
            $customerId = isset($data['customer']['entity_id']) ? $data['customer']['entity_id'] : null;
            $this->loadedData[$customerId] = $data;
            $this->getSession()->unsCustomerFormData();
        }

        return $this->loadedData;
    }

    /**
     * Override file uploader UI component data
     *
     * Overrides data for attributes with frontend_input equal to 'image' or 'file'.
     *
     * @param Customer|Address $entity
     * @param array $entityData
     * @return void
     */
    private function overrideFileUploaderData($entity, array &$entityData)
    {
        $attributes = $entity->getAttributes();
        foreach ($attributes as $attribute) {
            /** @var Attribute $attribute */
            if (in_array($attribute->getFrontendInput(), $this->fileUploaderTypes)) {
                $entityData[$attribute->getAttributeCode()] = $this->getFileUploaderData(
                    $entity->getEntityType(),
                    $attribute,
                    $entityData
                );
            }
        }
    }

    /**
     * Retrieve array of values required by file uploader UI component
     *
     * @param Type $entityType
     * @param Attribute $attribute
     * @param array $customerData
     * @return array
     * @SuppressWarnings(PHPMD.NPathComplexity)
     */
    private function getFileUploaderData(
        Type $entityType,
        Attribute $attribute,
        array $customerData
    ) {
        $attributeCode = $attribute->getAttributeCode();

        $file = isset($customerData[$attributeCode])
            ? $customerData[$attributeCode]
            : '';

        /** @var FileProcessor $fileProcessor */
        $fileProcessor = $this->getFileProcessorFactory()->create([
            'entityTypeCode' => $entityType->getEntityTypeCode(),
        ]);

        if (!empty($file)
            && $fileProcessor->isExist($file)
        ) {
            $stat = $fileProcessor->getStat($file);
            $viewUrl = $fileProcessor->getViewUrl($file, $attribute->getFrontendInput());

            return [
                [
                    'file' => $file,
                    'size' => isset($stat) ? $stat['size'] : 0,
                    'url' => isset($viewUrl) ? $viewUrl : '',
                    'name' => basename($file),
                    'type' => $fileProcessor->getMimeType($file),
                ],
            ];
        }

        return [];
    }

    /**
     * Get attributes meta
     *
     * @param Type $entityType
     * @return array
     * @throws \Magento\Framework\Exception\LocalizedException
     */
    protected function getAttributesMeta(Type $entityType)
    {
        $meta = [];
        $attributes = $entityType->getAttributeCollection();
        /* @var AbstractAttribute $attribute */
        foreach ($attributes as $attribute) {
            $this->processFrontendInput($attribute, $meta);

            $code = $attribute->getAttributeCode();

            // use getDataUsingMethod, since some getters are defined and apply additional processing of returning value
            foreach ($this->metaProperties as $metaName => $origName) {
                $value = $attribute->getDataUsingMethod($origName);
                $meta[$code]['arguments']['data']['config'][$metaName] = ($metaName === 'label') ? __($value) : $value;
                if ('frontend_input' === $origName) {
                    $meta[$code]['arguments']['data']['config']['formElement'] = isset($this->formElement[$value])
                        ? $this->formElement[$value]
                        : $value;
                }
            }

            if ($attribute->usesSource()) {
                if ($code == AddressInterface::COUNTRY_ID) {
                    $meta[$code]['arguments']['data']['config']['options'] = $this->getCountryWithWebsiteSource()
                        ->getAllOptions();
                } else {
                    $meta[$code]['arguments']['data']['config']['options'] = $attribute->getSource()->getAllOptions();
                }
            }

            $rules = $this->eavValidationRules->build($attribute, $meta[$code]['arguments']['data']['config']);
            if (!empty($rules)) {
                $meta[$code]['arguments']['data']['config']['validation'] = $rules;
            }

            $meta[$code]['arguments']['data']['config']['componentType'] = Field::NAME;
            $meta[$code]['arguments']['data']['config']['visible'] = $this->canShowAttribute($attribute);

            $this->overrideFileUploaderMetadata($entityType, $attribute, $meta[$code]['arguments']['data']['config']);
        }

        $this->processWebsiteMeta($meta);
        return $meta;
    }

    /**
     * Check whether the specific attribute can be shown in form: customer registration, customer edit, etc...
     *
     * @param Attribute $customerAttribute
     * @return bool
     */
    private function canShowAttributeInForm(AbstractAttribute $customerAttribute)
    {
        $isRegistration = $this->context->getRequestParam($this->getRequestFieldName()) === null;

        if ($customerAttribute->getEntityType()->getEntityTypeCode() === 'customer') {
            return is_array($customerAttribute->getUsedInForms()) &&
                (
                    (in_array('customer_account_create', $customerAttribute->getUsedInForms()) && $isRegistration) ||
                    (in_array('customer_account_edit', $customerAttribute->getUsedInForms()) && !$isRegistration)
                );
        } else {
            return is_array($customerAttribute->getUsedInForms()) &&
                in_array('customer_address_edit', $customerAttribute->getUsedInForms());
        }
    }

    /**
     * Detect can we show attribute on specific form or not
     *
     * @param Attribute $customerAttribute
     * @return bool
     */
    private function canShowAttribute(AbstractAttribute $customerAttribute)
    {
        $userDefined = (bool) $customerAttribute->getIsUserDefined();
        if (!$userDefined) {
            return $customerAttribute->getIsVisible();
        }

        $canShowOnForm = $this->canShowAttributeInForm($customerAttribute);

        return ($this->allowToShowHiddenAttributes && $canShowOnForm) ||
            (!$this->allowToShowHiddenAttributes && $canShowOnForm && $customerAttribute->getIsVisible());
    }

    /**
     * Retrieve Country With Websites Source
     *
     * @return CountryWithWebsites
     * @deprecated 100.2.0
     */
    private function getCountryWithWebsiteSource()
    {
        if (!$this->countryWithWebsiteSource) {
            $this->countryWithWebsiteSource = ObjectManager::getInstance()->get(CountryWithWebsites::class);
        }

        return $this->countryWithWebsiteSource;
    }

    /**
     * Retrieve Customer Config Share
     *
     * @return \Magento\Customer\Model\Config\Share
     * @deprecated 100.1.3
     */
    private function getShareConfig()
    {
        if (!$this->shareConfig) {
            $this->shareConfig = ObjectManager::getInstance()->get(\Magento\Customer\Model\Config\Share::class);
        }

        return $this->shareConfig;
    }

    /**
     * Add global scope parameter and filter options to website meta
     *
     * @param array $meta
     * @return void
     */
    private function processWebsiteMeta(&$meta)
    {
        if (isset($meta[CustomerInterface::WEBSITE_ID]) && $this->getShareConfig()->isGlobalScope()) {
            $meta[CustomerInterface::WEBSITE_ID]['arguments']['data']['config']['isGlobalScope'] = 1;
        }

        if (isset($meta[AddressInterface::COUNTRY_ID]) && !$this->getShareConfig()->isGlobalScope()) {
            $meta[AddressInterface::COUNTRY_ID]['arguments']['data']['config']['filterBy'] = [
                'target' => '${ $.provider }:data.customer.website_id',
                'field' => 'website_ids'
            ];
        }
    }

    /**
     * Override file uploader UI component metadata
     *
     * Overrides metadata for attributes with frontend_input equal to 'image' or 'file'.
     *
     * @param Type $entityType
     * @param AbstractAttribute $attribute
     * @param array $config
     * @return void
     */
    private function overrideFileUploaderMetadata(
        Type $entityType,
        AbstractAttribute $attribute,
        array &$config
    ) {
        if (in_array($attribute->getFrontendInput(), $this->fileUploaderTypes)) {
            $maxFileSize = self::MAX_FILE_SIZE;

            if (isset($config['validation']['max_file_size'])) {
                $maxFileSize = (int)$config['validation']['max_file_size'];
            }

            $allowedExtensions = [];

            if (isset($config['validation']['file_extensions'])) {
                $allowedExtensions = explode(',', $config['validation']['file_extensions']);
                array_walk($allowedExtensions, function (&$value) {
                    $value = strtolower(trim($value));
                });
            }

            $allowedExtensions = implode(' ', $allowedExtensions);

            $entityTypeCode = $entityType->getEntityTypeCode();
            $url = $this->getFileUploadUrl($entityTypeCode);

            $config = [
                'formElement' => 'fileUploader',
                'componentType' => 'fileUploader',
                'maxFileSize' => $maxFileSize,
                'allowedExtensions' => $allowedExtensions,
                'uploaderConfig' => [
                    'url' => $url,
                ],
                'label' => $this->getMetadataValue($config, 'label'),
                'sortOrder' => $this->getMetadataValue($config, 'sortOrder'),
                'required' => $this->getMetadataValue($config, 'required'),
                'visible' => $this->getMetadataValue($config, 'visible'),
                'validation' => $this->getMetadataValue($config, 'validation'),
            ];
        }
    }

    /**
     * Retrieve metadata value
     *
     * @param array $config
     * @param string $name
     * @param mixed $default
     * @return mixed
     */
    private function getMetadataValue($config, $name, $default = null)
    {
        $value = isset($config[$name]) ? $config[$name] : $default;
        return $value;
    }

    /**
     * Retrieve URL to file upload
     *
     * @param string $entityTypeCode
     * @return string
     */
    private function getFileUploadUrl($entityTypeCode)
    {
        switch ($entityTypeCode) {
            case CustomerMetadataInterface::ENTITY_TYPE_CUSTOMER:
                $url = 'customer/file/customer_upload';
                break;

            case AddressMetadataInterface::ENTITY_TYPE_ADDRESS:
                $url = 'customer/file/address_upload';
                break;

            default:
                $url = '';
                break;
        }
        return $url;
    }

    /**
     * Process attributes by frontend input type
     *
     * @param AttributeInterface $attribute
     * @param array $meta
     * @return array
     */
    private function processFrontendInput(AttributeInterface $attribute, array &$meta)
    {
        $code = $attribute->getAttributeCode();
        if ($attribute->getFrontendInput() === 'boolean') {
            $meta[$code]['arguments']['data']['config']['prefer'] = 'toggle';
            $meta[$code]['arguments']['data']['config']['valueMap'] = [
                'true' => '1',
                'false' => '0',
            ];
        }
    }

    /**
     * Prepare address data
     *
     * @param int $addressId
     * @param array $addresses
     * @param array $customer
     * @return void
     */
    protected function prepareAddressData($addressId, array &$addresses, array $customer)
    {
        if (isset($customer['default_billing'])
            && $addressId == $customer['default_billing']
        ) {
            $addresses[$addressId]['default_billing'] = $customer['default_billing'];
        }
        if (isset($customer['default_shipping'])
            && $addressId == $customer['default_shipping']
        ) {
            $addresses[$addressId]['default_shipping'] = $customer['default_shipping'];
        }

        foreach ($this->meta['address']['children'] as $attributeName => $attributeMeta) {
            if ($attributeMeta['arguments']['data']['config']['dataType'] === Multiline::NAME
                && isset($addresses[$addressId][$attributeName])
                && !is_array($addresses[$addressId][$attributeName])
            ) {
                $addresses[$addressId][$attributeName] = explode("\n", $addresses[$addressId][$attributeName]);
            }
        }
    }

    /**
     * Get FileProcessorFactory instance
     *
     * @return FileProcessorFactory
     * @deprecated 100.1.3
     */
    private function getFileProcessorFactory()
    {
        if ($this->fileProcessorFactory === null) {
            $this->fileProcessorFactory = ObjectManager::getInstance()
                ->get(\Magento\Customer\Model\FileProcessorFactory::class);
        }
        return $this->fileProcessorFactory;
    }
}<|MERGE_RESOLUTION|>--- conflicted
+++ resolved
@@ -30,15 +30,10 @@
 use Magento\Ui\DataProvider\EavValidationRules;
 
 /**
-<<<<<<< HEAD
- * Data provider for customer and customer address data and meta data
-=======
  * Supplies the data for the customer UI component
->>>>>>> f032485d
  *
  * @SuppressWarnings(PHPMD.CouplingBetweenObjects)
  *
- * @deprecated \Magento\Customer\Model\Address\DataProvider is used instead
  * @api
  * @since 100.0.2
  */
@@ -162,19 +157,11 @@
      * @param CustomerCollectionFactory $customerCollectionFactory
      * @param Config $eavConfig
      * @param FilterPool $filterPool
-<<<<<<< HEAD
-     * @param FileProcessorFactory|null $fileProcessorFactory
-     * @param array $meta
-     * @param array $data
-     * @param ContextInterface|null $context
-=======
      * @param FileProcessorFactory $fileProcessorFactory
      * @param array $meta
      * @param array $data
      * @param ContextInterface $context
->>>>>>> f032485d
      * @param bool $allowToShowHiddenAttributes
-     * @throws \Magento\Framework\Exception\LocalizedException
      * @SuppressWarnings(PHPMD.ExcessiveParameterList)
      */
     public function __construct(
