--- conflicted
+++ resolved
@@ -109,22 +109,6 @@
     }
 
     /**
-<<<<<<< HEAD
-     * @inheritdoc
-     */
-    public function addFilter(\Magento\Framework\Api\Filter $filter)
-    {
-        //@todo implement this method
-=======
-     * @return Collection|\Magento\Framework\Model\Resource\Db\Collection\AbstractCollection
-     */
-    protected function getCollection()
-    {
-        return $this->collection;
->>>>>>> a8d0add3
-    }
-
-    /**
      * Get data
      *
      * @return array
