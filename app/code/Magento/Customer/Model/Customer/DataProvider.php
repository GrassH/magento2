--- conflicted
+++ resolved
@@ -9,22 +9,14 @@
 use Magento\Eav\Model\Entity\Type;
 use Magento\Customer\Model\Address;
 use Magento\Customer\Model\Customer;
-<<<<<<< HEAD
 use Magento\Ui\DataProvider\EavValidationRules;
-=======
-use Magento\Ui\DataProvider\EavValidationRule;
->>>>>>> e8655514
 use Magento\Customer\Model\Resource\Customer\Collection;
 use Magento\Customer\Model\Resource\Customer\CollectionFactory as CustomerCollectionFactory;
 
 /**
  * Class DataProvider
  */
-<<<<<<< HEAD
-class DataProvider extends \Magento\Ui\DataProvider\AbstractEavDataProvider
-=======
 class DataProvider extends \Magento\Ui\DataProvider\AbstractDataProvider
->>>>>>> e8655514
 {
     /**
      * @var Collection
@@ -68,15 +60,9 @@
     ];
 
     /**
-<<<<<<< HEAD
      * @var EavValidationRules
      */
     protected $eavValidationRules;
-=======
-     * @var EavValidationRule
-     */
-    protected $eavValidationRule;
->>>>>>> e8655514
 
     /**
      * Constructor
@@ -84,11 +70,7 @@
      * @param string $name
      * @param string $primaryFieldName
      * @param string $requestFieldName
-<<<<<<< HEAD
      * @param EavValidationRules $eavValidationRules
-=======
-     * @param EavValidationRule $eavValidationRule
->>>>>>> e8655514
      * @param CustomerCollectionFactory $customerCollectionFactory
      * @param Config $eavConfig
      * @param array $meta
@@ -98,22 +80,14 @@
         $name,
         $primaryFieldName,
         $requestFieldName,
-<<<<<<< HEAD
         EavValidationRules $eavValidationRules,
-=======
-        EavValidationRule $eavValidationRule,
->>>>>>> e8655514
         CustomerCollectionFactory $customerCollectionFactory,
         Config $eavConfig,
         array $meta = [],
         array $data = []
     ) {
         parent::__construct($name, $primaryFieldName, $requestFieldName, $meta, $data);
-<<<<<<< HEAD
         $this->eavValidationRules = $eavValidationRules;
-=======
-        $this->eavValidationRule = $eavValidationRule;
->>>>>>> e8655514
         $this->collection = $customerCollectionFactory->create();
         $this->collection->addAttributeToSelect('*');
         $this->eavConfig = $eavConfig;
@@ -195,11 +169,7 @@
                 }
             }
 
-<<<<<<< HEAD
             $rules = $this->eavValidationRules->build($attribute, $meta[$code]);
-=======
-            $rules = $this->eavValidationRule->build($attribute, $meta[$code]);
->>>>>>> e8655514
             if (!empty($rules)) {
                 $meta[$code]['validation'] = $rules;
             }
