--- conflicted
+++ resolved
@@ -109,25 +109,6 @@
     }
 
     /**
-<<<<<<< HEAD
-     * @return Collection|\Magento\Framework\Model\Resource\Db\Collection\AbstractCollection
-     */
-    protected function getCollection()
-    {
-        return $this->collection;
-    }
-
-    /**
-     * @inheritdoc
-     */
-    public function addFilter(\Magento\Framework\Api\Filter $filter)
-    {
-        //@todo implement this method
-    }
-
-    /**
-=======
->>>>>>> a95f1a6c
      * Get data
      *
      * @return array
