<?php
/**
 * Copyright © 2015 Magento. All rights reserved.
 * See COPYING.txt for license details.
 */
namespace Magento\Customer\Model;

use Magento\Customer\Api\CustomerMetadataInterface;
use Magento\Customer\Api\GroupRepositoryInterface;
use Magento\Customer\Model\Config\Share;
use Magento\Customer\Model\Resource\Address\CollectionFactory;
use Magento\Customer\Model\Resource\Customer as ResourceCustomer;
use Magento\Customer\Api\Data\CustomerInterfaceFactory;
use Magento\Customer\Model\Data\Customer as CustomerData;
use Magento\Framework\Reflection\DataObjectProcessor;
use Magento\Framework\Exception\EmailNotConfirmedException;
use Magento\Framework\Exception\InvalidEmailOrPasswordException;
use Magento\Framework\Exception\AuthenticationException;

/**
 * Customer model
 *
 * @method int getWebsiteId() getWebsiteId()
 * @method Customer setWebsiteId(int)
 * @method int getStoreId() getStoreId()
 * @method string getEmail() getEmail()
 * @method ResourceCustomer _getResource()
 * @method mixed getDisableAutoGroupChange()
 * @method Customer setDisableAutoGroupChange($value)
 * @method Customer setGroupId($value)
 * @method Customer setDefaultBilling($value)
 * @method Customer setDefaultShipping($value)
 * @method Customer setPasswordHash($string)
 * @method string getPasswordHash()
 * @method string getConfirmation()
 * @SuppressWarnings(PHPMD.ExcessivePublicCount)
 * @SuppressWarnings(PHPMD.TooManyFields)
 * @SuppressWarnings(PHPMD.ExcessiveClassComplexity)
 * @SuppressWarnings(PHPMD.CouplingBetweenObjects)
 */
class Customer extends \Magento\Framework\Model\AbstractModel
{
    /**
     * Configuration paths for email templates and identities
     */
    const XML_PATH_REGISTER_EMAIL_TEMPLATE = 'customer/create_account/email_template';

    const XML_PATH_REGISTER_EMAIL_IDENTITY = 'customer/create_account/email_identity';

    const XML_PATH_REMIND_EMAIL_TEMPLATE = 'customer/password/remind_email_template';

    const XML_PATH_FORGOT_EMAIL_TEMPLATE = 'customer/password/forgot_email_template';

    const XML_PATH_FORGOT_EMAIL_IDENTITY = 'customer/password/forgot_email_identity';

    const XML_PATH_RESET_PASSWORD_TEMPLATE = 'customer/password/reset_password_template';

    const XML_PATH_IS_CONFIRM = 'customer/create_account/confirm';

    const XML_PATH_CONFIRM_EMAIL_TEMPLATE = 'customer/create_account/email_confirmation_template';

    const XML_PATH_CONFIRMED_EMAIL_TEMPLATE = 'customer/create_account/email_confirmed_template';

    const XML_PATH_GENERATE_HUMAN_FRIENDLY_ID = 'customer/create_account/generate_human_friendly_id';

    const SUBSCRIBED_YES = 'yes';

    const SUBSCRIBED_NO = 'no';

    const ENTITY = 'customer';

    /**
     * Configuration path to expiration period of reset password link
     */
    const XML_PATH_CUSTOMER_RESET_PASSWORD_LINK_EXPIRATION_PERIOD = 'customer/password/reset_link_expiration_period';

    /**
     * Model event prefix
     *
     * @var string
     */
    protected $_eventPrefix = 'customer';

    /**
     * Name of the event object
     *
     * @var string
     */
    protected $_eventObject = 'customer';

    /**
     * List of errors
     *
     * @var array
     */
    protected $_errors = [];

    /**
     * Assoc array of customer attributes
     *
     * @var array
     */
    protected $_attributes;

    /**
     * Customer addresses collection
     *
     * @var \Magento\Customer\Model\Resource\Address\Collection
     */
    protected $_addressesCollection;

    /**
     * Is model deletable
     *
     * @var boolean
     */
    protected $_isDeleteable = true;

    /**
     * Is model readonly
     *
     * @var boolean
     */
    protected $_isReadonly = false;

    /**
     * @var \Magento\Store\Model\StoreManagerInterface
     */
    protected $_storeManager;

    /**
     * @var \Magento\Eav\Model\Config
     */
    protected $_config;

    /**
     * @var \Magento\Framework\App\Config\ScopeConfigInterface
     */
    protected $_scopeConfig;

    /**
     * @var Share
     */
    protected $_configShare;

    /**
     * @var AddressFactory
     */
    protected $_addressFactory;

    /**
     * @var CollectionFactory
     */
    protected $_addressesFactory;

    /**
     * @var \Magento\Framework\Mail\Template\TransportBuilder
     */
    protected $_transportBuilder;

    /**
     * @var GroupRepositoryInterface
     */
    protected $_groupRepository;

    /**
     * @var \Magento\Framework\Encryption\EncryptorInterface
     */
    protected $_encryptor;

    /**
     * @var \Magento\Framework\Math\Random
     */
    protected $mathRandom;

    /**
     * @var \Magento\Framework\Stdlib\DateTime
     */
    protected $dateTime;

    /**
     * @var CustomerInterfaceFactory
     */
    protected $customerDataFactory;

    /**
     * @var DataObjectProcessor
     */
    protected $dataObjectProcessor;

    /**
     * @var \Magento\Framework\Api\DataObjectHelper
     */
    protected $dataObjectHelper;

    /**
     * @var \Magento\Customer\Api\CustomerMetadataInterface
     */
    protected $metadataService;

    /**
     * @param \Magento\Framework\Model\Context $context
     * @param \Magento\Framework\Registry $registry
     * @param \Magento\Store\Model\StoreManagerInterface $storeManager
     * @param \Magento\Eav\Model\Config $config
     * @param \Magento\Framework\App\Config\ScopeConfigInterface $scopeConfig
     * @param ResourceCustomer $resource
     * @param Share $configShare
     * @param AddressFactory $addressFactory
     * @param CollectionFactory $addressesFactory
     * @param \Magento\Framework\Mail\Template\TransportBuilder $transportBuilder
     * @param GroupRepositoryInterface $groupRepository
     * @param AttributeFactory $attributeFactory
     * @param \Magento\Framework\Encryption\EncryptorInterface $encryptor
     * @param \Magento\Framework\Stdlib\DateTime $dateTime
     * @param CustomerInterfaceFactory $customerDataFactory
     * @param DataObjectProcessor $dataObjectProcessor
     * @param \Magento\Framework\Api\DataObjectHelper $dataObjectHelper
     * @param CustomerMetadataInterface $metadataService
     * @param \Magento\Framework\Data\Collection\Db $resourceCollection
     * @param array $data
     * @SuppressWarnings(PHPMD.ExcessiveParameterList)
     */
    public function __construct(
        \Magento\Framework\Model\Context $context,
        \Magento\Framework\Registry $registry,
        \Magento\Store\Model\StoreManagerInterface $storeManager,
        \Magento\Eav\Model\Config $config,
        \Magento\Framework\App\Config\ScopeConfigInterface $scopeConfig,
        \Magento\Customer\Model\Resource\Customer $resource,
        \Magento\Customer\Model\Config\Share $configShare,
        \Magento\Customer\Model\AddressFactory $addressFactory,
        \Magento\Customer\Model\Resource\Address\CollectionFactory $addressesFactory,
        \Magento\Framework\Mail\Template\TransportBuilder $transportBuilder,
        GroupRepositoryInterface $groupRepository,
        \Magento\Framework\Encryption\EncryptorInterface $encryptor,
        \Magento\Framework\Stdlib\DateTime $dateTime,
        CustomerInterfaceFactory $customerDataFactory,
        DataObjectProcessor $dataObjectProcessor,
        \Magento\Framework\Api\DataObjectHelper $dataObjectHelper,
        \Magento\Customer\Api\CustomerMetadataInterface $metadataService,
        \Magento\Framework\Data\Collection\Db $resourceCollection = null,
        array $data = []
    ) {
        $this->metadataService = $metadataService;
        $this->_scopeConfig = $scopeConfig;
        $this->_storeManager = $storeManager;
        $this->_config = $config;
        $this->_configShare = $configShare;
        $this->_addressFactory = $addressFactory;
        $this->_addressesFactory = $addressesFactory;
        $this->_transportBuilder = $transportBuilder;
        $this->_groupRepository = $groupRepository;
        $this->_encryptor = $encryptor;
        $this->dateTime = $dateTime;
        $this->customerDataFactory = $customerDataFactory;
        $this->dataObjectProcessor = $dataObjectProcessor;
        $this->dataObjectHelper = $dataObjectHelper;
        parent::__construct(
            $context,
            $registry,
            $resource,
            $resourceCollection,
            $data
        );
    }

    /**
     * Initialize customer model
     *
     * @return void
     */
    public function _construct()
    {
        $this->_init('Magento\Customer\Model\Resource\Customer');
    }

    /**
     * Retrieve customer model with customer data
     *
     * @return \Magento\Customer\Api\Data\CustomerInterface
     */
    public function getDataModel()
    {
        $customerData = $this->getData();
        $addressesData = [];
        /** @var \Magento\Customer\Model\Address $address */
        foreach ($this->getAddresses() as $address) {
            $addressesData[] = $address->getDataModel();
        }
        $customerDataObject = $this->customerDataFactory->create();
        $this->dataObjectHelper->populateWithArray(
            $customerDataObject,
            $customerData,
            '\Magento\Customer\Api\Data\CustomerInterface'
        );
        $customerDataObject->setAddresses($addressesData)
            ->setId($this->getId());
        return $customerDataObject;
    }

    /**
     * Update customer data
     *
     * @param \Magento\Customer\Api\Data\CustomerInterface $customer
     * @return $this
     */
    public function updateData($customer)
    {
        $customerDataAttributes = $this->dataObjectProcessor->buildOutputDataArray(
            $customer,
            '\Magento\Customer\Api\Data\CustomerInterface'
        );

        foreach ($customerDataAttributes as $attributeCode => $attributeData) {
            if ($attributeCode == 'password') {
                continue;
            }
            $this->setDataUsingMethod($attributeCode, $attributeData);
        }

        $customAttributes = $customer->getCustomAttributes();
        if ($customAttributes !== null) {
            foreach ($customAttributes as $attribute) {
                $this->setDataUsingMethod($attribute->getAttributeCode(), $attribute->getValue());
            }
        }

        $customerId = $customer->getId();
        if ($customerId) {
            $this->setId($customerId);
        }

        // Need to use attribute set or future updates can cause data loss
        if (!$this->getAttributeSetId()) {
            $this->setAttributeSetId(
                CustomerMetadataInterface::ATTRIBUTE_SET_ID_CUSTOMER
            );
        }

        return $this;
    }

    /**
     * Retrieve customer sharing configuration model
     *
     * @return Share
     */
    public function getSharingConfig()
    {
        return $this->_configShare;
    }

    /**
     * Authenticate customer
     *
     * @param  string $login
     * @param  string $password
     * @return bool
     * @throws \Magento\Framework\Exception\LocalizedException
     * @deprecated Use \Magento\Customer\Api\AccountManagementInterface::authenticate
     */
    public function authenticate($login, $password)
    {
        $this->loadByEmail($login);
        if ($this->getConfirmation() && $this->isConfirmationRequired()) {
            throw new EmailNotConfirmedException(
                __('This account is not confirmed.')
            );
        }
        if (!$this->validatePassword($password)) {
            throw new InvalidEmailOrPasswordException(
                __('Invalid login or password.')
            );
        }
        $this->_eventManager->dispatch(
            'customer_customer_authenticated',
            ['model' => $this, 'password' => $password]
        );

        return true;
    }

    /**
     * Load customer by email
     *
     * @param   string $customerEmail
     * @return  $this
     */
    public function loadByEmail($customerEmail)
    {
        $this->_getResource()->loadByEmail($this, $customerEmail);
        return $this;
    }

    /**
     * Processing object before save data
     *
     * @return $this
     */
    public function beforeSave()
    {
        parent::beforeSave();

        $storeId = $this->getStoreId();
        if ($storeId === null) {
            $this->setStoreId($this->_storeManager->getStore()->getId());
        }

        $this->getGroupId();
        return $this;
    }

    /**
     * {@inheritdoc}
     */
    public function afterSave()
    {
        $customerData = (array)$this->getData();
        $customerData[CustomerData::ID] = $this->getId();
        $dataObject = $this->customerDataFactory->create();
        $this->dataObjectHelper->populateWithArray(
            $dataObject,
            $customerData,
            '\Magento\Customer\Api\Data\CustomerInterface'
        );
        $customerOrigData = (array)$this->getOrigData();
        $customerOrigData[CustomerData::ID] = $this->getId();
        $origDataObject = $this->customerDataFactory->create();
        $this->dataObjectHelper->populateWithArray(
            $origDataObject,
            $customerOrigData,
            '\Magento\Customer\Api\Data\CustomerInterface'
        );
        $this->_eventManager->dispatch(
            'customer_save_after_data_object',
            ['customer_data_object' => $dataObject, 'orig_customer_data_object' => $origDataObject]
        );
        return parent::afterSave();
    }

    /**
     * Change customer password
     *
     * @param   string $newPassword
     * @return  $this
     */
    public function changePassword($newPassword)
    {
        $this->_getResource()->changePassword($this, $newPassword);
        return $this;
    }

    /**
     * Get full customer name
     *
     * @return string
     */
    public function getName()
    {
        $name = '';

        if ($this->_config->getAttribute('customer', 'prefix')->getIsVisible() && $this->getPrefix()) {
            $name .= $this->getPrefix() . ' ';
        }
        $name .= $this->getFirstname();
        if ($this->_config->getAttribute('customer', 'middlename')->getIsVisible() && $this->getMiddlename()) {
            $name .= ' ' . $this->getMiddlename();
        }
        $name .= ' ' . $this->getLastname();
        if ($this->_config->getAttribute('customer', 'suffix')->getIsVisible() && $this->getSuffix()) {
            $name .= ' ' . $this->getSuffix();
        }
        return $name;
    }

    /**
     * Add address to address collection
     *
     * @param   Address $address
     * @return  $this
     */
    public function addAddress(Address $address)
    {
        $this->getAddressesCollection()->addItem($address);
        return $this;
    }

    /**
     * Retrieve customer address by address id
     *
     * @param   int $addressId
     * @return  Address
     */
    public function getAddressById($addressId)
    {
        return $this->_createAddressInstance()->load($addressId);
    }

    /**
     * Getting customer address object from collection by identifier
     *
     * @param int $addressId
     * @return Address
     */
    public function getAddressItemById($addressId)
    {
        return $this->getAddressesCollection()->getItemById($addressId);
    }

    /**
     * Retrieve not loaded address collection
     *
     * @return \Magento\Customer\Model\Resource\Address\Collection
     */
    public function getAddressCollection()
    {
        return $this->_createAddressCollection();
    }

    /**
     * Customer addresses collection
     *
     * @return \Magento\Customer\Model\Resource\Address\Collection
     */
    public function getAddressesCollection()
    {
        if ($this->_addressesCollection === null) {
            $this->_addressesCollection = $this->getAddressCollection()->setCustomerFilter(
                $this
            )->addAttributeToSelect(
                '*'
            );
            foreach ($this->_addressesCollection as $address) {
                $address->setCustomer($this);
            }
        }

        return $this->_addressesCollection;
    }

    /**
     * Retrieve customer address array
     *
     * @return \Magento\Framework\Object[]
     */
    public function getAddresses()
    {
        return $this->getAddressesCollection()->getItems();
    }

    /**
     * Retrieve all customer attributes
     *
     * @return Attribute[]
     */
    public function getAttributes()
    {
        if ($this->_attributes === null) {
            $this->_attributes = $this->_getResource()->loadAllAttributes($this)->getSortedAttributes();
        }
        return $this->_attributes;
    }

    /**
     * Get customer attribute model object
     *
     * @param   string $attributeCode
     * @return  \Magento\Customer\Model\Resource\Attribute | null
     */
    public function getAttribute($attributeCode)
    {
        $this->getAttributes();
        if (isset($this->_attributes[$attributeCode])) {
            return $this->_attributes[$attributeCode];
        }
        return null;
    }

    /**
     * Set plain and hashed password
     *
     * @param string $password
     * @return $this
     */
    public function setPassword($password)
    {
        $this->setData('password', $password);
        $this->setPasswordHash($this->hashPassword($password));
        return $this;
    }

    /**
     * Hash customer password
     *
     * @param string $password
     * @param bool|int|string $salt
     * @return string
     */
    public function hashPassword($password, $salt = true)
    {
        return $this->_encryptor->getHash($password, $salt);
    }

    /**
     * Validate password with salted hash
     *
     * @param string $password
     * @return boolean
     */
    public function validatePassword($password)
    {
        $hash = $this->getPasswordHash();
        if (!$hash) {
            return false;
        }
        return $this->_encryptor->validateHash($password, $hash);
    }

    /**
     * Encrypt password
     *
     * @param   string $password
     * @return  string
     */
    public function encryptPassword($password)
    {
        return $this->_encryptor->encrypt($password);
    }

    /**
     * Decrypt password
     *
     * @param   string $password
     * @return  string
     */
    public function decryptPassword($password)
    {
        return $this->_encryptor->decrypt($password);
    }

    /**
     * Retrieve default address by type(attribute)
     *
     * @param   string $attributeCode address type attribute code
     * @return  Address|false
     */
    public function getPrimaryAddress($attributeCode)
    {
        $primaryAddress = $this->getAddressesCollection()->getItemById($this->getData($attributeCode));

        return $primaryAddress ? $primaryAddress : false;
    }

    /**
     * Get customer default billing address
     *
     * @return Address
     */
    public function getPrimaryBillingAddress()
    {
        return $this->getPrimaryAddress('default_billing');
    }

    /**
     * Get customer default billing address
     *
     * @return Address
     */
    public function getDefaultBillingAddress()
    {
        return $this->getPrimaryBillingAddress();
    }

    /**
     * Get default customer shipping address
     *
     * @return Address
     */
    public function getPrimaryShippingAddress()
    {
        return $this->getPrimaryAddress('default_shipping');
    }

    /**
     * Get default customer shipping address
     *
     * @return Address
     */
    public function getDefaultShippingAddress()
    {
        return $this->getPrimaryShippingAddress();
    }

    /**
     * Retrieve ids of default addresses
     *
     * @return array
     */
    public function getPrimaryAddressIds()
    {
        $ids = [];
        if ($this->getDefaultBilling()) {
            $ids[] = $this->getDefaultBilling();
        }
        if ($this->getDefaultShipping()) {
            $ids[] = $this->getDefaultShipping();
        }
        return $ids;
    }

    /**
     * Retrieve all customer default addresses
     *
     * @return Address[]
     */
    public function getPrimaryAddresses()
    {
        $addresses = [];
        $primaryBilling = $this->getPrimaryBillingAddress();
        if ($primaryBilling) {
            $addresses[] = $primaryBilling;
            $primaryBilling->setIsPrimaryBilling(true);
        }

        $primaryShipping = $this->getPrimaryShippingAddress();
        if ($primaryShipping) {
            if ($primaryBilling && $primaryBilling->getId() == $primaryShipping->getId()) {
                $primaryBilling->setIsPrimaryShipping(true);
            } else {
                $primaryShipping->setIsPrimaryShipping(true);
                $addresses[] = $primaryShipping;
            }
        }
        return $addresses;
    }

    /**
     * Retrieve not default addresses
     *
     * @return Address[]
     */
    public function getAdditionalAddresses()
    {
        $addresses = [];
        $primatyIds = $this->getPrimaryAddressIds();
        foreach ($this->getAddressesCollection() as $address) {
            if (!in_array($address->getId(), $primatyIds)) {
                $addresses[] = $address;
            }
        }
        return $addresses;
    }

    /**
     * Check if address is primary
     *
     * @param Address $address
     * @return boolean
     */
    public function isAddressPrimary(Address $address)
    {
        if (!$address->getId()) {
            return false;
        }
        return $address->getId() == $this->getDefaultBilling() || $address->getId() == $this->getDefaultShipping();
    }

    /**
     * Send email with new account related information
     *
     * @param string $type
     * @param string $backUrl
     * @param string $storeId
     * @return $this
     * @throws \Magento\Framework\Exception\LocalizedException
     */
    public function sendNewAccountEmail($type = 'registered', $backUrl = '', $storeId = '0')
    {
        $types = $this->getTemplateTypes();

        if (!isset($types[$type])) {
            throw new \Magento\Framework\Exception\LocalizedException(__('Wrong transactional account email type'));
        }

        if (!$storeId) {
            $storeId = $this->_getWebsiteStoreId($this->getSendemailStoreId());
        }

        $this->_sendEmailTemplate(
            $types[$type],
            self::XML_PATH_REGISTER_EMAIL_IDENTITY,
            ['customer' => $this, 'back_url' => $backUrl, 'store' => $this->getStore()],
            $storeId
        );

        return $this;
    }

    /**
     * Check if accounts confirmation is required in config
     *
     * @return bool
     * @deprecated
     */
    public function isConfirmationRequired()
    {
        if ($this->canSkipConfirmation()) {
            return false;
        }
        $storeId = $this->getStoreId() ? $this->getStoreId() : null;

        return (bool)$this->_scopeConfig->getValue(
            self::XML_PATH_IS_CONFIRM,
            \Magento\Store\Model\ScopeInterface::SCOPE_STORE,
            $storeId
        );
    }

    /**
     * Generate random confirmation key
     *
     * @return string
     */
    public function getRandomConfirmationKey()
    {
        return md5(uniqid());
    }

    /**
     * Send email with new customer password
     *
     * @return $this
     */
    public function sendPasswordReminderEmail()
    {
        $this->_sendEmailTemplate(
            self::XML_PATH_REMIND_EMAIL_TEMPLATE,
            self::XML_PATH_FORGOT_EMAIL_IDENTITY,
            ['customer' => $this, 'store' => $this->getStore()],
            $this->getStoreId()
        );

        return $this;
    }

    /**
     * Send corresponding email template
     *
     * @param string $template configuration path of email template
     * @param string $sender configuration path of email identity
     * @param array $templateParams
     * @param int|null $storeId
     * @return $this
     */
    protected function _sendEmailTemplate($template, $sender, $templateParams = [], $storeId = null)
    {
        /** @var \Magento\Framework\Mail\TransportInterface $transport */
        $transport = $this->_transportBuilder->setTemplateIdentifier(
            $this->_scopeConfig->getValue($template, \Magento\Store\Model\ScopeInterface::SCOPE_STORE, $storeId)
        )->setTemplateOptions(
            ['area' => \Magento\Framework\App\Area::AREA_FRONTEND, 'store' => $storeId]
        )->setTemplateVars(
            $templateParams
        )->setFrom(
            $this->_scopeConfig->getValue($sender, \Magento\Store\Model\ScopeInterface::SCOPE_STORE, $storeId)
        )->addTo(
            $this->getEmail(),
            $this->getName()
        )->getTransport();
        $transport->sendMessage();

        return $this;
    }

    /**
     * Send email with reset password confirmation link
     *
     * @return $this
     */
    public function sendPasswordResetConfirmationEmail()
    {
        $storeId = $this->getStoreId();
        if (!$storeId) {
            $storeId = $this->_getWebsiteStoreId();
        }

        $this->_sendEmailTemplate(
            self::XML_PATH_FORGOT_EMAIL_TEMPLATE,
            self::XML_PATH_FORGOT_EMAIL_IDENTITY,
            ['customer' => $this, 'store' => $this->getStore()],
            $storeId
        );

        return $this;
    }

    /**
     * Retrieve customer group identifier
     *
     * @return int
     */
    public function getGroupId()
    {
        if (!$this->hasData('group_id')) {
            $storeId = $this->getStoreId() ? $this->getStoreId() : $this->_storeManager->getStore()->getId();
            $groupId = $this->_scopeConfig->getValue(
                GroupManagement::XML_PATH_DEFAULT_ID,
                \Magento\Store\Model\ScopeInterface::SCOPE_STORE,
                $storeId
            );
            $this->setData('group_id', $groupId);
        }
        return $this->getData('group_id');
    }

    /**
     * Retrieve customer tax class identifier
     *
     * @return int
     */
    public function getTaxClassId()
    {
        if (!$this->getData('tax_class_id')) {
            $groupTaxClassId = $this->_groupRepository->getById($this->getGroupId())->getTaxClassId();
            $this->setData('tax_class_id', $groupTaxClassId);
        }
        return $this->getData('tax_class_id');
    }

    /**
     * Retrieve store where customer was created
     *
     * @return \Magento\Store\Model\Store
     */
    public function getStore()
    {
        return $this->_storeManager->getStore($this->getStoreId());
    }

    /**
     * Retrieve shared store ids
     *
     * @return array
     */
    public function getSharedStoreIds()
    {
        $ids = $this->_getData('shared_store_ids');
        if ($ids === null) {
            $ids = [];
            if ((bool)$this->getSharingConfig()->isWebsiteScope()) {
                $ids = $this->_storeManager->getWebsite($this->getWebsiteId())->getStoreIds();
            } else {
                foreach ($this->_storeManager->getStores() as $store) {
                    $ids[] = $store->getId();
                }
            }
            $this->setData('shared_store_ids', $ids);
        }

        return $ids;
    }

    /**
     * Retrieve shared website ids
     *
     * @return int[]
     */
    public function getSharedWebsiteIds()
    {
        $ids = $this->_getData('shared_website_ids');
        if ($ids === null) {
            $ids = [];
            if ((bool)$this->getSharingConfig()->isWebsiteScope()) {
                $ids[] = $this->getWebsiteId();
            } else {
                foreach ($this->_storeManager->getWebsites() as $website) {
                    $ids[] = $website->getId();
                }
            }
            $this->setData('shared_website_ids', $ids);
        }
        return $ids;
    }

    /**
     * Set store to customer
     *
     * @param \Magento\Store\Model\Store $store
     * @return $this
     */
    public function setStore(\Magento\Store\Model\Store $store)
    {
        $this->setStoreId($store->getId());
        $this->setWebsiteId($store->getWebsite()->getId());
        return $this;
    }

    /**
     * Validate customer attribute values.
     * For existing customer password + confirmation will be validated only when password is set
     * (i.e. its change is requested)
     *
     * @return bool|string[]
     * @SuppressWarnings(PHPMD.CyclomaticComplexity)
     * @SuppressWarnings(PHPMD.NPathComplexity)
     */
    public function validate()
    {
        $errors = [];
        if (!\Zend_Validate::is(trim($this->getFirstname()), 'NotEmpty')) {
            $errors[] = __('The first name cannot be empty.');
        }

        if (!\Zend_Validate::is(trim($this->getLastname()), 'NotEmpty')) {
            $errors[] = __('The last name cannot be empty.');
        }

        if (!\Zend_Validate::is($this->getEmail(), 'EmailAddress')) {
            $errors[] = __('Please correct this email address: "%1".', $this->getEmail());
        }

        $entityType = $this->_config->getEntityType('customer');
        $attribute = $this->_config->getAttribute($entityType, 'dob');
        if ($attribute->getIsRequired() && '' == trim($this->getDob())) {
            $errors[] = __('The Date of Birth is required.');
        }
        $attribute = $this->_config->getAttribute($entityType, 'taxvat');
        if ($attribute->getIsRequired() && '' == trim($this->getTaxvat())) {
            $errors[] = __('The TAX/VAT number is required.');
        }
        $attribute = $this->_config->getAttribute($entityType, 'gender');
        if ($attribute->getIsRequired() && '' == trim($this->getGender())) {
            $errors[] = __('Gender is required.');
        }

        $transport = new \Magento\Framework\Object(
            ['errors' => $errors]
        );
<<<<<<< HEAD
        $this->_eventManager->dispatch('customer_validate' , ['customer' => $this, 'transport' => $transport]);
=======
        $this->_eventManager->dispatch('customer_validate', ['customer' => $this, 'transport' => $transport]);
>>>>>>> 5445f80e
        $errors = $transport->getErrors();

        if (empty($errors)) {
            return true;
        }
        return $errors;
    }

    /**
     * Unset subscription
     *
     * @return $this
     */
    public function unsetSubscription()
    {
        if (isset($this->_isSubscribed)) {
            unset($this->_isSubscribed);
        }
        return $this;
    }

    /**
     * Clean all addresses
     *
     * @return void
     */
    public function cleanAllAddresses()
    {
        $this->_addressesCollection = null;
    }

    /**
     * Add error
     *
     * @param mixed $error
     * @return $this
     */
    public function addError($error)
    {
        $this->_errors[] = $error;
        return $this;
    }

    /**
     * Retrieve errors
     *
     * @return array
     */
    public function getErrors()
    {
        return $this->_errors;
    }

    /**
     * Reset errors array
     *
     * @return $this
     */
    public function resetErrors()
    {
        $this->_errors = [];
        return $this;
    }

    /**
     * Prepare customer for delete
     *
     * @return $this
     */
    public function beforeDelete()
    {
        //TODO : Revisit and figure handling permissions in MAGETWO-11084 Implementation: Service Context Provider
        return parent::beforeDelete();
    }

    /**
     * Get customer created at date timestamp
     *
     * @return int|null
     */
    public function getCreatedAtTimestamp()
    {
        $date = $this->getCreatedAt();
        if ($date) {
            return (new \DateTime($date))->getTimestamp();
        }
        return null;
    }

    /**
     * Reset all model data
     *
     * @return $this
     */
    public function reset()
    {
        $this->setData([]);
        $this->setOrigData();
        $this->_attributes = null;

        return $this;
    }

    /**
     * Checks model is deletable
     *
     * @return boolean
     */
    public function isDeleteable()
    {
        return $this->_isDeleteable;
    }

    /**
     * Set is deletable flag
     *
     * @param boolean $value
     * @return $this
     */
    public function setIsDeleteable($value)
    {
        $this->_isDeleteable = (bool)$value;
        return $this;
    }

    /**
     * Checks model is readonly
     *
     * @return boolean
     */
    public function isReadonly()
    {
        return $this->_isReadonly;
    }

    /**
     * Set is readonly flag
     *
     * @param boolean $value
     * @return $this
     */
    public function setIsReadonly($value)
    {
        $this->_isReadonly = (bool)$value;
        return $this;
    }

    /**
     * Check whether confirmation may be skipped when registering using certain email address
     *
     * @return bool
     */
    protected function canSkipConfirmation()
    {
        if (!$this->getId()) {
            return false;
        }

        /* If an email was used to start the registration process and it is the same email as the one
           used to register, then this can skip confirmation.
           */
        $skipConfirmationIfEmail = $this->_registry->registry("skip_confirmation_if_email");
        if (!$skipConfirmationIfEmail) {
            return false;
        }

        return strtolower($skipConfirmationIfEmail) === strtolower($this->getEmail());
    }

    /**
     * Clone current object
     *
     * @return void
     */
    public function __clone()
    {
        $newAddressCollection = $this->getPrimaryAddresses();
        $newAddressCollection = array_merge($newAddressCollection, $this->getAdditionalAddresses());
        $this->setId(null);
        $this->cleanAllAddresses();
        foreach ($newAddressCollection as $address) {
            $this->addAddress(clone $address);
        }
    }

    /**
     * Return Entity Type instance
     *
     * @return \Magento\Eav\Model\Entity\Type
     */
    public function getEntityType()
    {
        return $this->_getResource()->getEntityType();
    }

    /**
     * Get either first store ID from a set website or the provided as default
     *
     * @param int|string|null $defaultStoreId
     *
     * @return int
     */
    protected function _getWebsiteStoreId($defaultStoreId = null)
    {
        if ($this->getWebsiteId() != 0 && empty($defaultStoreId)) {
            $storeIds = $this->_storeManager->getWebsite($this->getWebsiteId())->getStoreIds();
            reset($storeIds);
            $defaultStoreId = current($storeIds);
        }
        return $defaultStoreId;
    }

    /**
     * Change reset password link token
     *
     * Stores new reset password link token
     *
     * @param string $passwordLinkToken
     * @return $this
     * @throws \Magento\Framework\Exception\AuthenticationException
     */
    public function changeResetPasswordLinkToken($passwordLinkToken)
    {
        if (!is_string($passwordLinkToken) || empty($passwordLinkToken)) {
            throw new AuthenticationException(
                __('Invalid password reset token.')
            );
        }
        $this->_getResource()->changeResetPasswordLinkToken($this, $passwordLinkToken);
        return $this;
    }

    /**
     * Check if current reset password link token is expired
     *
     * @return boolean
     * @deprecated
     */
    public function isResetPasswordLinkTokenExpired()
    {
        $linkToken = $this->getRpToken();
        $linkTokenCreatedAt = $this->getRpTokenCreatedAt();

        if (empty($linkToken) || empty($linkTokenCreatedAt)) {
            return true;
        }

        $expirationPeriod = $this->getResetPasswordLinkExpirationPeriod();

        $currentTimestamp = (new \DateTime())->getTimestamp();
        $tokenTimestamp = (new \DateTime($linkTokenCreatedAt))->getTimestamp();
        if ($tokenTimestamp > $currentTimestamp) {
            return true;
        }

        $dayDifference = floor(($currentTimestamp - $tokenTimestamp) / (24 * 60 * 60));
        if ($dayDifference >= $expirationPeriod) {
            return true;
        }

        return false;
    }

    /**
     * Retrieve customer reset password link expiration period in days
     *
     * @return int
     */
    public function getResetPasswordLinkExpirationPeriod()
    {
        return (int)$this->_scopeConfig->getValue(
            self::XML_PATH_CUSTOMER_RESET_PASSWORD_LINK_EXPIRATION_PERIOD,
            \Magento\Framework\App\ScopeInterface::SCOPE_DEFAULT
        );
    }

    /**
     * @return Address
     */
    protected function _createAddressInstance()
    {
        return $this->_addressFactory->create();
    }

    /**
     * @return \Magento\Customer\Model\Resource\Address\Collection
     */
    protected function _createAddressCollection()
    {
        return $this->_addressesFactory->create();
    }

    /**
     * @return array
     */
    protected function getTemplateTypes()
    {
        /**
         * 'registered'   welcome email, when confirmation is disabled
         * 'confirmed'    welcome email, when confirmation is enabled
         * 'confirmation' email with confirmation link
         */
        $types = [
            'registered' => self::XML_PATH_REGISTER_EMAIL_TEMPLATE,
            'confirmed' => self::XML_PATH_CONFIRMED_EMAIL_TEMPLATE,
            'confirmation' => self::XML_PATH_CONFIRM_EMAIL_TEMPLATE,
        ];
        return $types;
    }
}<|MERGE_RESOLUTION|>--- conflicted
+++ resolved
@@ -1037,11 +1037,7 @@
         $transport = new \Magento\Framework\Object(
             ['errors' => $errors]
         );
-<<<<<<< HEAD
-        $this->_eventManager->dispatch('customer_validate' , ['customer' => $this, 'transport' => $transport]);
-=======
         $this->_eventManager->dispatch('customer_validate', ['customer' => $this, 'transport' => $transport]);
->>>>>>> 5445f80e
         $errors = $transport->getErrors();
 
         if (empty($errors)) {
