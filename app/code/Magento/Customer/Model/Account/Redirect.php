--- conflicted
+++ resolved
@@ -20,7 +20,6 @@
 use Magento\Framework\Url\DecoderInterface;
 use Magento\Framework\App\ObjectManager;
 use Magento\Framework\Stdlib\CookieManagerInterface;
-use Magento\Customer\Model\RedirectCookieManager;
 
 /**
  * Account Redirect
@@ -29,10 +28,8 @@
  */
 class Redirect
 {
-    /** @deprecated moved into its own class
-     * @see \Magento\Customer\Model\RedirectCookieManager
-     * URL to redirect user on successful login or registration
-     */
+
+    /** URL to redirect user on successful login or registration */
     const LOGIN_REDIRECT_URL = 'login_redirect';
 
     /**
@@ -75,11 +72,6 @@
      * @var CookieMetadataFactory
      */
     protected $cookieMetadataFactory;
-
-    /**
-     * @var RedirectCookieManager
-     */
-    protected $redirectCookieManager;
 
     /**
      * @var HostChecker
@@ -101,11 +93,7 @@
      * @param DecoderInterface $urlDecoder
      * @param CustomerUrl $customerUrl
      * @param ResultFactory $resultFactory
-<<<<<<< HEAD
      * @param CookieMetadataFactory $cookieMetadataFactory
-=======
-     * @param RedirectCookieManager $redirectCookieManager
->>>>>>> 16da7068
      * @param HostChecker|null $hostChecker
      */
     public function __construct(
@@ -117,11 +105,7 @@
         DecoderInterface $urlDecoder,
         CustomerUrl $customerUrl,
         ResultFactory $resultFactory,
-<<<<<<< HEAD
         CookieMetadataFactory $cookieMetadataFactory
-=======
-        RedirectCookieManager $redirectCookieManager,
->>>>>>> 16da7068
         HostChecker $hostChecker = null
     ) {
         $this->request = $request;
@@ -133,7 +117,6 @@
         $this->customerUrl = $customerUrl;
         $this->cookieMetadataFactory = $cookieMetadataFactory;
         $this->resultFactory = $resultFactory;
-        $this->redirectCookieManager = $redirectCookieManager;
         $this->hostChecker = $hostChecker ?: ObjectManager::getInstance()->get(HostChecker::class);
     }
 
@@ -263,13 +246,8 @@
     /**
      * Get Cookie manager. For release backward compatibility.
      *
-<<<<<<< HEAD
-     * @deprecated 100.0.10 This is legacy method to pass login_redirect cookie
-     * @see Magento/Checkout/view/frontend/web/js/sidebar.js
-=======
-     * @deprecated 100.0.10
-     * @see \Magento\Customer\Model\RedirectCookieManager
->>>>>>> 16da7068
+     * @deprecated 100.0.10 This is legacy method to pass login_redirect cookie
+     * @see Magento/Checkout/view/frontend/web/js/sidebar.js
      * @return CookieManagerInterface
      */
     protected function getCookieManager()
@@ -283,13 +261,8 @@
     /**
      * Set cookie manager. For unit tests.
      *
-<<<<<<< HEAD
-     * @deprecated 100.0.10 This is legacy method to pass login_redirect cookie
-     * @see Magento/Checkout/view/frontend/web/js/sidebar.js
-=======
-     * @deprecated 100.0.10
-     * @see \Magento\Customer\Model\RedirectCookieManager
->>>>>>> 16da7068
+     * @deprecated 100.0.10 This is legacy method to pass login_redirect cookie
+     * @see Magento/Checkout/view/frontend/web/js/sidebar.js
      * @param object $value
      * @return void
      */
@@ -307,7 +280,7 @@
      */
     public function getRedirectCookie()
     {
-        return $this->redirectCookieManager->getRedirectCookie();
+        return $this->getCookieManager()->getCookie(self::LOGIN_REDIRECT_URL, null);
     }
 
     /**
@@ -320,15 +293,11 @@
      */
     public function setRedirectCookie($route)
     {
-<<<<<<< HEAD
         $cookieMetadata = $this->cookieMetadataFactory->createPublicCookieMetadata()
                                                       ->setHttpOnly(true)
                                                       ->setDuration(3600)
                                                       ->setPath($this->storeManager->getStore()->getStorePath());
         $this->getCookieManager()->setPublicCookie(self::LOGIN_REDIRECT_URL, $route, $cookieMetadata);
-=======
-        $this->redirectCookieManager->setRedirectCookie($route, $this->storeManager->getStore());
->>>>>>> 16da7068
     }
 
     /**
@@ -340,12 +309,8 @@
      */
     public function clearRedirectCookie()
     {
-<<<<<<< HEAD
         $cookieMetadata = $this->cookieMetadataFactory->createPublicCookieMetadata()
                                                       ->setPath($this->storeManager->getStore()->getStorePath());
         $this->getCookieManager()->deleteCookie(self::LOGIN_REDIRECT_URL, $cookieMetadata);
-=======
-        $this->redirectCookieManager->clearRedirectCookie($this->storeManager->getStore());
->>>>>>> 16da7068
     }
 }