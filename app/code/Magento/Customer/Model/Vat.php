<?php
/**
 * Copyright © 2015 Magento. All rights reserved.
 * See COPYING.txt for license details.
 */
namespace Magento\Customer\Model;

use Magento\Framework\App\Config\ScopeConfigInterface;
<<<<<<< HEAD
=======
use Magento\Framework\DataObject;
>>>>>>> 8ea88bb0
use Magento\Framework\Exception\LocalizedException;
use Magento\Store\Model\Store;
use Magento\Store\Model\Information as StoreInformation;
use Psr\Log\LoggerInterface as PsrLogger;
use Magento\Store\Model\ScopeInterface;

/**
 * Customer VAT model
 */
class Vat
{
    /**
     * Config paths to VAT related customer groups
     */
    const XML_PATH_CUSTOMER_VIV_INTRA_UNION_GROUP = 'customer/create_account/viv_intra_union_group';

    const XML_PATH_CUSTOMER_VIV_DOMESTIC_GROUP = 'customer/create_account/viv_domestic_group';

    const XML_PATH_CUSTOMER_VIV_INVALID_GROUP = 'customer/create_account/viv_invalid_group';

    const XML_PATH_CUSTOMER_VIV_ERROR_GROUP = 'customer/create_account/viv_error_group';

    /**
     * VAT class constants
     */
    const VAT_CLASS_DOMESTIC = 'domestic';

    const VAT_CLASS_INTRA_UNION = 'intra_union';

    const VAT_CLASS_INVALID = 'invalid';

    const VAT_CLASS_ERROR = 'error';

    /**
     * WSDL of VAT validation service
     *
     */
    const VAT_VALIDATION_WSDL_URL = 'http://ec.europa.eu/taxation_customs/vies/services/checkVatService?wsdl';

    /**
     * Config path to option that enables/disables automatic group assignment based on VAT
     */
    const XML_PATH_CUSTOMER_GROUP_AUTO_ASSIGN = 'customer/create_account/auto_group_assign';

    /**
     * Config path to UE country list
     */
    const XML_PATH_EU_COUNTRIES_LIST = 'general/country/eu_countries';

    /**
     * @var ScopeConfigInterface
     */
    protected $scopeConfig;

    /**
     * @var PsrLogger
     */
    protected $logger;

    /**
     * @param ScopeConfigInterface $scopeConfig
     * @param PsrLogger $logger
     */
    public function __construct(
        ScopeConfigInterface $scopeConfig,
        PsrLogger $logger
    ) {
        $this->scopeConfig = $scopeConfig;
        $this->logger = $logger;
    }

    /**
     * Retrieve merchant country code
     *
     * @param Store|string|int|null $store
     * @return string
     */
    public function getMerchantCountryCode($store = null)
    {
        return (string)$this->scopeConfig->getValue(
            StoreInformation::XML_PATH_STORE_INFO_COUNTRY_CODE,
            ScopeInterface::SCOPE_STORE,
            $store
        );
    }

    /**
     * Retrieve merchant VAT number
     *
     * @param Store|string|int|null $store
     * @return string
     */
    public function getMerchantVatNumber($store = null)
    {
        return (string)$this->scopeConfig->getValue(
            StoreInformation::XML_PATH_STORE_INFO_VAT_NUMBER,
            ScopeInterface::SCOPE_STORE,
            $store
        );
    }

    /**
     * Retrieve customer group ID based on his VAT number
     *
     * @param string $customerCountryCode
     * @param DataObject $vatValidationResult
     * @param \Magento\Store\Model\Store|string|int $store
     * @return null|int
     */
    public function getCustomerGroupIdBasedOnVatNumber($customerCountryCode, $vatValidationResult, $store = null)
    {
        $groupId = null;

        $isAutoGroupAssign = $this->scopeConfig->isSetFlag(
            self::XML_PATH_CUSTOMER_GROUP_AUTO_ASSIGN,
            ScopeInterface::SCOPE_STORE,
            $store
        );
        if (!$isAutoGroupAssign) {
            return $groupId;
        }

        $vatClass = $this->getCustomerVatClass($customerCountryCode, $vatValidationResult, $store);

        $vatClassToGroupXmlPathMap = [
            self::VAT_CLASS_DOMESTIC => self::XML_PATH_CUSTOMER_VIV_DOMESTIC_GROUP,
            self::VAT_CLASS_INTRA_UNION => self::XML_PATH_CUSTOMER_VIV_INTRA_UNION_GROUP,
            self::VAT_CLASS_INVALID => self::XML_PATH_CUSTOMER_VIV_INVALID_GROUP,
            self::VAT_CLASS_ERROR => self::XML_PATH_CUSTOMER_VIV_ERROR_GROUP,
        ];

        if (isset($vatClassToGroupXmlPathMap[$vatClass])) {
            $groupId = (int)$this->scopeConfig->getValue(
                $vatClassToGroupXmlPathMap[$vatClass],
                ScopeInterface::SCOPE_STORE,
                $store
            );
        }

        return $groupId;
    }

    /**
     * Send request to VAT validation service and return validation result
     *
     * @param string $countryCode
     * @param string $vatNumber
     * @param string $requesterCountryCode
     * @param string $requesterVatNumber
     *
     * @return DataObject
     */
    public function checkVatNumber($countryCode, $vatNumber, $requesterCountryCode = '', $requesterVatNumber = '')
    {
        // Default response
<<<<<<< HEAD
        $gatewayResponse = new \Magento\Framework\DataObject([
            'is_valid' => false,
            'request_date' => '',
            'request_identifier' => '',
            'request_success' => false,
=======
        $gatewayResponse = new DataObject([
            'is_valid' => false,
            'request_date' => '',
            'request_identifier' => '',
            'request_success' => false
>>>>>>> 8ea88bb0
        ]);

        if (!extension_loaded('soap')) {
            $this->logger->critical(new LocalizedException(__('PHP SOAP extension is required.')));
            return $gatewayResponse;
        }

        if (!$this->canCheckVatNumber($countryCode, $vatNumber, $requesterCountryCode, $requesterVatNumber)) {
            return $gatewayResponse;
        }

        try {
            $soapClient = $this->createVatNumberValidationSoapClient();

            $requestParams = [];
            $requestParams['countryCode'] = $countryCode;
            $requestParams['vatNumber'] = str_replace([' ', '-'], ['', ''], $vatNumber);
            $requestParams['requesterCountryCode'] = $requesterCountryCode;
            $requestParams['requesterVatNumber'] = str_replace([' ', '-'], ['', ''], $requesterVatNumber);

            // Send request to service
            $result = $soapClient->checkVatApprox($requestParams);

            $gatewayResponse->setIsValid((bool)$result->valid);
            $gatewayResponse->setRequestDate((string)$result->requestDate);
            $gatewayResponse->setRequestIdentifier((string)$result->requestIdentifier);
            $gatewayResponse->setRequestSuccess(true);
        } catch (\Exception $exception) {
            $gatewayResponse->setIsValid(false);
            $gatewayResponse->setRequestDate('');
            $gatewayResponse->setRequestIdentifier('');
        }

        return $gatewayResponse;
    }

    /**
     * Create SOAP client based on VAT validation service WSDL
     *
     * @param boolean $trace
     * @return \SoapClient
     */
    protected function createVatNumberValidationSoapClient($trace = false)
    {
        return new \SoapClient(self::VAT_VALIDATION_WSDL_URL, ['trace' => $trace]);
    }

    /**
     * Check if parameters are valid to send to VAT validation service
     *
     * @param string $countryCode
     * @param string $vatNumber
     * @param string $requesterCountryCode
     * @param string $requesterVatNumber
     *
     * @return boolean
     *
     * @SuppressWarnings(PHPMD.CyclomaticComplexity)
     */
    public function canCheckVatNumber($countryCode, $vatNumber, $requesterCountryCode, $requesterVatNumber)
    {
        return !(!is_string($countryCode)
            || !is_string($vatNumber)
            || !is_string($requesterCountryCode)
            || !is_string($requesterVatNumber)
            || empty($countryCode)
            || !$this->isCountryInEU($countryCode)
            || empty($vatNumber)
            || empty($requesterCountryCode) && !empty($requesterVatNumber)
            || !empty($requesterCountryCode) && empty($requesterVatNumber)
            || !empty($requesterCountryCode) && !$this->isCountryInEU($requesterCountryCode)
        );
    }

    /**
     * Get VAT class
     *
     * @param string $customerCountryCode
     * @param DataObject $vatValidationResult
     * @param Store|string|int|null $store
     * @return null|string
     */
    public function getCustomerVatClass($customerCountryCode, $vatValidationResult, $store = null)
    {
        $vatClass = null;

        $isVatNumberValid = $vatValidationResult->getIsValid();

        if (is_string($customerCountryCode)
            && !empty($customerCountryCode)
            && $customerCountryCode === $this->getMerchantCountryCode($store)
            && $isVatNumberValid
        ) {
            $vatClass = self::VAT_CLASS_DOMESTIC;
        } elseif ($isVatNumberValid) {
            $vatClass = self::VAT_CLASS_INTRA_UNION;
        } else {
            $vatClass = self::VAT_CLASS_INVALID;
        }

        if (!$vatValidationResult->getRequestSuccess()) {
            $vatClass = self::VAT_CLASS_ERROR;
        }

        return $vatClass;
    }

    /**
     * Check whether specified country is in EU countries list
     *
     * @param string $countryCode
     * @param null|int $storeId
     * @return bool
     */
    public function isCountryInEU($countryCode, $storeId = null)
    {
        $euCountries = explode(
            ',',
            $this->scopeConfig->getValue(self::XML_PATH_EU_COUNTRIES_LIST, ScopeInterface::SCOPE_STORE, $storeId)
        );
        return in_array($countryCode, $euCountries);
    }
}<|MERGE_RESOLUTION|>--- conflicted
+++ resolved
@@ -6,10 +6,7 @@
 namespace Magento\Customer\Model;
 
 use Magento\Framework\App\Config\ScopeConfigInterface;
-<<<<<<< HEAD
-=======
 use Magento\Framework\DataObject;
->>>>>>> 8ea88bb0
 use Magento\Framework\Exception\LocalizedException;
 use Magento\Store\Model\Store;
 use Magento\Store\Model\Information as StoreInformation;
@@ -165,19 +162,11 @@
     public function checkVatNumber($countryCode, $vatNumber, $requesterCountryCode = '', $requesterVatNumber = '')
     {
         // Default response
-<<<<<<< HEAD
-        $gatewayResponse = new \Magento\Framework\DataObject([
-            'is_valid' => false,
-            'request_date' => '',
-            'request_identifier' => '',
-            'request_success' => false,
-=======
         $gatewayResponse = new DataObject([
             'is_valid' => false,
             'request_date' => '',
             'request_identifier' => '',
             'request_success' => false
->>>>>>> 8ea88bb0
         ]);
 
         if (!extension_loaded('soap')) {
