<?php
/**
 * Customer address entity resource model
 *
 * Copyright © 2015 Magento. All rights reserved.
 * See COPYING.txt for license details.
 */
namespace Magento\Customer\Model\Resource;

<<<<<<< HEAD
class Address extends \Magento\Eav\Model\Entity\AbstractEntity
=======
use Magento\Framework\Exception\InputException;

class Address extends \Magento\Eav\Model\Entity\VersionControl\AbstractEntity
>>>>>>> 71533e06
{
    /**
     * @var \Magento\Framework\Validator\Factory
     */
    protected $_validatorFactory;

    /**
     * @var \Magento\Customer\Api\CustomerRepositoryInterface
     */
    protected $customerRepository;

    /**
     * @param \Magento\Eav\Model\Entity\Context $context
     * @param \Magento\Framework\Model\Resource\Db\VersionControl\Snapshot $entitySnapshot,
     * @param \Magento\Framework\Model\Resource\Db\VersionControl\RelationComposite $entityRelationComposite,
     * @param \Magento\Framework\Validator\Factory $validatorFactory
     * @param \Magento\Customer\Api\CustomerRepositoryInterface $customerRepository
     * @param array $data
     */
    public function __construct(
        \Magento\Eav\Model\Entity\Context $context,
        \Magento\Framework\Model\Resource\Db\VersionControl\Snapshot $entitySnapshot,
        \Magento\Framework\Model\Resource\Db\VersionControl\RelationComposite $entityRelationComposite,
        \Magento\Framework\Validator\Factory $validatorFactory,
        \Magento\Customer\Api\CustomerRepositoryInterface $customerRepository,
        $data = []
    ) {
        $this->customerRepository = $customerRepository;
        $this->_validatorFactory = $validatorFactory;
<<<<<<< HEAD
        parent::__construct($context, $data);
=======
        $this->_customerFactory = $customerFactory;
        parent::__construct($context, $entitySnapshot, $entityRelationComposite, $data);
>>>>>>> 71533e06
    }

    /**
     * Resource initialization.
     *
     * @return void
     */
    protected function _construct()
    {
        $this->_read = 'customer_read';
        $this->_write = 'customer_write';
    }

    /**
     * Getter and lazy loader for _type
     *
     * @throws \Magento\Framework\Exception\LocalizedException
     * @return \Magento\Eav\Model\Entity\Type
     */
    public function getEntityType()
    {
        if (empty($this->_type)) {
            $this->setType('customer_address');
        }
        return parent::getEntityType();
    }

    /**
     * Check customer address before saving
     *
     * @param \Magento\Framework\Object $address
     * @return $this
     */
    protected function _beforeSave(\Magento\Framework\Object $address)
    {
        parent::_beforeSave($address);

        $this->_validate($address);

        return $this;
    }

    /**
     * Validate customer address entity
     *
     * @param \Magento\Framework\Object $address
     * @return void
     * @throws \Magento\Framework\Validator\Exception When validation failed
     */
    protected function _validate($address)
    {
        $validator = $this->_validatorFactory->createValidator('customer_address', 'save');

        if (!$validator->isValid($address)) {
            throw new \Magento\Framework\Validator\Exception(
                null,
                null,
                $validator->getMessages()
            );
        }
    }

    /**
     * {@inheritdoc}
     */
    public function delete($object)
    {
        $result = parent::delete($object);
        $object->setData([]);
        return $result;
    }

    /**
     * {@inheritdoc}
     */
    protected function _afterDelete(\Magento\Framework\Object $address)
    {
        if ($address->getId()) {
            $customer = $this->customerRepository->getById($address->getCustomerId());
            if ($customer->getDefaultBilling() == $address->getId()) {
                $customer->setDefaultBilling(null);
            }
            if ($customer->getDefaultShipping() == $address->getId()) {
                $customer->setDefaultShipping(null);
            }
            $this->customerRepository->save($customer);
        }
        return parent::_afterDelete($address);
    }
}<|MERGE_RESOLUTION|>--- conflicted
+++ resolved
@@ -7,13 +7,9 @@
  */
 namespace Magento\Customer\Model\Resource;
 
-<<<<<<< HEAD
-class Address extends \Magento\Eav\Model\Entity\AbstractEntity
-=======
 use Magento\Framework\Exception\InputException;
 
 class Address extends \Magento\Eav\Model\Entity\VersionControl\AbstractEntity
->>>>>>> 71533e06
 {
     /**
      * @var \Magento\Framework\Validator\Factory
@@ -43,12 +39,7 @@
     ) {
         $this->customerRepository = $customerRepository;
         $this->_validatorFactory = $validatorFactory;
-<<<<<<< HEAD
-        parent::__construct($context, $data);
-=======
-        $this->_customerFactory = $customerFactory;
         parent::__construct($context, $entitySnapshot, $entityRelationComposite, $data);
->>>>>>> 71533e06
     }
 
     /**
