--- conflicted
+++ resolved
@@ -111,15 +111,10 @@
     public function save(\Magento\Customer\Api\Data\CustomerInterface $customer, $passwordHash = null)
     {
         $this->validate($customer);
-<<<<<<< HEAD
         $origAddresses = $customer->getAddresses();
         $customer->setAddresses([]);
-        $customerData = $this->extensibleDataObjectConverter->toFlatArray(
+        $customerData = $this->extensibleDataObjectConverter->toNestedArray(
             $customer,
-=======
-        $customerData = $this->extensibleDataObjectConverter->toNestedArray(
-            $this->customerBuilder->populate($customer)->setAddresses([])->create(),
->>>>>>> 7e07209f
             [],
             '\Magento\Customer\Api\Data\CustomerInterface'
         );
