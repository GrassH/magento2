--- conflicted
+++ resolved
@@ -36,11 +36,7 @@
     ) {
         $this->date = $date;
         $this->dateTime = $dateTime;
-<<<<<<< HEAD
-        parent::__construct($context);
-=======
-        parent::__construct($resource, $resourcePrefix);
->>>>>>> f6216a13
+        parent::__construct($context, $resourcePrefix);
     }
 
     /**
