<?php
/**
 * Copyright © Magento, Inc. All rights reserved.
 * See COPYING.txt for license details.
 */

namespace Magento\Customer\Model\Plugin;

use Magento\Customer\Api\CustomerRepositoryInterface;
use Magento\Customer\Model\Customer\NotificationStorage;
use Magento\Customer\Model\Session;
use Magento\Framework\App\ActionInterface;
use Magento\Framework\App\Area;
use Magento\Framework\App\ObjectManager;
use Magento\Framework\App\RequestInterface;
use Magento\Framework\App\State;
use Magento\Framework\Exception\NoSuchEntityException;
use Psr\Log\LoggerInterface;

/**
 * Plugin before \Magento\Framework\App\Action\AbstractAction::dispatch.
 *
 * Plugin to remove notifications from cache.
 */
class CustomerNotification
{
    /**
     * @var Session
     */
    private $session;

    /**
     * @var NotificationStorage
     */
    private $notificationStorage;

    /**
     * @var CustomerRepositoryInterface
     */
    private $customerRepository;

    /**
     * @var State
     */
    private $state;

    /**
     * @var LoggerInterface
     */
    private $logger;

    /**
     * @var RequestInterface|\Magento\Framework\App\Request\Http
     */
    private $request;

    /**
     * Initialize dependencies.
     *
     * @param Session $session
     * @param NotificationStorage $notificationStorage
     * @param State $state
     * @param CustomerRepositoryInterface $customerRepository
     * @param LoggerInterface $logger
     * @param RequestInterface|null $request
     */
    public function __construct(
        Session $session,
        NotificationStorage $notificationStorage,
        State $state,
        CustomerRepositoryInterface $customerRepository,
        LoggerInterface $logger,
        RequestInterface $request = null
    ) {
        $this->session = $session;
        $this->notificationStorage = $notificationStorage;
        $this->state = $state;
        $this->customerRepository = $customerRepository;
        $this->logger = $logger;
        $this->request = $request;
    }

    /**
<<<<<<< HEAD
     * Refresh the customer session on frontend post requests if an update session notification is registered.
     *
     * @param ActionInterface $subject
=======
     * Removes notifications from cache.
     *
     * @param AbstractAction $subject
     * @param RequestInterface $request
>>>>>>> c2e26460
     * @return void
     * @throws \Magento\Framework\Exception\LocalizedException
     * @SuppressWarnings(PHPMD.UnusedFormalParameter)
     */
    public function beforeExecute(ActionInterface $subject)
    {
        $customerId = $this->session->getCustomerId();

        if ($this->isFrontendRequest() && $this->isPostRequest() && $this->isSessionUpdateRegisteredFor($customerId)) {
            try {
                $this->session->regenerateId();
                $customer = $this->customerRepository->getById($customerId);
                $this->session->setCustomerData($customer);
                $this->session->setCustomerGroupId($customer->getGroupId());
                $this->notificationStorage->remove(NotificationStorage::UPDATE_CUSTOMER_SESSION, $customer->getId());
            } catch (NoSuchEntityException $e) {
                $this->logger->error($e);
            }
        }
    }

    /**
     * Return the shared request.
     * If the request wasn't injected because of the backward compatible optional constructor dependency,
     * create a new request instance.
     *
     * @return RequestInterface
     */
    private function getRequest(): RequestInterface
    {
        if (null === $this->request) {
            $this->request = ObjectManager::getInstance()->get(RequestInterface::class);
        }
        return $this->request;
    }

    /**
     * Because RequestInterface has no isPost method the check is requied before calling it.
     *
     * @return bool
     */
    private function isPostRequest(): bool
    {
        $request = $this->getRequest();

        return method_exists($request, 'isPost') && $request->isPost();
    }

    /**
     * Check if the current application area is frontend.
     *
     * @return bool
     * @throws \Magento\Framework\Exception\LocalizedException
     */
    private function isFrontendRequest(): bool
    {
        return $this->state->getAreaCode() == Area::AREA_FRONTEND;
    }

    /**
     * True if the session for the given customer ID needs to be refreshed.
     *
     * @param int $customerId
     * @return bool
     */
    private function isSessionUpdateRegisteredFor($customerId): bool
    {
        return $this->notificationStorage->isExists(NotificationStorage::UPDATE_CUSTOMER_SESSION, $customerId);
    }
}<|MERGE_RESOLUTION|>--- conflicted
+++ resolved
@@ -17,11 +17,6 @@
 use Magento\Framework\Exception\NoSuchEntityException;
 use Psr\Log\LoggerInterface;
 
-/**
- * Plugin before \Magento\Framework\App\Action\AbstractAction::dispatch.
- *
- * Plugin to remove notifications from cache.
- */
 class CustomerNotification
 {
     /**
@@ -81,16 +76,9 @@
     }
 
     /**
-<<<<<<< HEAD
      * Refresh the customer session on frontend post requests if an update session notification is registered.
      *
      * @param ActionInterface $subject
-=======
-     * Removes notifications from cache.
-     *
-     * @param AbstractAction $subject
-     * @param RequestInterface $request
->>>>>>> c2e26460
      * @return void
      * @throws \Magento\Framework\Exception\LocalizedException
      * @SuppressWarnings(PHPMD.UnusedFormalParameter)
