--- conflicted
+++ resolved
@@ -312,11 +312,7 @@
                 <class name="customer-address-form">true</class>
             </additionalClasses>
         </settings>
-<<<<<<< HEAD
-        <component name="customer_default_billing_address_wrapper" template="Magento_Customer/default-address-wrapper">
-=======
         <container name="customer_default_billing_address_wrapper" template="Magento_Customer/default-address-wrapper">
->>>>>>> 8bfce35c
             <component name="customer_default_billing_address_content" template="Magento_Customer/default-address">
                 <argument name="data" xsi:type="array">
                     <item name="config" xsi:type="array">
@@ -365,13 +361,8 @@
                     </imports>
                 </settings>
             </button>
-<<<<<<< HEAD
-        </component>
-        <component name="customer_default_shipping_address_wrapper" template="Magento_Customer/default-address-wrapper">
-=======
         </container>
         <container name="customer_default_shipping_address_wrapper" template="Magento_Customer/default-address-wrapper">
->>>>>>> 8bfce35c
             <component name="customer_default_shipping_address_content" template="Magento_Customer/default-address">
                 <argument name="data" xsi:type="array">
                     <item name="config" xsi:type="array">
@@ -420,11 +411,7 @@
                     </imports>
                 </settings>
             </button>
-<<<<<<< HEAD
-        </component>
-=======
         </container>
->>>>>>> 8bfce35c
         <button name="add_address" component="Magento_Customer/js/address/default-address">
             <argument name="data" xsi:type="array">
                 <item name="config" xsi:type="array">
