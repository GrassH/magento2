<?xml version="1.0" encoding="UTF-8"?>
<!--
/**
 * Copyright © 2015 Magento. All rights reserved.
 * See COPYING.txt for license details.
 */
-->
<listing xmlns:xsi="http://www.w3.org/2001/XMLSchema-instance" xsi:noNamespaceSchemaLocation="../../../../Ui/etc/ui_configuration.xsd">
    <argument name="data" xsi:type="array">
        <item name="js_config" xsi:type="array">
            <item name="provider" xsi:type="string">customer_listing.customer_listing_data_source</item>
            <item name="deps" xsi:type="string">customer_listing.customer_listing_data_source</item>
        </item>
        <item name="spinner" xsi:type="string">customer_columns</item>
        <item name="buttons" xsi:type="array">
            <item name="add" xsi:type="array">
                <item name="name" xsi:type="string">add</item>
                <item name="label" xsi:type="string" translate="true">Add New Customer</item>
                <item name="class" xsi:type="string">primary</item>
                <item name="url" xsi:type="string">*/*/new</item>
            </item>
        </item>
    </argument>
    <dataSource name="customer_listing_data_source">
        <argument name="dataProvider" xsi:type="configurableObject">
            <argument name="class" xsi:type="string">Magento\Customer\Ui\Component\DataProvider</argument>
            <argument name="name" xsi:type="string">customer_listing_data_source</argument>
            <argument name="primaryFieldName" xsi:type="string">entity_id</argument>
            <argument name="requestFieldName" xsi:type="string">id</argument>
            <argument name="data" xsi:type="array">
                <item name="config" xsi:type="array">
                    <item name="update_url" xsi:type="url" path="mui/index/render"/>
                </item>
            </argument>
        </argument>
        <argument name="data" xsi:type="array">
            <item name="js_config" xsi:type="array">
                <item name="component" xsi:type="string">Magento_Ui/js/grid/provider</item>
            </item>
        </argument>
    </dataSource>
    <container name="listing_top">
        <argument name="data" xsi:type="array">
            <item name="config" xsi:type="array">
                <item name="template" xsi:type="string">ui/grid/toolbar</item>
            </item>
        </argument>
        <bookmark name="bookmarks">
            <argument name="data" xsi:type="array">
                <item name="config" xsi:type="array">
                    <item name="component" xsi:type="string">Magento_Ui/js/grid/controls/bookmarks/bookmarks</item>
                    <item name="displayArea" xsi:type="string">dataGridActions</item>
                    <item name="storageConfig" xsi:type="array">
                        <item name="saveUrl" xsi:type="url" path="mui/bookmark/save"/>
                        <item name="deleteUrl" xsi:type="url" path="mui/bookmark/delete"/>
                        <item name="namespace" xsi:type="string">customer_listing</item>
                    </item>
                </item>
            </argument>
        </bookmark>
        <container name="columns_controls">
            <argument name="data" xsi:type="array">
                <item name="config" xsi:type="array">
                    <item name="columnsData" xsi:type="array">
                        <item name="provider" xsi:type="string">customer_listing.customer_listing.customer_columns</item>
                    </item>
                    <item name="component" xsi:type="string">Magento_Ui/js/grid/controls/columns</item>
                    <item name="displayArea" xsi:type="string">dataGridActions</item>
                </item>
            </argument>
        </container>
        <exportButton name="export_button">
            <argument name="data" xsi:type="array">
                <item name="config" xsi:type="array">
                    <item name="selectProvider" xsi:type="string">customer_listing.customer_listing.customer_columns.ids</item>
                </item>
            </argument>
        </exportButton>
        <filterSearch name="fulltext">
            <argument name="data" xsi:type="array">
                <item name="config" xsi:type="array">
                    <item name="component" xsi:type="string">Magento_Ui/js/grid/search/search</item>
                    <item name="displayArea" xsi:type="string">dataGridFilters</item>
                    <item name="provider" xsi:type="string">customer_listing.customer_listing_data_source</item>
                    <item name="chipsProvider" xsi:type="string">customer_listing.customer_listing.listing_top.listing_filters_chips</item>
                    <item name="storageConfig" xsi:type="array">
                        <item name="provider" xsi:type="string">customer_listing.customer_listing.listing_top.bookmarks</item>
                        <item name="namespace" xsi:type="string">current.search</item>
                    </item>
                </item>
            </argument>
        </filterSearch>
        <filters name="listing_filters" class="Magento\Customer\Ui\Component\Listing\Filters">
            <argument name="data" xsi:type="array">
                <item name="config" xsi:type="array">
                    <item name="displayArea" xsi:type="string">dataGridFilters</item>
                    <item name="dataScope" xsi:type="string">filters</item>
                    <item name="storageConfig" xsi:type="array">
                        <item name="provider" xsi:type="string">customer_listing.customer_listing.listing_top.bookmarks</item>
                        <item name="namespace" xsi:type="string">current.filters</item>
                    </item>
                    <item name="childDefaults" xsi:type="array">
                        <item name="provider" xsi:type="string">customer_listing.customer_listing.listing_top.listing_filters</item>
                        <item name="imports" xsi:type="array">
                            <item name="visible" xsi:type="string">customer_listing.customer_listing.listing_top.bookmarks:current.columns.${ $.index }.visible</item>
                        </item>
                    </item>
                </item>
            </argument>
            <filterRange name="entity_id">
                <argument name="data" xsi:type="array">
                    <item name="config" xsi:type="array">
                        <item name="dataScope" xsi:type="string">entity_id</item>
                        <item name="label" xsi:type="string" translate="true">ID</item>
                        <item name="childDefaults" xsi:type="array">
                            <item name="provider" xsi:type="string">customer_listing.customer_listing.listing_top.listing_filters</item>
                        </item>
                    </item>
                </argument>
                <filterInput name="from">
                    <argument name="data" xsi:type="array">
                        <item name="config" xsi:type="array">
                            <item name="dataScope" xsi:type="string">from</item>
                            <item name="label" xsi:type="string" translate="true">from</item>
                            <item name="placeholder" xsi:type="string" translate="true">From</item>
                        </item>
                    </argument>
                </filterInput>
                <filterInput name="to">
                    <argument name="data" xsi:type="array">
                        <item name="config" xsi:type="array">
                            <item name="dataScope" xsi:type="string">to</item>
                            <item name="label" xsi:type="string" translate="true">to</item>
                            <item name="placeholder" xsi:type="string" translate="true">To</item>
                        </item>
                    </argument>
                </filterInput>
            </filterRange>
            <filterInput name="name">
                <argument name="data" xsi:type="array">
                    <item name="config" xsi:type="array">
                        <item name="dataScope" xsi:type="string">name</item>
                        <item name="label" xsi:type="string" translate="true">Name</item>
                    </item>
                </argument>
            </filterInput>
            <filterInput name="email">
                <argument name="data" xsi:type="array">
                    <item name="config" xsi:type="array">
                        <item name="dataScope" xsi:type="string">email</item>
                        <item name="label" xsi:type="string" translate="true">Email</item>
                    </item>
                </argument>
            </filterInput>
            <filterSelect name="group_id">
                <argument name="optionsProvider" xsi:type="configurableObject">
                    <argument name="class" xsi:type="string">Magento\Customer\Model\Config\Source\Group\Multiselect</argument>
                </argument>
                <argument name="data" xsi:type="array">
                    <item name="config" xsi:type="array">
                        <item name="dataScope" xsi:type="string">group_id</item>
                        <item name="label" xsi:type="string" translate="true">Group</item>
                        <item name="caption" xsi:type="string" translate="true">Select...</item>
                    </item>
                </argument>
            </filterSelect>
            <filterInput name="billing_telephone">
                <argument name="data" xsi:type="array">
                    <item name="config" xsi:type="array">
                        <item name="dataScope" xsi:type="string">billing_telephone</item>
                        <item name="label" xsi:type="string" translate="true">Phone</item>
                    </item>
                </argument>
            </filterInput>
            <filterInput name="billing_postcode">
                <argument name="data" xsi:type="array">
                    <item name="config" xsi:type="array">
                        <item name="dataScope" xsi:type="string">billing_postcode</item>
                        <item name="label" xsi:type="string" translate="true">ZIP</item>
                    </item>
                </argument>
            </filterInput>
            <filterSelect name="billing_country_id">
                <argument name="optionsProvider" xsi:type="configurableObject">
                    <argument name="class" xsi:type="string">Magento\Directory\Model\Resource\Country\Collection</argument>
                </argument>
                <argument name="data" xsi:type="array">
                    <item name="config" xsi:type="array">
                        <item name="dataScope" xsi:type="string">billing_country_id</item>
                        <item name="label" xsi:type="string" translate="true">Country</item>
                        <item name="caption" xsi:type="string" translate="true">Select...</item>
                    </item>
                </argument>
            </filterSelect>
            <filterInput name="billing_region">
                <argument name="data" xsi:type="array">
                    <item name="config" xsi:type="array">
                        <item name="dataScope" xsi:type="string">billing_region</item>
                        <item name="label" xsi:type="string" translate="true">State/Province</item>
                    </item>
                </argument>
            </filterInput>
            <filterRange name="created_at" class="Magento\Ui\Component\Filters\Type\DateRange">
                <argument name="data" xsi:type="array">
                    <item name="config" xsi:type="array">
                        <item name="dataScope" xsi:type="string">created_at</item>
                        <item name="label" xsi:type="string" translate="true">Customer Since</item>
                        <item name="childDefaults" xsi:type="array">
                            <item name="provider" xsi:type="string">customer_listing.customer_listing.listing_top.listing_filters</item>
                        </item>
                    </item>
                </argument>
                <filterDate name="from">
                    <argument name="data" xsi:type="array">
                        <item name="config" xsi:type="array">
                            <item name="dataScope" xsi:type="string">from</item>
                            <item name="label" xsi:type="string" translate="true">From</item>
                            <item name="placeholder" xsi:type="string" translate="true">From</item>
                            <item name="dateFormat" xsi:type="string" translate="true">MM/dd/YYYY</item>
                        </item>
                    </argument>
                </filterDate>
                <filterDate name="to">
                    <argument name="data" xsi:type="array">
                        <item name="config" xsi:type="array">
                            <item name="dataScope" xsi:type="string">to</item>
                            <item name="label" xsi:type="string" translate="true">To</item>
                            <item name="placeholder" xsi:type="string" translate="true">To</item>
                            <item name="dateFormat" xsi:type="string" translate="true">MM/dd/YYYY</item>
                        </item>
                    </argument>
                </filterDate>
            </filterRange>
            <filterSelect name="website_id">
                <argument name="optionsProvider" xsi:type="configurableObject">
                    <argument name="class" xsi:type="string">Magento\Config\Model\Config\Source\Website</argument>
                </argument>
                <argument name="data" xsi:type="array">
                    <item name="config" xsi:type="array">
                        <item name="dataScope" xsi:type="string">website_id</item>
                        <item name="label" xsi:type="string" translate="true">Website</item>
                        <item name="caption" xsi:type="string" translate="true">Select...</item>
                    </item>
                </argument>
            </filterSelect>
        </filters>
        <massaction name="listing_massaction">
            <argument name="data" xsi:type="array">
                <item name="config" xsi:type="array">
                    <item name="selectProvider" xsi:type="string">customer_listing.customer_listing.customer_columns.ids</item>
                    <item name="component" xsi:type="string">Magento_Ui/js/grid/tree-massactions</item>
                    <item name="displayArea" xsi:type="string">bottom</item>
<<<<<<< HEAD
                    <item name="actions" xsi:type="array">
                        <item name="delete" xsi:type="array">
                            <item name="type" xsi:type="string">delete</item>
                            <item name="label" xsi:type="string" translate="true">Delete</item>
                            <item name="url" xsi:type="string">customer/index/massDelete</item>
                            <item name="confirm" xsi:type="array">
                                <item name="title" xsi:type="string" translate="true">Delete items</item>
                                <item name="message" xsi:type="string" translate="true">Are you sure you wan't to delete selected items?</item>
                            </item>
                        </item>
                        <item name="subscribe" xsi:type="array">
                            <item name="type" xsi:type="string">subscribe</item>
                            <item name="label" xsi:type="string" translate="true">Subscribe to Newsletter</item>
                            <item name="url" xsi:type="string">customer/index/massSubscribe</item>
                        </item>
                        <item name="unsubscribe" xsi:type="array">
                            <item name="type" xsi:type="string">unsubscribe</item>
                            <item name="label" xsi:type="string" translate="true">Unsubscribe from Newsletter</item>
                            <item name="url" xsi:type="string">customer/index/massUnsubscribe</item>
                        </item>
                        <item name="edit" xsi:type="array">
                            <item name="type" xsi:type="string">edit</item>
                            <item name="label" xsi:type="string" translate="true">Edit</item>
                            <item name="callback" xsi:type="array">
                                <item name="provider" xsi:type="string">customer_listing.customer_listing.customer_columns_editor</item>
                                <item name="target" xsi:type="string">editSelected</item>
                            </item>
                        </item>
                    </item>
=======
>>>>>>> 81d0b1b1
                    <item name="indexField" xsi:type="string">entity_id</item>
                </item>
            </argument>
            <action name="delete">
                <argument name="data" xsi:type="array">
                    <item name="config" xsi:type="array">
                        <item name="type" xsi:type="string">delete</item>
                        <item name="label" xsi:type="string" translate="true">Delete</item>
                        <item name="url" xsi:type="url" path="customer/index/massDelete"/>
                        <item name="confirm" xsi:type="array">
                            <item name="title" xsi:type="string" translate="true">Delete items</item>
                            <item name="message" xsi:type="string" translate="true">Are you sure to delete selected customers?</item>
                        </item>
                    </item>
                </argument>
            </action>
            <action name="subscribe">
                <argument name="data" xsi:type="array">
                    <item name="config" xsi:type="array">
                        <item name="type" xsi:type="string">subscribe</item>
                        <item name="label" xsi:type="string" translate="true">Subscribe to Newsletter</item>
                        <item name="url" xsi:type="url" path="customer/index/massSubscribe"/>
                    </item>
                </argument>
            </action>
            <action name="unsubscribe">
                <argument name="data" xsi:type="array">
                    <item name="config" xsi:type="array">
                        <item name="type" xsi:type="string">unsubscribe</item>
                        <item name="label" xsi:type="string" translate="true">Unsubscribe from Newsletter</item>
                        <item name="url" xsi:type="url" path="customer/index/massUnsubscribe"/>
                        <item name="confirm" xsi:type="array">
                            <item name="title" xsi:type="string" translate="true">Unsubscribe from Newsletter</item>
                            <item name="message" xsi:type="string" translate="true">Are you sure to unsubscribe selected customers from newsletter?</item>
                        </item>
                    </item>
                </argument>
            </action>
            <action name="assign_to_group">
                <argument name="data" xsi:type="array">
                    <item name="config" xsi:type="array">
                        <item name="type" xsi:type="string">assign_to_group</item>
                        <item name="label" xsi:type="string" translate="true">Assign a Customer Group</item>
                    </item>
                </argument>
                <argument name="actions" xsi:type="configurableObject">
                    <argument name="class" xsi:type="string">Magento\Customer\Ui\Component\MassAction\Group\Options</argument>
                    <argument name="data" xsi:type="array">
                        <item name="urlPath" xsi:type="string">customer/index/massAssignGroup</item>
                        <item name="paramName" xsi:type="string">group</item>
                        <item name="confirm" xsi:type="array">
                            <item name="title" xsi:type="string" translate="true">Assign a Customer Group</item>
                            <item name="message" xsi:type="string" translate="true">Are you sure to assign selected customers to new group?</item>
                        </item>
                    </argument>
                </argument>
            </action>
        </massaction>
        <paging name="listing_paging">
            <argument name="data" xsi:type="array">
                <item name="config" xsi:type="array">
                    <item name="storageConfig" xsi:type="array">
                        <item name="provider" xsi:type="string">customer_listing.customer_listing.listing_top.bookmarks</item>
                        <item name="namespace" xsi:type="string">current.paging</item>
                    </item>
                    <item name="selectProvider" xsi:type="string">customer_listing.customer_listing.customer_columns.ids</item>
                    <item name="displayArea" xsi:type="string">bottom</item>
                    <item name="options" xsi:type="array">
                        <item name="20" xsi:type="array">
                            <item name="value" xsi:type="number">20</item>
                            <item name="label" xsi:type="string" translate="true">20</item>
                        </item>
                        <item name="30" xsi:type="array">
                            <item name="value" xsi:type="number">30</item>
                            <item name="label" xsi:type="string" translate="true">30</item>
                        </item>
                        <item name="50" xsi:type="array">
                            <item name="value" xsi:type="number">50</item>
                            <item name="label" xsi:type="string" translate="true">50</item>
                        </item>
                        <item name="100" xsi:type="array">
                            <item name="value" xsi:type="number">100</item>
                            <item name="label" xsi:type="string" translate="true">100</item>
                        </item>
                        <item name="200" xsi:type="array">
                            <item name="value" xsi:type="number">200</item>
                            <item name="label" xsi:type="string" translate="true">200</item>
                        </item>
                    </item>
                </item>
            </argument>
        </paging>
    </container>
    <columns name="customer_columns" class="Magento\Customer\Ui\Component\Listing\Columns">
        <argument name="data" xsi:type="array">
            <item name="config" xsi:type="array">
                <item name="storageConfig" xsi:type="array">
                    <item name="provider" xsi:type="string">customer_listing.customer_listing.listing_top.bookmarks</item>
                    <item name="namespace" xsi:type="string">current</item>
                </item>
                <item name="editorConfig" xsi:type="array">
                    <item name="selectProvider" xsi:type="string">customer_listing.customer_listing.customer_columns.ids</item>
                    <item name="enabled" xsi:type="boolean">true</item>
                    <item name="indexField" xsi:type="string">entity_id</item>
                    <item name="clientConfig" xsi:type="array">
                        <item name="saveUrl" xsi:type="string">customer/index/inlineEdit</item>
                        <item name="validateUrl" xsi:type="string">/path/to</item>
                        <item name="validateBeforeSave" xsi:type="boolean">false</item>
                    </item>
                </item>
                <item name="childDefaults" xsi:type="array">
                    <item name="fieldAction" xsi:type="array">
                        <item name="provider" xsi:type="string">customer_listing.customer_listing.customer_columns_editor</item>
                        <item name="target" xsi:type="string">startEdit</item>
                        <item name="params" xsi:type="array">
                            <item name="0" xsi:type="string">${ $.$data.rowIndex }</item>
                            <item name="1" xsi:type="boolean">true</item>
                        </item>
                    </item>
                    <item name="controlVisibility" xsi:type="boolean">true</item>
                    <item name="storageConfig" xsi:type="array">
                        <item name="provider" xsi:type="string">customer_listing.customer_listing.listing_top.bookmarks</item>
                        <item name="root" xsi:type="string">columns.${ $.index }</item>
                        <item name="namespace" xsi:type="string">current.${ $.storageConfig.root }</item>
                    </item>
                </item>
            </item>
        </argument>
        <column name="ids" class="Magento\Ui\Component\MassAction\Columns\Column">
            <argument name="data" xsi:type="array">
                <item name="js_config" xsi:type="array">
                    <item name="component" xsi:type="string">Magento_Ui/js/grid/columns/multiselect</item>
                </item>
                <item name="config" xsi:type="array">
                    <item name="indexField" xsi:type="string">entity_id</item>
                    <item name="controlVisibility" xsi:type="boolean">false</item>
                    <item name="sortOrder" xsi:type="number">10</item>
                </item>
            </argument>
        </column>
        <column name="entity_id">
            <argument name="data" xsi:type="array">
                <item name="js_config" xsi:type="array">
                    <item name="component" xsi:type="string">Magento_Ui/js/grid/columns/column</item>
                </item>
                <item name="config" xsi:type="array">
                    <item name="dataType" xsi:type="string">text</item>
                    <item name="sorting" xsi:type="string">asc</item>
                    <item name="sortable" xsi:type="string">true</item>
                    <item name="align" xsi:type="string">left</item>
                    <item name="label" xsi:type="string" translate="true">ID</item>
                    <item name="sortOrder" xsi:type="number">20</item>
                </item>
            </argument>
        </column>
        <column name="name">
            <argument name="data" xsi:type="array">
                <item name="js_config" xsi:type="array">
                    <item name="component" xsi:type="string">Magento_Ui/js/grid/columns/column</item>
                </item>
                <item name="config" xsi:type="array">
                    <item name="sortable" xsi:type="string">true</item>
                    <item name="dataType" xsi:type="string">text</item>
                    <item name="align" xsi:type="string">left</item>
                    <item name="label" xsi:type="string" translate="true">Name</item>
                    <item name="sortOrder" xsi:type="number">30</item>
                </item>
            </argument>
        </column>
        <column name="email">
            <argument name="data" xsi:type="array">
                <item name="js_config" xsi:type="array">
                    <item name="component" xsi:type="string">Magento_Ui/js/grid/columns/column</item>
                </item>
                <item name="config" xsi:type="array">
                    <item name="editor" xsi:type="array">
                        <item name="editorType" xsi:type="string">text</item>
                        <item name="validation" xsi:type="array">
                            <item name="required-entry" xsi:type="boolean">true</item>
                            <item name="validate-email" xsi:type="boolean">true</item>
                        </item>
                    </item>
                    <item name="sortable" xsi:type="string">true</item>
                    <item name="dataType" xsi:type="string">text</item>
                    <item name="align" xsi:type="string">left</item>
                    <item name="label" xsi:type="string" translate="true">Email</item>
                    <item name="sortOrder" xsi:type="number">40</item>
                </item>
            </argument>
        </column>
        <column name="group_id">
            <argument name="data" xsi:type="array">
                <item name="js_config" xsi:type="array">
                    <item name="component" xsi:type="string">Magento_Ui/js/grid/columns/select</item>
                </item>
                <item name="config" xsi:type="array">
                    <item name="editor" xsi:type="array">
                        <item name="editorType" xsi:type="string">select</item>
                        <item name="validation" xsi:type="array">
                            <item name="required-entry" xsi:type="boolean">true</item>
                        </item>
                    </item>
                    <item name="sortable" xsi:type="string">true</item>
                    <item name="dataType" xsi:type="string">select</item>
                    <item name="align" xsi:type="string">left</item>
                    <item name="label" xsi:type="string" translate="true">Group</item>
                    <item name="sortOrder" xsi:type="number">50</item>
                </item>
            </argument>
        </column>
        <column name="billing_telephone">
            <argument name="data" xsi:type="array">
                <item name="js_config" xsi:type="array">
                    <item name="component" xsi:type="string">Magento_Ui/js/grid/columns/column</item>
                </item>
                <item name="config" xsi:type="array">
                    <item name="editor" xsi:type="string">text</item>
                    <item name="sortable" xsi:type="string">true</item>
                    <item name="dataType" xsi:type="string">text</item>
                    <item name="align" xsi:type="string">left</item>
                    <item name="label" xsi:type="string" translate="true">Phone</item>
                    <item name="sortOrder" xsi:type="number">60</item>
                </item>
            </argument>
        </column>
        <column name="billing_postcode">
            <argument name="data" xsi:type="array">
                <item name="js_config" xsi:type="array">
                    <item name="component" xsi:type="string">Magento_Ui/js/grid/columns/column</item>
                </item>
                <item name="config" xsi:type="array">
                    <item name="editor" xsi:type="string">text</item>
                    <item name="sortable" xsi:type="string">true</item>
                    <item name="dataType" xsi:type="string">text</item>
                    <item name="align" xsi:type="string">left</item>
                    <item name="label" xsi:type="string" translate="true">ZIP</item>
                    <item name="sortOrder" xsi:type="number">70</item>
                </item>
            </argument>
        </column>
        <column name="billing_country_id">
            <argument name="data" xsi:type="array">
                <item name="js_config" xsi:type="array">
                    <item name="component" xsi:type="string">Magento_Ui/js/grid/columns/select</item>
                </item>
                <item name="config" xsi:type="array">
                    <item name="dataType" xsi:type="string">select</item>
                    <item name="align" xsi:type="string">left</item>
                    <item name="label" xsi:type="string" translate="true">Country</item>
                    <item name="sortOrder" xsi:type="number">80</item>
                </item>
            </argument>
        </column>
        <column name="billing_region">
            <argument name="data" xsi:type="array">
                <item name="js_config" xsi:type="array">
                    <item name="component" xsi:type="string">Magento_Ui/js/grid/columns/column</item>
                </item>
                <item name="config" xsi:type="array">
                    <item name="sortable" xsi:type="string">true</item>
                    <item name="dataType" xsi:type="string">text</item>
                    <item name="align" xsi:type="string">left</item>
                    <item name="label" xsi:type="string" translate="true">State/Province</item>
                    <item name="sortOrder" xsi:type="number">90</item>
                </item>
            </argument>
        </column>
        <column name="created_at">
            <argument name="data" xsi:type="array">
                <item name="js_config" xsi:type="array">
                    <item name="component" xsi:type="string">Magento_Ui/js/grid/columns/date</item>
                </item>
                <item name="config" xsi:type="array">
                    <item name="sortable" xsi:type="string">true</item>
                    <item name="dataType" xsi:type="string">date</item>
                    <item name="align" xsi:type="string">left</item>
                    <item name="label" xsi:type="string" translate="true">Customer Since</item>
                    <item name="sortOrder" xsi:type="number">100</item>
                </item>
            </argument>
        </column>
        <column name="website_id">
            <argument name="data" xsi:type="array">
                <item name="js_config" xsi:type="array">
                    <item name="component" xsi:type="string">Magento_Ui/js/grid/columns/select</item>
                </item>
                <item name="config" xsi:type="array">
                    <item name="editor" xsi:type="array">
                        <item name="editorType" xsi:type="string">select</item>
                        <item name="validation" xsi:type="array">
                            <item name="required-entry" xsi:type="boolean">true</item>
                        </item>
                    </item>
                    <item name="dataType" xsi:type="string">select</item>
                    <item name="align" xsi:type="string">left</item>
                    <item name="label" xsi:type="string" translate="true">Web Site</item>
                    <item name="sortOrder" xsi:type="number">110</item>
                </item>
            </argument>
        </column>
        <column name="last_visit_at" >
            <argument name="data" xsi:type="array">
                <item name="js_config" xsi:type="array">
                    <item name="component" xsi:type="string">Magento_Ui/js/grid/columns/date</item>
                </item>
                <item name="config" xsi:type="array">
                    <item name="sortable" xsi:type="string">true</item>
                    <item name="visible" xsi:type="boolean">false</item>
                    <item name="dataType" xsi:type="string">date</item>
                    <item name="align" xsi:type="string">left</item>
                    <item name="label" xsi:type="string" translate="true">Last Logged In</item>
                    <item name="sortOrder" xsi:type="number">120</item>
                </item>
            </argument>
        </column>
        <column name="confirmation">
            <argument name="data" xsi:type="array">
                <item name="js_config" xsi:type="array">
                    <item name="component" xsi:type="string">Magento_Ui/js/grid/columns/column</item>
                </item>
                <item name="config" xsi:type="array">
                    <item name="sortable" xsi:type="string">true</item>
                    <item name="visible" xsi:type="boolean">false</item>
                    <item name="dataType" xsi:type="string">text</item>
                    <item name="align" xsi:type="string">left</item>
                    <item name="label" xsi:type="string" translate="true">Confirmed email</item>
                    <item name="sortOrder" xsi:type="number">130</item>
                </item>
            </argument>
        </column>
        <column name="created_in">
            <argument name="data" xsi:type="array">
                <item name="js_config" xsi:type="array">
                    <item name="component" xsi:type="string">Magento_Ui/js/grid/columns/column</item>
                </item>
                <item name="config" xsi:type="array">
                    <item name="sortable" xsi:type="string">true</item>
                    <item name="visible" xsi:type="boolean">false</item>
                    <item name="dataType" xsi:type="string">text</item>
                    <item name="align" xsi:type="string">left</item>
                    <item name="label" xsi:type="string" translate="true">Account Created in</item>
                    <item name="sortOrder" xsi:type="number">140</item>
                </item>
            </argument>
        </column>
        <column name="billing_full">
            <argument name="data" xsi:type="array">
                <item name="js_config" xsi:type="array">
                    <item name="component" xsi:type="string">Magento_Ui/js/grid/columns/column</item>
                </item>
                <item name="config" xsi:type="array">
                    <item name="visible" xsi:type="boolean">false</item>
                    <item name="dataType" xsi:type="string">text</item>
                    <item name="align" xsi:type="string">left</item>
                    <item name="label" xsi:type="string" translate="true">Billing Address</item>
                    <item name="sortOrder" xsi:type="number">150</item>
                </item>
            </argument>
        </column>
        <column name="shipping_full">
            <argument name="data" xsi:type="array">
                <item name="js_config" xsi:type="array">
                    <item name="component" xsi:type="string">Magento_Ui/js/grid/columns/column</item>
                </item>
                <item name="config" xsi:type="array">
                    <item name="visible" xsi:type="boolean">false</item>
                    <item name="dataType" xsi:type="string">text</item>
                    <item name="align" xsi:type="string">left</item>
                    <item name="label" xsi:type="string" translate="true">Shipping Address</item>
                    <item name="sortOrder" xsi:type="number">160</item>
                </item>
            </argument>
        </column>
        <column name="dob">
            <argument name="data" xsi:type="array">
                <item name="js_config" xsi:type="array">
                    <item name="component" xsi:type="string">Magento_Ui/js/grid/columns/date</item>
                </item>
                <item name="config" xsi:type="array">
                    <item name="editor" xsi:type="string">date</item>
                    <item name="sortable" xsi:type="string">true</item>
                    <item name="visible" xsi:type="boolean">false</item>
                    <item name="dataType" xsi:type="string">date</item>
                    <item name="align" xsi:type="string">left</item>
                    <item name="label" xsi:type="string" translate="true">Date Of Birth</item>
                    <item name="sortOrder" xsi:type="number">170</item>
                </item>
            </argument>
        </column>
        <column name="taxvat">
            <argument name="data" xsi:type="array">
                <item name="js_config" xsi:type="array">
                    <item name="component" xsi:type="string">Magento_Ui/js/grid/columns/column</item>
                </item>
                <item name="config" xsi:type="array">
                    <item name="editor" xsi:type="string">text</item>
                    <item name="sortable" xsi:type="string">true</item>
                    <item name="visible" xsi:type="boolean">false</item>
                    <item name="dataType" xsi:type="string">text</item>
                    <item name="align" xsi:type="string">left</item>
                    <item name="label" xsi:type="string" translate="true">Tax VAT Number</item>
                    <item name="sortOrder" xsi:type="number">180</item>
                </item>
            </argument>
        </column>
        <column name="gender">
            <argument name="data" xsi:type="array">
                <item name="js_config" xsi:type="array">
                    <item name="component" xsi:type="string">Magento_Ui/js/grid/columns/select</item>
                </item>
                <item name="config" xsi:type="array">
                    <item name="editor" xsi:type="string">select</item>
                    <item name="visible" xsi:type="boolean">false</item>
                    <item name="dataType" xsi:type="string">select</item>
                    <item name="align" xsi:type="string">left</item>
                    <item name="label" xsi:type="string" translate="true">Gender</item>
                    <item name="sortOrder" xsi:type="number">190</item>
                </item>
            </argument>
        </column>
        <column name="billing_street">
            <argument name="data" xsi:type="array">
                <item name="js_config" xsi:type="array">
                    <item name="component" xsi:type="string">Magento_Ui/js/grid/columns/column</item>
                </item>
                <item name="config" xsi:type="array">
                    <item name="visible" xsi:type="boolean">false</item>
                    <item name="dataType" xsi:type="string">text</item>
                    <item name="align" xsi:type="string">left</item>
                    <item name="label" xsi:type="string" translate="true">Street Address</item>
                    <item name="sortOrder" xsi:type="number">200</item>
                </item>
            </argument>
        </column>
        <column name="billing_city">
            <argument name="data" xsi:type="array">
                <item name="js_config" xsi:type="array">
                    <item name="component" xsi:type="string">Magento_Ui/js/grid/columns/column</item>
                </item>
                <item name="config" xsi:type="array">
                    <item name="editor" xsi:type="string">text</item>
                    <item name="sortable" xsi:type="string">true</item>
                    <item name="visible" xsi:type="boolean">false</item>
                    <item name="dataType" xsi:type="string">text</item>
                    <item name="align" xsi:type="string">left</item>
                    <item name="label" xsi:type="string" translate="true">City</item>
                    <item name="sortOrder" xsi:type="number">210</item>
                </item>
            </argument>
        </column>
        <column name="billing_fax">
            <argument name="data" xsi:type="array">
                <item name="js_config" xsi:type="array">
                    <item name="component" xsi:type="string">Magento_Ui/js/grid/columns/column</item>
                </item>
                <item name="config" xsi:type="array">
                    <item name="editor" xsi:type="string">text</item>
                    <item name="sortable" xsi:type="string">true</item>
                    <item name="visible" xsi:type="boolean">false</item>
                    <item name="dataType" xsi:type="string">text</item>
                    <item name="align" xsi:type="string">left</item>
                    <item name="label" xsi:type="string" translate="true">Fax</item>
                    <item name="sortOrder" xsi:type="number">220</item>
                </item>
            </argument>
        </column>
        <column name="billing_vat_id">
            <argument name="data" xsi:type="array">
                <item name="js_config" xsi:type="array">
                    <item name="component" xsi:type="string">Magento_Ui/js/grid/columns/column</item>
                </item>
                <item name="config" xsi:type="array">
                    <item name="editor" xsi:type="string">text</item>
                    <item name="sortable" xsi:type="string">true</item>
                    <item name="visible" xsi:type="boolean">false</item>
                    <item name="dataType" xsi:type="string">text</item>
                    <item name="align" xsi:type="string">left</item>
                    <item name="label" xsi:type="string" translate="true">VAT Number</item>
                    <item name="sortOrder" xsi:type="number">230</item>
                </item>
            </argument>
        </column>
        <column name="billing_company">
            <argument name="data" xsi:type="array">
                <item name="js_config" xsi:type="array">
                    <item name="component" xsi:type="string">Magento_Ui/js/grid/columns/column</item>
                </item>
                <item name="config" xsi:type="array">
                    <item name="editor" xsi:type="string">text</item>
                    <item name="sortable" xsi:type="string">true</item>
                    <item name="visible" xsi:type="boolean">false</item>
                    <item name="dataType" xsi:type="string">text</item>
                    <item name="align" xsi:type="string">left</item>
                    <item name="label" xsi:type="string" translate="true">Company</item>
                    <item name="sortOrder" xsi:type="number">240</item>
                </item>
            </argument>
        </column>
        <column name="billing_firstname">
            <argument name="data" xsi:type="array">
                <item name="js_config" xsi:type="array">
                    <item name="component" xsi:type="string">Magento_Ui/js/grid/columns/column</item>
                </item>
                <item name="config" xsi:type="array">
                    <item name="editor" xsi:type="string">text</item>
                    <item name="sortable" xsi:type="string">true</item>
                    <item name="visible" xsi:type="boolean">false</item>
                    <item name="dataType" xsi:type="string">text</item>
                    <item name="align" xsi:type="string">left</item>
                    <item name="label" xsi:type="string" translate="true">Billing Firstname</item>
                    <item name="sortOrder" xsi:type="number">250</item>
                </item>
            </argument>
        </column>
        <column name="billing_lastname">
            <argument name="data" xsi:type="array">
                <item name="js_config" xsi:type="array">
                    <item name="component" xsi:type="string">Magento_Ui/js/grid/columns/column</item>
                </item>
                <item name="config" xsi:type="array">
                    <item name="editor" xsi:type="string">text</item>
                    <item name="sortable" xsi:type="string">true</item>
                    <item name="visible" xsi:type="boolean">false</item>
                    <item name="dataType" xsi:type="string">text</item>
                    <item name="align" xsi:type="string">left</item>
                    <item name="label" xsi:type="string" translate="true">Billing Lastname</item>
                    <item name="sortOrder" xsi:type="number">260</item>
                </item>
            </argument>
        </column>
        <column name="actions" class="Magento\Customer\Ui\Component\Listing\Column\Actions">
            <argument name="data" xsi:type="array">
                <item name="config" xsi:type="array">
                    <item name="draggable" xsi:type="boolean">false</item>
                    <item name="dataType" xsi:type="string">actions</item>
                    <item name="indexField" xsi:type="string">entity_id</item>
                    <item name="align" xsi:type="string">left</item>
                    <item name="label" xsi:type="string" translate="true">Action</item>
                    <item name="data_type" xsi:type="string">actions</item>
                    <item name="filterable" xsi:type="boolean">false</item>
                    <item name="sortable" xsi:type="boolean">false</item>
                </item>
            </argument>
        </column>
    </columns>
</listing><|MERGE_RESOLUTION|>--- conflicted
+++ resolved
@@ -250,7 +250,6 @@
                     <item name="selectProvider" xsi:type="string">customer_listing.customer_listing.customer_columns.ids</item>
                     <item name="component" xsi:type="string">Magento_Ui/js/grid/tree-massactions</item>
                     <item name="displayArea" xsi:type="string">bottom</item>
-<<<<<<< HEAD
                     <item name="actions" xsi:type="array">
                         <item name="delete" xsi:type="array">
                             <item name="type" xsi:type="string">delete</item>
@@ -271,17 +270,7 @@
                             <item name="label" xsi:type="string" translate="true">Unsubscribe from Newsletter</item>
                             <item name="url" xsi:type="string">customer/index/massUnsubscribe</item>
                         </item>
-                        <item name="edit" xsi:type="array">
-                            <item name="type" xsi:type="string">edit</item>
-                            <item name="label" xsi:type="string" translate="true">Edit</item>
-                            <item name="callback" xsi:type="array">
-                                <item name="provider" xsi:type="string">customer_listing.customer_listing.customer_columns_editor</item>
-                                <item name="target" xsi:type="string">editSelected</item>
-                            </item>
-                        </item>
-                    </item>
-=======
->>>>>>> 81d0b1b1
+                    </item>
                     <item name="indexField" xsi:type="string">entity_id</item>
                 </item>
             </argument>
