<?xml version="1.0" encoding="UTF-8"?>
<!--
/**
 * Copyright © 2015 Magento. All rights reserved.
 * See COPYING.txt for license details.
 */
-->
<listing xmlns:xsi="http://www.w3.org/2001/XMLSchema-instance" xsi:noNamespaceSchemaLocation="../../../../Ui/etc/ui_configuration.xsd">
    <argument name="data" xsi:type="array">
        <item name="js_config" xsi:type="array">
            <item name="provider" xsi:type="string">customer_listing.customer_listing_data_source</item>
            <item name="deps" xsi:type="string">customer_listing.customer_listing_data_source</item>
        </item>
        <item name="spinner" xsi:type="string">customer_columns</item>
        <item name="buttons" xsi:type="array">
            <item name="add" xsi:type="array">
                <item name="name" xsi:type="string">add</item>
                <item name="label" xsi:type="string" translate="true">Add New Customer</item>
                <item name="class" xsi:type="string">primary</item>
                <item name="url" xsi:type="string">*/*/new</item>
            </item>
        </item>
    </argument>
    <dataSource name="customer_listing_data_source">
        <argument name="dataProvider" xsi:type="configurableObject">
            <argument name="class" xsi:type="string">Magento\Customer\Ui\Component\DataProvider</argument>
            <argument name="name" xsi:type="string">customer_listing_data_source</argument>
            <argument name="primaryFieldName" xsi:type="string">entity_id</argument>
            <argument name="requestFieldName" xsi:type="string">id</argument>
            <argument name="data" xsi:type="array">
                <item name="config" xsi:type="array">
                    <item name="update_url" xsi:type="url" path="mui/index/render"/>
                </item>
            </argument>
        </argument>
        <argument name="data" xsi:type="array">
            <item name="js_config" xsi:type="array">
                <item name="component" xsi:type="string">Magento_Ui/js/grid/provider</item>
            </item>
        </argument>
    </dataSource>
    <container name="listing_top">
        <argument name="data" xsi:type="array">
            <item name="config" xsi:type="array">
                <item name="template" xsi:type="string">ui/grid/toolbar</item>
            </item>
        </argument>
        <bookmark name="bookmarks">
            <argument name="data" xsi:type="array">
                <item name="config" xsi:type="array">
                    <item name="storageConfig" xsi:type="array">
                        <item name="namespace" xsi:type="string">customer_listing</item>
                    </item>
                </item>
            </argument>
        </bookmark>
        <component name="columns_controls">
            <argument name="data" xsi:type="array">
                <item name="config" xsi:type="array">
                    <item name="columnsData" xsi:type="array">
                        <item name="provider" xsi:type="string">customer_listing.customer_listing.customer_columns</item>
                    </item>
                    <item name="component" xsi:type="string">Magento_Ui/js/grid/controls/columns</item>
                    <item name="displayArea" xsi:type="string">dataGridActions</item>
                </item>
            </argument>
        </component>
        <exportButton name="export_button">
            <argument name="data" xsi:type="array">
                <item name="config" xsi:type="array">
                    <item name="selectProvider" xsi:type="string">customer_listing.customer_listing.customer_columns.ids</item>
                </item>
            </argument>
        </exportButton>
        <filterSearch name="fulltext">
            <argument name="data" xsi:type="array">
                <item name="config" xsi:type="array">
                    <item name="provider" xsi:type="string">customer_listing.customer_listing_data_source</item>
                    <item name="chipsProvider" xsi:type="string">customer_listing.customer_listing.listing_top.listing_filters_chips</item>
                    <item name="storageConfig" xsi:type="array">
                        <item name="provider" xsi:type="string">customer_listing.customer_listing.listing_top.bookmarks</item>
                        <item name="namespace" xsi:type="string">current.search</item>
                    </item>
                </item>
            </argument>
        </filterSearch>
        <filters name="listing_filters">
            <argument name="data" xsi:type="array">
                <item name="config" xsi:type="array">
                    <item name="columnsProvider" xsi:type="string">customer_listing.customer_listing.customer_columns</item>
                    <item name="storageConfig" xsi:type="array">
                        <item name="provider" xsi:type="string">customer_listing.customer_listing.listing_top.bookmarks</item>
                        <item name="namespace" xsi:type="string">current.filters</item>
                    </item>
                    <item name="childDefaults" xsi:type="array">
                        <item name="provider" xsi:type="string">customer_listing.customer_listing.listing_top.listing_filters</item>
                        <item name="imports" xsi:type="array">
                            <item name="visible" xsi:type="string">customer_listing.customer_listing.customer_columns.${ $.index }:visible</item>
                        </item>
                    </item>
                </item>
            </argument>
        </filters>
        <massaction name="listing_massaction">
            <argument name="data" xsi:type="array">
                <item name="config" xsi:type="array">
                    <item name="selectProvider" xsi:type="string">customer_listing.customer_listing.customer_columns.ids</item>
                    <item name="component" xsi:type="string">Magento_Ui/js/grid/tree-massactions</item>
                    <item name="indexField" xsi:type="string">entity_id</item>
                </item>
            </argument>
            <action name="delete">
                <argument name="data" xsi:type="array">
                    <item name="config" xsi:type="array">
                        <item name="type" xsi:type="string">delete</item>
                        <item name="label" xsi:type="string" translate="true">Delete</item>
                        <item name="url" xsi:type="url" path="customer/index/massDelete"/>
                        <item name="confirm" xsi:type="array">
                            <item name="title" xsi:type="string" translate="true">Delete items</item>
                            <item name="message" xsi:type="string" translate="true">Are you sure to delete selected customers?</item>
                        </item>
                    </item>
                </argument>
            </action>
            <action name="subscribe">
                <argument name="data" xsi:type="array">
                    <item name="config" xsi:type="array">
                        <item name="type" xsi:type="string">subscribe</item>
                        <item name="label" xsi:type="string" translate="true">Subscribe to Newsletter</item>
                        <item name="url" xsi:type="url" path="customer/index/massSubscribe"/>
                    </item>
                </argument>
            </action>
            <action name="unsubscribe">
                <argument name="data" xsi:type="array">
                    <item name="config" xsi:type="array">
                        <item name="type" xsi:type="string">unsubscribe</item>
                        <item name="label" xsi:type="string" translate="true">Unsubscribe from Newsletter</item>
                        <item name="url" xsi:type="url" path="customer/index/massUnsubscribe"/>
                        <item name="confirm" xsi:type="array">
                            <item name="title" xsi:type="string" translate="true">Unsubscribe from Newsletter</item>
                            <item name="message" xsi:type="string" translate="true">Are you sure to unsubscribe selected customers from newsletter?</item>
                        </item>
                    </item>
                </argument>
            </action>
            <action name="assign_to_group">
                <argument name="data" xsi:type="array">
                    <item name="config" xsi:type="array">
                        <item name="type" xsi:type="string">assign_to_group</item>
                        <item name="label" xsi:type="string" translate="true">Assign a Customer Group</item>
                    </item>
                </argument>
                <argument name="actions" xsi:type="configurableObject">
                    <argument name="class" xsi:type="string">Magento\Customer\Ui\Component\MassAction\Group\Options</argument>
                    <argument name="data" xsi:type="array">
                        <item name="urlPath" xsi:type="string">customer/index/massAssignGroup</item>
                        <item name="paramName" xsi:type="string">group</item>
                        <item name="confirm" xsi:type="array">
                            <item name="title" xsi:type="string" translate="true">Assign a Customer Group</item>
                            <item name="message" xsi:type="string" translate="true">Are you sure to assign selected customers to new group?</item>
                        </item>
                    </argument>
                </argument>
            </action>
            <action name="edit">
                <argument name="data" xsi:type="array">
                    <item name="config" xsi:type="array">
                        <item name="type" xsi:type="string">edit</item>
                        <item name="label" xsi:type="string" translate="true">Edit</item>
                        <item name="callback" xsi:type="array">
                            <item name="provider" xsi:type="string">customer_listing.customer_listing.customer_columns_editor</item>
                            <item name="target" xsi:type="string">editSelected</item>
                        </item>
                    </item>
                </argument>
            </action>
        </massaction>
        <paging name="listing_paging">
            <argument name="data" xsi:type="array">
                <item name="config" xsi:type="array">
                    <item name="storageConfig" xsi:type="array">
                        <item name="provider" xsi:type="string">customer_listing.customer_listing.listing_top.bookmarks</item>
                        <item name="namespace" xsi:type="string">current.paging</item>
                    </item>
                    <item name="selectProvider" xsi:type="string">customer_listing.customer_listing.customer_columns.ids</item>
                </item>
            </argument>
        </paging>
    </container>
    <columns name="customer_columns" class="Magento\Customer\Ui\Component\Listing\Columns">
        <argument name="data" xsi:type="array">
            <item name="config" xsi:type="array">
                <item name="storageConfig" xsi:type="array">
                    <item name="provider" xsi:type="string">customer_listing.customer_listing.listing_top.bookmarks</item>
                    <item name="namespace" xsi:type="string">current</item>
                </item>
                <item name="editorConfig" xsi:type="array">
                    <item name="selectProvider" xsi:type="string">customer_listing.customer_listing.customer_columns.ids</item>
<<<<<<< HEAD
                    <item name="enabled" xsi:type="boolean">false</item>
                    <item name="indexField" xsi:type="string">entity_id</item>
                    <item name="clientConfig" xsi:type="array">
                        <item name="saveUrl" xsi:type="url" path="customer/index/inlineEdit"/>
=======
                    <item name="enabled" xsi:type="boolean">true</item>
                    <item name="indexField" xsi:type="string">entity_id</item>
                    <item name="clientConfig" xsi:type="array">
                        <item name="saveUrl" xsi:type="string">customer/index/inlineEdit</item>
                        <item name="validateUrl" xsi:type="string">/path/to</item>
>>>>>>> 357e3a17
                        <item name="validateBeforeSave" xsi:type="boolean">false</item>
                    </item>
                </item>
                <item name="childDefaults" xsi:type="array">
                    <item name="fieldAction" xsi:type="array">
                        <item name="provider" xsi:type="string">customer_listing.customer_listing.customer_columns_editor</item>
                        <item name="target" xsi:type="string">startEdit</item>
                        <item name="params" xsi:type="array">
                            <item name="0" xsi:type="string">${ $.$data.rowIndex }</item>
                            <item name="1" xsi:type="boolean">true</item>
                        </item>
                    </item>
                    <item name="storageConfig" xsi:type="array">
                        <item name="provider" xsi:type="string">customer_listing.customer_listing.listing_top.bookmarks</item>
                        <item name="root" xsi:type="string">columns.${ $.index }</item>
                        <item name="namespace" xsi:type="string">current.${ $.storageConfig.root }</item>
                    </item>
                </item>
            </item>
        </argument>
        <selectionsColumn name="ids">
            <argument name="data" xsi:type="array">
                <item name="config" xsi:type="array">
                    <item name="indexField" xsi:type="string">entity_id</item>
                    <item name="sortOrder" xsi:type="number">10</item>
                </item>
            </argument>
        </selectionsColumn>
        <column name="entity_id">
            <argument name="data" xsi:type="array">
                <item name="config" xsi:type="array">
                    <item name="filter" xsi:type="string">textRange</item>
                    <item name="sorting" xsi:type="string">asc</item>
                    <item name="label" xsi:type="string" translate="true">ID</item>
                    <item name="sortOrder" xsi:type="number">20</item>
                </item>
            </argument>
        </column>
        <column name="name">
            <argument name="data" xsi:type="array">
                <item name="config" xsi:type="array">
                    <item name="filter" xsi:type="string">text</item>
                    <item name="label" xsi:type="string" translate="true">Name</item>
                    <item name="sortOrder" xsi:type="number">30</item>
                </item>
            </argument>
        </column>
        <column name="email">
            <argument name="data" xsi:type="array">
                <item name="config" xsi:type="array">
<<<<<<< HEAD
                    <item name="filter" xsi:type="string">text</item>
                    <item name="editor" xsi:type="string">text</item>
=======
                    <item name="editor" xsi:type="string">text</item>
                    <item name="sortable" xsi:type="string">true</item>
                    <item name="dataType" xsi:type="string">text</item>
                    <item name="align" xsi:type="string">left</item>
>>>>>>> 357e3a17
                    <item name="label" xsi:type="string" translate="true">Email</item>
                    <item name="sortOrder" xsi:type="number">40</item>
                </item>
            </argument>
        </column>
        <column name="group_id">
            <argument name="data" xsi:type="array">
<<<<<<< HEAD
                <item name="config" xsi:type="array">
                    <item name="filter" xsi:type="string">select</item>
                    <item name="editor" xsi:type="string">select</item>
                    <item name="component" xsi:type="string">Magento_Ui/js/grid/columns/select</item>
                    <item name="dataType" xsi:type="string">select</item>
=======
                <item name="js_config" xsi:type="array">
                    <item name="component" xsi:type="string">Magento_Ui/js/grid/columns/select</item>
                </item>
                <item name="config" xsi:type="array">
                    <item name="editor" xsi:type="array">
                        <item name="editorType" xsi:type="string">select</item>
                    </item>
                    <item name="sortable" xsi:type="string">true</item>
                    <item name="dataType" xsi:type="string">select</item>
                    <item name="align" xsi:type="string">left</item>
>>>>>>> 357e3a17
                    <item name="label" xsi:type="string" translate="true">Group</item>
                    <item name="sortOrder" xsi:type="number">50</item>
                </item>
            </argument>
        </column>
        <column name="billing_telephone">
            <argument name="data" xsi:type="array">
                <item name="config" xsi:type="array">
<<<<<<< HEAD
                    <item name="filter" xsi:type="string">text</item>
                    <item name="editor" xsi:type="string">text</item>
=======
                    <item name="editor" xsi:type="string">text</item>
                    <item name="sortable" xsi:type="string">true</item>
                    <item name="dataType" xsi:type="string">text</item>
                    <item name="align" xsi:type="string">left</item>
>>>>>>> 357e3a17
                    <item name="label" xsi:type="string" translate="true">Phone</item>
                    <item name="sortOrder" xsi:type="number">60</item>
                </item>
            </argument>
        </column>
        <column name="billing_postcode">
            <argument name="data" xsi:type="array">
                <item name="config" xsi:type="array">
<<<<<<< HEAD
                    <item name="filter" xsi:type="string">text</item>
                    <item name="editor" xsi:type="string">text</item>
=======
                    <item name="editor" xsi:type="string">text</item>
                    <item name="sortable" xsi:type="string">true</item>
                    <item name="dataType" xsi:type="string">text</item>
                    <item name="align" xsi:type="string">left</item>
>>>>>>> 357e3a17
                    <item name="label" xsi:type="string" translate="true">ZIP</item>
                    <item name="sortOrder" xsi:type="number">70</item>
                </item>
            </argument>
        </column>
        <column name="billing_country_id">
            <argument name="data" xsi:type="array">
<<<<<<< HEAD
                <item name="config" xsi:type="array">
                    <item name="filter" xsi:type="string">select</item>
                    <item name="component" xsi:type="string">Magento_Ui/js/grid/columns/select</item>
                    <item name="dataType" xsi:type="string">select</item>
=======
                <item name="js_config" xsi:type="array">
                    <item name="component" xsi:type="string">Magento_Ui/js/grid/columns/select</item>
                </item>
                <item name="config" xsi:type="array">
                    <item name="dataType" xsi:type="string">select</item>
                    <item name="align" xsi:type="string">left</item>
>>>>>>> 357e3a17
                    <item name="label" xsi:type="string" translate="true">Country</item>
                    <item name="sortOrder" xsi:type="number">80</item>
                </item>
            </argument>
        </column>
        <column name="billing_region">
            <argument name="data" xsi:type="array">
                <item name="config" xsi:type="array">
                    <item name="filter" xsi:type="string">text</item>
                    <item name="label" xsi:type="string" translate="true">State/Province</item>
                    <item name="sortOrder" xsi:type="number">90</item>
                </item>
            </argument>
        </column>
        <column name="created_at">
            <argument name="data" xsi:type="array">
                <item name="config" xsi:type="array">
                    <item name="filter" xsi:type="string">dateRange</item>
                    <item name="dataType" xsi:type="string">date</item>
                    <item name="label" xsi:type="string" translate="true">Customer Since</item>
                    <item name="sortOrder" xsi:type="number">100</item>
                </item>
            </argument>
        </column>
        <column name="website_id">
            <argument name="data" xsi:type="array">
<<<<<<< HEAD
                <item name="config" xsi:type="array">
                    <item name="filter" xsi:type="string">select</item>
                    <item name="editor" xsi:type="string">select</item>
                    <item name="dataType" xsi:type="string">select</item>
                    <item name="component" xsi:type="string">Magento_Ui/js/grid/columns/select</item>
=======
                <item name="js_config" xsi:type="array">
                    <item name="component" xsi:type="string">Magento_Ui/js/grid/columns/select</item>
                </item>
                <item name="config" xsi:type="array">
                    <item name="editor" xsi:type="array">
                        <item name="editorType" xsi:type="string">select</item>
                    </item>
                    <item name="dataType" xsi:type="string">select</item>
                    <item name="align" xsi:type="string">left</item>
>>>>>>> 357e3a17
                    <item name="label" xsi:type="string" translate="true">Web Site</item>
                    <item name="sortOrder" xsi:type="number">110</item>
                </item>
            </argument>
        </column>
        <column name="last_visit_at">
            <argument name="data" xsi:type="array">
                <item name="config" xsi:type="array">
                    <item name="component" xsi:type="string">Magento_Ui/js/grid/columns/date</item>
                    <item name="visible" xsi:type="boolean">false</item>
                    <item name="dataType" xsi:type="string">date</item>
                    <item name="label" xsi:type="string" translate="true">Last Logged In</item>
                    <item name="sortOrder" xsi:type="number">120</item>
                </item>
            </argument>
        </column>
        <column name="confirmation">
            <argument name="data" xsi:type="array">
                <item name="config" xsi:type="array">
                    <item name="visible" xsi:type="boolean">false</item>
                    <item name="label" xsi:type="string" translate="true">Confirmed email</item>
                    <item name="sortOrder" xsi:type="number">130</item>
                </item>
            </argument>
        </column>
        <column name="created_in">
            <argument name="data" xsi:type="array">
                <item name="config" xsi:type="array">
                    <item name="visible" xsi:type="boolean">false</item>
                    <item name="label" xsi:type="string" translate="true">Account Created in</item>
                    <item name="sortOrder" xsi:type="number">140</item>
                </item>
            </argument>
        </column>
        <column name="billing_full">
            <argument name="data" xsi:type="array">
                <item name="config" xsi:type="array">
                    <item name="visible" xsi:type="boolean">false</item>
                    <item name="label" xsi:type="string" translate="true">Billing Address</item>
                    <item name="sortOrder" xsi:type="number">150</item>
                </item>
            </argument>
        </column>
        <column name="shipping_full">
            <argument name="data" xsi:type="array">
                <item name="config" xsi:type="array">
                    <item name="visible" xsi:type="boolean">false</item>
                    <item name="label" xsi:type="string" translate="true">Shipping Address</item>
                    <item name="sortOrder" xsi:type="number">160</item>
                </item>
            </argument>
        </column>
        <column name="dob">
            <argument name="data" xsi:type="array">
                <item name="config" xsi:type="array">
<<<<<<< HEAD
                    <item name="component" xsi:type="string">Magento_Ui/js/grid/columns/date</item>
=======
                    <item name="editor" xsi:type="string">date</item>
                    <item name="sortable" xsi:type="string">true</item>
>>>>>>> 357e3a17
                    <item name="visible" xsi:type="boolean">false</item>
                    <item name="dataType" xsi:type="string">date</item>
                    <item name="label" xsi:type="string" translate="true">Date Of Birth</item>
                    <item name="sortOrder" xsi:type="number">170</item>
                </item>
            </argument>
        </column>
        <column name="taxvat">
            <argument name="data" xsi:type="array">
                <item name="config" xsi:type="array">
                    <item name="editor" xsi:type="string">text</item>
<<<<<<< HEAD
=======
                    <item name="sortable" xsi:type="string">true</item>
>>>>>>> 357e3a17
                    <item name="visible" xsi:type="boolean">false</item>
                    <item name="label" xsi:type="string" translate="true">Tax VAT Number</item>
                    <item name="sortOrder" xsi:type="number">180</item>
                </item>
            </argument>
        </column>
        <column name="gender">
            <argument name="data" xsi:type="array">
<<<<<<< HEAD
                <item name="config" xsi:type="array">
                    <item name="component" xsi:type="string">Magento_Ui/js/grid/columns/select</item>
                    <item name="editor" xsi:type="string">select</item>
                    <item name="visible" xsi:type="boolean">false</item>
                    <item name="dataType" xsi:type="string">select</item>
=======
                <item name="js_config" xsi:type="array">
                    <item name="component" xsi:type="string">Magento_Ui/js/grid/columns/select</item>
                </item>
                <item name="config" xsi:type="array">
                    <item name="editor" xsi:type="string">select</item>
                    <item name="visible" xsi:type="boolean">false</item>
                    <item name="dataType" xsi:type="string">select</item>
                    <item name="align" xsi:type="string">left</item>
>>>>>>> 357e3a17
                    <item name="label" xsi:type="string" translate="true">Gender</item>
                    <item name="sortOrder" xsi:type="number">190</item>
                </item>
            </argument>
        </column>
        <column name="billing_street">
            <argument name="data" xsi:type="array">
                <item name="config" xsi:type="array">
                    <item name="visible" xsi:type="boolean">false</item>
                    <item name="label" xsi:type="string" translate="true">Street Address</item>
                    <item name="sortOrder" xsi:type="number">200</item>
                </item>
            </argument>
        </column>
        <column name="billing_city">
            <argument name="data" xsi:type="array">
                <item name="config" xsi:type="array">
                    <item name="editor" xsi:type="string">text</item>
<<<<<<< HEAD
=======
                    <item name="sortable" xsi:type="string">true</item>
>>>>>>> 357e3a17
                    <item name="visible" xsi:type="boolean">false</item>
                    <item name="label" xsi:type="string" translate="true">City</item>
                    <item name="sortOrder" xsi:type="number">210</item>
                </item>
            </argument>
        </column>
        <column name="billing_fax">
            <argument name="data" xsi:type="array">
                <item name="config" xsi:type="array">
                    <item name="editor" xsi:type="string">text</item>
<<<<<<< HEAD
=======
                    <item name="sortable" xsi:type="string">true</item>
>>>>>>> 357e3a17
                    <item name="visible" xsi:type="boolean">false</item>
                    <item name="label" xsi:type="string" translate="true">Fax</item>
                    <item name="sortOrder" xsi:type="number">220</item>
                </item>
            </argument>
        </column>
        <column name="billing_vat_id">
            <argument name="data" xsi:type="array">
                <item name="config" xsi:type="array">
                    <item name="editor" xsi:type="string">text</item>
<<<<<<< HEAD
=======
                    <item name="sortable" xsi:type="string">true</item>
>>>>>>> 357e3a17
                    <item name="visible" xsi:type="boolean">false</item>
                    <item name="label" xsi:type="string" translate="true">VAT Number</item>
                    <item name="sortOrder" xsi:type="number">230</item>
                </item>
            </argument>
        </column>
        <column name="billing_company">
            <argument name="data" xsi:type="array">
                <item name="config" xsi:type="array">
                    <item name="editor" xsi:type="string">text</item>
<<<<<<< HEAD
=======
                    <item name="sortable" xsi:type="string">true</item>
>>>>>>> 357e3a17
                    <item name="visible" xsi:type="boolean">false</item>
                    <item name="label" xsi:type="string" translate="true">Company</item>
                    <item name="sortOrder" xsi:type="number">240</item>
                </item>
            </argument>
        </column>
        <column name="billing_firstname">
<<<<<<< HEAD
=======
            <argument name="data" xsi:type="array">
                <item name="js_config" xsi:type="array">
                    <item name="component" xsi:type="string">Magento_Ui/js/grid/columns/column</item>
                </item>
                <item name="config" xsi:type="array">
                    <item name="editor" xsi:type="string">text</item>
                    <item name="sortable" xsi:type="string">true</item>
                    <item name="visible" xsi:type="boolean">false</item>
                    <item name="dataType" xsi:type="string">text</item>
                    <item name="align" xsi:type="string">left</item>
                    <item name="label" xsi:type="string" translate="true">Billing Firstname</item>
                    <item name="sortOrder" xsi:type="number">250</item>
                </item>
            </argument>
        </column>
        <column name="billing_lastname">
            <argument name="data" xsi:type="array">
                <item name="js_config" xsi:type="array">
                    <item name="component" xsi:type="string">Magento_Ui/js/grid/columns/column</item>
                </item>
                <item name="config" xsi:type="array">
                    <item name="editor" xsi:type="string">text</item>
                    <item name="sortable" xsi:type="string">true</item>
                    <item name="visible" xsi:type="boolean">false</item>
                    <item name="dataType" xsi:type="string">text</item>
                    <item name="align" xsi:type="string">left</item>
                    <item name="label" xsi:type="string" translate="true">Billing Lastname</item>
                    <item name="sortOrder" xsi:type="number">260</item>
                </item>
            </argument>
        </column>
        <column name="actions" class="Magento\Customer\Ui\Component\Listing\Column\Actions">
>>>>>>> 357e3a17
            <argument name="data" xsi:type="array">
                <item name="config" xsi:type="array">
                    <item name="editor" xsi:type="string">text</item>
                    <item name="visible" xsi:type="boolean">false</item>
                    <item name="label" xsi:type="string" translate="true">Billing Firstname</item>
                    <item name="sortOrder" xsi:type="number">250</item>
                </item>
            </argument>
        </column>
        <column name="billing_lastname">
            <argument name="data" xsi:type="array">
                <item name="config" xsi:type="array">
                    <item name="editor" xsi:type="string">text</item>
                    <item name="visible" xsi:type="boolean">false</item>
                    <item name="label" xsi:type="string" translate="true">Billing Lastname</item>
                    <item name="sortOrder" xsi:type="number">260</item>
                </item>
            </argument>
        </column>
        <actionsColumn name="actions" class="Magento\Customer\Ui\Component\Listing\Column\Actions">
            <argument name="data" xsi:type="array">
                <item name="config" xsi:type="array">
                    <item name="indexField" xsi:type="string">entity_id</item>
                </item>
            </argument>
        </actionsColumn>
    </columns>
</listing><|MERGE_RESOLUTION|>--- conflicted
+++ resolved
@@ -197,18 +197,10 @@
                 </item>
                 <item name="editorConfig" xsi:type="array">
                     <item name="selectProvider" xsi:type="string">customer_listing.customer_listing.customer_columns.ids</item>
-<<<<<<< HEAD
                     <item name="enabled" xsi:type="boolean">false</item>
                     <item name="indexField" xsi:type="string">entity_id</item>
                     <item name="clientConfig" xsi:type="array">
                         <item name="saveUrl" xsi:type="url" path="customer/index/inlineEdit"/>
-=======
-                    <item name="enabled" xsi:type="boolean">true</item>
-                    <item name="indexField" xsi:type="string">entity_id</item>
-                    <item name="clientConfig" xsi:type="array">
-                        <item name="saveUrl" xsi:type="string">customer/index/inlineEdit</item>
-                        <item name="validateUrl" xsi:type="string">/path/to</item>
->>>>>>> 357e3a17
                         <item name="validateBeforeSave" xsi:type="boolean">false</item>
                     </item>
                 </item>
@@ -259,15 +251,10 @@
         <column name="email">
             <argument name="data" xsi:type="array">
                 <item name="config" xsi:type="array">
-<<<<<<< HEAD
-                    <item name="filter" xsi:type="string">text</item>
-                    <item name="editor" xsi:type="string">text</item>
-=======
                     <item name="editor" xsi:type="string">text</item>
                     <item name="sortable" xsi:type="string">true</item>
                     <item name="dataType" xsi:type="string">text</item>
                     <item name="align" xsi:type="string">left</item>
->>>>>>> 357e3a17
                     <item name="label" xsi:type="string" translate="true">Email</item>
                     <item name="sortOrder" xsi:type="number">40</item>
                 </item>
@@ -275,24 +262,11 @@
         </column>
         <column name="group_id">
             <argument name="data" xsi:type="array">
-<<<<<<< HEAD
                 <item name="config" xsi:type="array">
                     <item name="filter" xsi:type="string">select</item>
                     <item name="editor" xsi:type="string">select</item>
                     <item name="component" xsi:type="string">Magento_Ui/js/grid/columns/select</item>
                     <item name="dataType" xsi:type="string">select</item>
-=======
-                <item name="js_config" xsi:type="array">
-                    <item name="component" xsi:type="string">Magento_Ui/js/grid/columns/select</item>
-                </item>
-                <item name="config" xsi:type="array">
-                    <item name="editor" xsi:type="array">
-                        <item name="editorType" xsi:type="string">select</item>
-                    </item>
-                    <item name="sortable" xsi:type="string">true</item>
-                    <item name="dataType" xsi:type="string">select</item>
-                    <item name="align" xsi:type="string">left</item>
->>>>>>> 357e3a17
                     <item name="label" xsi:type="string" translate="true">Group</item>
                     <item name="sortOrder" xsi:type="number">50</item>
                 </item>
@@ -301,15 +275,8 @@
         <column name="billing_telephone">
             <argument name="data" xsi:type="array">
                 <item name="config" xsi:type="array">
-<<<<<<< HEAD
                     <item name="filter" xsi:type="string">text</item>
                     <item name="editor" xsi:type="string">text</item>
-=======
-                    <item name="editor" xsi:type="string">text</item>
-                    <item name="sortable" xsi:type="string">true</item>
-                    <item name="dataType" xsi:type="string">text</item>
-                    <item name="align" xsi:type="string">left</item>
->>>>>>> 357e3a17
                     <item name="label" xsi:type="string" translate="true">Phone</item>
                     <item name="sortOrder" xsi:type="number">60</item>
                 </item>
@@ -318,15 +285,8 @@
         <column name="billing_postcode">
             <argument name="data" xsi:type="array">
                 <item name="config" xsi:type="array">
-<<<<<<< HEAD
                     <item name="filter" xsi:type="string">text</item>
                     <item name="editor" xsi:type="string">text</item>
-=======
-                    <item name="editor" xsi:type="string">text</item>
-                    <item name="sortable" xsi:type="string">true</item>
-                    <item name="dataType" xsi:type="string">text</item>
-                    <item name="align" xsi:type="string">left</item>
->>>>>>> 357e3a17
                     <item name="label" xsi:type="string" translate="true">ZIP</item>
                     <item name="sortOrder" xsi:type="number">70</item>
                 </item>
@@ -334,19 +294,10 @@
         </column>
         <column name="billing_country_id">
             <argument name="data" xsi:type="array">
-<<<<<<< HEAD
                 <item name="config" xsi:type="array">
                     <item name="filter" xsi:type="string">select</item>
                     <item name="component" xsi:type="string">Magento_Ui/js/grid/columns/select</item>
                     <item name="dataType" xsi:type="string">select</item>
-=======
-                <item name="js_config" xsi:type="array">
-                    <item name="component" xsi:type="string">Magento_Ui/js/grid/columns/select</item>
-                </item>
-                <item name="config" xsi:type="array">
-                    <item name="dataType" xsi:type="string">select</item>
-                    <item name="align" xsi:type="string">left</item>
->>>>>>> 357e3a17
                     <item name="label" xsi:type="string" translate="true">Country</item>
                     <item name="sortOrder" xsi:type="number">80</item>
                 </item>
@@ -373,23 +324,11 @@
         </column>
         <column name="website_id">
             <argument name="data" xsi:type="array">
-<<<<<<< HEAD
                 <item name="config" xsi:type="array">
                     <item name="filter" xsi:type="string">select</item>
                     <item name="editor" xsi:type="string">select</item>
                     <item name="dataType" xsi:type="string">select</item>
                     <item name="component" xsi:type="string">Magento_Ui/js/grid/columns/select</item>
-=======
-                <item name="js_config" xsi:type="array">
-                    <item name="component" xsi:type="string">Magento_Ui/js/grid/columns/select</item>
-                </item>
-                <item name="config" xsi:type="array">
-                    <item name="editor" xsi:type="array">
-                        <item name="editorType" xsi:type="string">select</item>
-                    </item>
-                    <item name="dataType" xsi:type="string">select</item>
-                    <item name="align" xsi:type="string">left</item>
->>>>>>> 357e3a17
                     <item name="label" xsi:type="string" translate="true">Web Site</item>
                     <item name="sortOrder" xsi:type="number">110</item>
                 </item>
@@ -445,12 +384,7 @@
         <column name="dob">
             <argument name="data" xsi:type="array">
                 <item name="config" xsi:type="array">
-<<<<<<< HEAD
                     <item name="component" xsi:type="string">Magento_Ui/js/grid/columns/date</item>
-=======
-                    <item name="editor" xsi:type="string">date</item>
-                    <item name="sortable" xsi:type="string">true</item>
->>>>>>> 357e3a17
                     <item name="visible" xsi:type="boolean">false</item>
                     <item name="dataType" xsi:type="string">date</item>
                     <item name="label" xsi:type="string" translate="true">Date Of Birth</item>
@@ -462,10 +396,6 @@
             <argument name="data" xsi:type="array">
                 <item name="config" xsi:type="array">
                     <item name="editor" xsi:type="string">text</item>
-<<<<<<< HEAD
-=======
-                    <item name="sortable" xsi:type="string">true</item>
->>>>>>> 357e3a17
                     <item name="visible" xsi:type="boolean">false</item>
                     <item name="label" xsi:type="string" translate="true">Tax VAT Number</item>
                     <item name="sortOrder" xsi:type="number">180</item>
@@ -474,22 +404,11 @@
         </column>
         <column name="gender">
             <argument name="data" xsi:type="array">
-<<<<<<< HEAD
                 <item name="config" xsi:type="array">
                     <item name="component" xsi:type="string">Magento_Ui/js/grid/columns/select</item>
                     <item name="editor" xsi:type="string">select</item>
                     <item name="visible" xsi:type="boolean">false</item>
                     <item name="dataType" xsi:type="string">select</item>
-=======
-                <item name="js_config" xsi:type="array">
-                    <item name="component" xsi:type="string">Magento_Ui/js/grid/columns/select</item>
-                </item>
-                <item name="config" xsi:type="array">
-                    <item name="editor" xsi:type="string">select</item>
-                    <item name="visible" xsi:type="boolean">false</item>
-                    <item name="dataType" xsi:type="string">select</item>
-                    <item name="align" xsi:type="string">left</item>
->>>>>>> 357e3a17
                     <item name="label" xsi:type="string" translate="true">Gender</item>
                     <item name="sortOrder" xsi:type="number">190</item>
                 </item>
@@ -508,10 +427,6 @@
             <argument name="data" xsi:type="array">
                 <item name="config" xsi:type="array">
                     <item name="editor" xsi:type="string">text</item>
-<<<<<<< HEAD
-=======
-                    <item name="sortable" xsi:type="string">true</item>
->>>>>>> 357e3a17
                     <item name="visible" xsi:type="boolean">false</item>
                     <item name="label" xsi:type="string" translate="true">City</item>
                     <item name="sortOrder" xsi:type="number">210</item>
@@ -522,10 +437,6 @@
             <argument name="data" xsi:type="array">
                 <item name="config" xsi:type="array">
                     <item name="editor" xsi:type="string">text</item>
-<<<<<<< HEAD
-=======
-                    <item name="sortable" xsi:type="string">true</item>
->>>>>>> 357e3a17
                     <item name="visible" xsi:type="boolean">false</item>
                     <item name="label" xsi:type="string" translate="true">Fax</item>
                     <item name="sortOrder" xsi:type="number">220</item>
@@ -536,10 +447,6 @@
             <argument name="data" xsi:type="array">
                 <item name="config" xsi:type="array">
                     <item name="editor" xsi:type="string">text</item>
-<<<<<<< HEAD
-=======
-                    <item name="sortable" xsi:type="string">true</item>
->>>>>>> 357e3a17
                     <item name="visible" xsi:type="boolean">false</item>
                     <item name="label" xsi:type="string" translate="true">VAT Number</item>
                     <item name="sortOrder" xsi:type="number">230</item>
@@ -550,10 +457,6 @@
             <argument name="data" xsi:type="array">
                 <item name="config" xsi:type="array">
                     <item name="editor" xsi:type="string">text</item>
-<<<<<<< HEAD
-=======
-                    <item name="sortable" xsi:type="string">true</item>
->>>>>>> 357e3a17
                     <item name="visible" xsi:type="boolean">false</item>
                     <item name="label" xsi:type="string" translate="true">Company</item>
                     <item name="sortOrder" xsi:type="number">240</item>
@@ -561,41 +464,6 @@
             </argument>
         </column>
         <column name="billing_firstname">
-<<<<<<< HEAD
-=======
-            <argument name="data" xsi:type="array">
-                <item name="js_config" xsi:type="array">
-                    <item name="component" xsi:type="string">Magento_Ui/js/grid/columns/column</item>
-                </item>
-                <item name="config" xsi:type="array">
-                    <item name="editor" xsi:type="string">text</item>
-                    <item name="sortable" xsi:type="string">true</item>
-                    <item name="visible" xsi:type="boolean">false</item>
-                    <item name="dataType" xsi:type="string">text</item>
-                    <item name="align" xsi:type="string">left</item>
-                    <item name="label" xsi:type="string" translate="true">Billing Firstname</item>
-                    <item name="sortOrder" xsi:type="number">250</item>
-                </item>
-            </argument>
-        </column>
-        <column name="billing_lastname">
-            <argument name="data" xsi:type="array">
-                <item name="js_config" xsi:type="array">
-                    <item name="component" xsi:type="string">Magento_Ui/js/grid/columns/column</item>
-                </item>
-                <item name="config" xsi:type="array">
-                    <item name="editor" xsi:type="string">text</item>
-                    <item name="sortable" xsi:type="string">true</item>
-                    <item name="visible" xsi:type="boolean">false</item>
-                    <item name="dataType" xsi:type="string">text</item>
-                    <item name="align" xsi:type="string">left</item>
-                    <item name="label" xsi:type="string" translate="true">Billing Lastname</item>
-                    <item name="sortOrder" xsi:type="number">260</item>
-                </item>
-            </argument>
-        </column>
-        <column name="actions" class="Magento\Customer\Ui\Component\Listing\Column\Actions">
->>>>>>> 357e3a17
             <argument name="data" xsi:type="array">
                 <item name="config" xsi:type="array">
                     <item name="editor" xsi:type="string">text</item>
