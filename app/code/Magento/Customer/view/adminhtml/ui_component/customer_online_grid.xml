<?xml version="1.0" encoding="UTF-8"?>
<!--
/**
 * Copyright © 2015 Magento. All rights reserved.
 * See COPYING.txt for license details.
 */
-->
<listing xmlns:xsi="http://www.w3.org/2001/XMLSchema-instance" xsi:noNamespaceSchemaLocation="../../../../Ui/etc/ui_configuration.xsd">
    <argument name="data" xsi:type="array">
        <item name="js_config" xsi:type="array">
            <item name="provider" xsi:type="string">customer_online_grid.customer_online_grid_data_source</item>
            <item name="deps" xsi:type="string">customer_online_grid.customer_online_grid_data_source</item>
        </item>
        <item name="spinner" xsi:type="string">customer_online_columns</item>
    </argument>
    <dataSource name="customer_online_grid_data_source">
        <argument name="dataProvider" xsi:type="configurableObject">
            <argument name="class" xsi:type="string">Magento\Framework\View\Element\UiComponent\DataProvider\DataProvider</argument>
            <argument name="name" xsi:type="string">customer_online_grid_data_source</argument>
            <argument name="primaryFieldName" xsi:type="string">visitor_id</argument>
            <argument name="requestFieldName" xsi:type="string">id</argument>
            <argument name="data" xsi:type="array">
                <item name="config" xsi:type="array">
                    <item name="update_url" xsi:type="url" path="mui/index/render"/>
                </item>
            </argument>
        </argument>
        <argument name="data" xsi:type="array">
            <item name="js_config" xsi:type="array">
                <item name="component" xsi:type="string">Magento_Ui/js/grid/provider</item>
            </item>
        </argument>
    </dataSource>
    <container name="listing_top">
        <argument name="data" xsi:type="array">
            <item name="config" xsi:type="array">
                <item name="template" xsi:type="string">ui/grid/toolbar</item>
            </item>
        </argument>
        <bookmark name="bookmarks">
            <argument name="data" xsi:type="array">
                <item name="config" xsi:type="array">
                    <item name="storageConfig" xsi:type="array">
                        <item name="namespace" xsi:type="string">customer_online_grid</item>
                    </item>
                </item>
            </argument>
        </bookmark>
        <component name="columns_controls">
            <argument name="data" xsi:type="array">
                <item name="config" xsi:type="array">
                    <item name="columnsData" xsi:type="array">
                        <item name="provider" xsi:type="string">customer_online_grid.customer_online_grid.customer_online_columns</item>
                    </item>
                    <item name="component" xsi:type="string">Magento_Ui/js/grid/controls/columns</item>
                    <item name="displayArea" xsi:type="string">dataGridActions</item>
                </item>
            </argument>
        </component>
        <filters name="listing_filters">
            <argument name="data" xsi:type="array">
                <item name="config" xsi:type="array">
                    <item name="columnsProvider" xsi:type="string">customer_online_grid.customer_online_grid.customer_online_columns</item>
                    <item name="storageConfig" xsi:type="array">
                        <item name="provider" xsi:type="string">customer_online_grid.customer_online_grid.listing_top.bookmarks</item>
                        <item name="namespace" xsi:type="string">current.filters</item>
                    </item>
                    <item name="childDefaults" xsi:type="array">
                        <item name="provider" xsi:type="string">customer_online_grid.customer_online_grid.listing_top.listing_filters</item>
                        <item name="imports" xsi:type="array">
                            <item name="visible" xsi:type="string">customer_online_grid.customer_online_grid.customer_online_columns.${ $.index }:visible</item>
                        </item>
                    </item>
                </item>
            </argument>
        </filters>
        <paging name="listing_paging">
            <argument name="data" xsi:type="array">
                <item name="config" xsi:type="array">
                    <item name="storageConfig" xsi:type="array">
                        <item name="provider" xsi:type="string">customer_online_grid.customer_online_grid.listing_top.bookmarks</item>
                        <item name="namespace" xsi:type="string">current.paging</item>
                    </item>
                    <item name="selectProvider" xsi:type="string">customer_online_grid.customer_online_grid.customer_online_columns.ids</item>
                </item>
            </argument>
        </paging>
    </container>
    <columns name="customer_online_columns">
        <argument name="data" xsi:type="array">
            <item name="config" xsi:type="array">
                <item name="storageConfig" xsi:type="array">
                    <item name="provider" xsi:type="string">customer_online_grid.customer_online_grid.listing_top.bookmarks</item>
                    <item name="namespace" xsi:type="string">current</item>
                </item>
                <item name="childDefaults" xsi:type="array">
                    <item name="storageConfig" xsi:type="array">
                        <item name="provider" xsi:type="string">customer_online_grid.customer_online_grid.listing_top.bookmarks</item>
                        <item name="root" xsi:type="string">columns.${ $.index }</item>
                        <item name="namespace" xsi:type="string">current.${ $.storageConfig.root}</item>
                    </item>
                </item>
            </item>
        </argument>
        <column name="customer_id">
            <argument name="data" xsi:type="array">
                <item name="config" xsi:type="array">
                    <item name="filter" xsi:type="string">textRange</item>
                    <item name="sorting" xsi:type="string">asc</item>
                    <item name="label" xsi:type="string" translate="true">ID</item>
                </item>
            </argument>
        </column>
        <column name="firstname">
            <argument name="data" xsi:type="array">
                <item name="config" xsi:type="array">
                    <item name="filter" xsi:type="string">text</item>
                    <item name="label" xsi:type="string" translate="true">First Name</item>
                </item>
            </argument>
        </column>
        <column name="lastname">
            <argument name="data" xsi:type="array">
                <item name="config" xsi:type="array">
                    <item name="filter" xsi:type="string">text</item>
                    <item name="label" xsi:type="string" translate="true">Last Name</item>
                </item>
            </argument>
        </column>
        <column name="email">
            <argument name="data" xsi:type="array">
                <item name="config" xsi:type="array">
                    <item name="filter" xsi:type="string">text</item>
                    <item name="label" xsi:type="string" translate="true">Email</item>
                </item>
            </argument>
        </column>
<<<<<<< HEAD
        <column name="remote_addr">
            <argument name="data" xsi:type="array">
                <item name="config" xsi:type="array">
                    <item name="label" xsi:type="string" translate="true">IP Address</item>
                </item>
            </argument>
        </column>
=======
        <!--<column name="remote_addr">-->
            <!--<argument name="data" xsi:type="array">-->
                <!--<item name="js_config" xsi:type="array">-->
                    <!--<item name="component" xsi:type="string">Magento_Ui/js/grid/columns/column</item>-->
                <!--</item>-->
                <!--<item name="config" xsi:type="array">-->
                    <!--<item name="dataType" xsi:type="string">text</item>-->
                    <!--<item name="align" xsi:type="string">left</item>-->
                    <!--<item name="label" xsi:type="string" translate="true">IP Address</item>-->
                <!--</item>-->
            <!--</argument>-->
        <!--</column>-->
>>>>>>> 077584c9
        <column name="first_visit_at">
            <argument name="data" xsi:type="array">                
                <item name="config" xsi:type="array">
                    <item name="dataType" xsi:type="string">date</item>
                    <item name="label" xsi:type="string" translate="true">Session Start Time</item>
                </item>
            </argument>
        </column>
        <column name="last_visit_at">
            <argument name="data" xsi:type="array">
                <item name="config" xsi:type="array">
                    <item name="filter" xsi:type="string">dateRange</item>
                    <item name="dataType" xsi:type="string">date</item>
                    <item name="label" xsi:type="string" translate="true">Last Activity</item>
                </item>
            </argument>
        </column>
        <column name="visitor_type">
            <argument name="data" xsi:type="array">
                <item name="options" xsi:type="object">Magento\Customer\Ui\Component\Listing\Column\Online\Type\Options</item>
                <item name="config" xsi:type="array">
                    <item name="filter" xsi:type="string">select</item>
                    <item name="component" xsi:type="string">Magento_Ui/js/grid/columns/select</item>
                    <item name="dataType" xsi:type="string">select</item>
                    <item name="label" xsi:type="string" translate="true">Type</item>
                </item>
            </argument>
        </column>
<<<<<<< HEAD
        <column name="last_url">
            <argument name="data" xsi:type="array">
                <item name="config" xsi:type="array">
                    <item name="label" xsi:type="string" translate="true">Last URL</item>
                </item>
            </argument>
        </column>
=======
        <!--<column name="last_url">-->
            <!--<argument name="data" xsi:type="array">-->
                <!--<item name="js_config" xsi:type="array">-->
                    <!--<item name="component" xsi:type="string">Magento_Ui/js/grid/columns/column</item>-->
                <!--</item>-->
                <!--<item name="config" xsi:type="array">-->
                    <!--<item name="dataType" xsi:type="string">text</item>-->
                    <!--<item name="align" xsi:type="string">left</item>-->
                    <!--<item name="label" xsi:type="string" translate="true">Last URL</item>-->
                <!--</item>-->
            <!--</argument>-->
        <!--</column>-->
>>>>>>> 077584c9
    </columns>
</listing><|MERGE_RESOLUTION|>--- conflicted
+++ resolved
@@ -135,28 +135,13 @@
                 </item>
             </argument>
         </column>
-<<<<<<< HEAD
-        <column name="remote_addr">
+        <!-- <column name="remote_addr">
             <argument name="data" xsi:type="array">
                 <item name="config" xsi:type="array">
                     <item name="label" xsi:type="string" translate="true">IP Address</item>
                 </item>
             </argument>
-        </column>
-=======
-        <!--<column name="remote_addr">-->
-            <!--<argument name="data" xsi:type="array">-->
-                <!--<item name="js_config" xsi:type="array">-->
-                    <!--<item name="component" xsi:type="string">Magento_Ui/js/grid/columns/column</item>-->
-                <!--</item>-->
-                <!--<item name="config" xsi:type="array">-->
-                    <!--<item name="dataType" xsi:type="string">text</item>-->
-                    <!--<item name="align" xsi:type="string">left</item>-->
-                    <!--<item name="label" xsi:type="string" translate="true">IP Address</item>-->
-                <!--</item>-->
-            <!--</argument>-->
-        <!--</column>-->
->>>>>>> 077584c9
+        </column> -->
         <column name="first_visit_at">
             <argument name="data" xsi:type="array">                
                 <item name="config" xsi:type="array">
@@ -185,27 +170,12 @@
                 </item>
             </argument>
         </column>
-<<<<<<< HEAD
-        <column name="last_url">
+        <!-- <column name="last_url">
             <argument name="data" xsi:type="array">
                 <item name="config" xsi:type="array">
                     <item name="label" xsi:type="string" translate="true">Last URL</item>
                 </item>
             </argument>
-        </column>
-=======
-        <!--<column name="last_url">-->
-            <!--<argument name="data" xsi:type="array">-->
-                <!--<item name="js_config" xsi:type="array">-->
-                    <!--<item name="component" xsi:type="string">Magento_Ui/js/grid/columns/column</item>-->
-                <!--</item>-->
-                <!--<item name="config" xsi:type="array">-->
-                    <!--<item name="dataType" xsi:type="string">text</item>-->
-                    <!--<item name="align" xsi:type="string">left</item>-->
-                    <!--<item name="label" xsi:type="string" translate="true">Last URL</item>-->
-                <!--</item>-->
-            <!--</argument>-->
-        <!--</column>-->
->>>>>>> 077584c9
+        </column> -->
     </columns>
 </listing>