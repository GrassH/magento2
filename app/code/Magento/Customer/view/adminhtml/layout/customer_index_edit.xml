--- conflicted
+++ resolved
@@ -6,14 +6,10 @@
  */
 -->
 <page xmlns:xsi="http://www.w3.org/2001/XMLSchema-instance" layout="admin-2columns-left"
-<<<<<<< HEAD
-      xsi:noNamespaceSchemaLocation="../../../../../../../lib/internal/Magento/Framework/View/Layout/etc/page_configuration.xsd">
+      xsi:noNamespaceSchemaLocation="urn:magento:framework:View/Layout/etc/page_configuration.xsd">
     <head>
         <link src="Magento_Customer::js/bootstrap/customer-post-action.js"/>
     </head>
-=======
-      xsi:noNamespaceSchemaLocation="urn:magento:framework:View/Layout/etc/page_configuration.xsd">
->>>>>>> 2e2785cc
     <body>
         <referenceContainer name="admin.scope.col.wrap" htmlClass="admin__old" /> <!-- ToDo UI: remove this wrapper with old styles removal. The class name "admin__old" is for tests only, we shouldn't use it in any way -->
         <referenceContainer name="content">
