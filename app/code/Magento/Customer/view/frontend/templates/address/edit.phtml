--- conflicted
+++ resolved
@@ -74,13 +74,8 @@
                     <?php $_streetValidationClass = trim(str_replace('required-entry', '', $_streetValidationClass)); ?>
                     <?php for ($_i = 1, $_n = $this->helper('Magento\Customer\Helper\Address')->getStreetLines(); $_i < $_n; $_i++): ?>
                         <div class="field additional">
-<<<<<<< HEAD
-                            <label class="label" for="street_<?php /* @noEscape */ echo $_i+1 ?>">
-                                <span><?php /* @escapeNotVerified */ echo __('Street Address %1', $_i+1) ?></span>
-=======
-                            <label class="label" for="street_<?php /* @escapeNotVerified */ echo $_i + 1 ?>">
+                            <label class="label" for="street_<?php /* @noEscape */ echo $_i + 1 ?>">
                                 <span><?php /* @escapeNotVerified */ echo __('Street Address %1', $_i + 1) ?></span>
->>>>>>> bcdd65fd
                             </label>
                             <div class="control">
                                 <input type="text" name="street[]"
