--- conflicted
+++ resolved
@@ -4,13 +4,9 @@
  * See COPYING.txt for license details.
  */
 
-<<<<<<< HEAD
-/** @var \Magento\Customer\Block\Form\Login $block */
-=======
 // @codingStandardsIgnoreFile
 
-/** @var \Magento\Customer\Block\Form\Login $this */
->>>>>>> c2cfbbfd
+/** @var \Magento\Customer\Block\Form\Login $block */
 ?>
 <?php
 /**
