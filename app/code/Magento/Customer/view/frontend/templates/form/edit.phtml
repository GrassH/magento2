--- conflicted
+++ resolved
@@ -50,12 +50,6 @@
                 <input type="email" name="email" id="email" data-input="change-email" value="<?php echo $block->escapeHtml($block->getCustomer()->getEmail()) ?>" title="<?php /* @escapeNotVerified */ echo __('Email') ?>" class="input-text" data-validate="{required:true, 'validate-email':true}" />
             </div>
         </div>
-<<<<<<< HEAD
-        <div class="field new password required" data-container="new-password">
-            <label class="label" for="password"><span><?php /* @escapeNotVerified */ echo __('New Password') ?></span></label>
-            <div class="control">
-                <input type="password" class="input-text" name="password" id="password" data-input="new-password" autocomplete="off" />
-=======
         <div class="field new password required" data-container="new-password" data-mage-init='{"passwordStrengthIndicator": {}}'>
             <label class="label" for="password"><span><?php /* @escapeNotVerified */ echo __('New Password') ?></span></label>
             <div class="control">
@@ -68,19 +62,14 @@
                 <div id="password-strength-meter-container">
                     <p id="password-strength-meter">&nbsp;</p>
                 </div>
->>>>>>> 19d58ff0
             </div>
         </div>
         <div class="field confirm password required" data-container="confirm-password">
             <label class="label" for="password-confirmation"><span><?php /* @escapeNotVerified */ echo __('Confirm New Password') ?></span></label>
             <div class="control">
-<<<<<<< HEAD
-                <input type="password" class="input-text" name="password_confirmation" id="password-confirmation" data-input="confirm-password" autocomplete="off" />
-=======
                 <input type="password" class="input-text" name="password_confirmation" id="password-confirmation"
                     data-input="confirm-password"
                     autocomplete="off" />
->>>>>>> 19d58ff0
             </div>
         </div>
     </fieldset>
