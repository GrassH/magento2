--- conflicted
+++ resolved
@@ -4,13 +4,9 @@
  * See COPYING.txt for license details.
  */
 
-<<<<<<< HEAD
-/** @var \Magento\Customer\Block\Form\Edit $block */
-=======
 // @codingStandardsIgnoreFile
 
-/** @var \Magento\Customer\Block\Form\Edit $this */
->>>>>>> c2cfbbfd
+/** @var \Magento\Customer\Block\Form\Edit $block */
 ?>
 <form class="form form-edit-account" action="<?php echo $block->getUrl('customer/account/editPost') ?>" method="post" id="form-validate" enctype="multipart/form-data" data-hasrequired="<?php echo __('* Required Fields') ?>" autocomplete="off">
     <fieldset class="fieldset info">
