<?php
/**
 * Copyright © 2015 Magento. All rights reserved.
 * See COPYING.txt for license details.
 */

<<<<<<< HEAD
/** @var \Magento\Customer\Block\Account\Dashboard\Info $block */
=======
// @codingStandardsIgnoreFile

/** @var \Magento\Customer\Block\Account\Dashboard\Info $this */
>>>>>>> c2cfbbfd
?>
<div class="block block-dashboard-info">
    <div class="block-title"><strong><?php echo __('Account Information') ?></strong></div>
    <div class="block-content">
        <div class="box box-information">
            <strong class="box-title">
                <span><?php echo __('Contact Information') ?></span>
            </strong>
            <div class="box-content">
                <p>
                    <?php echo $block->escapeHtml($block->getName()) ?><br>
                    <?php echo $block->escapeHtml($block->getCustomer()->getEmail()) ?><br>
                </p>
            </div>
            <div class="box-actions">
                <a class="action edit" href="<?php echo $block->getUrl('customer/account/edit') ?>">
                    <span><?php echo __('Edit') ?></span>
                </a>
                <a href="<?php echo $block->getChangePasswordUrl() ?>" class="action change-password">
                    <?php echo __('Change Password') ?>
                </a>
            </div>
        </div>
        <?php if ($block->isNewsletterEnabled()): ?>
            <div class="box box-newsletter">
                <strong class="box-title">
                    <span><?php echo __('Newsletters') ?></span>
                </strong>
                <div class="box-content">
                    <p>
                        <?php if ($block->getIsSubscribed()): ?>
                            <?php echo __("You are currently subscribed to 'General Subscription'.") ?>
                        <?php else: ?>
                            <?php echo __('You are currently not subscribed to any newsletter.') ?>
                        <?php endif; ?>
                    </p>
                    <?php /* Extensions placeholder */ ?>
                    <?php echo $block->getChildHtml('customer.account.dashboard.info.extra')?>
                </div>
                <div class="box-actions">
                    <a class="action edit" href="<?php echo $block->getUrl('newsletter/manage') ?>"><span><?php echo __('Edit') ?></span></a>
                </div>
            </div>
        <?php endif; ?>
    </div>
</div><|MERGE_RESOLUTION|>--- conflicted
+++ resolved
@@ -4,13 +4,9 @@
  * See COPYING.txt for license details.
  */
 
-<<<<<<< HEAD
-/** @var \Magento\Customer\Block\Account\Dashboard\Info $block */
-=======
 // @codingStandardsIgnoreFile
 
-/** @var \Magento\Customer\Block\Account\Dashboard\Info $this */
->>>>>>> c2cfbbfd
+/** @var \Magento\Customer\Block\Account\Dashboard\Info $block */
 ?>
 <div class="block block-dashboard-info">
     <div class="block-title"><strong><?php echo __('Account Information') ?></strong></div>
