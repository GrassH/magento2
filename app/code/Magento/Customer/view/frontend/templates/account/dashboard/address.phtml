<?php
/**
 * Copyright © 2015 Magento. All rights reserved.
 * See COPYING.txt for license details.
 */

<<<<<<< HEAD
/** @var \Magento\Customer\Block\Account\Dashboard\Address $block */
=======
// @codingStandardsIgnoreFile

/** @var \Magento\Customer\Block\Account\Dashboard\Address $this */
>>>>>>> c2cfbbfd
?>
<div class="block block-dashboard-addresses">
    <div class="block-title">
        <strong><?php echo __('Address Book') ?></strong>
        <a class="action edit" href="<?php echo $block->getAddressBookUrl() ?>"><span><?php echo __('Manage Addresses') ?></span></a>
    </div>
    <div class="block-content">
        <div class="box box-billing-address">
            <strong class="box-title">
                <span><?php echo __('Default Billing Address') ?></span>
            </strong>
            <div class="box-content">
                <address>
                    <?php echo $block->getPrimaryBillingAddressHtml() ?>
                </address>
            </div>
            <div class="box-actions">
                <a class="action edit" href="<?php echo $block->getPrimaryBillingAddressEditUrl() ?>" data-ui-id="default-billing-edit-link"><span><?php echo __('Edit Address') ?></span></a>
            </div>
        </div>
        <div class="box box-shipping-address">
            <strong class="box-title">
                <span><?php echo __('Default Shipping Address') ?></span>
            </strong>
            <div class="box-content">
                <address>
                    <?php echo $block->getPrimaryShippingAddressHtml() ?>
                </address>
            </div>
            <div class="box-actions">
                <a class="action edit" href="<?php echo $block->getPrimaryShippingAddressEditUrl() ?>" data-ui-id="default-shipping-edit-link"><span><?php echo __('Edit Address') ?></span></a>
            </div>
        </div>
    </div>
</div><|MERGE_RESOLUTION|>--- conflicted
+++ resolved
@@ -4,13 +4,9 @@
  * See COPYING.txt for license details.
  */
 
-<<<<<<< HEAD
-/** @var \Magento\Customer\Block\Account\Dashboard\Address $block */
-=======
 // @codingStandardsIgnoreFile
 
-/** @var \Magento\Customer\Block\Account\Dashboard\Address $this */
->>>>>>> c2cfbbfd
+/** @var \Magento\Customer\Block\Account\Dashboard\Address $block */
 ?>
 <div class="block block-dashboard-addresses">
     <div class="block-title">
