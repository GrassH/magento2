--- conflicted
+++ resolved
@@ -14,17 +14,7 @@
         </span>
     </label>
     <div class="control">
-<<<<<<< HEAD
-            <?php
-            $_validationClass = $block->escapeHtmlAttr(
-                $this->helper(\Magento\Customer\Helper\Address::class)
-                     ->getAttributeValidationClass('telephone')
-            );
-            ?>
         <input type="tel"
-=======
-        <input type="text"
->>>>>>> 79ab7c82
                name="telephone"
                id="telephone"
                value="<?= $block->escapeHtmlAttr($block->getTelephone()) ?>"
