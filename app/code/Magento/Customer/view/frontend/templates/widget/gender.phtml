--- conflicted
+++ resolved
@@ -14,11 +14,7 @@
             <?php $options = $block->getGenderOptions(); ?>
             <?php $value = $block->getGender();?>
             <?php foreach ($options as $option):?>
-<<<<<<< HEAD
-                <option value="<?php /* @escapeNotVerified */ echo $option->getValue() ?>"<?php if ($option->getValue() == $value) echo ' selected="selected"' ?>><?php /* @escapeNotVerified */ echo $option->getLabel() ?></option>
-=======
-                <option value="<?php echo $option->getValue() ?>"<?php if ($option->getValue() == $value) echo ' selected="selected"' ?>><?php echo __($option->getLabel()) ?></option>
->>>>>>> c75dea51
+                <option value="<?php /* @escapeNotVerified */ echo $option->getValue() ?>"<?php if ($option->getValue() == $value) echo ' selected="selected"' ?>><?php /* @escapeNotVerified */ echo __($option->getLabel()) ?></option>
             <?php endforeach;?>
         </select>
     </div>
