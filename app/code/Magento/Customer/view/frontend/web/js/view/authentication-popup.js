/**
 * Copyright © 2013-2017 Magento, Inc. All rights reserved.
 * See COPYING.txt for license details.
 */

define([
    'jquery',
    'ko',
    'Magento_Ui/js/form/form',
    'Magento_Customer/js/action/login',
    'Magento_Customer/js/customer-data',
    'Magento_Customer/js/model/authentication-popup',
    'mage/translate',
    'mage/url',
    'Magento_Ui/js/modal/alert',
    'mage/validation'
], function ($, ko, Component, loginAction, customerData, authenticationPopup, $t, url, alert) {
    'use strict';

    return Component.extend({
        registerUrl: window.authenticationPopup.customerRegisterUrl,
        forgotPasswordUrl: window.authenticationPopup.customerForgotPasswordUrl,
        autocomplete: window.authenticationPopup.autocomplete,
        modalWindow: null,
        isLoading: ko.observable(false),

        defaults: {
            template: 'Magento_Customer/authentication-popup'
        },

        /**
         * Init
         */
        initialize: function () {
            var self = this;

            this._super();
            url.setBaseUrl(window.authenticationPopup.baseUrl);
            loginAction.registerLoginCallback(function () {
                self.isLoading(false);
            });
        },

        /** Init popup login window */
        setModalElement: function (element) {
            if (authenticationPopup.modalWindow == null) {
                authenticationPopup.createPopUp(element);
            }
        },

        /** Is login form enabled for current customer */
        isActive: function () {
            var customer = customerData.get('customer');

            return customer() == false; //eslint-disable-line eqeqeq
        },

<<<<<<< HEAD
        /** Show login popup window */
        showModal: function () {
            if (this.modalWindow) {
                $(this.modalWindow).modal('openModal');
            } else {
                alert({
                    content: $t('Guest checkout is disabled.')
=======
            /** Provide login action */
            login: function (formUiElement, event) {
                var loginData = {},
                    formElement = $(event.currentTarget),
                    formDataArray = formElement.serializeArray();

                event.stopPropagation();
                formDataArray.forEach(function (entry) {
                    loginData[entry.name] = entry.value;
>>>>>>> e3c955cf
                });
            }
        },

        /** Provide login action */
        login: function (loginForm) {
            var loginData = {},
                formDataArray = $(loginForm).serializeArray();

            formDataArray.forEach(function (entry) {
                loginData[entry.name] = entry.value;
            });

<<<<<<< HEAD
            if ($(loginForm).validation() &&
                $(loginForm).validation('isValid')
            ) {
                this.isLoading(true);
                loginAction(loginData, null, false);
=======
                if (formElement.validation() &&
                    formElement.validation('isValid')
                ) {
                    this.isLoading(true);
                    loginAction(loginData);
                }

                return false;
>>>>>>> e3c955cf
            }
        }
    });
});<|MERGE_RESOLUTION|>--- conflicted
+++ resolved
@@ -55,7 +55,6 @@
             return customer() == false; //eslint-disable-line eqeqeq
         },
 
-<<<<<<< HEAD
         /** Show login popup window */
         showModal: function () {
             if (this.modalWindow) {
@@ -63,8 +62,15 @@
             } else {
                 alert({
                     content: $t('Guest checkout is disabled.')
-=======
-            /** Provide login action */
+                });
+            }
+        },
+
+            /**
+             * Provide login action
+             *
+             * @return {Boolean}
+             */
             login: function (formUiElement, event) {
                 var loginData = {},
                     formElement = $(event.currentTarget),
@@ -73,27 +79,8 @@
                 event.stopPropagation();
                 formDataArray.forEach(function (entry) {
                     loginData[entry.name] = entry.value;
->>>>>>> e3c955cf
                 });
-            }
-        },
 
-        /** Provide login action */
-        login: function (loginForm) {
-            var loginData = {},
-                formDataArray = $(loginForm).serializeArray();
-
-            formDataArray.forEach(function (entry) {
-                loginData[entry.name] = entry.value;
-            });
-
-<<<<<<< HEAD
-            if ($(loginForm).validation() &&
-                $(loginForm).validation('isValid')
-            ) {
-                this.isLoading(true);
-                loginAction(loginData, null, false);
-=======
                 if (formElement.validation() &&
                     formElement.validation('isValid')
                 ) {
@@ -102,8 +89,7 @@
                 }
 
                 return false;
->>>>>>> e3c955cf
             }
-        }
-    });
-});+        });
+    }
+);