--- conflicted
+++ resolved
@@ -11,14 +11,10 @@
     <div class="block block-new-customer"
          data-bind="attr: {'data-label': $t('or')}">
         <div class="block-title">
-<<<<<<< HEAD
             <strong id="block-new-customer-heading"
                     role="heading"
                     aria-level="2"
-                    data-bind="text: $t('Checkout out as a new customer')"></strong>
-=======
-            <strong id="block-new-customer-heading" role="heading" aria-level="2" data-bind="i18n: 'Checkout out as a new customer'"></strong>
->>>>>>> fc2de564
+                    data-bind="i18n: 'Checkout out as a new customer'"></strong>
         </div>
         <div class="block-content" aria-labelledby="block-new-customer-heading">
             <p data-bind="i18n: 'Creating an account has many benefits:'"></p>
@@ -40,14 +36,10 @@
     <div class="block block-customer-login"
          data-bind="attr: {'data-label': $t('or')}">
         <div class="block-title">
-<<<<<<< HEAD
             <strong id="block-customer-login-heading"
                     role="heading"
                     aria-level="2"
-                    data-bind="text:$t('Checkout out using your account')"></strong>
-=======
-            <strong id="block-customer-login-heading" role="heading" aria-level="2" data-bind="i18n: 'Checkout out using your account'"></strong>
->>>>>>> fc2de564
+                    data-bind="i18n: 'Checkout out using your account'"></strong>
         </div>
         <!-- ko foreach: getRegion('messages') -->
         <!-- ko template: getTemplate() --><!-- /ko -->
