/**
 * Copyright © 2015 Magento. All rights reserved.
 * See COPYING.txt for license details.
 */

var config = {
    map: {
        '*': {
            checkoutBalance:    'Magento_Customer/js/checkout-balance',
            address:            'Magento_Customer/address',
<<<<<<< HEAD
            changeEmailPassword: 'Magento_Customer/change-email-password'
=======
            changeEmailPassword: 'Magento_Customer/change-email-password',
            passwordStrengthIndicator: 'Magento_Customer/js/password-strength-indicator',
            zxcvbn: 'Magento_Customer/js/zxcvbn'
>>>>>>> 19d58ff0
        }
    }
};<|MERGE_RESOLUTION|>--- conflicted
+++ resolved
@@ -8,13 +8,9 @@
         '*': {
             checkoutBalance:    'Magento_Customer/js/checkout-balance',
             address:            'Magento_Customer/address',
-<<<<<<< HEAD
-            changeEmailPassword: 'Magento_Customer/change-email-password'
-=======
             changeEmailPassword: 'Magento_Customer/change-email-password',
             passwordStrengthIndicator: 'Magento_Customer/js/password-strength-indicator',
             zxcvbn: 'Magento_Customer/js/zxcvbn'
->>>>>>> 19d58ff0
         }
     }
 };