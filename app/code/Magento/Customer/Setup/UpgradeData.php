--- conflicted
+++ resolved
@@ -210,8 +210,6 @@
             ];
             $this->upgradeAttributes($entityAttributes, $customerSetup);
         }
-<<<<<<< HEAD
-=======
 
         if (version_compare($context->getVersion(), '2.0.4', '<')) {
             $customerSetup->addAttribute(
@@ -229,7 +227,6 @@
             );
         }
 
->>>>>>> 357e3a17
         $indexer = $this->indexerRegistry->get(Customer::CUSTOMER_GRID_INDEXER_ID);
         $indexer->reindexAll();
         $this->eavConfig->clear();
