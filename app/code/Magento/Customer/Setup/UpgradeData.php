--- conflicted
+++ resolved
@@ -159,15 +159,10 @@
             $this->upgradeVersionTwoZeroTwelve($customerSetup);
         }
 
-<<<<<<< HEAD
-=======
         if (version_compare($context->getVersion(), '2.0.13', '<')) {
             $this->upgradeVersionTwoZeroThirteen($customerSetup);
         }
 
-        $indexer = $this->indexerRegistry->get(Customer::CUSTOMER_GRID_INDEXER_ID);
-        $indexer->reindexAll();
->>>>>>> 14eeea26
         $this->eavConfig->clear();
         $setup->endSetup();
     }
