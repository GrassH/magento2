<?php
/**
 * Copyright © Magento, Inc. All rights reserved.
 * See COPYING.txt for license details.
 */
namespace Magento\Customer\Block;

use Magento\Framework\App\ObjectManager;
use Magento\Framework\Serialize\Serializer\Json;

/**
 * Class CustomerScopeData provide scope (website, store or store_group) information on front
 * Can be used, for example, on store front, in order to determine
 * that private cache invalid for current scope, by comparing
 * with appropriate value in store front private cache.
 * @api
 * @since 100.2.0
 */
class CustomerScopeData extends \Magento\Framework\View\Element\Template
{
    /**
     * @var \Magento\Framework\View\Element\Template\Context
     */
    private $storeManager;

    /**
     * @var Json
     */
    private $serializer;

    /**
     * @param \Magento\Framework\View\Element\Template\Context $context
     * @param \Magento\Framework\Json\EncoderInterface $jsonEncoder
     * @param array $data
<<<<<<< HEAD
     * @param Json|null $serializer
     * @throws \RuntimeException
     * @SuppressWarnings(PHPMD.UnusedFormalParameter)
=======
     * @since 100.2.0
>>>>>>> 9c98f61b
     */
    public function __construct(
        \Magento\Framework\View\Element\Template\Context $context,
        \Magento\Framework\Json\EncoderInterface $jsonEncoder,
        array $data = [],
        Json $serializer = null
    ) {
        parent::__construct($context, $data);
        $this->storeManager = $context->getStoreManager();
        $this->serializer = $serializer?: ObjectManager::getInstance()->get(Json::class);
    }

    /**
     * Return id of current website
     *
     * Can be used when necessary to obtain website id of the current customer.
     *
     * @return integer
     * @since 100.2.0
     */
    public function getWebsiteId()
    {
        return (int)$this->_storeManager->getStore()->getWebsiteId();
    }

    /**
     * Encode invalidation rules.
     *
     * @param array $configuration
     * @return bool|string
     * @throws \InvalidArgumentException
     */
    public function encodeConfiguration(array $configuration)
    {
        return $this->serializer->serialize($configuration);
    }
}<|MERGE_RESOLUTION|>--- conflicted
+++ resolved
@@ -13,6 +13,7 @@
  * Can be used, for example, on store front, in order to determine
  * that private cache invalid for current scope, by comparing
  * with appropriate value in store front private cache.
+ *
  * @api
  * @since 100.2.0
  */
@@ -32,13 +33,9 @@
      * @param \Magento\Framework\View\Element\Template\Context $context
      * @param \Magento\Framework\Json\EncoderInterface $jsonEncoder
      * @param array $data
-<<<<<<< HEAD
      * @param Json|null $serializer
      * @throws \RuntimeException
      * @SuppressWarnings(PHPMD.UnusedFormalParameter)
-=======
-     * @since 100.2.0
->>>>>>> 9c98f61b
      */
     public function __construct(
         \Magento\Framework\View\Element\Template\Context $context,
@@ -48,7 +45,7 @@
     ) {
         parent::__construct($context, $data);
         $this->storeManager = $context->getStoreManager();
-        $this->serializer = $serializer?: ObjectManager::getInstance()->get(Json::class);
+        $this->serializer = $serializer ?: ObjectManager::getInstance()->get(Json::class);
     }
 
     /**
