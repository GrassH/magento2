<?php
/**
 * Copyright © 2015 Magento. All rights reserved.
 * See COPYING.txt for license details.
 */
namespace Magento\Customer\Block\Adminhtml\Edit\Tab;

use Magento\Customer\Controller\RegistryConstants;
use Magento\Customer\Api\AddressMetadataInterface;
use Magento\Customer\Api\Data\AddressInterface;
use Magento\Customer\Api\AccountManagementInterface;
use Magento\Customer\Api\Data\AddressInterfaceFactory;
use Magento\Customer\Api\Data\CustomerInterfaceFactory;
use Magento\Framework\Api\DataObjectHelper;
use Magento\Framework\Exception\NoSuchEntityException;
use Magento\Customer\Model\Address\Mapper as AddressMapper;

/**
 * Customer addresses forms
 *
 * @SuppressWarnings(PHPMD.CouplingBetweenObjects)
 * @SuppressWarnings(PHPMD.DepthOfInheritance)
 */
class Addresses extends GenericMetadata
{
    /** Default street line count */
    const DEFAULT_STREET_LINES_COUNT = 2;

    protected $_template = 'tab/addresses.phtml';

    /**
     * @var \Magento\Framework\Json\EncoderInterface
     */
    protected $_jsonEncoder;

    /**
     * @var \Magento\Customer\Model\Options
     */
    protected $options;

    /**
     * @var \Magento\Directory\Helper\Data
     */
    protected $_directoryHelper;

    /** @var \Magento\Customer\Helper\Address */
    protected $_addressHelper;

    /** @var  \Magento\Customer\Model\Metadata\FormFactory */
    protected $_metadataFormFactory;

    /** @var  AccountManagementInterface */
    protected $_customerAccountManagement;

    /** @var  AddressMetadataInterface */
    protected $_addressMetadataService;

    /** @var  AddressInterfaceFactory */
    protected $addressDataFactory;

    /** @var CustomerInterfaceFactory */
    protected $customerDataFactory;

    /**
     * @var AddressMapper
     */
    protected $addressMapper;

    /**
     * @var DataObjectHelper
     */
    protected $dataObjectHelper;

    /**
     * @param \Magento\Backend\Block\Template\Context $context
     * @param \Magento\Framework\Registry $registry
     * @param \Magento\Framework\Data\FormFactory $formFactory
     * @param \Magento\Framework\Reflection\DataObjectProcessor $dataObjectProcessor
     * @param \Magento\Store\Model\System\Store $systemStore
     * @param \Magento\Framework\Json\EncoderInterface $jsonEncoder
     * @param \Magento\Customer\Model\Renderer\RegionFactory $regionFactory
     * @param \Magento\Customer\Model\Metadata\FormFactory $metadataFormFactory
     * @param \Magento\Customer\Model\Options $options
     * @param \Magento\Customer\Helper\Address $addressHelper
     * @param AccountManagementInterface $customerAccountManagement
     * @param AddressMetadataInterface $addressMetadataService
     * @param AddressInterfaceFactory $addressDataFactory
     * @param CustomerInterfaceFactory $customerInterfaceFactory
     * @param \Magento\Directory\Helper\Data $directoryHelper
     * @param AddressMapper $addressMapper
     * @param CustomerMapper $customerMapper
     * @param DataObjectHelper $dataObjectHelper
     * @param array $data
     *
     * @SuppressWarnings(PHPMD.ExcessiveParameterList)
     */
    public function __construct(
        \Magento\Backend\Block\Template\Context $context,
        \Magento\Framework\Registry $registry,
        \Magento\Framework\Data\FormFactory $formFactory,
        \Magento\Framework\Reflection\DataObjectProcessor $dataObjectProcessor,
        \Magento\Store\Model\System\Store $systemStore,
        \Magento\Framework\Json\EncoderInterface $jsonEncoder,
        \Magento\Customer\Model\Renderer\RegionFactory $regionFactory,
        \Magento\Customer\Model\Metadata\FormFactory $metadataFormFactory,
        \Magento\Customer\Model\Options $options,
        \Magento\Customer\Helper\Address $addressHelper,
        AccountManagementInterface $customerAccountManagement,
        AddressMetadataInterface $addressMetadataService,
        AddressInterfaceFactory $addressDataFactory,
        CustomerInterfaceFactory $customerInterfaceFactory,
        \Magento\Directory\Helper\Data $directoryHelper,
        AddressMapper $addressMapper,
        DataObjectHelper $dataObjectHelper,
        array $data = []
    ) {
        $this->options = $options;
        $this->_addressHelper = $addressHelper;
        $this->_jsonEncoder = $jsonEncoder;
        $this->_regionFactory = $regionFactory;
        $this->_metadataFormFactory = $metadataFormFactory;
        $this->_systemStore = $systemStore;
        $this->_customerAccountManagement = $customerAccountManagement;
        $this->_addressMetadataService = $addressMetadataService;
        $this->addressDataFactory = $addressDataFactory;
        $this->customerDataFactory = $customerInterfaceFactory;
        $this->_directoryHelper = $directoryHelper;
        $this->addressMapper = $addressMapper;
        $this->dataObjectHelper = $dataObjectHelper;
        parent::__construct($context, $registry, $formFactory, $dataObjectProcessor, $data);
    }

    /**
     * @return string
     */
    public function getRegionsUrl()
    {
        return $this->getUrl('directory/json/countryRegion');
    }

    /**
     * @return $this
     */
    protected function _prepareLayout()
    {
        $this->addChild(
            'delete_button',
            'Magento\Backend\Block\Widget\Button',
            [
                'label' => __('Delete Address'),
                'name' => 'delete_address',
                'element_name' => 'delete_address',
                'disabled' => $this->isReadonly(),
                'class' => 'delete' . ($this->isReadonly() ? ' disabled' : '')
            ]
        );
        $this->addChild(
            'add_address_button',
            'Magento\Backend\Block\Widget\Button',
            [
                'label' => __('Add New Address'),
                'id' => 'add_address_button',
                'name' => 'add_address_button',
                'element_name' => 'add_address_button',
                'disabled' => $this->isReadonly(),
                'class' => 'add' . ($this->isReadonly() ? ' disabled' : ''),
                'data_attribute' => ['ui-id' => 'adminhtml-edit-tab-addresses-add-address-button']
            ]
        );
        $this->addChild(
            'cancel_button',
            'Magento\Backend\Block\Widget\Button',
            [
                'label' => __('Cancel'),
                'id' => 'cancel_add_address' . $this->getTemplatePrefix(),
                'name' => 'cancel_address',
                'element_name' => 'cancel_address',
                'class' => 'cancel delete-address' . ($this->isReadonly() ? ' disabled' : ''),
                'disabled' => $this->isReadonly()
            ]
        );
        return parent::_prepareLayout();
    }

    /**
     * Check block is readonly.
     *
     * @return bool
     */
    public function isReadonly()
    {
        $customerId = $this->_coreRegistry->registry(RegistryConstants::CURRENT_CUSTOMER_ID);

        if (empty($customerId)) {
            return false;
        }

        try {
            return $this->_customerAccountManagement->isReadonly($customerId);
        } catch (NoSuchEntityException $e) {
            return false;
        }
    }

    /**
     * @return string
     */
    public function getDeleteButtonHtml()
    {
        return $this->getChildHtml('delete_button');
    }

    /**
     * Initialize form object
     *
     * @return $this
     *
     * @SuppressWarnings(PHPMD.CyclomaticComplexity)
     * @SuppressWarnings(PHPMD.NPathComplexity)
     * @SuppressWarnings(PHPMD.ExcessiveMethodLength)
     */
    public function initForm()
    {
        $customerData = $this->_backendSession->getCustomerData();

        /** @var \Magento\Framework\Data\Form $form */
        $form = $this->_formFactory->create();
        $fieldset = $form->addFieldset('address_fieldset', ['legend' => __("Edit Customer's Address")]);

        $account = $customerData['account'];
        $address = $this->addressDataFactory->create();
        if (!empty($account) && isset($account['store_id'])) {
<<<<<<< HEAD
            $this->_addressBuilder->setCountryId(
                $this->_directoryHelper->getDefaultCountry($this->_storeManager->getStore($account['store_id']))
            );
        } else {
            $this->_addressBuilder->setCountryId($this->_directoryHelper->getDefaultCountry());
=======
            $address->setCountryId(
                $this->_coreData->getDefaultCountry($this->_storeManager->getStore($account['store_id']))
            );
        } else {
            $address->setCountryId($this->_coreData->getDefaultCountry());
>>>>>>> 9a7c0a47
        }

        $addressForm = $this->_metadataFormFactory->create(
            'customer_address',
            'adminhtml_customer_address',
            $this->addressMapper->toFlatArray($address)
        );

        $attributes = $addressForm->getAttributes();
        if (isset($attributes['street'])) {
            if ($attributes['street']->getMultilineCount() <= 0) {
                $attributes['street']->setMultilineCount(self::DEFAULT_STREET_LINES_COUNT);
            }
        }
        foreach ($attributes as $key => $attribute) {
            $attributes[$key]->setFrontendLabel(__($attribute->getFrontendLabel()))
                ->setIsVisible(false);
        }
        $this->_setFieldset($attributes, $fieldset);

        $regionElement = $form->getElement('region');

        if ($regionElement) {
            $regionElement->setRenderer($this->_regionFactory->create());
        }

        $regionElement = $form->getElement('region_id');
        if ($regionElement) {
            $regionElement->setNoDisplay(true);
        }

        $country = $form->getElement('country_id');
        if ($country) {
            $country->addClass('countries');
        }

        $postcode = $form->getElement('postcode');
        if ($postcode) {
            $postcode->removeClass('required-entry')
                ->setRequired(!$this->_directoryHelper->isZipCodeOptional($address->getCountryId()));
        }

        if ($this->isReadonly()) {
            foreach ($this->_addressMetadataService->getAllAttributesMetadata() as $attribute) {
                $element = $form->getElement($attribute->getAttributeCode());
                if ($element) {
                    $element->setReadonly(true, true);
                }
            }
        }

        $customerStoreId = null;
        if (!empty($account) && isset($account['id']) && isset($account['website_id'])) {
            $customerStoreId = $this->_storeManager->getWebsite($account['website_id'])->getDefaultStore()->getId();
        }

        $prefixElement = $form->getElement('prefix');
        if ($prefixElement) {
            $prefixOptions = $this->options->getNamePrefixOptions($customerStoreId);
            if (!empty($prefixOptions)) {
                $fieldset->removeField($prefixElement->getId());
                $prefixField = $fieldset->addField($prefixElement->getId(), 'select', $prefixElement->getData(), '^');
                $prefixField->setValues($prefixOptions);
            }
        }

        $suffixElement = $form->getElement('suffix');
        if ($suffixElement) {
            $suffixOptions = $this->options->getNameSuffixOptions($customerStoreId);
            if (!empty($suffixOptions)) {
                $fieldset->removeField($suffixElement->getId());
                $suffixField = $fieldset->addField(
                    $suffixElement->getId(),
                    'select',
                    $suffixElement->getData(),
                    $form->getElement('lastname')->getId()
                );
                $suffixField->setValues($suffixOptions);
            }
        }

        $customerDataObject = $this->customerDataFactory->create();
        $this->dataObjectHelper->populateWithArray($customerDataObject, $account);
        $this->assign('customer', $customerDataObject);
        $addressCollection = [];
        foreach ($customerData['address'] as $key => $addressData) {
            $addressDataObject = $this->addressDataFactory->create();
            $this->dataObjectHelper->populateWithArray($addressDataObject, $addressData);
            $addressCollection[$key] = $addressDataObject;
        }
        $this->assign('addressCollection', $addressCollection);
        $form->setValues($this->addressMapper->toFlatArray($address));
        $this->setForm($form);

        return $this;
    }

    /**
     * @param AddressInterface $address
     * @return $this
     */
    public function initAddressForm(AddressInterface $address)
    {
        $form = $this->initForm()->getForm();

        $postcode = $form->getElement('postcode');
        if ($postcode) {
            $postcode->removeClass('required-entry')
                ->setRequired(!$this->_directoryHelper->isZipCodeOptional($address->getCountryId()));
        }

        $form->addValues($this->addressMapper->toFlatArray($address))
            ->setHtmlIdPrefix("_item{$address->getId()}")
            ->setFieldNameSuffix('address[' . $address->getId() . ']');

        $this->addValuesToNamePrefixElement($address->getPrefix())
            ->addValuesToNameSuffixElement($address->getSuffix());

        return $this;
    }

    /**
     * @return string
     */
    public function getCancelButtonHtml()
    {
        return $this->getChildHtml('cancel_button');
    }

    /**
     * @return string
     */
    public function getAddNewButtonHtml()
    {
        return $this->getChildHtml('add_address_button');
    }

    /**
     * Return predefined additional element types
     *
     * @return array
     */
    protected function _getAdditionalElementTypes()
    {
        return [
            'file' => 'Magento\Customer\Block\Adminhtml\Form\Element\File',
            'image' => 'Magento\Customer\Block\Adminhtml\Form\Element\Image',
            'boolean' => 'Magento\Customer\Block\Adminhtml\Form\Element\Boolean'
        ];
    }

    /**
     * Add specified values to name prefix element values
     *
     * @param string|int|array $values
     * @return $this
     */
    public function addValuesToNamePrefixElement($values)
    {
        if ($this->getForm() && $this->getForm()->getElement('prefix')) {
            $this->getForm()->getElement('prefix')->addElementValues($values);
        }
        return $this;
    }

    /**
     * Add specified values to name suffix element values
     *
     * @param string|int|array $values
     * @return $this
     */
    public function addValuesToNameSuffixElement($values)
    {
        if ($this->getForm() && $this->getForm()->getElement('suffix')) {
            $this->getForm()->getElement('suffix')->addElementValues($values);
        }
        return $this;
    }

    /**
     * Returns the template prefix
     *
     * @return string
     */
    public function getTemplatePrefix()
    {
        return '_template_';
    }

    /**
     * Return array with countries associated to possible websites
     *
     * @return array
     */
    public function getDefaultCountries()
    {
        $websites = $this->_systemStore->getWebsiteValuesForForm(false, true);
        $result = [];
        foreach ($websites as $website) {
            $result[$website['value']] = $this->_storeManager->getWebsite(
                $website['value']
            )->getConfig(
                \Magento\Directory\Helper\Data::XML_PATH_DEFAULT_COUNTRY
            );
        }

        return $result;
    }

    /**
     * Return ISO2 country codes, which have optional Zip/Postal pre-configured
     *
     * @return array|string
     */
    public function getOptionalZipCountries()
    {
        return $this->_directoryHelper->getCountriesWithOptionalZip();
    }

    /**
     * Returns the list of countries, for which region is required
     *
     * @return array
     */
    public function getRequiredStateForCountries()
    {
        return $this->_directoryHelper->getCountriesWithStatesRequired();
    }

    /**
     * Return, whether non-required state should be shown
     *
     * @return int 1 if should be shown, and 0 if not.
     */
    public function getShowAllRegions()
    {
        return (string)$this->_directoryHelper->isShowNonRequiredState() ? 1 : 0;
    }

    /**
     * Encode the $data into JSON format.
     *
     * @param object|array $data
     * @return string
     */
    public function jsonEncode($data)
    {
        return $this->_jsonEncoder->encode($data);
    }

    /**
     * Format the given address to the given type
     *
     * @param AddressInterface $address
     * @param string $type
     * @return string
     */
    public function format(AddressInterface $address, $type)
    {
        return $this->_addressHelper->getFormatTypeRenderer(
            $type
        )->renderArray(
            $this->addressMapper->toFlatArray($address)
        );
    }
}<|MERGE_RESOLUTION|>--- conflicted
+++ resolved
@@ -230,19 +230,11 @@
         $account = $customerData['account'];
         $address = $this->addressDataFactory->create();
         if (!empty($account) && isset($account['store_id'])) {
-<<<<<<< HEAD
-            $this->_addressBuilder->setCountryId(
+            $address->setCountryId(
                 $this->_directoryHelper->getDefaultCountry($this->_storeManager->getStore($account['store_id']))
             );
         } else {
-            $this->_addressBuilder->setCountryId($this->_directoryHelper->getDefaultCountry());
-=======
-            $address->setCountryId(
-                $this->_coreData->getDefaultCountry($this->_storeManager->getStore($account['store_id']))
-            );
-        } else {
-            $address->setCountryId($this->_coreData->getDefaultCountry());
->>>>>>> 9a7c0a47
+            $address->setCountryId($this->_directoryHelper->getDefaultCountry());
         }
 
         $addressForm = $this->_metadataFormFactory->create(
