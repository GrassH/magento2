<?php
/**
 * Copyright © 2016 Magento. All rights reserved.
 * See COPYING.txt for license details.
 */

namespace Magento\Customer\Test\Unit\Helper;

use Magento\Customer\Api\AddressMetadataInterface;
use Magento\Customer\Api\CustomerMetadataInterface;

/**
 * @SuppressWarnings(PHPMD.CouplingBetweenObjects)
 */
class AddressTest extends \PHPUnit_Framework_TestCase
{
    /** @var \Magento\Customer\Helper\Address|\PHPUnit_Framework_MockObject_MockObject */
    protected $helper;

    /** @var \Magento\Framework\App\Helper\Context */
    protected $context;

    /** @var \Magento\Framework\View\Element\BlockFactory|\PHPUnit_Framework_MockObject_MockObject */
    protected $blockFactory;

    /** @var \Magento\Store\Model\StoreManagerInterface|\PHPUnit_Framework_MockObject_MockObject */
    protected $storeManager;

    /** @var \Magento\Framework\App\Config\ScopeConfigInterface|\PHPUnit_Framework_MockObject_MockObject */
    protected $scopeConfig;

    /** @var CustomerMetadataInterface|\PHPUnit_Framework_MockObject_MockObject */
    protected $customerMetadataService;

    /** @var \Magento\Customer\Model\Address\Config|\PHPUnit_Framework_MockObject_MockObject */
    protected $addressConfig;

    /** @var \PHPUnit_Framework_MockObject_MockObject|AddressMetadataInterface */
    private $addressMetadataService;

    protected function setUp()
    {
        $objectManagerHelper = new \Magento\Framework\TestFramework\Unit\Helper\ObjectManager($this);
        $className = \Magento\Customer\Helper\Address::class;
        $arguments = $objectManagerHelper->getConstructArguments($className);
        /** @var \Magento\Framework\App\Helper\Context $context */
        $this->context = $arguments['context'];
        $this->blockFactory = $arguments['blockFactory'];
        $this->storeManager = $arguments['storeManager'];
        $this->scopeConfig = $this->context->getScopeConfig();
        $this->customerMetadataService = $arguments['customerMetadataService'];
        $this->addressConfig = $arguments['addressConfig'];
        $this->addressMetadataService = $arguments['addressMetadataService'];

        $this->helper = $objectManagerHelper->getObject($className, $arguments);
    }

    /**
     * @param int $numLines
     * @param int $expectedNumLines
     * @dataProvider providerGetStreetLines
     */
    public function testGetStreetLines($numLines, $expectedNumLines)
    {
        $attributeMock = $this->getMockBuilder(
            \Magento\Customer\Api\Data\AttributeMetadataInterface::class
        )->getMock();
        $attributeMock->expects($this->any())->method('getMultilineCount')->will($this->returnValue($numLines));

        $this->addressMetadataService
            ->expects($this->any())
            ->method('getAttributeMetadata')
            ->will($this->returnValue($attributeMock));

        $store = $this->getMockBuilder(\Magento\Store\Model\Store::class)->disableOriginalConstructor()->getMock();
        $this->storeManager->expects($this->any())->method('getStore')->will($this->returnValue($store));

        $this->assertEquals($expectedNumLines, $this->helper->getStreetLines());
    }

    public function providerGetStreetLines()
    {
        return [
            [-1, 2],
            [0, 2],
            [1, 1],
            [2, 2],
            [3, 3],
            [4, 4],
            [5, 5],
            [10, 10],
            [15, 15],
            [20, 20],
            [21, 20],
        ];
    }

    /**
     * @dataProvider getRendererDataProvider
     */
    public function testGetRenderer($renderer, $blockFactory, $result)
    {
        $this->helper = new \Magento\Customer\Helper\Address(
            $this->context,
            $blockFactory,
            $this->storeManager,
            $this->customerMetadataService,
            $this->addressMetadataService,
            $this->addressConfig
        );
        $this->assertEquals($result, $this->helper->getRenderer($renderer));
    }

    /**
     * @return array
     */
    public function getRendererDataProvider()
    {
        $blockMock = $this->getMockBuilder(\Magento\Framework\View\Element\BlockInterface::class)->getMock();
        $blockFactory = $this->getMockBuilder(
            \Magento\Framework\View\Element\BlockFactory::class
        )->disableOriginalConstructor()->getMock();
        $blockFactory->expects($this->once())
            ->method('createBlock')
            ->with('some_test_block', [])
            ->will($this->returnValue($blockMock));
        return [
            ['some_test_block', $blockFactory, $blockMock],
            [$blockMock, $blockFactory, $blockMock],
        ];
    }

    public function testGetConfigCanShowConfig()
    {
        $result = ['key1' => 'value1', 'key2' => 'value2'];
        $store = $this->getMockBuilder(\Magento\Store\Model\Store::class)->disableOriginalConstructor()->getMock();
        $store->expects($this->any())
            ->method('getWebsiteId')
            ->will($this->returnValue('1'));
        $this->scopeConfig->expects($this->once())//test method cache
            ->method('getValue')
            ->with('customer/address', \Magento\Store\Model\ScopeInterface::SCOPE_STORE, $store)
            ->will($this->returnValue($result));
        $this->storeManager->expects($this->any())->method('getStore')->will($this->returnValue($store));
        $this->assertNull($this->helper->getConfig('unavailable_key'));
        $this->assertFalse($this->helper->canShowConfig('unavailable_key'));
        $this->assertEquals($result['key1'], $this->helper->getConfig('key1'));
        $this->assertEquals($result['key2'], $this->helper->getConfig('key2'));
        $this->assertTrue($this->helper->canShowConfig('key1'));
        $this->assertTrue($this->helper->canShowConfig('key2'));
    }

    public function testGetAttributeValidationClass()
    {
<<<<<<< HEAD
        $attributeMock = $this->getMockBuilder(\Magento\Customer\Api\Data\AttributeMetadataInterface::class)->getMock();
        $attributeMock->expects($this->any())->method('getFrontendClass')->will($this->returnValue($attrClass));

        $customAttrMock = $this->getMockBuilder(
            \Magento\Customer\Api\Data\AttributeMetadataInterface::class
        )->getMock();
        $customAttrMock->expects($this->any())->method('isVisible')->will($this->returnValue(true));
        $customAttrMock->expects($this->any())->method('getFrontendClass')->will($this->returnValue($customAttrClass));

        $this->customerMetadataService->expects($this->any())
            ->method('getAttributeMetadata')
            ->will($this->returnValue($customAttrMock));
=======
        $attributeCode = 'attr_code';
        $attributeClass = 'Attribute_Class';

        $attributeMock = $this->getMockBuilder('Magento\Customer\Api\Data\AttributeMetadataInterface')
            ->getMockForAbstractClass();
        $attributeMock->expects($this->once())
            ->method('getFrontendClass')
            ->willReturn($attributeClass);
>>>>>>> 7bbb2bfd

        $this->addressMetadataService->expects($this->any())
            ->method('getAttributeMetadata')
            ->willReturn($attributeMock);

        $this->assertEquals($attributeClass, $this->helper->getAttributeValidationClass($attributeCode));
    }

    public function testGetAttributeValidationClassWithNoAttribute()
    {
        $attrCode = 'attr_code';

        $this->addressMetadataService->expects($this->any())
            ->method('getAttributeMetadata')
            ->willReturn(null);

        $this->assertEquals('', $this->helper->getAttributeValidationClass($attrCode));
    }

    /**
     * @param $origStreets
     * @param $toCount
     * @param $result
     * @dataProvider getConvertStreetLinesDataProvider
     */
    public function testConvertStreetLines($origStreets, $toCount, $result)
    {
        $this->assertEquals($result, $this->helper->convertStreetLines($origStreets, $toCount));
    }

    public function getConvertStreetLinesDataProvider()
    {
        return [
            [['street1', 'street2', 'street3', 'street4'], 3, ['street1 street2', 'street3', 'street4']],
            [['street1', 'street2', 'street3', 'street4'], 2, ['street1 street2', 'street3 street4']],
        ];
    }

    /**
     * @param $store
     * @param $result
     * @dataProvider getVatValidationEnabledDataProvider
     */
    public function testIsVatValidationEnabled($store, $result)
    {
        $this->scopeConfig->expects($this->once())
            ->method('getValue')
            ->with(
                \Magento\Customer\Helper\Address::XML_PATH_VAT_VALIDATION_ENABLED,
                \Magento\Store\Model\ScopeInterface::SCOPE_STORE,
                $store
            )
            ->will($this->returnValue($result));
        $this->assertEquals($result, $this->helper->isVatValidationEnabled($store));
    }

    /**
     * @return array
     */
    public function getVatValidationEnabledDataProvider()
    {
        return [
            [0, true],
            [1, false],
            [2, true],
        ];
    }

    /**
     * @param $store
     * @param $result
     * @dataProvider getValidateOnEachTransactionDataProvider
     */
    public function testHasValidateOnEachTransaction($store, $result)
    {
        $this->scopeConfig->expects($this->once())
            ->method('getValue')
            ->with(
                \Magento\Customer\Helper\Address::XML_PATH_VIV_ON_EACH_TRANSACTION,
                \Magento\Store\Model\ScopeInterface::SCOPE_STORE,
                $store
            )
            ->will($this->returnValue($result));
        $this->assertEquals($result, $this->helper->hasValidateOnEachTransaction($store));
    }

    /**
     * @return array
     */
    public function getValidateOnEachTransactionDataProvider()
    {
        return [
            [0, true],
            [1, false],
            [2, true],
        ];
    }

    /**
     * @param $store
     * @param $result
     * @dataProvider getTaxCalculationAddressTypeDataProvider
     */
    public function testGetTaxCalculationAddressType($store, $result)
    {
        $this->scopeConfig->expects($this->once())
            ->method('getValue')
            ->with(
                \Magento\Customer\Helper\Address::XML_PATH_VIV_TAX_CALCULATION_ADDRESS_TYPE,
                \Magento\Store\Model\ScopeInterface::SCOPE_STORE,
                $store
            )
            ->will($this->returnValue($result));
        $this->assertEquals($result, $this->helper->getTaxCalculationAddressType($store));
    }

    /**
     * @return array
     */
    public function getTaxCalculationAddressTypeDataProvider()
    {
        return [
            [0, 'address_type_store_0'],
            [1, 'address_type_store_1'],
            [2, 'address_type_store_2'],
        ];
    }

    public function testIsDisableAutoGroupAssignDefaultValue()
    {
        $this->scopeConfig->expects($this->once())
            ->method('getValue')
            ->with(
                \Magento\Customer\Helper\Address::XML_PATH_VIV_DISABLE_AUTO_ASSIGN_DEFAULT,
                \Magento\Store\Model\ScopeInterface::SCOPE_STORE
            )
            ->will($this->returnValue(true));
        $this->assertTrue($this->helper->isDisableAutoGroupAssignDefaultValue());
    }

    public function testIsVatAttributeVisible()
    {
        $this->scopeConfig->expects($this->once())
            ->method('getValue')
            ->with(
                \Magento\Customer\Helper\Address::XML_PATH_VAT_FRONTEND_VISIBILITY,
                \Magento\Store\Model\ScopeInterface::SCOPE_STORE
            )
            ->will($this->returnValue(true));
        $this->assertTrue($this->helper->isVatAttributeVisible());
    }

    /**
     * @param string $code
     * @param \Magento\Customer\Block\Address\Renderer\RendererInterface|null $result
     * @dataProvider getFormatTypeRendererDataProvider
     */
    public function testGetFormatTypeRenderer($code, $result)
    {
        $this->addressConfig->expects($this->once())
            ->method('getFormatByCode')
            ->with($code)
            ->will($this->returnValue(
                new \Magento\Framework\DataObject($result !== null ? ['renderer' => $result] : [])
            ));
        $this->assertEquals($result, $this->helper->getFormatTypeRenderer($code));
    }

    public function getFormatTypeRendererDataProvider()
    {
        $renderer = $this->getMockBuilder(\Magento\Customer\Block\Address\Renderer\RendererInterface::class)
            ->disableOriginalConstructor()->getMock();
        return [
            ['valid_code', $renderer],
            ['invalid_code', null]
        ];
    }

    /**
     * @param string $code
     * @param array $result
     * @dataProvider getFormatDataProvider
     */
    public function testGetFormat($code, $result)
    {
        if ($result) {
            $renderer = $this->getMockBuilder(\Magento\Customer\Block\Address\Renderer\RendererInterface::class)
                ->disableOriginalConstructor()->getMock();
            $renderer->expects($this->once())
                ->method('getFormatArray')
                ->will($this->returnValue(['key' => 'value']));
        }
        $this->addressConfig->expects($this->once())
            ->method('getFormatByCode')
            ->with($code)
            ->will($this->returnValue(
                new \Magento\Framework\DataObject(!empty($result) ? ['renderer' => $renderer] : [])
            ));

        $this->assertEquals($result, $this->helper->getFormat($code));
    }

    public function getFormatDataProvider()
    {
        return [
            ['valid_code', ['key' => 'value']],
            ['invalid_code', '']
        ];
    }

    /**
     * @param string $attributeCode
     * @param bool $isMetadataExists
     * @dataProvider isAttributeVisibleDataProvider
     */
    public function testIsAttributeVisible($attributeCode, $isMetadataExists)
    {
        $attributeMetadata = null;
        if ($isMetadataExists) {
            $attributeMetadata = $this->getMockBuilder(\Magento\Customer\Api\Data\AttributeMetadataInterface::class)
                ->getMockForAbstractClass();
            $attributeMetadata->expects($this->once())
                ->method('isVisible')
                ->willReturn(true);
        }
        $this->addressMetadataService->expects($this->once())
            ->method('getAttributeMetadata')
            ->with($attributeCode)
            ->willReturn($attributeMetadata);
        $this->assertEquals($isMetadataExists, $this->helper->isAttributeVisible($attributeCode));
    }

    public function isAttributeVisibleDataProvider()
    {
        return [
            ['fax', true],
            ['invalid_code', false]
        ];
    }
}<|MERGE_RESOLUTION|>--- conflicted
+++ resolved
@@ -152,29 +152,14 @@
 
     public function testGetAttributeValidationClass()
     {
-<<<<<<< HEAD
-        $attributeMock = $this->getMockBuilder(\Magento\Customer\Api\Data\AttributeMetadataInterface::class)->getMock();
-        $attributeMock->expects($this->any())->method('getFrontendClass')->will($this->returnValue($attrClass));
-
-        $customAttrMock = $this->getMockBuilder(
-            \Magento\Customer\Api\Data\AttributeMetadataInterface::class
-        )->getMock();
-        $customAttrMock->expects($this->any())->method('isVisible')->will($this->returnValue(true));
-        $customAttrMock->expects($this->any())->method('getFrontendClass')->will($this->returnValue($customAttrClass));
-
-        $this->customerMetadataService->expects($this->any())
-            ->method('getAttributeMetadata')
-            ->will($this->returnValue($customAttrMock));
-=======
         $attributeCode = 'attr_code';
         $attributeClass = 'Attribute_Class';
 
-        $attributeMock = $this->getMockBuilder('Magento\Customer\Api\Data\AttributeMetadataInterface')
+        $attributeMock = $this->getMockBuilder(\Magento\Customer\Api\Data\AttributeMetadataInterface::class)
             ->getMockForAbstractClass();
         $attributeMock->expects($this->once())
             ->method('getFrontendClass')
             ->willReturn($attributeClass);
->>>>>>> 7bbb2bfd
 
         $this->addressMetadataService->expects($this->any())
             ->method('getAttributeMetadata')
