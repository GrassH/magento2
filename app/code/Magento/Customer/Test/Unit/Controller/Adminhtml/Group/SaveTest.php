<?php
/**
 * Copyright © Magento, Inc. All rights reserved.
 * See COPYING.txt for license details.
 */
declare(strict_types=1);

namespace Magento\Customer\Test\Unit\Controller\Adminhtml\Group;

use Magento\Backend\App\Action\Context;
use Magento\Backend\Model\Session;
use Magento\Backend\Model\View\Result\Forward;
use Magento\Backend\Model\View\Result\ForwardFactory;
use Magento\Customer\Api\Data\GroupExtension;
use Magento\Customer\Api\Data\GroupExtensionInterfaceFactory;
use Magento\Customer\Api\Data\GroupInterface;
use Magento\Customer\Api\Data\GroupInterfaceFactory;
use Magento\Customer\Api\GroupRepositoryInterface;
use Magento\Customer\Controller\Adminhtml\Group\Save;
use Magento\Framework\App\RequestInterface;
use Magento\Framework\Controller\Result\Redirect;
use Magento\Framework\Controller\Result\RedirectFactory;
use Magento\Framework\Message\ManagerInterface;
use Magento\Framework\Reflection\DataObjectProcessor;
use Magento\Framework\Registry;
use Magento\Framework\View\Result\PageFactory;
use PHPUnit\Framework\MockObject\MockObject;
use PHPUnit\Framework\TestCase;

/**
 * @SuppressWarnings(PHPMD.CouplingBetweenObjects)
 * @SuppressWarnings(PHPMD.TooManyFields)
 */
class SaveTest extends TestCase
{
<<<<<<< HEAD
    /**
     * @var Save
     */
    protected $controller;

    /**
     * @var Context|MockObject
     */
    protected $contextMock;

    /**
     * @var Registry|MockObject
     */
    protected $registryMock;

    /**
     * @var GroupRepositoryInterface|MockObject
     */
    protected $groupRepositoryMock;

    /**
     * @var GroupInterfaceFactory|MockObject
     */
    protected $groupInterfaceFactoryMock;

    /**
     * @var ForwardFactory|MockObject
     */
    protected $forwardFactoryMock;

    /**
     * @var PageFactory|MockObject
     */
    protected $pageFactoryMock;

    /**
     * @var DataObjectProcessor|MockObject
     */
    protected $dataObjectProcessorMock;

    /**
     * @var RequestInterface|MockObject
     */
    protected $request;

    /**
     * @var RedirectFactory|MockObject
     */
    protected $resultRedirectFactory;

    /**
     * @var Redirect|MockObject
     */
    protected $resultRedirect;

    /**
     * @var ManagerInterface|MockObject
     */
    protected $messageManager;

    /**
     * @var Forward|MockObject
     */
    protected $resultForward;

    /**
     * @var GroupInterface|MockObject
     */
    protected $group;

    /**
     * @var Session|MockObject
     */
    protected $session;

    /**
     * @var GroupExtensionInterfaceFactory|MockObject
     */
    private $groupExtensionInterfaceFactory;

    /**
     * @var GroupExtension|MockObject
     */
    private $groupExtension;
=======
    /** @var Save */
    private $controller;

    /** @var Context|MockObject */
    private $contextMock;

    /** @var Registry|MockObject */
    private $registryMock;

    /** @var GroupRepositoryInterface|MockObject */
    private $groupRepositoryMock;

    /** @var GroupInterfaceFactory|MockObject */
    private $groupInterfaceFactoryMock;

    /** @var ForwardFactory|MockObject */
    private $forwardFactoryMock;

    /** @var PageFactory|MockObject */
    private $pageFactoryMock;

    /** @var DataObjectProcessor|MockObject */
    private $dataObjectProcessorMock;

    /** @var RequestInterface|MockObject */
    private $requestMock;

    /** @var RedirectFactory|MockObject */
    private $resultRedirectFactoryMock;

    /** @var Redirect|MockObject */
    private $resultRedirectMock;

    /** @var ManagerInterface|MockObject */
    private $messageManagerMock;

    /** @var Forward|MockObject */
    private $resultForwardMock;

    /** @var GroupInterface|MockObject */
    private $groupMock;

    /** @var Session|MockObject */
    private $sessionMock;

    /** @var GroupExtensionInterfaceFactory|MockObject $groupExtensionFactoryMock */
    private $groupExtensionFactoryMock;

    /** @var GroupExtension|MockObject */
    private $groupExtensionMock;
>>>>>>> f8ce4121

    /**
     * @inheritDoc
     */
    protected function setUp(): void
    {
        $this->contextMock = $this->getMockBuilder(Context::class)
            ->disableOriginalConstructor()
            ->getMock();
        $this->registryMock = $this->getMockBuilder(Registry::class)
            ->getMockForAbstractClass();
        $this->groupRepositoryMock = $this->getMockBuilder(GroupRepositoryInterface::class)
            ->getMockForAbstractClass();
        $this->groupInterfaceFactoryMock = $this->getMockBuilder(GroupInterfaceFactory::class)
            ->disableOriginalConstructor()
            ->getMock();
        $this->forwardFactoryMock = $this->getMockBuilder(ForwardFactory::class)
            ->disableOriginalConstructor()
            ->onlyMethods(['create'])
            ->getMock();
        $this->pageFactoryMock = $this->getMockBuilder(PageFactory::class)
            ->disableOriginalConstructor()
            ->getMock();
        $this->dataObjectProcessorMock = $this->getMockBuilder(DataObjectProcessor::class)
            ->disableOriginalConstructor()
            ->getMock();
        $this->requestMock = $this->getMockBuilder(RequestInterface::class)
            ->getMockForAbstractClass();
        $this->resultRedirectFactoryMock = $this->getMockBuilder(RedirectFactory::class)
            ->disableOriginalConstructor()
            ->getMock();
        $this->resultRedirectMock = $this->getMockBuilder(Redirect::class)
            ->disableOriginalConstructor()
            ->getMock();
        $this->messageManagerMock = $this->getMockBuilder(ManagerInterface::class)
            ->getMockForAbstractClass();
        $this->resultForwardMock = $this->getMockBuilder(Forward::class)
            ->disableOriginalConstructor()
            ->getMock();
<<<<<<< HEAD
        $this->group = $this->getMockBuilder(GroupInterface::class)
            ->onlyMethods(['setExtensionAttributes'])
=======
        $this->groupMock = $this->getMockBuilder(GroupInterface::class)
            ->setMethods(['setExtensionAttributes'])
>>>>>>> f8ce4121
            ->getMockForAbstractClass();
        $this->sessionMock = $this->getMockBuilder(Session::class)
            ->disableOriginalConstructor()
            ->addMethods(['setCustomerGroupData'])
            ->getMock();
<<<<<<< HEAD
        $this->groupExtensionInterfaceFactory = $this->getMockBuilder(GroupExtensionInterfaceFactory::class)
            ->onlyMethods(['create'])
=======
        $this->groupExtensionFactoryMock = $this->getMockBuilder(GroupExtensionInterfaceFactory::class)
            ->setMethods(['create'])
>>>>>>> f8ce4121
            ->disableOriginalConstructor()
            ->getMockForAbstractClass();
        $this->groupExtensionMock = $this->getMockBuilder(GroupExtension::class)
            ->addMethods(['setExcludeWebsiteIds'])
            ->disableOriginalConstructor()
            ->getMock();

        $this->contextMock->expects(self::once())
            ->method('getMessageManager')
            ->willReturn($this->messageManagerMock);
        $this->contextMock->expects(self::once())
            ->method('getRequest')
            ->willReturn($this->requestMock);
        $this->contextMock->expects(self::once())
            ->method('getResultRedirectFactory')
            ->willReturn($this->resultRedirectFactoryMock);
        $this->contextMock->expects(self::once())
            ->method('getSession')
            ->willReturn($this->sessionMock);

        $this->controller = new Save(
            $this->contextMock,
            $this->registryMock,
            $this->groupRepositoryMock,
            $this->groupInterfaceFactoryMock,
            $this->forwardFactoryMock,
            $this->pageFactoryMock,
            $this->dataObjectProcessorMock,
            $this->groupExtensionFactoryMock
        );
    }

    /**
    * @return void
    */
    public function testExecuteWithTaxClassAndException(): void
    {
        $taxClass = '3';
        $groupId = 0;
        $code = 'NOT LOGGED IN';

        $this->requestMock->method('getParam')
            ->willReturnMap(
                [
                    ['tax_class', null, $taxClass],
                    ['id', null, $groupId],
                    ['code', null, null],
                    ['customer_group_excluded_websites', null, '']
                ]
            );
        $this->groupExtensionFactoryMock->expects(self::once())
            ->method('create')
            ->willReturn($this->groupExtensionMock);
        $this->groupExtensionMock->expects(self::once())
            ->method('setExcludeWebsiteIds')
            ->with([])
            ->willReturnSelf();
        $this->groupMock->expects(self::once())
            ->method('setExtensionAttributes')
            ->with($this->groupExtensionMock)
            ->willReturnSelf();
        $this->resultRedirectFactoryMock->expects($this->once())
            ->method('create')
            ->willReturn($this->resultRedirectMock);
        $this->groupRepositoryMock->expects($this->once())
            ->method('getById')
            ->with($groupId)
            ->willReturn($this->groupMock);
        $this->groupMock->expects(self::once())
            ->method('getCode')
            ->willReturn($code);
        $this->groupMock->expects(self::once())
            ->method('setCode')
            ->with($code);
        $this->groupMock->expects(self::once())
            ->method('setTaxClassId')
            ->with($taxClass);
        $this->groupRepositoryMock->expects(self::once())
            ->method('save')
            ->with($this->groupMock);
        $this->messageManagerMock->expects(self::once())
            ->method('addSuccessMessage')
            ->with(__('You saved the customer group.'));
<<<<<<< HEAD
        $this->messageManager->expects(self::once())
=======
        $exception = new \Exception('Exception');
        $this->resultRedirectMock->expects(self::at(0))
            ->method('setPath')
            ->with('customer/group')
            ->willThrowException($exception);
        $this->messageManagerMock->expects(self::once())
>>>>>>> f8ce4121
            ->method('addErrorMessage')
            ->with('Exception');
        $this->dataObjectProcessorMock->expects(self::once())
            ->method('buildOutputDataArray')
            ->with($this->groupMock, GroupInterface::class)
            ->willReturn(['code' => $code]);
        $this->sessionMock->expects(self::once())
            ->method('setCustomerGroupData')
            ->with(['customer_group_code' => $code]);
<<<<<<< HEAD
        $exception = new \Exception('Exception');
        $this->resultRedirect
            ->method('setPath')
            ->withConsecutive(
                ['customer/group'],
                ['customer/group/edit', ['id' => $groupId]]
            )
            ->willReturnOnConsecutiveCalls(
                $this->throwException($exception),
                null
            );

        self::assertSame($this->resultRedirect, $this->controller->execute());
=======
        $this->resultRedirectMock->expects(self::at(1))
            ->method('setPath')
            ->with('customer/group/edit', ['id' => $groupId]);
        self::assertSame($this->resultRedirectMock, $this->controller->execute());
>>>>>>> f8ce4121
    }

    /**
    * @return void
    */
    public function testExecuteWithoutTaxClass(): void
    {
        $this->requestMock->expects(self::once())
            ->method('getParam')
            ->with('tax_class')
            ->willReturn(null);
        $this->forwardFactoryMock->expects(self::once())
            ->method('create')
            ->willReturn($this->resultForwardMock);
        $this->resultForwardMock->expects(self::once())
            ->method('forward')
            ->with('new')
            ->willReturnSelf();
        self::assertSame($this->resultForwardMock, $this->controller->execute());
    }
}<|MERGE_RESOLUTION|>--- conflicted
+++ resolved
@@ -33,92 +33,6 @@
  */
 class SaveTest extends TestCase
 {
-<<<<<<< HEAD
-    /**
-     * @var Save
-     */
-    protected $controller;
-
-    /**
-     * @var Context|MockObject
-     */
-    protected $contextMock;
-
-    /**
-     * @var Registry|MockObject
-     */
-    protected $registryMock;
-
-    /**
-     * @var GroupRepositoryInterface|MockObject
-     */
-    protected $groupRepositoryMock;
-
-    /**
-     * @var GroupInterfaceFactory|MockObject
-     */
-    protected $groupInterfaceFactoryMock;
-
-    /**
-     * @var ForwardFactory|MockObject
-     */
-    protected $forwardFactoryMock;
-
-    /**
-     * @var PageFactory|MockObject
-     */
-    protected $pageFactoryMock;
-
-    /**
-     * @var DataObjectProcessor|MockObject
-     */
-    protected $dataObjectProcessorMock;
-
-    /**
-     * @var RequestInterface|MockObject
-     */
-    protected $request;
-
-    /**
-     * @var RedirectFactory|MockObject
-     */
-    protected $resultRedirectFactory;
-
-    /**
-     * @var Redirect|MockObject
-     */
-    protected $resultRedirect;
-
-    /**
-     * @var ManagerInterface|MockObject
-     */
-    protected $messageManager;
-
-    /**
-     * @var Forward|MockObject
-     */
-    protected $resultForward;
-
-    /**
-     * @var GroupInterface|MockObject
-     */
-    protected $group;
-
-    /**
-     * @var Session|MockObject
-     */
-    protected $session;
-
-    /**
-     * @var GroupExtensionInterfaceFactory|MockObject
-     */
-    private $groupExtensionInterfaceFactory;
-
-    /**
-     * @var GroupExtension|MockObject
-     */
-    private $groupExtension;
-=======
     /** @var Save */
     private $controller;
 
@@ -169,10 +83,9 @@
 
     /** @var GroupExtension|MockObject */
     private $groupExtensionMock;
->>>>>>> f8ce4121
 
     /**
-     * @inheritDoc
+     * @inheritdoc
      */
     protected function setUp(): void
     {
@@ -209,29 +122,19 @@
         $this->resultForwardMock = $this->getMockBuilder(Forward::class)
             ->disableOriginalConstructor()
             ->getMock();
-<<<<<<< HEAD
-        $this->group = $this->getMockBuilder(GroupInterface::class)
+        $this->groupMock = $this->getMockBuilder(GroupInterface::class)
             ->onlyMethods(['setExtensionAttributes'])
-=======
-        $this->groupMock = $this->getMockBuilder(GroupInterface::class)
-            ->setMethods(['setExtensionAttributes'])
->>>>>>> f8ce4121
             ->getMockForAbstractClass();
         $this->sessionMock = $this->getMockBuilder(Session::class)
             ->disableOriginalConstructor()
             ->addMethods(['setCustomerGroupData'])
             ->getMock();
-<<<<<<< HEAD
-        $this->groupExtensionInterfaceFactory = $this->getMockBuilder(GroupExtensionInterfaceFactory::class)
+        $this->groupExtensionFactoryMock = $this->getMockBuilder(GroupExtensionInterfaceFactory::class)
             ->onlyMethods(['create'])
-=======
-        $this->groupExtensionFactoryMock = $this->getMockBuilder(GroupExtensionInterfaceFactory::class)
-            ->setMethods(['create'])
->>>>>>> f8ce4121
             ->disableOriginalConstructor()
             ->getMockForAbstractClass();
         $this->groupExtensionMock = $this->getMockBuilder(GroupExtension::class)
-            ->addMethods(['setExcludeWebsiteIds'])
+            ->onlyMethods(['setExcludeWebsiteIds'])
             ->disableOriginalConstructor()
             ->getMock();
 
@@ -311,16 +214,7 @@
         $this->messageManagerMock->expects(self::once())
             ->method('addSuccessMessage')
             ->with(__('You saved the customer group.'));
-<<<<<<< HEAD
-        $this->messageManager->expects(self::once())
-=======
-        $exception = new \Exception('Exception');
-        $this->resultRedirectMock->expects(self::at(0))
-            ->method('setPath')
-            ->with('customer/group')
-            ->willThrowException($exception);
         $this->messageManagerMock->expects(self::once())
->>>>>>> f8ce4121
             ->method('addErrorMessage')
             ->with('Exception');
         $this->dataObjectProcessorMock->expects(self::once())
@@ -330,9 +224,8 @@
         $this->sessionMock->expects(self::once())
             ->method('setCustomerGroupData')
             ->with(['customer_group_code' => $code]);
-<<<<<<< HEAD
         $exception = new \Exception('Exception');
-        $this->resultRedirect
+        $this->resultRedirectMock
             ->method('setPath')
             ->withConsecutive(
                 ['customer/group'],
@@ -343,13 +236,7 @@
                 null
             );
 
-        self::assertSame($this->resultRedirect, $this->controller->execute());
-=======
-        $this->resultRedirectMock->expects(self::at(1))
-            ->method('setPath')
-            ->with('customer/group/edit', ['id' => $groupId]);
         self::assertSame($this->resultRedirectMock, $this->controller->execute());
->>>>>>> f8ce4121
     }
 
     /**
