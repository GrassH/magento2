<?php
/**
 * Copyright © Magento, Inc. All rights reserved.
 * See COPYING.txt for license details.
 */
declare(strict_types=1);

namespace Magento\Customer\Test\Unit\Controller\Adminhtml\Cart\Product\Composite\Cart;

use Magento\Backend\App\Action\Context;
use Magento\Catalog\Helper\Product\Composite;
use Magento\Customer\Controller\Adminhtml\Cart\Product\Composite\Cart\Configure;
use Magento\Framework\App\Request\Http;
use Magento\Framework\ObjectManagerInterface;
use Magento\Quote\Api\CartRepositoryInterface;
use Magento\Quote\Model\Quote;
use Magento\Quote\Model\Quote\Item;
use Magento\Quote\Model\Quote\Item\Option;
use Magento\Quote\Model\QuoteFactory;
use Magento\Quote\Model\ResourceModel\Quote\Item\Option\Collection;
use Magento\Quote\Model\ResourceModel\QuoteItemRetriever;
use Magento\Store\Model\StoreManagerInterface;
use PHPUnit\Framework\MockObject\MockObject;
use PHPUnit\Framework\TestCase;
use Magento\Framework\TestFramework\Unit\Helper\ObjectManager as ObjectManagerHelper;

/**
 * @SuppressWarnings(PHPMD.CouplingBetweenObjects)
 */
class ConfigureTest extends TestCase
{
    /**
     * @var int
     */
    private $quoteItemId;

    /**
     * @var int
     */
    private $websiteId;

    /**
     * @var StoreManagerInterface|MockObject
     */
    private $storeManager;

    /**
     * @var Option|MockObject
     */
    private $option;

    /**
     * @var Composite|MockObject
     */
    private $composite;

    /**
     * @var CartRepositoryInterface|MockObject
     */
    private $cartRepository;

    /**
     * @var QuoteItemRetriever|MockObject
     */
    private $quoteItemRetriever;

    /**
     * @var Configure
     */
    private $subject;

    protected function setUp(): void
    {
        $customerId = 10;
        $this->quoteItemId = 20;
        $this->websiteId = 1;
        $request = $this->getMockBuilder(Http::class)
            ->disableOriginalConstructor()
            ->getMock();

        $request->expects($this->exactly(3))
            ->method('getParam')
            ->willReturnCallback(fn($param) => match ([$param]) {
                ['customer_id'] => $customerId,
                ['id'] => $this->quoteItemId,
                ['website_id'] => $this->websiteId
            });

        $this->storeManager = $this->getMockBuilder(StoreManagerInterface::class)
            ->disableOriginalConstructor()
            ->getMock();
        $this->option = $this->getMockBuilder(Option::class)
            ->disableOriginalConstructor()
            ->getMock();
        $this->composite = $this->getMockBuilder(Composite::class)
            ->disableOriginalConstructor()
            ->getMock();
        $objectManager = $this->getMockBuilder(ObjectManagerInterface::class)
            ->disableOriginalConstructor()
            ->getMock();
        $objectManager->expects($this->any())
            ->method('get')
            ->willReturnOnConsecutiveCalls($this->storeManager, $this->composite);

        $objectManager->expects($this->any())
            ->method('create')
            ->willReturn($this->option);

        $context = $this->getMockBuilder(Context::class)
            ->onlyMethods(['getRequest', 'getObjectManager'])
            ->disableOriginalConstructor()
            ->getMock();
        $context->expects($this->any())
            ->method('getRequest')
            ->willReturn($request);
        $context->expects($this->any())
            ->method('getObjectManager')
            ->willReturn($objectManager);

        $this->cartRepository = $this->getMockBuilder(CartRepositoryInterface::class)
            ->disableOriginalConstructor()
            ->getMock();

        $quoteFactory = $this->getMockBuilder(QuoteFactory::class)
            ->disableOriginalConstructor()
            ->getMock();

        $this->quoteItemRetriever = $this->getMockBuilder(QuoteItemRetriever::class)
            ->onlyMethods(['getById'])
            ->disableOriginalConstructor()
            ->getMock();

        $objectManagerHelper = new ObjectManagerHelper($this);
        $this->subject = $objectManagerHelper->getObject(
            Configure::class,
            [
                'context' => $context,
                'quoteRepository' => $this->cartRepository,
                'quoteFactory' => $quoteFactory,
                'quoteItemRetriever' => $this->quoteItemRetriever
            ]
        );
    }

    /**
     * Test Execute method
     */
    public function testExecute()
    {
        $quoteItem = $this->getMockBuilder(Item::class)
            ->disableOriginalConstructor()
            ->getMock();

        $quote = $this->getMockBuilder(Quote::class)
<<<<<<< HEAD
            ->onlyMethods(['setWebsite', 'getItemById'])
=======
            ->onlyMethods(['getItemById'])
            ->addMethods(['setWebsite'])
>>>>>>> 50cc0187
            ->disableOriginalConstructor()
            ->getMock();
        $quote->expects($this->once())
            ->method('setWebsite')
            ->willReturnSelf();
        $quote->expects($this->once())
            ->method('getItemById')
            ->willReturn($quoteItem);

        $this->storeManager->expects($this->once())
            ->method('getWebsite')
            ->with($this->websiteId)
            ->willReturnSelf();

        $this->cartRepository->expects($this->once())
            ->method('getForCustomer')
            ->willReturn($quote);

        $this->quoteItemRetriever->expects($this->once())
            ->method('getById')
            ->with($this->quoteItemId)
            ->willReturn($quoteItem);

        $collection = $this->getMockBuilder(Collection::class)
            ->disableOriginalConstructor()
            ->getMock();
        $collection->expects($this->once())
            ->method('addItemFilter')
            ->willReturnSelf();

        $this->option->expects($this->once())
            ->method('getCollection')
            ->willReturn($collection);

        $this->composite->expects($this->once())
            ->method('renderConfigureResult')
            ->willReturnSelf();

        $this->subject->execute();
    }
}<|MERGE_RESOLUTION|>--- conflicted
+++ resolved
@@ -152,12 +152,8 @@
             ->getMock();
 
         $quote = $this->getMockBuilder(Quote::class)
-<<<<<<< HEAD
-            ->onlyMethods(['setWebsite', 'getItemById'])
-=======
             ->onlyMethods(['getItemById'])
             ->addMethods(['setWebsite'])
->>>>>>> 50cc0187
             ->disableOriginalConstructor()
             ->getMock();
         $quote->expects($this->once())
