--- conflicted
+++ resolved
@@ -201,25 +201,18 @@
         $this->customerRepositoryMock = $this->getMockBuilder(\Magento\Customer\Api\CustomerRepositoryInterface::class)
             ->disableOriginalConstructor()
             ->getMock();
-<<<<<<< HEAD
-        $this->customerMapperMock = $this->getMockBuilder(\Magento\Customer\Model\Customer\Mapper::class)
-            ->disableOriginalConstructor()
-            ->getMock();
-        $this->dataHelperMock = $this->getMockBuilder(\Magento\Framework\Api\DataObjectHelper::class)
-=======
-        $this->customerAddressRepositoryMock = $this->getMockBuilder('Magento\Customer\Api\AddressRepositoryInterface')
-            ->disableOriginalConstructor()
-            ->getMock();
-        $this->customerMapperMock = $this->getMockBuilder('Magento\Customer\Model\Customer\Mapper')
-            ->disableOriginalConstructor()
-            ->getMock();
-        $this->customerAddressMapperMock = $this->getMockBuilder('Magento\Customer\Model\Address\Mapper')
-            ->disableOriginalConstructor()
-            ->getMock();
-        $this->dataHelperMock = $this->getMockBuilder('Magento\Framework\Api\DataObjectHelper')
->>>>>>> f5539378
-            ->disableOriginalConstructor()
-            ->getMock();
+        $this->customerAddressRepositoryMock = $this->getMockBuilder(
+            \Magento\Customer\Api\AddressRepositoryInterface::class
+        )->disableOriginalConstructor()->getMock();
+        $this->customerMapperMock = $this->getMockBuilder(
+            \Magento\Customer\Model\Customer\Mapper::class
+        )->disableOriginalConstructor()->getMock();
+        $this->customerAddressMapperMock = $this->getMockBuilder(
+            \Magento\Customer\Model\Address\Mapper::class
+        )->disableOriginalConstructor()->getMock();
+        $this->dataHelperMock = $this->getMockBuilder(
+            \Magento\Framework\Api\DataObjectHelper::class
+        )->disableOriginalConstructor()->getMock();
         $this->authorizationMock = $this->getMockBuilder(\Magento\Framework\AuthorizationInterface::class)
             ->disableOriginalConstructor()
             ->getMock();
@@ -386,15 +379,10 @@
             'id' => $addressId,
         ];
 
-<<<<<<< HEAD
-        /** @var AttributeMetadataInterface|\PHPUnit_Framework_MockObject_MockObject $formMock */
-        $attributeMock = $this->getMockBuilder(\Magento\Customer\Api\Data\AttributeMetadataInterface::class)
-=======
         /** @var AttributeMetadataInterface|\PHPUnit_Framework_MockObject_MockObject $customerFormMock */
-        $attributeMock = $this->getMockBuilder('Magento\Customer\Api\Data\AttributeMetadataInterface')
->>>>>>> f5539378
-            ->disableOriginalConstructor()
-            ->getMock();
+        $attributeMock = $this->getMockBuilder(
+            \Magento\Customer\Api\Data\AttributeMetadataInterface::class
+        )->disableOriginalConstructor()->getMock();
         $attributeMock->expects($this->exactly(2))
             ->method('getAttributeCode')
             ->willReturn('coolness');
@@ -420,12 +408,8 @@
                 ]
             );
 
-<<<<<<< HEAD
-        /** @var \Magento\Customer\Model\Metadata\Form|\PHPUnit_Framework_MockObject_MockObject $formMock */
-        $formMock = $this->getMockBuilder(\Magento\Customer\Model\Metadata\Form::class)
-=======
         /** @var \Magento\Framework\DataObject|\PHPUnit_Framework_MockObject_MockObject $objectMock */
-        $objectMock = $this->getMockBuilder('Magento\Framework\DataObject')
+        $objectMock = $this->getMockBuilder(\Magento\Framework\DataObject::class)
             ->disableOriginalConstructor()
             ->getMock();
         $objectMock->expects($this->exactly(2))
@@ -442,10 +426,9 @@
             ->with(['data' => $postValue])
             ->willReturn($objectMock);
 
-        $customerFormMock = $this->getMockBuilder('Magento\Customer\Model\Metadata\Form')
->>>>>>> f5539378
-            ->disableOriginalConstructor()
-            ->getMock();
+        $customerFormMock = $this->getMockBuilder(
+            \Magento\Customer\Model\Metadata\Form::class
+        )->disableOriginalConstructor()->getMock();
         $customerFormMock->expects($this->once())
             ->method('extractData')
             ->with($this->requestMock, 'customer')
@@ -458,9 +441,9 @@
             ->method('getAttributes')
             ->willReturn($attributes);
 
-        $customerAddressFormMock = $this->getMockBuilder('Magento\Customer\Model\Metadata\Form')
-            ->disableOriginalConstructor()
-            ->getMock();
+        $customerAddressFormMock = $this->getMockBuilder(
+            \Magento\Customer\Model\Metadata\Form::class
+        )->disableOriginalConstructor()->getMock();
         $customerAddressFormMock->expects($this->once())
             ->method('extractData')
             ->with($this->requestMock, 'address/' . $addressId)
@@ -498,47 +481,10 @@
                 ]
             );
 
-<<<<<<< HEAD
-        $formMock->expects($this->exactly(2))
-            ->method('extractData')
-            ->willReturnMap(
-                [
-                    [$this->requestMock, 'customer', true, $filteredData],
-                    [$this->requestMock, 'address/' . $addressId, true, $addressFilteredData],
-                ]
-            );
-
-        /** @var \Magento\Framework\DataObject|\PHPUnit_Framework_MockObject_MockObject $objectMock */
-        $objectMock = $this->getMockBuilder(\Magento\Framework\DataObject::class)
-            ->disableOriginalConstructor()
-            ->getMock();
-
-        $this->objectFactoryMock->expects($this->exactly(2))
-            ->method('create')
-            ->with(['data' => $postValue])
-            ->willReturn($objectMock);
-
-        $objectMock->expects($this->exactly(2))
-            ->method('getData')
-            ->willReturnMap(
-                [
-                    ['customer', null, $postValue['customer']],
-                    ['address/' . $addressId, null, $postValue['address'][$addressId]],
-                ]
-            );
-
-        $formMock->expects($this->exactly(2))
-            ->method('getAttributes')
-            ->willReturn($attributes);
-
-        /** @var \Magento\Customer\Api\Data\CustomerInterface|\PHPUnit_Framework_MockObject_MockObject $customerMock */
-        $customerMock = $this->getMockBuilder(\Magento\Customer\Api\Data\CustomerInterface::class)
-=======
         /** @var CustomerInterface|\PHPUnit_Framework_MockObject_MockObject $customerMock */
-        $customerMock = $this->getMockBuilder('Magento\Customer\Api\Data\CustomerInterface')
->>>>>>> f5539378
-            ->disableOriginalConstructor()
-            ->getMock();
+        $customerMock = $this->getMockBuilder(
+            \Magento\Customer\Api\Data\CustomerInterface::class
+        )->disableOriginalConstructor()->getMock();
 
         $this->customerDataFactoryMock->expects($this->once())
             ->method('create')
@@ -742,15 +688,10 @@
             'id' => $addressId,
         ];
 
-<<<<<<< HEAD
-        /** @var AttributeMetadataInterface|\PHPUnit_Framework_MockObject_MockObject $formMock */
-        $attributeMock = $this->getMockBuilder(\Magento\Customer\Api\Data\AttributeMetadataInterface::class)
-=======
         /** @var AttributeMetadataInterface|\PHPUnit_Framework_MockObject_MockObject $customerFormMock */
-        $attributeMock = $this->getMockBuilder('Magento\Customer\Api\Data\AttributeMetadataInterface')
->>>>>>> f5539378
-            ->disableOriginalConstructor()
-            ->getMock();
+        $attributeMock = $this->getMockBuilder(
+            \Magento\Customer\Api\Data\AttributeMetadataInterface::class
+        )->disableOriginalConstructor()->getMock();
         $attributeMock->expects($this->exactly(2))
             ->method('getAttributeCode')
             ->willReturn('coolness');
@@ -776,12 +717,8 @@
                 ]
             );
 
-<<<<<<< HEAD
-        /** @var \Magento\Customer\Model\Metadata\Form|\PHPUnit_Framework_MockObject_MockObject $formMock */
-        $formMock = $this->getMockBuilder(\Magento\Customer\Model\Metadata\Form::class)
-=======
         /** @var \Magento\Framework\DataObject|\PHPUnit_Framework_MockObject_MockObject $objectMock */
-        $objectMock = $this->getMockBuilder('Magento\Framework\DataObject')
+        $objectMock = $this->getMockBuilder(\Magento\Framework\DataObject::class)
             ->disableOriginalConstructor()
             ->getMock();
         $objectMock->expects($this->exactly(2))
@@ -798,10 +735,9 @@
             ->with(['data' => $postValue])
             ->willReturn($objectMock);
 
-        $customerFormMock = $this->getMockBuilder('Magento\Customer\Model\Metadata\Form')
->>>>>>> f5539378
-            ->disableOriginalConstructor()
-            ->getMock();
+        $customerFormMock = $this->getMockBuilder(
+            \Magento\Customer\Model\Metadata\Form::class
+        )->disableOriginalConstructor()->getMock();
         $customerFormMock->expects($this->once())
             ->method('extractData')
             ->with($this->requestMock, 'customer')
@@ -814,9 +750,9 @@
             ->method('getAttributes')
             ->willReturn($attributes);
 
-        $customerAddressFormMock = $this->getMockBuilder('Magento\Customer\Model\Metadata\Form')
-            ->disableOriginalConstructor()
-            ->getMock();
+        $customerAddressFormMock = $this->getMockBuilder(
+            \Magento\Customer\Model\Metadata\Form::class
+        )->disableOriginalConstructor()->getMock();
         $customerAddressFormMock->expects($this->once())
             ->method('extractData')
             ->with($this->requestMock, 'address/' . $addressId)
@@ -854,47 +790,10 @@
                 ]
             );
 
-<<<<<<< HEAD
-        $formMock->expects($this->exactly(2))
-            ->method('extractData')
-            ->willReturnMap(
-                [
-                    [$this->requestMock, 'customer', true, $filteredData],
-                    [$this->requestMock, 'address/' . $addressId, true, $addressFilteredData],
-                ]
-            );
-
-        /** @var \Magento\Framework\DataObject|\PHPUnit_Framework_MockObject_MockObject $objectMock */
-        $objectMock = $this->getMockBuilder(\Magento\Framework\DataObject::class)
-            ->disableOriginalConstructor()
-            ->getMock();
-
-        $this->objectFactoryMock->expects($this->exactly(2))
-            ->method('create')
-            ->with(['data' => $postValue])
-            ->willReturn($objectMock);
-
-        $objectMock->expects($this->exactly(2))
-            ->method('getData')
-            ->willReturnMap(
-                [
-                    ['customer', null, $postValue['customer']],
-                    ['address/' . $addressId, null, $postValue['address'][$addressId]],
-                ]
-            );
-
-        $formMock->expects($this->exactly(2))
-            ->method('getAttributes')
-            ->willReturn($attributes);
-
-        /** @var \Magento\Customer\Api\Data\CustomerInterface|\PHPUnit_Framework_MockObject_MockObject $customerMock */
-        $customerMock = $this->getMockBuilder(\Magento\Customer\Api\Data\CustomerInterface::class)
-=======
         /** @var CustomerInterface|\PHPUnit_Framework_MockObject_MockObject $customerMock */
-        $customerMock = $this->getMockBuilder('Magento\Customer\Api\Data\CustomerInterface')
->>>>>>> f5539378
-            ->disableOriginalConstructor()
-            ->getMock();
+        $customerMock = $this->getMockBuilder(
+            \Magento\Customer\Api\Data\CustomerInterface::class
+        )->disableOriginalConstructor()->getMock();
 
         $this->customerDataFactoryMock->expects($this->once())
             ->method('create')
@@ -1027,15 +926,10 @@
             'extension_attributes' => false,
         ];
 
-<<<<<<< HEAD
-        /** @var AttributeMetadataInterface|\PHPUnit_Framework_MockObject_MockObject $formMock */
-        $attributeMock = $this->getMockBuilder(\Magento\Customer\Api\Data\AttributeMetadataInterface::class)
-=======
         /** @var AttributeMetadataInterface|\PHPUnit_Framework_MockObject_MockObject $customerFormMock */
-        $attributeMock = $this->getMockBuilder('Magento\Customer\Api\Data\AttributeMetadataInterface')
->>>>>>> f5539378
-            ->disableOriginalConstructor()
-            ->getMock();
+        $attributeMock = $this->getMockBuilder(
+            \Magento\Customer\Api\Data\AttributeMetadataInterface::class
+        )->disableOriginalConstructor()->getMock();
         $attributeMock->expects($this->once())
             ->method('getAttributeCode')
             ->willReturn('coolness');
@@ -1059,29 +953,6 @@
                 ]
             );
 
-<<<<<<< HEAD
-        /** @var \Magento\Customer\Model\Metadata\Form|\PHPUnit_Framework_MockObject_MockObject $formMock */
-        $formMock = $this->getMockBuilder(\Magento\Customer\Model\Metadata\Form::class)
-            ->disableOriginalConstructor()
-            ->getMock();
-
-        $this->formFactoryMock->expects($this->once())
-            ->method('create')
-            ->with(
-                \Magento\Customer\Api\CustomerMetadataInterface::ENTITY_TYPE_CUSTOMER,
-                'adminhtml_customer',
-                [],
-                false,
-                \Magento\Customer\Model\Metadata\Form::DONT_IGNORE_INVISIBLE
-            )->willReturn($formMock);
-
-        $formMock->expects($this->once())
-            ->method('extractData')
-            ->with($this->requestMock, 'customer')
-            ->willReturn($filteredData);
-
-=======
->>>>>>> f5539378
         /** @var \Magento\Framework\DataObject|\PHPUnit_Framework_MockObject_MockObject $objectMock */
         $objectMock = $this->getMockBuilder(\Magento\Framework\DataObject::class)
             ->disableOriginalConstructor()
@@ -1096,9 +967,9 @@
             ->with(['data' => $postValue])
             ->willReturn($objectMock);
 
-        $customerFormMock = $this->getMockBuilder('Magento\Customer\Model\Metadata\Form')
-            ->disableOriginalConstructor()
-            ->getMock();
+        $customerFormMock = $this->getMockBuilder(
+            \Magento\Customer\Model\Metadata\Form::class
+        )->disableOriginalConstructor()->getMock();
         $customerFormMock->expects($this->once())
             ->method('extractData')
             ->with($this->requestMock, 'customer')
@@ -1111,10 +982,6 @@
             ->method('getAttributes')
             ->willReturn($attributes);
 
-<<<<<<< HEAD
-        /** @var \Magento\Customer\Api\Data\CustomerInterface|\PHPUnit_Framework_MockObject_MockObject $customerMock */
-        $customerMock = $this->getMockBuilder(\Magento\Customer\Api\Data\CustomerInterface::class)
-=======
         $this->formFactoryMock->expects($this->once())
             ->method('create')
             ->with(
@@ -1126,10 +993,9 @@
             )->willReturn($customerFormMock);
 
         /** @var CustomerInterface|\PHPUnit_Framework_MockObject_MockObject $customerMock */
-        $customerMock = $this->getMockBuilder('Magento\Customer\Api\Data\CustomerInterface')
->>>>>>> f5539378
-            ->disableOriginalConstructor()
-            ->getMock();
+        $customerMock = $this->getMockBuilder(
+            \Magento\Customer\Api\Data\CustomerInterface::class
+        )->disableOriginalConstructor()->getMock();
 
         $this->customerDataFactoryMock->expects($this->once())
             ->method('create')
@@ -1212,15 +1078,10 @@
             'extension_attributes' => false,
         ];
 
-<<<<<<< HEAD
-        /** @var AttributeMetadataInterface|\PHPUnit_Framework_MockObject_MockObject $formMock */
-        $attributeMock = $this->getMockBuilder(\Magento\Customer\Api\Data\AttributeMetadataInterface::class)
-=======
         /** @var AttributeMetadataInterface|\PHPUnit_Framework_MockObject_MockObject $customerFormMock */
-        $attributeMock = $this->getMockBuilder('Magento\Customer\Api\Data\AttributeMetadataInterface')
->>>>>>> f5539378
-            ->disableOriginalConstructor()
-            ->getMock();
+        $attributeMock = $this->getMockBuilder(
+            \Magento\Customer\Api\Data\AttributeMetadataInterface::class
+        )->disableOriginalConstructor()->getMock();
         $attributeMock->expects($this->once())
             ->method('getAttributeCode')
             ->willReturn('coolness');
@@ -1244,29 +1105,6 @@
                 ]
             );
 
-<<<<<<< HEAD
-        /** @var \Magento\Customer\Model\Metadata\Form|\PHPUnit_Framework_MockObject_MockObject $formMock */
-        $formMock = $this->getMockBuilder(\Magento\Customer\Model\Metadata\Form::class)
-            ->disableOriginalConstructor()
-            ->getMock();
-
-        $this->formFactoryMock->expects($this->once())
-            ->method('create')
-            ->with(
-                \Magento\Customer\Api\CustomerMetadataInterface::ENTITY_TYPE_CUSTOMER,
-                'adminhtml_customer',
-                [],
-                false,
-                \Magento\Customer\Model\Metadata\Form::DONT_IGNORE_INVISIBLE
-            )->willReturn($formMock);
-
-        $formMock->expects($this->once())
-            ->method('extractData')
-            ->with($this->requestMock, 'customer')
-            ->willReturn($filteredData);
-
-=======
->>>>>>> f5539378
         /** @var \Magento\Framework\DataObject|\PHPUnit_Framework_MockObject_MockObject $objectMock */
         $objectMock = $this->getMockBuilder(\Magento\Framework\DataObject::class)
             ->disableOriginalConstructor()
@@ -1282,9 +1120,9 @@
             ->willReturn($objectMock);
 
         /** @var Form|\PHPUnit_Framework_MockObject_MockObject $formMock */
-        $customerFormMock = $this->getMockBuilder('Magento\Customer\Model\Metadata\Form')
-            ->disableOriginalConstructor()
-            ->getMock();
+        $customerFormMock = $this->getMockBuilder(
+            \Magento\Customer\Model\Metadata\Form::class
+        )->disableOriginalConstructor()->getMock();
         $customerFormMock->expects($this->once())
             ->method('extractData')
             ->with($this->requestMock, 'customer')
@@ -1297,10 +1135,6 @@
             ->method('getAttributes')
             ->willReturn($attributes);
 
-<<<<<<< HEAD
-        /** @var \Magento\Customer\Api\Data\CustomerInterface|\PHPUnit_Framework_MockObject_MockObject $customerMock */
-        $customerMock = $this->getMockBuilder(\Magento\Customer\Api\Data\CustomerInterface::class)
-=======
         $this->formFactoryMock->expects($this->once())
             ->method('create')
             ->with(
@@ -1311,10 +1145,9 @@
                 Form::DONT_IGNORE_INVISIBLE
             )->willReturn($customerFormMock);
 
-        $customerMock = $this->getMockBuilder('Magento\Customer\Api\Data\CustomerInterface')
->>>>>>> f5539378
-            ->disableOriginalConstructor()
-            ->getMock();
+        $customerMock = $this->getMockBuilder(
+            \Magento\Customer\Api\Data\CustomerInterface::class
+        )->disableOriginalConstructor()->getMock();
 
         $this->customerDataFactoryMock->expects($this->once())
             ->method('create')
@@ -1397,15 +1230,10 @@
             'extension_attributes' => false,
         ];
 
-<<<<<<< HEAD
-        /** @var AttributeMetadataInterface|\PHPUnit_Framework_MockObject_MockObject $formMock */
-        $attributeMock = $this->getMockBuilder(\Magento\Customer\Api\Data\AttributeMetadataInterface::class)
-=======
         /** @var AttributeMetadataInterface|\PHPUnit_Framework_MockObject_MockObject $customerFormMock */
-        $attributeMock = $this->getMockBuilder('Magento\Customer\Api\Data\AttributeMetadataInterface')
->>>>>>> f5539378
-            ->disableOriginalConstructor()
-            ->getMock();
+        $attributeMock = $this->getMockBuilder(
+            \Magento\Customer\Api\Data\AttributeMetadataInterface::class
+        )->disableOriginalConstructor()->getMock();
         $attributeMock->expects($this->once())
             ->method('getAttributeCode')
             ->willReturn('coolness');
@@ -1429,29 +1257,6 @@
                 ]
             );
 
-<<<<<<< HEAD
-        /** @var \Magento\Customer\Model\Metadata\Form|\PHPUnit_Framework_MockObject_MockObject $formMock */
-        $formMock = $this->getMockBuilder(\Magento\Customer\Model\Metadata\Form::class)
-            ->disableOriginalConstructor()
-            ->getMock();
-
-        $this->formFactoryMock->expects($this->once())
-            ->method('create')
-            ->with(
-                \Magento\Customer\Api\CustomerMetadataInterface::ENTITY_TYPE_CUSTOMER,
-                'adminhtml_customer',
-                [],
-                false,
-                \Magento\Customer\Model\Metadata\Form::DONT_IGNORE_INVISIBLE
-            )->willReturn($formMock);
-
-        $formMock->expects($this->once())
-            ->method('extractData')
-            ->with($this->requestMock, 'customer')
-            ->willReturn($filteredData);
-
-=======
->>>>>>> f5539378
         /** @var \Magento\Framework\DataObject|\PHPUnit_Framework_MockObject_MockObject $objectMock */
         $objectMock = $this->getMockBuilder(\Magento\Framework\DataObject::class)
             ->disableOriginalConstructor()
@@ -1466,9 +1271,9 @@
             ->with(['data' => $postValue])
             ->willReturn($objectMock);
 
-        $customerFormMock = $this->getMockBuilder('Magento\Customer\Model\Metadata\Form')
-            ->disableOriginalConstructor()
-            ->getMock();
+        $customerFormMock = $this->getMockBuilder(
+            \Magento\Customer\Model\Metadata\Form::class
+        )->disableOriginalConstructor()->getMock();
         $customerFormMock->expects($this->once())
             ->method('extractData')
             ->with($this->requestMock, 'customer')
@@ -1481,10 +1286,6 @@
             ->method('getAttributes')
             ->willReturn($attributes);
 
-<<<<<<< HEAD
-        /** @var \Magento\Customer\Api\Data\CustomerInterface|\PHPUnit_Framework_MockObject_MockObject $customerMock */
-        $customerMock = $this->getMockBuilder(\Magento\Customer\Api\Data\CustomerInterface::class)
-=======
         $this->formFactoryMock->expects($this->once())
             ->method('create')
             ->with(
@@ -1496,10 +1297,9 @@
             )->willReturn($customerFormMock);
 
         /** @var CustomerInterface|\PHPUnit_Framework_MockObject_MockObject $customerMock */
-        $customerMock = $this->getMockBuilder('Magento\Customer\Api\Data\CustomerInterface')
->>>>>>> f5539378
-            ->disableOriginalConstructor()
-            ->getMock();
+        $customerMock = $this->getMockBuilder(
+            \Magento\Customer\Api\Data\CustomerInterface::class
+        )->disableOriginalConstructor()->getMock();
 
         $this->customerDataFactoryMock->expects($this->once())
             ->method('create')
