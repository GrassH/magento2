--- conflicted
+++ resolved
@@ -3,10 +3,6 @@
  * Copyright © 2015 Magento. All rights reserved.
  * See COPYING.txt for license details.
  */
-<<<<<<< HEAD
-// @codingStandardsIgnoreFile
-=======
->>>>>>> fc027416
 
 namespace Magento\Customer\Test\Unit\Controller\Adminhtml\Index;
 
@@ -77,10 +73,6 @@
             true
         );
         $this->customer->expects($this->once())->method('getWebsiteId')->willReturn(2);
-<<<<<<< HEAD
-
-=======
->>>>>>> fc027416
         $this->customerDataFactory = $this->getMock(
             'Magento\Customer\Api\Data\CustomerInterfaceFactory',
             ['create'],
@@ -89,9 +81,6 @@
             false
         );
         $this->customerDataFactory->expects($this->once())->method('create')->willReturn($this->customer);
-<<<<<<< HEAD
-
-=======
         $this->form = $this->getMock(
             'Magento\Customer\Model\Metadata\Form',
             [],
@@ -99,7 +88,6 @@
             '',
             false
         );
->>>>>>> fc027416
         $this->request = $this->getMockForAbstractClass(
             'Magento\Framework\App\RequestInterface',
             [],
@@ -109,34 +97,14 @@
             true,
             ['getPost']
         );
-<<<<<<< HEAD
-        $this->request->expects($this->once())
-            ->method('getPost')
-            ->willReturn([
-                '_template_' => null,
-                'address_index' => null
-            ]);
-        $this->response = $this->getMockForAbstractClass('Magento\Framework\App\ResponseInterface', [], '', false);
-        $this->form = $this->getMock('Magento\Customer\Model\Metadata\Form', [], [], '', false);
-        $this->form->expects($this->once())->method('setInvisibleIgnored');
-        $this->form->expects($this->atLeastOnce())->method('extractData')->willReturn([]);
-
-        $error = $this->getMock('Magento\Framework\Message\Error', [], [], '', false);
-        $this->form->expects($this->once())->method('validateData')->willReturn([$error]);
-
+        $this->response = $this->getMockForAbstractClass(
+            'Magento\Framework\App\ResponseInterface',
+            [],
+            '',
+            false
+        );
         $this->formFactory = $this->getMock('Magento\Customer\Model\Metadata\FormFactory', ['create'], [], '', false);
         $this->formFactory->expects($this->atLeastOnce())->method('create')->willReturn($this->form);
-
-=======
-        $this->response = $this->getMockForAbstractClass(
-            'Magento\Framework\App\ResponseInterface',
-            [],
-            '',
-            false
-        );
-        $this->formFactory = $this->getMock('Magento\Customer\Model\Metadata\FormFactory', ['create'], [], '', false);
-        $this->formFactory->expects($this->atLeastOnce())->method('create')->willReturn($this->form);
->>>>>>> fc027416
         $this->extensibleDataObjectConverter = $this->getMock(
             'Magento\Framework\Api\ExtensibleDataObjectConverter',
             [],
@@ -144,16 +112,8 @@
             '',
             false
         );
-<<<<<<< HEAD
-        $this->extensibleDataObjectConverter->expects($this->once())->method('toFlatArray')->willReturn([]);
-
         $this->dataObjectHelper = $this->getMock('Magento\Framework\Api\DataObjectHelper', [], [], '', false);
         $this->dataObjectHelper->expects($this->once())->method('populateWithArray');
-
-=======
-        $this->dataObjectHelper = $this->getMock('Magento\Framework\Api\DataObjectHelper', [], [], '', false);
-        $this->dataObjectHelper->expects($this->once())->method('populateWithArray');
->>>>>>> fc027416
         $this->customerAccountManagement = $this->getMockForAbstractClass(
             'Magento\Customer\Api\AccountManagementInterface',
             [],
@@ -218,64 +178,19 @@
             true,
             true
         );
-        $validationResult->expects($this->once())->method('getMessages')->willReturn(['Error message']);
-
-        $this->customerAccountManagement->expects($this->once())->method('validate')->willReturn($validationResult);
-
-<<<<<<< HEAD
-        $this->resultJson = $this->getMock('Magento\Framework\Controller\Result\Json', [], [], '', false);
-        $this->resultJson->expects($this->once())->method('setData');
-        $this->resultJsonFactory = $this->getMock(
-            'Magento\Framework\Controller\Result\JsonFactory',
-            ['create'],
-            [],
-            '',
-            false
-        );
-        $this->resultJsonFactory->expects($this->once())->method('create')->willReturn($this->resultJson);
-        $this->getController()->execute();
-=======
+        $validationResult->expects($this->once())
+            ->method('getMessages')
+            ->willReturn(['Error message']);
+
+        $this->customerAccountManagement->expects($this->once())
+            ->method('validate')
+            ->willReturn($validationResult);
+
         $this->controller->execute();
->>>>>>> fc027416
     }
 
     public function testExecuteWithoutAddresses()
     {
-<<<<<<< HEAD
-        $this->customer = $this->getMockForAbstractClass(
-            'Magento\Customer\Api\Data\CustomerInterface',
-            [],
-            '',
-            false,
-            true,
-            true
-        );
-        $this->customer->expects($this->once())->method('getWebsiteId')->willReturn(2);
-
-        $this->customerDataFactory = $this->getMock(
-            'Magento\Customer\Api\Data\CustomerInterfaceFactory',
-            ['create'],
-            [],
-            '',
-            false
-        );
-        $this->customerDataFactory->expects($this->once())->method('create')->willReturn($this->customer);
-
-        $this->request = $this->getMockForAbstractClass(
-            'Magento\Framework\App\RequestInterface',
-            [],
-            '',
-            false,
-            true,
-            true,
-            ['getPost']
-        );
-        $this->request->expects($this->once())->method('getPost')->willReturn(null);
-        $this->response = $this->getMockForAbstractClass('Magento\Framework\App\ResponseInterface', [], '', false);
-        $this->form = $this->getMock('Magento\Customer\Model\Metadata\Form', [], [], '', false);
-        $this->form->expects($this->once())->method('setInvisibleIgnored');
-        $this->form->expects($this->atLeastOnce())->method('extractData')->willReturn([]);
-=======
         $this->request->expects($this->once())
             ->method('getPost')
             ->willReturn(null);
@@ -284,42 +199,16 @@
         $this->form->expects($this->atLeastOnce())
             ->method('extractData')
             ->willReturn([]);
->>>>>>> fc027416
 
         $error = $this->getMock('Magento\Framework\Message\Error', [], [], '', false);
-        $this->form->expects($this->never())->method('validateData')->willReturn([$error]);
-
-<<<<<<< HEAD
-        $this->formFactory = $this->getMock('Magento\Customer\Model\Metadata\FormFactory', ['create'], [], '', false);
-        $this->formFactory->expects($this->atLeastOnce())->method('create')->willReturn($this->form);
-
-        $this->extensibleDataObjectConverter = $this->getMock(
-            'Magento\Framework\Api\ExtensibleDataObjectConverter',
-            [],
-            [],
-            '',
-            false
-        );
-        $this->extensibleDataObjectConverter->expects($this->once())->method('toFlatArray')->willReturn([]);
-
-        $this->dataObjectHelper = $this->getMock('Magento\Framework\Api\DataObjectHelper', [], [], '', false);
-        $this->dataObjectHelper->expects($this->once())->method('populateWithArray');
-
-        $this->customerAccountManagement = $this->getMockForAbstractClass(
-            'Magento\Customer\Api\AccountManagementInterface',
-            [],
-            '',
-            false,
-            true,
-            true
-        );
-
-=======
+        $this->form->expects($this->never())
+            ->method('validateData')
+            ->willReturn([$error]);
+
         $this->extensibleDataObjectConverter->expects($this->once())
             ->method('toFlatArray')
             ->willReturn([]);
 
->>>>>>> fc027416
         $validationResult = $this->getMockForAbstractClass(
             'Magento\Customer\Api\Data\ValidationResultsInterface',
             [],
@@ -328,63 +217,19 @@
             true,
             true
         );
-        $validationResult->expects($this->once())->method('getMessages')->willReturn(['Error message']);
-
-        $this->customerAccountManagement->expects($this->once())->method('validate')->willReturn($validationResult);
-
-<<<<<<< HEAD
-        $this->resultJson = $this->getMock('Magento\Framework\Controller\Result\Json', [], [], '', false);
-        $this->resultJson->expects($this->once())->method('setData');
-        $this->resultJsonFactory = $this->getMock(
-            'Magento\Framework\Controller\Result\JsonFactory',
-            ['create'],
-            [],
-            '',
-            false
-        );
-        $this->resultJsonFactory->expects($this->once())->method('create')->willReturn($this->resultJson);
-        $this->getController()->execute();
-=======
+        $validationResult->expects($this->once())
+            ->method('getMessages')
+            ->willReturn(['Error message']);
+
+        $this->customerAccountManagement->expects($this->once())
+            ->method('validate')
+            ->willReturn($validationResult);
+
         $this->controller->execute();
->>>>>>> fc027416
     }
 
     public function testExecuteWithException()
     {
-<<<<<<< HEAD
-        $this->customer = $this->getMockForAbstractClass(
-            'Magento\Customer\Api\Data\CustomerInterface',
-            [],
-            '',
-            false,
-            true,
-            true
-        );
-        $this->customer->expects($this->once())->method('getWebsiteId')->willReturn(2);
-
-        $this->customerDataFactory = $this->getMock(
-            'Magento\Customer\Api\Data\CustomerInterfaceFactory',
-            ['create'],
-            [],
-            '',
-            false
-        );
-        $this->customerDataFactory->expects($this->once())->method('create')->willReturn($this->customer);
-        $this->request = $this->getMockForAbstractClass(
-            'Magento\Framework\App\RequestInterface',
-            [],
-            '',
-            false,
-            true,
-            true,
-            ['getPost']
-        );
-        $this->request->expects($this->once())->method('getPost')->willReturn(null);
-        $this->response = $this->getMockForAbstractClass('Magento\Framework\App\ResponseInterface', [], '',false);
-        $this->form = $this->getMock('Magento\Customer\Model\Metadata\Form', [], [], '', false);
-        $this->form->expects($this->once())->method('setInvisibleIgnored');
-        $this->form->expects($this->atLeastOnce())->method('extractData')->willReturn([]);
-=======
         $this->request->expects($this->once())
             ->method('getPost')
             ->willReturn(null);
@@ -393,41 +238,14 @@
         $this->form->expects($this->atLeastOnce())
             ->method('extractData')
             ->willReturn([]);
->>>>>>> fc027416
-
-        $this->form->expects($this->never())->method('validateData');
-
-<<<<<<< HEAD
-        $this->formFactory = $this->getMock('Magento\Customer\Model\Metadata\FormFactory', ['create'], [], '', false);
-        $this->formFactory->expects($this->atLeastOnce())->method('create')->willReturn($this->form);
-
-        $this->extensibleDataObjectConverter = $this->getMock(
-            'Magento\Framework\Api\ExtensibleDataObjectConverter',
-            [],
-            [],
-            '',
-            false
-        );
-        $this->extensibleDataObjectConverter->expects($this->once())->method('toFlatArray')->willReturn([]);
-
-        $this->dataObjectHelper = $this->getMock('Magento\Framework\Api\DataObjectHelper', [], [], '', false);
-        $this->dataObjectHelper->expects($this->once())->method('populateWithArray');
-
-        $this->customerAccountManagement = $this->getMockForAbstractClass(
-            'Magento\Customer\Api\AccountManagementInterface',
-            [],
-            '',
-            false,
-            true,
-            true
-        );
-
-=======
+
+        $this->form->expects($this->never())
+            ->method('validateData');
+
         $this->extensibleDataObjectConverter->expects($this->once())
             ->method('toFlatArray')
             ->willReturn([]);
 
->>>>>>> fc027416
         $validationResult = $this->getMockForAbstractClass(
             'Magento\Customer\Api\Data\ValidationResultsInterface',
             [],
@@ -437,46 +255,22 @@
             true
         );
         $error = $this->getMock('Magento\Framework\Message\Error', [], [], '', false);
-        $error->expects($this->once())->method('getText')->willReturn('Error text');
+        $error->expects($this->once())
+            ->method('getText')
+            ->willReturn('Error text');
 
         $exception = $this->getMock('Magento\Framework\Validator\Exception', [], [], '', false);
-        $exception->expects($this->once())->method('getMessages')->willReturn([$error]);
-        $validationResult->expects($this->once())->method('getMessages')->willThrowException($exception);
-
-        $this->customerAccountManagement->expects($this->once())->method('validate')->willReturn($validationResult);
-
-<<<<<<< HEAD
-        $this->resultJson = $this->getMock('Magento\Framework\Controller\Result\Json', [], [], '', false);
-        $this->resultJson->expects($this->once())->method('setData');
-        $this->resultJsonFactory = $this->getMock(
-            'Magento\Framework\Controller\Result\JsonFactory',
-            ['create'],
-            [],
-            '',
-            false
-        );
-        $this->resultJsonFactory->expects($this->once())->method('create')->willReturn($this->resultJson);
-        $this->getController()->execute();
-    }
-
-    public function getController()
-    {
-        $objectHelper = new \Magento\Framework\TestFramework\Unit\Helper\ObjectManager($this);
-        return $objectHelper->getObject(
-            'Magento\Customer\Controller\Adminhtml\Index\Validate',
-            [
-                'request' => $this->request,
-                'response' => $this->response,
-                'customerDataFactory' => $this->customerDataFactory,
-                'formFactory' => $this->formFactory,
-                'extensibleDataObjectConverter' => $this->extensibleDataObjectConverter,
-                'customerAccountManagement' => $this->customerAccountManagement,
-                'resultJsonFactory' => $this->resultJsonFactory,
-                'dataObjectHelper' => $this->dataObjectHelper,
-            ]
-        );
-=======
+        $exception->expects($this->once())
+            ->method('getMessages')
+            ->willReturn([$error]);
+        $validationResult->expects($this->once())
+            ->method('getMessages')
+            ->willThrowException($exception);
+
+        $this->customerAccountManagement->expects($this->once())
+            ->method('validate')
+            ->willReturn($validationResult);
+
         $this->controller->execute();
->>>>>>> fc027416
     }
 }