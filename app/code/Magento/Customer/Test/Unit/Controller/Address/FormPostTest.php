--- conflicted
+++ resolved
@@ -483,19 +483,6 @@
             ->with($this->addressData)
             ->willReturn($existingAddressData);
 
-<<<<<<< HEAD
-=======
-        $this->addressData->expects($this->any())
-            ->method('getRegion')
-            ->willReturn($this->regionData);
-        $this->regionData->expects($this->once())
-            ->method('getRegionCode')
-            ->willReturn($regionCode);
-        $this->regionData->expects($this->once())
-            ->method('getRegion')
-            ->willReturn($region);
-
->>>>>>> ac69fbad
         $this->formFactory->expects($this->once())
             ->method('create')
             ->with('customer_address', 'customer_address_edit', $existingAddressData)
