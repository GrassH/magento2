<?php
/**
 * Copyright © 2015 Magento. All rights reserved.
 * See COPYING.txt for license details.
 */
namespace Magento\Customer\Test\Unit\Controller\Account;

use Magento\Customer\Api\CustomerRepositoryInterface;
use Magento\Customer\Controller\Account\EditPost;
use Magento\Customer\Model\CustomerExtractor;
use Magento\Customer\Helper\AccountManagement;
use Magento\Customer\Model\Session;
use Magento\Framework\App\Action\Context;
use Magento\Framework\App\Request\Http;
use Magento\Framework\Controller\Result\Redirect;
use Magento\Framework\Controller\Result\RedirectFactory;
use Magento\Framework\Data\Form\FormKey\Validator;
use Magento\Framework\Message\ManagerInterface;
use Magento\Customer\Helper\EmailNotification;

/**
 * @SuppressWarnings(PHPMD.CouplingBetweenObjects)
 */
class EditPostTest extends \PHPUnit_Framework_TestCase
{
    /**
     * @var EditPost
     */
    protected $model;

    /**
     * @var Context | \PHPUnit_Framework_MockObject_MockObject
     */
    protected $context;

    /**
     * @var Session | \PHPUnit_Framework_MockObject_MockObject
     */
    protected $customerSession;

    /**
     * @var \Magento\Customer\Model\AccountManagement | \PHPUnit_Framework_MockObject_MockObject
     */
    protected $customerAccountManagement;

    /**
     * @var CustomerRepositoryInterface | \PHPUnit_Framework_MockObject_MockObject
     */
    protected $customerRepository;

    /**
     * @var Validator | \PHPUnit_Framework_MockObject_MockObject
     */
    protected $validator;

    /**
     * @var CustomerExtractor | \PHPUnit_Framework_MockObject_MockObject
     */
    protected $customerExtractor;

    /**
     * @var EmailNotification | \PHPUnit_Framework_MockObject_MockObject
     */
    protected $emailNotification;

    /**
     * @var AccountManagement | \PHPUnit_Framework_MockObject_MockObject
     */
    protected $accountManagementHelper;

    /**
     * @var RedirectFactory | \PHPUnit_Framework_MockObject_MockObject
     */
    protected $resultRedirectFactory;

    /**
     * @var Redirect | \PHPUnit_Framework_MockObject_MockObject
     */
    protected $resultRedirect;

    /**
     * @var Http | \PHPUnit_Framework_MockObject_MockObject
     */
    protected $request;

    /**
     * @var ManagerInterface | \PHPUnit_Framework_MockObject_MockObject
     */
    protected $messageManager;

    protected function setUp()
    {
        $this->prepareContext();

        $this->customerSession = $this->getMockBuilder('Magento\Customer\Model\Session')
            ->disableOriginalConstructor()
            ->setMethods(['getCustomerId', 'setCustomerFormData', 'logout', 'start'])
            ->getMock();

        $this->customerAccountManagement = $this->getMockBuilder('Magento\Customer\Model\AccountManagement')
            ->disableOriginalConstructor()
            ->setMethods(['changePassword'])
            ->getMock();

        $this->customerRepository = $this->getMockBuilder('Magento\Customer\Api\CustomerRepositoryInterface')
            ->getMockForAbstractClass();

        $this->validator = $this->getMockBuilder('Magento\Framework\Data\Form\FormKey\Validator')
            ->disableOriginalConstructor()
            ->getMock();

        $this->customerExtractor = $this->getMockBuilder('Magento\Customer\Model\CustomerExtractor')
            ->disableOriginalConstructor()
            ->getMock();

        $this->accountManagementHelper = $this->getMockBuilder('Magento\Customer\Helper\AccountManagement')
            ->disableOriginalConstructor()
            ->getMock();

        $this->emailNotification = $this->getMockBuilder('Magento\Customer\Helper\EmailNotification')
            ->disableOriginalConstructor()
            ->setMethods(['sendNotificationEmailsIfRequired'])
            ->getMock();

        $this->model = new EditPost(
            $this->context,
            $this->customerSession,
            $this->customerAccountManagement,
            $this->customerRepository,
            $this->validator,
            $this->customerExtractor,
            $this->accountManagementHelper,
            $this->emailNotification
        );
    }

    public function testInvalidFormKey()
    {
        $this->validator->expects($this->once())
            ->method('validate')
            ->with($this->request)
            ->willReturn(false);

        $this->resultRedirect->expects($this->once())
            ->method('setPath')
            ->with('*/*/edit')
            ->willReturnSelf();

        $this->assertSame($this->resultRedirect, $this->model->execute());
    }

    public function testNoPostValues()
    {
        $this->validator->expects($this->once())
            ->method('validate')
            ->with($this->request)
            ->willReturn(true);

        $this->request->expects($this->once())
            ->method('isPost')
            ->willReturn(false);

        $this->resultRedirect->expects($this->once())
            ->method('setPath')
            ->with('*/*/edit')
            ->willReturnSelf();

        $this->assertSame($this->resultRedirect, $this->model->execute());
    }

    public function testGeneralSave()
    {
        $customerId = 1;
        $currentPassword = '1234567';

        $address = $this->getMockBuilder('Magento\Customer\Api\Data\AddressInterface')
            ->getMockForAbstractClass();

        $currentCustomerMock = $this->getCurrentCustomerMock($customerId, $address);
        $newCustomerMock = $this->getNewCustomerMock($customerId, $address);

        $this->customerSession->expects($this->once())
            ->method('getCustomerId')
            ->willReturn($customerId);

        $this->customerRepository->expects($this->once())
            ->method('getById')
            ->with($customerId)
            ->willReturn($currentCustomerMock);

        $this->validator->expects($this->once())
            ->method('validate')
            ->with($this->request)
            ->willReturn(true);

        $this->request->expects($this->once())
            ->method('isPost')
            ->willReturn(true);

        $this->request->expects($this->exactly(3))
            ->method('getParam')
            ->withConsecutive(
                ['change_email'],
                ['change_email'],
                ['change_password']
            )
            ->willReturnOnConsecutiveCalls(true, true, false);

        $this->request->expects($this->once())
            ->method('getPost')
            ->with('current_password')
            ->willReturn($currentPassword);

        $this->accountManagementHelper->expects($this->once())
            ->method('validatePasswordAndLockStatus')
            ->with($currentCustomerMock, $currentPassword)
            ->willReturn(true);

        $this->customerRepository->expects($this->once())
            ->method('getById')
            ->with($customerId)
            ->willReturn($currentCustomerMock);

        $this->customerRepository->expects($this->once())
            ->method('save')
            ->with($newCustomerMock)
            ->willReturnSelf();

        $this->customerExtractor->expects($this->once())
            ->method('extract')
            ->with('customer_account_edit', $this->request)
            ->willReturn($newCustomerMock);

        $this->emailNotification->expects($this->once())
            ->method('sendNotificationEmailsIfRequired')
            ->with($currentCustomerMock, $newCustomerMock, false)
            ->willReturnSelf();

        $this->messageManager->expects($this->once())
            ->method('addSuccess')
            ->with(__('You saved the account information.'))
            ->willReturnSelf();

        $this->resultRedirect->expects($this->once())
            ->method('setPath')
            ->with('customer/account')
            ->willReturnSelf();

        $this->assertSame($this->resultRedirect, $this->model->execute());
    }

    /**
     * @param int $testNumber
     * @param string $exceptionClass
     * @param string $errorMessage
     *
     * @dataProvider changeEmailExceptionDataProvider
     */
    public function testChangeEmailException($testNumber, $exceptionClass, $errorMessage)
    {
        $customerId = 1;
        $password = '1234567';

        $address = $this->getMockBuilder('Magento\Customer\Api\Data\AddressInterface')
            ->getMockForAbstractClass();

        $currentCustomerMock = $this->getCurrentCustomerMock($customerId, $address);
        $newCustomerMock = $this->getNewCustomerMock($customerId, $address);

        $this->customerExtractor->expects($this->once())
            ->method('extract')
            ->with('customer_account_edit', $this->request)
            ->willReturn($newCustomerMock);

        $this->validator->expects($this->once())
            ->method('validate')
            ->with($this->request)
            ->willReturn(true);

        $this->request->expects($this->once())
            ->method('isPost')
            ->willReturn(true);

        $this->customerSession->expects($this->once())
            ->method('getCustomerId')
            ->willReturn($customerId);

        $this->customerRepository->expects($this->once())
            ->method('getById')
            ->with($customerId)
            ->willReturn($currentCustomerMock);

        $this->request->expects($this->exactly(2))
            ->method('getParam')
            ->with('change_email')
            ->willReturn(true);

        $this->request->expects($this->once())
            ->method('getPost')
            ->with('current_password')
            ->willReturn($password);

        $exception = new $exceptionClass($errorMessage);
        $this->accountManagementHelper->expects($this->once())
            ->method('validatePasswordAndLockStatus')
            ->with($currentCustomerMock, $password)
            ->willThrowException($exception);

        $this->messageManager->expects($this->once())
            ->method('addError')
            ->with($errorMessage)
            ->willReturnSelf();

        if ($testNumber==1) {
            $this->resultRedirect->expects($this->once())
                ->method('setPath')
                ->with('*/*/edit')
                ->willReturnSelf();
        }

        if ($testNumber==2) {
            $this->customerSession->expects($this->once())
                ->method('logout');

            $this->customerSession->expects($this->once())
                ->method('start');

            $this->resultRedirect->expects($this->once())
                ->method('setPath')
                ->with('customer/account/login')
                ->willReturnSelf();
        }
        
        $this->assertSame($this->resultRedirect, $this->model->execute());
    }

    /**
     * @return array
     */
    public function changeEmailExceptionDataProvider()
    {
        return [
            [
                'testNumber' => 1,
                'exceptionClass' => '\Magento\Framework\Exception\InvalidEmailOrPasswordException',
                'errorMessage' => __('The password doesn\'t match this account.')
            ],
            [
                'testNumber' => 2,
                'exceptionClass' => '\Magento\Framework\Exception\State\UserLockedException',
                'errorMessage' => __('The account is locked. Please wait and try again or contact %1.', 'test@host.com')
            ]
        ];
    }

    /**
     * @param string $currentPassword
     * @param string $newPassword
     * @param string $confirmationPassword
     * @param [] $errors
     *
     * @dataProvider changePasswordDataProvider
     */
    public function testChangePassword(
        $currentPassword,
        $newPassword,
        $confirmationPassword,
        $errors
    ) {
        $customerId = 1;
        $customerEmail = 'user1@example.com';

        $address = $this->getMockBuilder('Magento\Customer\Api\Data\AddressInterface')
            ->getMockForAbstractClass();

        $currentCustomerMock = $this->getCurrentCustomerMock($customerId, $address);
        $newCustomerMock = $this->getNewCustomerMock($customerId, $address);

        $this->customerSession->expects($this->once())
            ->method('getCustomerId')
            ->willReturn($customerId);

        $this->customerRepository->expects($this->once())
            ->method('getById')
            ->with($customerId)
            ->willReturn($currentCustomerMock);

        $this->customerExtractor->expects($this->once())
            ->method('extract')
            ->with('customer_account_edit', $this->request)
            ->willReturn($newCustomerMock);

        $this->validator->expects($this->once())
            ->method('validate')
            ->with($this->request)
            ->willReturn(true);

        $this->request->expects($this->once())
            ->method('isPost')
            ->willReturn(true);

        $this->request->expects($this->exactly(3))
            ->method('getParam')
            ->withConsecutive(
                ['change_email'],
                ['change_email'],
                ['change_password']
            )
            ->willReturnOnConsecutiveCalls(false, false, true);

        $this->request->expects($this->any())
            ->method('getPostValue')
            ->willReturn(true);

        $this->request->expects($this->exactly(3))
            ->method('getPost')
            ->willReturnMap([
                ['current_password', null, $currentPassword],
                ['password', null, $newPassword],
                ['password_confirmation', null, $confirmationPassword],
            ]);

        $currentCustomerMock->expects($this->any())
            ->method('getEmail')
            ->willReturn($customerEmail);

        // Prepare errors processing
        if ($errors['counter'] > 0) {
            $this->mockChangePasswordErrors($currentPassword, $newPassword, $errors, $customerEmail);
        } else {
            $this->customerAccountManagement->expects($this->once())
                ->method('changePassword')
                ->with($customerEmail, $currentPassword, $newPassword)
                ->willReturnSelf();

            $this->customerRepository->expects($this->once())
                ->method('save')
                ->with($newCustomerMock)
                ->willReturnSelf();

            $this->messageManager->expects($this->once())
                ->method('addSuccess')
                ->with(__('You saved the account information.'))
                ->willReturnSelf();

            $this->resultRedirect->expects($this->once())
                ->method('setPath')
                ->with('customer/account')
                ->willReturnSelf();
        }

        $this->assertSame($this->resultRedirect, $this->model->execute());
    }

    /**
     * @return array
     */
    public function changePasswordDataProvider()
    {
        return [
            [
                'current_password' => '',
                'new_password' => '',
                'confirmation_password' => '',
                'errors' => [
                    'counter' => 1,
                    'message' => __('Please enter new password.'),
                ]
            ],
            [
                'current_password' => '',
                'new_password' => 'user2@example.com',
                'confirmation_password' => 'user3@example.com',
                'errors' => [
                    'counter' => 1,
                    'message' => __('Password confirmation doesn\'t match entered password.'),
                ]
            ],
            [
                'current_password' => 'user1@example.com',
                'new_password' => 'user2@example.com',
                'confirmation_password' => 'user2@example.com',
                'errors' => [
                    'counter' => 0,
                    'message' => '',
                ]
            ],
            [
                'current_password' => 'user1@example.com',
                'new_password' => 'user2@example.com',
                'confirmation_password' => 'user2@example.com',
                'errors' => [
                    'counter' => 1,
                    'message' => 'AuthenticationException',
                    'exception' => '\Magento\Framework\Exception\AuthenticationException',
                ]
            ],
            [
                'current_password' => 'user1@example.com',
                'new_password' => 'user2@example.com',
                'confirmation_password' => 'user2@example.com',
                'errors' => [
                    'counter' => 1,
                    'message' => 'Exception',
                    'exception' => '\Exception',
                ]
            ]
        ];
    }

    /**
     * @param string $message
     * @param string $exception
     *
     * @dataProvider exceptionDataProvider
     */
    public function testGeneralException(
        $message,
        $exception
    ) {
        $customerId = 1;

        $address = $this->getMockBuilder('Magento\Customer\Api\Data\AddressInterface')
            ->getMockForAbstractClass();

        $currentCustomerMock = $this->getCurrentCustomerMock($customerId, $address);
        $newCustomerMock = $this->getNewCustomerMock($customerId, $address);

        $exception = new $exception(__($message));

        $this->validator->expects($this->once())
            ->method('validate')
            ->with($this->request)
            ->willReturn(true);

        $this->request->expects($this->once())
            ->method('isPost')
            ->willReturn(true);

        $this->request->expects($this->exactly(3))
            ->method('getParam')
            ->withConsecutive(
                ['change_email'],
                ['change_email'],
                ['change_password']
            )
            ->willReturn(false);

        $this->request->expects($this->any())
            ->method('getPostValue')
            ->willReturn(true);

        $this->customerSession->expects($this->once())
            ->method('getCustomerId')
            ->willReturn($customerId);
        $this->customerSession->expects($this->once())
            ->method('setCustomerFormData')
            ->with(true)
            ->willReturnSelf();

        $this->customerRepository->expects($this->once())
            ->method('getById')
            ->with($customerId)
            ->willReturn($currentCustomerMock);
        $this->customerRepository->expects($this->once())
            ->method('save')
            ->with($newCustomerMock)
            ->willThrowException($exception);

        $this->customerExtractor->expects($this->once())
            ->method('extract')
            ->with('customer_account_edit', $this->request)
            ->willReturn($newCustomerMock);

        $this->resultRedirect->expects($this->once())
            ->method('setPath')
            ->with('*/*/edit')
            ->willReturnSelf();

        $this->assertSame($this->resultRedirect, $this->model->execute());
    }

    /**
     * @return array
     */
    public function exceptionDataProvider()
    {
        return [
            [
                'counter' => 1,
                'message' => 'LocalizedException',
                'exception' => '\Magento\Framework\Exception\LocalizedException',
            ],
            [
                'counter' => 1,
                'message' => 'Exception',
                'exception' => '\Exception',
            ],
        ];
    }

    protected function prepareContext()
    {
        $this->context = $this->getMockBuilder('Magento\Framework\App\Action\Context')
            ->disableOriginalConstructor()
            ->getMock();

        $this->resultRedirectFactory = $this->getMockBuilder('Magento\Framework\Controller\Result\RedirectFactory')
            ->disableOriginalConstructor()
            ->setMethods(['create'])
            ->getMock();

        $this->resultRedirect = $this->getMockBuilder('Magento\Framework\Controller\Result\Redirect')
            ->disableOriginalConstructor()
            ->getMock();

        $this->request = $this->getMockBuilder('Magento\Framework\App\Request\Http')
            ->disableOriginalConstructor()
            ->getMock();

        $this->messageManager = $this->getMockBuilder('Magento\Framework\Message\ManagerInterface')
            ->getMockForAbstractClass();

        $this->context->expects($this->any())
            ->method('getResultRedirectFactory')
            ->willReturn($this->resultRedirectFactory);

        $this->context->expects($this->any())
            ->method('getRequest')
            ->willReturn($this->request);

        $this->context->expects($this->any())
            ->method('getMessageManager')
            ->willReturn($this->messageManager);

        $this->resultRedirectFactory->expects($this->any())
            ->method('create')
            ->willReturn($this->resultRedirect);
    }

    /**
     * @param int $customerId
     * @param \PHPUnit_Framework_MockObject_MockObject $address
     * @return \PHPUnit_Framework_MockObject_MockObject
     */
    protected function getNewCustomerMock($customerId, $address)
    {
        $newCustomerMock = $this->getMockBuilder('Magento\Customer\Api\Data\CustomerInterface')
            ->getMockForAbstractClass();

        $newCustomerMock->expects($this->once())
            ->method('setId')
            ->with($customerId)
            ->willReturnSelf();
        $newCustomerMock->expects($this->once())
            ->method('getAddresses')
            ->willReturn(null);
        $newCustomerMock->expects($this->once())
            ->method('setAddresses')
            ->with([$address])
            ->willReturn(null);

        return $newCustomerMock;
    }

    /**
     * @param int $customerId
     * @param \PHPUnit_Framework_MockObject_MockObject $address
     * @return \PHPUnit_Framework_MockObject_MockObject
     */
    protected function getCurrentCustomerMock($customerId, $address)
    {
        $currentCustomerMock = $this->getMockBuilder('Magento\Customer\Api\Data\CustomerInterface')
            ->getMockForAbstractClass();

        $currentCustomerMock->expects($this->once())
            ->method('getAddresses')
            ->willReturn([$address]);

        $currentCustomerMock->expects($this->any())
            ->method('getId')
            ->willReturn($customerId);

        return $currentCustomerMock;
    }

    /**
     * @param string $currentPassword
     * @param string $newPassword
     * @param [] $errors
     * @param string $customerEmail
     * @return void
     */
    protected function mockChangePasswordErrors($currentPassword, $newPassword, $errors, $customerEmail)
    {
        if (!empty($errors['exception'])) {
            $exception = new $errors['exception'](__($errors['message']));

            $this->customerAccountManagement->expects($this->once())
                ->method('changePassword')
                ->with($customerEmail, $currentPassword, $newPassword)
                ->willThrowException($exception);

            $this->messageManager->expects($this->any())
                ->method('addException')
<<<<<<< HEAD
                ->with(
                    $exception,
                    __('We can\'t save the customer.') . $exception->getMessage()
                    . '<pre>' . $exception->getTraceAsString() . '</pre>'
                )
=======
                ->with($exception, __('We can\'t save the customer.'))
>>>>>>> afe25c8d
                ->willReturnSelf();
        }

        $this->customerSession->expects($this->once())
            ->method('setCustomerFormData')
            ->with(true)
            ->willReturnSelf();

        $this->messageManager->expects($this->any())
            ->method('addError')
            ->with($errors['message'])
            ->willReturnSelf();

        $this->resultRedirect->expects($this->any())
            ->method('setPath')
            ->with('*/*/edit')
            ->willReturnSelf();
    }
}<|MERGE_RESOLUTION|>--- conflicted
+++ resolved
@@ -330,7 +330,7 @@
                 ->with('customer/account/login')
                 ->willReturnSelf();
         }
-        
+
         $this->assertSame($this->resultRedirect, $this->model->execute());
     }
 
@@ -703,15 +703,7 @@
 
             $this->messageManager->expects($this->any())
                 ->method('addException')
-<<<<<<< HEAD
-                ->with(
-                    $exception,
-                    __('We can\'t save the customer.') . $exception->getMessage()
-                    . '<pre>' . $exception->getTraceAsString() . '</pre>'
-                )
-=======
                 ->with($exception, __('We can\'t save the customer.'))
->>>>>>> afe25c8d
                 ->willReturnSelf();
         }
 
