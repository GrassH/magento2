--- conflicted
+++ resolved
@@ -197,13 +197,6 @@
         $this->dataObjectHelperMock = $this->getMock('Magento\Framework\Api\DataObjectHelper', [], [], '', false);
 
         $eventManagerMock = $this->getMock('Magento\Framework\Event\ManagerInterface', [], [], '', false);
-        $this->resultRedirectFactoryMock = $this->getMockBuilder(
-            'Magento\Framework\Controller\Result\RedirectFactory'
-        )->setMethods(['create'])
-            ->getMock();
-        $this->resultRedirectFactoryMock->expects($this->any())
-            ->method('create')
-            ->willReturn($this->redirectMock);
 
         $this->resultRedirectFactoryMock = $this->getMockBuilder('Magento\Framework\Controller\Result\RedirectFactory')
             ->setMethods(['create'])
@@ -227,17 +220,10 @@
             ->willReturn($this->messageManagerMock);
         $contextMock->expects($this->any())
             ->method('getEventManager')
-<<<<<<< HEAD
-            ->will($this->returnValue($eventManagerMock));
-        $contextMock->expects($this->any())
-            ->method('getResultRedirectFactory')
-            ->will($this->returnValue($this->resultRedirectFactoryMock));
-=======
             ->willReturn($eventManagerMock);
         $contextMock->expects($this->any())
             ->method('getResultRedirectFactory')
             ->willReturn($this->resultRedirectFactoryMock);
->>>>>>> 41f2fc8f
 
         $this->model = $objectManager->getObject(
             'Magento\Customer\Controller\Account\CreatePost',
