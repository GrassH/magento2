<?php
/**
 * Copyright © 2015 Magento. All rights reserved.
 * See COPYING.txt for license details.
 */

// @codingStandardsIgnoreFile

namespace Magento\Customer\Test\Unit\Controller\Account;

use Magento\Customer\Helper\Address;
use Magento\Customer\Model\Url;
use Magento\Store\Model\ScopeInterface;

/**
 * @SuppressWarnings(PHPMD.CouplingBetweenObjects)
 * @SuppressWarnings(PHPMD.TooManyFields)
 */
class ConfirmTest extends \PHPUnit_Framework_TestCase
{
    /**
     * @var \Magento\Customer\Controller\Account\Confirm
     */
    protected $model;

    /**
     * @var \Magento\Framework\App\RequestInterface|\PHPUnit_Framework_MockObject_MockObject
     */
    protected $requestMock;

    /**
     * @var \Magento\Framework\App\ResponseInterface|\PHPUnit_Framework_MockObject_MockObject
     */
    protected $responseMock;

    /**
     * @var \Magento\Customer\Model\Session|\PHPUnit_Framework_MockObject_MockObject
     */
    protected $customerSessionMock;

    /**
     * @var \Magento\Framework\App\Response\RedirectInterface|\PHPUnit_Framework_MockObject_MockObject
     */
    protected $redirectMock;

    /**
     * @var \Magento\Framework\Url|\PHPUnit_Framework_MockObject_MockObject
     */
    protected $urlMock;

    /**
     * @var \Magento\Customer\Api\AccountManagementInterface|\PHPUnit_Framework_MockObject_MockObject
     */
    protected $customerAccountManagementMock;

    /**
     * @var \Magento\Customer\Api\CustomerRepositoryInterface|\PHPUnit_Framework_MockObject_MockObject
     */
    protected $customerRepositoryMock;

    /**
     * @var \Magento\Customer\Api\Data\CustomerInterface|\PHPUnit_Framework_MockObject_MockObject
     */
    protected $customerDataMock;

    /**
     * @var \Magento\Framework\Message\ManagerInterface|\PHPUnit_Framework_MockObject_MockObject
     */
    protected $messageManagerMock;

    /**
     * @var \Magento\Customer\Helper\Address|\PHPUnit_Framework_MockObject_MockObject
     */
    protected $addressHelperMock;

    /**
     * @var \Magento\Store\Model\StoreManager|\PHPUnit_Framework_MockObject_MockObject
     */
    protected $storeManagerMock;

    /**
     * @var \Magento\Store\Model\Store|\PHPUnit_Framework_MockObject_MockObject
     */
    protected $storeMock;

    /**
     * @var \Magento\Framework\App\Config\ScopeConfigInterface|\PHPUnit_Framework_MockObject_MockObject
     */
    protected $scopeConfigMock;

    /**
     * @var \Magento\Framework\App\Action\Context|\PHPUnit_Framework_MockObject_MockObject
     */
    protected $contextMock;

    /**
     * @var \Magento\Framework\Controller\Result\Redirect|\PHPUnit_Framework_MockObject_MockObject
     */
    protected $redirectResultMock;

    protected function setUp()
    {
        $this->customerSessionMock = $this->getMock('\Magento\Customer\Model\Session', [], [], '', false);
        $this->requestMock = $this->getMock('Magento\Framework\App\RequestInterface', [], [], '', false);
        $this->responseMock = $this->getMock(
            'Magento\Framework\App\Response\Http', ['setRedirect', '__wakeup'], [], '', false
        );
        $viewMock = $this->getMock('Magento\Framework\App\ViewInterface');
        $this->redirectMock = $this->getMock('Magento\Framework\App\Response\RedirectInterface');

        $this->urlMock = $this->getMock('Magento\Framework\Url', [], [], '', false);
        $urlFactoryMock = $this->getMock('Magento\Framework\UrlFactory', [], [], '', false);
        $urlFactoryMock->expects($this->any())
            ->method('create')
            ->will($this->returnValue($this->urlMock));

        $this->customerAccountManagementMock =
            $this->getMockForAbstractClass('Magento\Customer\Api\AccountManagementInterface');
        $this->customerDataMock = $this->getMock(
            'Magento\Customer\Api\Data\CustomerInterface', [], [], '', false
        );

        $this->customerRepositoryMock =
            $this->getMockForAbstractClass('Magento\Customer\Api\CustomerRepositoryInterface');

        $this->messageManagerMock = $this->getMock('Magento\Framework\Message\Manager', [], [], '', false);
        $this->addressHelperMock = $this->getMock('Magento\Customer\Helper\Address', [], [], '', false);
        $this->storeManagerMock = $this->getMock('Magento\Store\Model\StoreManager', [], [], '', false);
        $this->storeMock = $this->getMock('Magento\Store\Model\Store', [], [], '', false);
        $this->redirectResultMock = $this->getMock('Magento\Framework\Controller\Result\Redirect', [], [], '', false);

        $redirectFactoryMock = $this->getMock(
            'Magento\Framework\Controller\Result\RedirectFactory',
            ['create'],
            [],
            '',
            false
        );
        $redirectFactoryMock->expects($this->once())
            ->method('create')
            ->willReturn($this->redirectResultMock);

        $this->scopeConfigMock = $this->getMock('Magento\Framework\App\Config\ScopeConfigInterface');
        $this->contextMock = $this->getMock('Magento\Framework\App\Action\Context', [], [], '', false);
        $this->contextMock->expects($this->any())
            ->method('getRequest')
            ->willReturn($this->requestMock);
        $this->contextMock->expects($this->any())
            ->method('getResponse')
            ->willReturn($this->responseMock);
        $this->contextMock->expects($this->any())
            ->method('getRedirect')
            ->willReturn($this->redirectMock);
        $this->contextMock->expects($this->any())
            ->method('getView')
            ->willReturn($viewMock);
        $this->contextMock->expects($this->any())
            ->method('getMessageManager')
<<<<<<< HEAD
            ->will($this->returnValue($this->messageManagerMock));
        $this->contextMock->expects($this->any())
            ->method('getResultRedirectFactory')
            ->will($this->returnValue($redirectFactoryMock));
=======
            ->willReturn($this->messageManagerMock);
        $this->contextMock->expects($this->any())
            ->method('getResultRedirectFactory')
            ->willReturn($redirectFactoryMock);
>>>>>>> 41f2fc8f

        $objectManagerHelper = new \Magento\Framework\TestFramework\Unit\Helper\ObjectManager($this);

        $this->model = $objectManagerHelper->getObject(
            'Magento\Customer\Controller\Account\Confirm',
            [
                'context' => $this->contextMock,
                'customerSession' => $this->customerSessionMock,
                'scopeConfig' => $this->scopeConfigMock,
                'storeManager' => $this->storeManagerMock,
                'customerAccountManagement' => $this->customerAccountManagementMock,
                'customerRepository' => $this->customerRepositoryMock,
                'addressHelper' => $this->addressHelperMock,
                'urlFactory' => $urlFactoryMock,
            ]
        );
    }

    public function testIsLoggedIn()
    {
        $this->customerSessionMock->expects($this->once())
            ->method('isLoggedIn')
            ->will($this->returnValue(true));

        $this->redirectResultMock->expects($this->once())
            ->method('setPath')
            ->with('*/*/')
            ->willReturnSelf();

        $this->assertInstanceOf('Magento\Framework\Controller\Result\Redirect', $this->model->execute());
    }

    /**
     * @dataProvider getParametersDataProvider
     */
    public function testNoCustomerIdInRequest($customerId, $key)
    {
        $this->customerSessionMock->expects($this->once())
            ->method('isLoggedIn')
            ->will($this->returnValue(false));

        $this->requestMock->expects($this->at(0))
            ->method('getParam')
            ->with($this->equalTo('id'), false)
            ->will($this->returnValue($customerId));
        $this->requestMock->expects($this->at(1))
            ->method('getParam')
            ->with($this->equalTo('key'), false)
            ->will($this->returnValue($key));

        $exception = new \Exception('Bad request.');
        $this->messageManagerMock->expects($this->once())
            ->method('addException')
            ->with($this->equalTo($exception), $this->equalTo('There was an error confirming the account'));

        $testUrl = 'http://example.com';
        $this->urlMock->expects($this->once())
            ->method('getUrl')
            ->with($this->equalTo('*/*/index'), ['_secure' => true])
            ->will($this->returnValue($testUrl));

        $this->redirectMock->expects($this->once())
            ->method('error')
            ->with($this->equalTo($testUrl))
            ->will($this->returnValue($testUrl));

        $this->redirectResultMock->expects($this->once())
            ->method('setUrl')
            ->with($this->equalTo($testUrl))
            ->willReturnSelf();

        $this->assertInstanceOf('Magento\Framework\Controller\Result\Redirect', $this->model->execute());
    }

    /**
     * @return array
     */
    public function getParametersDataProvider()
    {
        return [
            [true, false],
            [false, true],
        ];
    }

    /**
     * @param $customerId
     * @param $key
     * @param $vatValidationEnabled
     * @param $addressType
     * @param $successMessage
     *
     * @dataProvider getSuccessMessageDataProvider
     */
    public function testSuccessMessage($customerId, $key, $vatValidationEnabled, $addressType, $successMessage)
    {
        $this->customerSessionMock->expects($this->once())
            ->method('isLoggedIn')
            ->will($this->returnValue(false));

        $this->requestMock->expects($this->any())
            ->method('getParam')
            ->willReturnMap([
                ['id', false, $customerId],
                ['key', false, $key],
            ]);

        $this->customerRepositoryMock->expects($this->any())
            ->method('getById')
            ->with($customerId)
            ->will($this->returnValue($this->customerDataMock));

        $email = 'test@example.com';
        $this->customerDataMock->expects($this->once())
            ->method('getEmail')
            ->will($this->returnValue($email));

        $this->customerAccountManagementMock->expects($this->once())
            ->method('activate')
            ->with($this->equalTo($email), $this->equalTo($key))
            ->will($this->returnValue($this->customerDataMock));

        $this->customerSessionMock->expects($this->any())
            ->method('setCustomerDataAsLoggedIn')
            ->with($this->equalTo($this->customerDataMock))
            ->willReturnSelf();

        $this->messageManagerMock->expects($this->any())
            ->method('addSuccess')
            ->with($this->stringContains($successMessage))
            ->willReturnSelf();

        $this->addressHelperMock->expects($this->once())
            ->method('isVatValidationEnabled')
            ->will($this->returnValue($vatValidationEnabled));
        $this->addressHelperMock->expects($this->any())
            ->method('getTaxCalculationAddressType')
            ->will($this->returnValue($addressType));

        $this->storeMock->expects($this->any())
            ->method('getFrontendName')
            ->will($this->returnValue('frontend'));
        $this->storeManagerMock->expects($this->any())
            ->method('getStore')
            ->will($this->returnValue($this->storeMock));

        $this->model->execute();
    }

    /**
     * @return array
     */
    public function getSuccessMessageDataProvider()
    {
        return [
            [1, 1, false, null, __('Thank you for registering with')],
            [1, 1, true, Address::TYPE_BILLING, __('enter you billing address for proper VAT calculation')],
            [1, 1, true, Address::TYPE_SHIPPING, __('enter you shipping address for proper VAT calculation')],
        ];
    }

    /**
     * @param $customerId
     * @param $key
     * @param $backUrl
     * @param $successUrl
     * @param $resultUrl
     * @param $isSetFlag
     * @param $successMessage
     *
     * @dataProvider getSuccessRedirectDataProvider
     */
    public function testSuccessRedirect(
        $customerId,
        $key,
        $backUrl,
        $successUrl,
        $resultUrl,
        $isSetFlag,
        $successMessage
    ) {
        $this->customerSessionMock->expects($this->once())
            ->method('isLoggedIn')
            ->will($this->returnValue(false));

        $this->requestMock->expects($this->any())
            ->method('getParam')
            ->willReturnMap([
                ['id', false, $customerId],
                ['key', false, $key],
                ['back_url', false, $backUrl],
            ]);

        $this->customerRepositoryMock->expects($this->any())
            ->method('getById')
            ->with($customerId)
            ->will($this->returnValue($this->customerDataMock));

        $email = 'test@example.com';
        $this->customerDataMock->expects($this->once())
            ->method('getEmail')
            ->will($this->returnValue($email));

        $this->customerAccountManagementMock->expects($this->once())
            ->method('activate')
            ->with($this->equalTo($email), $this->equalTo($key))
            ->will($this->returnValue($this->customerDataMock));

        $this->customerSessionMock->expects($this->any())
            ->method('setCustomerDataAsLoggedIn')
            ->with($this->equalTo($this->customerDataMock))
            ->willReturnSelf();

        $this->messageManagerMock->expects($this->any())
            ->method('addSuccess')
            ->with($this->stringContains($successMessage))
            ->willReturnSelf();

        $this->storeMock->expects($this->any())
            ->method('getFrontendName')
            ->will($this->returnValue('frontend'));
        $this->storeManagerMock->expects($this->any())
            ->method('getStore')
            ->will($this->returnValue($this->storeMock));

        $this->urlMock->expects($this->any())
            ->method('getUrl')
            ->with($this->equalTo('*/*/index'), ['_secure' => true])
            ->will($this->returnValue($successUrl));

        $this->redirectMock->expects($this->never())
            ->method('success')
            ->with($this->equalTo($resultUrl))
            ->will($this->returnValue($resultUrl));

        $this->scopeConfigMock->expects($this->never())
            ->method('isSetFlag')
            ->with(
                $this->equalTo(Url::XML_PATH_CUSTOMER_STARTUP_REDIRECT_TO_DASHBOARD),
                $this->equalTo(ScopeInterface::SCOPE_STORE)
            )
            ->will($this->returnValue($isSetFlag));

        $this->model->execute();
    }

    /**
     * @return array
     */
    public function getSuccessRedirectDataProvider()
    {
        return [
            [
                1,
                1,
                'http://example.com/back',
                null,
                'http://example.com/back',
                true,
                __('Thank you for registering with'),
            ],
            [
                1,
                1,
                null,
                'http://example.com/success',
                'http://example.com/success',
                true,
                __('Thank you for registering with'),
            ],
            [
                1,
                1,
                null,
                'http://example.com/success',
                'http://example.com/success',
                false,
                __('Thank you for registering with'),
            ],
        ];
    }
}<|MERGE_RESOLUTION|>--- conflicted
+++ resolved
@@ -156,17 +156,10 @@
             ->willReturn($viewMock);
         $this->contextMock->expects($this->any())
             ->method('getMessageManager')
-<<<<<<< HEAD
-            ->will($this->returnValue($this->messageManagerMock));
-        $this->contextMock->expects($this->any())
-            ->method('getResultRedirectFactory')
-            ->will($this->returnValue($redirectFactoryMock));
-=======
             ->willReturn($this->messageManagerMock);
         $this->contextMock->expects($this->any())
             ->method('getResultRedirectFactory')
             ->willReturn($redirectFactoryMock);
->>>>>>> 41f2fc8f
 
         $objectManagerHelper = new \Magento\Framework\TestFramework\Unit\Helper\ObjectManager($this);
 
