--- conflicted
+++ resolved
@@ -317,13 +317,8 @@
     {
         return [
             [1, 1, false, null, __('Thank you for registering with')],
-<<<<<<< HEAD
-            [1, 1, true, Address::TYPE_BILLING, __('enter you billing address for proper VAT calculation')],
-            [1, 1, true, Address::TYPE_SHIPPING, __('enter you shipping address for proper VAT calculation')],
-=======
             [1, 1, true, Address::TYPE_BILLING, __('enter your billing address for proper VAT calculation')],
             [1, 1, true, Address::TYPE_SHIPPING, __('enter your shipping address for proper VAT calculation')],
->>>>>>> b0372d69
         ];
     }
 
