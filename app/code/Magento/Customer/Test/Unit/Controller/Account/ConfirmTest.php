<?php
/**
 * Copyright © 2015 Magento. All rights reserved.
 * See COPYING.txt for license details.
 */

// @codingStandardsIgnoreFile

namespace Magento\Customer\Test\Unit\Controller\Account;

use Magento\Customer\Helper\Address;
use Magento\Customer\Model\Url;
use Magento\Store\Model\ScopeInterface;

/**
 * @SuppressWarnings(PHPMD.CouplingBetweenObjects)
 * @SuppressWarnings(PHPMD.TooManyFields)
 */
class ConfirmTest extends \PHPUnit_Framework_TestCase
{
    /**
     * @var \Magento\Customer\Controller\Account\Confirm
     */
    protected $model;

    /**
     * @var \Magento\Framework\App\RequestInterface|\PHPUnit_Framework_MockObject_MockObject
     */
    protected $requestMock;

    /**
     * @var \Magento\Framework\App\ResponseInterface|\PHPUnit_Framework_MockObject_MockObject
     */
    protected $responseMock;

    /**
     * @var \Magento\Customer\Model\Session|\PHPUnit_Framework_MockObject_MockObject
     */
    protected $customerSessionMock;

    /**
     * @var \Magento\Framework\App\Response\RedirectInterface|\PHPUnit_Framework_MockObject_MockObject
     */
    protected $redirectMock;

    /**
     * @var \Magento\Framework\Url|\PHPUnit_Framework_MockObject_MockObject
     */
    protected $urlMock;

    /**
     * @var \Magento\Customer\Api\AccountManagementInterface|\PHPUnit_Framework_MockObject_MockObject
     */
    protected $customerAccountManagementMock;

    /**
     * @var \Magento\Customer\Api\CustomerRepositoryInterface|\PHPUnit_Framework_MockObject_MockObject
     */
    protected $customerRepositoryMock;

    /**
     * @var \Magento\Customer\Api\Data\CustomerInterface|\PHPUnit_Framework_MockObject_MockObject
     */
    protected $customerDataMock;

    /**
     * @var \Magento\Framework\Message\ManagerInterface|\PHPUnit_Framework_MockObject_MockObject
     */
    protected $messageManagerMock;

    /**
     * @var \Magento\Customer\Helper\Address|\PHPUnit_Framework_MockObject_MockObject
     */
    protected $addressHelperMock;

    /**
     * @var \Magento\Store\Model\StoreManager|\PHPUnit_Framework_MockObject_MockObject
     */
    protected $storeManagerMock;

    /**
     * @var \Magento\Store\Model\Store|\PHPUnit_Framework_MockObject_MockObject
     */
    protected $storeMock;

    /**
     * @var \Magento\Framework\App\Config\ScopeConfigInterface|\PHPUnit_Framework_MockObject_MockObject
     */
    protected $scopeConfigMock;

    /**
     * @var \Magento\Framework\App\Action\Context|\PHPUnit_Framework_MockObject_MockObject
     */
    protected $contextMock;

    /**
     * @var \Magento\Framework\Controller\Result\Redirect|\PHPUnit_Framework_MockObject_MockObject
     */
    protected $redirectResultMock;

    protected function setUp()
    {
        $this->customerSessionMock = $this->getMock('\Magento\Customer\Model\Session', [], [], '', false);
        $this->requestMock = $this->getMock('Magento\Framework\App\RequestInterface', [], [], '', false);
        $this->responseMock = $this->getMock(
            'Magento\Framework\App\Response\Http', ['setRedirect', '__wakeup'], [], '', false
        );
        $viewMock = $this->getMock('Magento\Framework\App\ViewInterface');
        $this->redirectMock = $this->getMock('Magento\Framework\App\Response\RedirectInterface');

        $this->urlMock = $this->getMock('Magento\Framework\Url', [], [], '', false);
        $urlFactoryMock = $this->getMock('Magento\Framework\UrlFactory', [], [], '', false);
        $urlFactoryMock->expects($this->any())
            ->method('create')
            ->will($this->returnValue($this->urlMock));

        $this->customerAccountManagementMock =
            $this->getMockForAbstractClass('Magento\Customer\Api\AccountManagementInterface');
        $this->customerDataMock = $this->getMock(
            'Magento\Customer\Api\Data\CustomerInterface', [], [], '', false
        );

        $this->customerRepositoryMock =
            $this->getMockForAbstractClass('Magento\Customer\Api\CustomerRepositoryInterface');

        $this->messageManagerMock = $this->getMock('Magento\Framework\Message\Manager', [], [], '', false);
        $this->addressHelperMock = $this->getMock('Magento\Customer\Helper\Address', [], [], '', false);
        $this->storeManagerMock = $this->getMock('Magento\Store\Model\StoreManager', [], [], '', false);
        $this->storeMock = $this->getMock('Magento\Store\Model\Store', [], [], '', false);
        $this->redirectResultMock = $this->getMock('Magento\Framework\Controller\Result\Redirect', [], [], '', false);

        $resultFactoryMock = $this->getMock(
            'Magento\Framework\Controller\ResultFactory',
            ['create'],
            [],
            '',
            false
        );
        $resultFactoryMock->expects($this->once())
            ->method('create')
            ->with(\Magento\Framework\Controller\ResultFactory::TYPE_REDIRECT)
            ->willReturn($this->redirectResultMock);

        $this->scopeConfigMock = $this->getMock('Magento\Framework\App\Config\ScopeConfigInterface');
        $this->contextMock = $this->getMock('Magento\Framework\App\Action\Context', [], [], '', false);
        $this->contextMock->expects($this->any())
            ->method('getRequest')
            ->willReturn($this->requestMock);
        $this->contextMock->expects($this->any())
            ->method('getResponse')
            ->willReturn($this->responseMock);
        $this->contextMock->expects($this->any())
            ->method('getRedirect')
            ->willReturn($this->redirectMock);
        $this->contextMock->expects($this->any())
            ->method('getView')
            ->willReturn($viewMock);
        $this->contextMock->expects($this->any())
            ->method('getMessageManager')
            ->willReturn($this->messageManagerMock);
        $this->contextMock->expects($this->any())
            ->method('getResultFactory')
            ->willReturn($resultFactoryMock);

        $objectManagerHelper = new \Magento\Framework\TestFramework\Unit\Helper\ObjectManager($this);

        $this->model = $objectManagerHelper->getObject(
            'Magento\Customer\Controller\Account\Confirm',
            [
                'context' => $this->contextMock,
                'customerSession' => $this->customerSessionMock,
                'scopeConfig' => $this->scopeConfigMock,
                'storeManager' => $this->storeManagerMock,
                'customerAccountManagement' => $this->customerAccountManagementMock,
                'customerRepository' => $this->customerRepositoryMock,
                'addressHelper' => $this->addressHelperMock,
                'urlFactory' => $urlFactoryMock,
            ]
        );
    }

    public function testIsLoggedIn()
    {
        $this->customerSessionMock->expects($this->once())
            ->method('isLoggedIn')
            ->will($this->returnValue(true));

        $this->redirectResultMock->expects($this->once())
            ->method('setPath')
            ->with('*/*/')
            ->willReturnSelf();

        $this->assertInstanceOf('Magento\Framework\Controller\Result\Redirect', $this->model->execute());
    }

    /**
     * @dataProvider getParametersDataProvider
     */
    public function testNoCustomerIdInRequest($customerId, $key)
    {
        $this->customerSessionMock->expects($this->once())
            ->method('isLoggedIn')
            ->will($this->returnValue(false));

        $this->requestMock->expects($this->at(0))
            ->method('getParam')
            ->with($this->equalTo('id'), false)
            ->will($this->returnValue($customerId));
        $this->requestMock->expects($this->at(1))
            ->method('getParam')
            ->with($this->equalTo('key'), false)
            ->will($this->returnValue($key));

        $exception = new \Exception('Bad request.');
        $this->messageManagerMock->expects($this->once())
            ->method('addException')
            ->with($this->equalTo($exception), $this->equalTo('There was an error confirming the account'));

        $testUrl = 'http://example.com';
        $this->urlMock->expects($this->once())
            ->method('getUrl')
            ->with($this->equalTo('*/*/index'), ['_secure' => true])
            ->will($this->returnValue($testUrl));

        $this->redirectMock->expects($this->once())
            ->method('error')
            ->with($this->equalTo($testUrl))
            ->will($this->returnValue($testUrl));

        $this->redirectResultMock->expects($this->once())
            ->method('setUrl')
            ->with($this->equalTo($testUrl))
            ->willReturnSelf();

        $this->assertInstanceOf('Magento\Framework\Controller\Result\Redirect', $this->model->execute());
    }

    /**
     * @return array
     */
    public function getParametersDataProvider()
    {
        return [
            [true, false],
            [false, true],
        ];
    }

    /**
     * @param $customerId
     * @param $key
     * @param $vatValidationEnabled
     * @param $addressType
     * @param $successMessage
     *
     * @dataProvider getSuccessMessageDataProvider
     */
    public function testSuccessMessage($customerId, $key, $vatValidationEnabled, $addressType, $successMessage)
    {
        $this->customerSessionMock->expects($this->once())
            ->method('isLoggedIn')
            ->will($this->returnValue(false));

        $this->requestMock->expects($this->any())
            ->method('getParam')
            ->willReturnMap([
                ['id', false, $customerId],
                ['key', false, $key],
            ]);

        $this->customerRepositoryMock->expects($this->any())
            ->method('getById')
            ->with($customerId)
            ->will($this->returnValue($this->customerDataMock));

        $email = 'test@example.com';
        $this->customerDataMock->expects($this->once())
            ->method('getEmail')
            ->will($this->returnValue($email));

        $this->customerAccountManagementMock->expects($this->once())
            ->method('activate')
            ->with($this->equalTo($email), $this->equalTo($key))
            ->will($this->returnValue($this->customerDataMock));

        $this->customerSessionMock->expects($this->any())
            ->method('setCustomerDataAsLoggedIn')
            ->with($this->equalTo($this->customerDataMock))
            ->willReturnSelf();

        $this->messageManagerMock->expects($this->any())
            ->method('addSuccess')
            ->with($this->stringContains($successMessage))
            ->willReturnSelf();

        $this->addressHelperMock->expects($this->once())
            ->method('isVatValidationEnabled')
            ->will($this->returnValue($vatValidationEnabled));
        $this->addressHelperMock->expects($this->any())
            ->method('getTaxCalculationAddressType')
            ->will($this->returnValue($addressType));

        $this->storeMock->expects($this->any())
            ->method('getFrontendName')
            ->will($this->returnValue('frontend'));
        $this->storeManagerMock->expects($this->any())
            ->method('getStore')
            ->will($this->returnValue($this->storeMock));

        $this->model->execute();
    }

    /**
     * @return array
     */
    public function getSuccessMessageDataProvider()
    {
        return [
<<<<<<< HEAD
            [1, 1, false, null, 'Thank you for registering with'],
            [1, 1, true, Address::TYPE_BILLING, 'enter your billing address for proper VAT calculation'],
            [1, 1, true, Address::TYPE_SHIPPING, 'enter your shipping address for proper VAT calculation'],
=======
            [1, 1, false, null, __('Thank you for registering with')],
            [1, 1, true, Address::TYPE_BILLING, __('enter you billing address for proper VAT calculation')],
            [1, 1, true, Address::TYPE_SHIPPING, __('enter you shipping address for proper VAT calculation')],
>>>>>>> ba557240
        ];
    }

    /**
     * @param $customerId
     * @param $key
     * @param $backUrl
     * @param $successUrl
     * @param $resultUrl
     * @param $isSetFlag
     * @param $successMessage
     *
     * @dataProvider getSuccessRedirectDataProvider
     */
    public function testSuccessRedirect(
        $customerId,
        $key,
        $backUrl,
        $successUrl,
        $resultUrl,
        $isSetFlag,
        $successMessage
    ) {
        $this->customerSessionMock->expects($this->once())
            ->method('isLoggedIn')
            ->will($this->returnValue(false));

        $this->requestMock->expects($this->any())
            ->method('getParam')
            ->willReturnMap([
                ['id', false, $customerId],
                ['key', false, $key],
                ['back_url', false, $backUrl],
            ]);

        $this->customerRepositoryMock->expects($this->any())
            ->method('getById')
            ->with($customerId)
            ->will($this->returnValue($this->customerDataMock));

        $email = 'test@example.com';
        $this->customerDataMock->expects($this->once())
            ->method('getEmail')
            ->will($this->returnValue($email));

        $this->customerAccountManagementMock->expects($this->once())
            ->method('activate')
            ->with($this->equalTo($email), $this->equalTo($key))
            ->will($this->returnValue($this->customerDataMock));

        $this->customerSessionMock->expects($this->any())
            ->method('setCustomerDataAsLoggedIn')
            ->with($this->equalTo($this->customerDataMock))
            ->willReturnSelf();

        $this->messageManagerMock->expects($this->any())
            ->method('addSuccess')
            ->with($this->stringContains($successMessage))
            ->willReturnSelf();

        $this->storeMock->expects($this->any())
            ->method('getFrontendName')
            ->will($this->returnValue('frontend'));
        $this->storeManagerMock->expects($this->any())
            ->method('getStore')
            ->will($this->returnValue($this->storeMock));

        $this->urlMock->expects($this->any())
            ->method('getUrl')
            ->with($this->equalTo('*/*/index'), ['_secure' => true])
            ->will($this->returnValue($successUrl));

        $this->redirectMock->expects($this->never())
            ->method('success')
            ->with($this->equalTo($resultUrl))
            ->willReturn($resultUrl);

        $this->scopeConfigMock->expects($this->never())
            ->method('isSetFlag')
            ->with(
                Url::XML_PATH_CUSTOMER_STARTUP_REDIRECT_TO_DASHBOARD,
                ScopeInterface::SCOPE_STORE
            )
            ->willReturn($isSetFlag);

        $this->model->execute();
    }

    /**
     * @return array
     */
    public function getSuccessRedirectDataProvider()
    {
        return [
            [
                1,
                1,
                'http://example.com/back',
                null,
                'http://example.com/back',
                true,
                __('Thank you for registering with'),
            ],
            [
                1,
                1,
                null,
                'http://example.com/success',
                'http://example.com/success',
                true,
                __('Thank you for registering with'),
            ],
            [
                1,
                1,
                null,
                'http://example.com/success',
                'http://example.com/success',
                false,
                __('Thank you for registering with'),
            ],
        ];
    }
}<|MERGE_RESOLUTION|>--- conflicted
+++ resolved
@@ -316,15 +316,9 @@
     public function getSuccessMessageDataProvider()
     {
         return [
-<<<<<<< HEAD
-            [1, 1, false, null, 'Thank you for registering with'],
-            [1, 1, true, Address::TYPE_BILLING, 'enter your billing address for proper VAT calculation'],
-            [1, 1, true, Address::TYPE_SHIPPING, 'enter your shipping address for proper VAT calculation'],
-=======
             [1, 1, false, null, __('Thank you for registering with')],
-            [1, 1, true, Address::TYPE_BILLING, __('enter you billing address for proper VAT calculation')],
-            [1, 1, true, Address::TYPE_SHIPPING, __('enter you shipping address for proper VAT calculation')],
->>>>>>> ba557240
+            [1, 1, true, Address::TYPE_BILLING, __('enter your billing address for proper VAT calculation')],
+            [1, 1, true, Address::TYPE_SHIPPING, __('enter your shipping address for proper VAT calculation')],
         ];
     }
 
