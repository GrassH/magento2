<?php
/**
 * Copyright © Magento, Inc. All rights reserved.
 * See COPYING.txt for license details.
 */
namespace Magento\Customer\Test\Unit\Ui\Component;

use Magento\Customer\Ui\Component\FilterFactory;
use PHPUnit\Framework\MockObject\MockObject;

/**
 * Test FilterFactory Class
 */
class FilterFactoryTest extends \PHPUnit\Framework\TestCase
{
<<<<<<< HEAD
    /** @var \Magento\Customer\Api\Data\OptionInterface|\PHPUnit\Framework\MockObject\MockObject */
    protected $attributeOption;

    /** @var \Magento\Framework\View\Element\UiComponent\ContextInterface|\PHPUnit\Framework\MockObject\MockObject */
    protected $context;

    /** @var \Magento\Framework\View\Element\UiComponentFactory|\PHPUnit\Framework\MockObject\MockObject */
    protected $componentFactory;

    /** @var \Magento\Customer\Api\Data\AttributeMetadataInterface|\PHPUnit\Framework\MockObject\MockObject */
    protected $attributeMetadata;

    /** @var \Magento\Ui\Component\Listing\Columns\ColumnInterface|\PHPUnit\Framework\MockObject\MockObject */
=======
    /** @var \Magento\Customer\Api\Data\OptionInterface|MockObject */
    protected $attributeOption;

    /** @var \Magento\Framework\View\Element\UiComponent\ContextInterface|MockObject */
    protected $context;

    /** @var \Magento\Framework\View\Element\UiComponentFactory|MockObject */
    protected $componentFactory;

    /** @var \Magento\Customer\Api\Data\AttributeMetadataInterface|MockObject */
    protected $attributeMetadata;

    /** @var \Magento\Ui\Component\Listing\Columns\ColumnInterface|MockObject */
>>>>>>> b2f063af
    protected $filter;

    /** @var FilterFactory */
    protected $filterFactory;

    protected function setUp(): void
    {
        $this->context = $this->getMockForAbstractClass(
            \Magento\Framework\View\Element\UiComponent\ContextInterface::class,
            [],
            '',
            false
        );
        $this->componentFactory = $this->createPartialMock(
            \Magento\Framework\View\Element\UiComponentFactory::class,
            ['create']
        );
        $this->attributeMetadata = $this->getMockForAbstractClass(
            \Magento\Customer\Api\Data\AttributeMetadataInterface::class,
            [],
            '',
            false
        );
        $this->filter = $this->getMockForAbstractClass(
            \Magento\Ui\Component\Listing\Columns\ColumnInterface::class,
            [],
            '',
            false
        );
        $this->attributeOption = $this->getMockForAbstractClass(
            \Magento\Customer\Api\Data\OptionInterface::class,
            [],
            '',
            false
        );

        $this->filterFactory = new FilterFactory($this->componentFactory);
    }

    public function testCreate()
    {
        $filterName = 'created_at';
        $config = [
            'data' => [
                'config' => [
                    'dataScope' => $filterName,
                    'label' => __('Label'),
                    'options' => [['value' => 'Value', 'label' => 'Label']],
                    'caption' => __('Select...'),
                ],
            ],
            'context' => $this->context,
        ];
        $attributeData = [
            'attribute_code' => $filterName,
            'frontend_input' => 'frontend-input',
            'frontend_label' => 'Label',
            'backend_type' => 'backend-type',
            'options' => [
                [
                    'label' => 'Label',
                    'value' => 'Value'
                ]
            ],
            'is_used_in_grid' => true,
            'is_visible_in_grid' => true,
            'is_filterable_in_grid' => true,
            'is_searchable_in_grid' => true,
        ];
        $this->componentFactory->expects($this->once())
            ->method('create')
            ->with($filterName, 'filterInput', $config)
            ->willReturn($this->filter);

        $this->assertSame(
            $this->filter,
            $this->filterFactory->create($attributeData, $this->context)
        );
    }
}<|MERGE_RESOLUTION|>--- conflicted
+++ resolved
@@ -13,21 +13,6 @@
  */
 class FilterFactoryTest extends \PHPUnit\Framework\TestCase
 {
-<<<<<<< HEAD
-    /** @var \Magento\Customer\Api\Data\OptionInterface|\PHPUnit\Framework\MockObject\MockObject */
-    protected $attributeOption;
-
-    /** @var \Magento\Framework\View\Element\UiComponent\ContextInterface|\PHPUnit\Framework\MockObject\MockObject */
-    protected $context;
-
-    /** @var \Magento\Framework\View\Element\UiComponentFactory|\PHPUnit\Framework\MockObject\MockObject */
-    protected $componentFactory;
-
-    /** @var \Magento\Customer\Api\Data\AttributeMetadataInterface|\PHPUnit\Framework\MockObject\MockObject */
-    protected $attributeMetadata;
-
-    /** @var \Magento\Ui\Component\Listing\Columns\ColumnInterface|\PHPUnit\Framework\MockObject\MockObject */
-=======
     /** @var \Magento\Customer\Api\Data\OptionInterface|MockObject */
     protected $attributeOption;
 
@@ -41,13 +26,12 @@
     protected $attributeMetadata;
 
     /** @var \Magento\Ui\Component\Listing\Columns\ColumnInterface|MockObject */
->>>>>>> b2f063af
     protected $filter;
 
     /** @var FilterFactory */
     protected $filterFactory;
 
-    protected function setUp(): void
+    protected function setUp()
     {
         $this->context = $this->getMockForAbstractClass(
             \Magento\Framework\View\Element\UiComponent\ContextInterface::class,
