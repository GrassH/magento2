--- conflicted
+++ resolved
@@ -13,24 +13,6 @@
  */
 class ColumnFactoryTest extends \PHPUnit\Framework\TestCase
 {
-<<<<<<< HEAD
-    /** @var \Magento\Customer\Api\Data\OptionInterface|\PHPUnit\Framework\MockObject\MockObject */
-    protected $attributeOption;
-
-    /** @var \Magento\Framework\View\Element\UiComponent\ContextInterface|\PHPUnit\Framework\MockObject\MockObject */
-    protected $context;
-
-    /** @var \Magento\Framework\View\Element\UiComponentFactory|\PHPUnit\Framework\MockObject\MockObject */
-    protected $componentFactory;
-
-    /** @var \Magento\Customer\Api\Data\AttributeMetadataInterface|\PHPUnit\Framework\MockObject\MockObject */
-    protected $attributeMetadata;
-
-    /** @var \Magento\Ui\Component\Listing\Columns\ColumnInterface|\PHPUnit\Framework\MockObject\MockObject */
-    protected $column;
-
-    /** @var \Magento\Customer\Ui\Component\Listing\Column\InlineEditUpdater|\PHPUnit\Framework\MockObject\MockObject */
-=======
     /** @var \Magento\Customer\Api\Data\OptionInterface|MockObject */
     protected $attributeOption;
 
@@ -47,13 +29,12 @@
     protected $column;
 
     /** @var \Magento\Customer\Ui\Component\Listing\Column\InlineEditUpdater|MockObject */
->>>>>>> b2f063af
     protected $inlineEditUpdater;
 
     /** @var ColumnFactory */
     protected $columnFactory;
 
-    protected function setUp(): void
+    protected function setUp()
     {
         $this->context = $this->getMockForAbstractClass(
             \Magento\Framework\View\Element\UiComponent\ContextInterface::class,
