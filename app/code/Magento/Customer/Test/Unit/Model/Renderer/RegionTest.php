--- conflicted
+++ resolved
@@ -7,7 +7,6 @@
 
 namespace Magento\Customer\Test\Unit\Model\Renderer;
 
-<<<<<<< HEAD
 use Magento\Customer\Model\Renderer\Region;
 use Magento\Directory\Helper\Data;
 use Magento\Directory\Model\Country;
@@ -18,11 +17,7 @@
 use Magento\Framework\Escaper;
 use Magento\Framework\TestFramework\Unit\Helper\ObjectManager;
 use PHPUnit\Framework\TestCase;
-=======
-use Magento\Framework\Data\Form\Element\AbstractElement;
-use Magento\Framework\TestFramework\Unit\Helper\ObjectManager;
 use PHPUnit\Framework\MockObject\MockObject;
->>>>>>> 055bd0a7
 
 class RegionTest extends TestCase
 {
@@ -59,21 +54,10 @@
             Data::class,
             ['isRegionRequired']
         );
-<<<<<<< HEAD
         $escaperMock = $this->createMock(Escaper::class);
+        /** @var MockObject|AbstractElement $elementMock */
         $elementMock = $this->createPartialMock(
             AbstractElement::class,
-            ['getForm', 'getHtmlAttributes']
-        );
-        $countryMock = $this->getMockBuilder(AbstractElement::class)
-            ->addMethods(['getValue'])
-            ->disableOriginalConstructor()
-            ->getMockForAbstractClass();
-=======
-        $escaperMock = $this->createMock(\Magento\Framework\Escaper::class);
-        /** @var MockObject|AbstractElement $elementMock */
-        $elementMock = $this->createPartialMock(
-            \Magento\Framework\Data\Form\Element\AbstractElement::class,
             ['getForm', 'getHtmlAttributes', 'serialize']
         );
         $elementMock->method('serialize')->willReturnCallback(
@@ -81,16 +65,15 @@
                 return $this->mockSerialize($attributes, $elementMock->getData());
             }
         );
-        $countryMock = $this->createPartialMock(
-            \Magento\Framework\Data\Form\Element\AbstractElement::class,
-            ['getValue', 'serialize']
-        );
+        $countryMock = $this->getMockBuilder(AbstractElement::class)
+            ->addMethods(['getValue', 'serialize'])
+            ->disableOriginalConstructor()
+            ->getMockForAbstractClass();
         $countryMock->method('serialize')->willReturnCallback(
             function (array $attributes) use ($countryMock): string {
                 return $this->mockSerialize($attributes, $countryMock->getData());
             }
         );
->>>>>>> 055bd0a7
         $regionMock = $this->createMock(
             AbstractElement::class
         );
