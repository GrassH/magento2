<?php
/**
 * Copyright © Magento, Inc. All rights reserved.
 * See COPYING.txt for license details.
 */
declare(strict_types=1);

namespace Magento\Customer\Test\Unit\Model\Metadata\Form;

use Magento\Customer\Model\FileProcessor;
use Magento\Customer\Model\FileProcessorFactory;
use Magento\Customer\Model\Metadata\ElementFactory;
use Magento\Customer\Model\Metadata\Form\File;
use Magento\Framework\App\Filesystem\DirectoryList;
use Magento\Framework\App\Request\Http;
use Magento\Framework\Exception\LocalizedException;
use Magento\Framework\File\Uploader;
use Magento\Framework\File\UploaderFactory;
use Magento\Framework\Filesystem;
use Magento\Framework\Filesystem\Directory\WriteInterface;
use Magento\Framework\Url\EncoderInterface;
use Magento\MediaStorage\Model\File\Validator\NotProtectedExtension;
use PHPUnit\Framework\MockObject\MockObject;

/**
 * @SuppressWarnings(PHPMD.CouplingBetweenObjects)
 */
class FileTest extends AbstractFormTestCase
{
    const ENTITY_TYPE = 0;

    /**
     * @var MockObject|EncoderInterface
     */
    private $urlEncode;

    /**
     * @var MockObject|NotProtectedExtension
     */
    private $fileValidatorMock;

    /**
     * @var MockObject|Filesystem
     */
    private $fileSystemMock;

    /**
     * @var MockObject|Http
     */
    private $requestMock;

    /**
     * @var MockObject|UploaderFactory
     */
    private $uploaderFactoryMock;

    /**
     * @var FileProcessor|MockObject
     */
    private $fileProcessorMock;

    /**
     * @var FileProcessorFactory|MockObject
     */
    private $fileProcessorFactoryMock;

    protected function setUp(): void
    {
        parent::setUp();
        $this->urlEncode = $this->getMockBuilder(EncoderInterface::class)
            ->disableOriginalConstructor()
            ->getMockForAbstractClass();
        $this->fileValidatorMock = $this->getMockBuilder(NotProtectedExtension::class)
            ->disableOriginalConstructor()
            ->getMock();
        $this->fileSystemMock = $this->getMockBuilder(Filesystem::class)
            ->disableOriginalConstructor()
            ->getMock();
        $this->requestMock = $this->getMockBuilder(Http::class)
            ->disableOriginalConstructor()
            ->getMock();
        $this->uploaderFactoryMock = $this->createMock(UploaderFactory::class);
        $this->fileProcessorMock = $this->getMockBuilder(FileProcessor::class)
            ->disableOriginalConstructor()
            ->getMock();
        $this->fileProcessorFactoryMock = $this->getMockBuilder(FileProcessorFactory::class)
            ->setMethods(['create'])
            ->disableOriginalConstructor()
            ->getMock();
        $this->fileProcessorFactoryMock->expects($this->any())
            ->method('create')
            ->willReturn($this->fileProcessorMock);
    }

    /**
     * @param array|bool $expected
     * @param string $attributeCode
     * @param bool $isAjax
     * @param string $delete
     * @dataProvider extractValueNoRequestScopeDataProvider
     */
    public function testExtractValueNoRequestScope($expected, $attributeCode = '', $delete = '')
    {
        $value = 'value';

        $this->requestMock->expects(
            $this->at(0)
        )->method(
            'getParam'
        )->will(
            $this->returnValue(['delete' => $delete])
        );

        $this->attributeMetadataMock->expects(
            $this->any()
        )->method(
            'getAttributeCode'
        )->will(
            $this->returnValue($attributeCode)
        );
        if (!empty($attributeCode)) {
            $_FILES[$attributeCode] = ['attributeCodeValue'];
        }

        $model = $this->initialize(
            [
                'value' => $value,
                'isAjax' => false,
                'entityTypeCode' => self::ENTITY_TYPE,
            ]
        );

        $this->assertEquals($expected, $model->extractValue($this->requestMock));
        if (!empty($attributeCode)) {
            unset($_FILES[$attributeCode]);
        }
    }

    /**
     * @return array
     */
    public function extractValueNoRequestScopeDataProvider()
    {
        return [
            'no_file' => [[]],
            'delete' => [['delete' => true], '', true],
            'file_delete' => [['attributeCodeValue', 'delete' => true], 'attributeCode', true],
            'file_!delete' => [['attributeCodeValue'], 'attributeCode', false]
        ];
    }

    /**
     * @param array $expected
     * @param string $requestScope
     * @param $mainScope
     * @dataProvider extractValueWithRequestScopeDataProvider
     */
    public function testExtractValueWithRequestScope($expected, $requestScope, $mainScope = false)
    {
        $value = 'value';

        $this->requestMock->expects(
            $this->at(0)
        )->method(
            'getParam'
        )->will(
            $this->returnValue(['delete' => true])
        );
        $this->requestMock->expects(
            $this->any()
        )->method(
            'getParams'
        )->will(
            $this->returnValue(['delete' => true])
        );

        $this->attributeMetadataMock->expects(
            $this->any()
        )->method(
            'getAttributeCode'
        )->will(
            $this->returnValue('attributeCode')
        );

        $model = $this->initialize(
            [
                'value' => $value,
                'isAjax' => false,
                'entityTypeCode' => self::ENTITY_TYPE,
            ]
        );

        $model->setRequestScope($requestScope);

        if ($mainScope) {
            $_FILES['mainScope'] = $mainScope;
        }
        $this->assertEquals($expected, $model->extractValue($this->requestMock));
        if ($mainScope) {
            unset($_FILES['mainScope']);
        }
    }

    /**
     * @return array
     */
    public function extractValueWithRequestScopeDataProvider()
    {
        return [
            'requestScope' => [[], 'requestScope'],
            'mainScope' => [
                ['fileKey' => 'attributeValue'],
                'mainScope',
                ['fileKey' => ['attributeCode' => 'attributeValue']],
            ],
            'mainScope/scopeName' => [
                ['fileKey' => 'attributeValue'],
                'mainScope/scopeName',
                ['fileKey' => ['scopeName' => ['attributeCode' => 'attributeValue']]],
            ]
        ];
    }

    /**
     * @param array|bool $expected
     * @param array $value
     * @param bool $isAjax
     * @param bool $isRequired
     * @dataProvider validateValueNotToUploadDataProvider
     */
    public function testValidateValueNotToUpload($expected, $value, $isAjax = false, $isRequired = true)
    {
        $this->attributeMetadataMock->expects(
            $this->any()
        )->method(
            'isRequired'
        )->will(
            $this->returnValue($isRequired)
        );
        $this->attributeMetadataMock->expects(
            $this->any()
        )->method(
            'getStoreLabel'
        )->will(
            $this->returnValue('attributeLabel')
        );

        $model = $this->initialize(
            [
                'value' => $value,
                'isAjax' => $isAjax,
                'entityTypeCode' => self::ENTITY_TYPE,
            ]
        );

        $this->assertEquals($expected, $model->validateValue($value));
    }

    /**
     * @return array
     */
    public function validateValueNotToUploadDataProvider()
    {
        return [
            'emptyValue' => [true, [], true],
            'someValue' => [true, ['some value']],
            'delete_someValue' => [true, ['delete' => true, 'some value'], false, false],
            'null' => [['"attributeLabel" is a required value.'], null]
        ];
    }

    /**
     * @param array $expected
     * @param array $value
     * @param array $parameters
     * @dataProvider validateValueToUploadDataProvider
     */
    public function testValidateValueToUpload($expected, $value, $parameters = [])
    {
        $parameters = array_merge(['uploaded' => true, 'valid' => true], $parameters);

        $this->attributeMetadataMock->expects($this->any())->method('isRequired')->will($this->returnValue(false));
        $this->attributeMetadataMock->expects(
            $this->any()
        )->method(
            'getStoreLabel'
        )->will(
            $this->returnValue('File Input Field Label')
        );

        $this->fileValidatorMock->expects(
            $this->any()
        )->method(
            'getMessages'
        )->will(
            $this->returnValue(['Validation error message.'])
        );
        $this->fileValidatorMock->expects(
            $this->any()
        )->method(
            'isValid'
        )->will(
            $this->returnValue($parameters['valid'])
        );

        $this->fileProcessorMock->expects($this->any())
            ->method('getStat')
            ->willReturn([
                'extension' => $value['extension'],
                'basename' => $value['basename']
            ]);

        $this->fileProcessorMock->expects($this->any())
            ->method('isExist')
            ->willReturn($parameters['uploaded']);

        $model = $this->initialize(
            [
                'value' => $value,
                'isAjax' => false,
                'entityTypeCode' => self::ENTITY_TYPE,
            ]
        );

        $this->assertEquals($expected, $model->validateValue($value));
    }

    /**
     * @return array
     */
    public function validateValueToUploadDataProvider()
    {
        return [
            'notValid' => [
                ['Validation error message.'],
                [
                    'tmp_name' => 'tempName_0001.bin',
                    'name' => 'realFileName.bin',
                    'extension' => 'bin',
                    'basename' => 'realFileName.bin',
                ],
                ['valid' => false],
            ],
            'notUploaded' => [
                ['"realFileName.bin" is not a valid file.'],
                [
                    'tmp_name' => 'tempName_0001.bin',
                    'name' => 'realFileName.bin',
                    'extension' => 'bin',
                    'basename' => 'realFileName.bin',
                ],
                ['uploaded' => false],
            ],
            'isValid' => [
                true,
                [
                    'tmp_name' => 'tempName_0001.txt',
                    'name' => 'realFileName.txt',
                    'extension' => 'txt',
                    'basename' => 'realFileName.txt',
                ],
            ],
        ];
    }

    public function testCompactValueIsAjax()
    {
        $model = $this->initialize(
            [
                'value' => 'value',
                'isAjax' => true,
                'entityTypeCode' => self::ENTITY_TYPE,
            ]
        );

        $this->assertSame($model, $model->compactValue('aValue'));
    }

    public function testCompactValueNoDelete()
    {
        $this->attributeMetadataMock->expects($this->any())->method('isRequired')->will($this->returnValue(false));

        $model = $this->initialize(
            [
                'value' => 'value',
                'isAjax' => false,
                'entityTypeCode' => self::ENTITY_TYPE,
            ]
        );

        $this->fileProcessorMock->expects($this->once())
            ->method('removeUploadedFile')
            ->with('value')
            ->willReturnSelf();

        $this->assertSame([], $model->compactValue([]));
    }

    public function testCompactValueDelete()
    {
        $this->attributeMetadataMock->expects($this->any())->method('isRequired')->will($this->returnValue(false));

        $mediaDirMock = $this->getMockForAbstractClass(
            \Magento\Framework\Filesystem\Directory\WriteInterface::class
        );
        $mediaDirMock->expects($this->once())
            ->method('delete')
            ->with(self::ENTITY_TYPE . '/' . 'value');

        $this->fileSystemMock->expects($this->once())
            ->method('getDirectoryWrite')
            ->with(DirectoryList::MEDIA)
            ->will($this->returnValue($mediaDirMock));

        $model = $this->initialize(
            [
                'value' => 'value',
                'isAjax' => false,
                'entityTypeCode' => self::ENTITY_TYPE,
            ]
        );

        $this->assertSame('', $model->compactValue(['delete' => true]));
    }

    public function testCompactValueTmpFile()
    {
        $value = ['tmp_name' => 'tmp.file', 'name' => 'new.file'];
        $expected = 'saved.file';

        $mediaDirMock = $this->getMockForAbstractClass(
            \Magento\Framework\Filesystem\Directory\WriteInterface::class
        );
        $this->fileSystemMock->expects($this->once())
            ->method('getDirectoryWrite')
            ->with(DirectoryList::MEDIA)
            ->will($this->returnValue($mediaDirMock));
        $mediaDirMock->expects($this->any())
            ->method('getAbsolutePath')
            ->will($this->returnArgument(0));
        $uploaderMock = $this->createMock(\Magento\Framework\File\Uploader::class);
        $this->uploaderFactoryMock->expects($this->once())
            ->method('create')
            ->with(['fileId' => $value])
<<<<<<< HEAD
            ->willReturn($uploaderMock);
        $uploaderMock->expects($this->once())->method('getFileExtension')->willReturn('file');
        $this->fileValidatorMock->expects($this->once())
            ->method('isValid')
            ->with('file')
            ->willReturn(true);
=======
            ->will($this->returnValue($uploaderMock));
>>>>>>> 3ad7a1d3
        $uploaderMock->expects($this->once())
            ->method('setFilesDispersion')
            ->with(true);
        $uploaderMock->expects($this->once())
            ->method('setFilenamesCaseSensitivity')
            ->with(false);
        $uploaderMock->expects($this->once())
            ->method('setAllowRenameFiles')
            ->with(true);
        $uploaderMock->expects($this->once())
            ->method('save')
            ->with(self::ENTITY_TYPE, 'new.file');
        $uploaderMock->expects($this->once())
            ->method('getUploadedFileName')
            ->will($this->returnValue($expected));

        $model = $this->initialize(
            [
                'value' => null,
                'isAjax' => false,
                'entityTypeCode' => self::ENTITY_TYPE,
            ]
        );

        $this->assertSame($expected, $model->compactValue($value));
    }

    public function testRestoreValue()
    {
        $value = 'value';

        $model = $this->initialize(
            [
                'value' => $value,
                'isAjax' => false,
                'entityTypeCode' => self::ENTITY_TYPE,
            ]
        );

        $this->assertEquals($value, $model->restoreValue('aValue'));
    }

    /**
     * @param string $format
     * @dataProvider outputValueDataProvider
     */
    public function testOutputValueNonJson($format)
    {
        $model = $this->initialize(
            [
                'value' => 'value',
                'isAjax' => false,
                'entityTypeCode' => self::ENTITY_TYPE,
            ]
        );

        $this->assertSame('', $model->outputValue($format));
    }

    /**
     * @return array
     */
    public function outputValueDataProvider()
    {
        return [
            ElementFactory::OUTPUT_FORMAT_TEXT => [ElementFactory::OUTPUT_FORMAT_TEXT],
            ElementFactory::OUTPUT_FORMAT_ARRAY => [ElementFactory::OUTPUT_FORMAT_ARRAY],
            ElementFactory::OUTPUT_FORMAT_HTML => [ElementFactory::OUTPUT_FORMAT_HTML],
            ElementFactory::OUTPUT_FORMAT_ONELINE => [ElementFactory::OUTPUT_FORMAT_ONELINE],
            ElementFactory::OUTPUT_FORMAT_PDF => [ElementFactory::OUTPUT_FORMAT_PDF]
        ];
    }

    public function testOutputValueJson()
    {
        $value = 'value';
        $urlKey = 'url_key';

        $this->urlEncode->expects(
            $this->once()
        )->method(
            'encode'
        )->with(
            $this->equalTo($value)
        )->will(
            $this->returnValue($urlKey)
        );

        $expected = ['value' => $value, 'url_key' => $urlKey];

        $model = $this->initialize(
            [
                'value' => $value,
                'isAjax' => false,
                'entityTypeCode' => self::ENTITY_TYPE,
            ]
        );

        $this->assertSame($expected, $model->outputValue(ElementFactory::OUTPUT_FORMAT_JSON));
    }

    /**
     * @param array $data
     * @return \Magento\Customer\Model\Metadata\Form\File
     */
    private function initialize(array $data)
    {
        return new \Magento\Customer\Model\Metadata\Form\File(
            $this->localeMock,
            $this->loggerMock,
            $this->attributeMetadataMock,
            $this->localeResolverMock,
            $data['value'],
            $data['entityTypeCode'],
            $data['isAjax'],
            $this->urlEncode,
            $this->fileValidatorMock,
            $this->fileSystemMock,
            $this->uploaderFactoryMock,
            $this->fileProcessorFactoryMock
        );
    }

    public function testExtractValueFileUploaderUIComponent()
    {
        $attributeCode = 'img1';
        $requestScope = 'customer';
        $fileName = 'filename.ext1';

        $this->attributeMetadataMock->expects($this->exactly(2))
            ->method('getAttributeCode')
            ->willReturn($attributeCode);

        $this->requestMock->expects($this->at(0))
            ->method('getParam')
            ->with($requestScope)
            ->willReturn(
                [
                    $attributeCode => [
                        [
                            'file' => $fileName,
                        ],
                    ],
                ]
            );

        $model = $this->initialize(
            [
                'value' => 'value',
                'isAjax' => false,
                'entityTypeCode' => self::ENTITY_TYPE,
            ]
        );

        $model->setRequestScope($requestScope);
        $result = $model->extractValue($this->requestMock);

        $this->assertEquals(['file' => $fileName], $result);
    }

    public function testCompactValueRemoveUiComponentValue()
    {
        $value = 'value';

        $model = $this->initialize(
            [
                'value' => $value,
                'isAjax' => false,
                'entityTypeCode' => self::ENTITY_TYPE,
            ]
        );

        $this->fileProcessorMock->expects($this->once())
            ->method('removeUploadedFile')
            ->with($value)
            ->willReturnSelf();

        $this->assertEquals([], $model->compactValue([]));
    }

    public function testCompactValueNoAction()
    {
        $value = 'value';

        $model = $this->initialize(
            [
                'value' => $value,
                'isAjax' => false,
                'entityTypeCode' => self::ENTITY_TYPE,
            ]
        );

        $this->assertEquals($value, $model->compactValue($value));
    }

    public function testCompactValueUiComponent()
    {
        $value = [
            'file' => 'filename',
        ];

        $model = $this->initialize(
            [
                'value' => null,
                'isAjax' => false,
                'entityTypeCode' => self::ENTITY_TYPE,
            ]
        );

        $this->fileProcessorMock->expects($this->once())
            ->method('moveTemporaryFile')
            ->with($value['file'])
            ->willReturn(true);

        $this->assertTrue($model->compactValue($value));
    }

    public function testCompactValueInputField()
    {
        $value = [
            'name' => 'filename.ext1',
            'tmp_name' => 'tmpfilename.ext1',
        ];

        $absolutePath = 'absolute_path';
        $uploadedFilename = 'filename.ext1';

        $mediaDirectoryMock = $this->getMockBuilder(
            \Magento\Framework\Filesystem\Directory\WriteInterface::class
        )
            ->getMockForAbstractClass();
        $mediaDirectoryMock->expects($this->once())
            ->method('getAbsolutePath')
            ->with(self::ENTITY_TYPE)
            ->willReturn($absolutePath);

        $this->fileSystemMock->expects($this->once())
            ->method('getDirectoryWrite')
            ->with(DirectoryList::MEDIA)
            ->willReturn($mediaDirectoryMock);

        $uploaderMock = $this->getMockBuilder(
<<<<<<< HEAD
            Uploader::class
        )->disableOriginalConstructor()
            ->getMock();
        $uploaderMock->expects($this->once())->method('getFileExtension')->willReturn('ext1');
        $this->fileValidatorMock->expects($this->once())
            ->method('isValid')
            ->with('ext1')
            ->willReturn(true);
=======
            \Magento\Framework\File\Uploader::class
        )->disableOriginalConstructor()->getMock();
>>>>>>> 3ad7a1d3
        $uploaderMock->expects($this->once())
            ->method('setFilesDispersion')
            ->with(true)
            ->willReturnSelf();
        $uploaderMock->expects($this->once())
            ->method('setFilenamesCaseSensitivity')
            ->with(false)
            ->willReturnSelf();
        $uploaderMock->expects($this->once())
            ->method('setAllowRenameFiles')
            ->with(true)
            ->willReturnSelf();
        $uploaderMock->expects($this->once())
            ->method('save')
            ->with($absolutePath, $value['name'])
            ->willReturnSelf();
        $uploaderMock->expects($this->once())
            ->method('getUploadedFileName')
            ->willReturn($uploadedFilename);

        $this->uploaderFactoryMock->expects($this->once())
            ->method('create')
            ->with(['fileId' => $value])
            ->willReturn($uploaderMock);

        $model = $this->initialize(
            [
                'value' => null,
                'isAjax' => false,
                'entityTypeCode' => self::ENTITY_TYPE,
            ]
        );

        $this->assertEquals($uploadedFilename, $model->compactValue($value));
    }

    public function testCompactValueInputFieldWithException()
    {
        $value = [
            'name' => 'filename.ext1',
            'tmp_name' => 'tmpfilename.ext1',
        ];

        $originValue = 'origin';

        $mediaDirectoryMock = $this->getMockBuilder(
            \Magento\Framework\Filesystem\Directory\WriteInterface::class
        )->getMockForAbstractClass();
        $mediaDirectoryMock->expects($this->once())
            ->method('delete')
            ->with(self::ENTITY_TYPE . '/' . $originValue);

        $this->fileSystemMock->expects($this->once())
            ->method('getDirectoryWrite')
            ->with(DirectoryList::MEDIA)
            ->willReturn($mediaDirectoryMock);

        $exception = new \Exception('Error');

        $uploaderMock = $this->createMock(Uploader::class);
        $this->uploaderFactoryMock->expects($this->once())
            ->method('create')
            ->with(['fileId' => $value])
            ->willReturn($uploaderMock);
        $uploaderMock->expects($this->once())->method('getFileExtension')->willReturn('ext1');
        $this->fileValidatorMock->expects($this->once())
            ->method('isValid')
            ->with('ext1')
            ->willReturn(true);
        $uploaderMock->expects($this->once())
            ->method('setFilesDispersion')
            ->with(true)
            ->willReturnSelf();
        $uploaderMock->expects($this->once())
            ->method('setFilenamesCaseSensitivity')
            ->with(false)
            ->willReturnSelf();
        $uploaderMock->expects($this->once())
            ->method('setAllowRenameFiles')
            ->with(true)
            ->willReturnSelf();
        $uploaderMock->expects($this->once())
            ->method('save')
            ->with(self::ENTITY_TYPE, $value['name'])
            ->willThrowException($exception);

        $this->loggerMock->expects($this->once())
            ->method('critical')
            ->with($exception)
            ->willReturnSelf();

        $model = $this->initialize(
            [
                'value' => $originValue,
                'isAjax' => false,
                'entityTypeCode' => self::ENTITY_TYPE,
            ]
        );

        $this->assertEquals('', $model->compactValue($value));
    }

    /**
     * @return void
     */
    public function testCompactValueWithProtectedExtension(): void
    {
        $value = [
            'name' => 'filename.php',
            'tmp_name' => 'tmpfilename.php',
        ];

        $originValue = 'origin';

        $mediaDirectoryMock = $this->getMockBuilder(
            WriteInterface::class
        )->getMockForAbstractClass();
        $mediaDirectoryMock->expects($this->once())
            ->method('delete')
            ->with(self::ENTITY_TYPE . '/' . $originValue);

        $this->fileSystemMock->expects($this->once())
            ->method('getDirectoryWrite')
            ->with(DirectoryList::MEDIA)
            ->willReturn($mediaDirectoryMock);

        $uploaderMock = $this->createMock(Uploader::class);
        $this->uploaderFactoryMock->expects($this->once())
            ->method('create')
            ->with(['fileId' => $value])
            ->willReturn($uploaderMock);
        $uploaderMock->expects($this->once())->method('getFileExtension')->willReturn('php');
        $this->fileValidatorMock->expects($this->once())
            ->method('isValid')
            ->with('php')
            ->willReturn(false);
        $this->fileValidatorMock->expects($this->once())
            ->method('getMessages')
            ->willReturn([
                'php' => __('File with an extension php is protected and cannot be uploaded'),
            ]);

        $model = $this->initialize([
            'value' => $originValue,
            'isAjax' => false,
            'entityTypeCode' => self::ENTITY_TYPE,
        ]);

        $this->expectException(LocalizedException::class);
        $this->expectExceptionMessage('File with an extension php is protected and cannot be uploaded');

        $this->assertEquals('', $model->compactValue($value));
    }
}<|MERGE_RESOLUTION|>--- conflicted
+++ resolved
@@ -442,16 +442,12 @@
         $this->uploaderFactoryMock->expects($this->once())
             ->method('create')
             ->with(['fileId' => $value])
-<<<<<<< HEAD
             ->willReturn($uploaderMock);
         $uploaderMock->expects($this->once())->method('getFileExtension')->willReturn('file');
         $this->fileValidatorMock->expects($this->once())
             ->method('isValid')
             ->with('file')
             ->willReturn(true);
-=======
-            ->will($this->returnValue($uploaderMock));
->>>>>>> 3ad7a1d3
         $uploaderMock->expects($this->once())
             ->method('setFilesDispersion')
             ->with(true);
@@ -694,7 +690,6 @@
             ->willReturn($mediaDirectoryMock);
 
         $uploaderMock = $this->getMockBuilder(
-<<<<<<< HEAD
             Uploader::class
         )->disableOriginalConstructor()
             ->getMock();
@@ -703,10 +698,6 @@
             ->method('isValid')
             ->with('ext1')
             ->willReturn(true);
-=======
-            \Magento\Framework\File\Uploader::class
-        )->disableOriginalConstructor()->getMock();
->>>>>>> 3ad7a1d3
         $uploaderMock->expects($this->once())
             ->method('setFilesDispersion')
             ->with(true)
