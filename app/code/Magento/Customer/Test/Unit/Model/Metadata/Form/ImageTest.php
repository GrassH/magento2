--- conflicted
+++ resolved
@@ -3,10 +3,6 @@
  * Copyright © Magento, Inc. All rights reserved.
  * See COPYING.txt for license details.
  */
-<<<<<<< HEAD
-
-=======
->>>>>>> 40a78763
 declare(strict_types=1);
 
 namespace Magento\Customer\Test\Unit\Model\Metadata\Form;
@@ -16,8 +12,8 @@
 use Magento\Customer\Api\Data\ValidationRuleInterface;
 use Magento\Customer\Model\FileProcessor;
 use Magento\Customer\Model\FileProcessorFactory;
-<<<<<<< HEAD
 use Magento\Customer\Model\Metadata\Form\Image;
+use Magento\Framework\Api\Data\ImageContentInterface;
 use Magento\Framework\Api\Data\ImageContentInterfaceFactory;
 use Magento\Framework\App\Filesystem\DirectoryList;
 use Magento\Framework\App\Request\Http;
@@ -31,18 +27,7 @@
 use Magento\Framework\Filesystem\Io\File;
 use Magento\Framework\Url\EncoderInterface;
 use Magento\MediaStorage\Model\File\Validator\NotProtectedExtension;
-=======
-use Magento\Customer\Model\Metadata\Form\File;
-use Magento\Customer\Model\Metadata\Form\Image;
-use Magento\Framework\Api\Data\ImageContentInterface;
-use Magento\Framework\Api\Data\ImageContentInterfaceFactory;
-use Magento\Framework\App\Request\Http;
-use Magento\Framework\File\UploaderFactory;
-use Magento\Framework\Filesystem;
-use Magento\Framework\Url\EncoderInterface;
-use Magento\MediaStorage\Model\File\Validator\NotProtectedExtension;
 use PHPUnit\Framework\MockObject\MockObject;
->>>>>>> 40a78763
 
 /**
  * Tests Metadata/Form/Image class
@@ -52,71 +37,42 @@
 class ImageTest extends AbstractFormTestCase
 {
     /**
-<<<<<<< HEAD
-     * @var \PHPUnit\Framework\MockObject\MockObject|EncoderInterface
-=======
      * @var MockObject|EncoderInterface
->>>>>>> 40a78763
      */
     private $urlEncode;
 
     /**
-<<<<<<< HEAD
-     * @var \PHPUnit\Framework\MockObject\MockObject|NotProtectedExtension
-=======
      * @var MockObject|NotProtectedExtension
->>>>>>> 40a78763
      */
     private $fileValidatorMock;
 
     /**
-<<<<<<< HEAD
-     * @var \PHPUnit\Framework\MockObject\MockObject|Filesystem
-=======
      * @var MockObject|Filesystem
->>>>>>> 40a78763
      */
     private $fileSystemMock;
 
     /**
-<<<<<<< HEAD
-     * @var \PHPUnit\Framework\MockObject\MockObject|Http
-=======
      * @var MockObject|Http
->>>>>>> 40a78763
      */
     private $requestMock;
 
     /**
-<<<<<<< HEAD
-     * @var \PHPUnit\Framework\MockObject\MockObject|UploaderFactory
-=======
      * @var MockObject|UploaderFactory
->>>>>>> 40a78763
      */
     private $uploaderFactoryMock;
 
     /**
-<<<<<<< HEAD
-     * @var FileProcessor|\PHPUnit\Framework\MockObject\MockObject
-=======
      * @var FileProcessor|MockObject
->>>>>>> 40a78763
      */
     private $fileProcessorMock;
 
     /**
-<<<<<<< HEAD
-     * @var ImageContentInterfaceFactory|\PHPUnit\Framework\MockObject\MockObject
-=======
      * @var ImageContentInterfaceFactory|MockObject
->>>>>>> 40a78763
      */
     private $imageContentFactory;
 
     /**
-<<<<<<< HEAD
-     * @var FileProcessorFactory|\PHPUnit\Framework\MockObject\MockObject
+     * @var FileProcessorFactory|MockObject
      */
     private $fileProcessorFactoryMock;
 
@@ -148,14 +104,7 @@
     /**
      * @inheritdoc
      */
-    protected function setUp()
-=======
-     * @var FileProcessorFactory|MockObject
-     */
-    private $fileProcessorFactoryMock;
-
     protected function setUp(): void
->>>>>>> 40a78763
     {
         parent::setUp();
 
@@ -216,12 +165,8 @@
      * Initializes an image instance
      *
      * @param array $data
-<<<<<<< HEAD
      * @return Image
      * @throws FileSystemException
-=======
-     * @return File
->>>>>>> 40a78763
      */
     private function initialize(array $data): Image
     {
