<?php declare(strict_types=1);
<<<<<<< HEAD
/**
 * Copyright © Magento, Inc. All rights reserved.
 * See COPYING.txt for license details.
=======
/************************************************************************
 *
 * Copyright 2023 Adobe
 * All Rights Reserved.
 *
 * NOTICE: All information contained herein is, and remains
 * the property of Adobe and its suppliers, if any. The intellectual
 * and technical concepts contained herein are proprietary to Adobe
 * and its suppliers and are protected by all applicable intellectual
 * property laws, including trade secret and copyright laws.
 * Dissemination of this information or reproduction of this material
 * is strictly forbidden unless prior written permission is obtained
 * from Adobe.
 * ************************************************************************
>>>>>>> 7e0e5582
 */

/**
 * Test class for \Magento\Customer\Model\Customer testing
 */
namespace Magento\Customer\Test\Unit\Model;

use Magento\Customer\Api\Data\AddressInterface;
use Magento\Customer\Api\Data\CustomerInterface;
use Magento\Customer\Api\Data\CustomerInterfaceFactory;
use Magento\Customer\Model\AccountConfirmation;
use Magento\Customer\Model\Address as AddressModel;
use Magento\Customer\Model\Customer;
use Magento\Customer\Model\ResourceModel\Address\Collection as AddressCollection;
use Magento\Customer\Model\ResourceModel\Address\CollectionFactory as AddressCollectionFactory;
use Magento\Customer\Model\ResourceModel\Customer as CustomerResourceModel;
use Magento\Eav\Model\Attribute;
use Magento\Eav\Model\Config;
use Magento\Framework\Api\AttributeValue;
use Magento\Framework\Api\DataObjectHelper;
use Magento\Framework\App\Config\ScopeConfigInterface;
use Magento\Framework\Encryption\EncryptorInterface;
use Magento\Framework\Exception\LocalizedException;
use Magento\Framework\Mail\Template\TransportBuilder;
use Magento\Framework\Mail\TransportInterface;
use Magento\Framework\Math\Random;
use Magento\Framework\Reflection\DataObjectProcessor;
use Magento\Framework\Registry;
use Magento\Framework\TestFramework\Unit\Helper\ObjectManager;
use Magento\Store\Model\Store;
use Magento\Store\Model\StoreManager;
use Magento\Store\Model\Website;
use PHPUnit\Framework\MockObject\MockObject;
use PHPUnit\Framework\TestCase;

/**
 * @SuppressWarnings(PHPMD.CouplingBetweenObjects)
 * @SuppressWarnings(PHPMD.TooManyFields)
 */
class CustomerTest extends TestCase
{
    /** @var Customer */
    protected $_model;

    /** @var Website|MockObject */
    protected $_website;

    /** @var StoreManager|MockObject */
    protected $_storeManager;

    /** @var Config|MockObject */
    protected $_config;

    /** @var Attribute|MockObject */
    protected $_attribute;

    /** @var ScopeConfigInterface|MockObject */
    protected $_scopeConfigMock;

    /** @var TransportBuilder|MockObject */
    protected $_transportBuilderMock;

    /** @var TransportInterface|MockObject */
    protected $_transportMock;

    /** @var EncryptorInterface|MockObject */
    protected $_encryptor;

    /** @var \Magento\Customer\Model\AttributeFactory|MockObject */
    protected $attributeFactoryMock;

    /** @var  \Magento\Customer\Model\Attribute|MockObject */
    protected $attributeCustomerMock;

    /** @var  Registry|MockObject */
    protected $registryMock;

    /** @var CustomerResourceModel|MockObject */
    protected $resourceMock;

    /**
     * @var DataObjectProcessor|MockObject
     */
    private $dataObjectProcessor;

    /**
     * @var AccountConfirmation|MockObject
     */
    private $accountConfirmation;

    /**
     * @var AddressCollectionFactory|MockObject
     */
    private $addressesFactory;

    /**
     * @var CustomerInterfaceFactory|MockObject
     */
    private $customerDataFactory;

    /**
     * @var DataObjectHelper|MockObject
     */
    private $dataObjectHelper;

    /**
     * @var Random|MockObject
     */
    private $mathRandom;

    /**
     * @inheritdoc
     */
    protected function setUp(): void
    {
        $this->_website = $this->createMock(Website::class);
        $this->_config = $this->createMock(Config::class);
        $this->_attribute = $this->createMock(Attribute::class);
        $this->_storeManager = $this->createMock(StoreManager::class);
        $this->_scopeConfigMock = $this->getMockForAbstractClass(ScopeConfigInterface::class);
        $this->_transportBuilderMock = $this->createMock(TransportBuilder::class);
        $this->_transportMock = $this->getMockForAbstractClass(TransportInterface::class);
        $this->attributeFactoryMock = $this->createPartialMock(
            \Magento\Customer\Model\AttributeFactory::class,
            ['create']
        );
        $this->attributeCustomerMock = $this->createMock(\Magento\Customer\Model\Attribute::class);
        $this->resourceMock = $this->createPartialMock(
            CustomerResourceModel::class, // \Magento\Framework\DataObject::class,
            ['getIdFieldName']
        );

        $this->dataObjectProcessor = $this->createPartialMock(
            DataObjectProcessor::class,
            ['buildOutputDataArray']
        );

        $this->resourceMock->expects($this->any())
            ->method('getIdFieldName')
            ->willReturn('id');
        $this->registryMock = $this->createPartialMock(Registry::class, ['registry']);
        $this->_encryptor = $this->getMockForAbstractClass(EncryptorInterface::class);
        $helper = new ObjectManager($this);
        $this->accountConfirmation = $this->createMock(AccountConfirmation::class);
        $this->addressesFactory = $this->getMockBuilder(AddressCollectionFactory::class)
            ->disableOriginalConstructor()
            ->onlyMethods(['create'])
            ->getMock();
        $this->customerDataFactory = $this->getMockBuilder(CustomerInterfaceFactory::class)
            ->disableOriginalConstructor()
            ->onlyMethods(['create'])
            ->getMock();
        $this->dataObjectHelper = $this->getMockBuilder(DataObjectHelper::class)
            ->disableOriginalConstructor()
            ->onlyMethods(['populateWithArray'])
            ->getMock();
        $this->mathRandom = $this->createMock(Random::class);

        $this->_model = $helper->getObject(
            \Magento\Customer\Model\Customer::class,
            [
                'storeManager' => $this->_storeManager,
                'config' => $this->_config,
                'transportBuilder' => $this->_transportBuilderMock,
                'scopeConfig' => $this->_scopeConfigMock,
                'encryptor' => $this->_encryptor,
                'attributeFactory' => $this->attributeFactoryMock,
                'registry' => $this->registryMock,
                'resource' => $this->resourceMock,
                'dataObjectProcessor' => $this->dataObjectProcessor,
                'accountConfirmation' => $this->accountConfirmation,
                '_addressesFactory' => $this->addressesFactory,
                'customerDataFactory' => $this->customerDataFactory,
                'dataObjectHelper' => $this->dataObjectHelper,
                'mathRandom' => $this->mathRandom,
            ]
        );
    }

    public function testHashPassword()
    {
        $this->_encryptor->expects(
            $this->once()
        )->method(
            'getHash'
        )->with(
            'password',
            'salt'
        )->willReturn(
            'hash'
        );
        $this->assertEquals('hash', $this->_model->hashPassword('password', 'salt'));
    }

    public function testSendNewAccountEmailException()
    {
        $this->expectException(LocalizedException::class);
        $this->expectExceptionMessage('The transactional account email type is incorrect. Verify and try again.');

        $this->_model->sendNewAccountEmail('test');
    }

    public function testSendNewAccountEmailWithoutStoreId()
    {
        $store = $this->createMock(Store::class);
        $website = $this->createMock(Website::class);
        $website->expects($this->once())
            ->method('getStoreIds')
            ->willReturn([1, 2, 3, 4]);
        $this->_storeManager->expects($this->once())
            ->method('getWebsite')
            ->with(1)
            ->willReturn($website);
        $this->_storeManager->expects($this->once())
            ->method('getStore')
            ->with(1)
            ->willReturn($store);

        $this->_config->expects($this->exactly(3))
            ->method('getAttribute')
            ->willReturn($this->_attribute);

        $this->_attribute->expects($this->exactly(3))
            ->method('getIsVisible')
            ->willReturn(true);

        $methods = [
            'setTemplateIdentifier',
            'setTemplateOptions',
            'setTemplateVars',
            'setFrom',
            'addTo',
        ];
        foreach ($methods as $method) {
            $this->_transportBuilderMock->expects($this->once())
                ->method($method)
                ->willReturnSelf();
        }
        $transportMock = $this->getMockForAbstractClass(TransportInterface::class);
        $transportMock->expects($this->once())
            ->method('sendMessage')
            ->willReturnSelf();
        $this->_transportBuilderMock->expects($this->once())
            ->method('getTransport')
            ->willReturn($transportMock);

        $this->_model->setData(
            [
                'website_id' => 1,
                'store_id' => 1,
                'email' => 'email@example.com',
                'firstname' => 'FirstName',
                'lastname' => 'LastName',
                'middlename' => 'MiddleName',
                'prefix' => 'Name Prefix',
            ]
        );
        $this->_model->sendNewAccountEmail('registered');
    }

    /**
     * @param $lockExpires
     * @param $expectedResult
     * @dataProvider isCustomerLockedDataProvider
     */
    public function testIsCustomerLocked($lockExpires, $expectedResult)
    {
        $this->_model->setLockExpires($lockExpires);
        $this->assertEquals($expectedResult, $this->_model->isCustomerLocked());
    }

    /**
     * @return array
     */
    public function isCustomerLockedDataProvider()
    {
        return [
            ['lockExpirationDate' => date("F j, Y", strtotime('-1 days')), 'expectedResult' => false],
            ['lockExpirationDate' => date("F j, Y", strtotime('+1 days')), 'expectedResult' => true]
        ];
    }

    /**
     * @param int $customerId
     * @param int $websiteId
     * @param bool $isConfirmationRequired
     * @param bool $expected
     * @dataProvider dataProviderIsConfirmationRequired
     */
    public function testIsConfirmationRequired(
        $customerId,
        $websiteId,
        $isConfirmationRequired,
        $expected
    ) {
        $customerEmail = 'test1@example.com';

        $this->_model->setData('id', $customerId);
        $this->_model->setData('website_id', $websiteId);
        $this->_model->setData('email', $customerEmail);

        $this->accountConfirmation->expects($this->once())
            ->method('isConfirmationRequired')
            ->with($websiteId, $customerId, $customerEmail)
            ->willReturn($isConfirmationRequired);

        $this->assertEquals($expected, $this->_model->isConfirmationRequired());
    }

    /**
     * @return array
     */
    public function dataProviderIsConfirmationRequired()
    {
        return [
            [null, null, false, false],
            [1, 1, true, true],
            [1, null, true, true],
        ];
    }

    public function testUpdateData()
    {
        $customerDataAttributes = [
            'attribute' => 'attribute',
            'test1' => 'test1',
            'test33' => 'test33',
        ];

        $customer = $this->createPartialMock(
            \Magento\Customer\Model\Data\Customer::class,
            [
                'getCustomAttributes',
                'getId',
            ]
        );

        $attribute = $this->createPartialMock(
            AttributeValue::class,
            [
                'getAttributeCode',
                'getValue',
            ]
        );

        $this->dataObjectProcessor->expects($this->once())
            ->method('buildOutputDataArray')
            ->willReturnCallback(
                function ($arg1, $arg2) use ($customer, $customerDataAttributes) {
                    if ($arg1 == $customer && $arg2 == CustomerInterface::class) {
                        return $customerDataAttributes;
                    }
                }
            );

        $attribute->expects($this->exactly(3))
            ->method('getAttributeCode')
            ->willReturn('test33');

        $attribute->expects($this->exactly(2))
            ->method('getValue')
            ->willReturn('test33');

        $customer->expects($this->once())
            ->method('getCustomAttributes')
            ->willReturn([$attribute->getAttributeCode() => $attribute]);

        $this->_model->updateData($customer);

        foreach ($customerDataAttributes as $key => $value) {
            $expectedResult[strtolower(trim(preg_replace('/([A-Z]|[0-9]+)/', "_$1", $key), '_'))] = $value;
        }

        $expectedResult[$attribute->getAttributeCode()] = $attribute->getValue();

        $this->assertEquals($this->_model->getData(), $expectedResult);
    }

    /**
     * Test for the \Magento\Customer\Model\Customer::getDataModel() method
     */
    public function testGetDataModel()
    {
        $customerId = 1;
        $this->_model->setEntityId($customerId);
        $this->_model->setId($customerId);
        $addressDataModel = $this->getMockForAbstractClass(AddressInterface::class);
        $addressDataModel->expects($this->exactly(4))->method('isDefaultShipping')->willReturn(true);
        $address = $this->getMockBuilder(AddressModel::class)
            ->disableOriginalConstructor()
            ->onlyMethods(['setCustomer', 'getDataModel'])
            ->getMock();
        $address->expects($this->atLeastOnce())->method('getDataModel')->willReturn($addressDataModel);
        $addresses = new \ArrayIterator([$address, $address]);
        $addressCollection = $this->getMockBuilder(AddressCollection::class)
            ->disableOriginalConstructor()
            ->onlyMethods(['setCustomerFilter', 'addAttributeToSelect', 'getIterator', 'getItems'])
            ->getMock();
        $addressCollection->expects($this->atLeastOnce())->method('setCustomerFilter')->willReturnSelf();
        $addressCollection->expects($this->atLeastOnce())->method('addAttributeToSelect')->willReturnSelf();
        $addressCollection->expects($this->atLeastOnce())->method('getIterator')
            ->willReturn($addresses);
        $addressCollection->expects($this->atLeastOnce())->method('getItems')
            ->willReturn($addresses);
        $this->addressesFactory->expects($this->atLeastOnce())->method('create')->willReturn($addressCollection);
        $customerDataObject = $this->getMockForAbstractClass(CustomerInterface::class);
        $this->customerDataFactory->expects($this->atLeastOnce())->method('create')->willReturn($customerDataObject);
        $this->dataObjectHelper->expects($this->atLeastOnce())->method('populateWithArray')
            ->with($customerDataObject, $this->_model->getData(), CustomerInterface::class)
            ->willReturnSelf();
        $customerDataObject->expects($this->atLeastOnce())->method('setAddresses')
            ->with([$addressDataModel, $addressDataModel])
            ->willReturnSelf();
        $customerDataObject->expects($this->atLeastOnce())->method('setId')->with($customerId)->willReturnSelf();
        $this->_model->getDataModel();
        $this->assertEquals($customerDataObject, $this->_model->getDataModel());
    }

    /**
     * Check getRandomConfirmationKey use cryptographically secure function
     *
     * @return void
     */
    public function testGetRandomConfirmationKey() : void
    {
        $this->mathRandom
            ->expects($this->once())
            ->method('getRandomString')
            ->with(32)
            ->willReturn('random_string');

        $this->_model->getRandomConfirmationKey();
    }
}<|MERGE_RESOLUTION|>--- conflicted
+++ resolved
@@ -1,9 +1,4 @@
 <?php declare(strict_types=1);
-<<<<<<< HEAD
-/**
- * Copyright © Magento, Inc. All rights reserved.
- * See COPYING.txt for license details.
-=======
 /************************************************************************
  *
  * Copyright 2023 Adobe
@@ -18,7 +13,6 @@
  * is strictly forbidden unless prior written permission is obtained
  * from Adobe.
  * ************************************************************************
->>>>>>> 7e0e5582
  */
 
 /**
