<?php
/**
 * Unit test for customer service layer \Magento\Customer\Model\Customer
 *
 * Copyright © 2015 Magento. All rights reserved.
 * See COPYING.txt for license details.
 */

/**
 * Test class for \Magento\Customer\Model\Customer testing
 */
namespace Magento\Customer\Test\Unit\Model;

/**
 * @SuppressWarnings(PHPMD.CouplingBetweenObjects)
 */
class CustomerTest extends \PHPUnit_Framework_TestCase
{
    /** @var \Magento\Customer\Model\Customer */
    protected $_model;

    /** @var \Magento\Store\Model\Website|\PHPUnit_Framework_MockObject_MockObject */
    protected $_website;

    /** @var \Magento\Store\Model\StoreManager|\PHPUnit_Framework_MockObject_MockObject */
    protected $_storeManager;

    /** @var \Magento\Eav\Model\Config|\PHPUnit_Framework_MockObject_MockObject */
    protected $_config;

    /** @var \Magento\Eav\Model\Attribute|\PHPUnit_Framework_MockObject_MockObject */
    protected $_attribute;

    /** @var \Magento\Framework\App\Config\ScopeConfigInterface|\PHPUnit_Framework_MockObject_MockObject */
    protected $_scopeConfigMock;

    /** @var \Magento\Framework\Mail\Template\TransportBuilder|\PHPUnit_Framework_MockObject_MockObject */
    protected $_transportBuilderMock;

    /** @var \Magento\Framework\Mail\TransportInterface|\PHPUnit_Framework_MockObject_MockObject */
    protected $_transportMock;

    /** @var \Magento\Framework\Encryption\EncryptorInterface|\PHPUnit_Framework_MockObject_MockObject */
    protected $_encryptor;

    /** @var \Magento\Customer\Model\AttributeFactory|\PHPUnit_Framework_MockObject_MockObject */
    protected $attributeFactoryMock;

    /** @var  \Magento\Customer\Model\Attribute|\PHPUnit_Framework_MockObject_MockObject */
    protected $attributeCustomerMock;

    /** @var  \Magento\Framework\Registry|\PHPUnit_Framework_MockObject_MockObject */
    protected $registryMock;

    /** @var \Magento\Customer\Model\ResourceModel\Customer|\PHPUnit_Framework_MockObject_MockObject */
    protected $resourceMock;

    protected function setUp()
    {
        $this->_website = $this->getMock('Magento\Store\Model\Website', [], [], '', false);
        $this->_config = $this->getMock('Magento\Eav\Model\Config', [], [], '', false);
        $this->_attribute = $this->getMock('Magento\Eav\Model\Attribute', [], [], '', false);
        $this->_storeManager = $this->getMock('Magento\Store\Model\StoreManager', [], [], '', false);
        $this->_storetMock = $this->getMock('\Magento\Store\Model\Store', [], [], '', false);
        $this->_scopeConfigMock = $this->getMock('\Magento\Framework\App\Config\ScopeConfigInterface');
        $this->_transportBuilderMock = $this->getMock(
            '\Magento\Framework\Mail\Template\TransportBuilder',
            [],
            [],
            '',
            false
        );
        $this->_transportMock = $this->getMock(
            'Magento\Framework\Mail\TransportInterface',
            [],
            [],
            '',
            false
        );
        $this->attributeFactoryMock = $this->getMock(
            'Magento\Customer\Model\AttributeFactory',
            ['create'],
            [],
            '',
            false
        );
        $this->attributeCustomerMock = $this->getMock(
            'Magento\Customer\Model\Attribute',
            [],
            [],
            '',
            false
        );
        $this->resourceMock = $this->getMock(
            '\Magento\Customer\Model\ResourceModel\Customer', //'\Magento\Framework\DataObject',
            ['getIdFieldName'],
            [],
            '',
            false,
            false
        );
        $this->resourceMock->expects($this->any())
            ->method('getIdFieldName')
            ->will($this->returnValue('id'));
        $this->registryMock = $this->getMock('Magento\Framework\Registry', ['registry'], [], '', false);
        $this->_encryptor = $this->getMock('Magento\Framework\Encryption\EncryptorInterface');
        $helper = new \Magento\Framework\TestFramework\Unit\Helper\ObjectManager($this);
        $this->_model = $helper->getObject(
            'Magento\Customer\Model\Customer',
            [
                'storeManager' => $this->_storeManager,
                'config' => $this->_config,
                'transportBuilder' => $this->_transportBuilderMock,
                'scopeConfig' => $this->_scopeConfigMock,
                'encryptor' => $this->_encryptor,
                'attributeFactory' => $this->attributeFactoryMock,
                'registry' => $this->registryMock,
                'resource' => $this->resourceMock,
            ]
        );
    }

    public function testHashPassword()
    {
        $this->_encryptor->expects(
            $this->once()
        )->method(
            'getHash'
        )->with(
            'password',
            'salt'
        )->will(
            $this->returnValue('hash')
        );
        $this->assertEquals('hash', $this->_model->hashPassword('password', 'salt'));
    }

    /**
     * @param $data
     * @param $expected
     *
     * @dataProvider validateDataProvider
     */
    public function testValidate($data, $expected)
    {
        $this->_config->expects($this->exactly(3))
            ->method('getAttribute')
            ->will($this->returnValue($this->attributeCustomerMock));
        $this->attributeCustomerMock->expects($this->exactly(3))
            ->method('getIsRequired')
            ->will($this->returnValue(true));
        $this->_model->setData($data);
        $this->assertEquals($expected, $this->_model->validate());
    }

    public function validateDataProvider()
    {
        $data = [
            'firstname' => 'First Name',
            'lastname' => 'Last Name',
            'email' => 'email@example.com',
            'dob' => '01.01.1970',
            'taxvat' => '10',
            'gender' => 'm',
        ];
        return [
            [array_diff_key($data, ['firstname' => '']), ['Please enter a first name.']],
            [array_diff_key($data, ['lastname' => '']), ['Please enter a last name.']],
            [array_diff_key($data, ['email' => '']), ['Please correct this email address: "".']],
            [
                array_merge($data, ['email' => 'wrong@email']),
                ['Please correct this email address: "wrong@email".']
            ],
            [array_diff_key($data, ['dob' => '']), ['Please enter a date of birth.']],
            [array_diff_key($data, ['taxvat' => '']), ['Please enter a TAX/VAT number.']],
            [array_diff_key($data, ['gender' => '']), ['Please enter a gender.']],
            [$data, true],
        ];
    }

    /**
     * @expectedException \Magento\Framework\Exception\LocalizedException
     * @expectedExceptionMessage Please correct the transactional account email type.
     */
    public function testSendNewAccountEmailException()
    {
        $this->_model->sendNewAccountEmail('test');
    }

    public function testSendNewAccountEmailWithoutStoreId()
    {
        $store = $this->getMock('Magento\Store\Model\Store', [], [], '', false);
        $website = $this->getMock('Magento\Store\Model\Website', [], [], '', false);
        $website->expects($this->once())
            ->method('getStoreIds')
            ->will($this->returnValue([1, 2, 3, 4]));
        $this->_storeManager->expects($this->once())
            ->method('getWebsite')
            ->with(1)
            ->will($this->returnValue($website));
        $this->_storeManager->expects($this->once())
            ->method('getStore')
            ->with(1)
            ->will($this->returnValue($store));

        $this->_config->expects($this->exactly(3))
            ->method('getAttribute')
            ->will($this->returnValue($this->_attribute));

        $this->_attribute->expects($this->exactly(3))
            ->method('getIsVisible')
            ->will($this->returnValue(true));

        $methods = [
            'setTemplateIdentifier',
            'setTemplateOptions',
            'setTemplateVars',
            'setFrom',
            'addTo',
        ];
        foreach ($methods as $method) {
            $this->_transportBuilderMock->expects($this->once())
                ->method($method)
                ->will($this->returnSelf());
        }
        $transportMock = $this->getMock('Magento\Framework\Mail\TransportInterface', [], [], '', false);
        $transportMock->expects($this->once())
            ->method('sendMessage')
            ->will($this->returnSelf());
        $this->_transportBuilderMock->expects($this->once())
            ->method('getTransport')
            ->will($this->returnValue($transportMock));

        $this->_model->setData([
                'website_id' => 1,
                'store_id'   => 1,
                'email'      => 'email@example.com',
                'firstname'  => 'FirstName',
                'lastname'   => 'LastName',
                'middlename' => 'MiddleName',
                'prefix'     => 'Prefix',
        ]);
        $this->_model->sendNewAccountEmail('registered');
    }

    /**
     * @param $lockExpires
     * @param $expectedResult
     * @dataProvider isCustomerLockedDataProvider
     */
    public function testIsCustomerLocked($lockExpires, $expectedResult)
    {
        $this->_model->setLockExpires($lockExpires);
        $this->assertEquals($expectedResult, $this->_model->isCustomerLocked());
    }

    /**
     * @return array
     */
    public function isCustomerLockedDataProvider()
    {
        return [
<<<<<<< HEAD
          ['lockExpirationDate' => date("F j, Y", strtotime( '-1 days' )), 'expectedResult' => false],
          ['lockExpirationDate' => date("F j, Y", strtotime( '+1 days' )), 'expectedResult' => true]
=======
            ['lockExpirationDate' => date("F j, Y", strtotime('-1 days')), 'expectedResult' => false],
            ['lockExpirationDate' => date("F j, Y", strtotime('+1 days')), 'expectedResult' => true]
>>>>>>> 006491de
        ];
    }
}<|MERGE_RESOLUTION|>--- conflicted
+++ resolved
@@ -260,13 +260,8 @@
     public function isCustomerLockedDataProvider()
     {
         return [
-<<<<<<< HEAD
-          ['lockExpirationDate' => date("F j, Y", strtotime( '-1 days' )), 'expectedResult' => false],
-          ['lockExpirationDate' => date("F j, Y", strtotime( '+1 days' )), 'expectedResult' => true]
-=======
             ['lockExpirationDate' => date("F j, Y", strtotime('-1 days')), 'expectedResult' => false],
             ['lockExpirationDate' => date("F j, Y", strtotime('+1 days')), 'expectedResult' => true]
->>>>>>> 006491de
         ];
     }
 }