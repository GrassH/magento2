<?php
/**
 * Copyright © Magento, Inc. All rights reserved.
 * See COPYING.txt for license details.
 */

namespace Magento\Customer\Test\Unit\Model\Customer;

use Magento\Customer\Api\CustomerMetadataInterface;
use Magento\Customer\Model\Address;
use Magento\Customer\Model\Config\Share;
use Magento\Customer\Model\Customer;
use Magento\Customer\Model\Customer\DataProvider as CustomerDataProvider;
use Magento\Customer\Model\FileProcessor;
use Magento\Customer\Model\FileUploaderDataResolver;
use Magento\Customer\Model\ResourceModel\Address\Attribute\Source\CountryWithWebsites;
use Magento\Customer\Model\ResourceModel\Customer\Collection;
use Magento\Customer\Model\ResourceModel\Customer\CollectionFactory;
use Magento\Eav\Model\Config;
use Magento\Eav\Model\Entity\Attribute\AbstractAttribute;
use Magento\Eav\Model\Entity\Attribute\Source\AbstractSource;
use Magento\Eav\Model\Entity\Type;
use Magento\Framework\ObjectManagerInterface;
use Magento\Framework\Session\SessionManagerInterface;
use Magento\Framework\TestFramework\Unit\Helper\ObjectManager;
use Magento\Framework\View\Element\UiComponent\ContextInterface;
use Magento\Ui\Component\Form\Field;
use Magento\Ui\DataProvider\EavValidationRules;
<<<<<<< HEAD
use PHPUnit\Framework\MockObject\MockObject as MockObject;
=======
use PHPUnit\Framework\MockObject\MockObject;
>>>>>>> b2f063af

/**
 * Unit tests for \Magento\Customer\Model\Customer\DataProvider class.
 *
 * @SuppressWarnings(PHPMD.CouplingBetweenObjects)
 */
class DataProviderTest extends \PHPUnit\Framework\TestCase
{
    const ATTRIBUTE_CODE = 'test-code';
    const OPTIONS_RESULT = 'test-options';

    /**
     * @var Config|MockObject
     */
    protected $eavConfigMock;

    /**
     * @var CollectionFactory|MockObject
     */
    protected $customerCollectionFactoryMock;

    /**
     * @var EavValidationRules|MockObject
     */
    protected $eavValidationRulesMock;

    /**
     * @var SessionManagerInterface|MockObject
     */
    protected $sessionMock;

    /**
     * @var FileProcessor|MockObject
     */
    protected $fileProcessor;

    /**
     * @var FileUploaderDataResolver|MockObject
     */
    private $fileUploaderDataResolver;

    /**
     * @inheritdoc
     */
    protected function setUp(): void
    {
        $this->eavConfigMock = $this->getMockBuilder(Config::class)
            ->disableOriginalConstructor()
            ->getMock();
        $this->customerCollectionFactoryMock = $this->createPartialMock(CollectionFactory::class, ['create']);
        $this->eavValidationRulesMock = $this
            ->getMockBuilder(EavValidationRules::class)
            ->disableOriginalConstructor()
            ->getMock();
        $this->sessionMock = $this
            ->getMockBuilder(SessionManagerInterface::class)
            ->setMethods(['getCustomerFormData', 'unsCustomerFormData'])
            ->getMockForAbstractClass();

        $this->fileProcessor = $this->getMockBuilder(FileProcessor::class)
            ->disableOriginalConstructor()
            ->getMock();
        $this->fileUploaderDataResolver = $this->getMockBuilder(FileUploaderDataResolver::class)
            ->disableOriginalConstructor()
            ->setMethods(['overrideFileUploaderMetadata', 'overrideFileUploaderData'])
            ->getMock();
    }

    /**
     * Run test getAttributesMeta method.
     *
     * @param array $expected
     * @return void
     *
     * @dataProvider getAttributesMetaDataProvider
     */
    public function testGetAttributesMetaWithOptions(array $expected)
    {
        $helper = new ObjectManager($this);
        /** @var CustomerDataProvider $dataProvider */
        $dataProvider = $helper->getObject(
            CustomerDataProvider::class,
            [
                'name' => 'test-name',
                'primaryFieldName' => 'primary-field-name',
                'requestFieldName' => 'request-field-name',
                'eavValidationRules' => $this->eavValidationRulesMock,
                'customerCollectionFactory' => $this->getCustomerCollectionFactoryMock(),
                'eavConfig' => $this->getEavConfigMock(),
                'fileUploaderDataResolver' => $this->fileUploaderDataResolver,
            ]
        );

        $meta = $dataProvider->getMeta();
        $this->assertNotEmpty($meta);
        $this->assertEquals($expected, $meta);
    }

    /**
     * Data provider for testGetAttributesMeta.
     *
     * @return array
     * @SuppressWarnings(PHPMD.ExcessiveMethodLength)
     */
    public function getAttributesMetaDataProvider()
    {
        return [
            [
                'expected' => [
                    'customer' => [
                        'children' => [
                            self::ATTRIBUTE_CODE => [
                                'arguments' => [
                                    'data' => [
                                        'config' => [
                                            'dataType' => 'frontend_input',
                                            'formElement' => 'frontend_input',
                                            'options' => 'test-options',
                                            'visible' => null,
                                            'required' => 'is_required',
                                            'label' => __('frontend_label'),
                                            'sortOrder' => 'sort_order',
                                            'notice' => 'note',
                                            'default' => 'default_value',
                                            'size' => 'multiline_count',
                                            'componentType' => Field::NAME,
                                        ],
                                    ],
                                ],
                            ],
                            'test-code-boolean' => [
                                'arguments' => [
                                    'data' => [
                                        'config' => [
                                            'dataType' => 'frontend_input',
                                            'formElement' => 'frontend_input',
                                            'visible' => null,
                                            'required' => 'is_required',
                                            'label' => __('frontend_label'),
                                            'sortOrder' => 'sort_order',
                                            'notice' => 'note',
                                            'default' => 'default_value',
                                            'size' => 'multiline_count',
                                            'componentType' => Field::NAME,
                                            'prefer' => 'toggle',
                                            'valueMap' => [
                                                'true' => 1,
                                                'false' => 0,
                                            ],
                                        ],
                                    ],
                                ],
                            ],
                        ],
                    ],
                    'address' => [
                        'children' => [
                            self::ATTRIBUTE_CODE => [
                                'arguments' => [
                                    'data' => [
                                        'config' => [
                                            'dataType' => 'frontend_input',
                                            'formElement' => 'frontend_input',
                                            'options' => 'test-options',
                                            'visible' => null,
                                            'required' => 'is_required',
                                            'label' => __('frontend_label'),
                                            'sortOrder' => 'sort_order',
                                            'notice' => 'note',
                                            'default' => 'default_value',
                                            'size' => 'multiline_count',
                                            'componentType' => Field::NAME,
                                        ],
                                    ],
                                ],
                            ],
                            'test-code-boolean' => [
                                'arguments' => [
                                    'data' => [
                                        'config' => [
                                            'dataType' => 'frontend_input',
                                            'formElement' => 'frontend_input',
                                            'visible' => null,
                                            'required' => 'is_required',
                                            'label' => 'frontend_label',
                                            'sortOrder' => 'sort_order',
                                            'notice' => 'note',
                                            'default' => 'default_value',
                                            'size' => 'multiline_count',
                                            'componentType' => Field::NAME,
                                            'prefer' => 'toggle',
                                            'valueMap' => [
                                                'true' => 1,
                                                'false' => 0,
                                            ],
                                        ],
                                    ],
                                ],
                            ],
                            'country_id' => [
                                'arguments' => [
                                    'data' => [
                                        'config' => [
                                            'dataType' => 'frontend_input',
                                            'formElement' => 'frontend_input',
                                            'options' => 'test-options',
                                            'visible' => null,
                                            'required' => 'is_required',
                                            'label' => __('frontend_label'),
                                            'sortOrder' => 'sort_order',
                                            'notice' => 'note',
                                            'default' => 'default_value',
                                            'size' => 'multiline_count',
                                            'componentType' => Field::NAME,
                                            'filterBy' => [
                                                'target' => '${ $.provider }:data.customer.website_id',
                                                '__disableTmpl' => ['target' => false],
                                                'field' => 'website_ids',
                                            ],
                                        ],
                                    ],
                                ],
                            ]
                        ],
                    ],
                ]
            ]
        ];
    }

    /**
     * @return CollectionFactory|MockObject
     */
    protected function getCustomerCollectionFactoryMock()
    {
        $collectionMock = $this->getMockBuilder(Collection::class)
            ->disableOriginalConstructor()
            ->getMock();

        $collectionMock->expects($this->once())
            ->method('addAttributeToSelect')
            ->with('*');

        $this->customerCollectionFactoryMock->expects($this->once())
            ->method('create')
            ->willReturn($collectionMock);

        return $this->customerCollectionFactoryMock;
    }

    /**
     * @return Config|MockObject
     */
    protected function getEavConfigMock($customerAttributes = [])
    {
        $this->eavConfigMock->expects($this->at(0))
            ->method('getEntityType')
            ->with('customer')
            ->willReturn($this->getTypeCustomerMock($customerAttributes));
        $this->eavConfigMock->expects($this->at(1))
            ->method('getEntityType')
            ->with('customer_address')
            ->willReturn($this->getTypeAddressMock());

        return $this->eavConfigMock;
    }

    /**
     * @return Type|MockObject
     */
    protected function getTypeCustomerMock($customerAttributes = [])
    {
        $typeCustomerMock = $this->getMockBuilder(Type::class)
            ->disableOriginalConstructor()
            ->getMock();
        $attributesCollection = !empty($customerAttributes) ? $customerAttributes : $this->getAttributeMock();
        $typeCustomerMock->expects($this->any())
            ->method('getEntityTypeCode')
            ->willReturn('customer');
        foreach ($attributesCollection as $attribute) {
            $attribute->expects($this->any())
                ->method('getEntityType')
                ->willReturn($typeCustomerMock);
        }

        $typeCustomerMock->expects($this->once())
            ->method('getAttributeCollection')
            ->willReturn($attributesCollection);

        return $typeCustomerMock;
    }

    /**
     * @return Type|MockObject
     */
    protected function getTypeAddressMock()
    {
        $typeAddressMock = $this->getMockBuilder(Type::class)
            ->disableOriginalConstructor()
            ->getMock();

        $typeAddressMock->expects($this->once())
            ->method('getAttributeCollection')
            ->willReturn($this->getAttributeMock('address'));

        return $typeAddressMock;
    }

    /**
     * @param MockObject $attributeMock
     * @param MockObject $attributeBooleanMock
     * @param array $options
     */
    private function injectVisibilityProps(
        MockObject $attributeMock,
        MockObject $attributeBooleanMock,
        array $options = []
    ) {
        if (isset($options[self::ATTRIBUTE_CODE]['visible'])) {
            $attributeMock->expects($this->any())
                ->method('getIsVisible')
                ->willReturn($options[self::ATTRIBUTE_CODE]['visible']);
        }

        if (isset($options[self::ATTRIBUTE_CODE]['user_defined'])) {
            $attributeMock->expects($this->any())
                ->method('getIsUserDefined')
                ->willReturn($options[self::ATTRIBUTE_CODE]['user_defined']);
        }

        if (isset($options[self::ATTRIBUTE_CODE]['is_used_in_forms'])) {
            $attributeMock->expects($this->any())
                ->method('getUsedInForms')
                ->willReturn($options[self::ATTRIBUTE_CODE]['is_used_in_forms']);
        }

        if (isset($options['test-code-boolean']['visible'])) {
            $attributeBooleanMock->expects($this->any())
                ->method('getIsVisible')
                ->willReturn($options['test-code-boolean']['visible']);
        }

        if (isset($options['test-code-boolean']['user_defined'])) {
            $attributeBooleanMock->expects($this->any())
                ->method('getIsUserDefined')
                ->willReturn($options['test-code-boolean']['user_defined']);
        }

        if (isset($options['test-code-boolean']['is_used_in_forms'])) {
            $attributeBooleanMock->expects($this->any())
                ->method('getUsedInForms')
                ->willReturn($options['test-code-boolean']['is_used_in_forms']);
        }
    }

    /**
     * @return AbstractAttribute[]|MockObject[]
     */
    protected function getAttributeMock($type = 'customer', $options = [])
    {
        $attributeMock = $this->getMockBuilder(AbstractAttribute::class)
            ->setMethods(
                [
                    'getAttributeCode',
                    'getDataUsingMethod',
                    'usesSource',
                    'getFrontendInput',
                    'getIsVisible',
                    'getSource',
                    'getIsUserDefined',
                    'getUsedInForms',
                    'getEntityType',
                ]
            )
            ->disableOriginalConstructor()
            ->getMockForAbstractClass();
        $sourceMock = $this->getMockBuilder(AbstractSource::class)
            ->disableOriginalConstructor()
            ->getMockForAbstractClass();

        $attributeCode = self::ATTRIBUTE_CODE;
        if (isset($options[self::ATTRIBUTE_CODE]['specific_code_prefix'])) {
            $attributeCode = $attributeCode . $options[self::ATTRIBUTE_CODE]['specific_code_prefix'];
        }

        $attributeMock->expects($this->exactly(2))
            ->method('getAttributeCode')
            ->willReturn($attributeCode);

        $sourceMock->expects($this->any())
            ->method('getAllOptions')
            ->willReturn(self::OPTIONS_RESULT);

        $attributeMock->expects($this->any())
            ->method('getDataUsingMethod')
            ->willReturnCallback($this->attributeGetUsingMethodCallback());

        $attributeMock->expects($this->any())
            ->method('usesSource')
            ->willReturn(true);
        $attributeMock->expects($this->any())
            ->method('getSource')
            ->willReturn($sourceMock);

        $attributeBooleanMock = $this->getMockBuilder(AbstractAttribute::class)
            ->setMethods(
                [
                    'getAttributeCode',
                    'getDataUsingMethod',
                    'usesSource',
                    'getFrontendInput',
                    'getIsVisible',
                    'getIsUserDefined',
                    'getUsedInForms',
                    'getSource',
                    'getEntityType',
                ]
            )
            ->disableOriginalConstructor()
            ->getMockForAbstractClass();

        $attributeBooleanMock->expects($this->any())
            ->method('getFrontendInput')
            ->willReturn('boolean');
        $attributeBooleanMock->expects($this->any())
            ->method('getDataUsingMethod')
            ->willReturnCallback($this->attributeGetUsingMethodCallback());

        $attributeBooleanMock->expects($this->once())
            ->method('usesSource')
            ->willReturn(false);
        $booleanAttributeCode = 'test-code-boolean';
        if (isset($options['test-code-boolean']['specific_code_prefix'])) {
            $booleanAttributeCode = $booleanAttributeCode . $options['test-code-boolean']['specific_code_prefix'];
        }

        $attributeBooleanMock->expects($this->exactly(2))
            ->method('getAttributeCode')
            ->willReturn($booleanAttributeCode);

        $this->eavValidationRulesMock->expects($this->any())
            ->method('build')
            ->willReturnMap(
                [
                    [$attributeMock, $this->logicalNot($this->isEmpty()), []],
                    [$attributeBooleanMock, $this->logicalNot($this->isEmpty()), []],
                ]
            );
        $mocks = [$attributeMock, $attributeBooleanMock];
        $this->injectVisibilityProps($attributeMock, $attributeBooleanMock, $options);
        if ($type == "address") {
            $mocks[] = $this->getCountryAttrMock();
        }
        return $mocks;
    }

    /**
     * Callback for ::getDataUsingMethod.
     *
     * @return \Closure
     */
    private function attributeGetUsingMethodCallback()
    {
        return function ($origName) {
            return $origName;
        };
    }

    /**
     * @return MockObject
     */
    private function getCountryAttrMock()
    {
        $countryByWebsiteMock = $this->getMockBuilder(CountryWithWebsites::class)
            ->disableOriginalConstructor()
            ->getMock();
        $countryByWebsiteMock->expects($this->any())
            ->method('getAllOptions')
            ->willReturn('test-options');
        $shareMock = $this->getMockBuilder(Share::class)
            ->disableOriginalConstructor()
            ->getMock();
        $objectManagerMock = $this->getMockForAbstractClass(ObjectManagerInterface::class);
        $objectManagerMock->expects($this->any())
            ->method('get')
            ->willReturnMap(
                [
                    [CountryWithWebsites::class, $countryByWebsiteMock],
                    [Share::class, $shareMock],
                ]
            );
        \Magento\Framework\App\ObjectManager::setInstance($objectManagerMock);
        $countryAttrMock = $this->getMockBuilder(AbstractAttribute::class)
            ->setMethods(['getAttributeCode', 'getDataUsingMethod', 'usesSource', 'getSource', 'getLabel'])
            ->disableOriginalConstructor()
            ->getMockForAbstractClass();

        $countryAttrMock->expects($this->exactly(2))
            ->method('getAttributeCode')
            ->willReturn('country_id');

        $countryAttrMock->expects($this->any())
            ->method('getDataUsingMethod')
            ->willReturnCallback(
                function ($origName) {
                    return $origName;
                }
            );
        $countryAttrMock->expects($this->any())
            ->method('getLabel')
            ->willReturn(__('frontend_label'));
        $countryAttrMock->expects($this->any())
            ->method('usesSource')
            ->willReturn(true);
        $countryAttrMock->expects($this->any())
            ->method('getSource')
            ->willReturn(null);

        return $countryAttrMock;
    }

    /**
     * @return void
     * @SuppressWarnings(PHPMD.ExcessiveMethodLength)
     */
    public function testGetData()
    {
        $customerData = [
            'email' => 'test@test.ua',
            'default_billing' => 2,
            'default_shipping' => 2,
            'password_hash' => 'password_hash',
            'rp_token' => 'rp_token',
            'confirmation' => 'confirmation',
        ];
        $addressData = [
            'firstname' => 'firstname',
            'lastname' => 'lastname',
            'street' => "street\nstreet",
        ];

        $customer = $this->getMockBuilder(Customer::class)
            ->disableOriginalConstructor()
            ->getMock();
        $address = $this->getMockBuilder(Address::class)
            ->disableOriginalConstructor()
            ->getMock();
        $collectionMock = $this->getMockBuilder(Collection::class)
            ->disableOriginalConstructor()
            ->getMock();

        $collectionMock->expects($this->once())
            ->method('addAttributeToSelect')
            ->with('*');

        $this->customerCollectionFactoryMock->expects($this->once())
            ->method('create')
            ->willReturn($collectionMock);

        $collectionMock->expects($this->once())
            ->method('getItems')
            ->willReturn([$customer]);
        $customer->expects($this->once())
            ->method('getData')
            ->willReturn($customerData);
        $customer->expects($this->once())
            ->method('getAddresses')
            ->willReturn([$address]);
        $address->expects($this->atLeastOnce())
            ->method('getId')
            ->willReturn(2);
        $address->expects($this->once())
            ->method('load')
            ->with(2)
            ->willReturnSelf();
        $address->expects($this->once())
            ->method('getData')
            ->willReturn($addressData);

        $helper = new ObjectManager($this);
        $dataProvider = $helper->getObject(
            CustomerDataProvider::class,
            [
                'name' => 'test-name',
                'primaryFieldName' => 'primary-field-name',
                'requestFieldName' => 'request-field-name',
                'eavValidationRules' => $this->eavValidationRulesMock,
                'customerCollectionFactory' => $this->customerCollectionFactoryMock,
                'eavConfig' => $this->getEavConfigMock(),
                'fileUploaderDataResolver' => $this->fileUploaderDataResolver,
            ]
        );

        $reflection = new \ReflectionClass(get_class($dataProvider));
        $reflectionProperty = $reflection->getProperty('session');
        $reflectionProperty->setAccessible(true);
        $reflectionProperty->setValue($dataProvider, $this->sessionMock);

        $this->sessionMock->expects($this->once())
            ->method('getCustomerFormData')
            ->willReturn(null);

        $this->assertEquals(
            [
                '' => [
                    'customer' => [
                        'email' => 'test@test.ua',
                        'default_billing' => 2,
                        'default_shipping' => 2,
                    ],
                    'address' => [
                        2 => [
                            'firstname' => 'firstname',
                            'lastname' => 'lastname',
                            // Won't be an array because it isn't defined as a multiline field in this test
                            'street' => "street\nstreet",
                            'default_billing' => 2,
                            'default_shipping' => 2,
                        ],
                    ],
                ],
            ],
            $dataProvider->getData()
        );
    }

    /**
     * @return void
     * @SuppressWarnings(PHPMD.ExcessiveMethodLength)
     */
    public function testGetDataWithCustomerFormData()
    {
        $customerId = 11;
        $customerFormData = [
            'customer' => [
                'email' => 'test1@test1.ua',
                'default_billing' => 3,
                'default_shipping' => 3,
                'entity_id' => $customerId,
            ],
            'address' => [
                3 => [
                    'firstname' => 'firstname1',
                    'lastname' => 'lastname1',
                    'street' => [
                        'street1',
                        'street2',
                    ],
                    'default_billing' => 3,
                    'default_shipping' => 3,
                ],
            ],
        ];

        $customer = $this->getMockBuilder(Customer::class)
            ->disableOriginalConstructor()
            ->getMock();
        $address = $this->getMockBuilder(Address::class)
            ->disableOriginalConstructor()
            ->getMock();
        $collectionMock = $this->getMockBuilder(Collection::class)
            ->disableOriginalConstructor()
            ->getMock();

        $collectionMock->expects($this->once())
            ->method('addAttributeToSelect')
            ->with('*');

        $this->customerCollectionFactoryMock->expects($this->once())
            ->method('create')
            ->willReturn($collectionMock);

        $collectionMock->expects($this->once())
            ->method('getItems')
            ->willReturn([$customer]);
        $customer->expects($this->once())
            ->method('getData')
            ->willReturn(
                [
                    'email' => 'test@test.ua',
                    'default_billing' => 2,
                    'default_shipping' => 2,
                ]
            );
        $customer->expects($this->once())
            ->method('getId')
            ->willReturn($customerId);
        $customer->expects($this->once())
            ->method('getAddresses')
            ->willReturn([$address]);
        $address->expects($this->atLeastOnce())
            ->method('getId')
            ->willReturn(2);
        $address->expects($this->once())
            ->method('load')
            ->with(2)
            ->willReturnSelf();
        $address->expects($this->once())
            ->method('getData')
            ->willReturn(
                [
                    'firstname' => 'firstname',
                    'lastname' => 'lastname',
                    'street' => "street\nstreet",
                ]
            );
        $helper = new ObjectManager($this);
        $dataProvider = $helper->getObject(
            CustomerDataProvider::class,
            [
                'name' => 'test-name',
                'primaryFieldName' => 'primary-field-name',
                'requestFieldName' => 'request-field-name',
                'eavValidationRules' => $this->eavValidationRulesMock,
                'customerCollectionFactory' => $this->customerCollectionFactoryMock,
                'eavConfig' => $this->getEavConfigMock(),
                'fileUploaderDataResolver' => $this->fileUploaderDataResolver,
            ]
        );

        $reflection = new \ReflectionClass(get_class($dataProvider));
        $reflectionProperty = $reflection->getProperty('session');
        $reflectionProperty->setAccessible(true);
        $reflectionProperty->setValue($dataProvider, $this->sessionMock);

        $this->sessionMock->expects($this->once())
            ->method('getCustomerFormData')
            ->willReturn($customerFormData);
        $this->sessionMock->expects($this->once())
            ->method('unsCustomerFormData');

        $this->assertEquals([$customerId => $customerFormData], $dataProvider->getData());
    }

    /**
     * @SuppressWarnings(PHPMD.ExcessiveMethodLength)
     * @return void
     */
    public function testGetDataWithCustomAttributeImage()
    {
        $customerId = 1;
        $customerEmail = 'user1@example.com';

        $filename = '/filename.ext1';

        $customerMock = $this->getMockBuilder(Customer::class)
            ->disableOriginalConstructor()
            ->getMock();
        $customerMock->expects($this->once())
            ->method('getData')
            ->willReturn(
                [
                    'email' => $customerEmail,
                    'img1' => $filename,
                ]
            );
        $customerMock->expects($this->once())
            ->method('getAddresses')
            ->willReturn([]);
        $customerMock->expects($this->once())
            ->method('getId')
            ->willReturn($customerId);
        $collectionMock = $this->getMockBuilder(Collection::class)
            ->disableOriginalConstructor()
            ->getMock();
        $collectionMock->expects($this->once())
            ->method('getItems')
            ->willReturn([$customerMock]);

        $this->customerCollectionFactoryMock->expects($this->once())
            ->method('create')
            ->willReturn($collectionMock);

        $this->sessionMock->expects($this->once())
            ->method('getCustomerFormData')
            ->willReturn([]);

        $objectManager = new ObjectManager($this);
        $dataProvider = $objectManager->getObject(
            CustomerDataProvider::class,
            [
                'name' => 'test-name',
                'primaryFieldName' => 'primary-field-name',
                'requestFieldName' => 'request-field-name',
                'eavValidationRules' => $this->eavValidationRulesMock,
                'customerCollectionFactory' => $this->customerCollectionFactoryMock,
                'eavConfig' => $this->getEavConfigMock(),
                'fileUploaderDataResolver' => $this->fileUploaderDataResolver,
            ]
        );

        $objectManager->setBackwardCompatibleProperty(
            $dataProvider,
            'session',
            $this->sessionMock
        );

        $this->fileUploaderDataResolver->expects($this->atLeastOnce())->method('overrideFileUploaderData')
            ->with(
                $customerMock,
                [
                    'email' => $customerEmail,
                    'img1' => $filename,
                ]
            );
        $dataProvider->getData();
    }

    /**
     * @return void
     * @SuppressWarnings(PHPMD.ExcessiveMethodLength)
     */
    public function testGetAttributesMetaWithCustomAttributeImage()
    {
        $maxFileSize = 1000;
        $allowedExtension = 'ext1 ext2';

        $attributeCode = 'img1';

        $collectionMock = $this->getMockBuilder(Collection::class)
            ->disableOriginalConstructor()
            ->getMock();
        $collectionMock->expects($this->once())
            ->method('addAttributeToSelect')
            ->with('*');

        $this->customerCollectionFactoryMock->expects($this->once())
            ->method('create')
            ->willReturn($collectionMock);

        $attributeMock = $this->getMockBuilder(AbstractAttribute::class)
            ->setMethods(
                [
                    'getAttributeCode',
                    'getFrontendInput',
                    'getDataUsingMethod',
                ]
            )
            ->disableOriginalConstructor()
            ->getMockForAbstractClass();
        $attributeMock->expects($this->any())
            ->method('getAttributeCode')
            ->willReturn($attributeCode);
        $attributeMock->expects($this->any())
            ->method('getFrontendInput')
            ->willReturn('image');
        $attributeMock->expects($this->any())
            ->method('getDataUsingMethod')
            ->willReturnCallback(
                function ($origName) {
                    return $origName;
                }
            );

        $typeCustomerMock = $this->getMockBuilder(Type::class)
            ->disableOriginalConstructor()
            ->getMock();
        $typeCustomerMock->expects($this->once())
            ->method('getAttributeCollection')
            ->willReturn([$attributeMock]);
        $typeCustomerMock->expects($this->once())
            ->method('getEntityTypeCode')
            ->willReturn(CustomerMetadataInterface::ENTITY_TYPE_CUSTOMER);

        $typeAddressMock = $this->getMockBuilder(Type::class)
            ->disableOriginalConstructor()
            ->getMock();
        $typeAddressMock->expects($this->once())
            ->method('getAttributeCollection')
            ->willReturn([]);

        $this->eavConfigMock->expects($this->at(0))
            ->method('getEntityType')
            ->with('customer')
            ->willReturn($typeCustomerMock);
        $this->eavConfigMock->expects($this->at(1))
            ->method('getEntityType')
            ->with('customer_address')
            ->willReturn($typeAddressMock);

        $this->eavValidationRulesMock->expects($this->once())
            ->method('build')
            ->with(
                $attributeMock,
                [
                    'dataType' => 'frontend_input',
                    'formElement' => 'frontend_input',
                    'visible' => 'is_visible',
                    'required' => 'is_required',
                    'sortOrder' => 'sort_order',
                    'notice' => 'note',
                    'default' => 'default_value',
                    'size' => 'multiline_count',
                    'label' => __('frontend_label'),
                ]
            )
            ->willReturn(
                [
                    'max_file_size' => $maxFileSize,
                    'file_extensions' => 'ext1, eXt2 ', // Added spaces and upper-cases
                ]
            );

        $objectManager = new ObjectManager($this);
        $dataProvider = $objectManager->getObject(
            CustomerDataProvider::class,
            [
                'name' => 'test-name',
                'primaryFieldName' => 'primary-field-name',
                'requestFieldName' => 'request-field-name',
                'eavValidationRules' => $this->eavValidationRulesMock,
                'customerCollectionFactory' => $this->customerCollectionFactoryMock,
                'eavConfig' => $this->eavConfigMock,
            ]
        );

        $result = $dataProvider->getMeta();

        $this->assertNotEmpty($result);

        $expected = [
            'customer' => [
                'children' => [
                    $attributeCode => [
                        'arguments' => [
                            'data' => [
                                'config' => [
                                    'dataType' => 'frontend_input',
                                    'formElement' => 'fileUploader',
                                    'componentType' => 'fileUploader',
                                    'maxFileSize' => $maxFileSize,
                                    'allowedExtensions' => $allowedExtension,
                                    'uploaderConfig' => [
                                        'url' => 'customer/file/customer_upload',
                                    ],
                                    'sortOrder' => 'sort_order',
                                    'required' => 'is_required',
                                    'visible' => null,
                                    'validation' => [
                                        'max_file_size' => $maxFileSize,
                                        'file_extensions' => 'ext1, eXt2 ',
                                    ],
                                    'label' => __('frontend_label'),
                                ],
                            ],
                        ],
                    ],
                ],
            ],
            'address' => [
                'children' => [],
            ],
        ];

        $this->assertEquals($expected, $result);
    }

    /**
     * @return void
     */
    public function testGetDataWithVisibleAttributes()
    {

        $firstAttributesBundle = $this->getAttributeMock(
            'customer',
            [
                self::ATTRIBUTE_CODE => [
                    'visible' => true,
                    'is_used_in_forms' => ['customer_account_edit'],
                    'user_defined' => true,
                    'specific_code_prefix' => "_1",
                ],
                'test-code-boolean' => [
                    'visible' => true,
                    'is_used_in_forms' => ['customer_account_create'],
                    'user_defined' => true,
                    'specific_code_prefix' => "_1",
                ]
            ]
        );
        $secondAttributesBundle = $this->getAttributeMock(
            'customer',
            [
                self::ATTRIBUTE_CODE => [
                    'visible' => true,
                    'is_used_in_forms' => ['customer_account_create'],
                    'user_defined' => false,
                    'specific_code_prefix' => "_2",
                ],
                'test-code-boolean' => [
                    'visible' => true,
                    'is_used_in_forms' => ['customer_account_create'],
                    'user_defined' => true,
                    'specific_code_prefix' => "_2",
                ]
            ]
        );

        $helper = new ObjectManager($this);
        /** @var DataProvider $dataProvider */
        $dataProvider = $helper->getObject(
            CustomerDataProvider::class,
            [
                'name' => 'test-name',
                'primaryFieldName' => 'primary-field-name',
                'requestFieldName' => 'request-field-name',
                'eavValidationRules' => $this->eavValidationRulesMock,
                'customerCollectionFactory' => $this->getCustomerCollectionFactoryMock(),
                'eavConfig' => $this->getEavConfigMock(array_merge($firstAttributesBundle, $secondAttributesBundle)),
                'fileUploaderDataResolver' => $this->fileUploaderDataResolver,
            ]
        );

        $meta = $dataProvider->getMeta();
        $this->assertNotEmpty($meta);
        $this->assertEquals($this->getExpectationForVisibleAttributes(), $meta);
    }

    /**
     * @return void
     */
    public function testGetDataWithVisibleAttributesWithAccountEdit()
    {
        $firstAttributesBundle = $this->getAttributeMock(
            'customer',
            [
                self::ATTRIBUTE_CODE => [
                    'visible' => true,
                    'is_used_in_forms' => ['customer_account_edit'],
                    'user_defined' => true,
                    'specific_code_prefix' => "_1",
                ],
                'test-code-boolean' => [
                    'visible' => true,
                    'is_used_in_forms' => ['customer_account_create'],
                    'user_defined' => true,
                    'specific_code_prefix' => "_1",
                ]
            ]
        );
        $secondAttributesBundle = $this->getAttributeMock(
            'customer',
            [
                self::ATTRIBUTE_CODE => [
                    'visible' => true,
                    'is_used_in_forms' => ['customer_account_create'],
                    'user_defined' => false,
                    'specific_code_prefix' => "_2",
                ],
                'test-code-boolean' => [
                    'visible' => true,
                    'is_used_in_forms' => ['customer_account_create'],
                    'user_defined' => true,
                    'specific_code_prefix' => "_2",
                ]
            ]
        );

        $helper = new ObjectManager($this);
        $context = $this->getMockBuilder(ContextInterface::class)
            ->setMethods(['getRequestParam'])
            ->getMockForAbstractClass();
        $context->expects($this->any())
            ->method('getRequestParam')
            ->with('request-field-name')
            ->willReturn(1);
        /** @var DataProvider $dataProvider */
        $dataProvider = $helper->getObject(
            CustomerDataProvider::class,
            [
                'name' => 'test-name',
                'primaryFieldName' => 'primary-field-name',
                'requestFieldName' => 'request-field-name',
                'eavValidationRules' => $this->eavValidationRulesMock,
                'customerCollectionFactory' => $this->getCustomerCollectionFactoryMock(),
                'context' => $context,
                'eavConfig' => $this->getEavConfigMock(array_merge($firstAttributesBundle, $secondAttributesBundle)),
                'fileUploaderDataResolver' => $this->fileUploaderDataResolver,

            ]
        );

        $meta = $dataProvider->getMeta();
        $this->assertNotEmpty($meta);
        $this->assertEquals($this->getExpectationForVisibleAttributes(), $meta);
    }

    /**
     * Retrieve all customer variations of attributes with all variations of visibility.
     *
     * @return array
     */
    private function getCustomerAttributeExpectations()
    {
        return [
            self::ATTRIBUTE_CODE . "_1" => [
                'arguments' => [
                    'data' => [
                        'config' => [
                            'dataType' => 'frontend_input',
                            'formElement' => 'frontend_input',
                            'options' => 'test-options',
                            'visible' => true,
                            'required' => 'is_required',
                            'label' => __('frontend_label'),
                            'sortOrder' => 'sort_order',
                            'notice' => 'note',
                            'default' => 'default_value',
                            'size' => 'multiline_count',
                            'componentType' => Field::NAME,
                        ],
                    ],
                ],
            ],
            self::ATTRIBUTE_CODE . "_2" => [
                'arguments' => [
                    'data' => [
                        'config' => [
                            'dataType' => 'frontend_input',
                            'formElement' => 'frontend_input',
                            'options' => 'test-options',
                            'visible' => true,
                            'required' => 'is_required',
                            'label' => __('frontend_label'),
                            'sortOrder' => 'sort_order',
                            'notice' => 'note',
                            'default' => 'default_value',
                            'size' => 'multiline_count',
                            'componentType' => Field::NAME,
                        ],
                    ],
                ],
            ],
            'test-code-boolean_1' => [
                'arguments' => [
                    'data' => [
                        'config' => [
                            'dataType' => 'frontend_input',
                            'formElement' => 'frontend_input',
                            'visible' => true,
                            'required' => 'is_required',
                            'label' => __('frontend_label'),
                            'sortOrder' => 'sort_order',
                            'notice' => 'note',
                            'default' => 'default_value',
                            'size' => 'multiline_count',
                            'componentType' => Field::NAME,
                            'prefer' => 'toggle',
                            'valueMap' => [
                                'true' => 1,
                                'false' => 0,
                            ],
                        ],
                    ],
                ],
            ],
            'test-code-boolean_2' => [
                'arguments' => [
                    'data' => [
                        'config' => [
                            'dataType' => 'frontend_input',
                            'formElement' => 'frontend_input',
                            'visible' => true,
                            'required' => 'is_required',
                            'label' => __('frontend_label'),
                            'sortOrder' => 'sort_order',
                            'notice' => 'note',
                            'default' => 'default_value',
                            'size' => 'multiline_count',
                            'componentType' => Field::NAME,
                            'prefer' => 'toggle',
                            'valueMap' => [
                                'true' => 1,
                                'false' => 0,
                            ],
                        ],
                    ],
                ],
            ],
        ];
    }

    /**
     * Retrieve all variations of attributes with all variations of visibility.
     *
     * @return  array
     */
    private function getExpectationForVisibleAttributes()
    {
        return [
            'customer' => [
                'children' => $this->getCustomerAttributeExpectations(),
            ],
            'address' => [
                'children' => [
                    self::ATTRIBUTE_CODE => [
                        'arguments' => [
                            'data' => [
                                'config' => [
                                    'dataType' => 'frontend_input',
                                    'formElement' => 'frontend_input',
                                    'options' => 'test-options',
                                    'visible' => null,
                                    'required' => 'is_required',
                                    'label' => __('frontend_label'),
                                    'sortOrder' => 'sort_order',
                                    'notice' => 'note',
                                    'default' => 'default_value',
                                    'size' => 'multiline_count',
                                    'componentType' => Field::NAME,
                                ],
                            ],
                        ],
                    ],
                    'test-code-boolean' => [
                        'arguments' => [
                            'data' => [
                                'config' => [
                                    'dataType' => 'frontend_input',
                                    'formElement' => 'frontend_input',
                                    'visible' => null,
                                    'required' => 'is_required',
                                    'label' => 'frontend_label',
                                    'sortOrder' => 'sort_order',
                                    'notice' => 'note',
                                    'default' => 'default_value',
                                    'size' => 'multiline_count',
                                    'componentType' => Field::NAME,
                                    'prefer' => 'toggle',
                                    'valueMap' => [
                                        'true' => 1,
                                        'false' => 0,
                                    ],
                                ],
                            ],
                        ],
                    ],
                    'country_id' => [
                        'arguments' => [
                            'data' => [
                                'config' => [
                                    'dataType' => 'frontend_input',
                                    'formElement' => 'frontend_input',
                                    'options' => 'test-options',
                                    'visible' => null,
                                    'required' => 'is_required',
                                    'label' => __('frontend_label'),
                                    'sortOrder' => 'sort_order',
                                    'notice' => 'note',
                                    'default' => 'default_value',
                                    'size' => 'multiline_count',
                                    'componentType' => Field::NAME,
                                    'filterBy' => [
                                        'target' => '${ $.provider }:data.customer.website_id',
                                        '__disableTmpl' => ['target' => false],
                                        'field' => 'website_ids',
                                    ],
                                ],
                            ],
                        ],
                    ],
                ],
            ],
        ];
    }
}<|MERGE_RESOLUTION|>--- conflicted
+++ resolved
@@ -26,11 +26,7 @@
 use Magento\Framework\View\Element\UiComponent\ContextInterface;
 use Magento\Ui\Component\Form\Field;
 use Magento\Ui\DataProvider\EavValidationRules;
-<<<<<<< HEAD
-use PHPUnit\Framework\MockObject\MockObject as MockObject;
-=======
 use PHPUnit\Framework\MockObject\MockObject;
->>>>>>> b2f063af
 
 /**
  * Unit tests for \Magento\Customer\Model\Customer\DataProvider class.
@@ -75,7 +71,7 @@
     /**
      * @inheritdoc
      */
-    protected function setUp(): void
+    protected function setUp()
     {
         $this->eavConfigMock = $this->getMockBuilder(Config::class)
             ->disableOriginalConstructor()
@@ -513,7 +509,7 @@
         $shareMock = $this->getMockBuilder(Share::class)
             ->disableOriginalConstructor()
             ->getMock();
-        $objectManagerMock = $this->getMockForAbstractClass(ObjectManagerInterface::class);
+        $objectManagerMock = $this->createMock(ObjectManagerInterface::class);
         $objectManagerMock->expects($this->any())
             ->method('get')
             ->willReturnMap(
