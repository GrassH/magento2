--- conflicted
+++ resolved
@@ -675,12 +675,6 @@
      */
     public function testGetList()
     {
-<<<<<<< HEAD
-        $collection = $this->getMock('Magento\Customer\Model\ResourceModel\Customer\Collection', [], [], '', false);
-=======
-        $sortOrder = $this->getMock(\Magento\Framework\Api\SortOrder::class, [], [], '', false);
-        $filterGroup = $this->getMock(\Magento\Framework\Api\Search\FilterGroup::class, [], [], '', false);
-        $filter = $this->getMock(\Magento\Framework\Api\Filter::class, [], [], '', false);
         $collection = $this->getMock(
             \Magento\Customer\Model\ResourceModel\Customer\Collection::class,
             [],
@@ -688,7 +682,6 @@
             '',
             false
         );
->>>>>>> f2d309a8
         $searchResults = $this->getMockForAbstractClass(
             \Magento\Customer\Api\Data\AddressSearchResultsInterface::class,
             [],
