<?php
/**
 * Copyright © 2015 Magento. All rights reserved.
 * See COPYING.txt for license details.
 */

namespace Magento\Customer\Test\Unit\Model\ResourceModel;

use Magento\Customer\Api\CustomerMetadataInterface;

/**
 * @SuppressWarnings(PHPMD.CouplingBetweenObjects)
 */
class CustomerRepositoryTest extends \PHPUnit_Framework_TestCase
{
    /**
     * @var \Magento\Customer\Model\CustomerFactory|\PHPUnit_Framework_MockObject_MockObject
     */
    protected $customerFactory;

    /**
     * @var \Magento\Customer\Model\Data\CustomerSecureFactory|\PHPUnit_Framework_MockObject_MockObject
     */
    protected $customerSecureFactory;

    /**
     * @var \Magento\Customer\Model\CustomerRegistry|\PHPUnit_Framework_MockObject_MockObject
     */
    protected $customerRegistry;

    /**
     * @var \Magento\Customer\Model\ResourceModel\AddressRepository|\PHPUnit_Framework_MockObject_MockObject
     */
    protected $addressRepository;

    /**
     * @var \Magento\Customer\Model\ResourceModel\Customer|\PHPUnit_Framework_MockObject_MockObject
     */
    protected $customerResourceModel;

    /**
     * @var \Magento\Customer\Api\CustomerMetadataInterface|\PHPUnit_Framework_MockObject_MockObject
     */
    protected $customerMetadata;

    /**
     * @var \Magento\Customer\Api\Data\CustomerSearchResultsInterfaceFactory|\PHPUnit_Framework_MockObject_MockObject
     */
    protected $searchResultsFactory;

    /**
     * @var \Magento\Framework\Event\ManagerInterface|\PHPUnit_Framework_MockObject_MockObject
     */
    protected $eventManager;

    /**
     * @var \Magento\Store\Model\StoreManagerInterface|\PHPUnit_Framework_MockObject_MockObject
     */
    protected $storeManager;

    /**
     * @var \Magento\Framework\Api\ExtensibleDataObjectConverter|\PHPUnit_Framework_MockObject_MockObject
     */
    protected $extensibleDataObjectConverter;

    /**
     * @var \Magento\Framework\Api\DataObjectHelper|\PHPUnit_Framework_MockObject_MockObject
     */
    protected $dataObjectHelper;

    /**
     * @var \Magento\Framework\Api\ImageProcessorInterface|\PHPUnit_Framework_MockObject_MockObject
     */
    protected $imageProcessor;

    /**
     * @var \Magento\Framework\Api\ExtensionAttribute\JoinProcessorInterface|\PHPUnit_Framework_MockObject_MockObject
     */
    protected $extensionAttributesJoinProcessor;

    /**
     * @var \Magento\Customer\Api\Data\CustomerInterface|\PHPUnit_Framework_MockObject_MockObject
     */
    protected $customer;

    /**
     * @var \Magento\Customer\Model\ResourceModel\CustomerRepository
     */
    protected $model;
<<<<<<< HEAD

    public function setUp()
=======
    
    protected function setUp()
>>>>>>> 9be8203c
    {
        $this->customerResourceModel =
            $this->getMock('Magento\Customer\Model\ResourceModel\Customer', [], [], '', false);
        $this->customerRegistry = $this->getMock('Magento\Customer\Model\CustomerRegistry', [], [], '', false);
        $this->dataObjectHelper = $this->getMock('Magento\Framework\Api\DataObjectHelper', [], [], '', false);
        $this->customerFactory  = $this->getMock('Magento\Customer\Model\CustomerFactory', ['create'], [], '', false);
        $this->customerSecureFactory  = $this->getMock(
            'Magento\Customer\Model\Data\CustomerSecureFactory',
            ['create'],
            [],
            '',
            false
        );

        $this->addressRepository = $this->getMock(
            'Magento\Customer\Model\ResourceModel\AddressRepository',
            [],
            [],
            '',
            false
        );

        $this->customerMetadata = $this->getMockForAbstractClass(
            'Magento\Customer\Api\CustomerMetadataInterface',
            [],
            '',
            false
        );
        $this->searchResultsFactory = $this->getMock(
            'Magento\Customer\Api\Data\CustomerSearchResultsInterfaceFactory',
            ['create'],
            [],
            '',
            false
        );
        $this->eventManager = $this->getMockForAbstractClass(
            'Magento\Framework\Event\ManagerInterface',
            [],
            '',
            false
        );
        $this->storeManager = $this->getMockForAbstractClass(
            'Magento\Store\Model\StoreManagerInterface',
            [],
            '',
            false
        );
        $this->extensibleDataObjectConverter = $this->getMock(
            'Magento\Framework\Api\ExtensibleDataObjectConverter',
            [],
            [],
            '',
            false
        );
        $this->imageProcessor = $this->getMockForAbstractClass(
            'Magento\Framework\Api\ImageProcessorInterface',
            [],
            '',
            false
        );
        $this->extensionAttributesJoinProcessor = $this->getMockForAbstractClass(
            'Magento\Framework\Api\ExtensionAttribute\JoinProcessorInterface',
            [],
            '',
            false
        );
        $this->customer = $this->getMockForAbstractClass(
            'Magento\Customer\Api\Data\CustomerInterface',
            [],
            '',
            false
        );

        $this->model = new \Magento\Customer\Model\ResourceModel\CustomerRepository(
            $this->customerFactory,
            $this->customerSecureFactory,
            $this->customerRegistry,
            $this->addressRepository,
            $this->customerResourceModel,
            $this->customerMetadata,
            $this->searchResultsFactory,
            $this->eventManager,
            $this->storeManager,
            $this->extensibleDataObjectConverter,
            $this->dataObjectHelper,
            $this->imageProcessor,
            $this->extensionAttributesJoinProcessor
        );
    }

    /**
     * @SuppressWarnings(PHPMD.NPathComplexity)
     */
    protected function prepareMocksForValidation($isValid = false)
    {
        $attributeMetaData = $this->getMockForAbstractClass(
            'Magento\Customer\Api\Data\AttributeMetadataInterface',
            [],
            '',
            false
        );
        $attributeMetaData->expects($this->atLeastOnce())
            ->method('isRequired')
            ->willReturn(true);
        $this->customerMetadata->expects($this->atLeastOnce())
            ->method('getAttributeMetadata')
            ->willReturn($attributeMetaData);

        $this->customer->expects($this->once())
            ->method('getFirstname')
            ->willReturn($isValid ? 'Firstname' : false);
        $this->customer->expects($this->once())
            ->method('getLastname')
            ->willReturn($isValid ? 'Lastname' : false);
        $this->customer->expects($this->atLeastOnce())
            ->method('getEmail')
            ->willReturn($isValid ? 'example@example.com' : false);
        $this->customer->expects($this->once())
            ->method('getDob')
            ->willReturn($isValid ? '12/12/2015' : false);
        $this->customer->expects($this->atLeastOnce())
            ->method('getTaxvat')
            ->willReturn($isValid ? 'taxvat' : false);
        $this->customer->expects($this->once())
            ->method('getGender')
            ->willReturn($isValid ? 'gender' : false);
    }

    /**
     * @SuppressWarnings(PHPMD.ExcessiveMethodLength)
     */
    public function testSave()
    {
        $customerId = 1;
        $storeId = 2;
        $this->prepareMocksForValidation(true);

        $region = $this->getMockForAbstractClass('Magento\Customer\Api\Data\RegionInterface', [], '', false);
        $address = $this->getMockForAbstractClass(
            'Magento\Customer\Api\Data\AddressInterface',
            [],
            '',
            false,
            false,
            true,
            [
                'setCustomerId',
                'setRegion',
                'getRegion',
                'getId'
            ]
        );
        $address2 = $this->getMockForAbstractClass(
            'Magento\Customer\Api\Data\AddressInterface',
            [],
            '',
            false,
            false,
            true,
            [
                'setCustomerId',
                'setRegion',
                'getRegion',
                'getId'
            ]
        );
        $customerModel = $this->getMock(
            'Magento\Customer\Model\Customer',
            [
                'getId',
                'setId',
                'setStoreId',
                'getStoreId',
                'getAttributeSetId',
                'setAttributeSetId',
                'setRpToken',
                'setRpTokenCreatedAt',
                'getDataModel',
                'setPasswordHash',
                'setFailuresNum',
                'setFirstFailure',
                'setLockExpires',
                'save',
            ],
            [],
            '',
            false
        );
        $customerAttributesMetaData = $this->getMockForAbstractClass(
            'Magento\Framework\Api\CustomAttributesDataInterface',
            [],
            '',
            false,
            false,
            true,
            [
                'getId',
                'getEmail',
                'getWebsiteId',
                'getAddresses',
                'setAddresses'
            ]
        );
        $customerSecureData = $this->getMock(
            'Magento\Customer\Model\Data\CustomerSecure',
            [
                'getRpToken',
                'getRpTokenCreatedAt',
                'getPasswordHash',
                'getFailuresNum',
                'getFirstFailure',
                'getLockExpires',
            ],
            [],
            '',
            false
        );
        $this->customer->expects($this->atLeastOnce())
            ->method('getId')
            ->willReturn($customerId);
        $this->customerRegistry->expects($this->atLeastOnce())
            ->method('retrieve')
            ->with($customerId)
            ->willReturn($customerModel);
        $customerModel->expects($this->atLeastOnce())
            ->method('getDataModel')
            ->willReturn($this->customer);
        $this->imageProcessor->expects($this->once())
            ->method('save')
            ->with($this->customer, CustomerMetadataInterface::ENTITY_TYPE_CUSTOMER, $this->customer)
            ->willReturn($customerAttributesMetaData);
        $address->expects($this->once())
            ->method('setCustomerId')
            ->with($customerId)
            ->willReturnSelf();
        $address->expects($this->once())
            ->method('getRegion')
            ->willReturn($region);
        $address->expects($this->atLeastOnce())
            ->method('getId')
            ->willReturn(7);
        $address->expects($this->once())
            ->method('setRegion')
            ->with($region);
        $customerAttributesMetaData->expects($this->atLeastOnce())
            ->method('getAddresses')
            ->willReturn([$address]);
        $customerAttributesMetaData->expects($this->at(1))
            ->method('setAddresses')
            ->with([]);
        $customerAttributesMetaData->expects($this->at(2))
            ->method('setAddresses')
            ->with([$address]);
        $this->extensibleDataObjectConverter->expects($this->once())
            ->method('toNestedArray')
            ->with($customerAttributesMetaData, [], '\Magento\Customer\Api\Data\CustomerInterface')
            ->willReturn(['customerData']);
        $this->customerFactory->expects($this->once())
            ->method('create')
            ->with(['data' => ['customerData']])
            ->willReturn($customerModel);
        $customerModel->expects($this->once())
            ->method('getStoreId')
            ->willReturn(null);
        $store = $this->getMock('Magento\Store\Model\Store', [], [], '', false);
        $store->expects($this->once())
            ->method('getId')
            ->willReturn($storeId);
        $this->storeManager
            ->expects($this->once())
            ->method('getStore')
            ->willReturn($store);
        $customerModel->expects($this->once())
            ->method('setStoreId')
            ->with($storeId);
        $customerModel->expects($this->once())
            ->method('setId')
            ->with($customerId);
        $customerModel->expects($this->once())
            ->method('getAttributeSetId')
            ->willReturn(null);
        $customerModel->expects($this->once())
            ->method('setAttributeSetId')
            ->with(\Magento\Customer\Api\CustomerMetadataInterface::ATTRIBUTE_SET_ID_CUSTOMER);
        $customerAttributesMetaData->expects($this->atLeastOnce())
            ->method('getId')
            ->willReturn($customerId);
        $this->customerRegistry->expects($this->once())
            ->method('retrieveSecureData')
            ->with($customerId)
            ->willReturn($customerSecureData);
        $customerSecureData->expects($this->once())
            ->method('getRpToken')
            ->willReturn('rpToken');
        $customerSecureData->expects($this->once())
            ->method('getRpTokenCreatedAt')
            ->willReturn('rpTokenCreatedAt');
        $customerSecureData->expects($this->once())
            ->method('getPasswordHash')
            ->willReturn('passwordHash');
        $customerSecureData->expects($this->once())
            ->method('getFailuresNum')
            ->willReturn('failuresNum');
        $customerSecureData->expects($this->once())
            ->method('getFirstFailure')
            ->willReturn('firstFailure');
        $customerSecureData->expects($this->once())
            ->method('getLockExpires')
            ->willReturn('lockExpires');

        $customerModel->expects($this->exactly(2))
            ->method('setRpToken')
            ->willReturnMap([
                ['rpToken', $customerModel],
                [null, $customerModel],
            ]);
        $customerModel->expects($this->exactly(2))
            ->method('setRpTokenCreatedAt')
            ->willReturnMap([
                ['rpTokenCreatedAt', $customerModel],
                [null, $customerModel],
            ]);

        $customerModel->expects($this->once())
            ->method('setPasswordHash')
            ->with('passwordHash');
        $customerModel->expects($this->once())
            ->method('setFailuresNum')
            ->with('failuresNum');
        $customerModel->expects($this->once())
            ->method('setFirstFailure')
            ->with('firstFailure');
        $customerModel->expects($this->once())
            ->method('setLockExpires')
            ->with('lockExpires');
        $customerModel->expects($this->atLeastOnce())
            ->method('getId')
            ->willReturn($customerId);
        $customerModel->expects($this->once())
            ->method('save');
        $this->customerRegistry->expects($this->once())
            ->method('push')
            ->with($customerModel);
        $this->customer->expects($this->once())
            ->method('getAddresses')
            ->willReturn([$address, $address2]);
        $this->addressRepository->expects($this->once())
            ->method('save')
            ->with($address);
        $customerAttributesMetaData->expects($this->once())
            ->method('getEmail')
            ->willReturn('example@example.com');
        $customerAttributesMetaData->expects($this->once())
            ->method('getWebsiteId')
            ->willReturn(2);
        $this->customerRegistry->expects($this->once())
            ->method('retrieveByEmail')
            ->with('example@example.com', 2)
            ->willReturn($customerModel);
        $this->eventManager->expects($this->once())
            ->method('dispatch')
            ->with(
                'customer_save_after_data_object',
                ['customer_data_object' => $this->customer, 'orig_customer_data_object' => $customerAttributesMetaData]
            );

        $this->model->save($this->customer);
    }

    /**
     * @SuppressWarnings(PHPMD.ExcessiveMethodLength)
     */
    public function testSaveWithPasswordHash()
    {
        $customerId = 1;
        $storeId = 2;
        $passwordHash = 'ukfa4sdfa56s5df02asdf4rt';
        $this->prepareMocksForValidation(true);

        $region = $this->getMockForAbstractClass('Magento\Customer\Api\Data\RegionInterface', [], '', false);
        $address = $this->getMockForAbstractClass(
            'Magento\Customer\Api\Data\AddressInterface',
            [],
            '',
            false,
            false,
            true,
            [
                'setCustomerId',
                'setRegion',
                'getRegion',
                'getId'
            ]
        );
        $address2 = $this->getMockForAbstractClass(
            'Magento\Customer\Api\Data\AddressInterface',
            [],
            '',
            false,
            false,
            true,
            [
                'setCustomerId',
                'setRegion',
                'getRegion',
                'getId'
            ]
        );
        $customerModel = $this->getMock(
            'Magento\Customer\Model\Customer',
            [
                'getId',
                'setId',
                'setStoreId',
                'getStoreId',
                'getAttributeSetId',
                'setAttributeSetId',
                'setRpToken',
                'setRpTokenCreatedAt',
                'getDataModel',
                'setPasswordHash',
                'save',
            ],
            [],
            '',
            false
        );
        $customerAttributesMetaData = $this->getMockForAbstractClass(
            'Magento\Framework\Api\CustomAttributesDataInterface',
            [],
            '',
            false,
            false,
            true,
            [
                'getId',
                'getEmail',
                'getWebsiteId',
                'getAddresses',
                'setAddresses'
            ]
        );
        $this->customer->expects($this->atLeastOnce())
            ->method('getId')
            ->willReturn($customerId);
        $this->customerRegistry->expects($this->atLeastOnce())
            ->method('retrieve')
            ->with($customerId)
            ->willReturn($customerModel);
        $customerModel->expects($this->atLeastOnce())
            ->method('getDataModel')
            ->willReturn($this->customer);
        $this->imageProcessor->expects($this->once())
            ->method('save')
            ->with($this->customer, CustomerMetadataInterface::ENTITY_TYPE_CUSTOMER, $this->customer)
            ->willReturn($customerAttributesMetaData);
        $address->expects($this->once())
            ->method('setCustomerId')
            ->with($customerId)
            ->willReturnSelf();
        $address->expects($this->once())
            ->method('getRegion')
            ->willReturn($region);
        $address->expects($this->atLeastOnce())
            ->method('getId')
            ->willReturn(7);
        $address->expects($this->once())
            ->method('setRegion')
            ->with($region);
        $customerAttributesMetaData->expects($this->any())
            ->method('getAddresses')
            ->willReturn([$address]);
        $customerAttributesMetaData->expects($this->at(1))
            ->method('setAddresses')
            ->with([]);
        $customerAttributesMetaData->expects($this->at(2))
            ->method('setAddresses')
            ->with([$address]);
        $this->extensibleDataObjectConverter->expects($this->once())
            ->method('toNestedArray')
            ->with($customerAttributesMetaData, [], '\Magento\Customer\Api\Data\CustomerInterface')
            ->willReturn(['customerData']);
        $this->customerFactory->expects($this->once())
            ->method('create')
            ->with(['data' => ['customerData']])
            ->willReturn($customerModel);
        $customerModel->expects($this->once())
            ->method('getStoreId')
            ->willReturn(null);
        $store = $this->getMock('Magento\Store\Model\Store', [], [], '', false);
        $store->expects($this->once())
            ->method('getId')
            ->willReturn($storeId);
        $this->storeManager
            ->expects($this->once())
            ->method('getStore')
            ->willReturn($store);
        $customerModel->expects($this->once())
            ->method('setStoreId')
            ->with($storeId);
        $customerModel->expects($this->once())
            ->method('setId')
            ->with(null);
        $customerModel->expects($this->once())
            ->method('getAttributeSetId')
            ->willReturn(null);
        $customerModel->expects($this->once())
            ->method('setAttributeSetId')
            ->with(\Magento\Customer\Api\CustomerMetadataInterface::ATTRIBUTE_SET_ID_CUSTOMER);
        $customerModel->expects($this->once())
            ->method('setPasswordHash')
            ->with($passwordHash);
        $customerModel->expects($this->atLeastOnce())
            ->method('getId')
            ->willReturn($customerId);
        $customerModel->expects($this->once())
            ->method('save');
        $this->customerRegistry->expects($this->once())
            ->method('push')
            ->with($customerModel);
        $this->customer->expects($this->any())
            ->method('getAddresses')
            ->willReturn([$address, $address2]);
        $this->addressRepository->expects($this->once())
            ->method('save')
            ->with($address);
        $customerAttributesMetaData->expects($this->once())
            ->method('getEmail')
            ->willReturn('example@example.com');
        $customerAttributesMetaData->expects($this->once())
            ->method('getWebsiteId')
            ->willReturn(2);
        $this->customerRegistry->expects($this->once())
            ->method('retrieveByEmail')
            ->with('example@example.com', 2)
            ->willReturn($customerModel);
        $this->eventManager->expects($this->once())
            ->method('dispatch')
            ->with(
                'customer_save_after_data_object',
                ['customer_data_object' => $this->customer, 'orig_customer_data_object' => $customerAttributesMetaData]
            );

        $this->model->save($this->customer, $passwordHash);
    }

    /**
     * @expectedException \Magento\Framework\Exception\InputException
     */
    public function testSaveWithException()
    {
        $this->prepareMocksForValidation(false);
        $this->model->save($this->customer);
    }

    /**
     * @SuppressWarnings(PHPMD.ExcessiveMethodLength)
     */
    public function testGetList()
    {
        $sortOrder = $this->getMock('Magento\Framework\Api\SortOrder', [], [], '', false);
        $filterGroup = $this->getMock('Magento\Framework\Api\Search\FilterGroup', [], [], '', false);
        $filter = $this->getMock('Magento\Framework\Api\Filter', [], [], '', false);
        $collection = $this->getMock('Magento\Customer\Model\ResourceModel\Customer\Collection', [], [], '', false);
        $searchResults = $this->getMockForAbstractClass(
            'Magento\Customer\Api\Data\AddressSearchResultsInterface',
            [],
            '',
            false
        );
        $searchCriteria = $this->getMockForAbstractClass(
            'Magento\Framework\Api\SearchCriteriaInterface',
            [],
            '',
            false
        );
        $customerModel = $this->getMock(
            'Magento\Customer\Model\Customer',
            [
                'getId',
                'setId',
                'setStoreId',
                'getStoreId',
                'getAttributeSetId',
                'setAttributeSetId',
                'setRpToken',
                'setRpTokenCreatedAt',
                'getDataModel',
                'setPasswordHash',
                'getCollection'
            ],
            [],
            'customerModel',
            false
        );
        $metadata = $this->getMockForAbstractClass(
            'Magento\Customer\Api\Data\AttributeMetadataInterface',
            [],
            '',
            false
        );

        $this->searchResultsFactory->expects($this->once())
            ->method('create')
            ->willReturn($searchResults);
        $searchResults->expects($this->once())
            ->method('setSearchCriteria')
            ->with($searchCriteria);
        $this->customerFactory->expects($this->once())
            ->method('create')
            ->willReturn($customerModel);
        $customerModel->expects($this->once())
            ->method('getCollection')
            ->willReturn($collection);
        $this->extensionAttributesJoinProcessor->expects($this->once())
            ->method('process')
            ->with($collection, 'Magento\Customer\Api\Data\CustomerInterface');
        $this->customerMetadata->expects($this->once())
            ->method('getAllAttributesMetadata')
            ->willReturn([$metadata]);
        $metadata->expects($this->once())
            ->method('getAttributeCode')
            ->willReturn('attribute-code');
        $collection->expects($this->once())
            ->method('addAttributeToSelect')
            ->with('attribute-code');
        $collection->expects($this->once())
            ->method('addNameToSelect');
        $collection->expects($this->at(2))
            ->method('joinAttribute')
            ->with('billing_postcode', 'customer_address/postcode', 'default_billing', null, 'left')
            ->willReturnSelf();
        $collection->expects($this->at(3))
            ->method('joinAttribute')
            ->with('billing_city', 'customer_address/city', 'default_billing', null, 'left')
            ->willReturnSelf();
        $collection->expects($this->at(4))
            ->method('joinAttribute')
            ->with('billing_telephone', 'customer_address/telephone', 'default_billing', null, 'left')
            ->willReturnSelf();
        $collection->expects($this->at(5))
            ->method('joinAttribute')
            ->with('billing_region', 'customer_address/region', 'default_billing', null, 'left')
            ->willReturnSelf();
        $collection->expects($this->at(6))
            ->method('joinAttribute')
            ->with('billing_country_id', 'customer_address/country_id', 'default_billing', null, 'left')
            ->willReturnSelf();
        $collection->expects($this->at(7))
            ->method('joinAttribute')
            ->with('company', 'customer_address/company', 'default_billing', null, 'left')
            ->willReturnSelf();
        $searchCriteria->expects($this->once())
            ->method('getFilterGroups')
            ->willReturn([$filterGroup]);
        $collection->expects($this->once())
            ->method('addFieldToFilter')
            ->with([['attribute' => 'Field', 'eq' => 'Value']]);
        $filterGroup->expects($this->once())
            ->method('getFilters')
            ->willReturn([$filter]);
        $filter->expects($this->once())
            ->method('getConditionType')
            ->willReturn(false);
        $filter->expects($this->once())
            ->method('getField')
            ->willReturn('Field');
        $filter->expects($this->atLeastOnce())
            ->method('getValue')
            ->willReturn('Value');
        $collection->expects($this->once())
            ->method('addOrder')
            ->with('Field', 'ASC');
        $searchCriteria->expects($this->atLeastOnce())
            ->method('getSortOrders')
            ->willReturn([$sortOrder]);
        $sortOrder->expects($this->once())
            ->method('getField')
            ->willReturn('Field');
        $sortOrder->expects($this->once())
            ->method('getDirection')
            ->willReturn(\Magento\Framework\Api\SortOrder::SORT_ASC);
        $searchCriteria->expects($this->once())
            ->method('getCurrentPage')
            ->willReturn(1);
        $collection->expects($this->once())
            ->method('setCurPage')
            ->with(1);
        $searchCriteria->expects($this->once())
            ->method('getPageSize')
            ->willReturn(10);
        $collection->expects($this->once())
            ->method('setPageSize')
            ->with(10);
        $collection->expects($this->once())
            ->method('getSize')
            ->willReturn(23);
        $searchResults->expects($this->once())
            ->method('setTotalCount')
            ->with(23);
        $collection->expects($this->once())
            ->method('getIterator')
            ->willReturn(new \ArrayIterator([$customerModel]));
        $customerModel->expects($this->atLeastOnce())
            ->method('getDataModel')
            ->willReturn($this->customer);
        $searchResults->expects($this->once())
            ->method('setItems')
            ->with([$this->customer]);

        $this->assertSame($searchResults, $this->model->getList($searchCriteria));
    }

    public function testDeleteById()
    {
        $customerId = 14;
        $customerModel = $this->getMock(
            'Magento\Customer\Model\Customer',
            ['delete'],
            [],
            '',
            false
        );
        $this->customerRegistry
            ->expects($this->once())
            ->method('retrieve')
            ->with($customerId)
            ->willReturn($customerModel);
        $customerModel->expects($this->once())
            ->method('delete');
        $this->customerRegistry->expects($this->once())
            ->method('remove')
            ->with($customerId);

        $this->assertTrue($this->model->deleteById($customerId));
    }

    public function testDelete()
    {
        $customerId = 14;
        $customerModel = $this->getMock(
            'Magento\Customer\Model\Customer',
            ['delete'],
            [],
            '',
            false
        );

        $this->customer->expects($this->once())
            ->method('getId')
            ->willReturn($customerId);
        $this->customerRegistry
            ->expects($this->once())
            ->method('retrieve')
            ->with($customerId)
            ->willReturn($customerModel);
        $customerModel->expects($this->once())
            ->method('delete');
        $this->customerRegistry->expects($this->once())
            ->method('remove')
            ->with($customerId);

        $this->assertTrue($this->model->delete($this->customer));
    }
}<|MERGE_RESOLUTION|>--- conflicted
+++ resolved
@@ -87,13 +87,8 @@
      * @var \Magento\Customer\Model\ResourceModel\CustomerRepository
      */
     protected $model;
-<<<<<<< HEAD
-
-    public function setUp()
-=======
     
     protected function setUp()
->>>>>>> 9be8203c
     {
         $this->customerResourceModel =
             $this->getMock('Magento\Customer\Model\ResourceModel\Customer', [], [], '', false);
