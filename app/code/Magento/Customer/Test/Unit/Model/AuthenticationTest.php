<?php
/**
 * Copyright © 2016 Magento. All rights reserved.
 * See COPYING.txt for license details.
 */
namespace Magento\Customer\Test\Unit\Model;

use Magento\Backend\App\ConfigInterface;
use Magento\Customer\Api\CustomerRepositoryInterface;
use Magento\Customer\Api\Data\CustomerInterface;
use Magento\Customer\Model\Authentication;
use Magento\Customer\Model\AccountManagement;
use Magento\Customer\Model\CustomerRegistry;
use Magento\Customer\Model\Data\CustomerSecure;
use Magento\Framework\Stdlib\DateTime;
use Magento\Framework\TestFramework\Unit\Helper\ObjectManager as ObjectManagerHelper;

/**
 * @SuppressWarnings(PHPMD.CouplingBetweenObjects)
 */
class AuthenticationTest extends \PHPUnit_Framework_TestCase
{
    /**
     * @var \Magento\Backend\App\ConfigInterface | \PHPUnit_Framework_MockObject_MockObject
     */
    private $backendConfigMock;

    /**
     * @var \Magento\Customer\Model\CustomerRegistry | \PHPUnit_Framework_MockObject_MockObject
     */
    private $customerRegistryMock;

    /**
     * @var \Magento\Framework\Encryption\EncryptorInterface | \PHPUnit_Framework_MockObject_MockObject
     */
    protected $encryptorMock;

    /**
     * @var CustomerRepositoryInterface | \PHPUnit_Framework_MockObject_MockObject
     */
    private $customerRepositoryMock;

    /**
     * @var \Magento\Customer\Model\Data\CustomerSecure | \PHPUnit_Framework_MockObject_MockObject
     */
    private $customerSecureMock;

    /**
     * @var \Magento\Customer\Model\Authentication
     */
    private $authentication;

    /**
     * @var DateTime
     */
    private $dateTimeMock;

    protected function setUp()
    {
<<<<<<< HEAD
        $this->backendConfigMock = $this->getMockBuilder(\Magento\Backend\App\ConfigInterface::class)
=======
        $this->backendConfigMock = $this->getMockBuilder(ConfigInterface::class)
>>>>>>> f5539378
            ->disableOriginalConstructor()
            ->setMethods(['getValue'])
            ->getMockForAbstractClass();
        $this->customerRegistryMock = $this->getMock(
<<<<<<< HEAD
            \Magento\Customer\Model\CustomerRegistry::class,
=======
            CustomerRegistry::class,
>>>>>>> f5539378
            ['retrieveSecureData', 'retrieve'],
            [],
            '',
            false
        );
        $this->customerRepositoryMock = $this->getMockBuilder(CustomerRepositoryInterface::class)
            ->disableOriginalConstructor()
            ->getMock();
        $this->encryptorMock = $this->getMockBuilder(\Magento\Framework\Encryption\EncryptorInterface::class)
            ->disableOriginalConstructor()
            ->getMock();
<<<<<<< HEAD
        $this->customerSecure = $this->getMock(
            \Magento\Customer\Model\Data\CustomerSecure::class,
=======
        $this->dateTimeMock = $this->getMockBuilder(DateTime::class)
            ->disableOriginalConstructor()
            ->getMock();
        $this->dateTimeMock->expects($this->any())
            ->method('formatDate')
            ->willReturn('formattedDate');
        $this->customerSecureMock = $this->getMock(
            CustomerSecure::class,
>>>>>>> f5539378
            [
                'getId',
                'getPasswordHash',
                'isCustomerLocked',
                'getFailuresNum',
                'getFirstFailure',
                'getLockExpires',
                'setFirstFailure',
                'setFailuresNum',
                'setLockExpires'
            ],
            [],
            '',
            false
        );

        $objectManagerHelper = new ObjectManagerHelper($this);

        $this->authentication = $objectManagerHelper->getObject(
            Authentication::class,
            [
                'customerRegistry' => $this->customerRegistryMock,
                'backendConfig' => $this->backendConfigMock,
                'customerRepository' => $this->customerRepositoryMock,
                'encryptor' => $this->encryptorMock,
                'dateTime' => $this->dateTimeMock,
            ]
        );
    }

    public function testProcessAuthenticationFailureLockingIsDisabled()
    {
        $customerId = 1;
        $this->backendConfigMock->expects($this->exactly(2))
            ->method('getValue')
            ->withConsecutive(
                [\Magento\Customer\Model\Authentication::LOCKOUT_THRESHOLD_PATH],
                [\Magento\Customer\Model\Authentication::MAX_FAILURES_PATH]
            )
            ->willReturnOnConsecutiveCalls(0, 0);
        $this->customerRegistryMock->expects($this->once())
            ->method('retrieveSecureData')
            ->with($customerId)
            ->willReturn($this->customerSecureMock);
        $this->authentication->processAuthenticationFailure($customerId);
    }

    /**
     * @param int $failureNum
     * @param string $firstFailure
     * @param string $lockExpires
     * @param int $setFailureNumCallCtr
     * @param int $setFailureNumValue
     * @param int $setFirstFailureCallCtr
     * @param int $setFirstFailureValue
     * @param int $setLockExpiresCallCtr
     * @param int $setLockExpiresValue
     * @dataProvider processAuthenticationFailureDataProvider
     */
    public function testProcessAuthenticationFailureFirstAttempt(
        $failureNum,
        $firstFailure,
        $lockExpires,
        $setFailureNumCallCtr,
        $setFailureNumValue,
        $setFirstFailureCallCtr,
        $setLockExpiresCallCtr,
        $setLockExpiresValue
    ) {
        $customerId = 1;
        $this->backendConfigMock->expects($this->exactly(2))
            ->method('getValue')
            ->withConsecutive(
                [\Magento\Customer\Model\Authentication::LOCKOUT_THRESHOLD_PATH],
                [\Magento\Customer\Model\Authentication::MAX_FAILURES_PATH]
            )
            ->willReturnOnConsecutiveCalls(10, 5);

        $this->customerRegistryMock->expects($this->once())
            ->method('retrieveSecureData')
            ->with($customerId)
            ->willReturn($this->customerSecureMock);
        $customerMock = $this->getMockBuilder(CustomerInterface::class)
            ->disableOriginalConstructor()
            ->getMock();
        $this->customerRepositoryMock->expects($this->once())
            ->method('getById')
            ->with($customerId)
            ->willReturn($customerMock);
        $this->customerRepositoryMock->expects($this->once())
            ->method('save')
            ->with($customerMock);

        $this->customerSecureMock->expects($this->once())->method('getFailuresNum')->willReturn($failureNum);
        $this->customerSecureMock->expects($this->once())
            ->method('getFirstFailure')
            ->willReturn($firstFailure ? (new \DateTime())->modify($firstFailure)->format('Y-m-d H:i:s') : null);
        $this->customerSecureMock->expects($this->once())
            ->method('getLockExpires')
            ->willReturn($lockExpires ? (new \DateTime())->modify($lockExpires)->format('Y-m-d H:i:s') : null);
        $this->customerSecureMock->expects($this->exactly($setFirstFailureCallCtr))->method('setFirstFailure');
        $this->customerSecureMock->expects($this->exactly($setFailureNumCallCtr))
            ->method('setFailuresNum')
            ->with($setFailureNumValue);
        $this->customerSecureMock->expects($this->exactly($setLockExpiresCallCtr))
            ->method('setLockExpires')
            ->with($setLockExpiresValue);

        $this->authentication->processAuthenticationFailure($customerId);
    }

    public function processAuthenticationFailureDataProvider()
    {
        return [
            'first attempt' => [0, null, null, 1, 1, 1, 1, null],
            'not locked' => [3, '-400 second', null, 1, 4, 0, 0, null],
            'lock expired' => [5, '-400 second', '-100 second', 1, 1, 1, 1, null],
            'max attempt' => [4, '-400 second', null, 1, 5, 0, 1, 'formattedDate'],
        ];
    }

    public function testUnlock()
    {
        $customerId = 1;
        $this->customerRegistryMock->expects($this->once())
            ->method('retrieveSecureData')
            ->with($customerId)
            ->willReturn($this->customerSecureMock);
        $customerMock = $this->getMockBuilder(CustomerInterface::class)
            ->disableOriginalConstructor()
            ->getMock();
        $this->customerRepositoryMock->expects($this->once())
            ->method('getById')
            ->with($customerId)
            ->willReturn($customerMock);
        $this->customerRepositoryMock->expects($this->once())
            ->method('save')
            ->with($customerMock);
        $this->customerSecureMock->expects($this->once())->method('setFailuresNum')->with(0);
        $this->customerSecureMock->expects($this->once())->method('setFirstFailure')->with(null);
        $this->customerSecureMock->expects($this->once())->method('setLockExpires')->with(null);
        $this->authentication->unlock($customerId);
    }

    /**
     * @return array
     */
    public function validatePasswordAndLockStatusDataProvider()
    {
        return [[true], [false]];
    }

    /**
     * @return void
     */
    public function testIsLocked()
    {
        $customerId = 7;

        $customerModelMock = $this->getMockBuilder(\Magento\Customer\Model\Customer::class)
            ->disableOriginalConstructor()
            ->getMock();
        $customerModelMock->expects($this->once())
            ->method('isCustomerLocked');
        $this->customerRegistryMock->expects($this->once())
            ->method('retrieve')
            ->with($customerId)
            ->willReturn($customerModelMock);

        $this->authentication->isLocked($customerId);
    }

    /**
     * @param bool $result
     * @dataProvider validateCustomerPassword
     */
    public function testAuthenticate($result)
    {
        $customerId = 7;
        $password = '1234567';
        $hash = '1b2af329dd0';

        $customerMock = $this->getMock(
            \Magento\Customer\Api\Data\CustomerInterface::class,
            [],
            [],
            '',
            false
        );
        $this->customerRepositoryMock->expects($this->any())
            ->method('getById')
            ->willReturn($customerMock);

        $this->customerSecureMock->expects($this->any())
            ->method('getId')
            ->willReturn($customerId);

        $this->customerSecureMock->expects($this->once())
            ->method('getPasswordHash')
            ->willReturn($hash);

        $this->customerRegistryMock->expects($this->any())
            ->method('retrieveSecureData')
            ->with($customerId)
            ->willReturn($this->customerSecureMock);

        $this->encryptorMock->expects($this->once())
            ->method('validateHash')
            ->with($password, $hash)
            ->willReturn($result);

        if ($result) {
            $this->assertTrue($this->authentication->authenticate($customerId, $password));
        } else {
            $this->backendConfigMock->expects($this->exactly(2))
                ->method('getValue')
                ->withConsecutive(
                    [\Magento\Customer\Model\Authentication::LOCKOUT_THRESHOLD_PATH],
                    [\Magento\Customer\Model\Authentication::MAX_FAILURES_PATH]
                )
                ->willReturnOnConsecutiveCalls(1, 1);
            $this->customerSecureMock->expects($this->once())
                ->method('isCustomerLocked')
                ->willReturn(false);

            $this->customerRegistryMock->expects($this->once())
                ->method('retrieve')
                ->with($customerId)
                ->willReturn($this->customerSecureMock);

            $this->customerRepositoryMock->expects($this->once())
                ->method('save')
                ->willReturn($customerMock);

            $this->setExpectedException(\Magento\Framework\Exception\InvalidEmailOrPasswordException::class);
            $this->authentication->authenticate($customerId, $password);
        }
    }

    /**
     * @return array
     */
    public function validateCustomerPassword()
    {
        return [
            [true],
            [false],
        ];
    }
}<|MERGE_RESOLUTION|>--- conflicted
+++ resolved
@@ -57,20 +57,12 @@
 
     protected function setUp()
     {
-<<<<<<< HEAD
-        $this->backendConfigMock = $this->getMockBuilder(\Magento\Backend\App\ConfigInterface::class)
-=======
         $this->backendConfigMock = $this->getMockBuilder(ConfigInterface::class)
->>>>>>> f5539378
             ->disableOriginalConstructor()
             ->setMethods(['getValue'])
             ->getMockForAbstractClass();
         $this->customerRegistryMock = $this->getMock(
-<<<<<<< HEAD
-            \Magento\Customer\Model\CustomerRegistry::class,
-=======
             CustomerRegistry::class,
->>>>>>> f5539378
             ['retrieveSecureData', 'retrieve'],
             [],
             '',
@@ -82,10 +74,6 @@
         $this->encryptorMock = $this->getMockBuilder(\Magento\Framework\Encryption\EncryptorInterface::class)
             ->disableOriginalConstructor()
             ->getMock();
-<<<<<<< HEAD
-        $this->customerSecure = $this->getMock(
-            \Magento\Customer\Model\Data\CustomerSecure::class,
-=======
         $this->dateTimeMock = $this->getMockBuilder(DateTime::class)
             ->disableOriginalConstructor()
             ->getMock();
@@ -94,7 +82,6 @@
             ->willReturn('formattedDate');
         $this->customerSecureMock = $this->getMock(
             CustomerSecure::class,
->>>>>>> f5539378
             [
                 'getId',
                 'getPasswordHash',
