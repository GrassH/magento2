<?php
/**
 * Copyright © Magento, Inc. All rights reserved.
 * See COPYING.txt for license details.
 */
declare(strict_types=1);

namespace Magento\Customer\Test\Unit\Model\Plugin;

use Magento\Catalog\Model\Indexer\Product\Price\Processor;
use Magento\Customer\Api\Data\GroupExtensionInterface;
use Magento\Customer\Api\Data\GroupInterface;
use Magento\Customer\Api\GroupExcludedWebsiteRepositoryInterface;
use Magento\Customer\Api\GroupRepositoryInterface;
use Magento\Customer\Model\Data\GroupExcludedWebsite;
use Magento\Customer\Model\Data\GroupExcludedWebsiteFactory;
use Magento\Customer\Model\Plugin\SaveCustomerGroupExcludedWebsite;
use Magento\Framework\Exception\CouldNotSaveException;
use Magento\Framework\Exception\LocalizedException;
use Magento\Framework\Indexer\IndexerInterface;
use Magento\Store\Model\System\Store;
use Magento\Store\Model\Website;
use PHPUnit\Framework\MockObject\MockObject;
use PHPUnit\Framework\TestCase;

class SaveCustomerGroupExcludedWebsiteTest extends TestCase
{
    /**
     * @var GroupInterface|MockObject
     */
    private $groupMock;

    /**
     * @var GroupExtensionInterface|MockObject
     */
    private $groupExtensionMock;

    /**
     * @var GroupRepositoryInterface|MockObject
     */
    private $groupRepositoryMock;

    /**
     * @var GroupExcludedWebsiteFactory|MockObject
     */
    private $groupExcludedWebsiteFactoryMock;

    /**
     * @var GroupExcludedWebsite|MockObject
     */
    private $groupExcludedWebsiteMock;

    /**
     * @var GroupExcludedWebsiteRepositoryInterface|MockObject
     */
    private $groupExcludedWebsiteRepositoryMock;

    /**
     * @var Store|MockObject
     */
    private $storeMock;

    /**
     * @var Processor|MockObject
     */
    private $priceIndexProcessorMock;

    /**
     * @var IndexerInterface
     */
    private $priceIndexerMock;

    /**
     * @var SaveCustomerGroupExcludedWebsite
     */
    private $plugin;

    /**
     * @inheritdoc
     */
    protected function setUp(): void
    {
<<<<<<< HEAD
        $objectManagerHelper = new ObjectManager($this);

        $this->groupExcludedWebsiteFactory = $this->getMockBuilder(GroupExcludedWebsiteFactory::class)
            ->onlyMethods(['create'])
=======
        $this->groupExcludedWebsiteFactoryMock = $this->getMockBuilder(GroupExcludedWebsiteFactory::class)
            ->setMethods(['create'])
>>>>>>> f8ce4121
            ->disableOriginalConstructor()
            ->getMock();
        $this->groupExcludedWebsiteRepositoryMock = $this->getMockForAbstractClass(
            GroupExcludedWebsiteRepositoryInterface::class
        );
        $this->groupExcludedWebsiteMock = $this->getMockBuilder(GroupExcludedWebsite::class)
            ->disableOriginalConstructor()
            ->getMock();
        $this->groupRepositoryMock = $this->getMockBuilder(GroupRepositoryInterface::class)
            ->disableOriginalConstructor()
            ->getMockForAbstractClass();

        $this->groupMock = $this->getMockBuilder(GroupInterface::class)
            ->disableOriginalConstructor()
            ->getMockForAbstractClass();
        $this->groupExtensionMock = $this->getMockBuilder(GroupExtensionInterface::class)
            ->addMethods(['getExcludeWebsiteIds'])
            ->disableOriginalConstructor()
            ->getMockForAbstractClass();

        $this->groupMock->method('getExtensionAttributes')
            ->willReturn($this->groupExtensionMock);
        $this->groupMock->method('getId')->willReturn(1);

        $this->storeMock = $this->createPartialMock(
            Store::class,
            ['getWebsiteCollection', 'getGroupCollection', 'getStoreCollection']
        );
        $this->priceIndexProcessorMock = $this->getMockBuilder(Processor::class)
            ->disableOriginalConstructor()
            ->getMock();
        $this->priceIndexerMock = $this->getMockBuilder(IndexerInterface::class)
            ->getMockForAbstractClass();

        $this->plugin = new SaveCustomerGroupExcludedWebsite(
            $this->groupExcludedWebsiteFactoryMock,
            $this->groupExcludedWebsiteRepositoryMock,
            $this->storeMock,
            $this->priceIndexProcessorMock
        );
    }

    /**
    * @return void
    */
    public function testAfterSaveWithoutExtensionAttributes(): void
    {
        $this->groupExtensionMock->method('getExcludeWebsiteIds')->willReturn(null);
        $this->groupMock->expects(self::never())->method('getId');

        $this->plugin->afterSave($this->groupRepositoryMock, $this->groupMock, $this->groupMock);
    }

    /**
     * @param array $excludedWebsites
     * @param array $websitesToExclude
<<<<<<< HEAD
     *
     * @return void
     * @throws \Magento\Framework\Exception\CouldNotSaveException
     * @throws \Magento\Framework\Exception\LocalizedException
     * @dataProvider dataProviderNoExcludedWebsitesChanged
=======
     * @throws CouldNotSaveException
     * @throws LocalizedException
>>>>>>> f8ce4121
     */
    public function testAfterSaveWithNoExcludedWebsitesChanged(array $excludedWebsites, array $websitesToExclude): void
    {
        $this->getAllWebsites();

        $this->groupExtensionMock->method('getExcludeWebsiteIds')->willReturn($websitesToExclude);
        $this->groupExcludedWebsiteRepositoryMock->method('getCustomerGroupExcludedWebsites')
            ->with(1)->willReturn($excludedWebsites);
        $this->groupExcludedWebsiteRepositoryMock->expects(self::never())->method('delete');
        $this->groupExcludedWebsiteFactoryMock->expects(self::never())->method('create');

        $this->plugin->afterSave($this->groupRepositoryMock, $this->groupMock, $this->groupMock);
    }

    /**
     * @param array $excludedWebsites
     * @param array $websitesToExclude
     * @param int $times
<<<<<<< HEAD
     *
     * @return void
     * @throws \Magento\Framework\Exception\CouldNotSaveException
     * @throws \Magento\Framework\Exception\LocalizedException
     * @dataProvider dataProviderExcludedWebsitesChanged
=======
     * @throws CouldNotSaveException
     * @throws LocalizedException
>>>>>>> f8ce4121
     */
    public function testAfterSaveWithExcludedWebsitesChanged(
        array $excludedWebsites,
        array $websitesToExclude,
        int $times
    ): void {
        $this->getAllWebsites();

        $this->groupExtensionMock->method('getExcludeWebsiteIds')->willReturn($websitesToExclude);
        $this->groupExcludedWebsiteRepositoryMock->method('getCustomerGroupExcludedWebsites')
            ->with(1)->willReturn($excludedWebsites);
        $this->groupExcludedWebsiteRepositoryMock->expects(self::once())->method('delete');
        $this->groupExcludedWebsiteFactoryMock->expects(self::exactly($times))
            ->method('create')->willReturn($this->groupExcludedWebsiteMock);
        $this->groupExcludedWebsiteMock->expects(self::exactly($times))
            ->method('setGroupId')
            ->with(1)
            ->willReturnSelf();
        $this->groupExcludedWebsiteMock->expects(self::exactly($times))
            ->method('setExcludedWebsiteId')->willReturnSelf();
        $this->groupExcludedWebsiteRepositoryMock->expects(self::exactly($times))
            ->method('save')
<<<<<<< HEAD
            ->willReturn($this->groupExcludedWebsite);
=======
            ->willReturn($this->groupExcludedWebsiteMock);
>>>>>>> f8ce4121

        $this->priceIndexProcessorMock->expects(self::once())->method('getIndexer')
            ->willReturn($this->priceIndexerMock);
        $this->priceIndexerMock->expects(self::once())->method('invalidate')
            ->willReturnSelf();

        $this->plugin->afterSave($this->groupRepositoryMock, $this->groupMock, $this->groupMock);
    }

    /**
    * @return void
    */
    private function getAllWebsites(): void
    {
        $websiteMock1 = $this->getMockBuilder(Website::class)
            ->addMethods(['getWebsiteId'])
            ->disableOriginalConstructor()
            ->getMock();
        $websiteMock2 = $this->getMockBuilder(Website::class)
            ->addMethods(['getWebsiteId'])
            ->disableOriginalConstructor()
            ->getMock();
        $this->storeMock->expects(self::once())->method('getWebsiteCollection')
            ->willReturn([$websiteMock1, $websiteMock2]);
        $websiteMock1->method('getWebsiteId')->willReturn(1);
        $websiteMock2->method('getWebsiteId')->willReturn(2);
    }

    /**
     * Data provider for customer groups where excluded websites has not changed.
     *
     * @return array[]
     */
    public function dataProviderNoExcludedWebsitesChanged(): array
    {
        return [
            [
                [],
                []
            ],
            [
                ['1', '2'],
                [1, 2]
            ],
            [
                [1, 2],
                [1, 2]
            ],
            [
                [1, 2],
                ['1', '2']
            ],
            [
                ['1', 2],
                ['2', 1]
            ],
            [
                ['1', 2],
                ['2', 1, 3]
            ]
        ];
    }

    /**
     * Data provider for customer groups where excluded websites has changed.
     *
     * @return array[]
     */
    public function dataProviderExcludedWebsitesChanged(): array
    {
        return [
            [
                ['2'],
                [1, 2],
                2
            ],
            [
                [],
                [1, 2],
                2
            ],
            [
                [2],
                [1, 2],
                2
            ],
            [
                [1, 2],
                [],
                0
            ],
            [
                [1, 2],
                ['1'],
                1
            ],
            [
                ['1', 2, 3],
                ['2', 1],
                2
            ]
        ];
    }
}<|MERGE_RESOLUTION|>--- conflicted
+++ resolved
@@ -80,15 +80,8 @@
      */
     protected function setUp(): void
     {
-<<<<<<< HEAD
-        $objectManagerHelper = new ObjectManager($this);
-
-        $this->groupExcludedWebsiteFactory = $this->getMockBuilder(GroupExcludedWebsiteFactory::class)
+        $this->groupExcludedWebsiteFactoryMock = $this->getMockBuilder(GroupExcludedWebsiteFactory::class)
             ->onlyMethods(['create'])
-=======
-        $this->groupExcludedWebsiteFactoryMock = $this->getMockBuilder(GroupExcludedWebsiteFactory::class)
-            ->setMethods(['create'])
->>>>>>> f8ce4121
             ->disableOriginalConstructor()
             ->getMock();
         $this->groupExcludedWebsiteRepositoryMock = $this->getMockForAbstractClass(
@@ -105,7 +98,7 @@
             ->disableOriginalConstructor()
             ->getMockForAbstractClass();
         $this->groupExtensionMock = $this->getMockBuilder(GroupExtensionInterface::class)
-            ->addMethods(['getExcludeWebsiteIds'])
+            ->onlyMethods(['getExcludeWebsiteIds'])
             ->disableOriginalConstructor()
             ->getMockForAbstractClass();
 
@@ -145,16 +138,11 @@
     /**
      * @param array $excludedWebsites
      * @param array $websitesToExclude
-<<<<<<< HEAD
      *
      * @return void
-     * @throws \Magento\Framework\Exception\CouldNotSaveException
-     * @throws \Magento\Framework\Exception\LocalizedException
-     * @dataProvider dataProviderNoExcludedWebsitesChanged
-=======
      * @throws CouldNotSaveException
      * @throws LocalizedException
->>>>>>> f8ce4121
+     * @dataProvider dataProviderNoExcludedWebsitesChanged
      */
     public function testAfterSaveWithNoExcludedWebsitesChanged(array $excludedWebsites, array $websitesToExclude): void
     {
@@ -173,16 +161,11 @@
      * @param array $excludedWebsites
      * @param array $websitesToExclude
      * @param int $times
-<<<<<<< HEAD
-     *
      * @return void
-     * @throws \Magento\Framework\Exception\CouldNotSaveException
-     * @throws \Magento\Framework\Exception\LocalizedException
-     * @dataProvider dataProviderExcludedWebsitesChanged
-=======
      * @throws CouldNotSaveException
      * @throws LocalizedException
->>>>>>> f8ce4121
+     *
+     * @dataProvider dataProviderExcludedWebsitesChanged
      */
     public function testAfterSaveWithExcludedWebsitesChanged(
         array $excludedWebsites,
@@ -205,11 +188,7 @@
             ->method('setExcludedWebsiteId')->willReturnSelf();
         $this->groupExcludedWebsiteRepositoryMock->expects(self::exactly($times))
             ->method('save')
-<<<<<<< HEAD
-            ->willReturn($this->groupExcludedWebsite);
-=======
             ->willReturn($this->groupExcludedWebsiteMock);
->>>>>>> f8ce4121
 
         $this->priceIndexProcessorMock->expects(self::once())->method('getIndexer')
             ->willReturn($this->priceIndexerMock);
