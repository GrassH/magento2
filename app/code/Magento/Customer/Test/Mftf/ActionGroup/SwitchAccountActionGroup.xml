--- conflicted
+++ resolved
@@ -20,19 +20,4 @@
         <see userInput="You have logged out." stepKey="seeSuccessMessage"/>
         <waitForElementVisible selector="//*[@data-ui-id='messages-message-success']" stepKey="waitForSuccessMessageLoggedOut" time="5"/>
     </actionGroup>
-<<<<<<< HEAD
-
-    <!--Login New User-->
-    <actionGroup name="LoginNewUser">
-        <annotations>
-            <description>Goes to the Backend Admin Login page. Fill Username and Password. Click on Sign In.</description>
-        </annotations>
-
-        <amOnPage url="{{_ENV.MAGENTO_BACKEND_NAME}}" stepKey="navigateToAdmin"/>
-        <fillField userInput="{{NewAdmin.username}}" selector="{{LoginFormSection.username}}" stepKey="fillUsername"/>
-        <fillField userInput="{{NewAdmin.password}}" selector="{{LoginFormSection.password}}" stepKey="fillPassword"/>
-        <click selector="{{LoginFormSection.signIn}}" stepKey="clickLogin"/>
-    </actionGroup>
-=======
->>>>>>> 83f5867b
 </actionGroups>