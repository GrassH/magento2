<?xml version="1.0" encoding="UTF-8"?>
<!--
 /**
  * Copyright © Magento, Inc. All rights reserved.
  * See COPYING.txt for license details.
  */
-->
<actionGroups xmlns:xsi="http://www.w3.org/2001/XMLSchema-instance"
              xsi:noNamespaceSchemaLocation="urn:magento:mftf:Test/etc/actionGroupSchema.xsd">
    <actionGroup name="DeleteCustomerActionGroup">
        <arguments>
            <argument name="lastName" defaultValue=""/>
        </arguments>
        <!--Clear filter if exist-->
        <amOnPage url="{{AdminCustomerPage.url}}" stepKey="navigateToCustomers"/>
        <conditionalClick selector="{{AdminDataGridHeaderSection.clearFilters}}" dependentSelector="{{AdminDataGridHeaderSection.clearFilters}}" visible="true" stepKey="clearExistingCustomerFilters"/>

        <click stepKey="chooseCustomer" selector="{{CustomersPageSection.customerCheckbox(lastName)}}"/>
        <waitForAjaxLoad stepKey="waitForThick" time="2"/>
        <click stepKey="OpenActions" selector="{{CustomersPageSection.actions}}"/>
        <waitForAjaxLoad stepKey="waitForDelete" time="5"/>
        <click stepKey="ChooseDelete" selector="{{CustomersPageSection.delete}}"/>
        <waitForPageLoad stepKey="waitForDeleteItemPopup" time="10"/>
        <click stepKey="clickOnOk" selector="{{CustomersPageSection.ok}}"/>
        <waitForElementVisible stepKey="waitForSuccessfullyDeletedMessage" selector="{{CustomersPageSection.deletedSuccessMessage}}" time="10"/>
    </actionGroup>
    <actionGroup name="DeleteCustomerByEmailActionGroup">
        <arguments>
            <argument name="email" type="string"/>
        </arguments>
        <amOnPage url="{{AdminCustomerPage.url}}" stepKey="navigateToCustomers"/>
        <waitForPageLoad stepKey="waitForAdminCustomerPageLoad"/>
        <click selector="{{AdminCustomerFiltersSection.filtersButton}}" stepKey="clickFilterButton"/>
        <conditionalClick selector="{{AdminDataGridHeaderSection.clearFilters}}" dependentSelector="{{AdminDataGridHeaderSection.clearFilters}}" visible="true" stepKey="cleanFiltersIfTheySet"/>
        <waitForPageLoad stepKey="waitForClearFilters"/>
        <fillField selector="{{AdminCustomerFiltersSection.emailInput}}" userInput="{{email}}" stepKey="filterEmail"/>
        <click selector="{{AdminCustomerFiltersSection.apply}}" stepKey="applyFilter"/>
        <waitForPageLoad stepKey="waitForPageToLoad"/>
        <click selector="{{AdminCustomerGridSection.selectFirstRow}}" stepKey="clickOnEditButton1"/>
        <click selector="{{CustomersPageSection.actions}}" stepKey="clickActionsDropdown"/>
        <click selector="{{CustomersPageSection.delete}}" stepKey="clickDelete"/>
        <waitForElementVisible selector="{{CustomersPageSection.ok}}" stepKey="waitForOkToVisible"/>
        <click selector="{{CustomersPageSection.ok}}" stepKey="clickOkConfirmationButton"/>
<<<<<<< HEAD
        <waitForElementVisible stepKey="waitForSuccessfullyDeletedMessage" selector="{{CustomersPageSection.deletedSuccessMessage}}" time="10"/>
=======
        <waitForElementVisible stepKey="waitForSuccessfullyDeletedMessage" selector="{{CustomersPageSection.deletedSuccessMessage}}" time="30"/>
>>>>>>> 83a0ea5d
    </actionGroup>
</actionGroups><|MERGE_RESOLUTION|>--- conflicted
+++ resolved
@@ -41,10 +41,6 @@
         <click selector="{{CustomersPageSection.delete}}" stepKey="clickDelete"/>
         <waitForElementVisible selector="{{CustomersPageSection.ok}}" stepKey="waitForOkToVisible"/>
         <click selector="{{CustomersPageSection.ok}}" stepKey="clickOkConfirmationButton"/>
-<<<<<<< HEAD
-        <waitForElementVisible stepKey="waitForSuccessfullyDeletedMessage" selector="{{CustomersPageSection.deletedSuccessMessage}}" time="10"/>
-=======
         <waitForElementVisible stepKey="waitForSuccessfullyDeletedMessage" selector="{{CustomersPageSection.deletedSuccessMessage}}" time="30"/>
->>>>>>> 83a0ea5d
     </actionGroup>
 </actionGroups>