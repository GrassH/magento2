<?xml version="1.0" encoding="UTF-8"?>
<!--
 /**
  * Copyright © Magento, Inc. All rights reserved.
  * See COPYING.txt for license details.
  */
-->

<actionGroups xmlns:xsi="http://www.w3.org/2001/XMLSchema-instance"
              xsi:noNamespaceSchemaLocation="urn:magento:mftf:Test/etc/actionGroupSchema.xsd">
    <actionGroup name="DeleteCustomerActionGroup">
        <annotations>
            <description>Goes to the Admin Customers grid page. Deletes a Customer based on the provided Last Name.</description>
        </annotations>
        <arguments>
            <argument name="lastName" defaultValue=""/>
        </arguments>

        <!--Clear filter if exist-->
        <amOnPage url="{{AdminCustomerPage.url}}" stepKey="navigateToCustomers"/>
        <conditionalClick selector="{{AdminDataGridHeaderSection.clearFilters}}" dependentSelector="{{AdminDataGridHeaderSection.clearFilters}}" visible="true" stepKey="clearExistingCustomerFilters"/>

        <click stepKey="chooseCustomer" selector="{{CustomersPageSection.customerCheckbox(lastName)}}"/>
        <waitForAjaxLoad stepKey="waitForThick" time="2"/>
        <click stepKey="OpenActions" selector="{{CustomersPageSection.actions}}"/>
        <waitForAjaxLoad stepKey="waitForDelete" time="5"/>
        <click stepKey="ChooseDelete" selector="{{CustomersPageSection.delete}}"/>
        <waitForPageLoad stepKey="waitForDeleteItemPopup" time="10"/>
        <click stepKey="clickOnOk" selector="{{CustomersPageSection.ok}}"/>
        <waitForElementVisible stepKey="waitForSuccessfullyDeletedMessage" selector="{{CustomersPageSection.deletedSuccessMessage}}" time="10"/>
        <waitForLoadingMaskToDisappear stepKey="waitForLoadingMaskDisappear"/>
    </actionGroup>
<<<<<<< HEAD
=======

    <actionGroup name="DeleteCustomerByEmailActionGroup">
        <annotations>
            <description>Goes to the Admin Customers grid page. Deletes a Customer based on the provided Email Address.</description>
        </annotations>
        <arguments>
            <argument name="email" type="string"/>
        </arguments>

        <amOnPage url="{{AdminCustomerPage.url}}" stepKey="navigateToCustomers"/>
        <waitForPageLoad stepKey="waitForAdminCustomerPageLoad"/>
        <click selector="{{AdminCustomerFiltersSection.filtersButton}}" stepKey="clickFilterButton"/>
        <conditionalClick selector="{{AdminDataGridHeaderSection.clearFilters}}" dependentSelector="{{AdminDataGridHeaderSection.clearFilters}}" visible="true" stepKey="cleanFiltersIfTheySet"/>
        <waitForPageLoad stepKey="waitForClearFilters"/>
        <fillField selector="{{AdminCustomerFiltersSection.emailInput}}" userInput="{{email}}" stepKey="filterEmail"/>
        <click selector="{{AdminCustomerFiltersSection.apply}}" stepKey="applyFilter"/>
        <waitForPageLoad stepKey="waitForPageToLoad"/>
        <click selector="{{AdminCustomerGridSection.selectFirstRow}}" stepKey="clickOnEditButton1"/>
        <click selector="{{CustomersPageSection.actions}}" stepKey="clickActionsDropdown"/>
        <click selector="{{CustomersPageSection.delete}}" stepKey="clickDelete"/>
        <waitForElementVisible selector="{{CustomersPageSection.ok}}" stepKey="waitForOkToVisible"/>
        <click selector="{{CustomersPageSection.ok}}" stepKey="clickOkConfirmationButton"/>
        <waitForElementVisible stepKey="waitForSuccessfullyDeletedMessage" selector="{{CustomersPageSection.deletedSuccessMessage}}" time="10"/>
        <waitForLoadingMaskToDisappear stepKey="waitForLoadingMaskDisappear"/>
    </actionGroup>
>>>>>>> 15b5c60b
</actionGroups><|MERGE_RESOLUTION|>--- conflicted
+++ resolved
@@ -30,32 +30,4 @@
         <waitForElementVisible stepKey="waitForSuccessfullyDeletedMessage" selector="{{CustomersPageSection.deletedSuccessMessage}}" time="10"/>
         <waitForLoadingMaskToDisappear stepKey="waitForLoadingMaskDisappear"/>
     </actionGroup>
-<<<<<<< HEAD
-=======
-
-    <actionGroup name="DeleteCustomerByEmailActionGroup">
-        <annotations>
-            <description>Goes to the Admin Customers grid page. Deletes a Customer based on the provided Email Address.</description>
-        </annotations>
-        <arguments>
-            <argument name="email" type="string"/>
-        </arguments>
-
-        <amOnPage url="{{AdminCustomerPage.url}}" stepKey="navigateToCustomers"/>
-        <waitForPageLoad stepKey="waitForAdminCustomerPageLoad"/>
-        <click selector="{{AdminCustomerFiltersSection.filtersButton}}" stepKey="clickFilterButton"/>
-        <conditionalClick selector="{{AdminDataGridHeaderSection.clearFilters}}" dependentSelector="{{AdminDataGridHeaderSection.clearFilters}}" visible="true" stepKey="cleanFiltersIfTheySet"/>
-        <waitForPageLoad stepKey="waitForClearFilters"/>
-        <fillField selector="{{AdminCustomerFiltersSection.emailInput}}" userInput="{{email}}" stepKey="filterEmail"/>
-        <click selector="{{AdminCustomerFiltersSection.apply}}" stepKey="applyFilter"/>
-        <waitForPageLoad stepKey="waitForPageToLoad"/>
-        <click selector="{{AdminCustomerGridSection.selectFirstRow}}" stepKey="clickOnEditButton1"/>
-        <click selector="{{CustomersPageSection.actions}}" stepKey="clickActionsDropdown"/>
-        <click selector="{{CustomersPageSection.delete}}" stepKey="clickDelete"/>
-        <waitForElementVisible selector="{{CustomersPageSection.ok}}" stepKey="waitForOkToVisible"/>
-        <click selector="{{CustomersPageSection.ok}}" stepKey="clickOkConfirmationButton"/>
-        <waitForElementVisible stepKey="waitForSuccessfullyDeletedMessage" selector="{{CustomersPageSection.deletedSuccessMessage}}" time="10"/>
-        <waitForLoadingMaskToDisappear stepKey="waitForLoadingMaskDisappear"/>
-    </actionGroup>
->>>>>>> 15b5c60b
 </actionGroups>