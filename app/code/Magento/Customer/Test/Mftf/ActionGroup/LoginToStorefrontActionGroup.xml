--- conflicted
+++ resolved
@@ -11,19 +11,12 @@
         <arguments>
             <argument name="Customer"/>
         </arguments>
-<<<<<<< HEAD
-        <amOnPage stepKey="amOnSignInPage"  url="{{StorefrontCustomerSignInPage.url}}"/>
-        <fillField  stepKey="fillEmail" userInput="{{Customer.email}}" selector="{{StorefrontCustomerSignInFormSection.emailField}}"/>
-        <fillField  stepKey="fillPassword" userInput="{{Customer.password}}" selector="{{StorefrontCustomerSignInFormSection.passwordField}}"/>
-        <click stepKey="clickSignInAccountButton" selector="{{StorefrontCustomerSignInFormSection.signInAccountButton}}"/>
-        <waitForPageLoad stepKey="waitForCustomerLoggedIn" />
-=======
         <amOnPage url="{{StorefrontCustomerSignInPage.url}}" stepKey="amOnSignInPage"/>
         <waitForPageLoad time="30" stepKey="waitPageFullyLoaded"/>
         <waitForElementVisible selector="{{StorefrontCustomerSignInFormSection.emailField}}" stepKey="waitFormAppears"/>
         <fillField userInput="{{Customer.email}}" selector="{{StorefrontCustomerSignInFormSection.emailField}}" stepKey="fillEmail"/>
         <fillField userInput="{{Customer.password}}" selector="{{StorefrontCustomerSignInFormSection.passwordField}}" stepKey="fillPassword"/>
         <click selector="{{StorefrontCustomerSignInFormSection.signInAccountButton}}" stepKey="clickSignInAccountButton"/>
->>>>>>> 2e863d64
+        <waitForPageLoad stepKey="waitForCustomerLoggedIn" />
     </actionGroup>
 </actionGroups>