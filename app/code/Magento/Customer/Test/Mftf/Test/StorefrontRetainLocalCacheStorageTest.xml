<?xml version="1.0" encoding="UTF-8"?>
<!--
 /**
  * Copyright © Magento, Inc. All rights reserved.
  * See COPYING.txt for license details.
  */
-->

<tests xmlns:xsi="http://www.w3.org/2001/XMLSchema-instance"
       xsi:noNamespaceSchemaLocation="urn:magento:mftf:Test/etc/testSchema.xsd">
    <test name="StorefrontRetainLocalCacheStorageTest">
        <annotations>
            <features value="Customer"/>
            <stories value="Local cache storage is not retained for the expected period."/>
            <title value="Verify that Local cache storage is retained for the expected period."/>
            <description value="Verify that Local cache storage is retained for the expected period."/>
            <severity value="AVERAGE"/>
            <testCaseId value="AC-3635"/>
            <group value="customer"/>
            <skip>
            <issueId value="ACQE-4352"/>
            </skip>
        </annotations>
        <before>
            <createData entity="Simple_US_Customer" stepKey="createCustomer"/>
            <magentoCLI command="config:set general/locale/timezone UTC" stepKey="setTimezone"/>
        </before>
        <after>
            <deleteData createDataKey="createCustomer" stepKey="deleteCustomer"/>
            <magentoCLI command="config:set general/locale/timezone America/Los_Angeles" stepKey="setTimezone"/>
            <!--Restore default configuration settings.-->
            <magentoCLI command="config:set {{DefaultWebCookieLifetimeConfigData.path}} {{DefaultWebCookieLifetimeConfigData.value}}" stepKey="setDefaultCookieLifetime"/>
            <!--Clear cache and perform reindex-->
<<<<<<< HEAD
            <magentoCLI command="indexer:reindex" stepKey="performReindex"/>
            <actionGroup ref="CliCacheCleanActionGroup" stepKey="cleanCache">
                <argument name="tags" value=""/>
            </actionGroup>
            <actionGroup ref="CliCacheFlushActionGroup" stepKey="flushCache">
                <argument name="tags" value=""/>
            </actionGroup>
=======
            <actionGroup ref="CliIndexerReindexActionGroup" stepKey="performReindex">
                <argument name="indices" value=""/>
            </actionGroup>
            <magentoCLI command="cache:clean" stepKey="cleanCache"/>
            <magentoCLI command="cache:flush" stepKey="flushCache"/>
>>>>>>> 567b3ead
        </after>
        <!--Login to storefront from customer-->
        <actionGroup ref="LoginToStorefrontActionGroup" stepKey="loginCustomer">
            <argument name="Customer" value="$$createCustomer$$"/>
        </actionGroup>
        <see userInput="Welcome, $$createCustomer.firstname$$ $$createCustomer.lastname$$!" selector="{{StorefrontPanelHeaderSection.welcomeMessage}}" stepKey="checkWelcomeMessage"/>

        <!--Grab timezone offset-->
        <executeJS function="return new Date().getTimezoneOffset();" stepKey="getTimezoneOffset"/>
        <!--Verify default expiry date for cookies-->
        <actionGroup ref="StorefrontVerifyCustomerDefaultCookieExpiryDateActionGroup" stepKey="VerifyCookiesExpiryDate">
            <argument name="timezoneOffset" value="{$getTimezoneOffset}"/>
        </actionGroup>

        <!--Logout customer before in case of it logged in from previous test-->
        <actionGroup ref="StorefrontCustomerLogoutActionGroup" stepKey="customerLogoutStorefront"/>

        <!--Login as admin-->
        <actionGroup ref="AdminLoginActionGroup" stepKey="loginAsAdmin"/>
        <actionGroup ref="AssertAdminSuccessLoginActionGroup" stepKey="assertLoggedIn"/>

        <!--Clear browser locale storage for magento site-->
        <resetCookie userInput="section_data_ids" stepKey="resetCookieForMagentoCacheSectionDataIds"/>
        <resetCookie userInput="mage-cache-sessid" stepKey="resetCookieForMagentoCacheSessionId"/>
        <resetCookie userInput="mage-cache-storage" stepKey="resetCookieForMagentoCacheStorage"/>

        <!--Set-Cookie Lifetime to 30 days (2592000) under Stores > Configuration > General > Web > Default Cookie Settings-->
        <actionGroup ref="AdminNavigateToDefaultCookieSettingsActionGroup" stepKey="goToCurrencySetupPage"/>
        <!--Ensure the checkbox `use system value` is unchecked.-->
        <uncheckOption selector="{{AdminDefaultCookieSettingsSection.DefaultCookieLifetimeSystemValueCheckbox}}" stepKey="uncheckCheckboxForSystemValue"/>
        <fillField userInput="2592000" selector="{{AdminDefaultCookieSettingsSection.DefaultCookieLifetime}}" stepKey="fillDefaultLabel"/>
        <click selector="{{AdminDefaultCookieSettingsSection.Save}}" stepKey="clickSaveConfig"/>

        <!--Clear cache and perform reindex-->
        <actionGroup ref="CliIndexerReindexActionGroup" stepKey="reindex">
            <argument name="indices" value=""/>
        </actionGroup>
        <actionGroup ref="CliCacheCleanActionGroup" stepKey="cleanInvalidatedCaches">
            <argument name="tags" value=""/>
        </actionGroup>
        <actionGroup ref="AdminLogoutActionGroup" stepKey="logoutFromAdmin"/>

        <!--Login storefront again using registered customer credentials-->
        <actionGroup ref="StorefrontOpenCustomerLoginPageActionGroup" stepKey="goToSignInPage"/>
        <actionGroup ref="StorefrontFillCustomerLoginFormActionGroup" stepKey="fillLoginFormWithCustomerData">
            <argument name="customer" value="$$createCustomer$$"/>
        </actionGroup>
        <actionGroup ref="StorefrontClickSignOnCustomerLoginFormActionGroup" stepKey="clickSignInAccountButtonFirstAttempt"/>

        <!--Grab current timezone offset after 30 days-->
        <executeJS function="return {$getTimezoneOffset} + (30*24*60);" stepKey="getTimezoneOffsetAfterReset"/>
        <actionGroup ref="StorefrontVerifyCustomerDefaultCookieExpiryDateActionGroup" stepKey="VerifyCookiesExpiryDateAfterReset">
            <argument name="timezoneOffset" value="{$getTimezoneOffsetAfterReset}"/>
        </actionGroup>
    </test>
</tests><|MERGE_RESOLUTION|>--- conflicted
+++ resolved
@@ -31,21 +31,15 @@
             <!--Restore default configuration settings.-->
             <magentoCLI command="config:set {{DefaultWebCookieLifetimeConfigData.path}} {{DefaultWebCookieLifetimeConfigData.value}}" stepKey="setDefaultCookieLifetime"/>
             <!--Clear cache and perform reindex-->
-<<<<<<< HEAD
-            <magentoCLI command="indexer:reindex" stepKey="performReindex"/>
+            <actionGroup ref="CliIndexerReindexActionGroup" stepKey="performReindex">
+                <argument name="indices" value=""/>
+            </actionGroup>
             <actionGroup ref="CliCacheCleanActionGroup" stepKey="cleanCache">
                 <argument name="tags" value=""/>
             </actionGroup>
             <actionGroup ref="CliCacheFlushActionGroup" stepKey="flushCache">
                 <argument name="tags" value=""/>
             </actionGroup>
-=======
-            <actionGroup ref="CliIndexerReindexActionGroup" stepKey="performReindex">
-                <argument name="indices" value=""/>
-            </actionGroup>
-            <magentoCLI command="cache:clean" stepKey="cleanCache"/>
-            <magentoCLI command="cache:flush" stepKey="flushCache"/>
->>>>>>> 567b3ead
         </after>
         <!--Login to storefront from customer-->
         <actionGroup ref="LoginToStorefrontActionGroup" stepKey="loginCustomer">
