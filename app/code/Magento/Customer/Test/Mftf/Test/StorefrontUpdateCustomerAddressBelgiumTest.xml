<?xml version="1.0" encoding="UTF-8"?>
<!--
 /**
  * Copyright © Magento, Inc. All rights reserved.
  * See COPYING.txt for license details.
  */
-->

<tests xmlns:xsi="http://www.w3.org/2001/XMLSchema-instance"
       xsi:noNamespaceSchemaLocation="urn:magento:mftf:Test/etc/testSchema.xsd">
    <test name="StorefrontUpdateCustomerAddressBelgiumTest">
        <annotations>
            <stories value="Update Regions list for Belgium country"/>
            <title value="Update customer address on storefront with Belgium address"/>
            <description value="Update customer address on storefront with Belgium address and verify you can select a region"/>
            <testCaseId value="MC-20234"/>
            <severity value="AVERAGE"/>
            <group value="customer"/>
        </annotations>

        <before>
            <actionGroup ref="AdminLoginActionGroup" stepKey="loginAsAdmin"/>
            <actionGroup ref="UnselectStatesForStatesOptionsActionGroup" stepKey="unselectStatesForStatesOptionsActionGroup">
<<<<<<< HEAD
                <argument name="states" value="States"/>
=======
                <argument name="countries" value="WesternEurope"/>
>>>>>>> 726d859a
            </actionGroup>
            <actionGroup ref="StorefrontOpenCustomerAccountCreatePageActionGroup" stepKey="openCreateAccountPage"/>
            <actionGroup ref="StorefrontFillCustomerAccountCreationFormActionGroup" stepKey="fillCreateAccountForm">
                <argument name="customer" value="CustomerEntityOne"/>
            </actionGroup>
            <actionGroup ref="StorefrontClickCreateAnAccountCustomerAccountCreationFormActionGroup" stepKey="submitCreateAccountForm"/>
            <actionGroup ref="AssertMessageCustomerCreateAccountActionGroup" stepKey="seeSuccessMessage">
                <argument name="messageType" value="success"/>
                <argument name="message" value="Thank you for registering with Main Website Store."/>
            </actionGroup>
        </before>
        <after>
            <actionGroup ref="DeleteCustomerByEmailActionGroup" stepKey="deleteNewUser">
                <argument name="email" value="{{CustomerEntityOne.email}}"/>
            </actionGroup>
            <actionGroup ref="ResetAdminDataGridToDefaultViewActionGroup" stepKey="resetGrid"/>
            <actionGroup ref="AdminLogoutActionGroup" stepKey="logout"/>
        </after>

        <!--Update customer address Belgium in storefront-->
        <actionGroup ref="EnterCustomerAddressInfoActionGroup" stepKey="enterAddress">
            <argument name="Address" value="updateCustomerBelgiumAddress"/>
        </actionGroup>
        <!--Verify customer address save success message-->
        <see selector="{{AdminCustomerMessagesSection.successMessage}}" userInput="You saved the address." stepKey="seeAssertCustomerAddressSuccessSaveMessage"/>

        <!--Verify customer default billing address-->
        <actionGroup ref="VerifyCustomerBillingAddressWithStateActionGroup" stepKey="verifyBillingAddress">
            <argument name="address" value="updateCustomerBelgiumAddress"/>
        </actionGroup>

        <!--Verify customer default shipping address-->
        <actionGroup ref="VerifyCustomerShippingAddressWithStateActionGroup" stepKey="verifyShippingAddress">
            <argument name="address" value="updateCustomerBelgiumAddress"/>
        </actionGroup>

        <!-- Verify country Belgium can be saved without state as state not required -->
        <actionGroup ref="StoreFrontClickEditDefaultShippingAddressActionGroup" stepKey="clickOnDefaultShippingAddress"/>
        <selectOption selector="{{StorefrontCustomerAddressFormSection.country}}" userInput="Belgium" stepKey="selectCountry"/>
        <selectOption selector="{{StorefrontCustomerAddressFormSection.state}}" userInput="Please select a region, state or province." stepKey="selectState"/>
        <actionGroup ref="AdminSaveCustomerAddressActionGroup" stepKey="saveAddress"/>
        <see selector="{{StorefrontCustomerAddressesSection.defaultShippingAddress}}" userInput="Belgium" stepKey="seeAssertCustomerDefaultShippingAddressCountry"/>

    </test>
</tests><|MERGE_RESOLUTION|>--- conflicted
+++ resolved
@@ -21,11 +21,7 @@
         <before>
             <actionGroup ref="AdminLoginActionGroup" stepKey="loginAsAdmin"/>
             <actionGroup ref="UnselectStatesForStatesOptionsActionGroup" stepKey="unselectStatesForStatesOptionsActionGroup">
-<<<<<<< HEAD
-                <argument name="states" value="States"/>
-=======
                 <argument name="countries" value="WesternEurope"/>
->>>>>>> 726d859a
             </actionGroup>
             <actionGroup ref="StorefrontOpenCustomerAccountCreatePageActionGroup" stepKey="openCreateAccountPage"/>
             <actionGroup ref="StorefrontFillCustomerAccountCreationFormActionGroup" stepKey="fillCreateAccountForm">
