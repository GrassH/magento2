--- conflicted
+++ resolved
@@ -85,8 +85,6 @@
         <requiredEntity type="region">RegionNY</requiredEntity>
         <data key="country">United States</data>
     </entity>
-<<<<<<< HEAD
-=======
     <entity name="US_Address_NY_Default_Shipping" type="address">
         <data key="firstname">John</data>
         <data key="lastname">Doe</data>
@@ -104,7 +102,6 @@
         <requiredEntity type="region">RegionNY</requiredEntity>
         <data key="country">United States</data>
     </entity>
->>>>>>> f2912196
     <entity name="US_Address_NY_Not_Default_Address" type="address">
         <data key="firstname">John</data>
         <data key="lastname">Doe</data>
