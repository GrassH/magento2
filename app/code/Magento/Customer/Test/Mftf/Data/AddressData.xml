<?xml version="1.0" encoding="UTF-8"?>
<!--
 /**
  * Copyright © Magento, Inc. All rights reserved.
  * See COPYING.txt for license details.
  */
-->

<entities xmlns:xsi="http://www.w3.org/2001/XMLSchema-instance"
        xsi:noNamespaceSchemaLocation="urn:magento:mftf:DataGenerator/etc/dataProfileSchema.xsd">
    <entity name="CustomerAddressSimple" type="address">
        <data key="id">0</data>
        <data key="customer_id">12</data>
        <requiredEntity type="region">CustomerRegionOne</requiredEntity>
        <data key="region_id">0</data>
        <data key="country_id">US</data>
        <array key="street">
            <item>7700 W Parmer Ln</item>
            <item>Bld D</item>
        </array>
        <data key="company">Magento</data>
        <data key="telephone">1234568910</data>
        <data key="fax">1234568910</data>
        <data key="postcode">78729</data>
        <data key="city">Austin</data>
        <data key="state">Texas</data>
        <data key="firstname">John</data>
        <data key="lastname">Doe</data>
        <data key="middlename">string</data>
        <data key="prefix">Mr</data>
        <data key="suffix">Sr</data>
        <data key="vat_id">vatData</data>
        <data key="default_shipping">true</data>
        <data key="default_billing">true</data>
        <data key="region_qty">66</data>
    </entity>
    <entity name="US_Address_TX" type="address">
        <data key="firstname">John</data>
        <data key="lastname">Doe</data>
        <data key="company">Magento</data>
        <array key="street">
            <item>7700 West Parmer Lane</item>
        </array>
        <data key="city">Austin</data>
        <data key="state">Texas</data>
        <data key="country_id">US</data>
        <data key="country">United States</data>
        <data key="postcode">78729</data>
        <data key="telephone">512-345-6789</data>
        <data key="vat_id">47458714</data>
        <data key="default_billing">Yes</data>
        <data key="default_shipping">Yes</data>
        <requiredEntity type="region">RegionTX</requiredEntity>
    </entity>
    <entity name="US_Address_TX_Without_Default" type="address">
        <data key="firstname">John</data>
        <data key="lastname">Doe</data>
        <data key="company">Magento</data>
        <array key="street">
            <item>7700 West Parmer Lane</item>
        </array>
        <data key="city">Austin</data>
        <data key="state">Texas</data>
        <data key="country_id">US</data>
        <data key="country">United States</data>
        <data key="postcode">78729</data>
        <data key="telephone">512-345-6789</data>
        <requiredEntity type="region">RegionTX</requiredEntity>
    </entity>
    <entity name="US_Address_TX_Without_Default_And_Telephone" extends="US_Address_TX_Without_Default">
        <data key="telephone"></data>
    </entity>
    <entity name="US_Address_TX_Default_Billing" type="address">
        <data key="firstname">John</data>
        <data key="lastname">Doe</data>
        <data key="company">Magento</data>
        <array key="street">
            <item>7700 West Parmer Lane</item>
        </array>
        <data key="city">Austin</data>
        <data key="state">Texas</data>
        <data key="country_id">US</data>
        <data key="country">United States</data>
        <data key="postcode">78729</data>
        <data key="telephone">512-345-6789</data>
        <data key="default_billing">Yes</data>
        <requiredEntity type="region">RegionTX</requiredEntity>
    </entity>
    <entity name="US_Address_TX_Default_Billing_With_Long_Line_Apartment" type="address">
        <data key="firstname">John</data>
        <data key="lastname">Doe</data>
        <data key="company">Magento</data>
        <array key="street">
            <item>7700 West</item>
            <item>Parmer Lane Apt</item>
        </array>
        <data key="city">Austin</data>
        <data key="state">Texas</data>
        <data key="country_id">US</data>
        <data key="country">United States</data>
        <data key="postcode">78729</data>
        <data key="telephone">512-345-6789</data>
        <data key="default_billing">Yes</data>
        <requiredEntity type="region">RegionTX</requiredEntity>
    </entity>
    <entity name="US_Address_NY" type="address">
        <data key="firstname">John</data>
        <data key="lastname">Doe</data>
        <data key="company">368</data>
        <array key="street">
            <item>368 Broadway St.</item>
            <item>113</item>
        </array>
        <data key="city">New York</data>
        <data key="state">New York</data>
        <data key="country_id">US</data>
        <data key="postcode">10001</data>
        <data key="telephone">512-345-6789</data>
        <data key="default_billing">Yes</data>
        <data key="default_shipping">Yes</data>
        <requiredEntity type="region">RegionNY</requiredEntity>
        <data key="country">United States</data>
    </entity>
    <entity name="US_Address_NY_Default_Shipping" type="address">
        <data key="firstname">John</data>
        <data key="lastname">Doe</data>
        <data key="company">368</data>
        <array key="street">
            <item>368 Broadway St.</item>
            <item>113</item>
        </array>
        <data key="city">New York</data>
        <data key="state">New York</data>
        <data key="country_id">US</data>
        <data key="postcode">10001</data>
        <data key="telephone">512-345-6789</data>
        <data key="default_shipping">Yes</data>
        <requiredEntity type="region">RegionNY</requiredEntity>
        <data key="country">United States</data>
    </entity>
    <entity name="US_Address_NY_Not_Default_Address" type="address">
        <data key="firstname">John</data>
        <data key="lastname">Doe</data>
        <data key="company">368</data>
        <array key="street">
            <item>368 Broadway St.</item>
            <item>Apt. 113</item>
        </array>
        <data key="city">New York</data>
        <data key="state">New York</data>
        <data key="country_id">US</data>
        <data key="postcode">10001</data>
        <data key="telephone">512-345-6789</data>
        <requiredEntity type="region">RegionNY</requiredEntity>
        <data key="country">United States</data>
    </entity>
    <entity name="US_Address_CA" type="address">
        <data key="firstname">John</data>
        <data key="lastname">Doe</data>
        <data key="company">Magento</data>
        <array key="street">
            <item>7700 West Parmer Lane</item>
            <item>113</item>
        </array>
        <data key="city">Los Angeles</data>
        <data key="state">California</data>
        <data key="country_id">US</data>
        <data key="country">United States</data>
        <data key="postcode">90001</data>
        <data key="telephone">512-345-6789</data>
        <data key="default_billing">Yes</data>
        <data key="default_shipping">Yes</data>
        <requiredEntity type="region">RegionCA</requiredEntity>
    </entity>
    <!--If required other field can be added to UK_Address entity, dont modify any existing data-->
    <entity name="UK_Address" type="address">
        <array key="street">
        <item>7700 xyz street</item>
        <item>113</item>
        </array>
        <data key="city">London</data>
        <data key="country_id">GB</data>
        <data key="country">United Kingdom</data>
        <data key="telephone">512-345-6789</data>
        <data key="province">JS</data>
    </entity>
    <entity name="UK_Not_Default_Address" type="address">
        <data key="firstname">Jane</data>
        <data key="lastname">Doe</data>
        <data key="company">Magento</data>
        <array key="street">
            <item>172, Westminster Bridge Rd</item>
        </array>
        <data key="city">London</data>
        <data key="postcode">SE1 7RW</data>
        <data key="country_id">GB</data>
        <data key="telephone">444-44-444-44</data>
    </entity>
    <entity name="US_Address_Utah" type="address">
        <data key="firstname">John</data>
        <data key="lastname">Doe</data>
        <data key="company">Magento</data>
        <array key="street">
            <item>1234 Some Utah address</item>
        </array>
        <data key="city">Provo</data>
        <data key="state">Utah</data>
        <data key="country_id">US</data>
        <data key="country">United States</data>
        <data key="postcode">84001</data>
        <data key="telephone">512-345-6789</data>
        <data key="default_billing">Yes</data>
        <data key="default_shipping">Yes</data>
        <requiredEntity type="region">RegionUT</requiredEntity>
    </entity>
    <entity name="UK_Simple_Address" extends="UK_Not_Default_Address">
        <array key="street">
            <item>172, Westminster Bridge Rd</item>
            <item>7700 xyz street</item>
        </array>
        <data key="state">California</data>
    </entity>
    <entity name="US_With_Vat_Number" type="address" extends="US_Address_CA">
        <data key="vat_id">U1234567891</data>
    </entity>
    <entity name="US_Default_Billing_Address_TX" type="address" extends="US_Address_TX">
        <data key="default_billing">false</data>
        <data key="default_shipping">true</data>
    </entity>
    <entity name="US_Default_Shipping_Address_CA" type="address" extends="US_Address_CA">
        <data key="default_billing">true</data>
        <data key="default_shipping">false</data>
    </entity>
    <entity name="addressNoZipNoState" type="address">
        <data key="country_id">United Kingdom</data>
        <array key="street">
            <item>3962 Horner Street</item>
        </array>
        <data key="company">Magento</data>
        <data key="telephone">334-200-4061</data>
        <data key="city">London</data>
        <data key="firstname">Fn</data>
        <data key="lastname">Ln</data>
        <data key="middlename">Mn</data>
        <data key="prefix">Mr</data>
        <data key="suffix">Sr</data>
        <data key="vat_id">U1234567891</data>
        <data key="default_shipping">true</data>
        <data key="default_billing">true</data>
    </entity>
    <entity name="addressNoCompany" type="address">
        <data key="company"/>
        <data key="firstname">Fn</data>
        <data key="lastname">Ln</data>
        <array key="street">
            <item>7700 West Parmer Lane</item>
        </array>
        <data key="city">Austin</data>
        <data key="state">Texas</data>
        <data key="country_id">US</data>
        <data key="country">United States</data>
        <data key="postcode">78729</data>
        <data key="telephone">512-345-6789</data>
        <data key="vat_id">47458714</data>
        <data key="default_billing">Yes</data>
        <data key="default_shipping">Yes</data>
        <requiredEntity type="region">RegionTX</requiredEntity>
    </entity>
    <entity name="updateCustomerUKAddress" type="address">
        <data key="firstname">John</data>
        <data key="lastname">Doe</data>
        <data key="company">Magento</data>
        <data key="telephone">0123456789-02134567</data>
        <array key="street">
            <item>172, Westminster Bridge Rd</item>
            <item>7700 xyz street</item>
        </array>
        <data key="country_id">GB</data>
        <data key="country">United Kingdom</data>
        <data key="city">London</data>
        <!-- State not required for UK address on frontend-->
        <data key="state"> </data>
        <data key="postcode">12345</data>
    </entity>
    <entity name="updateCustomerFranceAddress" type="address">
        <data key="firstname">Jean</data>
        <data key="lastname">Reno</data>
        <data key="company">Magento</data>
        <data key="telephone">555-888-111-999</data>
        <array key="street">
            <item>18-20 Rue Maréchal Lecler</item>
            <item>18-20 Rue Maréchal Lecler</item>
        </array>
        <data key="country_id">FR</data>
        <data key="country">France</data>
        <data key="city">Quintin</data>
        <data key="state">Côtes-d'Armor</data>
        <data key="postcode">12345</data>
    </entity>
    <entity name="updateCustomerChinaAddress" type="address">
        <data key="firstname">Xian</data>
        <data key="lastname">Shai</data>
        <data key="company">Hunan Fenmian</data>
        <data key="telephone">+86 851 8410 4337</data>
        <array key="street">
            <item>Nanyuan Rd, Wudang</item>
            <item>Hunan Fenmian</item>
        </array>
        <data key="country_id">CN</data>
        <data key="country">China</data>
        <data key="city">Guiyang</data>
        <data key="state">Guizhou Sheng</data>
        <data key="postcode">550002</data>
    </entity>
    <entity name="updateCustomerNoXSSInjection" type="address">
        <data key="firstname">Jany</data>
        <data key="lastname">Doe</data>
        <data key="company">Magento</data>
        <data key="telephone">555-888-111-999</data>
        <array key="street">
            <item>7700 West Parmer Lane</item>
            <item>7700 West Parmer Lane</item>
        </array>
        <data key="country_id">US</data>
        <data key="country">United States</data>
        <data key="city">Denver</data>
        <data key="state">Colorado</data>
        <data key="postcode">12345</data>
    </entity>
    <entity name="PolandAddress" type="address">
        <data key="firstname">Mag</data>
        <data key="lastname">Ento</data>
        <data key="company">Magento</data>
        <array key="street">
            <item>Piwowarska 6</item>
        </array>
        <data key="city">Bielsko-Biała</data>
        <data key="state">śląskie</data>
        <data key="country_id">PL</data>
        <data key="country">Poland</data>
        <data key="postcode">43-310</data>
        <data key="telephone">799885616</data>
        <data key="default_billing">Yes</data>
        <data key="default_shipping">Yes</data>
        <requiredEntity type="region">RegionUT</requiredEntity>
    </entity>
    <entity name="CustomerUKAddress" type="address">
        <data key="firstname">Jane</data>
        <data key="lastname">Miller</data>
        <data key="company">Magento</data>
        <data key="telephone">44 20 7123 1234</data>
        <array key="street">
            <item>1 London Bridge Street</item>
        </array>
        <data key="country_id">GB</data>
        <data key="country">United Kingdom</data>
        <data key="city">London</data>
        <data key="state"></data>
        <data key="postcode">SE12 9GF</data>
    </entity>
    <entity name="DE_Address_Berlin_Not_Default_Address" type="address">
        <data key="firstname">John</data>
        <data key="lastname">Doe</data>
        <data key="company">Magento</data>
        <array key="street">
            <item>Augsburger Strabe 41</item>
        </array>
        <data key="city">Berlin</data>
        <data key="country_id">DE</data>
        <data key="postcode">10789</data>
        <data key="telephone">333-33-333-33</data>
        <data key="country">Germany</data>
        <data key="state">Berlin</data>
        <data key="vatNumber">111607872</data>
    </entity>
    <entity name="US_Address_California">
        <data key="firstname">John</data>
        <data key="lastname">Doe</data>
        <data key="company">Magento</data>
        <array key="street">
            <item>6161 West Centinela Avenue</item>
            <item>16</item>
        </array>
        <data key="city">Culver City</data>
        <data key="country_id">US</data>
        <data key="country">United States</data>
        <data key="state">California</data>
        <data key="postcode">90230</data>
        <data key="telephone">555-55-555-55</data>
    </entity>
    <entity name="US_Address_AE" type="address">
        <data key="firstname">John</data>
        <data key="lastname">Doe</data>
        <data key="company">Magento</data>
        <array key="street">
            <item>7700 West Parmer Lane</item>
            <item>113</item>
        </array>
        <data key="city">Los Angeles</data>
        <data key="state">Armed Forces Europe</data>
        <data key="country_id">US</data>
        <data key="country">United States</data>
        <data key="postcode">90001</data>
        <data key="telephone">512-345-6789</data>
        <data key="default_billing">Yes</data>
        <data key="default_shipping">Yes</data>
        <requiredEntity type="region">RegionAE</requiredEntity>
    </entity>
    <entity name="updateCustomerBelgiumAddress" type="address">
        <data key="firstname">John</data>
        <data key="lastname">Doe</data>
        <data key="company">Magento</data>
        <array key="street">
            <item>Chaussee de Wavre</item>
            <item>318</item>
        </array>
        <data key="city">Bihain</data>
        <data key="state">Hainaut</data>
        <data key="country_id">BE</data>
        <data key="country">Belgium</data>
        <data key="postcode">6690</data>
        <data key="telephone">0477-58-77867</data>
    </entity>
    <entity name="UK_With_State_Default_Billing" extends="UK_Not_Default_Address">
        <requiredEntity type="region">RegionUKGL</requiredEntity>
        <data key="country">United Kingdom</data>
        <data key="state">Greater London</data>
        <data key="default_billing">Yes</data>
        <data key="vatNumber">GB571903731</data>
    </entity>
    <entity name="USACustomerAddress" type="address">
        <data key="id">0</data>
        <data key="customer_id">15</data>
        <requiredEntity type="region">CustomerRegionOne</requiredEntity>
        <data key="region_id">0</data>
        <data key="country_id">US</data>
        <array key="street">
            <item>2718 Pinchelone Street</item>
            <item>Bld D</item>
        </array>
        <data key="company">Magento</data>
        <data key="telephone">1234568910</data>
        <data key="fax">1234568910</data>
        <data key="postcode">23464</data>
        <data key="city">Virginia</data>
        <data key="state">Virginia</data>
        <data key="firstname">Lasonya G </data>
        <data key="lastname">Butler</data>
        <data key="middlename">string</data>
        <data key="prefix">Mr</data>
        <data key="suffix">Sr</data>
        <data key="vat_id">vatData</data>
        <data key="default_shipping">true</data>
        <data key="default_billing">true</data>
        <data key="region_qty">66</data>
    </entity>
    <entity name="France_Address" type="address">
        <array key="street">
            <item>1234 Some France address</item>
            <item>113</item>
        </array>
        <data key="city">City</data>
        <data key="country_id">FR</data>
        <data key="country">France</data>
        <data key="postcode">12345</data>
        <data key="telephone">512-345-6789</data>
    </entity>
    <entity name="US_Address_Empty_Street_Lines" type="address">
        <array key="street">
            <item>123 Street Line</item>
            <item>empty</item>
            <item>empty</item>
            <item>Region Line</item>
        </array>
        <data key="city">New York</data>
        <data key="state">New York</data>
        <data key="postcode">10001</data>
        <data key="telephone">512-345-6789</data>
        <requiredEntity type="region">RegionNY</requiredEntity>
        <data key="country_id">US</data>
        <data key="country">United States</data>
    </entity>
    <entity name="Canada_Address" type="address">
        <data key="firstname">John</data>
        <data key="lastname">Doe</data>
        <array key="street">
            <item>4423  St. John Street</item>
            <item>113</item>
        </array>
        <data key="company">Magento</data>
        <data key="city">Alameda</data>
        <data key="state">Saskatchewan</data>
        <data key="country_id">CA</data>
        <data key="country">Canada</data>
        <data key="postcode">S4P3Y2</data>
        <data key="default_shipping">true</data>
        <data key="default_billing">true</data>
        <data key="telephone">613-582-4782</data>
    </entity>
    <entity name="Switzerland_Address">
        <data key="firstname">John</data>
        <data key="lastname">Doe</data>
        <data key="company">Magento</data>
        <array key="street">
            <item>Kapelle St.</item>
            <item>Niklaus 3</item>
        </array>
        <data key="city">Baden</data>
        <data key="country_id">CH</data>
        <data key="country">Switzerland</data>
        <data key="state">Aargau</data>
        <data key="postcode">5555</data>
        <data key="telephone">555-55-555-55</data>
    </entity>
    <entity name="US_Address_CA_CC" type="address">
        <data key="firstname">CCREJECT-BANK_ERROR</data>
        <data key="lastname">Doe</data>
        <array key="street">
            <item>119 Belmont St</item>
        </array>
        <data key="city">Ontario</data>
        <data key="state">California</data>
        <data key="country_id">US</data>
        <data key="country">United States</data>
        <data key="postcode">91761</data>
        <data key="telephone">7865438767</data>
        <data key="default_billing">Yes</data>
        <data key="default_shipping">Yes</data>
        <requiredEntity type="region">RegionCA</requiredEntity>
    </entity>
<<<<<<< HEAD
    <entity name="US_Address_Florida">
=======
    <entity name="US_Address_California_Madison">
>>>>>>> 83a12d61
        <data key="firstname">John</data>
        <data key="lastname">Doe</data>
        <data key="company">Magento</data>
        <array key="street">
<<<<<<< HEAD
            <item>352 Lake View Lane</item>
        </array>
        <data key="city">Palm Bay</data>
        <data key="country_id">United States</data>
        <data key="country">United States</data>
        <data key="state">Florida</data>
        <data key="postcode">32909</data>
        <data key="telephone">12345678</data>
=======
            <item>4145 Madison Ave</item>
        </array>
        <data key="city">Culver City</data>
        <data key="country_id">US</data>
        <data key="country">United States</data>
        <data key="state">California</data>
        <data key="postcode">90232</data>
        <data key="telephone">555-55-555-55</data>
>>>>>>> 83a12d61
    </entity>
</entities><|MERGE_RESOLUTION|>--- conflicted
+++ resolved
@@ -528,16 +528,25 @@
         <data key="default_shipping">Yes</data>
         <requiredEntity type="region">RegionCA</requiredEntity>
     </entity>
-<<<<<<< HEAD
+    <entity name="US_Address_California_Madison">
+        <data key="firstname">John</data>
+        <data key="lastname">Doe</data>
+        <data key="company">Magento</data>
+        <array key="street">
+            <item>4145 Madison Ave</item>
+        </array>
+        <data key="city">Culver City</data>
+        <data key="country_id">US</data>
+        <data key="country">United States</data>
+        <data key="state">California</data>
+        <data key="postcode">90232</data>
+        <data key="telephone">555-55-555-55</data>
+    </entity>
     <entity name="US_Address_Florida">
-=======
-    <entity name="US_Address_California_Madison">
->>>>>>> 83a12d61
-        <data key="firstname">John</data>
-        <data key="lastname">Doe</data>
-        <data key="company">Magento</data>
-        <array key="street">
-<<<<<<< HEAD
+        <data key="firstname">John</data>
+        <data key="lastname">Doe</data>
+        <data key="company">Magento</data>
+        <array key="street">
             <item>352 Lake View Lane</item>
         </array>
         <data key="city">Palm Bay</data>
@@ -546,15 +555,5 @@
         <data key="state">Florida</data>
         <data key="postcode">32909</data>
         <data key="telephone">12345678</data>
-=======
-            <item>4145 Madison Ave</item>
-        </array>
-        <data key="city">Culver City</data>
-        <data key="country_id">US</data>
-        <data key="country">United States</data>
-        <data key="state">California</data>
-        <data key="postcode">90232</data>
-        <data key="telephone">555-55-555-55</data>
->>>>>>> 83a12d61
     </entity>
 </entities>