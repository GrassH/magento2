<?xml version="1.0" encoding="UTF-8"?>
<!--
 /**
  * Copyright © Magento, Inc. All rights reserved.
  * See COPYING.txt for license details.
  */
-->

<entities xmlns:xsi="http://www.w3.org/2001/XMLSchema-instance"
        xsi:noNamespaceSchemaLocation="urn:magento:mftf:DataGenerator/etc/dataProfileSchema.xsd">
    <entity name="CustomerAddressSimple" type="address">
        <data key="id">0</data>
        <data key="customer_id">12</data>
        <requiredEntity type="region">CustomerRegionOne</requiredEntity>
        <data key="region_id">0</data>
        <data key="country_id">US</data>
        <array key="street">
            <item>7700 W Parmer Ln</item>
            <item>Bld D</item>
        </array>
        <data key="company">Magento</data>
        <data key="telephone">1234568910</data>
        <data key="fax">1234568910</data>
        <data key="postcode">78729</data>
        <data key="city">Austin</data>
        <data key="state">Texas</data>
        <data key="firstname">John</data>
        <data key="lastname">Doe</data>
        <data key="middlename">string</data>
        <data key="prefix">Mr</data>
        <data key="suffix">Sr</data>
        <data key="vat_id">vatData</data>
        <data key="default_shipping">true</data>
        <data key="default_billing">true</data>
        <data key="region_qty">66</data>
    </entity>
    <entity name="US_Address_TX" type="address">
        <data key="firstname">John</data>
        <data key="lastname">Doe</data>
        <data key="company">Magento</data>
        <array key="street">
            <item>7700 West Parmer Lane</item>
        </array>
        <data key="city">Austin</data>
        <data key="state">Texas</data>
        <data key="country_id">US</data>
        <data key="postcode">78729</data>
        <data key="telephone">512-345-6789</data>
        <data key="default_billing">Yes</data>
        <data key="default_shipping">Yes</data>
        <requiredEntity type="region">RegionTX</requiredEntity>
    </entity>
    <entity name="US_Address_NY" type="address">
        <data key="firstname">John</data>
        <data key="lastname">Doe</data>
        <data key="company">368</data>
        <array key="street">
            <item>368 Broadway St.</item>
            <item>113</item>
        </array>
        <data key="city">New York</data>
        <data key="state">New York</data>
        <data key="country_id">US</data>
        <data key="postcode">10001</data>
        <data key="telephone">512-345-6789</data>
        <data key="default_billing">Yes</data>
        <data key="default_shipping">Yes</data>
        <requiredEntity type="region">RegionNY</requiredEntity>
        <data key="country">United States</data>
<<<<<<< HEAD
=======
    </entity>
    <entity name="US_Address_NY_Not_Default_Address" type="address">
        <data key="firstname">John</data>
        <data key="lastname">Doe</data>
        <data key="company">368</data>
        <array key="street">
            <item>368 Broadway St.</item>
            <item>Apt. 113</item>
        </array>
        <data key="city">New York</data>
        <data key="state">New York</data>
        <data key="country_id">US</data>
        <data key="postcode">10001</data>
        <data key="telephone">512-345-6789</data>
        <requiredEntity type="region">RegionNY</requiredEntity>
        <data key="country">United States</data>
>>>>>>> 8b7e6838
    </entity>
    <entity name="US_Address_CA" type="address">
        <data key="firstname">John</data>
        <data key="lastname">Doe</data>
        <data key="company">Magento</data>
        <array key="street">
            <item>7700 West Parmer Lane</item>
            <item>113</item>
        </array>
        <data key="city">Los Angeles</data>
        <data key="state">California</data>
        <data key="country_id">US</data>
        <data key="postcode">90001</data>
        <data key="telephone">512-345-6789</data>
        <data key="default_billing">Yes</data>
        <data key="default_shipping">Yes</data>
        <requiredEntity type="region">RegionCA</requiredEntity>
    </entity>
    <!--If required other field can be added to UK_Address entity, dont modify any existing data-->
    <entity name="UK_Address" type="address">
        <array key="street">
        <item>7700 xyz street</item>
        <item>113</item>
        </array>
        <data key="city">London</data>
        <data key="country_id">GB</data>
        <data key="telephone">512-345-6789</data>
        <data key="province">JS</data>
    </entity>
    <entity name="UK_Not_Default_Address" type="address">
        <data key="firstname">Jane</data>
        <data key="lastname">Doe</data>
        <data key="company">Magento</data>
        <array key="street">
            <item>172, Westminster Bridge Rd</item>
        </array>
        <data key="city">London</data>
        <data key="postcode">SE1 7RW</data>
        <data key="country_id">GB</data>
        <data key="telephone">444-44-444-44</data>
    </entity>
    <entity name="US_Address_Utah" type="address">
        <data key="firstname">John</data>
        <data key="lastname">Doe</data>
        <data key="company">Magento</data>
        <array key="street">
            <item>1234 Some Utah address</item>
        </array>
        <data key="city">Provo</data>
        <data key="state">Utah</data>
        <data key="country_id">US</data>
        <data key="country">United States</data>
        <data key="postcode">84001</data>
        <data key="telephone">512-345-6789</data>
        <data key="default_billing">Yes</data>
        <data key="default_shipping">Yes</data>
        <requiredEntity type="region">RegionUT</requiredEntity>
    </entity>
    <entity name="UK_Simple_Address" extends="UK_Not_Default_Address">
        <array key="street">
            <item>172, Westminster Bridge Rd</item>
            <item>7700 xyz street</item>
        </array>
        <data key="state">California</data>
    </entity>
</entities><|MERGE_RESOLUTION|>--- conflicted
+++ resolved
@@ -67,8 +67,6 @@
         <data key="default_shipping">Yes</data>
         <requiredEntity type="region">RegionNY</requiredEntity>
         <data key="country">United States</data>
-<<<<<<< HEAD
-=======
     </entity>
     <entity name="US_Address_NY_Not_Default_Address" type="address">
         <data key="firstname">John</data>
@@ -85,7 +83,6 @@
         <data key="telephone">512-345-6789</data>
         <requiredEntity type="region">RegionNY</requiredEntity>
         <data key="country">United States</data>
->>>>>>> 8b7e6838
     </entity>
     <entity name="US_Address_CA" type="address">
         <data key="firstname">John</data>
