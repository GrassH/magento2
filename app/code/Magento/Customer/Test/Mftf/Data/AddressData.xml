<?xml version="1.0" encoding="UTF-8"?>
<!--
 /**
  * Copyright © Magento, Inc. All rights reserved.
  * See COPYING.txt for license details.
  */
-->

<entities xmlns:xsi="http://www.w3.org/2001/XMLSchema-instance"
        xsi:noNamespaceSchemaLocation="urn:magento:mftf:DataGenerator/etc/dataProfileSchema.xsd">
    <entity name="CustomerAddressSimple" type="address">
        <data key="id">0</data>
        <data key="customer_id">12</data>
        <requiredEntity type="region">CustomerRegionOne</requiredEntity>
        <data key="region_id">0</data>
        <data key="country_id">US</data>
        <array key="street">
            <item>7700 W Parmer Ln</item>
            <item>Bld D</item>
        </array>
        <data key="company">Magento</data>
        <data key="telephone">1234568910</data>
        <data key="fax">1234568910</data>
        <data key="postcode">78729</data>
        <data key="city">Austin</data>
        <data key="state">Texas</data>
        <data key="firstname">John</data>
        <data key="lastname">Doe</data>
        <data key="middlename">string</data>
        <data key="prefix">Mr</data>
        <data key="suffix">Sr</data>
        <data key="vat_id">vatData</data>
        <data key="default_shipping">true</data>
        <data key="default_billing">true</data>
        <data key="region_qty">66</data>
    </entity>
    <entity name="US_Address_TX" type="address">
        <data key="firstname">John</data>
        <data key="lastname">Doe</data>
        <data key="company">Magento</data>
        <array key="street">
            <item>7700 West Parmer Lane</item>
        </array>
        <data key="city">Austin</data>
        <data key="state">Texas</data>
        <data key="country_id">US</data>
        <data key="country">United States</data>
        <data key="postcode">78729</data>
        <data key="telephone">512-345-6789</data>
        <data key="vat_id">47458714</data>
        <data key="default_billing">Yes</data>
        <data key="default_shipping">Yes</data>
        <requiredEntity type="region">RegionTX</requiredEntity>
    </entity>
    <entity name="US_Address_TX_Without_Default" type="address">
        <data key="firstname">John</data>
        <data key="lastname">Doe</data>
        <data key="company">Magento</data>
        <array key="street">
            <item>7700 West Parmer Lane</item>
        </array>
        <data key="city">Austin</data>
        <data key="state">Texas</data>
        <data key="country_id">US</data>
        <data key="country">United States</data>
        <data key="postcode">78729</data>
        <data key="telephone">512-345-6789</data>
        <requiredEntity type="region">RegionTX</requiredEntity>
    </entity>
    <entity name="US_Address_TX_Without_Default_And_Telephone" extends="US_Address_TX_Without_Default">
        <data key="telephone"></data>
    </entity>
    <entity name="US_Address_TX_Default_Billing" type="address">
        <data key="firstname">John</data>
        <data key="lastname">Doe</data>
        <data key="company">Magento</data>
        <array key="street">
            <item>7700 West Parmer Lane</item>
        </array>
        <data key="city">Austin</data>
        <data key="state">Texas</data>
        <data key="country_id">US</data>
        <data key="country">United States</data>
        <data key="postcode">78729</data>
        <data key="telephone">512-345-6789</data>
        <data key="default_billing">Yes</data>
        <requiredEntity type="region">RegionTX</requiredEntity>
    </entity>
    <entity name="US_Address_TX_Default_Billing_With_Long_Line_Apartment" type="address">
        <data key="firstname">John</data>
        <data key="lastname">Doe</data>
        <data key="company">Magento</data>
        <array key="street">
            <item>7700 West</item>
            <item>Parmer Lane Apt</item>
        </array>
        <data key="city">Austin</data>
        <data key="state">Texas</data>
        <data key="country_id">US</data>
        <data key="country">United States</data>
        <data key="postcode">78729</data>
        <data key="telephone">512-345-6789</data>
        <data key="default_billing">Yes</data>
        <requiredEntity type="region">RegionTX</requiredEntity>
    </entity>
    <entity name="US_Address_NY" type="address">
        <data key="firstname">John</data>
        <data key="lastname">Doe</data>
        <data key="company">368</data>
        <array key="street">
            <item>368 Broadway St.</item>
            <item>113</item>
        </array>
        <data key="city">New York</data>
        <data key="state">New York</data>
        <data key="country_id">US</data>
        <data key="postcode">10001</data>
        <data key="telephone">512-345-6789</data>
        <data key="default_billing">Yes</data>
        <data key="default_shipping">Yes</data>
        <requiredEntity type="region">RegionNY</requiredEntity>
        <data key="country">United States</data>
    </entity>
    <entity name="US_Address_NY_Default_Shipping" type="address">
        <data key="firstname">John</data>
        <data key="lastname">Doe</data>
        <data key="company">368</data>
        <array key="street">
            <item>368 Broadway St.</item>
            <item>113</item>
        </array>
        <data key="city">New York</data>
        <data key="state">New York</data>
        <data key="country_id">US</data>
        <data key="postcode">10001</data>
        <data key="telephone">512-345-6789</data>
        <data key="default_shipping">Yes</data>
        <requiredEntity type="region">RegionNY</requiredEntity>
        <data key="country">United States</data>
    </entity>
    <entity name="US_Address_NY_Not_Default_Address" type="address">
        <data key="firstname">John</data>
        <data key="lastname">Doe</data>
        <data key="company">368</data>
        <array key="street">
            <item>368 Broadway St.</item>
            <item>Apt. 113</item>
        </array>
        <data key="city">New York</data>
        <data key="state">New York</data>
        <data key="country_id">US</data>
        <data key="postcode">10001</data>
        <data key="telephone">512-345-6789</data>
        <requiredEntity type="region">RegionNY</requiredEntity>
        <data key="country">United States</data>
    </entity>
    <entity name="US_Address_CA" type="address">
        <data key="firstname">John</data>
        <data key="lastname">Doe</data>
        <data key="company">Magento</data>
        <array key="street">
            <item>7700 West Parmer Lane</item>
            <item>113</item>
        </array>
        <data key="city">Los Angeles</data>
        <data key="state">California</data>
        <data key="country_id">US</data>
        <data key="country">United States</data>
        <data key="postcode">90001</data>
        <data key="telephone">512-345-6789</data>
        <data key="default_billing">Yes</data>
        <data key="default_shipping">Yes</data>
        <requiredEntity type="region">RegionCA</requiredEntity>
    </entity>
    <!--If required other field can be added to UK_Address entity, dont modify any existing data-->
    <entity name="UK_Address" type="address">
        <array key="street">
        <item>7700 xyz street</item>
        <item>113</item>
        </array>
        <data key="city">London</data>
        <data key="country_id">GB</data>
        <data key="country">United Kingdom</data>
        <data key="telephone">512-345-6789</data>
        <data key="province">JS</data>
    </entity>
    <entity name="UK_Not_Default_Address" type="address">
        <data key="firstname">Jane</data>
        <data key="lastname">Doe</data>
        <data key="company">Magento</data>
        <array key="street">
            <item>172, Westminster Bridge Rd</item>
        </array>
        <data key="city">London</data>
        <data key="postcode">SE1 7RW</data>
        <data key="country_id">GB</data>
        <data key="telephone">444-44-444-44</data>
    </entity>
    <entity name="US_Address_Utah" type="address">
        <data key="firstname">John</data>
        <data key="lastname">Doe</data>
        <data key="company">Magento</data>
        <array key="street">
            <item>1234 Some Utah address</item>
        </array>
        <data key="city">Provo</data>
        <data key="state">Utah</data>
        <data key="country_id">US</data>
        <data key="country">United States</data>
        <data key="postcode">84001</data>
        <data key="telephone">512-345-6789</data>
        <data key="default_billing">Yes</data>
        <data key="default_shipping">Yes</data>
        <requiredEntity type="region">RegionUT</requiredEntity>
    </entity>
    <entity name="UK_Simple_Address" extends="UK_Not_Default_Address">
        <array key="street">
            <item>172, Westminster Bridge Rd</item>
            <item>7700 xyz street</item>
        </array>
        <data key="state">California</data>
    </entity>
    <entity name="US_With_Vat_Number" type="address" extends="US_Address_CA">
        <data key="vat_id">U1234567891</data>
    </entity>
    <entity name="US_Default_Billing_Address_TX" type="address" extends="US_Address_TX">
        <data key="default_billing">false</data>
        <data key="default_shipping">true</data>
    </entity>
    <entity name="US_Default_Shipping_Address_CA" type="address" extends="US_Address_CA">
        <data key="default_billing">true</data>
        <data key="default_shipping">false</data>
    </entity>
    <entity name="addressNoZipNoState" type="address">
        <data key="country_id">United Kingdom</data>
        <array key="street">
            <item>3962 Horner Street</item>
        </array>
        <data key="company">Magento</data>
        <data key="telephone">334-200-4061</data>
        <data key="city">London</data>
        <data key="firstname">Fn</data>
        <data key="lastname">Ln</data>
        <data key="middlename">Mn</data>
        <data key="prefix">Mr</data>
        <data key="suffix">Sr</data>
        <data key="vat_id">U1234567891</data>
        <data key="default_shipping">true</data>
        <data key="default_billing">true</data>
    </entity>
    <entity name="addressNoCompany" type="address">
        <data key="company"/>
        <data key="firstname">Fn</data>
        <data key="lastname">Ln</data>
        <array key="street">
            <item>7700 West Parmer Lane</item>
        </array>
        <data key="city">Austin</data>
        <data key="state">Texas</data>
        <data key="country_id">US</data>
        <data key="country">United States</data>
        <data key="postcode">78729</data>
        <data key="telephone">512-345-6789</data>
        <data key="vat_id">47458714</data>
        <data key="default_billing">Yes</data>
        <data key="default_shipping">Yes</data>
        <requiredEntity type="region">RegionTX</requiredEntity>
    </entity>
    <entity name="updateCustomerUKAddress" type="address">
        <data key="firstname">John</data>
        <data key="lastname">Doe</data>
        <data key="company">Magento</data>
        <data key="telephone">0123456789-02134567</data>
        <array key="street">
            <item>172, Westminster Bridge Rd</item>
            <item>7700 xyz street</item>
        </array>
        <data key="country_id">GB</data>
        <data key="country">United Kingdom</data>
        <data key="city">London</data>
        <!-- State not required for UK address on frontend-->
        <data key="state"> </data>
        <data key="postcode">12345</data>
    </entity>
    <entity name="updateCustomerFranceAddress" type="address">
        <data key="firstname">Jean</data>
        <data key="lastname">Reno</data>
        <data key="company">Magento</data>
        <data key="telephone">555-888-111-999</data>
        <array key="street">
            <item>18-20 Rue Maréchal Lecler</item>
            <item>18-20 Rue Maréchal Lecler</item>
        </array>
        <data key="country_id">FR</data>
        <data key="country">France</data>
        <data key="city">Quintin</data>
        <data key="state">Côtes-d'Armor</data>
        <data key="postcode">12345</data>
    </entity>
    <entity name="updateCustomerChinaAddress" type="address">
        <data key="firstname">Xian</data>
        <data key="lastname">Shai</data>
        <data key="company">Hunan Fenmian</data>
        <data key="telephone">+86 851 8410 4337</data>
        <array key="street">
            <item>Nanyuan Rd, Wudang</item>
            <item>Hunan Fenmian</item>
        </array>
        <data key="country_id">CN</data>
        <data key="country">China</data>
        <data key="city">Guiyang</data>
        <data key="state">Guizhou Sheng</data>
        <data key="postcode">550002</data>
    </entity>
    <entity name="updateCustomerNoXSSInjection" type="address">
        <data key="firstname">Jany</data>
        <data key="lastname">Doe</data>
        <data key="company">Magento</data>
        <data key="telephone">555-888-111-999</data>
        <array key="street">
            <item>7700 West Parmer Lane</item>
            <item>7700 West Parmer Lane</item>
        </array>
        <data key="country_id">US</data>
        <data key="country">United States</data>
        <data key="city">Denver</data>
        <data key="state">Colorado</data>
        <data key="postcode">12345</data>
    </entity>
    <entity name="PolandAddress" type="address">
        <data key="firstname">Mag</data>
        <data key="lastname">Ento</data>
        <data key="company">Magento</data>
        <array key="street">
            <item>Piwowarska 6</item>
        </array>
        <data key="city">Bielsko-Biała</data>
        <data key="state">śląskie</data>
        <data key="country_id">PL</data>
        <data key="country">Poland</data>
        <data key="postcode">43-310</data>
        <data key="telephone">799885616</data>
        <data key="default_billing">Yes</data>
        <data key="default_shipping">Yes</data>
        <requiredEntity type="region">RegionUT</requiredEntity>
    </entity>
    <entity name="CustomerUKAddress" type="address">
        <data key="firstname">Jane</data>
        <data key="lastname">Miller</data>
        <data key="company">Magento</data>
        <data key="telephone">44 20 7123 1234</data>
        <array key="street">
            <item>1 London Bridge Street</item>
        </array>
        <data key="country_id">GB</data>
        <data key="country">United Kingdom</data>
        <data key="city">London</data>
        <data key="state"></data>
        <data key="postcode">SE12 9GF</data>
    </entity>
    <entity name="DE_Address_Berlin_Not_Default_Address" type="address">
        <data key="firstname">John</data>
        <data key="lastname">Doe</data>
        <data key="company">Magento</data>
        <array key="street">
            <item>Augsburger Strabe 41</item>
        </array>
        <data key="city">Berlin</data>
        <data key="country_id">DE</data>
        <data key="postcode">10789</data>
        <data key="telephone">333-33-333-33</data>
        <data key="country">Germany</data>
        <data key="state">Berlin</data>
        <data key="vatNumber">111607872</data>
    </entity>
    <entity name="US_Address_California">
        <data key="firstname">John</data>
        <data key="lastname">Doe</data>
        <data key="company">Magento</data>
        <array key="street">
            <item>6161 West Centinela Avenue</item>
            <item>16</item>
        </array>
        <data key="city">Culver City</data>
        <data key="country_id">US</data>
        <data key="country">United States</data>
        <data key="state">California</data>
        <data key="postcode">90230</data>
        <data key="telephone">555-55-555-55</data>
    </entity>
    <entity name="US_Address_AE" type="address">
        <data key="firstname">John</data>
        <data key="lastname">Doe</data>
        <data key="company">Magento</data>
        <array key="street">
            <item>7700 West Parmer Lane</item>
            <item>113</item>
        </array>
        <data key="city">Los Angeles</data>
        <data key="state">Armed Forces Europe</data>
        <data key="country_id">US</data>
        <data key="country">United States</data>
        <data key="postcode">90001</data>
        <data key="telephone">512-345-6789</data>
        <data key="default_billing">Yes</data>
        <data key="default_shipping">Yes</data>
        <requiredEntity type="region">RegionAE</requiredEntity>
    </entity>
    <entity name="updateCustomerBelgiumAddress" type="address">
        <data key="firstname">John</data>
        <data key="lastname">Doe</data>
        <data key="company">Magento</data>
        <array key="street">
            <item>Chaussee de Wavre</item>
            <item>318</item>
        </array>
        <data key="city">Bihain</data>
        <data key="state">Hainaut</data>
        <data key="country_id">BE</data>
        <data key="country">Belgium</data>
        <data key="postcode">6690</data>
        <data key="telephone">0477-58-77867</data>
    </entity>
    <entity name="UK_With_State_Default_Billing" extends="UK_Not_Default_Address">
        <requiredEntity type="region">RegionUKGL</requiredEntity>
        <data key="country">United Kingdom</data>
        <data key="state">Greater London</data>
        <data key="default_billing">Yes</data>
        <data key="vatNumber">GB571903731</data>
    </entity>
    <entity name="USACustomerAddress" type="address">
        <data key="id">0</data>
        <data key="customer_id">15</data>
        <requiredEntity type="region">CustomerRegionOne</requiredEntity>
        <data key="region_id">0</data>
        <data key="country_id">US</data>
        <array key="street">
            <item>2718 Pinchelone Street</item>
            <item>Bld D</item>
        </array>
        <data key="company">Magento</data>
        <data key="telephone">1234568910</data>
        <data key="fax">1234568910</data>
        <data key="postcode">23464</data>
        <data key="city">Virginia</data>
        <data key="state">Virginia</data>
        <data key="firstname">Lasonya G </data>
        <data key="lastname">Butler</data>
        <data key="middlename">string</data>
        <data key="prefix">Mr</data>
        <data key="suffix">Sr</data>
        <data key="vat_id">vatData</data>
        <data key="default_shipping">true</data>
        <data key="default_billing">true</data>
        <data key="region_qty">66</data>
    </entity>
    <entity name="France_Address" type="address">
        <array key="street">
            <item>1234 Some France address</item>
            <item>113</item>
        </array>
        <data key="city">City</data>
        <data key="country_id">FR</data>
        <data key="country">France</data>
        <data key="postcode">12345</data>
        <data key="telephone">512-345-6789</data>
    </entity>
    <entity name="US_Address_Empty_Street_Lines" type="address">
        <array key="street">
            <item>123 Street Line</item>
            <item>empty</item>
            <item>empty</item>
            <item>Region Line</item>
        </array>
        <data key="city">New York</data>
        <data key="state">New York</data>
        <data key="postcode">10001</data>
        <data key="telephone">512-345-6789</data>
        <requiredEntity type="region">RegionNY</requiredEntity>
        <data key="country_id">US</data>
        <data key="country">United States</data>
    </entity>
    <entity name="Canada_Address" type="address">
        <data key="firstname">John</data>
        <data key="lastname">Doe</data>
        <array key="street">
            <item>4423  St. John Street</item>
            <item>113</item>
        </array>
        <data key="company">Magento</data>
        <data key="city">Alameda</data>
        <data key="state">Saskatchewan</data>
        <data key="country_id">CA</data>
        <data key="country">Canada</data>
        <data key="postcode">S4P3Y2</data>
        <data key="default_shipping">true</data>
        <data key="default_billing">true</data>
        <data key="telephone">613-582-4782</data>
    </entity>
    <entity name="Switzerland_Address">
        <data key="firstname">John</data>
        <data key="lastname">Doe</data>
        <data key="company">Magento</data>
        <array key="street">
            <item>Kapelle St.</item>
            <item>Niklaus 3</item>
        </array>
        <data key="city">Baden</data>
        <data key="country_id">CH</data>
        <data key="country">Switzerland</data>
        <data key="state">Aargau</data>
        <data key="postcode">5555</data>
        <data key="telephone">555-55-555-55</data>
    </entity>
    <entity name="US_Address_CA_CC" type="address">
        <data key="firstname">CCREJECT-BANK_ERROR</data>
        <data key="lastname">Doe</data>
        <array key="street">
            <item>119 Belmont St</item>
        </array>
        <data key="city">Ontario</data>
        <data key="state">California</data>
        <data key="country_id">US</data>
        <data key="country">United States</data>
        <data key="postcode">91761</data>
        <data key="telephone">7865438767</data>
        <data key="default_billing">Yes</data>
        <data key="default_shipping">Yes</data>
        <requiredEntity type="region">RegionCA</requiredEntity>
    </entity>
<<<<<<< HEAD
    <entity name="US_Address_TX_With_RegionID" type="address">
=======
    <entity name="US_Address_California_Madison">
>>>>>>> d290f355
        <data key="firstname">John</data>
        <data key="lastname">Doe</data>
        <data key="company">Magento</data>
        <array key="street">
<<<<<<< HEAD
            <item>7700 West Parmer Lane</item>
        </array>
        <data key="city">Austin</data>
        <data key="state">Texas</data>
        <data key="region_id">Texas</data>
        <data key="country_id">US</data>
        <data key="country">United States</data>
        <data key="postcode">78729</data>
        <data key="telephone">512-345-6789</data>
        <data key="vat_id">47458714</data>
        <data key="default_billing">Yes</data>
        <data key="default_shipping">Yes</data>
        <requiredEntity type="region">RegionTX</requiredEntity>
=======
            <item>4145 Madison Ave</item>
        </array>
        <data key="city">Culver City</data>
        <data key="country_id">US</data>
        <data key="country">United States</data>
        <data key="state">California</data>
        <data key="postcode">90232</data>
        <data key="telephone">555-55-555-55</data>
    </entity>
    <entity name="US_Address_Florida">
        <data key="firstname">John</data>
        <data key="lastname">Doe</data>
        <data key="company">Magento</data>
        <array key="street">
            <item>352 Lake View Lane</item>
        </array>
        <data key="city">Palm Bay</data>
        <data key="country_id">United States</data>
        <data key="country">United States</data>
        <data key="state">Florida</data>
        <data key="postcode">32909</data>
        <data key="telephone">12345678</data>
>>>>>>> d290f355
    </entity>
</entities><|MERGE_RESOLUTION|>--- conflicted
+++ resolved
@@ -528,30 +528,11 @@
         <data key="default_shipping">Yes</data>
         <requiredEntity type="region">RegionCA</requiredEntity>
     </entity>
-<<<<<<< HEAD
-    <entity name="US_Address_TX_With_RegionID" type="address">
-=======
     <entity name="US_Address_California_Madison">
->>>>>>> d290f355
-        <data key="firstname">John</data>
-        <data key="lastname">Doe</data>
-        <data key="company">Magento</data>
-        <array key="street">
-<<<<<<< HEAD
-            <item>7700 West Parmer Lane</item>
-        </array>
-        <data key="city">Austin</data>
-        <data key="state">Texas</data>
-        <data key="region_id">Texas</data>
-        <data key="country_id">US</data>
-        <data key="country">United States</data>
-        <data key="postcode">78729</data>
-        <data key="telephone">512-345-6789</data>
-        <data key="vat_id">47458714</data>
-        <data key="default_billing">Yes</data>
-        <data key="default_shipping">Yes</data>
-        <requiredEntity type="region">RegionTX</requiredEntity>
-=======
+        <data key="firstname">John</data>
+        <data key="lastname">Doe</data>
+        <data key="company">Magento</data>
+        <array key="street">
             <item>4145 Madison Ave</item>
         </array>
         <data key="city">Culver City</data>
@@ -574,6 +555,24 @@
         <data key="state">Florida</data>
         <data key="postcode">32909</data>
         <data key="telephone">12345678</data>
->>>>>>> d290f355
-    </entity>
+    </entity>
+    <entity name="US_Address_TX_With_RegionID" type="address">
+        <data key="firstname">John</data>
+        <data key="lastname">Doe</data>
+        <data key="company">Magento</data>
+        <array key="street">
+            <item>7700 West Parmer Lane</item>
+        </array>
+        <data key="city">Austin</data>
+        <data key="state">Texas</data>
+        <data key="region_id">Texas</data>
+        <data key="country_id">US</data>
+        <data key="country">United States</data>
+        <data key="postcode">78729</data>
+        <data key="telephone">512-345-6789</data>
+        <data key="vat_id">47458714</data>
+        <data key="default_billing">Yes</data>
+        <data key="default_shipping">Yes</data>
+        <requiredEntity type="region">RegionTX</requiredEntity>
+     </entity>
 </entities>