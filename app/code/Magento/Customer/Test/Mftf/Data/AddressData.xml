<?xml version="1.0" encoding="UTF-8"?>
<!--
 /**
  * Copyright © Magento, Inc. All rights reserved.
  * See COPYING.txt for license details.
  */
-->

<entities xmlns:xsi="http://www.w3.org/2001/XMLSchema-instance"
        xsi:noNamespaceSchemaLocation="urn:magento:mftf:DataGenerator/etc/dataProfileSchema.xsd">
    <entity name="CustomerAddressSimple" type="address">
        <data key="id">0</data>
        <data key="customer_id">12</data>
        <requiredEntity type="region">CustomerRegionOne</requiredEntity>
        <data key="region_id">0</data>
        <data key="country_id">US</data>
        <array key="street">
            <item>7700 W Parmer Ln</item>
            <item>Bld D</item>
        </array>
        <data key="company">Magento</data>
        <data key="telephone">1234568910</data>
        <data key="fax">1234568910</data>
        <data key="postcode">78729</data>
        <data key="city">Austin</data>
        <data key="state">Texas</data>
        <data key="firstname">John</data>
        <data key="lastname">Doe</data>
        <data key="middlename">string</data>
        <data key="prefix">Mr</data>
        <data key="suffix">Sr</data>
        <data key="vat_id">vatData</data>
        <data key="default_shipping">true</data>
        <data key="default_billing">true</data>
        <data key="region_qty">66</data>
    </entity>
    <entity name="US_Address_TX" type="address">
        <data key="firstname">John</data>
        <data key="lastname">Doe</data>
        <data key="company">Magento</data>
        <array key="street">
            <item>7700 West Parmer Lane</item>
        </array>
        <data key="city">Austin</data>
        <data key="state">Texas</data>
        <data key="country_id">US</data>
        <data key="country">United States</data>
        <data key="postcode">78729</data>
        <data key="telephone">512-345-6789</data>
        <data key="default_billing">Yes</data>
        <data key="default_shipping">Yes</data>
        <requiredEntity type="region">RegionTX</requiredEntity>
    </entity>
    <entity name="US_Address_TX_Default_Billing" type="address">
        <data key="firstname">John</data>
        <data key="lastname">Doe</data>
        <data key="company">Magento</data>
        <array key="street">
            <item>7700 West Parmer Lane</item>
        </array>
        <data key="city">Austin</data>
        <data key="state">Texas</data>
        <data key="country_id">US</data>
        <data key="country">United States</data>
        <data key="postcode">78729</data>
        <data key="telephone">512-345-6789</data>
        <data key="default_billing">Yes</data>
        <requiredEntity type="region">RegionTX</requiredEntity>
    </entity>
    <entity name="US_Address_NY" type="address">
        <data key="firstname">John</data>
        <data key="lastname">Doe</data>
        <data key="company">368</data>
        <array key="street">
            <item>368 Broadway St.</item>
            <item>113</item>
        </array>
        <data key="city">New York</data>
        <data key="state">New York</data>
        <data key="country_id">US</data>
        <data key="postcode">10001</data>
        <data key="telephone">512-345-6789</data>
        <data key="default_billing">Yes</data>
        <data key="default_shipping">Yes</data>
        <requiredEntity type="region">RegionNY</requiredEntity>
        <data key="country">United States</data>
    </entity>
    <entity name="US_Address_NY_Default_Shipping" type="address">
        <data key="firstname">John</data>
        <data key="lastname">Doe</data>
        <data key="company">368</data>
        <array key="street">
            <item>368 Broadway St.</item>
            <item>113</item>
        </array>
        <data key="city">New York</data>
        <data key="state">New York</data>
        <data key="country_id">US</data>
        <data key="postcode">10001</data>
        <data key="telephone">512-345-6789</data>
        <data key="default_shipping">Yes</data>
        <requiredEntity type="region">RegionNY</requiredEntity>
        <data key="country">United States</data>
    </entity>
    <entity name="US_Address_NY_Not_Default_Address" type="address">
        <data key="firstname">John</data>
        <data key="lastname">Doe</data>
        <data key="company">368</data>
        <array key="street">
            <item>368 Broadway St.</item>
            <item>Apt. 113</item>
        </array>
        <data key="city">New York</data>
        <data key="state">New York</data>
        <data key="country_id">US</data>
        <data key="postcode">10001</data>
        <data key="telephone">512-345-6789</data>
        <requiredEntity type="region">RegionNY</requiredEntity>
        <data key="country">United States</data>
    </entity>
    <entity name="US_Address_CA" type="address">
        <data key="firstname">John</data>
        <data key="lastname">Doe</data>
        <data key="company">Magento</data>
        <array key="street">
            <item>7700 West Parmer Lane</item>
            <item>113</item>
        </array>
        <data key="city">Los Angeles</data>
        <data key="state">California</data>
        <data key="country_id">US</data>
        <data key="country">United States</data>
        <data key="postcode">90001</data>
        <data key="telephone">512-345-6789</data>
        <data key="default_billing">Yes</data>
        <data key="default_shipping">Yes</data>
        <requiredEntity type="region">RegionCA</requiredEntity>
    </entity>
    <!--If required other field can be added to UK_Address entity, dont modify any existing data-->
    <entity name="UK_Address" type="address">
        <array key="street">
        <item>7700 xyz street</item>
        <item>113</item>
        </array>
        <data key="city">London</data>
        <data key="country_id">GB</data>
        <data key="telephone">512-345-6789</data>
        <data key="province">JS</data>
    </entity>
    <entity name="UK_Not_Default_Address" type="address">
        <data key="firstname">Jane</data>
        <data key="lastname">Doe</data>
        <data key="company">Magento</data>
        <array key="street">
            <item>172, Westminster Bridge Rd</item>
        </array>
        <data key="city">London</data>
        <data key="postcode">SE1 7RW</data>
        <data key="country_id">GB</data>
        <data key="telephone">444-44-444-44</data>
    </entity>
    <entity name="US_Address_Utah" type="address">
        <data key="firstname">John</data>
        <data key="lastname">Doe</data>
        <data key="company">Magento</data>
        <array key="street">
            <item>1234 Some Utah address</item>
        </array>
        <data key="city">Provo</data>
        <data key="state">Utah</data>
        <data key="country_id">US</data>
        <data key="country">United States</data>
        <data key="postcode">84001</data>
        <data key="telephone">512-345-6789</data>
        <data key="default_billing">Yes</data>
        <data key="default_shipping">Yes</data>
        <requiredEntity type="region">RegionUT</requiredEntity>
    </entity>
    <entity name="UK_Simple_Address" extends="UK_Not_Default_Address">
        <array key="street">
            <item>172, Westminster Bridge Rd</item>
            <item>7700 xyz street</item>
        </array>
        <data key="state">California</data>
    </entity>
    <entity name="US_Default_Billing_Address_TX" type="address" extends="US_Address_TX">
        <data key="default_billing">false</data>
        <data key="default_shipping">true</data>
    </entity>
    <entity name="US_Default_Shipping_Address_CA" type="address" extends="US_Address_CA">
        <data key="default_billing">true</data>
        <data key="default_shipping">false</data>
    </entity>
<<<<<<< HEAD
    <entity name="addressNoZipNoState" type="address">
        <data key="country_id">United Kingdom</data>
        <array key="street">
            <item>3962 Horner Street</item>
        </array>
        <data key="company">Magento</data>
        <data key="telephone">334-200-4061</data>
        <data key="city">London</data>
        <data key="firstname">Fn</data>
        <data key="lastname">Ln</data>
        <data key="middlename">Mn</data>
        <data key="prefix">Mr</data>
        <data key="suffix">Sr</data>
        <data key="vat_id">U1234567891</data>
        <data key="default_shipping">true</data>
        <data key="default_billing">true</data>
=======
    <entity name="updateCustomerUKAddress" type="address">
        <data key="firstname">John</data>
        <data key="lastname">Doe</data>
        <data key="company">Magento</data>
        <data key="telephone">0123456789-02134567</data>
        <array key="street">
            <item>172, Westminster Bridge Rd</item>
            <item>7700 xyz street</item>
        </array>
        <data key="country_id">GB</data>
        <data key="country">United Kingdom</data>
        <data key="city">London</data>
        <!-- State not required for UK address on frontend-->
        <data key="state"> </data>
        <data key="postcode">12345</data>
    </entity>
    <entity name="updateCustomerFranceAddress" type="address">
        <data key="firstname">Jaen</data>
        <data key="lastname">Reno</data>
        <data key="company">Magento</data>
        <data key="telephone">555-888-111-999</data>
        <array key="street">
            <item>18-20 Rue Maréchal Lecler</item>
            <item>18-20 Rue Maréchal Lecler</item>
        </array>
        <data key="country_id">FR</data>
        <data key="country">France</data>
        <data key="city">Quintin</data>
        <data key="state">Côtes-d'Armor</data>
        <data key="postcode">12345</data>
    </entity>
    <entity name="updateCustomerNoXSSInjection" type="address">
        <data key="firstname">Jany</data>
        <data key="lastname">Doe</data>
        <data key="company">Magento</data>
        <data key="telephone">555-888-111-999</data>
        <array key="street">
            <item>7700 West Parmer Lane</item>
            <item>7700 West Parmer Lane</item>
        </array>
        <data key="country_id">US</data>
        <data key="country">United States</data>
        <data key="city">Denver</data>
        <data key="state">Colorado</data>
        <data key="postcode">12345</data>
>>>>>>> 27b4abe8
    </entity>
</entities><|MERGE_RESOLUTION|>--- conflicted
+++ resolved
@@ -191,7 +191,6 @@
         <data key="default_billing">true</data>
         <data key="default_shipping">false</data>
     </entity>
-<<<<<<< HEAD
     <entity name="addressNoZipNoState" type="address">
         <data key="country_id">United Kingdom</data>
         <array key="street">
@@ -208,7 +207,7 @@
         <data key="vat_id">U1234567891</data>
         <data key="default_shipping">true</data>
         <data key="default_billing">true</data>
-=======
+    </entity>
     <entity name="updateCustomerUKAddress" type="address">
         <data key="firstname">John</data>
         <data key="lastname">Doe</data>
@@ -254,6 +253,5 @@
         <data key="city">Denver</data>
         <data key="state">Colorado</data>
         <data key="postcode">12345</data>
->>>>>>> 27b4abe8
     </entity>
 </entities>