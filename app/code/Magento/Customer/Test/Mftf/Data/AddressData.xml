--- conflicted
+++ resolved
@@ -191,7 +191,6 @@
         <data key="default_billing">true</data>
         <data key="default_shipping">false</data>
     </entity>
-<<<<<<< HEAD
     <entity name="updateCustomerUKAddress" type="address">
         <data key="firstname">John</data>
         <data key="lastname">Doe</data>
@@ -237,7 +236,7 @@
         <data key="city">Denver</data>
         <data key="state">Colorado</data>
         <data key="postcode">12345</data>
-=======
+    </entity>
     <entity name="PolandAddress" type="address">
         <data key="firstname">Mag</data>
         <data key="lastname">Ento</data>
@@ -254,6 +253,5 @@
         <data key="default_billing">Yes</data>
         <data key="default_shipping">Yes</data>
         <requiredEntity type="region">RegionUT</requiredEntity>
->>>>>>> b3a88854
     </entity>
 </entities>