--- conflicted
+++ resolved
@@ -556,7 +556,6 @@
         <data key="postcode">32909</data>
         <data key="telephone">12345678</data>
     </entity>
-<<<<<<< HEAD
     <entity name="DE_Berlin_State" type="address" extends="DE_Address_Berlin_Not_Default_Address">
         <requiredEntity type="region">RegionBER</requiredEntity>
     </entity>
@@ -570,7 +569,6 @@
     <entity name="US_California_State" type="address" extends="US_Address_California">
         <requiredEntity type="region">RegionCA</requiredEntity>
     </entity>
-=======
     <entity name="US_Address_TX_With_RegionID" type="address">
         <data key="firstname">John</data>
         <data key="lastname">Doe</data>
@@ -590,5 +588,4 @@
         <data key="default_shipping">Yes</data>
         <requiredEntity type="region">RegionTX</requiredEntity>
      </entity>
->>>>>>> c3ab314c
 </entities>