--- conflicted
+++ resolved
@@ -342,16 +342,11 @@
         <data key="postcode">90230</data>
         <data key="telephone">555-55-555-55</data>
     </entity>
-<<<<<<< HEAD
     <entity name="US_Address_AE" type="address">
-=======
-    <entity name="updateCustomerBelgiumAddress" type="address">
->>>>>>> 7774abcb
-        <data key="firstname">John</data>
-        <data key="lastname">Doe</data>
-        <data key="company">Magento</data>
-        <array key="street">
-<<<<<<< HEAD
+        <data key="firstname">John</data>
+        <data key="lastname">Doe</data>
+        <data key="company">Magento</data>
+        <array key="street">
             <item>7700 West Parmer Lane</item>
             <item>113</item>
         </array>
@@ -364,7 +359,12 @@
         <data key="default_billing">Yes</data>
         <data key="default_shipping">Yes</data>
         <requiredEntity type="region">RegionAE</requiredEntity>
-=======
+    </entity>
+    <entity name="updateCustomerBelgiumAddress" type="address">
+        <data key="firstname">John</data>
+        <data key="lastname">Doe</data>
+        <data key="company">Magento</data>
+        <array key="street">
             <item>Chaussee de Wavre</item>
             <item>318</item>
         </array>
@@ -374,6 +374,5 @@
         <data key="country">Belgium</data>
         <data key="postcode">6690</data>
         <data key="telephone">0477-58-77867</data>
->>>>>>> 7774abcb
     </entity>
 </entities>