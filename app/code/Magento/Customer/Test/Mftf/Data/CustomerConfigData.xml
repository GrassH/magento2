--- conflicted
+++ resolved
@@ -14,14 +14,12 @@
     <entity name="CustomerAccountSharingPerWebsite" type="account_share_scope_value">
         <data key="value">1</data>
     </entity>
-
     <entity name="CustomerAccountSharingGlobal" type="customer_account_sharing_config">
         <requiredEntity type="account_share_scope_value">GlobalCustomerAccountSharing</requiredEntity>
     </entity>
     <entity name="GlobalCustomerAccountSharing" type="account_share_scope_value">
         <data key="value">0</data>
     </entity>
-<<<<<<< HEAD
     <entity name="EnableCustomerRedirectToDashboardConfigData">
         <data key="path">customer/startup/redirect_dashboard</data>
         <data key="scope_id">0</data>
@@ -33,13 +31,11 @@
         <data key="scope_id">0</data>
         <data key="label">No</data>
         <data key="value">0</data>
-=======
-
+    </entity>
     <entity name="CustomerAccountSharingSystemValue" type="customer_account_sharing_config_inherit">
         <requiredEntity type="account_share_scope_inherit">CustomerAccountSharingInherit</requiredEntity>
     </entity>
     <entity name="CustomerAccountSharingInherit" type="account_share_scope_inherit">
         <data key="inherit">true</data>
->>>>>>> 7461cf24
     </entity>
 </entities>