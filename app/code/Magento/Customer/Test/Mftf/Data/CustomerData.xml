<?xml version="1.0" encoding="UTF-8"?>
<!--
 /**
  * Copyright © Magento, Inc. All rights reserved.
  * See COPYING.txt for license details.
  */
-->

<entities xmlns:xsi="http://www.w3.org/2001/XMLSchema-instance"
        xsi:noNamespaceSchemaLocation="urn:magento:mftf:DataGenerator/etc/dataProfileSchema.xsd">
    <entity name="CustomerEntityOne" type="customer">
        <data key="group_id">0</data>
        <data key="default_billing">defaultBillingValue</data>
        <data key="default_shipping">defaultShippingValue</data>
        <data key="confirmation">confirmationData</data>
        <data key="created_at">12:00</data>
        <data key="updated_at">12:00</data>
        <data key="created_in">createdInData</data>
        <data key="dob">01-01-1970</data>
        <data key="email" unique="prefix">test@email.com</data>
        <data key="firstname">John</data>
        <data key="lastname">Doe</data>
        <data key="middlename">S</data>
        <data key="fullname">John Doe</data>
        <data key="password">pwdTest123!</data>
        <data key="prefix">Mr</data>
        <data key="suffix">Sr</data>
        <data key="gender">0</data>
        <data key="store_id">0</data>
        <data key="taxvat">taxValue</data>
        <data key="website_id">0</data>
        <requiredEntity type="address">CustomerAddressSimple</requiredEntity>
        <data key="disable_auto_group_change">0</data>
        <!--requiredEntity type="extension_attribute">ExtensionAttributeSimple</requiredEntity-->
    </entity>
    <entity name="Simple_US_Customer" type="customer">
        <data key="group_id">1</data>
        <data key="default_billing">true</data>
        <data key="default_shipping">true</data>
        <data key="email" unique="prefix">John.Doe@example.com</data>
        <data key="firstname">John</data>
        <data key="lastname">Doe</data>
        <data key="fullname">John Doe</data>
        <data key="password">pwdTest123!</data>
        <data key="store_id">0</data>
        <data key="website_id">0</data>
        <requiredEntity type="address">US_Address_TX</requiredEntity>
    </entity>
    <entity name="SimpleUsCustomerWithNewCustomerGroup" type="customer">
        <data key="default_billing">true</data>
        <data key="default_shipping">true</data>
        <data key="email" unique="prefix">John.Doe@example.com</data>
        <data key="firstname">John</data>
        <data key="lastname">Doe</data>
        <data key="fullname">John Doe</data>
        <data key="password">pwdTest123!</data>
        <data key="store_id">0</data>
        <data key="website_id">0</data>
        <requiredEntity type="address">US_Address_TX</requiredEntity>
        <var entityType="customerGroup" entityKey="id" key="group_id" />
    </entity>
    <entity name="UsCustomerAssignedToNewCustomerGroup" type="customer">
        <var key="group_id" entityKey="id" entityType="customerGroup" />
        <data key="default_billing">true</data>
        <data key="default_shipping">true</data>
        <data key="email" unique="prefix">John.Doe@example.com</data>
        <data key="firstname">John</data>
        <data key="lastname">Doe</data>
        <data key="fullname">John Doe</data>
        <data key="password">pwdTest123!</data>
        <data key="store_id">0</data>
        <data key="website_id">0</data>
        <requiredEntity type="address">US_Address_TX</requiredEntity>
    </entity>
    <entity name="SimpleUsCustomerWithNewCustomerGroup" type="customer">
        <data key="default_billing">true</data>
        <data key="default_shipping">true</data>
        <data key="email" unique="prefix">John.Doe@example.com</data>
        <data key="firstname">John</data>
        <data key="lastname">Doe</data>
        <data key="fullname">John Doe</data>
        <data key="password">pwdTest123!</data>
        <data key="store_id">0</data>
        <data key="website_id">0</data>
        <requiredEntity type="address">US_Address_TX</requiredEntity>
        <var entityType="customerGroup" entityKey="id" key="group_id" />
    </entity>
    <entity name="Simple_US_Customer_Incorrect_Name" type="customer">
        <data key="group_id">1</data>
        <data key="default_billing">true</data>
        <data key="default_shipping">true</data>
        <data key="email" unique="prefix">John.Doe@example.com</data>
        <data key="firstname">LoremIpsumLoremIpsumLoremIpsumLoremIpsumLoremIpsumLoremIpsumLoremIpsumLoremIpsumLoremIpsumLoremIpsumLoremIpsumLoremIpsumLoremIpsumLoremIpsumLoremIpsumLoremIpsumLoremIpsumLoremIpsumLoremIpsumLoremIpsumLoremIpsumLoremIpsumLoremIpsumLoremIpsumLoremIpsumLoremIpsum</data>
        <data key="lastname">Doe</data>
        <data key="fullname">John Doe</data>
        <data key="password">pwdTest123!</data>
        <data key="store_id">0</data>
        <data key="website_id">0</data>
        <requiredEntity type="address">US_Address_TX</requiredEntity>
    </entity>
    <entity name="Simple_Customer_Without_Address" type="customer">
        <data key="group_id">1</data>
        <data key="email" unique="prefix">John.Doe@example.com</data>
        <data key="firstname">John</data>
        <data key="lastname">Doe</data>
        <data key="fullname">John Doe</data>
        <data key="password">pwdTest123!</data>
        <data key="store_id">0</data>
        <data key="website_id">0</data>
    </entity>
    <entity name="Simple_US_Customer_Multiple_Addresses" type="customer">
        <data key="group_id">0</data>
        <data key="default_billing">true</data>
        <data key="default_shipping">true</data>
        <data key="email" unique="prefix">John.Doe@example.com</data>
        <data key="firstname">John</data>
        <data key="lastname">Doe</data>
        <data key="fullname">John Doe</data>
        <data key="password">pwdTest123!</data>
        <data key="store_id">0</data>
        <data key="website_id">0</data>
        <requiredEntity type="address">US_Address_NY</requiredEntity>
        <requiredEntity type="address">UK_Not_Default_Address</requiredEntity>
    </entity>
    <entity name="Simple_US_Customer_Multiple_Addresses_No_Default_Address" type="customer">
        <data key="group_id">0</data>
        <data key="default_billing">true</data>
        <data key="default_shipping">true</data>
        <data key="email" unique="prefix">John.Doe@example.com</data>
        <data key="firstname">John</data>
        <data key="lastname">Doe</data>
        <data key="fullname">John Doe</data>
        <data key="password">pwdTest123!</data>
        <data key="store_id">0</data>
        <data key="website_id">0</data>
        <requiredEntity type="address">US_Address_NY_Not_Default_Address</requiredEntity>
        <requiredEntity type="address">UK_Not_Default_Address</requiredEntity>
    </entity>
    <entity name="Simple_US_Customer_With_Different_Billing_Shipping_Addresses" type="customer">
        <data key="group_id">0</data>
        <data key="default_billing">true</data>
        <data key="default_shipping">true</data>
        <data key="email" unique="prefix">John.Doe@example.com</data>
        <data key="firstname">John</data>
        <data key="lastname">Doe</data>
        <data key="fullname">John Doe</data>
        <data key="password">pwdTest123!</data>
        <data key="store_id">0</data>
        <data key="website_id">0</data>
        <requiredEntity type="address">US_Address_TX_Default_Billing</requiredEntity>
        <requiredEntity type="address">US_Address_NY_Default_Shipping</requiredEntity>
    </entity>
    <entity name="Simple_US_Customer_NY" type="customer">
        <data key="group_id">0</data>
        <data key="default_billing">true</data>
        <data key="default_shipping">true</data>
        <data key="email" unique="prefix">John.Doe@example.com</data>
        <data key="firstname">John</data>
        <data key="lastname">Doe</data>
        <data key="fullname">John Doe</data>
        <data key="password">pwdTest123!</data>
        <data key="store_id">0</data>
        <data key="website_id">0</data>
        <requiredEntity type="address">US_Address_NY</requiredEntity>
    </entity>
    <entity name="Simple_US_Customer_CA" type="customer">
        <data key="group_id">0</data>
        <data key="default_billing">true</data>
        <data key="default_shipping">true</data>
        <data key="email" unique="prefix">John.Doe@example.com</data>
        <data key="firstname">John</data>
        <data key="lastname">Doe</data>
        <data key="fullname">John Doe</data>
        <data key="password">pwdTest123!</data>
        <data key="store_id">0</data>
        <data key="website_id">0</data>
        <requiredEntity type="address">US_Address_CA</requiredEntity>
    </entity>
    <entity name="Simple_US_Customer_For_Update" type="customer">
        <var key="id" entityKey="id" entityType="customer"/>
        <data key="firstname">Jane</data>
    </entity>
    <entity name="Simple_US_CA_Customer" type="customer">
        <data key="group_id">1</data>
        <data key="default_billing">true</data>
        <data key="default_shipping">true</data>
        <data key="email" unique="prefix">John.Doe@example.com</data>
        <data key="firstname">John</data>
        <data key="lastname">Doe</data>
        <data key="fullname">John Doe</data>
        <data key="password">pwdTest123!</data>
        <data key="store_id">0</data>
        <data key="website_id">0</data>
        <requiredEntity type="address">US_Address_CA</requiredEntity>
    </entity>
    <entity name="Simple_US_Utah_Customer" type="customer">
        <data key="group_id">1</data>
        <data key="default_billing">true</data>
        <data key="default_shipping">true</data>
        <data key="email" unique="prefix">John.Doe@example.com</data>
        <data key="firstname">John</data>
        <data key="lastname">Doe</data>
        <data key="fullname">John Doe</data>
        <data key="password">pwdTest123!</data>
        <data key="store_id">0</data>
        <data key="website_id">0</data>
        <requiredEntity type="address">US_Address_Utah</requiredEntity>
    </entity>
    <entity name="Simple_GB_Customer" type="customer">
        <data key="group_id">0</data>
        <data key="default_billing">true</data>
        <data key="default_shipping">true</data>
        <data key="email" unique="prefix">Jane.Doe@example.com</data>
        <data key="firstname">Jane</data>
        <data key="lastname">Doe</data>
        <data key="fullname">Jane Doe</data>
        <data key="password">pwdTest123!</data>
        <data key="store_id">0</data>
        <data key="website_id">0</data>
        <requiredEntity type="address">UK_Not_Default_Address</requiredEntity>
    </entity>
    <entity name="Customer_With_Different_Default_Billing_Shipping_Addresses" type="customer">
        <data key="group_id">1</data>
        <data key="email" unique="prefix">John.Doe@example.com</data>
        <data key="firstname">John</data>
        <data key="lastname">Doe</data>
        <data key="fullname">John Doe</data>
        <data key="password">pwdTest123!</data>
        <data key="store_id">0</data>
        <data key="website_id">0</data>
        <requiredEntity type="address">US_Default_Billing_Address_TX</requiredEntity>
        <requiredEntity type="address">US_Default_Shipping_Address_CA</requiredEntity>
    </entity>
    <entity name="Colorado_US_Customer" type="customer">
        <data key="group_id">1</data>
        <data key="default_billing">true</data>
        <data key="default_shipping">true</data>
        <data key="email" unique="prefix">Patric.Patric@example.com</data>
        <data key="firstname">Patrick&lt;/title&gt;&lt;/head&gt;&lt;svg/onload=alert(&#39;XSS&#39;)&gt;</data>
        <data key="lastname">&lt;script&gt;alert(&#39;Last name&#39;)&lt;/script&gt;</data>
        <data key="password">123123^q</data>
        <data key="store_id">0</data>
        <data key="website_id">0</data>
    </entity>
<<<<<<< HEAD
    <entity name="Customer_US_UK_DE" type="customer">
        <data key="group_id">0</data>
=======
    <entity name="Retailer_Customer" type="customer">
        <data key="group_id">3</data>
>>>>>>> 8b3fd9d0
        <data key="default_billing">true</data>
        <data key="default_shipping">true</data>
        <data key="email" unique="prefix">John.Doe@example.com</data>
        <data key="firstname">John</data>
        <data key="lastname">Doe</data>
        <data key="fullname">John Doe</data>
        <data key="password">pwdTest123!</data>
        <data key="store_id">0</data>
        <data key="website_id">0</data>
<<<<<<< HEAD
        <requiredEntity type="address">US_Address_NY</requiredEntity>
        <requiredEntity type="address">DE_Address_Berlin_Not_Default_Address</requiredEntity>
        <requiredEntity type="address">UK_Not_Default_Address</requiredEntity>
    </entity>
    <entity name="Retailer_Customer" type="customer">
        <data key="group_id">3</data>
=======
        <requiredEntity type="address">US_Address_CA</requiredEntity>
    </entity>
    <entity name="Simple_US_Customer_Two_Addresses" type="customer">
        <data key="group_id">0</data>
>>>>>>> 8b3fd9d0
        <data key="default_billing">true</data>
        <data key="default_shipping">true</data>
        <data key="email" unique="prefix">John.Doe@example.com</data>
        <data key="firstname">John</data>
        <data key="lastname">Doe</data>
        <data key="fullname">John Doe</data>
        <data key="password">pwdTest123!</data>
        <data key="store_id">0</data>
        <data key="website_id">0</data>
<<<<<<< HEAD
        <requiredEntity type="address">US_Address_CA</requiredEntity>
=======
        <requiredEntity type="address">US_Address_TX</requiredEntity>
        <requiredEntity type="address">US_Address_NY_Not_Default_Address</requiredEntity>
>>>>>>> 8b3fd9d0
    </entity>
</entities><|MERGE_RESOLUTION|>--- conflicted
+++ resolved
@@ -72,19 +72,6 @@
         <data key="website_id">0</data>
         <requiredEntity type="address">US_Address_TX</requiredEntity>
     </entity>
-    <entity name="SimpleUsCustomerWithNewCustomerGroup" type="customer">
-        <data key="default_billing">true</data>
-        <data key="default_shipping">true</data>
-        <data key="email" unique="prefix">John.Doe@example.com</data>
-        <data key="firstname">John</data>
-        <data key="lastname">Doe</data>
-        <data key="fullname">John Doe</data>
-        <data key="password">pwdTest123!</data>
-        <data key="store_id">0</data>
-        <data key="website_id">0</data>
-        <requiredEntity type="address">US_Address_TX</requiredEntity>
-        <var entityType="customerGroup" entityKey="id" key="group_id" />
-    </entity>
     <entity name="Simple_US_Customer_Incorrect_Name" type="customer">
         <data key="group_id">1</data>
         <data key="default_billing">true</data>
@@ -242,49 +229,46 @@
         <data key="store_id">0</data>
         <data key="website_id">0</data>
     </entity>
-<<<<<<< HEAD
     <entity name="Customer_US_UK_DE" type="customer">
         <data key="group_id">0</data>
-=======
+        <data key="default_billing">true</data>
+        <data key="default_shipping">true</data>
+        <data key="email" unique="prefix">John.Doe@example.com</data>
+        <data key="firstname">John</data>
+        <data key="lastname">Doe</data>
+        <data key="fullname">John Doe</data>
+        <data key="password">pwdTest123!</data>
+        <data key="store_id">0</data>
+        <data key="website_id">0</data>
+        <requiredEntity type="address">US_Address_NY</requiredEntity>
+        <requiredEntity type="address">DE_Address_Berlin_Not_Default_Address</requiredEntity>
+        <requiredEntity type="address">UK_Not_Default_Address</requiredEntity>
+    </entity>
     <entity name="Retailer_Customer" type="customer">
         <data key="group_id">3</data>
->>>>>>> 8b3fd9d0
-        <data key="default_billing">true</data>
-        <data key="default_shipping">true</data>
-        <data key="email" unique="prefix">John.Doe@example.com</data>
-        <data key="firstname">John</data>
-        <data key="lastname">Doe</data>
-        <data key="fullname">John Doe</data>
-        <data key="password">pwdTest123!</data>
-        <data key="store_id">0</data>
-        <data key="website_id">0</data>
-<<<<<<< HEAD
-        <requiredEntity type="address">US_Address_NY</requiredEntity>
-        <requiredEntity type="address">DE_Address_Berlin_Not_Default_Address</requiredEntity>
-        <requiredEntity type="address">UK_Not_Default_Address</requiredEntity>
-    </entity>
-    <entity name="Retailer_Customer" type="customer">
-        <data key="group_id">3</data>
-=======
+        <data key="default_billing">true</data>
+        <data key="default_shipping">true</data>
+        <data key="email" unique="prefix">John.Doe@example.com</data>
+        <data key="firstname">John</data>
+        <data key="lastname">Doe</data>
+        <data key="fullname">John Doe</data>
+        <data key="password">pwdTest123!</data>
+        <data key="store_id">0</data>
+        <data key="website_id">0</data>
         <requiredEntity type="address">US_Address_CA</requiredEntity>
     </entity>
     <entity name="Simple_US_Customer_Two_Addresses" type="customer">
         <data key="group_id">0</data>
->>>>>>> 8b3fd9d0
-        <data key="default_billing">true</data>
-        <data key="default_shipping">true</data>
-        <data key="email" unique="prefix">John.Doe@example.com</data>
-        <data key="firstname">John</data>
-        <data key="lastname">Doe</data>
-        <data key="fullname">John Doe</data>
-        <data key="password">pwdTest123!</data>
-        <data key="store_id">0</data>
-        <data key="website_id">0</data>
-<<<<<<< HEAD
-        <requiredEntity type="address">US_Address_CA</requiredEntity>
-=======
+        <data key="default_billing">true</data>
+        <data key="default_shipping">true</data>
+        <data key="email" unique="prefix">John.Doe@example.com</data>
+        <data key="firstname">John</data>
+        <data key="lastname">Doe</data>
+        <data key="fullname">John Doe</data>
+        <data key="password">pwdTest123!</data>
+        <data key="store_id">0</data>
+        <data key="website_id">0</data>
         <requiredEntity type="address">US_Address_TX</requiredEntity>
         <requiredEntity type="address">US_Address_NY_Not_Default_Address</requiredEntity>
->>>>>>> 8b3fd9d0
     </entity>
 </entities>