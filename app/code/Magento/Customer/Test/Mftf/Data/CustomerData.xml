--- conflicted
+++ resolved
@@ -229,8 +229,6 @@
         <data key="store_id">0</data>
         <data key="website_id">0</data>
     </entity>
-<<<<<<< HEAD
-=======
     <entity name="Customer_US_UK_DE" type="customer">
         <data key="group_id">0</data>
         <data key="default_billing">true</data>
@@ -246,7 +244,6 @@
         <requiredEntity type="address">DE_Address_Berlin_Not_Default_Address</requiredEntity>
         <requiredEntity type="address">UK_Not_Default_Address</requiredEntity>
     </entity>
->>>>>>> f85e6644
     <entity name="Retailer_Customer" type="customer">
         <data key="group_id">3</data>
         <data key="default_billing">true</data>
@@ -274,8 +271,6 @@
         <requiredEntity type="address">US_Address_TX</requiredEntity>
         <requiredEntity type="address">US_Address_NY_Not_Default_Address</requiredEntity>
     </entity>
-<<<<<<< HEAD
-=======
     <entity name="John_Smith_Customer" type="customer">
         <data key="group_id">1</data>
         <data key="email" unique="prefix">john.smith@example.com</data>
@@ -286,5 +281,4 @@
         <data key="store_id">0</data>
         <data key="website_id">0</data>
     </entity>
->>>>>>> f85e6644
 </entities>