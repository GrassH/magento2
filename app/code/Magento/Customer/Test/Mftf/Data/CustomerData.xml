<?xml version="1.0" encoding="UTF-8"?>
<!--
 /**
  * Copyright © Magento, Inc. All rights reserved.
  * See COPYING.txt for license details.
  */
-->

<entities xmlns:xsi="http://www.w3.org/2001/XMLSchema-instance"
        xsi:noNamespaceSchemaLocation="urn:magento:mftf:DataGenerator/etc/dataProfileSchema.xsd">
    <entity name="CustomerEntityOne" type="customer">
        <data key="group_id">0</data>
        <data key="default_billing">defaultBillingValue</data>
        <data key="default_shipping">defaultShippingValue</data>
        <data key="confirmation">confirmationData</data>
        <data key="created_at">12:00</data>
        <data key="updated_at">12:00</data>
        <data key="created_in">createdInData</data>
        <data key="dob">01-01-1970</data>
        <data key="email" unique="prefix">test@email.com</data>
        <data key="firstname">John</data>
        <data key="lastname">Doe</data>
        <data key="middlename">S</data>
        <data key="fullname">John Doe</data>
        <data key="password">pwdTest123!</data>
        <data key="prefix">Mr</data>
        <data key="suffix">Sr</data>
        <data key="gender">0</data>
        <data key="store_id">0</data>
        <data key="taxvat">taxValue</data>
        <data key="website_id">0</data>
        <requiredEntity type="address">CustomerAddressSimple</requiredEntity>
        <data key="disable_auto_group_change">0</data>
        <!--requiredEntity type="extension_attribute">ExtensionAttributeSimple</requiredEntity-->
    </entity>
    <entity name="Simple_US_Customer" type="customer">
        <data key="group_id">1</data>
        <data key="default_billing">true</data>
        <data key="default_shipping">true</data>
        <data key="email" unique="prefix">John.Doe@example.com</data>
        <data key="firstname">John</data>
        <data key="lastname">Doe</data>
        <data key="fullname">John Doe</data>
        <data key="password">pwdTest123!</data>
        <data key="store_id">0</data>
        <data key="website_id">0</data>
        <requiredEntity type="address">US_Address_TX</requiredEntity>
    </entity>
<<<<<<< HEAD
=======
    <entity name="SimpleUsCustomerWithNewCustomerGroup" type="customer">
        <data key="default_billing">true</data>
        <data key="default_shipping">true</data>
        <data key="email" unique="prefix">John.Doe@example.com</data>
        <data key="firstname">John</data>
        <data key="lastname">Doe</data>
        <data key="fullname">John Doe</data>
        <data key="password">pwdTest123!</data>
        <data key="store_id">0</data>
        <data key="website_id">0</data>
        <requiredEntity type="address">US_Address_TX</requiredEntity>
        <var entityType="customerGroup" entityKey="id" key="group_id" />
    </entity>
>>>>>>> 245782ef
    <entity name="UsCustomerAssignedToNewCustomerGroup" type="customer">
        <var key="group_id" entityKey="id" entityType="customerGroup" />
        <data key="default_billing">true</data>
        <data key="default_shipping">true</data>
        <data key="email" unique="prefix">John.Doe@example.com</data>
        <data key="firstname">John</data>
        <data key="lastname">Doe</data>
        <data key="fullname">John Doe</data>
        <data key="password">pwdTest123!</data>
        <data key="store_id">0</data>
        <data key="website_id">0</data>
        <requiredEntity type="address">US_Address_TX</requiredEntity>
    </entity>
    <entity name="Simple_US_Customer_Incorrect_Name" type="customer">
        <data key="group_id">1</data>
        <data key="default_billing">true</data>
        <data key="default_shipping">true</data>
        <data key="email" unique="prefix">John.Doe@example.com</data>
        <data key="firstname">LoremIpsumLoremIpsumLoremIpsumLoremIpsumLoremIpsumLoremIpsumLoremIpsumLoremIpsumLoremIpsumLoremIpsumLoremIpsumLoremIpsumLoremIpsumLoremIpsumLoremIpsumLoremIpsumLoremIpsumLoremIpsumLoremIpsumLoremIpsumLoremIpsumLoremIpsumLoremIpsumLoremIpsumLoremIpsumLoremIpsum</data>
        <data key="lastname">Doe</data>
        <data key="fullname">John Doe</data>
        <data key="password">pwdTest123!</data>
        <data key="store_id">0</data>
        <data key="website_id">0</data>
        <requiredEntity type="address">US_Address_TX</requiredEntity>
    </entity>
    <entity name="Simple_Customer_Without_Address" type="customer">
        <data key="group_id">1</data>
        <data key="email" unique="prefix">John.Doe@example.com</data>
        <data key="firstname">John</data>
        <data key="lastname">Doe</data>
        <data key="fullname">John Doe</data>
        <data key="password">pwdTest123!</data>
        <data key="store_id">0</data>
        <data key="website_id">0</data>
    </entity>
    <entity name="Simple_US_Customer_Multiple_Addresses" type="customer">
        <data key="group_id">0</data>
        <data key="default_billing">true</data>
        <data key="default_shipping">true</data>
        <data key="email" unique="prefix">John.Doe@example.com</data>
        <data key="firstname">John</data>
        <data key="lastname">Doe</data>
        <data key="fullname">John Doe</data>
        <data key="password">pwdTest123!</data>
        <data key="store_id">0</data>
        <data key="website_id">0</data>
        <requiredEntity type="address">US_Address_NY</requiredEntity>
        <requiredEntity type="address">UK_Not_Default_Address</requiredEntity>
    </entity>
    <entity name="Simple_US_Customer_Multiple_Addresses_No_Default_Address" type="customer">
        <data key="group_id">0</data>
        <data key="default_billing">true</data>
        <data key="default_shipping">true</data>
        <data key="email" unique="prefix">John.Doe@example.com</data>
        <data key="firstname">John</data>
        <data key="lastname">Doe</data>
        <data key="fullname">John Doe</data>
        <data key="password">pwdTest123!</data>
        <data key="store_id">0</data>
        <data key="website_id">0</data>
        <requiredEntity type="address">US_Address_NY_Not_Default_Address</requiredEntity>
        <requiredEntity type="address">UK_Not_Default_Address</requiredEntity>
    </entity>
    <entity name="Simple_US_Customer_With_Different_Billing_Shipping_Addresses" type="customer">
        <data key="group_id">0</data>
        <data key="default_billing">true</data>
        <data key="default_shipping">true</data>
        <data key="email" unique="prefix">John.Doe@example.com</data>
        <data key="firstname">John</data>
        <data key="lastname">Doe</data>
        <data key="fullname">John Doe</data>
        <data key="password">pwdTest123!</data>
        <data key="store_id">0</data>
        <data key="website_id">0</data>
        <requiredEntity type="address">US_Address_TX_Default_Billing</requiredEntity>
        <requiredEntity type="address">US_Address_NY_Default_Shipping</requiredEntity>
    </entity>
    <entity name="Simple_US_Customer_NY" type="customer">
        <data key="group_id">0</data>
        <data key="default_billing">true</data>
        <data key="default_shipping">true</data>
        <data key="email" unique="prefix">John.Doe@example.com</data>
        <data key="firstname">John</data>
        <data key="lastname">Doe</data>
        <data key="fullname">John Doe</data>
        <data key="password">pwdTest123!</data>
        <data key="store_id">0</data>
        <data key="website_id">0</data>
        <requiredEntity type="address">US_Address_NY</requiredEntity>
    </entity>
    <entity name="Simple_US_Customer_CA" type="customer">
        <data key="group_id">0</data>
        <data key="default_billing">true</data>
        <data key="default_shipping">true</data>
        <data key="email" unique="prefix">John.Doe@example.com</data>
        <data key="firstname">John</data>
        <data key="lastname">Doe</data>
        <data key="fullname">John Doe</data>
        <data key="password">pwdTest123!</data>
        <data key="store_id">0</data>
        <data key="website_id">0</data>
        <requiredEntity type="address">US_Address_CA</requiredEntity>
    </entity>
    <entity name="Simple_US_Customer_For_Update" type="customer">
        <var key="id" entityKey="id" entityType="customer"/>
        <data key="firstname">Jane</data>
    </entity>
    <entity name="Simple_US_CA_Customer" type="customer">
        <data key="group_id">1</data>
        <data key="default_billing">true</data>
        <data key="default_shipping">true</data>
        <data key="email" unique="prefix">John.Doe@example.com</data>
        <data key="firstname">John</data>
        <data key="lastname">Doe</data>
        <data key="fullname">John Doe</data>
        <data key="password">pwdTest123!</data>
        <data key="store_id">0</data>
        <data key="website_id">0</data>
        <requiredEntity type="address">US_Address_CA</requiredEntity>
    </entity>
    <entity name="Simple_US_Utah_Customer" type="customer">
        <data key="group_id">1</data>
        <data key="default_billing">true</data>
        <data key="default_shipping">true</data>
        <data key="email" unique="prefix">John.Doe@example.com</data>
        <data key="firstname">John</data>
        <data key="lastname">Doe</data>
        <data key="fullname">John Doe</data>
        <data key="password">pwdTest123!</data>
        <data key="store_id">0</data>
        <data key="website_id">0</data>
        <requiredEntity type="address">US_Address_Utah</requiredEntity>
    </entity>
    <entity name="Simple_GB_Customer" type="customer">
        <data key="group_id">0</data>
        <data key="default_billing">true</data>
        <data key="default_shipping">true</data>
        <data key="email" unique="prefix">Jane.Doe@example.com</data>
        <data key="firstname">Jane</data>
        <data key="lastname">Doe</data>
        <data key="fullname">Jane Doe</data>
        <data key="password">pwdTest123!</data>
        <data key="store_id">0</data>
        <data key="website_id">0</data>
        <requiredEntity type="address">UK_Not_Default_Address</requiredEntity>
    </entity>
    <entity name="Customer_With_Different_Default_Billing_Shipping_Addresses" type="customer">
        <data key="group_id">1</data>
        <data key="email" unique="prefix">John.Doe@example.com</data>
        <data key="firstname">John</data>
        <data key="lastname">Doe</data>
        <data key="fullname">John Doe</data>
        <data key="password">pwdTest123!</data>
        <data key="store_id">0</data>
        <data key="website_id">0</data>
        <requiredEntity type="address">US_Default_Billing_Address_TX</requiredEntity>
        <requiredEntity type="address">US_Default_Shipping_Address_CA</requiredEntity>
    </entity>
    <entity name="Colorado_US_Customer" type="customer">
        <data key="group_id">1</data>
        <data key="default_billing">true</data>
        <data key="default_shipping">true</data>
        <data key="email" unique="prefix">Patric.Patric@example.com</data>
        <data key="firstname">Patrick&lt;/title&gt;&lt;/head&gt;&lt;svg/onload=alert(&#39;XSS&#39;)&gt;</data>
        <data key="lastname">&lt;script&gt;alert(&#39;Last name&#39;)&lt;/script&gt;</data>
        <data key="password">123123^q</data>
        <data key="store_id">0</data>
        <data key="website_id">0</data>
    </entity>
    <entity name="Retailer_Customer" type="customer">
        <data key="group_id">3</data>
        <data key="default_billing">true</data>
        <data key="default_shipping">true</data>
        <data key="email" unique="prefix">John.Doe@example.com</data>
        <data key="firstname">John</data>
        <data key="lastname">Doe</data>
        <data key="fullname">John Doe</data>
        <data key="password">pwdTest123!</data>
        <data key="store_id">0</data>
        <data key="website_id">0</data>
        <requiredEntity type="address">US_Address_CA</requiredEntity>
    </entity>
    <entity name="Simple_US_Customer_Two_Addresses" type="customer">
        <data key="group_id">0</data>
        <data key="default_billing">true</data>
        <data key="default_shipping">true</data>
        <data key="email" unique="prefix">John.Doe@example.com</data>
        <data key="firstname">John</data>
        <data key="lastname">Doe</data>
        <data key="fullname">John Doe</data>
        <data key="password">pwdTest123!</data>
        <data key="store_id">0</data>
        <data key="website_id">0</data>
        <requiredEntity type="address">US_Address_TX</requiredEntity>
        <requiredEntity type="address">US_Address_NY_Not_Default_Address</requiredEntity>
    </entity>
</entities><|MERGE_RESOLUTION|>--- conflicted
+++ resolved
@@ -46,8 +46,6 @@
         <data key="website_id">0</data>
         <requiredEntity type="address">US_Address_TX</requiredEntity>
     </entity>
-<<<<<<< HEAD
-=======
     <entity name="SimpleUsCustomerWithNewCustomerGroup" type="customer">
         <data key="default_billing">true</data>
         <data key="default_shipping">true</data>
@@ -61,7 +59,6 @@
         <requiredEntity type="address">US_Address_TX</requiredEntity>
         <var entityType="customerGroup" entityKey="id" key="group_id" />
     </entity>
->>>>>>> 245782ef
     <entity name="UsCustomerAssignedToNewCustomerGroup" type="customer">
         <var key="group_id" entityKey="id" entityType="customerGroup" />
         <data key="default_billing">true</data>
