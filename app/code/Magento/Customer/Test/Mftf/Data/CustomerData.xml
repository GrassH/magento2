<?xml version="1.0" encoding="UTF-8"?>
<!--
 /**
  * Copyright © Magento, Inc. All rights reserved.
  * See COPYING.txt for license details.
  */
-->

<entities xmlns:xsi="http://www.w3.org/2001/XMLSchema-instance"
        xsi:noNamespaceSchemaLocation="urn:magento:mftf:DataGenerator/etc/dataProfileSchema.xsd">
    <entity name="CustomerEntityOne" type="customer">
        <data key="group_id">0</data>
        <data key="default_billing">defaultBillingValue</data>
        <data key="default_shipping">defaultShippingValue</data>
        <data key="confirmation">confirmationData</data>
        <data key="created_at">12:00</data>
        <data key="updated_at">12:00</data>
        <data key="created_in">createdInData</data>
        <data key="dob">01-01-1970</data>
        <data key="email" unique="prefix">test@email.com</data>
        <data key="firstname">John</data>
        <data key="lastname">Doe</data>
        <data key="middlename">S</data>
        <data key="fullname">John Doe</data>
        <data key="password">pwdTest123!</data>
        <data key="prefix">Mr</data>
        <data key="suffix">Sr</data>
        <data key="gender">0</data>
        <data key="store_id">0</data>
        <data key="taxvat">taxValue</data>
        <data key="website_id">0</data>
        <requiredEntity type="address">CustomerAddressSimple</requiredEntity>
        <data key="disable_auto_group_change">0</data>
        <!--requiredEntity type="extension_attribute">ExtensionAttributeSimple</requiredEntity-->
    </entity>
    <entity name="Simple_US_Customer" type="customer">
        <data key="group_id">1</data>
        <data key="default_billing">true</data>
        <data key="default_shipping">true</data>
        <data key="email" unique="prefix">John.Doe@example.com</data>
        <data key="firstname">John</data>
        <data key="lastname">Doe</data>
        <data key="fullname">John Doe</data>
        <data key="password">pwdTest123!</data>
        <data key="store_id">0</data>
        <data key="website_id">0</data>
        <requiredEntity type="address">US_Address_TX</requiredEntity>
    </entity>
    <entity name="SimpleUsCustomerWithNewCustomerGroup" type="customer">
        <data key="default_billing">true</data>
        <data key="default_shipping">true</data>
        <data key="email" unique="prefix">John.Doe@example.com</data>
        <data key="firstname">John</data>
        <data key="lastname">Doe</data>
        <data key="fullname">John Doe</data>
        <data key="password">pwdTest123!</data>
        <data key="store_id">0</data>
        <data key="website_id">0</data>
        <requiredEntity type="address">US_Address_TX</requiredEntity>
        <var entityType="customerGroup" entityKey="id" key="group_id" />
    </entity>
    <entity name="Simple_US_Customer_Incorrect_Name" type="customer">
        <data key="group_id">1</data>
        <data key="default_billing">true</data>
        <data key="default_shipping">true</data>
        <data key="email" unique="prefix">John.Doe@example.com</data>
        <data key="firstname">LoremIpsumLoremIpsumLoremIpsumLoremIpsumLoremIpsumLoremIpsumLoremIpsumLoremIpsumLoremIpsumLoremIpsumLoremIpsumLoremIpsumLoremIpsumLoremIpsumLoremIpsumLoremIpsumLoremIpsumLoremIpsumLoremIpsumLoremIpsumLoremIpsumLoremIpsumLoremIpsumLoremIpsumLoremIpsumLoremIpsum</data>
        <data key="lastname">Doe</data>
        <data key="fullname">John Doe</data>
        <data key="password">pwdTest123!</data>
        <data key="store_id">0</data>
        <data key="website_id">0</data>
        <requiredEntity type="address">US_Address_TX</requiredEntity>
    </entity>
    <entity name="Simple_Customer_Without_Address" type="customer">
        <data key="group_id">1</data>
        <data key="email" unique="prefix">John.Doe@example.com</data>
        <data key="firstname">John</data>
        <data key="lastname">Doe</data>
        <data key="fullname">John Doe</data>
        <data key="password">pwdTest123!</data>
        <data key="store_id">0</data>
        <data key="website_id">0</data>
    </entity>
    <entity name="Simple_US_Customer_Multiple_Addresses" type="customer">
        <data key="group_id">0</data>
        <data key="default_billing">true</data>
        <data key="default_shipping">true</data>
        <data key="email" unique="prefix">John.Doe@example.com</data>
        <data key="firstname">John</data>
        <data key="lastname">Doe</data>
        <data key="fullname">John Doe</data>
        <data key="password">pwdTest123!</data>
        <data key="store_id">0</data>
        <data key="website_id">0</data>
        <requiredEntity type="address">US_Address_NY</requiredEntity>
        <requiredEntity type="address">UK_Not_Default_Address</requiredEntity>
    </entity>
    <entity name="Simple_US_Customer_Multiple_Addresses_No_Default_Address" type="customer">
        <data key="group_id">0</data>
        <data key="default_billing">true</data>
        <data key="default_shipping">true</data>
        <data key="email" unique="prefix">John.Doe@example.com</data>
        <data key="firstname">John</data>
        <data key="lastname">Doe</data>
        <data key="fullname">John Doe</data>
        <data key="password">pwdTest123!</data>
        <data key="store_id">0</data>
        <data key="website_id">0</data>
        <requiredEntity type="address">US_Address_NY_Not_Default_Address</requiredEntity>
        <requiredEntity type="address">UK_Not_Default_Address</requiredEntity>
    </entity>
    <entity name="Simple_US_Customer_With_Different_Billing_Shipping_Addresses" type="customer">
        <data key="group_id">0</data>
        <data key="default_billing">true</data>
        <data key="default_shipping">true</data>
        <data key="email" unique="prefix">John.Doe@example.com</data>
        <data key="firstname">John</data>
        <data key="lastname">Doe</data>
        <data key="fullname">John Doe</data>
        <data key="password">pwdTest123!</data>
        <data key="store_id">0</data>
        <data key="website_id">0</data>
        <requiredEntity type="address">US_Address_TX_Default_Billing</requiredEntity>
        <requiredEntity type="address">US_Address_NY_Default_Shipping</requiredEntity>
    </entity>
    <entity name="Simple_US_Customer_NY" type="customer">
        <data key="group_id">0</data>
        <data key="default_billing">true</data>
        <data key="default_shipping">true</data>
        <data key="email" unique="prefix">John.Doe@example.com</data>
        <data key="firstname">John</data>
        <data key="lastname">Doe</data>
        <data key="fullname">John Doe</data>
        <data key="password">pwdTest123!</data>
        <data key="store_id">0</data>
        <data key="website_id">0</data>
        <requiredEntity type="address">US_Address_NY</requiredEntity>
    </entity>
    <entity name="Simple_US_Customer_CA" type="customer">
        <data key="group_id">0</data>
        <data key="default_billing">true</data>
        <data key="default_shipping">true</data>
        <data key="email" unique="prefix">John.Doe@example.com</data>
        <data key="firstname">John</data>
        <data key="lastname">Doe</data>
        <data key="fullname">John Doe</data>
        <data key="password">pwdTest123!</data>
        <data key="store_id">0</data>
        <data key="website_id">0</data>
        <requiredEntity type="address">US_Address_CA</requiredEntity>
    </entity>
    <entity name="Simple_US_Customer_For_Update" type="customer">
        <var key="id" entityKey="id" entityType="customer"/>
        <data key="firstname">Jane</data>
    </entity>
    <entity name="Simple_US_CA_Customer" type="customer">
        <data key="group_id">1</data>
        <data key="default_billing">true</data>
        <data key="default_shipping">true</data>
        <data key="email" unique="prefix">John.Doe@example.com</data>
        <data key="firstname">John</data>
        <data key="lastname">Doe</data>
        <data key="fullname">John Doe</data>
        <data key="password">pwdTest123!</data>
        <data key="store_id">0</data>
        <data key="website_id">0</data>
        <requiredEntity type="address">US_Address_CA</requiredEntity>
    </entity>
    <entity name="Simple_US_Utah_Customer" type="customer">
        <data key="group_id">1</data>
        <data key="default_billing">true</data>
        <data key="default_shipping">true</data>
        <data key="email" unique="prefix">John.Doe@example.com</data>
        <data key="firstname">John</data>
        <data key="lastname">Doe</data>
        <data key="fullname">John Doe</data>
        <data key="password">pwdTest123!</data>
        <data key="store_id">0</data>
        <data key="website_id">0</data>
        <requiredEntity type="address">US_Address_Utah</requiredEntity>
    </entity>
    <entity name="Simple_GB_Customer" type="customer">
        <data key="group_id">0</data>
        <data key="default_billing">true</data>
        <data key="default_shipping">true</data>
        <data key="email" unique="prefix">Jane.Doe@example.com</data>
        <data key="firstname">Jane</data>
        <data key="lastname">Doe</data>
        <data key="fullname">Jane Doe</data>
        <data key="password">pwdTest123!</data>
        <data key="store_id">0</data>
        <data key="website_id">0</data>
        <requiredEntity type="address">UK_Not_Default_Address</requiredEntity>
    </entity>
    <entity name="Customer_With_Different_Default_Billing_Shipping_Addresses" type="customer">
        <data key="group_id">1</data>
        <data key="email" unique="prefix">John.Doe@example.com</data>
        <data key="firstname">John</data>
        <data key="lastname">Doe</data>
        <data key="fullname">John Doe</data>
        <data key="password">pwdTest123!</data>
        <data key="store_id">0</data>
        <data key="website_id">0</data>
        <requiredEntity type="address">US_Default_Billing_Address_TX</requiredEntity>
        <requiredEntity type="address">US_Default_Shipping_Address_CA</requiredEntity>
    </entity>
    <entity name="Colorado_US_Customer" type="customer">
        <data key="group_id">1</data>
        <data key="default_billing">true</data>
        <data key="default_shipping">true</data>
        <data key="email" unique="prefix">Patric.Patric@example.com</data>
        <data key="firstname">Patrick&lt;/title&gt;&lt;/head&gt;&lt;svg/onload=alert(&#39;XSS&#39;)&gt;</data>
        <data key="lastname">&lt;script&gt;alert(&#39;Last name&#39;)&lt;/script&gt;</data>
        <data key="password">123123^q</data>
        <data key="store_id">0</data>
        <data key="website_id">0</data>
    </entity>
<<<<<<< HEAD
    <entity name="UKCustomer" type="customer">
        <data key="group_id">0</data>
        <data key="default_billing">true</data>
        <data key="default_shipping">true</data>
        <data key="email" unique="prefix">david@email.com</data>
        <data key="firstname">David</data>
        <data key="lastname">Mill</data>
        <data key="fullname">David Mill</data>
        <data key="password">pwdTest123!</data>
        <data key="gender">0</data>
        <data key="store_id">0</data>
        <data key="website_id">0</data>
        <requiredEntity type="address">updateCustomerUKAddress</requiredEntity>
=======
    <entity name="Retailer_Customer" type="customer">
        <data key="group_id">3</data>
        <data key="default_billing">true</data>
        <data key="default_shipping">true</data>
        <data key="email" unique="prefix">John.Doe@example.com</data>
        <data key="firstname">John</data>
        <data key="lastname">Doe</data>
        <data key="fullname">John Doe</data>
        <data key="password">pwdTest123!</data>
        <data key="store_id">0</data>
        <data key="website_id">0</data>
        <requiredEntity type="address">US_Address_CA</requiredEntity>
>>>>>>> 7461cf24
    </entity>
</entities><|MERGE_RESOLUTION|>--- conflicted
+++ resolved
@@ -216,7 +216,6 @@
         <data key="store_id">0</data>
         <data key="website_id">0</data>
     </entity>
-<<<<<<< HEAD
     <entity name="UKCustomer" type="customer">
         <data key="group_id">0</data>
         <data key="default_billing">true</data>
@@ -230,7 +229,7 @@
         <data key="store_id">0</data>
         <data key="website_id">0</data>
         <requiredEntity type="address">updateCustomerUKAddress</requiredEntity>
-=======
+    </entity>
     <entity name="Retailer_Customer" type="customer">
         <data key="group_id">3</data>
         <data key="default_billing">true</data>
@@ -243,6 +242,5 @@
         <data key="store_id">0</data>
         <data key="website_id">0</data>
         <requiredEntity type="address">US_Address_CA</requiredEntity>
->>>>>>> 7461cf24
     </entity>
 </entities>