<?xml version="1.0" encoding="UTF-8"?>
<!--
 /**
  * Copyright © Magento, Inc. All rights reserved.
  * See COPYING.txt for license details.
  */
-->

<sections xmlns:xsi="http://www.w3.org/2001/XMLSchema-instance"
        xsi:noNamespaceSchemaLocation="urn:magento:mftf:Page/etc/SectionObject.xsd">
    <section name="StorefrontPanelHeaderSection">
        <!-- Element name="WelcomeMessage" Deprecated due to incorrect naming convention please use name="welcomeMessage" -->
        <element name="WelcomeMessage" type="text" selector=".greet.welcome span"/>

        <element name="welcomeMessage" type="text" selector="header>.panel .greet.welcome" />
        <element name="createAnAccountLink" type="select" selector="//div[@class='panel wrapper']//li/a[contains(.,'Create an Account')]" timeout="30"/>
        <element name="notYouLink" type="button" selector=".greet.welcome span a"/>
<<<<<<< HEAD
        <element name="customerWelcome" type="text" selector=".panel.header .greet.welcome"/>
        <element name="customerWelcomeMenu" type="text" selector=".panel.header .greet.welcome .customer-menu"/>
        <element name="customerLogoutLink" type="text" selector=".panel.header .greet.welcome .customer-menu .authorization-link a" timeout="30"/>
=======
        <element name="customerWelcome" type="text" selector=".panel.header .customer-welcome"/>
        <element name="customerWelcomeMenu" type="text" selector=".panel.header .customer-welcome .customer-menu"/>
        <element name="customerLoginLink" type="button" selector=".panel.header .header.links .authorization-link a" timeout="30"/>
        <element name="customerLogoutLink" type="text" selector=".panel.header .customer-welcome .customer-menu .authorization-link a" timeout="30"/>
>>>>>>> ab188bcb
    </section>
</sections><|MERGE_RESOLUTION|>--- conflicted
+++ resolved
@@ -15,15 +15,9 @@
         <element name="welcomeMessage" type="text" selector="header>.panel .greet.welcome" />
         <element name="createAnAccountLink" type="select" selector="//div[@class='panel wrapper']//li/a[contains(.,'Create an Account')]" timeout="30"/>
         <element name="notYouLink" type="button" selector=".greet.welcome span a"/>
-<<<<<<< HEAD
         <element name="customerWelcome" type="text" selector=".panel.header .greet.welcome"/>
         <element name="customerWelcomeMenu" type="text" selector=".panel.header .greet.welcome .customer-menu"/>
+        <element name="customerLoginLink" type="button" selector=".panel.header .header.links .authorization-link a" timeout="30"/>
         <element name="customerLogoutLink" type="text" selector=".panel.header .greet.welcome .customer-menu .authorization-link a" timeout="30"/>
-=======
-        <element name="customerWelcome" type="text" selector=".panel.header .customer-welcome"/>
-        <element name="customerWelcomeMenu" type="text" selector=".panel.header .customer-welcome .customer-menu"/>
-        <element name="customerLoginLink" type="button" selector=".panel.header .header.links .authorization-link a" timeout="30"/>
-        <element name="customerLogoutLink" type="text" selector=".panel.header .customer-welcome .customer-menu .authorization-link a" timeout="30"/>
->>>>>>> ab188bcb
     </section>
 </sections>