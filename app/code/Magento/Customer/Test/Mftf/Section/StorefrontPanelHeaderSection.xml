<?xml version="1.0" encoding="UTF-8"?>
<!--
 /**
  * Copyright © Magento, Inc. All rights reserved.
  * See COPYING.txt for license details.
  */
-->

<sections xmlns:xsi="http://www.w3.org/2001/XMLSchema-instance"
        xsi:noNamespaceSchemaLocation="urn:magento:mftf:Page/etc/SectionObject.xsd">
    <section name="StorefrontPanelHeaderSection">
        <element name="welcomeMessage" type="text" selector="header>.panel .greet.welcome" />
<<<<<<< HEAD
        <element name="createAnAccountLink" type="select" selector="//div[@class='panel wrapper']//div[@class='panel header']//li/a[contains(.,'Create an Account')]" timeout="60"/>
=======
        <element name="createAnAccountLink" type="select" selector="//div[@class='panel wrapper']//div[@class='panel header']//li/a[contains(.,'Create an Account')]" timeout="30"/>
>>>>>>> 8f075626
        <element name="notYouLink" type="button" selector=".greet.welcome span a"/>
        <element name="customerWelcome" type="text" selector=".panel.header .greet.welcome"/>
        <element name="customerWelcomeMenu" type="text" selector=".panel.header .customer-welcome .customer-name"/>
        <element name="customerLoginLink" type="button" selector=".panel.header .header.links .authorization-link a" timeout="30"/>
        <element name="customerLogoutLink" type="text" selector=".panel.header .customer-welcome .customer-menu .authorization-link a" timeout="30"/>
    </section>
</sections><|MERGE_RESOLUTION|>--- conflicted
+++ resolved
@@ -10,11 +10,7 @@
         xsi:noNamespaceSchemaLocation="urn:magento:mftf:Page/etc/SectionObject.xsd">
     <section name="StorefrontPanelHeaderSection">
         <element name="welcomeMessage" type="text" selector="header>.panel .greet.welcome" />
-<<<<<<< HEAD
-        <element name="createAnAccountLink" type="select" selector="//div[@class='panel wrapper']//div[@class='panel header']//li/a[contains(.,'Create an Account')]" timeout="60"/>
-=======
         <element name="createAnAccountLink" type="select" selector="//div[@class='panel wrapper']//div[@class='panel header']//li/a[contains(.,'Create an Account')]" timeout="30"/>
->>>>>>> 8f075626
         <element name="notYouLink" type="button" selector=".greet.welcome span a"/>
         <element name="customerWelcome" type="text" selector=".panel.header .greet.welcome"/>
         <element name="customerWelcomeMenu" type="text" selector=".panel.header .customer-welcome .customer-name"/>
