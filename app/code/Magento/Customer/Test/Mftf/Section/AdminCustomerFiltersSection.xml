<?xml version="1.0" encoding="UTF-8"?>
<!--
 /**
  * Copyright © Magento, Inc. All rights reserved.
  * See COPYING.txt for license details.
  */
-->

<sections xmlns:xsi="http://www.w3.org/2001/XMLSchema-instance"
        xsi:noNamespaceSchemaLocation="urn:magento:mftf:Page/etc/SectionObject.xsd">
    <section name="AdminCustomerFiltersSection">
        <element name="filtersButton" type="button" selector="#container > div > div.admin__data-grid-header > div:nth-child(1) > div.data-grid-filters-actions-wrap > div > button" timeout="30"/>
        <element name="nameInput" type="input" selector="input[name=name]"/>
        <element name="emailInput" type="input" selector="input[name=email]"/>
        <element name="apply" type="button" selector="button[data-action=grid-filter-apply]" timeout="30"/>
<<<<<<< HEAD
        <element name="clearAllFilters" type="text" selector=".admin__current-filters-actions-wrap.action-clear"/>
=======
        <element name="clearAll" type="button" selector=".action-tertiary.action-clear"/>
>>>>>>> e33476ff
    </section>
</sections><|MERGE_RESOLUTION|>--- conflicted
+++ resolved
@@ -13,10 +13,7 @@
         <element name="nameInput" type="input" selector="input[name=name]"/>
         <element name="emailInput" type="input" selector="input[name=email]"/>
         <element name="apply" type="button" selector="button[data-action=grid-filter-apply]" timeout="30"/>
-<<<<<<< HEAD
         <element name="clearAllFilters" type="text" selector=".admin__current-filters-actions-wrap.action-clear"/>
-=======
         <element name="clearAll" type="button" selector=".action-tertiary.action-clear"/>
->>>>>>> e33476ff
     </section>
 </sections>