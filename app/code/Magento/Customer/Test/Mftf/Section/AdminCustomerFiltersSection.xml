<?xml version="1.0" encoding="UTF-8"?>
<!--
 /**
  * Copyright © Magento, Inc. All rights reserved.
  * See COPYING.txt for license details.
  */
-->

<sections xmlns:xsi="http://www.w3.org/2001/XMLSchema-instance"
        xsi:noNamespaceSchemaLocation="urn:magento:mftf:Page/etc/SectionObject.xsd">
    <section name="AdminCustomerFiltersSection">
        <element name="customerStatus" type="button" selector="select[name='status']"/>
        <element name="filtersButton" type="button" selector="#container > div > div.admin__data-grid-header > div:nth-child(1) > div.data-grid-filters-actions-wrap > div > button" timeout="30"/>
        <element name="nameInput" type="input" selector="input[name=name]"/>
        <element name="emailInput" type="input" selector="input[name=email]"/>
        <element name="apply" type="button" selector="button[data-action=grid-filter-apply]" timeout="30"/>
        <element name="clearAllFilters" type="text" selector=".admin__current-filters-actions-wrap.action-clear"/>
        <element name="clearAll" type="button" selector=".action-tertiary.action-clear"/>
<<<<<<< HEAD
        <element name="customerStatus" type="button" selector="select[name='status']"/>
=======
>>>>>>> 2eb6f847
    </section>
</sections><|MERGE_RESOLUTION|>--- conflicted
+++ resolved
@@ -16,9 +16,5 @@
         <element name="apply" type="button" selector="button[data-action=grid-filter-apply]" timeout="30"/>
         <element name="clearAllFilters" type="text" selector=".admin__current-filters-actions-wrap.action-clear"/>
         <element name="clearAll" type="button" selector=".action-tertiary.action-clear"/>
-<<<<<<< HEAD
-        <element name="customerStatus" type="button" selector="select[name='status']"/>
-=======
->>>>>>> 2eb6f847
     </section>
 </sections>