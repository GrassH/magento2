--- conflicted
+++ resolved
@@ -10,13 +10,8 @@
         xsi:noNamespaceSchemaLocation="urn:magento:mftf:Page/etc/SectionObject.xsd">
     <section name="StorefrontCustomerDashboardAccountInformationSection">
         <element name="ContactInformation" type="textarea" selector=".box.box-information .box-content"/>
-<<<<<<< HEAD
-        <element name="edit" type="link" selector=".action.edit" timeout="15"/>
-        <element name="changePassword" type="link" selector=".action.change-password" timeout="15"/>
-=======
         <element name="edit" type="block" selector=".action.edit" timeout="15"/>
         <element name="changePassword" type="block" selector=".action.change-password" timeout="15"/>
->>>>>>> 1514eeb0
     </section>
     <section name="StorefrontCustomerAddressSection">
         <element name="firstName" type="input" selector="#firstname"/>
