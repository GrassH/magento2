<?xml version="1.0" encoding="UTF-8"?>
<!--
 /**
  * Copyright © Magento, Inc. All rights reserved.
  * See COPYING.txt for license details.
  */
-->
<sections xmlns:xsi="http://www.w3.org/2001/XMLSchema-instance"
	xsi:noNamespaceSchemaLocation="urn:magento:mftf:Page/etc/SectionObject.xsd">
    <section name="StorefrontCustomerSignInFormSection">
        <element name="emailField" type="input" selector="input[name='login[username]']"/>
        <element name="passwordField" type="input" selector="input[name='login[password]']"/>
        <element name="showPasswordCheckbox" type="input" selector="#show-password"/>
<<<<<<< HEAD
        <element name="signInAccountButton" type="button" selector="(//button[@id='send2'][contains(@class, 'login')])[1]" timeout="30"/>
=======
        <element name="signInAccountButton" type="button" selector="fieldset.login #send2" timeout="30"/>
>>>>>>> fc4d9cc9
        <element name="forgotPasswordLink" type="button" selector=".action.remind" timeout="10"/>
        <element name="customerLoginBlock" type="text" selector=".login-container .block.block-customer-login"/>
        <element name="signInAccountLink" type="button" selector="//header[@class='page-header']//li/a[contains(.,'Sign In')]"/>
    </section>
</sections><|MERGE_RESOLUTION|>--- conflicted
+++ resolved
@@ -11,11 +11,7 @@
         <element name="emailField" type="input" selector="input[name='login[username]']"/>
         <element name="passwordField" type="input" selector="input[name='login[password]']"/>
         <element name="showPasswordCheckbox" type="input" selector="#show-password"/>
-<<<<<<< HEAD
-        <element name="signInAccountButton" type="button" selector="(//button[@id='send2'][contains(@class, 'login')])[1]" timeout="30"/>
-=======
         <element name="signInAccountButton" type="button" selector="fieldset.login #send2" timeout="30"/>
->>>>>>> fc4d9cc9
         <element name="forgotPasswordLink" type="button" selector=".action.remind" timeout="10"/>
         <element name="customerLoginBlock" type="text" selector=".login-container .block.block-customer-login"/>
         <element name="signInAccountLink" type="button" selector="//header[@class='page-header']//li/a[contains(.,'Sign In')]"/>
