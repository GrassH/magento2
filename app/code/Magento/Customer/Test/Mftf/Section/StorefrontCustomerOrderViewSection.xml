<?xml version="1.0" encoding="UTF-8"?>
<!--
 /**
  * Copyright © Magento, Inc. All rights reserved.
  * See COPYING.txt for license details.
  */
-->
<sections xmlns:xsi="http://www.w3.org/2001/XMLSchema-instance"
        xsi:noNamespaceSchemaLocation="urn:magento:mftf:Page/etc/SectionObject.xsd">
    <section name="StorefrontCustomerOrderViewSection">
        <element name="reorder" type="text" selector="a.action.order" timeout="30"/>
        <element name="orderTitle" type="text" selector=".page-title span"/>
        <element name="myOrdersTable" type="text" selector="#my-orders-table"/>
        <element name="subtotal" type="text" selector=".subtotal .amount"/>
        <element name="paymentMethod" type="text" selector=".payment-method dt"/>
        <element name="printOrderLink" type="text" selector="a.action.print" timeout="30"/>
        <element name="shippingAddress" type="text" selector=".box.box-order-shipping-address"/>
        <element name="billingAddress" type="text" selector=".box.box-order-billing-address"/>
<<<<<<< HEAD
        <element name="orderStatusInGrid" type="text" selector="//td[contains(.,'{{orderId}}')]/../td[contains(.,'{{status}}')]" parameterized="true"/>
=======
        <element name="pager" type="block" selector=".pager"/>
>>>>>>> 0125d0ec
    </section>
</sections><|MERGE_RESOLUTION|>--- conflicted
+++ resolved
@@ -16,10 +16,7 @@
         <element name="printOrderLink" type="text" selector="a.action.print" timeout="30"/>
         <element name="shippingAddress" type="text" selector=".box.box-order-shipping-address"/>
         <element name="billingAddress" type="text" selector=".box.box-order-billing-address"/>
-<<<<<<< HEAD
         <element name="orderStatusInGrid" type="text" selector="//td[contains(.,'{{orderId}}')]/../td[contains(.,'{{status}}')]" parameterized="true"/>
-=======
         <element name="pager" type="block" selector=".pager"/>
->>>>>>> 0125d0ec
     </section>
 </sections>