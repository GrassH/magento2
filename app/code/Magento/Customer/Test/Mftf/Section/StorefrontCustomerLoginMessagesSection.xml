--- conflicted
+++ resolved
@@ -11,10 +11,6 @@
     <section name="StorefrontCustomerLoginMessagesSection">
         <element name="successMessage" type="text" selector=".message-success"/>
         <element name="errorMessage" type="text" selector=".message-error"/>
-<<<<<<< HEAD
-        <element name="messageByType" type="block" selector="#maincontent .message-{{messageType}}" parameterized="true" />
-=======
         <element name="messageByType" type="block" selector="#maincontent .message-{{messageType}}" parameterized="true"/>
->>>>>>> 08eafb31
     </section>
 </sections>