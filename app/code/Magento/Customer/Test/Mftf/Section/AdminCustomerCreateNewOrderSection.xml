<?xml version="1.0" encoding="UTF-8"?>
<!--
 /**
  * Copyright © Magento, Inc. All rights reserved.
  * See COPYING.txt for license details.
  */
-->

<sections xmlns:xsi="http://www.w3.org/2001/XMLSchema-instance"
          xsi:noNamespaceSchemaLocation="urn:magento:mftf:Page/etc/SectionObject.xsd">
    <section name="AdminCustomerCreateNewOrderSection">
        <element name="updateChangesBtn" type="button" selector=".order-sidebar .actions .action-default.scalable" timeout="30"/>
        <element name="productName" type="text" selector="#order-items_grid  span[id*=order_item]"/>
        <element name="productPrice" type="text" selector=".even td[class=col-price] span[class=price]"/>
        <element name="productQty" type="input" selector="td[class=col-qty] input"/>
<<<<<<< HEAD
        <element name="gridCell" type="text" selector="//div[@class='admin__table-wrapper']//tbody['{{row}}']//td[count(//tr[@class='headings']//th[contains(., '{{column}}')]/preceding-sibling::th) +1 ]" parameterized="true" timeout="30"/>
=======
        <element name="gridCell" type="text" selector="//div[contains(@id, 'order-items_grid')]//tbody[{{row}}]//td[count(//table[contains(@class, 'order-tables')]//th[contains(., '{{column}}')]/preceding-sibling::th) +1 ]" parameterized="true" timeout="30"/>
>>>>>>> 743bd405
    </section>
</sections><|MERGE_RESOLUTION|>--- conflicted
+++ resolved
@@ -13,10 +13,6 @@
         <element name="productName" type="text" selector="#order-items_grid  span[id*=order_item]"/>
         <element name="productPrice" type="text" selector=".even td[class=col-price] span[class=price]"/>
         <element name="productQty" type="input" selector="td[class=col-qty] input"/>
-<<<<<<< HEAD
-        <element name="gridCell" type="text" selector="//div[@class='admin__table-wrapper']//tbody['{{row}}']//td[count(//tr[@class='headings']//th[contains(., '{{column}}')]/preceding-sibling::th) +1 ]" parameterized="true" timeout="30"/>
-=======
         <element name="gridCell" type="text" selector="//div[contains(@id, 'order-items_grid')]//tbody[{{row}}]//td[count(//table[contains(@class, 'order-tables')]//th[contains(., '{{column}}')]/preceding-sibling::th) +1 ]" parameterized="true" timeout="30"/>
->>>>>>> 743bd405
     </section>
 </sections>