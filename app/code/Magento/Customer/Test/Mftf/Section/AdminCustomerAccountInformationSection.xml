<?xml version="1.0" encoding="UTF-8"?>
<!--
 /**
  * Copyright © Magento, Inc. All rights reserved.
  * See COPYING.txt for license details.
  */
-->

<sections xmlns:xsi="http://www.w3.org/2001/XMLSchema-instance"
        xsi:noNamespaceSchemaLocation="urn:magento:mftf:Page/etc/SectionObject.xsd">
    <section name="AdminCustomerAccountInformationSection">
        <element name="accountInformationTab" type="button" selector="#tab_customer" timeout="30"/>
        <element name="statusInactive" type="button" selector=".admin__actions-switch-label"/>
        <element name="accountInformationTitle" type="text" selector=".admin__page-nav-title"/>
        <element name="accountInformationButton" type="text" selector="//a/span[text()='Account Information']"/>
        <element name="addressesButton" type="select" selector="//a//span[contains(text(), 'Addresses')]"/>
        <element name="firstName" type="input" selector="input[name='customer[firstname]']"/>
        <element name="lastName" type="input" selector="input[name='customer[lastname]']"/>
        <element name="email" type="input" selector="input[name='customer[email]']"/>
        <element name="group" type="select" selector="[name='customer[group_id]']"/>
        <element name="groupIdValue" type="text" selector="//*[@name='customer[group_id]']/option"/>
        <element name="groupValue" type="button" selector="//span[text()='{{groupValue}}']" parameterized="true"/>
        <element name="associateToWebsite" type="select" selector="//select[@name='customer[website_id]']"/>
        <element name="saveCustomer" type="button" selector="//button[@title='Save Customer']"/>
        <element name="saveCustomerAndContinueEdit" type="button" selector="//button[@title='Save and Continue Edit']"/>
        <element name="storeView" type="select" selector="//select[@name='customer[sendemail_store_id]']"/>
        <element name="namePrefix" type="input" selector="//input[contains(@name, 'customer[prefix]')]"/>
        <element name="nameSuffix" type="input" selector="//input[contains(@name, 'customer[suffix]')]"/>
        <element name="dateOfBirth" type="input" selector="//input[contains(@name, 'customer[dob]')]"/>
        <element name="gender" type="select" selector="//select[contains(@name, 'customer[gender]')]"/>
        <element name="firstNameRequiredMessage" type="text" selector="//input[@name='customer[firstname]']/../label[contains(.,'This is a required field.')]"/>
        <element name="lastNameRequiredMessage" type="text" selector="//input[@name='customer[lastname]']/../label[contains(.,'This is a required field.')]"/>
        <element name="emailRequiredMessage" type="text" selector="//input[@name='customer[email]']/../label[contains(.,'This is a required field.')]"/>
        <element name="customAttribute" type="select" selector="//select[contains(@name, 'customer[{{attribute_code}}]')]" parameterized="true"/>
        <element name="disabledGroup" type="text" selector="//div[@class='admin__action-group-wrap admin__action-multiselect-wrap action-select-wrap _disabled']"/>
<<<<<<< HEAD
        <element name="customerAttribute" type="input" selector="//input[contains(@name,'{{attributeCode}}')]" parameterized="true"/>
=======
        <element name="attributeImage" type="block" selector="//div[contains(concat(' ',normalize-space(@class),' '),' file-uploader-preview ')]//img"/>
>>>>>>> c63b3886
    </section>
</sections><|MERGE_RESOLUTION|>--- conflicted
+++ resolved
@@ -33,10 +33,7 @@
         <element name="emailRequiredMessage" type="text" selector="//input[@name='customer[email]']/../label[contains(.,'This is a required field.')]"/>
         <element name="customAttribute" type="select" selector="//select[contains(@name, 'customer[{{attribute_code}}]')]" parameterized="true"/>
         <element name="disabledGroup" type="text" selector="//div[@class='admin__action-group-wrap admin__action-multiselect-wrap action-select-wrap _disabled']"/>
-<<<<<<< HEAD
         <element name="customerAttribute" type="input" selector="//input[contains(@name,'{{attributeCode}}')]" parameterized="true"/>
-=======
         <element name="attributeImage" type="block" selector="//div[contains(concat(' ',normalize-space(@class),' '),' file-uploader-preview ')]//img"/>
->>>>>>> c63b3886
     </section>
 </sections>