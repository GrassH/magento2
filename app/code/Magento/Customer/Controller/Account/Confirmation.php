--- conflicted
+++ resolved
@@ -8,13 +8,9 @@
 
 use Magento\Framework\App\Action\Context;
 use Magento\Customer\Model\Session;
-<<<<<<< HEAD
-use Magento\Framework\Store\StoreManagerInterface;
-=======
 use Magento\Framework\Controller\Result\RedirectFactory;
 use Magento\Framework\View\Result\PageFactory;
-use Magento\Store\Model\StoreManagerInterface;
->>>>>>> 8f096642
+use Magento\Framework\Store\StoreManagerInterface;
 use Magento\Customer\Api\AccountManagementInterface;
 use Magento\Framework\Exception\State\InvalidTransitionException;
 
@@ -29,13 +25,9 @@
     /**
      * @param Context $context
      * @param Session $customerSession
-<<<<<<< HEAD
-     * @param \Magento\Framework\Store\StoreManagerInterface $storeManager
-=======
      * @param RedirectFactory $resultRedirectFactory
      * @param PageFactory $resultPageFactory
      * @param StoreManagerInterface $storeManager
->>>>>>> 8f096642
      * @param AccountManagementInterface $customerAccountManagement
      */
     public function __construct(
