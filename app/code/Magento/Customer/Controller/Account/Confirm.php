--- conflicted
+++ resolved
@@ -18,14 +18,10 @@
 use Magento\Framework\App\Config\ScopeConfigInterface;
 use Magento\Framework\App\ObjectManager;
 use Magento\Framework\Controller\ResultFactory;
-<<<<<<< HEAD
-=======
 use Magento\Framework\Exception\NoSuchEntityException;
 use Magento\Framework\Phrase;
 use Magento\Framework\UrlFactory;
->>>>>>> fc35000d
 use Magento\Framework\Exception\StateException;
-use Magento\Framework\UrlFactory;
 use Magento\Store\Model\ScopeInterface;
 use Magento\Store\Model\StoreManagerInterface;
 use Magento\Customer\Model\Logger as CustomerLogger;
@@ -75,8 +71,6 @@
     protected $session;
 
     /**
-<<<<<<< HEAD
-=======
      * @var \Magento\Framework\Stdlib\Cookie\CookieMetadataFactory
      */
     private $cookieMetadataFactory;
@@ -92,7 +86,6 @@
     private CustomerLogger $customerLogger;
 
     /**
->>>>>>> fc35000d
      * @param Context $context
      * @param Session $customerSession
      * @param ScopeConfigInterface $scopeConfig
@@ -126,8 +119,6 @@
     }
 
     /**
-<<<<<<< HEAD
-=======
      * Retrieve cookie manager
      *
      * @return \Magento\Framework\Stdlib\Cookie\PhpCookieManager
@@ -158,7 +149,6 @@
     }
 
     /**
->>>>>>> fc35000d
      * Confirm customer account by id and confirmation key
      *
      * @return \Magento\Framework\Controller\Result\Redirect
@@ -182,12 +172,8 @@
         }
 
         try {
-            //activate and send greeting email
+            // log in and send greeting email
             $customerEmail = $this->customerRepository->getById($customerId)->getEmail();
-<<<<<<< HEAD
-            $this->customerAccountManagement->activate($customerEmail, $key);
-            $this->messageManager->addSuccess($this->getSuccessMessage());
-=======
             $customer = $this->customerAccountManagement->activate($customerEmail, $key);
             $successMessage = $this->getSuccessMessage();
             $this->session->setCustomerDataAsLoggedIn($customer);
@@ -202,7 +188,6 @@
                 $this->messageManager->addSuccess($successMessage);
             }
 
->>>>>>> fc35000d
             $resultRedirect->setUrl($this->getSuccessRedirect());
             return $resultRedirect;
         } catch (StateException $e) {
@@ -234,25 +219,6 @@
     protected function getSuccessMessage()
     {
         if ($this->addressHelper->isVatValidationEnabled()) {
-<<<<<<< HEAD
-            if ($this->addressHelper->getTaxCalculationAddressType() == Address::TYPE_SHIPPING) {
-                // @codingStandardsIgnoreStart
-                $message = __(
-                    'If you are a registered VAT customer, please click <a href="%1">here</a> to enter your shipping address for proper VAT calculation.',
-                    $this->urlModel->getUrl('customer/address/edit')
-                );
-            // @codingStandardsIgnoreEnd
-            } else {
-                // @codingStandardsIgnoreStart
-                $message = __(
-                    'If you are a registered VAT customer, please click <a href="%1">here</a> to enter your billing address for proper VAT calculation.',
-                    $this->urlModel->getUrl('customer/address/edit')
-                );
-                // @codingStandardsIgnoreEnd
-            }
-        } else {
-            $message = __('Thank you for registering with %1.', $this->storeManager->getStore()->getFrontendName());
-=======
             return __(
                 $this->addressHelper->getTaxCalculationAddressType() == Address::TYPE_SHIPPING
                     ? 'If you are a registered VAT customer, please click <a href="%1">here</a> to enter your '
@@ -261,7 +227,6 @@
                     .'billing address for proper VAT calculation.',
                 $this->urlModel->getUrl('customer/address/edit')
             );
->>>>>>> fc35000d
         }
 
         $customerId = $this->getCustomerId();
