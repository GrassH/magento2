--- conflicted
+++ resolved
@@ -13,14 +13,11 @@
 use Magento\Customer\Model\Session;
 use Magento\Framework\App\Action\Context;
 use Magento\Framework\Exception\InputException;
-<<<<<<< HEAD
 use Magento\Customer\Helper\EmailNotification;
-use Magento\Customer\Helper\Session\CurrentCustomer;
+use Magento\Customer\Helper\AccountManagement;
 use Magento\Framework\Exception\AuthenticationException;
 use Magento\Framework\Exception\InvalidEmailOrPasswordException;
-=======
 use Magento\Framework\Exception\State\UserLockedException;
->>>>>>> a65b7b69
 
 /**
  * @SuppressWarnings(PHPMD.CouplingBetweenObjects)
@@ -59,9 +56,9 @@
     protected $emailNotification;
 
     /**
-     * @var CurrentCustomer
-     */
-    protected $currentCustomerHelper;
+     * @var AccountManagement
+     */
+    protected $accountManagementHelper;
 
     /**
      * @param Context $context
@@ -70,7 +67,7 @@
      * @param CustomerRepositoryInterface $customerRepository
      * @param Validator $formKeyValidator
      * @param CustomerExtractor $customerExtractor
-     * @param CurrentCustomer $currentCustomerHelper
+     * @param AccountManagement $accountManagementHelper
      * @param EmailNotification $emailNotification
      */
     public function __construct(
@@ -80,7 +77,7 @@
         CustomerRepositoryInterface $customerRepository,
         Validator $formKeyValidator,
         CustomerExtractor $customerExtractor,
-        CurrentCustomer $currentCustomerHelper,
+        AccountManagement $accountManagementHelper,
         EmailNotification $emailNotification
     ) {
         parent::__construct($context);
@@ -89,7 +86,7 @@
         $this->customerRepository = $customerRepository;
         $this->formKeyValidator = $formKeyValidator;
         $this->customerExtractor = $customerExtractor;
-        $this->currentCustomerHelper = $currentCustomerHelper;
+        $this->accountManagementHelper = $accountManagementHelper;
         $this->emailNotification = $emailNotification;
     }
 
@@ -114,14 +111,13 @@
             );
 
             try {
-<<<<<<< HEAD
                 // whether a customer enabled change email option
                 if ($this->getRequest()->getParam('change_email')) {
-                    $this->currentCustomerHelper->validatePassword(
+                    $this->accountManagementHelper->validatePasswordAndLockStatus(
+                        $currentCustomerDataObject,
                         $this->getRequest()->getPost('current_password')
                     );
                 }
-
                 // whether a customer enabled change password option
                 $isPasswordChanged = false;
                 if ($this->getRequest()->getParam('change_password')) {
@@ -132,41 +128,22 @@
                         $this->getRequest()->getPost('password_confirmation')
                     );
                 }
-
                 $this->customerRepository->save($customerCandidateDataObject);
-
                 $this->emailNotification
                     ->sendNotificationEmailsIfRequired(
                         $currentCustomerDataObject,
                         $customerCandidateDataObject,
                         $isPasswordChanged
                     );
-
                 $this->messageManager->addSuccess(__('You saved the account information.'));
                 return $resultRedirect->setPath('customer/account');
-
             } catch (InvalidEmailOrPasswordException $e) {
                 $this->messageManager->addError($e->getMessage());
-=======
-                // Check if a customer can change email
-                if ($this->getRequest()->getParam('change_email')) {
-                    if (!$this->isAllowedChangeCustomerEmail($customerId)) {
-                        return $resultRedirect->setPath('*/*/edit');
-                    }
-                } else {
-                    $customer->setEmail($currentCustomerEmail);
-                }
-                // Change customer password
-                if ($this->getRequest()->getParam('change_password')) {
-                    $this->changeCustomerPassword($currentCustomerEmail);
-                }
-                $this->customerRepository->save($customer);
             } catch (UserLockedException $e) {
                 $this->session->logout();
                 $this->session->start();
                 $this->messageManager->addError($e->getMessage());
                 return $resultRedirect->setPath('customer/account/login');
->>>>>>> a65b7b69
             } catch (AuthenticationException $e) {
                 $this->messageManager->addError($e->getMessage());
             } catch (InputException $e) {
@@ -193,7 +170,6 @@
      */
     protected function getCurrentCustomerDataObject()
     {
-<<<<<<< HEAD
         return $this->customerRepository->getById(
             $this->session->getCustomerId()
         );
@@ -220,12 +196,6 @@
         }
 
         return $customerDto;
-=======
-        return $this->customerAccountManagement->validatePasswordById(
-            $customerId,
-            $this->getRequest()->getPost('current_password')
-        );
->>>>>>> a65b7b69
     }
 
     /**
@@ -243,18 +213,7 @@
         if ($newPass != $confPass) {
             throw new InputException(__('Password confirmation doesn\'t match entered password.'));
         }
-<<<<<<< HEAD
+
         return $this->customerAccountManagement->changePassword($email, $currPass, $newPass);
-=======
-
-        if ($newPass !== $confPass) {
-            $this->messageManager->addError(__('Confirm your new password.'));
-            return $this;
-        }
-
-        $this->customerAccountManagement->changePassword($email, $currPass, $newPass);
-
-        return $this;
->>>>>>> a65b7b69
     }
 }