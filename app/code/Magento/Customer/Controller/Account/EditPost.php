<?php
/**
 *
 * Copyright © 2015 Magento. All rights reserved.
 * See COPYING.txt for license details.
 */
namespace Magento\Customer\Controller\Account;

use Magento\Framework\Data\Form\FormKey\Validator;
use Magento\Customer\Api\AccountManagementInterface;
use Magento\Customer\Api\CustomerRepositoryInterface;
use Magento\Customer\Model\CustomerExtractor;
use Magento\Customer\Model\Session;
use Magento\Framework\App\Action\Context;
<<<<<<< HEAD
use Magento\Framework\Exception\InputException;
use Magento\Customer\Helper\EmailNotification;
use Magento\Customer\Helper\AccountManagement;
use Magento\Framework\Exception\AuthenticationException;
use Magento\Framework\Exception\InvalidEmailOrPasswordException;
use Magento\Framework\Exception\State\UserLockedException;
=======
use Magento\Framework\Exception\AuthenticationException;
use Magento\Framework\Exception\LocalizedException;
>>>>>>> 6afabf5e

/**
 * @SuppressWarnings(PHPMD.CouplingBetweenObjects)
 */
class EditPost extends \Magento\Customer\Controller\AbstractAccount
{
    /**
     * Form code for data extractor
     */
    const FORM_DATA_EXTRACTOR_CODE = 'customer_account_edit';

    /**
     * @var AccountManagementInterface
     */
    protected $customerAccountManagement;

    /**
     * @var CustomerRepositoryInterface
     */
    protected $customerRepository;

    /**
     * @var Validator
     */
    protected $formKeyValidator;

    /**
     * @var CustomerExtractor
     */
    protected $customerExtractor;

    /** @var Session */
    protected $session;

    /** @var EmailNotification */
    protected $emailNotification;

    /**
     * @var AccountManagement
     */
    protected $accountManagementHelper;

    /**
     * @param Context $context
     * @param Session $customerSession
     * @param AccountManagementInterface $customerAccountManagement
     * @param CustomerRepositoryInterface $customerRepository
     * @param Validator $formKeyValidator
     * @param CustomerExtractor $customerExtractor
     * @param AccountManagement $accountManagementHelper
     * @param EmailNotification $emailNotification
     */
    public function __construct(
        Context $context,
        Session $customerSession,
        AccountManagementInterface $customerAccountManagement,
        CustomerRepositoryInterface $customerRepository,
        Validator $formKeyValidator,
        CustomerExtractor $customerExtractor,
        AccountManagement $accountManagementHelper,
        EmailNotification $emailNotification
    ) {
        parent::__construct($context);
        $this->session = $customerSession;
        $this->customerAccountManagement = $customerAccountManagement;
        $this->customerRepository = $customerRepository;
        $this->formKeyValidator = $formKeyValidator;
        $this->customerExtractor = $customerExtractor;
        $this->accountManagementHelper = $accountManagementHelper;
        $this->emailNotification = $emailNotification;
    }

    /**
     * Change customer email or password action
     *
     * @return \Magento\Framework\Controller\Result\Redirect
     */
    public function execute()
    {
        /** @var \Magento\Framework\Controller\Result\Redirect $resultRedirect */
        $resultRedirect = $this->resultRedirectFactory->create();
        if (!$this->formKeyValidator->validate($this->getRequest())) {
            return $resultRedirect->setPath('*/*/edit');
        }

        if ($this->getRequest()->isPost()) {
            $currentCustomerDataObject = $this->getCurrentCustomerDataObject();
            $customerCandidateDataObject = $this->populateNewCustomerDataObject(
                $this->_request,
                $currentCustomerDataObject
            );

            try {
<<<<<<< HEAD
                // whether a customer enabled change email option
                if ($this->getRequest()->getParam('change_email')) {
                    $this->accountManagementHelper->validatePasswordAndLockStatus(
                        $currentCustomerDataObject,
                        $this->getRequest()->getPost('current_password')
                    );
                }
                // whether a customer enabled change password option
                $isPasswordChanged = false;
                if ($this->getRequest()->getParam('change_password')) {
                    $isPasswordChanged = $this->changeCustomerPassword(
                        $currentCustomerDataObject->getEmail(),
                        $this->getRequest()->getPost('current_password'),
                        $this->getRequest()->getPost('password'),
                        $this->getRequest()->getPost('password_confirmation')
                    );
                }
                $this->customerRepository->save($customerCandidateDataObject);
                $this->emailNotification
                    ->sendNotificationEmailsIfRequired(
                        $currentCustomerDataObject,
                        $customerCandidateDataObject,
                        $isPasswordChanged
                    );
                $this->messageManager->addSuccess(__('You saved the account information.'));
                return $resultRedirect->setPath('customer/account');
            } catch (InvalidEmailOrPasswordException $e) {
                $this->messageManager->addError($e->getMessage());
            } catch (UserLockedException $e) {
                $this->session->logout();
                $this->session->start();
                $this->messageManager->addError($e->getMessage());
                return $resultRedirect->setPath('customer/account/login');
            } catch (AuthenticationException $e) {
                $this->messageManager->addError($e->getMessage());
            } catch (InputException $e) {
                $this->messageManager->addException($e, __('Invalid input'));
                foreach ($e->getErrors() as $error) {
                    $this->messageManager->addError($error->getMessage());
                }
=======
                $this->customerRepository->save($customer);
            } catch (LocalizedException $e) {
                $this->messageManager->addError($e->getMessage());
>>>>>>> 6afabf5e
            } catch (\Exception $e) {
                $this->messageManager->addException($e, __('We can\'t save the customer.'));
            }

            $this->session->setCustomerFormData($this->getRequest()->getPostValue());
            return $resultRedirect->setPath('*/*/edit');
        }

        return $resultRedirect->setPath('*/*/edit');
    }

    /**
     * @return \Magento\Customer\Api\Data\CustomerInterface
     */
    protected function getCurrentCustomerDataObject()
    {
        return $this->customerRepository->getById(
            $this->session->getCustomerId()
        );
    }

    /**
     * Create Data Transfer Object of customer candidate
     *
     * @param \Magento\Framework\App\RequestInterface $inputData
     * @param \Magento\Customer\Api\Data\CustomerInterface $currentCustomerData
     * @return \Magento\Customer\Api\Data\CustomerInterface
     */
    protected function populateNewCustomerDataObject(
        \Magento\Framework\App\RequestInterface $inputData,
        \Magento\Customer\Api\Data\CustomerInterface $currentCustomerData
    ) {
        $customerDto = $this->customerExtractor->extract(self::FORM_DATA_EXTRACTOR_CODE, $inputData);
        $customerDto->setId($currentCustomerData->getId());
        if (!$customerDto->getAddresses()) {
            $customerDto->setAddresses($currentCustomerData->getAddresses());
        }
        if (!$inputData->getParam('change_email')) {
            $customerDto->setEmail($currentCustomerData->getEmail());
        }

        return $customerDto;
    }

    /**
     * Change customer password
     *
     * @param string $email
     * @param string $currPass
     * @param string $newPass
     * @param string $confPass
     * @return bool
     * @throws InvalidEmailOrPasswordException|InputException
     */
    protected function changeCustomerPassword($email, $currPass, $newPass, $confPass)
    {
        if ($newPass != $confPass) {
            throw new InputException(__('Password confirmation doesn\'t match entered password.'));
        }

        return $this->customerAccountManagement->changePassword($email, $currPass, $newPass);
    }
}<|MERGE_RESOLUTION|>--- conflicted
+++ resolved
@@ -12,17 +12,13 @@
 use Magento\Customer\Model\CustomerExtractor;
 use Magento\Customer\Model\Session;
 use Magento\Framework\App\Action\Context;
-<<<<<<< HEAD
 use Magento\Framework\Exception\InputException;
 use Magento\Customer\Helper\EmailNotification;
 use Magento\Customer\Helper\AccountManagement;
 use Magento\Framework\Exception\AuthenticationException;
+use Magento\Framework\Exception\LocalizedException;
 use Magento\Framework\Exception\InvalidEmailOrPasswordException;
 use Magento\Framework\Exception\State\UserLockedException;
-=======
-use Magento\Framework\Exception\AuthenticationException;
-use Magento\Framework\Exception\LocalizedException;
->>>>>>> 6afabf5e
 
 /**
  * @SuppressWarnings(PHPMD.CouplingBetweenObjects)
@@ -116,7 +112,6 @@
             );
 
             try {
-<<<<<<< HEAD
                 // whether a customer enabled change email option
                 if ($this->getRequest()->getParam('change_email')) {
                     $this->accountManagementHelper->validatePasswordAndLockStatus(
@@ -150,18 +145,12 @@
                 $this->session->start();
                 $this->messageManager->addError($e->getMessage());
                 return $resultRedirect->setPath('customer/account/login');
-            } catch (AuthenticationException $e) {
+            } catch (LocalizedException $e) {
                 $this->messageManager->addError($e->getMessage());
             } catch (InputException $e) {
-                $this->messageManager->addException($e, __('Invalid input'));
                 foreach ($e->getErrors() as $error) {
                     $this->messageManager->addError($error->getMessage());
                 }
-=======
-                $this->customerRepository->save($customer);
-            } catch (LocalizedException $e) {
-                $this->messageManager->addError($e->getMessage());
->>>>>>> 6afabf5e
             } catch (\Exception $e) {
                 $this->messageManager->addException($e, __('We can\'t save the customer.'));
             }
