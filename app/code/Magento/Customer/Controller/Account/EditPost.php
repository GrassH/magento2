--- conflicted
+++ resolved
@@ -15,10 +15,6 @@
 use Magento\Framework\Exception\InputException;
 use Magento\Customer\Helper\EmailNotification;
 use Magento\Customer\Helper\AccountManagement;
-<<<<<<< HEAD
-=======
-use Magento\Framework\Exception\LocalizedException;
->>>>>>> fde549b6
 use Magento\Framework\Exception\InvalidEmailOrPasswordException;
 use Magento\Framework\Exception\State\UserLockedException;
 
@@ -53,7 +49,9 @@
      */
     protected $customerExtractor;
 
-    /** @var Session */
+    /**
+     * @var Session
+     */
     protected $customerSession;
 
     /** @var EmailNotification */
@@ -62,17 +60,6 @@
     /**
      * @var AccountManagement
      */
-<<<<<<< HEAD
-=======
-    protected $customerSession;
-
-    /** @var EmailNotification */
-    protected $emailNotification;
-
-    /**
-     * @var AccountManagement
-     */
->>>>>>> fde549b6
     protected $accountManagementHelper;
 
     /**
@@ -150,10 +137,7 @@
                         $customerCandidateDataObject,
                         $isPasswordChanged
                     );
-<<<<<<< HEAD
-=======
                 $this->dispatchSuccessEvent($customerCandidateDataObject);
->>>>>>> fde549b6
                 $this->messageManager->addSuccess(__('You saved the account information.'));
                 return $resultRedirect->setPath('customer/account');
             } catch (InvalidEmailOrPasswordException $e) {
@@ -168,11 +152,7 @@
                 foreach ($e->getErrors() as $error) {
                     $this->messageManager->addError($error->getMessage());
                 }
-<<<<<<< HEAD
             } catch (\Magento\Framework\Exception\LocalizedException $e) {
-=======
-            } catch (LocalizedException $e) {
->>>>>>> fde549b6
                 $this->messageManager->addError($e->getMessage());
             } catch (\Exception $e) {
                 $this->messageManager->addException($e, __('We can\'t save the customer.'));
@@ -186,18 +166,6 @@
     }
 
     /**
-<<<<<<< HEAD
-     * @return \Magento\Customer\Api\Data\CustomerInterface
-     */
-    protected function getCurrentCustomerDataObject()
-    {
-        return $this->customerRepository->getById(
-            $this->customerSession->getCustomerId()
-        );
-    }
-
-    /**
-=======
      * Account editing action completed successfully event
      *
      * @param \Magento\Customer\Api\Data\CustomerInterface $customerCandidateDataObject
@@ -222,7 +190,6 @@
     }
 
     /**
->>>>>>> fde549b6
      * Create Data Transfer Object of customer candidate
      *
      * @param \Magento\Framework\App\RequestInterface $inputData
