--- conflicted
+++ resolved
@@ -35,11 +35,7 @@
 use Magento\Framework\Phrase;
 
 /**
-<<<<<<< HEAD
- * Customer edit page.
-=======
  * Customer edit account information controller
->>>>>>> 58066f0c
  *
  * @SuppressWarnings(PHPMD.CouplingBetweenObjects)
  */
@@ -194,12 +190,8 @@
     /**
      * Change customer email or password action
      *
-<<<<<<< HEAD
      * @return Redirect
-=======
-     * @return \Magento\Framework\Controller\Result\Redirect
      * @SuppressWarnings(PHPMD.CyclomaticComplexity)
->>>>>>> 58066f0c
      */
     public function execute()
     {
@@ -232,16 +224,12 @@
                 );
                 $this->dispatchSuccessEvent($customerCandidateDataObject);
                 $this->messageManager->addSuccessMessage(__('You saved the account information.'));
-<<<<<<< HEAD
-
-=======
                 // logout from current session if password changed.
                 if ($isPasswordChanged) {
                     $this->session->logout();
                     $this->session->start();
                     return $resultRedirect->setPath('customer/account/login');
                 }
->>>>>>> 58066f0c
                 return $resultRedirect->setPath('customer/account');
             } catch (InvalidEmailOrPasswordException $e) {
                 $this->messageManager->addErrorMessage($this->escaper->escapeHtml($e->getMessage()));
