--- conflicted
+++ resolved
@@ -15,10 +15,6 @@
 use Magento\Framework\Exception\InputException;
 use Magento\Customer\Helper\EmailNotification;
 use Magento\Customer\Helper\AccountManagement;
-<<<<<<< HEAD
-use Magento\Framework\Exception\LocalizedException;
-=======
->>>>>>> 006491de
 use Magento\Framework\Exception\InvalidEmailOrPasswordException;
 use Magento\Framework\Exception\State\UserLockedException;
 
@@ -118,31 +114,6 @@
 
             try {
                 // whether a customer enabled change email option
-<<<<<<< HEAD
-                if ($this->getRequest()->getParam('change_email')) {
-                    $this->accountManagementHelper->validatePasswordAndLockStatus(
-                        $currentCustomerDataObject,
-                        $this->getRequest()->getPost('current_password')
-                    );
-                }
-                // whether a customer enabled change password option
-                $isPasswordChanged = false;
-                if ($this->getRequest()->getParam('change_password')) {
-                    $isPasswordChanged = $this->changeCustomerPassword(
-                        $currentCustomerDataObject->getEmail(),
-                        $this->getRequest()->getPost('current_password'),
-                        $this->getRequest()->getPost('password'),
-                        $this->getRequest()->getPost('password_confirmation')
-                    );
-                }
-                $this->customerRepository->save($customerCandidateDataObject);
-                $this->emailNotification
-                    ->sendNotificationEmailsIfRequired(
-                        $currentCustomerDataObject,
-                        $customerCandidateDataObject,
-                        $isPasswordChanged
-                    );
-=======
                 $this->changeEmail($currentCustomerDataObject);
 
                 // whether a customer enabled change password option
@@ -155,7 +126,6 @@
                     $isPasswordChanged
                 );
                 $this->dispatchSuccessEvent($customerCandidateDataObject);
->>>>>>> 006491de
                 $this->messageManager->addSuccess(__('You saved the account information.'));
                 return $resultRedirect->setPath('customer/account');
             } catch (InvalidEmailOrPasswordException $e) {
@@ -170,11 +140,7 @@
                 foreach ($e->getErrors() as $error) {
                     $this->messageManager->addError($error->getMessage());
                 }
-<<<<<<< HEAD
-            } catch (LocalizedException $e) {
-=======
             } catch (\Magento\Framework\Exception\LocalizedException $e) {
->>>>>>> 006491de
                 $this->messageManager->addError($e->getMessage());
             } catch (\Exception $e) {
                 $this->messageManager->addException($e, __('We can\'t save the customer.'));
@@ -188,7 +154,61 @@
     }
 
     /**
-<<<<<<< HEAD
+     * Change email if required
+     *
+     * @param \Magento\Customer\Api\Data\CustomerInterface $currentCustomerDataObject
+     * @return $this
+     * @throws InvalidEmailOrPasswordException
+     */
+    protected function changeEmail(\Magento\Customer\Api\Data\CustomerInterface $currentCustomerDataObject)
+    {
+        if ($this->getRequest()->getParam('change_email')) {
+            $this->accountManagementHelper->validatePasswordAndLockStatus(
+                $currentCustomerDataObject,
+                $this->getRequest()->getPost('current_password')
+            );
+        }
+
+        return $this;
+    }
+
+    /**
+     * Change password if required
+     *
+     * @param \Magento\Customer\Api\Data\CustomerInterface $currentCustomerDataObject
+     * @return bool
+     * @throws InputException
+     */
+    protected function changePassword(\Magento\Customer\Api\Data\CustomerInterface $currentCustomerDataObject)
+    {
+        $isPasswordChanged = false;
+        if ($this->getRequest()->getParam('change_password')) {
+            $isPasswordChanged = $this->changeCustomerPassword(
+                $currentCustomerDataObject->getEmail(),
+                $this->getRequest()->getPost('current_password'),
+                $this->getRequest()->getPost('password'),
+                $this->getRequest()->getPost('password_confirmation')
+            );
+        }
+
+        return $isPasswordChanged;
+    }
+
+    /**
+     * Account editing action completed successfully event
+     *
+     * @param \Magento\Customer\Api\Data\CustomerInterface $customerCandidateDataObject
+     * @return void
+     */
+    protected function dispatchSuccessEvent(\Magento\Customer\Api\Data\CustomerInterface $customerCandidateDataObject)
+    {
+        $this->_eventManager->dispatch(
+            'customer_account_edited',
+            ['email' => $customerCandidateDataObject->getEmail()]
+        );
+    }
+
+    /**
      * @return \Magento\Customer\Api\Data\CustomerInterface
      */
     protected function getCurrentCustomerDataObject()
@@ -216,101 +236,11 @@
         }
         if (!$inputData->getParam('change_email')) {
             $customerDto->setEmail($currentCustomerData->getEmail());
-=======
-     * Change email if required
-     *
-     * @param \Magento\Customer\Api\Data\CustomerInterface $currentCustomerDataObject
-     * @return $this
-     * @throws InvalidEmailOrPasswordException
-     */
-    protected function changeEmail(\Magento\Customer\Api\Data\CustomerInterface $currentCustomerDataObject)
-    {
-        if ($this->getRequest()->getParam('change_email')) {
-            $this->accountManagementHelper->validatePasswordAndLockStatus(
-                $currentCustomerDataObject,
-                $this->getRequest()->getPost('current_password')
-            );
-        }
-
-        return $this;
-    }
-
-    /**
-     * Change password if required
-     *
-     * @param \Magento\Customer\Api\Data\CustomerInterface $currentCustomerDataObject
-     * @return bool
-     * @throws InputException
-     */
-    protected function changePassword(\Magento\Customer\Api\Data\CustomerInterface $currentCustomerDataObject)
-    {
-        $isPasswordChanged = false;
-        if ($this->getRequest()->getParam('change_password')) {
-            $isPasswordChanged = $this->changeCustomerPassword(
-                $currentCustomerDataObject->getEmail(),
-                $this->getRequest()->getPost('current_password'),
-                $this->getRequest()->getPost('password'),
-                $this->getRequest()->getPost('password_confirmation')
-            );
-        }
-
-        return $isPasswordChanged;
-    }
-
-    /**
-     * Account editing action completed successfully event
-     *
-     * @param \Magento\Customer\Api\Data\CustomerInterface $customerCandidateDataObject
-     * @return void
-     */
-    protected function dispatchSuccessEvent(\Magento\Customer\Api\Data\CustomerInterface $customerCandidateDataObject)
-    {
-        $this->_eventManager->dispatch(
-            'customer_account_edited',
-            ['email' => $customerCandidateDataObject->getEmail()]
-        );
-    }
-
-    /**
-     * @return \Magento\Customer\Api\Data\CustomerInterface
-     */
-    protected function getCurrentCustomerDataObject()
-    {
-        return $this->customerRepository->getById(
-            $this->customerSession->getCustomerId()
-        );
-    }
-
-    /**
-     * Create Data Transfer Object of customer candidate
-     *
-     * @param \Magento\Framework\App\RequestInterface $inputData
-     * @param \Magento\Customer\Api\Data\CustomerInterface $currentCustomerData
-     * @return \Magento\Customer\Api\Data\CustomerInterface
-     */
-    protected function populateNewCustomerDataObject(
-        \Magento\Framework\App\RequestInterface $inputData,
-        \Magento\Customer\Api\Data\CustomerInterface $currentCustomerData
-    ) {
-        $customerDto = $this->customerExtractor->extract(self::FORM_DATA_EXTRACTOR_CODE, $inputData);
-        $customerDto->setId($currentCustomerData->getId());
-        if (!$customerDto->getAddresses()) {
-            $customerDto->setAddresses($currentCustomerData->getAddresses());
->>>>>>> 006491de
-        }
-        if (!$inputData->getParam('change_email')) {
-            $customerDto->setEmail($currentCustomerData->getEmail());
         }
 
         return $customerDto;
     }
 
-<<<<<<< HEAD
-        return $customerDto;
-    }
-
-=======
->>>>>>> 006491de
     /**
      * Change customer password
      *
