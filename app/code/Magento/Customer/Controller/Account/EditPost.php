<?php
/**
 *
 * Copyright © Magento, Inc. All rights reserved.
 * See COPYING.txt for license details.
 */

namespace Magento\Customer\Controller\Account;

use Magento\Customer\Api\Data\CustomerInterface;
use Magento\Customer\Api\SessionCleanerInterface;
use Magento\Customer\Model\AddressRegistry;
use Magento\Framework\App\Action\HttpPostActionInterface as HttpPostActionInterface;
use Magento\Customer\Model\AuthenticationInterface;
use Magento\Customer\Model\Customer\Mapper;
use Magento\Customer\Model\EmailNotificationInterface;
use Magento\Framework\App\CsrfAwareActionInterface;
use Magento\Framework\App\ObjectManager;
use Magento\Framework\App\Request\InvalidRequestException;
use Magento\Framework\App\RequestInterface;
use Magento\Framework\Controller\Result\Redirect;
use Magento\Framework\Data\Form\FormKey\Validator;
use Magento\Customer\Api\AccountManagementInterface;
use Magento\Customer\Api\CustomerRepositoryInterface;
use Magento\Customer\Model\CustomerExtractor;
use Magento\Customer\Model\Session;
use Magento\Framework\App\Action\Context;
use Magento\Framework\Escaper;
use Magento\Framework\Exception\InputException;
use Magento\Framework\Exception\InvalidEmailOrPasswordException;
use Magento\Framework\Exception\LocalizedException;
use Magento\Framework\Exception\NoSuchEntityException;
use Magento\Framework\Exception\State\UserLockedException;
use Magento\Customer\Controller\AbstractAccount;
use Magento\Framework\Phrase;
use Magento\Framework\Filesystem;
use Magento\Framework\App\Filesystem\DirectoryList;

/**
 * Customer edit account information controller
 *
 * @SuppressWarnings(PHPMD.CouplingBetweenObjects)
 */
class EditPost extends AbstractAccount implements CsrfAwareActionInterface, HttpPostActionInterface
{
    /**
     * Form code for data extractor
     */
    const FORM_DATA_EXTRACTOR_CODE = 'customer_account_edit';

    /**
     * @var AccountManagementInterface
     */
    protected $customerAccountManagement;

    /**
     * @var CustomerRepositoryInterface
     */
    protected $customerRepository;

    /**
     * @var Validator
     */
    protected $formKeyValidator;

    /**
     * @var CustomerExtractor
     */
    protected $customerExtractor;

    /**
     * @var Session
     */
    protected $session;

    /**
     * @var EmailNotificationInterface
     */
    private $emailNotification;

    /**
     * @var AuthenticationInterface
     */
    private $authentication;

    /**
     * @var Mapper
     */
    private $customerMapper;

    /**
     * @var Escaper
     */
    private $escaper;

    /**
     * @var AddressRegistry
     */
    private $addressRegistry;

    /**
<<<<<<< HEAD
     * @var SessionCleanerInterface|null
     */
    private $sessionCleaner;
=======
     * @var Filesystem
     */
    private $filesystem;
>>>>>>> 3ad7a1d3

    /**
     * @param Context $context
     * @param Session $customerSession
     * @param AccountManagementInterface $customerAccountManagement
     * @param CustomerRepositoryInterface $customerRepository
     * @param Validator $formKeyValidator
     * @param CustomerExtractor $customerExtractor
     * @param Escaper|null $escaper
     * @param AddressRegistry|null $addressRegistry
<<<<<<< HEAD
     * @param SessionCleanerInterface|null $sessionCleaner
=======
     * @param Filesystem $filesystem
>>>>>>> 3ad7a1d3
     */
    public function __construct(
        Context $context,
        Session $customerSession,
        AccountManagementInterface $customerAccountManagement,
        CustomerRepositoryInterface $customerRepository,
        Validator $formKeyValidator,
        CustomerExtractor $customerExtractor,
        ?Escaper $escaper = null,
        AddressRegistry $addressRegistry = null,
<<<<<<< HEAD
        ?SessionCleanerInterface $sessionCleaner = null
=======
        Filesystem $filesystem = null
>>>>>>> 3ad7a1d3
    ) {
        parent::__construct($context);
        $this->session = $customerSession;
        $this->customerAccountManagement = $customerAccountManagement;
        $this->customerRepository = $customerRepository;
        $this->formKeyValidator = $formKeyValidator;
        $this->customerExtractor = $customerExtractor;
        $this->escaper = $escaper ?: ObjectManager::getInstance()->get(Escaper::class);
        $this->addressRegistry = $addressRegistry ?: ObjectManager::getInstance()->get(AddressRegistry::class);
<<<<<<< HEAD
        $this->sessionCleaner = $sessionCleaner ?: ObjectManager::getInstance()->get(SessionCleanerInterface::class);
=======
        $this->filesystem = $filesystem ?: ObjectManager::getInstance()->get(Filesystem::class);
>>>>>>> 3ad7a1d3
    }

    /**
     * Get authentication
     *
     * @return AuthenticationInterface
     */
    private function getAuthentication()
    {

        if (!($this->authentication instanceof AuthenticationInterface)) {
            return ObjectManager::getInstance()->get(AuthenticationInterface::class);
        } else {
            return $this->authentication;
        }
    }

    /**
     * Get email notification
     *
     * @return EmailNotificationInterface
     * @deprecated 100.1.0
     */
    private function getEmailNotification()
    {
        if (!($this->emailNotification instanceof EmailNotificationInterface)) {
            return ObjectManager::getInstance()->get(EmailNotificationInterface::class);
        } else {
            return $this->emailNotification;
        }
    }

    /**
     * @inheritDoc
     */
    public function createCsrfValidationException(RequestInterface $request): ?InvalidRequestException
    {
        /** @var Redirect $resultRedirect */
        $resultRedirect = $this->resultRedirectFactory->create();
        $resultRedirect->setPath('*/*/edit');

        return new InvalidRequestException(
            $resultRedirect,
            [new Phrase('Invalid Form Key. Please refresh the page.')]
        );
    }

    /**
     * @inheritDoc
     */
    public function validateForCsrf(RequestInterface $request): ?bool
    {
        return null;
    }

    /**
     * Change customer email or password action
     *
     * @return Redirect
     * @SuppressWarnings(PHPMD.CyclomaticComplexity)
     */
    public function execute()
    {
        /** @var Redirect $resultRedirect */
        $resultRedirect = $this->resultRedirectFactory->create();
        $validFormKey = $this->formKeyValidator->validate($this->getRequest());

        if ($validFormKey && $this->getRequest()->isPost()) {
            $currentCustomerDataObject = $this->getCustomerDataObject($this->session->getCustomerId());
            $customerCandidateDataObject = $this->populateNewCustomerDataObject(
                $this->_request,
                $currentCustomerDataObject
            );

            $attributeToDelete = $this->_request->getParam('delete_attribute_value');
            if ($attributeToDelete !== null) {
                $this->deleteCustomerFileAttribute(
                    $customerCandidateDataObject,
                    $attributeToDelete
                );
            }

            try {
                // whether a customer enabled change email option
                $this->processChangeEmailRequest($currentCustomerDataObject);

                // whether a customer enabled change password option
                $isPasswordChanged = $this->changeCustomerPassword($currentCustomerDataObject->getEmail());

                // No need to validate customer address while editing customer profile
                $this->disableAddressValidation($customerCandidateDataObject);

                $this->customerRepository->save($customerCandidateDataObject);
                $this->getEmailNotification()->credentialsChanged(
                    $customerCandidateDataObject,
                    $currentCustomerDataObject->getEmail(),
                    $isPasswordChanged
                );
                $this->dispatchSuccessEvent($customerCandidateDataObject);
                $this->messageManager->addSuccessMessage(__('You saved the account information.'));
                // logout from current session if password changed.
                if ($isPasswordChanged) {
                    $this->session->logout();
                    $this->session->start();
                    return $resultRedirect->setPath('customer/account/login');
                }
                return $resultRedirect->setPath('customer/account');
            } catch (InvalidEmailOrPasswordException $e) {
                $this->messageManager->addErrorMessage($this->escaper->escapeHtml($e->getMessage()));
            } catch (UserLockedException $e) {
                $message = __(
                    'The account sign-in was incorrect or your account is disabled temporarily. '
                    . 'Please wait and try again later.'
                );
                $this->session->logout();
                $this->session->start();
                $this->messageManager->addErrorMessage($message);

                return $resultRedirect->setPath('customer/account/login');
            } catch (InputException $e) {
                $this->messageManager->addErrorMessage($this->escaper->escapeHtml($e->getMessage()));
                foreach ($e->getErrors() as $error) {
                    $this->messageManager->addErrorMessage($this->escaper->escapeHtml($error->getMessage()));
                }
            } catch (LocalizedException $e) {
                $this->messageManager->addErrorMessage($e->getMessage());
            } catch (\Exception $e) {
                $this->messageManager->addException($e, __('We can\'t save the customer.'));
            }

            $this->session->setCustomerFormData($this->getRequest()->getPostValue());
        }

        /** @var Redirect $resultRedirect */
        $resultRedirect = $this->resultRedirectFactory->create();
        $resultRedirect->setPath('*/*/edit');

        return $resultRedirect;
    }

    /**
     * Account editing action completed successfully event
     *
     * @param CustomerInterface $customerCandidateDataObject
     * @return void
     */
    private function dispatchSuccessEvent(CustomerInterface $customerCandidateDataObject)
    {
        $this->_eventManager->dispatch(
            'customer_account_edited',
            ['email' => $customerCandidateDataObject->getEmail()]
        );
    }

    /**
     * Get customer data object
     *
     * @param int $customerId
     *
     * @return CustomerInterface
     */
    private function getCustomerDataObject($customerId)
    {
        return $this->customerRepository->getById($customerId);
    }

    /**
     * Create Data Transfer Object of customer candidate
     *
     * @param RequestInterface $inputData
     * @param CustomerInterface $currentCustomerData
     * @return CustomerInterface
     */
    private function populateNewCustomerDataObject(
        RequestInterface $inputData,
        CustomerInterface $currentCustomerData
    ) {
        $attributeValues = $this->getCustomerMapper()->toFlatArray($currentCustomerData);
        $customerDto = $this->customerExtractor->extract(
            self::FORM_DATA_EXTRACTOR_CODE,
            $inputData,
            $attributeValues
        );
        $customerDto->setId($currentCustomerData->getId());
        if (!$customerDto->getAddresses()) {
            $customerDto->setAddresses($currentCustomerData->getAddresses());
        }
        if (!$inputData->getParam('change_email')) {
            $customerDto->setEmail($currentCustomerData->getEmail());
        }

        return $customerDto;
    }

    /**
     * Change customer password
     *
     * @param string $email
     * @return boolean
     * @throws InvalidEmailOrPasswordException|InputException
     */
    protected function changeCustomerPassword($email)
    {
        $isPasswordChanged = false;
        if ($this->getRequest()->getParam('change_password')) {
            $currPass = $this->getRequest()->getPost('current_password');
            $newPass = $this->getRequest()->getPost('password');
            $confPass = $this->getRequest()->getPost('password_confirmation');
            if ($newPass != $confPass) {
                throw new InputException(__('Password confirmation doesn\'t match entered password.'));
            }

            $isPasswordChanged = $this->customerAccountManagement->changePassword($email, $currPass, $newPass);
        }

        return $isPasswordChanged;
    }

    /**
     * Process change email request
     *
     * @param CustomerInterface $currentCustomerDataObject
     * @return void
     * @throws InvalidEmailOrPasswordException
     * @throws UserLockedException
     */
    private function processChangeEmailRequest(CustomerInterface $currentCustomerDataObject)
    {
        if ($this->getRequest()->getParam('change_email')) {
            // authenticate user for changing email
            try {
                $this->getAuthentication()->authenticate(
                    $currentCustomerDataObject->getId(),
                    $this->getRequest()->getPost('current_password')
                );
                $this->sessionCleaner->clearFor($currentCustomerDataObject->getId());
            } catch (InvalidEmailOrPasswordException $e) {
                throw new InvalidEmailOrPasswordException(
                    __("The password doesn't match this account. Verify the password and try again.")
                );
            }
        }
    }

    /**
     * Get Customer Mapper instance
     *
     * @return Mapper
     *
     * @deprecated 100.1.3
     */
    private function getCustomerMapper()
    {
        if ($this->customerMapper === null) {
            $this->customerMapper = ObjectManager::getInstance()->get(Mapper::class);
        }
        return $this->customerMapper;
    }

    /**
     * Disable Customer Address Validation
     *
     * @param CustomerInterface $customer
     * @throws NoSuchEntityException
     */
    private function disableAddressValidation($customer)
    {
        foreach ($customer->getAddresses() as $address) {
            $addressModel = $this->addressRegistry->retrieve($address->getId());
            $addressModel->setShouldIgnoreValidation(true);
        }
    }

    /**
     * Removes file attribute from customer entity and file from filesystem
     *
     * @param CustomerInterface $customerCandidateDataObject
     * @param string $attributeToDelete
     * @return void
     */
    private function deleteCustomerFileAttribute(
        CustomerInterface $customerCandidateDataObject,
        string $attributeToDelete
    ) : void {
        if ($attributeToDelete !== '') {
            if (strpos($attributeToDelete, ',') !== false) {
                $attributes = explode(',', $attributeToDelete);
            } else {
                $attributes[] = $attributeToDelete;
            }
            foreach ($attributes as $attr) {
                $attributeValue = $customerCandidateDataObject->getCustomAttribute($attr);
                if ($attributeValue!== null) {
                    if ($attributeValue->getValue() !== '') {
                        $mediaDirectory = $this->filesystem->getDirectoryWrite(DirectoryList::MEDIA);
                        $fileName = $attributeValue->getValue();
                        $path = $mediaDirectory->getAbsolutePath('customer' . $fileName);
                        if ($fileName && $mediaDirectory->isFile($path)) {
                            $mediaDirectory->delete($path);
                        }
                        $customerCandidateDataObject->setCustomAttribute(
                            $attr,
                            ''
                        );
                    }
                }
            }
        }
    }
}<|MERGE_RESOLUTION|>--- conflicted
+++ resolved
@@ -99,15 +99,14 @@
     private $addressRegistry;
 
     /**
-<<<<<<< HEAD
+     * @var Filesystem
+     */
+    private $filesystem;
+
+    /**
      * @var SessionCleanerInterface|null
      */
     private $sessionCleaner;
-=======
-     * @var Filesystem
-     */
-    private $filesystem;
->>>>>>> 3ad7a1d3
 
     /**
      * @param Context $context
@@ -118,11 +117,8 @@
      * @param CustomerExtractor $customerExtractor
      * @param Escaper|null $escaper
      * @param AddressRegistry|null $addressRegistry
-<<<<<<< HEAD
+     * @param Filesystem $filesystem
      * @param SessionCleanerInterface|null $sessionCleaner
-=======
-     * @param Filesystem $filesystem
->>>>>>> 3ad7a1d3
      */
     public function __construct(
         Context $context,
@@ -133,11 +129,8 @@
         CustomerExtractor $customerExtractor,
         ?Escaper $escaper = null,
         AddressRegistry $addressRegistry = null,
-<<<<<<< HEAD
+        Filesystem $filesystem = null,
         ?SessionCleanerInterface $sessionCleaner = null
-=======
-        Filesystem $filesystem = null
->>>>>>> 3ad7a1d3
     ) {
         parent::__construct($context);
         $this->session = $customerSession;
@@ -147,11 +140,8 @@
         $this->customerExtractor = $customerExtractor;
         $this->escaper = $escaper ?: ObjectManager::getInstance()->get(Escaper::class);
         $this->addressRegistry = $addressRegistry ?: ObjectManager::getInstance()->get(AddressRegistry::class);
-<<<<<<< HEAD
+        $this->filesystem = $filesystem ?: ObjectManager::getInstance()->get(Filesystem::class);
         $this->sessionCleaner = $sessionCleaner ?: ObjectManager::getInstance()->get(SessionCleanerInterface::class);
-=======
-        $this->filesystem = $filesystem ?: ObjectManager::getInstance()->get(Filesystem::class);
->>>>>>> 3ad7a1d3
     }
 
     /**
