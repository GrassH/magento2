<?php
/**
 * Copyright © 2015 Magento. All rights reserved.
 * See COPYING.txt for license details.
 */
namespace Magento\Customer\Controller\Account;

use Magento\Customer\Model\Account\Redirect as AccountRedirect;
use Magento\Customer\Api\Data\AddressInterface;
use Magento\Customer\Model\Url;
use Magento\Framework\Api\DataObjectHelper;
use Magento\Framework\App\Action\Context;
use Magento\Customer\Model\Session;
use Magento\Framework\View\Result\PageFactory;
use Magento\Framework\App\Config\ScopeConfigInterface;
use Magento\Store\Model\StoreManagerInterface;
use Magento\Customer\Api\AccountManagementInterface;
use Magento\Customer\Helper\Address;
use Magento\Framework\UrlFactory;
use Magento\Customer\Model\Metadata\FormFactory;
use Magento\Newsletter\Model\SubscriberFactory;
use Magento\Customer\Api\Data\RegionInterfaceFactory;
use Magento\Customer\Api\Data\AddressInterfaceFactory;
use Magento\Customer\Api\Data\CustomerInterfaceFactory;
use Magento\Customer\Model\Url as CustomerUrl;
use Magento\Customer\Model\Registration;
use Magento\Framework\Escaper;
use Magento\Customer\Model\CustomerExtractor;
use Magento\Framework\Exception\StateException;
use Magento\Framework\Exception\InputException;

/**
 * @SuppressWarnings(PHPMD.CouplingBetweenObjects)
 */
class CreatePost extends \Magento\Customer\Controller\Account
{
    /** @var AccountManagementInterface */
    protected $accountManagement;

    /** @var Address */
    protected $addressHelper;

    /** @var FormFactory */
    protected $formFactory;

    /** @var SubscriberFactory */
    protected $subscriberFactory;

    /** @var RegionInterfaceFactory */
    protected $regionDataFactory;

    /** @var AddressInterfaceFactory */
    protected $addressDataFactory;

    /** @var Registration */
    protected $registration;

    /** @var CustomerInterfaceFactory */
    protected $customerDataFactory;

    /** @var CustomerUrl */
    protected $customerUrl;

    /** @var Escaper */
    protected $escaper;

    /** @var CustomerExtractor */
    protected $customerExtractor;

    /** @var \Magento\Framework\UrlInterface */
    protected $urlModel;

    /** @var DataObjectHelper  */
    protected $dataObjectHelper;

    /**
     * @var AccountRedirect
     */
    private $accountRedirect;

    /**
     * @param Context $context
     * @param Session $customerSession
     * @param PageFactory $resultPageFactory
     * @param ScopeConfigInterface $scopeConfig
     * @param StoreManagerInterface $storeManager
     * @param AccountManagementInterface $accountManagement
     * @param Address $addressHelper
     * @param UrlFactory $urlFactory
     * @param FormFactory $formFactory
     * @param SubscriberFactory $subscriberFactory
     * @param RegionInterfaceFactory $regionDataFactory
     * @param AddressInterfaceFactory $addressDataFactory
     * @param CustomerInterfaceFactory $customerDataFactory
     * @param CustomerUrl $customerUrl
     * @param Registration $registration
     * @param Escaper $escaper
     * @param CustomerExtractor $customerExtractor
     * @param DataObjectHelper $dataObjectHelper
     * @param AccountRedirect $accountRedirect
     *
     * @SuppressWarnings(PHPMD.ExcessiveParameterList)
     */
    public function __construct(
        Context $context,
        Session $customerSession,
        PageFactory $resultPageFactory,
        ScopeConfigInterface $scopeConfig,
        StoreManagerInterface $storeManager,
        AccountManagementInterface $accountManagement,
        Address $addressHelper,
        UrlFactory $urlFactory,
        FormFactory $formFactory,
        SubscriberFactory $subscriberFactory,
        RegionInterfaceFactory $regionDataFactory,
        AddressInterfaceFactory $addressDataFactory,
        CustomerInterfaceFactory $customerDataFactory,
        CustomerUrl $customerUrl,
        Registration $registration,
        Escaper $escaper,
        CustomerExtractor $customerExtractor,
        DataObjectHelper $dataObjectHelper,
        AccountRedirect $accountRedirect
    ) {
        $this->scopeConfig = $scopeConfig;
        $this->storeManager = $storeManager;
        $this->accountManagement = $accountManagement;
        $this->addressHelper = $addressHelper;
        $this->formFactory = $formFactory;
        $this->subscriberFactory = $subscriberFactory;
        $this->regionDataFactory = $regionDataFactory;
        $this->addressDataFactory = $addressDataFactory;
        $this->customerDataFactory = $customerDataFactory;
        $this->customerUrl = $customerUrl;
        $this->registration = $registration;
        $this->escaper = $escaper;
        $this->customerExtractor = $customerExtractor;
        $this->urlModel = $urlFactory->create();
        $this->dataObjectHelper = $dataObjectHelper;
        $this->accountRedirect = $accountRedirect;
        parent::__construct(
            $context,
            $customerSession,
            $resultPageFactory
        );
    }

    /**
     * Add address to customer during create account
     *
     * @return AddressInterface|null
     */
    protected function extractAddress()
    {
        if (!$this->getRequest()->getPost('create_address')) {
            return null;
        }

        $addressForm = $this->formFactory->create('customer_address', 'customer_register_address');
        $allowedAttributes = $addressForm->getAllowedAttributes();

        $addressData = [];

        $regionDataObject = $this->regionDataFactory->create();
        foreach ($allowedAttributes as $attribute) {
            $attributeCode = $attribute->getAttributeCode();
            $value = $this->getRequest()->getParam($attributeCode);
            if ($value === null) {
                continue;
            }
            switch ($attributeCode) {
                case 'region_id':
                    $regionDataObject->setRegionId($value);
                    break;
                case 'region':
                    $regionDataObject->setRegion($value);
                    break;
                default:
                    $addressData[$attributeCode] = $value;
            }
        }
        $addressDataObject = $this->addressDataFactory->create();
        $this->dataObjectHelper->populateWithArray(
            $addressDataObject,
            $addressData,
            '\Magento\Customer\Api\Data\AddressInterface'
        );
        $addressDataObject->setRegion($regionDataObject);

        $addressDataObject->setIsDefaultBilling(
            $this->getRequest()->getParam('default_billing', false)
        )->setIsDefaultShipping(
            $this->getRequest()->getParam('default_shipping', false)
        );
        return $addressDataObject;
    }

    /**
     * Create customer account action
     *
     * @return void
     * @SuppressWarnings(PHPMD.CyclomaticComplexity)
     */
    public function execute()
    {
        /** @var \Magento\Framework\Controller\Result\Redirect $resultRedirect */
        $resultRedirect = $this->resultRedirectFactory->create();
        if ($this->_getSession()->isLoggedIn() || !$this->registration->isAllowed()) {
            $resultRedirect->setPath('*/*/');
            return $resultRedirect;
        }

        if (!$this->getRequest()->isPost()) {
            $url = $this->urlModel->getUrl('*/*/create', ['_secure' => true]);
            $resultRedirect->setUrl($this->_redirect->error($url));
            return $resultRedirect;
        }

        $this->_getSession()->regenerateId();

        try {
            $address = $this->extractAddress();
            $addresses = $address === null ? [] : [$address];

            $customer = $this->customerExtractor->extract('customer_account_create', $this->_request);
            $customer->setAddresses($addresses);

            $password = $this->getRequest()->getParam('password');
            $confirmation = $this->getRequest()->getParam('password_confirmation');
            $redirectUrl = $this->_getSession()->getBeforeAuthUrl();

            $this->checkPasswordConfirmation($password, $confirmation);

            $customer = $this->accountManagement
                ->createAccount($customer, $password, $redirectUrl);

            if ($this->getRequest()->getParam('is_subscribed', false)) {
                $this->subscriberFactory->create()->subscribeCustomerById($customer->getId());
            }

            $this->_eventManager->dispatch(
                'customer_register_success',
                ['account_controller' => $this, 'customer' => $customer]
            );

            $confirmationStatus = $this->accountManagement->getConfirmationStatus($customer->getId());
            if ($confirmationStatus === AccountManagementInterface::ACCOUNT_CONFIRMATION_REQUIRED) {
                $email = $this->customerUrl->getEmailConfirmationUrl($customer->getEmail());
                // @codingStandardsIgnoreStart
                $this->messageManager->addSuccess(
                    __(
<<<<<<< HEAD
                        'Account confirmation is required. Please check your email for the confirmation link. To resend the confirmation email please <a href="%1">click here</a>.',
=======
                        'You must confirm your account. Please check your email for the confirmation link or <a href="%1">click here</a> for a new link.',
>>>>>>> 6b93a3b2
                        $email
                    )
                );
                // @codingStandardsIgnoreEnd
                $url = $this->urlModel->getUrl('*/*/index', ['_secure' => true]);
                $resultRedirect->setUrl($this->_redirect->success($url));
            } else {
                $this->_getSession()->setCustomerDataAsLoggedIn($customer);
                $this->messageManager->addSuccess($this->getSuccessMessage());
                $resultRedirect = $this->accountRedirect->getRedirect();
            }
            return $resultRedirect;
        } catch (StateException $e) {
            $url = $this->urlModel->getUrl('customer/account/forgotpassword');
            // @codingStandardsIgnoreStart
            $message = __(
                'There is already an account with this email address. If you are sure that it is your email address, <a href="%1">click here</a> to get your password and access your account.',
                $url
            );
            // @codingStandardsIgnoreEnd
            $this->messageManager->addError($message);
        } catch (InputException $e) {
            $this->messageManager->addError($this->escaper->escapeHtml($e->getMessage()));
            foreach ($e->getErrors() as $error) {
                $this->messageManager->addError($this->escaper->escapeHtml($error->getMessage()));
            }
        } catch (\Exception $e) {
            $this->messageManager->addException($e, __('We can\'t save the customer.'));
        }

        $this->_getSession()->setCustomerFormData($this->getRequest()->getPostValue());
        $defaultUrl = $this->urlModel->getUrl('*/*/create', ['_secure' => true]);
        $resultRedirect->setUrl($this->_redirect->error($defaultUrl));
        return $resultRedirect;
    }

    /**
     * Make sure that password and password confirmation matched
     *
     * @param string $password
     * @param string $confirmation
     * @return void
     * @throws InputException
     */
    protected function checkPasswordConfirmation($password, $confirmation)
    {
        if ($password != $confirmation) {
            throw new InputException(__('Please make sure your passwords match.'));
        }
    }

    /**
     * Retrieve success message
     *
     * @return string
     */
    protected function getSuccessMessage()
    {
        if ($this->addressHelper->isVatValidationEnabled()) {
            if ($this->addressHelper->getTaxCalculationAddressType() == Address::TYPE_SHIPPING) {
                // @codingStandardsIgnoreStart
                $message = __(
                    'If you are a registered VAT customer, please <a href="%1">click here</a> to enter your shipping address for proper VAT calculation.',
                    $this->urlModel->getUrl('customer/address/edit')
                );
                // @codingStandardsIgnoreEnd
            } else {
                // @codingStandardsIgnoreStart
                $message = __(
                    'If you are a registered VAT customer, please <a href="%1">click here</a> to enter your billing address for proper VAT calculation.',
                    $this->urlModel->getUrl('customer/address/edit')
                );
                // @codingStandardsIgnoreEnd
            }
        } else {
            $message = __('Thank you for registering with %1.', $this->storeManager->getStore()->getFrontendName());
        }
        return $message;
    }
}<|MERGE_RESOLUTION|>--- conflicted
+++ resolved
@@ -249,11 +249,7 @@
                 // @codingStandardsIgnoreStart
                 $this->messageManager->addSuccess(
                     __(
-<<<<<<< HEAD
                         'Account confirmation is required. Please check your email for the confirmation link. To resend the confirmation email please <a href="%1">click here</a>.',
-=======
-                        'You must confirm your account. Please check your email for the confirmation link or <a href="%1">click here</a> for a new link.',
->>>>>>> 6b93a3b2
                         $email
                     )
                 );
