<?php
/**
 * Copyright © 2015 Magento. All rights reserved.
 * See COPYING.txt for license details.
 */
namespace Magento\Customer\Controller\Adminhtml;

use Magento\Customer\Api\AccountManagementInterface;
use Magento\Customer\Api\AddressRepositoryInterface;
use Magento\Customer\Api\CustomerRepositoryInterface;
use Magento\Customer\Api\Data\AddressInterfaceFactory;
use Magento\Customer\Api\Data\CustomerInterfaceFactory;
use Magento\Customer\Controller\RegistryConstants;
use Magento\Customer\Model\Address\Mapper;
use Magento\Framework\Message\Error;
use Magento\Framework\ObjectFactory;
use Magento\Framework\Api\DataObjectHelper;

/**
 * Class Index
 *
 * @SuppressWarnings(PHPMD.ExcessiveClassComplexity)
 * @SuppressWarnings(PHPMD.CouplingBetweenObjects)
 * @SuppressWarnings(PHPMD.TooManyFields)
 * @SuppressWarnings(PHPMD.NumberOfChildren)
 */
class Index extends \Magento\Backend\App\Action
{
    /**
     * @var \Magento\Framework\Validator
     */
    protected $_validator;

    /**
     * Core registry
     *
     * @var \Magento\Framework\Registry
     */
    protected $_coreRegistry = null;

    /**
     * @var \Magento\Framework\App\Response\Http\FileFactory
     */
    protected $_fileFactory;

    /**
     * @var \Magento\Customer\Model\CustomerFactory
     */
    protected $_customerFactory = null;

    /**
     * @var \Magento\Customer\Model\AddressFactory
     */
    protected $_addressFactory = null;

    /** @var \Magento\Newsletter\Model\SubscriberFactory */
    protected $_subscriberFactory;

    /**
     * @var \Magento\Customer\Model\Metadata\FormFactory
     */
    protected $_formFactory;

    /** @var CustomerRepositoryInterface */
    protected $_customerRepository;

    /** @var  \Magento\Customer\Helper\View */
    protected $_viewHelper;

    /** @var \Magento\Framework\Math\Random */
    protected $_random;

    /** @var \Magento\Framework\ObjectFactory */
    protected $_objectFactory;

    /**
     * @var \Magento\Framework\Api\ExtensibleDataObjectConverter
     */
    protected $_extensibleDataObjectConverter;

    /**
     * @var Mapper
     */
    protected $addressMapper;

    /**
     * @var AccountManagementInterface
     */
    protected $customerAccountManagement;

    /**
     * @var AddressRepositoryInterface
     */
    protected $addressRepository;

    /**
     * @var CustomerInterfaceFactory
     */
    protected $customerDataFactory;

    /**
     * @var AddressInterfaceFactory
     */
    protected $addressDataFactory;

    /**
     * @var \Magento\Customer\Model\Customer\Mapper
     */
    protected $customerMapper;

    /**
     * @var \Magento\Framework\Reflection\DataObjectProcessor
     */
    protected $dataObjectProcessor;

    /**
<<<<<<< HEAD
     * @var DataObjectHelper
     */
    protected $dataObjectHelper;
=======
     * @var \Magento\Framework\View\LayoutFactory
     */
    protected $layoutFactory;

    /**
     * @var \Magento\Framework\View\Result\LayoutFactory
     */
    protected $resultLayoutFactory;

    /**
     * @var \Magento\Framework\View\Result\PageFactory
     */
    protected $resultPageFactory;

    /**
     * @var \Magento\Backend\Model\View\Result\RedirectFactory
     */
    protected $resultRedirectFactory;

    /**
     * @var \Magento\Backend\Model\View\Result\ForwardFactory
     */
    protected $resultForwardFactory;

    /**
     * @var \Magento\Framework\Controller\Result\JSONFactory
     */
    protected $resultJsonFactory;
>>>>>>> 1afbe7e4

    /**
     * @param \Magento\Backend\App\Action\Context $context
     * @param \Magento\Framework\Registry $coreRegistry
     * @param \Magento\Framework\App\Response\Http\FileFactory $fileFactory
     * @param \Magento\Customer\Model\CustomerFactory $customerFactory
     * @param \Magento\Customer\Model\AddressFactory $addressFactory
     * @param \Magento\Customer\Model\Metadata\FormFactory $formFactory
     * @param \Magento\Newsletter\Model\SubscriberFactory $subscriberFactory
     * @param \Magento\Customer\Helper\View $viewHelper
     * @param \Magento\Framework\Math\Random $random
     * @param CustomerRepositoryInterface $customerRepository
     * @param \Magento\Framework\Api\ExtensibleDataObjectConverter $extensibleDataObjectConverter
     * @param Mapper $addressMapper
     * @param AccountManagementInterface $customerAccountManagement
     * @param AddressRepositoryInterface $addressRepository
     * @param CustomerInterfaceFactory $customerDataFactory
     * @param AddressInterfaceFactory $addressDataFactory
     * @param \Magento\Customer\Model\Customer\Mapper $customerMapper
     * @param \Magento\Framework\Reflection\DataObjectProcessor $dataObjectProcessor
     * @param DataObjectHelper $dataObjectHelper
     * @param ObjectFactory $objectFactory
     * @param \Magento\Framework\View\LayoutFactory $layoutFactory
     * @param \Magento\Framework\View\Result\LayoutFactory $resultLayoutFactory
     * @param \Magento\Framework\View\Result\PageFactory $resultPageFactory
     * @param \Magento\Backend\Model\View\Result\RedirectFactory $resultRedirectFactory
     * @param \Magento\Backend\Model\View\Result\ForwardFactory $resultForwardFactory
     * @param \Magento\Framework\Controller\Result\JSONFactory $resultJsonFactory
     *
     * @SuppressWarnings(PHPMD.ExcessiveParameterList)
     */
    public function __construct(
        \Magento\Backend\App\Action\Context $context,
        \Magento\Framework\Registry $coreRegistry,
        \Magento\Framework\App\Response\Http\FileFactory $fileFactory,
        \Magento\Customer\Model\CustomerFactory $customerFactory,
        \Magento\Customer\Model\AddressFactory $addressFactory,
        \Magento\Customer\Model\Metadata\FormFactory $formFactory,
        \Magento\Newsletter\Model\SubscriberFactory $subscriberFactory,
        \Magento\Customer\Helper\View $viewHelper,
        \Magento\Framework\Math\Random $random,
        CustomerRepositoryInterface $customerRepository,
        \Magento\Framework\Api\ExtensibleDataObjectConverter $extensibleDataObjectConverter,
        Mapper $addressMapper,
        AccountManagementInterface $customerAccountManagement,
        AddressRepositoryInterface $addressRepository,
        CustomerInterfaceFactory $customerDataFactory,
        AddressInterfaceFactory $addressDataFactory,
        \Magento\Customer\Model\Customer\Mapper $customerMapper,
        \Magento\Framework\Reflection\DataObjectProcessor $dataObjectProcessor,
<<<<<<< HEAD
        DataObjectHelper $dataObjectHelper,
        ObjectFactory $objectFactory
=======
        ObjectFactory $objectFactory,
        \Magento\Framework\View\LayoutFactory $layoutFactory,
        \Magento\Framework\View\Result\LayoutFactory $resultLayoutFactory,
        \Magento\Framework\View\Result\PageFactory $resultPageFactory,
        \Magento\Backend\Model\View\Result\RedirectFactory $resultRedirectFactory,
        \Magento\Backend\Model\View\Result\ForwardFactory $resultForwardFactory,
        \Magento\Framework\Controller\Result\JSONFactory $resultJsonFactory
>>>>>>> 1afbe7e4
    ) {
        $this->_coreRegistry = $coreRegistry;
        $this->_fileFactory = $fileFactory;
        $this->_customerFactory = $customerFactory;
        $this->_addressFactory = $addressFactory;
        $this->_formFactory = $formFactory;
        $this->_subscriberFactory = $subscriberFactory;
        $this->_viewHelper = $viewHelper;
        $this->_random = $random;
        $this->_customerRepository = $customerRepository;
        $this->_extensibleDataObjectConverter = $extensibleDataObjectConverter;
        $this->addressMapper = $addressMapper;
        $this->customerAccountManagement = $customerAccountManagement;
        $this->addressRepository = $addressRepository;
        $this->customerDataFactory = $customerDataFactory;
        $this->addressDataFactory = $addressDataFactory;
        $this->customerMapper = $customerMapper;
        $this->dataObjectProcessor = $dataObjectProcessor;
        $this->_objectFactory = $objectFactory;
<<<<<<< HEAD
        $this->dataObjectHelper = $dataObjectHelper;
=======
        $this->layoutFactory = $layoutFactory;
        $this->resultLayoutFactory = $resultLayoutFactory;
        $this->resultPageFactory = $resultPageFactory;
        $this->resultRedirectFactory = $resultRedirectFactory;
        $this->resultForwardFactory = $resultForwardFactory;
        $this->resultJsonFactory = $resultJsonFactory;
>>>>>>> 1afbe7e4
        parent::__construct($context);
    }

    /**
     * Customer initialization
     *
     * @param string $idFieldName
     * @return string customer id
     */
    protected function _initCustomer($idFieldName = 'id')
    {
        $customerId = (int)$this->getRequest()->getParam($idFieldName);
        $customer = $this->_objectManager->create('Magento\Customer\Model\Customer');
        if ($customerId) {
            $customer->load($customerId);
            $this->_coreRegistry->register(RegistryConstants::CURRENT_CUSTOMER_ID, $customerId);
        }

        // TODO: Investigate if any piece of code still relies on this; remove if not.
        $this->_coreRegistry->register(RegistryConstants::CURRENT_CUSTOMER, $customer);
        return $customerId;
    }

    /**
     * Prepare customer default title
     *
     * @param \Magento\Backend\Model\View\Result\Page $resultPage
     * @return void
     */
    protected function prepareDefaultCustomerTitle(\Magento\Backend\Model\View\Result\Page $resultPage)
    {
        $resultPage->getConfig()->getTitle()->prepend(__('Customers'));
    }

    /**
     * Add errors messages to session.
     *
     * @param array|string $messages
     * @return void
     *
     * @SuppressWarnings(PHPMD.UnusedLocalVariable)
     */
    protected function _addSessionErrorMessages($messages)
    {
        $messages = (array)$messages;
        $session = $this->_getSession();

        $callback = function ($error) use ($session) {
            if (!$error instanceof Error) {
                $error = new Error($error);
            }
            $this->messageManager->addMessage($error);
        };
        array_walk_recursive($messages, $callback);
    }

    /**
     * Helper function that handles mass actions by taking in a callable for handling a single customer action.
     *
     * @param callable $singleAction A single action callable that takes a customer ID as input
     * @param int[] $customerIds Array of customer Ids to perform the action upon
     * @return int Number of customers successfully acted upon
     */
    protected function actUponMultipleCustomers(callable $singleAction, $customerIds)
    {
        if (!is_array($customerIds)) {
            $this->messageManager->addError(__('Please select customer(s).'));
            return 0;
        }
        $customersUpdated = 0;
        foreach ($customerIds as $customerId) {
            try {
                $singleAction($customerId);
                $customersUpdated++;
            } catch (\Exception $exception) {
                $this->messageManager->addError($exception->getMessage());
            }
        }
        return $customersUpdated;
    }

    /**
     * Customer access rights checking
     *
     * @return bool
     */
    protected function _isAllowed()
    {
        return $this->_authorization->isAllowed('Magento_Customer::manage');
    }
}<|MERGE_RESOLUTION|>--- conflicted
+++ resolved
@@ -114,11 +114,11 @@
     protected $dataObjectProcessor;
 
     /**
-<<<<<<< HEAD
      * @var DataObjectHelper
      */
     protected $dataObjectHelper;
-=======
+
+    /**
      * @var \Magento\Framework\View\LayoutFactory
      */
     protected $layoutFactory;
@@ -147,7 +147,6 @@
      * @var \Magento\Framework\Controller\Result\JSONFactory
      */
     protected $resultJsonFactory;
->>>>>>> 1afbe7e4
 
     /**
      * @param \Magento\Backend\App\Action\Context $context
@@ -198,10 +197,7 @@
         AddressInterfaceFactory $addressDataFactory,
         \Magento\Customer\Model\Customer\Mapper $customerMapper,
         \Magento\Framework\Reflection\DataObjectProcessor $dataObjectProcessor,
-<<<<<<< HEAD
         DataObjectHelper $dataObjectHelper,
-        ObjectFactory $objectFactory
-=======
         ObjectFactory $objectFactory,
         \Magento\Framework\View\LayoutFactory $layoutFactory,
         \Magento\Framework\View\Result\LayoutFactory $resultLayoutFactory,
@@ -209,7 +205,6 @@
         \Magento\Backend\Model\View\Result\RedirectFactory $resultRedirectFactory,
         \Magento\Backend\Model\View\Result\ForwardFactory $resultForwardFactory,
         \Magento\Framework\Controller\Result\JSONFactory $resultJsonFactory
->>>>>>> 1afbe7e4
     ) {
         $this->_coreRegistry = $coreRegistry;
         $this->_fileFactory = $fileFactory;
@@ -229,16 +224,13 @@
         $this->customerMapper = $customerMapper;
         $this->dataObjectProcessor = $dataObjectProcessor;
         $this->_objectFactory = $objectFactory;
-<<<<<<< HEAD
         $this->dataObjectHelper = $dataObjectHelper;
-=======
         $this->layoutFactory = $layoutFactory;
         $this->resultLayoutFactory = $resultLayoutFactory;
         $this->resultPageFactory = $resultPageFactory;
         $this->resultRedirectFactory = $resultRedirectFactory;
         $this->resultForwardFactory = $resultForwardFactory;
         $this->resultJsonFactory = $resultJsonFactory;
->>>>>>> 1afbe7e4
         parent::__construct($context);
     }
 
