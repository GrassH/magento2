--- conflicted
+++ resolved
@@ -11,17 +11,6 @@
 class Update extends \Magento\Customer\Controller\Adminhtml\Wishlist\Product\Composite\Wishlist
 {
     /**
-<<<<<<< HEAD
-     * @param \Magento\Backend\App\Action\Context $context
-     */
-    public function __construct(\Magento\Backend\App\Action\Context $context)
-    {
-        parent::__construct($context);
-    }
-
-    /**
-=======
->>>>>>> 41f2fc8f
      * IFrame handler for submitted configuration for wishlist item.
      *
      * @return \Magento\Backend\Model\View\Result\Redirect
