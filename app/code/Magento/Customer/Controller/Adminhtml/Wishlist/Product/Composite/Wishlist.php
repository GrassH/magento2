--- conflicted
+++ resolved
@@ -36,11 +36,7 @@
     {
         $wishlistItemId = (int)$this->getRequest()->getParam('id');
         if (!$wishlistItemId) {
-<<<<<<< HEAD
-            throw new CoreException(__('No wish list item ID is defined.'));
-=======
             throw new CoreException(__('Please define Wish List item ID.'));
->>>>>>> 463c7151
         }
 
         /* @var $wishlistItem \Magento\Wishlist\Model\Item */
