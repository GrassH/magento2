--- conflicted
+++ resolved
@@ -293,10 +293,6 @@
      */
     protected function getErrorWithCustomerId($errorText)
     {
-<<<<<<< HEAD
-        return '[Customer ID: ' . $this->getCustomer()->getId() . '] ' . $errorText;
-=======
         return '[Customer ID: ' . $this->getCustomer()->getId() . '] ' . __($errorText);
->>>>>>> 5a37434d
     }
 }