--- conflicted
+++ resolved
@@ -50,11 +50,11 @@
     protected $_dataProcessor;
 
     /**
-<<<<<<< HEAD
      * @var \Magento\Framework\Api\DataObjectHelper
      */
     protected $dataObjectHelper;
-=======
+
+    /**
      * @var \Magento\Framework\Controller\Result\Redirect
      */
     protected $resultRedirectFactory;
@@ -68,7 +68,6 @@
      * @var \Magento\Framework\View\Result\PageFactory
      */
     protected $resultPageFactory;
->>>>>>> 1afbe7e4
 
     /**
      * @param \Magento\Framework\App\Action\Context $context
@@ -79,13 +78,10 @@
      * @param \Magento\Customer\Api\Data\AddressInterfaceFactory $addressDataFactory
      * @param \Magento\Customer\Api\Data\RegionInterfaceFactory $regionDataFactory
      * @param \Magento\Framework\Reflection\DataObjectProcessor $dataProcessor
-<<<<<<< HEAD
      * @param \Magento\Framework\Api\DataObjectHelper $dataObjectHelper
-=======
      * @param \Magento\Framework\Controller\Result\RedirectFactory $resultRedirectFactory
      * @param \Magento\Framework\Controller\Result\ForwardFactory $resultForwardFactory
      * @param \Magento\Framework\View\Result\PageFactory $resultPageFactory
->>>>>>> 1afbe7e4
      * @SuppressWarnings(PHPMD.ExcessiveParameterList)
      */
     public function __construct(
@@ -94,19 +90,13 @@
         \Magento\Core\App\Action\FormKeyValidator $formKeyValidator,
         \Magento\Customer\Model\Metadata\FormFactory $formFactory,
         \Magento\Customer\Api\AddressRepositoryInterface $addressRepository,
-<<<<<<< HEAD
         \Magento\Customer\Api\Data\AddressInterfaceFactory $addressDataFactory,
         \Magento\Customer\Api\Data\RegionInterfaceFactory $regionDataFactory,
         \Magento\Framework\Reflection\DataObjectProcessor $dataProcessor,
-        \Magento\Framework\Api\DataObjectHelper $dataObjectHelper
-=======
-        \Magento\Customer\Api\Data\AddressDataBuilder $addressDataBuilder,
-        \Magento\Customer\Api\Data\RegionDataBuilder $regionDataBuilder,
-        \Magento\Framework\Reflection\DataObjectProcessor $dataProcessor,
+        \Magento\Framework\Api\DataObjectHelper $dataObjectHelper,
         \Magento\Framework\Controller\Result\RedirectFactory $resultRedirectFactory,
         \Magento\Framework\Controller\Result\ForwardFactory $resultForwardFactory,
         \Magento\Framework\View\Result\PageFactory $resultPageFactory
->>>>>>> 1afbe7e4
     ) {
         $this->_customerSession = $customerSession;
         $this->_formKeyValidator = $formKeyValidator;
@@ -115,13 +105,10 @@
         $this->addressDataFactory = $addressDataFactory;
         $this->regionDataFactory = $regionDataFactory;
         $this->_dataProcessor = $dataProcessor;
-<<<<<<< HEAD
         $this->dataObjectHelper = $dataObjectHelper;
-=======
         $this->resultRedirectFactory = $resultRedirectFactory;
         $this->resultForwardFactory = $resultForwardFactory;
         $this->resultPageFactory = $resultPageFactory;
->>>>>>> 1afbe7e4
         parent::__construct($context);
     }
 
