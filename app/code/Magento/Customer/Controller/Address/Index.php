<?php
/**
 *
 * Copyright © 2015 Magento. All rights reserved.
 * See COPYING.txt for license details.
 */
namespace Magento\Customer\Controller\Address;

use Magento\Customer\Api\CustomerRepositoryInterface;

/**
 * @SuppressWarnings(PHPMD.CouplingBetweenObjects)
 */
class Index extends \Magento\Customer\Controller\Address
{
    /**
     * @var CustomerRepositoryInterface
     */
    protected $customerRepository;

    /**
     * @param \Magento\Framework\App\Action\Context $context
     * @param \Magento\Customer\Model\Session $customerSession
     * @param \Magento\Core\App\Action\FormKeyValidator $formKeyValidator
     * @param \Magento\Customer\Model\Metadata\FormFactory $formFactory
     * @param \Magento\Customer\Api\AddressRepositoryInterface $addressRepository
     * @param \Magento\Customer\Api\Data\AddressDataBuilder $addressDataBuilder
     * @param \Magento\Customer\Api\Data\RegionDataBuilder $regionDataBuilder
     * @param \Magento\Framework\Reflection\DataObjectProcessor $dataProcessor
     * @param CustomerRepositoryInterface $customerRepository
<<<<<<< HEAD
     * @param \Magento\Backend\Model\View\Result\RedirectFactory $resultRedirectFactory
     * @param \Magento\Backend\Model\View\Result\ForwardFactory $resultForwardFactory
=======
     * @param \Magento\Framework\Controller\Result\RedirectFactory $resultRedirectFactory
     * @param \Magento\Framework\Controller\Result\ForwardFactory $resultForwardFactory
>>>>>>> 41022c93
     * @param \Magento\Framework\View\Result\PageFactory $resultPageFactory
     * @SuppressWarnings(PHPMD.ExcessiveParameterList)
     */
    public function __construct(
        \Magento\Framework\App\Action\Context $context,
        \Magento\Customer\Model\Session $customerSession,
        \Magento\Core\App\Action\FormKeyValidator $formKeyValidator,
        \Magento\Customer\Model\Metadata\FormFactory $formFactory,
        \Magento\Customer\Api\AddressRepositoryInterface $addressRepository,
        \Magento\Customer\Api\Data\AddressDataBuilder $addressDataBuilder,
        \Magento\Customer\Api\Data\RegionDataBuilder $regionDataBuilder,
        \Magento\Framework\Reflection\DataObjectProcessor $dataProcessor,
<<<<<<< HEAD
        \Magento\Backend\Model\View\Result\RedirectFactory $resultRedirectFactory,
        \Magento\Backend\Model\View\Result\ForwardFactory $resultForwardFactory,
=======
        \Magento\Framework\Controller\Result\RedirectFactory $resultRedirectFactory,
        \Magento\Framework\Controller\Result\ForwardFactory $resultForwardFactory,
>>>>>>> 41022c93
        \Magento\Framework\View\Result\PageFactory $resultPageFactory,
        CustomerRepositoryInterface $customerRepository
    ) {
        $this->customerRepository = $customerRepository;
        parent::__construct(
            $context,
            $customerSession,
            $formKeyValidator,
            $formFactory,
            $addressRepository,
            $addressDataBuilder,
            $regionDataBuilder,
            $dataProcessor,
            $resultRedirectFactory,
            $resultForwardFactory,
            $resultPageFactory
        );
    }

    /**
     * Customer addresses list
     *
     * @return \Magento\Framework\Controller\ResultInterface
     */
    public function execute()
    {
        $addresses = $this->customerRepository->getById($this->_getSession()->getCustomerId())->getAddresses();
        if (count($addresses)) {
<<<<<<< HEAD
            /** @var \Magento\Backend\Model\View\Result\Page $resultPage */
=======
            /** @var \Magento\Framework\View\Result\Page $resultPage */
>>>>>>> 41022c93
            $resultPage = $this->resultPageFactory->create();
            $resultPage->getLayout()->initMessages();
            $block = $resultPage->getLayout()->getBlock('address_book');
            if ($block) {
                $block->setRefererUrl($this->_redirect->getRefererUrl());
            }
            return $resultPage;
        } else {
            return $this->resultRedirectFactory->create()->setPath('*/*/new');
        }
    }
}<|MERGE_RESOLUTION|>--- conflicted
+++ resolved
@@ -28,13 +28,8 @@
      * @param \Magento\Customer\Api\Data\RegionDataBuilder $regionDataBuilder
      * @param \Magento\Framework\Reflection\DataObjectProcessor $dataProcessor
      * @param CustomerRepositoryInterface $customerRepository
-<<<<<<< HEAD
-     * @param \Magento\Backend\Model\View\Result\RedirectFactory $resultRedirectFactory
-     * @param \Magento\Backend\Model\View\Result\ForwardFactory $resultForwardFactory
-=======
      * @param \Magento\Framework\Controller\Result\RedirectFactory $resultRedirectFactory
      * @param \Magento\Framework\Controller\Result\ForwardFactory $resultForwardFactory
->>>>>>> 41022c93
      * @param \Magento\Framework\View\Result\PageFactory $resultPageFactory
      * @SuppressWarnings(PHPMD.ExcessiveParameterList)
      */
@@ -47,13 +42,8 @@
         \Magento\Customer\Api\Data\AddressDataBuilder $addressDataBuilder,
         \Magento\Customer\Api\Data\RegionDataBuilder $regionDataBuilder,
         \Magento\Framework\Reflection\DataObjectProcessor $dataProcessor,
-<<<<<<< HEAD
-        \Magento\Backend\Model\View\Result\RedirectFactory $resultRedirectFactory,
-        \Magento\Backend\Model\View\Result\ForwardFactory $resultForwardFactory,
-=======
         \Magento\Framework\Controller\Result\RedirectFactory $resultRedirectFactory,
         \Magento\Framework\Controller\Result\ForwardFactory $resultForwardFactory,
->>>>>>> 41022c93
         \Magento\Framework\View\Result\PageFactory $resultPageFactory,
         CustomerRepositoryInterface $customerRepository
     ) {
@@ -82,11 +72,7 @@
     {
         $addresses = $this->customerRepository->getById($this->_getSession()->getCustomerId())->getAddresses();
         if (count($addresses)) {
-<<<<<<< HEAD
-            /** @var \Magento\Backend\Model\View\Result\Page $resultPage */
-=======
             /** @var \Magento\Framework\View\Result\Page $resultPage */
->>>>>>> 41022c93
             $resultPage = $this->resultPageFactory->create();
             $resultPage->getLayout()->initMessages();
             $block = $resultPage->getLayout()->getBlock('address_book');
