<?php
/**
 *
 * Copyright © 2015 Magento. All rights reserved.
 * See COPYING.txt for license details.
 */
namespace Magento\Customer\Controller\Address;

class Delete extends \Magento\Customer\Controller\Address
{
    /**
     * @return \Magento\Framework\Controller\Result\Redirect
     */
    public function execute()
    {
        $addressId = $this->getRequest()->getParam('id', false);

        if ($addressId) {
            try {
                $address = $this->_addressRepository->getById($addressId);
                if ($address->getCustomerId() === $this->_getSession()->getCustomerId()) {
                    $this->_addressRepository->deleteById($addressId);
                    $this->messageManager->addSuccess(__('You deleted the address.'));
                } else {
<<<<<<< HEAD
                    $this->messageManager->addError(__('Something went wrong while deleting the address.'));
                }
            } catch (\Exception $other) {
                $this->messageManager->addException($other, __('Something went wrong while deleting the address.'));
=======
                    $this->messageManager->addError(__('We can\'t delete the address right now.'));
                }
            } catch (\Exception $other) {
                $this->messageManager->addException($other, __('We can\'t delete the address right now.'));
>>>>>>> 463c7151
            }
        }
        return $this->resultRedirectFactory->create()->setPath('*/*/index');
    }
}<|MERGE_RESOLUTION|>--- conflicted
+++ resolved
@@ -22,17 +22,10 @@
                     $this->_addressRepository->deleteById($addressId);
                     $this->messageManager->addSuccess(__('You deleted the address.'));
                 } else {
-<<<<<<< HEAD
-                    $this->messageManager->addError(__('Something went wrong while deleting the address.'));
-                }
-            } catch (\Exception $other) {
-                $this->messageManager->addException($other, __('Something went wrong while deleting the address.'));
-=======
                     $this->messageManager->addError(__('We can\'t delete the address right now.'));
                 }
             } catch (\Exception $other) {
                 $this->messageManager->addException($other, __('We can\'t delete the address right now.'));
->>>>>>> 463c7151
             }
         }
         return $this->resultRedirectFactory->create()->setPath('*/*/index');
