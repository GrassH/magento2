--- conflicted
+++ resolved
@@ -9,19 +9,11 @@
 class NewAction extends \Magento\Customer\Controller\Address
 {
     /**
-<<<<<<< HEAD
-     * @return \Magento\Backend\Model\View\Result\Forward
-     */
-    public function execute()
-    {
-        /** @var \Magento\Backend\Model\View\Result\Forward $resultForward */
-=======
      * @return \Magento\Framework\Controller\Result\Forward
      */
     public function execute()
     {
         /** @var \Magento\Framework\Controller\Result\Forward $resultForward */
->>>>>>> 41022c93
         $resultForward = $this->resultForwardFactory->create();
         return $resultForward->forward('form');
     }
