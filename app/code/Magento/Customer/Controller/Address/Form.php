<?php
/**
 *
 * Copyright © 2015 Magento. All rights reserved.
 * See COPYING.txt for license details.
 */
namespace Magento\Customer\Controller\Address;

class Form extends \Magento\Customer\Controller\Address
{
    /**
     * Address book form
     *
<<<<<<< HEAD
     * @return \Magento\Backend\Model\View\Result\Page
     */
    public function execute()
    {
        /** @var \Magento\Backend\Model\View\Result\Page $resultPage */
=======
     * @return \Magento\Framework\Controller\ResultInterface
     */
    public function execute()
    {
        /** @var \Magento\Framework\View\Result\Page $resultPage */
>>>>>>> 41022c93
        $resultPage = $this->resultPageFactory->create();
        $resultPage->getLayout()->initMessages();
        $navigationBlock = $resultPage->getLayout()->getBlock('customer_account_navigation');
        if ($navigationBlock) {
            $navigationBlock->setActive('customer/address');
        }
        return $resultPage;
    }
}<|MERGE_RESOLUTION|>--- conflicted
+++ resolved
@@ -11,19 +11,11 @@
     /**
      * Address book form
      *
-<<<<<<< HEAD
-     * @return \Magento\Backend\Model\View\Result\Page
-     */
-    public function execute()
-    {
-        /** @var \Magento\Backend\Model\View\Result\Page $resultPage */
-=======
      * @return \Magento\Framework\Controller\ResultInterface
      */
     public function execute()
     {
         /** @var \Magento\Framework\View\Result\Page $resultPage */
->>>>>>> 41022c93
         $resultPage = $this->resultPageFactory->create();
         $resultPage->getLayout()->initMessages();
         $navigationBlock = $resultPage->getLayout()->getBlock('customer_account_navigation');
