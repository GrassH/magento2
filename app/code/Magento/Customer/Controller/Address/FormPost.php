--- conflicted
+++ resolved
@@ -64,11 +64,7 @@
     /**
      * Process address form save
      *
-<<<<<<< HEAD
-     * @return \Magento\Backend\Model\View\Result\Redirect
-=======
      * @return \Magento\Framework\Controller\Result\Redirect
->>>>>>> 41022c93
      */
     public function execute()
     {
