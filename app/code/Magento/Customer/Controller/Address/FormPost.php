<?php
/**
 * Copyright © 2016 Magento. All rights reserved.
 * See COPYING.txt for license details.
 */
namespace Magento\Customer\Controller\Address;

use Magento\Customer\Api\AddressRepositoryInterface;
use Magento\Customer\Api\Data\AddressInterfaceFactory;
use Magento\Customer\Api\Data\RegionInterface;
use Magento\Customer\Api\Data\RegionInterfaceFactory;
use Magento\Customer\Model\Address\Mapper;
use Magento\Customer\Model\Metadata\FormFactory;
use Magento\Customer\Model\Session;
use Magento\Directory\Helper\Data as HelperData;
use Magento\Directory\Model\RegionFactory;
use Magento\Framework\Api\DataObjectHelper;
use Magento\Framework\App\Action\Context;
use Magento\Framework\App\ObjectManager;
use Magento\Framework\Controller\Result\ForwardFactory;
use Magento\Framework\Data\Form\FormKey\Validator as FormKeyValidator;
use Magento\Framework\Exception\InputException;
use Magento\Framework\Reflection\DataObjectProcessor;
use Magento\Framework\View\Result\PageFactory;

/**
 * @SuppressWarnings(PHPMD.CouplingBetweenObjects)
 */
class FormPost extends \Magento\Customer\Controller\Address
{
    /**
     * @var RegionFactory
     */
    protected $regionFactory;

    /**
     * @var HelperData
     */
    protected $helperData;

    /**
     * @var Mapper
     */
    private $customerAddressMapper;

    /**
     * @param Context $context
     * @param Session $customerSession
     * @param FormKeyValidator $formKeyValidator
     * @param FormFactory $formFactory
     * @param AddressRepositoryInterface $addressRepository
     * @param AddressInterfaceFactory $addressDataFactory
     * @param RegionInterfaceFactory $regionDataFactory
     * @param DataObjectProcessor $dataProcessor
     * @param DataObjectHelper $dataObjectHelper
     * @param ForwardFactory $resultForwardFactory
     * @param PageFactory $resultPageFactory
     * @param RegionFactory $regionFactory
     * @param HelperData $helperData
     * @SuppressWarnings(PHPMD.ExcessiveParameterList)
     */
    public function __construct(
        Context $context,
        Session $customerSession,
        FormKeyValidator $formKeyValidator,
        FormFactory $formFactory,
        AddressRepositoryInterface $addressRepository,
        AddressInterfaceFactory $addressDataFactory,
        RegionInterfaceFactory $regionDataFactory,
        DataObjectProcessor $dataProcessor,
        DataObjectHelper $dataObjectHelper,
        ForwardFactory $resultForwardFactory,
        PageFactory $resultPageFactory,
        RegionFactory $regionFactory,
        HelperData $helperData
    ) {
        $this->regionFactory = $regionFactory;
        $this->helperData = $helperData;
        parent::__construct(
            $context,
            $customerSession,
            $formKeyValidator,
            $formFactory,
            $addressRepository,
            $addressDataFactory,
            $regionDataFactory,
            $dataProcessor,
            $dataObjectHelper,
            $resultForwardFactory,
            $resultPageFactory
        );
    }

    /**
     * Extract address from request
     *
     * @return \Magento\Customer\Api\Data\AddressInterface
     */
    protected function _extractAddress()
    {
        $existingAddressData = $this->getExistingAddressData();

        /** @var \Magento\Customer\Model\Metadata\Form $addressForm */
        $addressForm = $this->_formFactory->create(
            'customer_address',
            'customer_address_edit',
            $existingAddressData
        );
        $addressData = $addressForm->extractData($this->getRequest());
        $attributeValues = $addressForm->compactData($addressData);

        $this->updateRegionData($attributeValues);

        $addressDataObject = $this->addressDataFactory->create();
        $this->dataObjectHelper->populateWithArray(
            $addressDataObject,
            array_merge($existingAddressData, $attributeValues),
            \Magento\Customer\Api\Data\AddressInterface::class
        );
        $addressDataObject->setCustomerId($this->_getSession()->getCustomerId())
            ->setIsDefaultBilling($this->getRequest()->getParam('default_billing', false))
            ->setIsDefaultShipping($this->getRequest()->getParam('default_shipping', false));

        return $addressDataObject;
    }

    /**
     * Retrieve existing address data
     *
     * @return array
     * @throws \Exception
     */
    protected function getExistingAddressData()
    {
        $existingAddressData = [];
        if ($addressId = $this->getRequest()->getParam('id')) {
            $existingAddress = $this->_addressRepository->getById($addressId);
            if ($existingAddress->getCustomerId() !== $this->_getSession()->getCustomerId()) {
                throw new \Exception();
            }
<<<<<<< HEAD
            $existingAddressData = $this->_dataProcessor->buildOutputDataArray(
                $existingAddress,
                \Magento\Customer\Api\Data\AddressInterface::class
            );
            $existingAddressData['region_code'] = $existingAddress->getRegion()->getRegionCode();
            $existingAddressData['region'] = $existingAddress->getRegion()->getRegion();
=======
            $existingAddressData = $this->getCustomerAddressMapper()->toFlatArray($existingAddress);
>>>>>>> f5539378
        }
        return $existingAddressData;
    }

    /**
     * Update region data
     *
     * @param array $attributeValues
     * @return void
     * @SuppressWarnings(PHPMD.NPathComplexity)
     */
    protected function updateRegionData(&$attributeValues)
    {
        if (!empty($attributeValues['region_id'])) {
            $newRegion = $this->regionFactory->create()->load($attributeValues['region_id']);
            $attributeValues['region_code'] = $newRegion->getCode();
            $attributeValues['region'] = $newRegion->getDefaultName();
        }

        $regionData = [
            RegionInterface::REGION_ID => !empty($attributeValues['region_id']) ? $attributeValues['region_id'] : null,
            RegionInterface::REGION => !empty($attributeValues['region']) ? $attributeValues['region'] : null,
            RegionInterface::REGION_CODE => !empty($attributeValues['region_code'])
                ? $attributeValues['region_code']
                : null,
        ];

        $region = $this->regionDataFactory->create();
        $this->dataObjectHelper->populateWithArray(
            $region,
            $regionData,
            \Magento\Customer\Api\Data\RegionInterface::class
        );
        $attributeValues['region'] = $region;
    }

    /**
     * Process address form save
     *
     * @return \Magento\Framework\Controller\Result\Redirect
     */
    public function execute()
    {
        $redirectUrl = null;
        if (!$this->_formKeyValidator->validate($this->getRequest())) {
            return $this->resultRedirectFactory->create()->setPath('*/*/');
        }

        if (!$this->getRequest()->isPost()) {
            $this->_getSession()->setAddressFormData($this->getRequest()->getPostValue());
            return $this->resultRedirectFactory->create()->setUrl(
                $this->_redirect->error($this->_buildUrl('*/*/edit'))
            );
        }

        try {
            $address = $this->_extractAddress();
            $this->_addressRepository->save($address);
            $this->messageManager->addSuccess(__('You saved the address.'));
            $url = $this->_buildUrl('*/*/index', ['_secure' => true]);
            return $this->resultRedirectFactory->create()->setUrl($this->_redirect->success($url));
        } catch (InputException $e) {
            $this->messageManager->addError($e->getMessage());
            foreach ($e->getErrors() as $error) {
                $this->messageManager->addError($error->getMessage());
            }
        } catch (\Exception $e) {
            $redirectUrl = $this->_buildUrl('*/*/index');
            $this->messageManager->addException($e, __('We can\'t save the address.'));
        }

        $url = $redirectUrl;
        if (!$redirectUrl) {
            $this->_getSession()->setAddressFormData($this->getRequest()->getPostValue());
            $url = $this->_buildUrl('*/*/edit', ['id' => $this->getRequest()->getParam('id')]);
        }

        return $this->resultRedirectFactory->create()->setUrl($this->_redirect->error($url));
    }

    /**
     * Get Customer Address Mapper instance
     *
     * @return Mapper
     *
     * @deprecated
     */
    private function getCustomerAddressMapper()
    {
        if ($this->customerAddressMapper === null) {
            $this->customerAddressMapper = ObjectManager::getInstance()->get('Magento\Customer\Model\Address\Mapper');
        }
        return $this->customerAddressMapper;
    }
}<|MERGE_RESOLUTION|>--- conflicted
+++ resolved
@@ -138,16 +138,7 @@
             if ($existingAddress->getCustomerId() !== $this->_getSession()->getCustomerId()) {
                 throw new \Exception();
             }
-<<<<<<< HEAD
-            $existingAddressData = $this->_dataProcessor->buildOutputDataArray(
-                $existingAddress,
-                \Magento\Customer\Api\Data\AddressInterface::class
-            );
-            $existingAddressData['region_code'] = $existingAddress->getRegion()->getRegionCode();
-            $existingAddressData['region'] = $existingAddress->getRegion()->getRegion();
-=======
             $existingAddressData = $this->getCustomerAddressMapper()->toFlatArray($existingAddress);
->>>>>>> f5539378
         }
         return $existingAddressData;
     }
