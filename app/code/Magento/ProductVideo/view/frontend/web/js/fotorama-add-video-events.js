--- conflicted
+++ resolved
@@ -108,20 +108,14 @@
         MobileMaxWidth: 767,
         GP: 'gallery-placeholder', //gallery placeholder class is needed to find and erase <script> tag
         videoData: null,
-<<<<<<< HEAD
-=======
-
->>>>>>> 5c14a8e7
+
         /**
          *
          * @private
          */
         _init: function () {
             this._loadVideoData();
-<<<<<<< HEAD
-=======
-
->>>>>>> 5c14a8e7
+
             if (this._checkForVideoExist()) {
                 this._checkFullscreen();
                 this._listenForFullscreen();
@@ -129,25 +123,6 @@
                 this._isVideoBase();
                 this._initFotoramaVideo();
                 this._attachFotoramaEvents();
-            }
-        },
-
-        _loadVideoData: function () {
-            var $widget = this;
-            if (!$widget.videoData) {
-                $widget.videoData = $widget.options.VideoData;
-            }
-
-            $('#product-options-wrapper').find('[option-selected]').each(function (item) {
-                var key = $(this).attr('attribute-code')+'_'+ $(this).attr('option-selected');
-                if ($widget.options.OptionsVideoData && $widget.options.OptionsVideoData[key]) {
-                    $widget.options.VideoData = $widget.options.OptionsVideoData[key];
-                } else {
-                    $widget.options.VideoData = $widget.videoData;
-                }
-            });
-            if (!$('#product-options-wrapper').find('[option-selected]').length) {
-                $widget.options.VideoData = $widget.videoData;
             }
         },
 
@@ -501,10 +476,7 @@
             }
 
             $image = $image.$stageFrame;
-<<<<<<< HEAD
-=======
-
->>>>>>> 5c14a8e7
+
             if (videoData && videoData.mediaType === this.VID) {
                 $(fotorama.activeFrame.$stageFrame).removeAttr('href');
                 this._prepareForVideoContainer($image, videoData, fotorama, number);
@@ -657,10 +629,7 @@
          */
         _unloadVideoPlayer: function ($wrapper, current, close) {
             var self = this;
-<<<<<<< HEAD
-=======
-
->>>>>>> 5c14a8e7
+
             if (!$wrapper) {
                 return;
             }
