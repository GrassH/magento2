--- conflicted
+++ resolved
@@ -401,13 +401,8 @@
             thumbsParent = fotorama.activeFrame.$navThumbFrame.parent();
             thumbs = thumbsParent.find('.fotorama__nav__frame:visible');
 
-<<<<<<< HEAD
             fotorama.data.map($.proxy(function(item, i){
                 !item.type && (item.type = this.options.videoData[i].mediaType);
-=======
-            fotorama.data.map($.proxy(function (item, i) {
-                !item.type && (item.type = this.options.VideoData[i].mediaType);
->>>>>>> 1cda33ab
             }, this));
 
             for (t = 0; t < thumbs.length; t++) {
