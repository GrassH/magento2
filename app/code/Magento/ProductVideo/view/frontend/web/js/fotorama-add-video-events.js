--- conflicted
+++ resolved
@@ -95,19 +95,15 @@
             videoData: '',
             videoSettings: '',
             optionsVideoData: '',
-<<<<<<< HEAD
-            dataMergeStrategy: 'replace'
-        },
+            dataMergeStrategy: 'replace',
+            vimeoJSFrameworkLoaded: false
+        },
+
+        /**
+         * @private
+         */
+        onVimeoJSFramework: function () {},
         defaultVideoData: [],
-=======
-            vimeoJSFrameworkLoaded: false
-        },
-
-        /**
-         * @private
-         */
-        onVimeoJSFramework: function () {},
->>>>>>> c3508715
         PV: 'product-video', // [CONST]
         VU: 'video-unplayed',
         PVLOADED: 'fotorama__product-video--loaded', // [CONST]
