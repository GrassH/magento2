--- conflicted
+++ resolved
@@ -7,12 +7,8 @@
 -->
 <page layout="1column" xmlns:xsi="http://www.w3.org/2001/XMLSchema-instance" xsi:noNamespaceSchemaLocation="urn:magento:framework:View/Layout/etc/page_configuration.xsd">
     <head>
-<<<<<<< HEAD
         <link src="Magento_ProductVideo::js/fotorama-add-video-events.js"/>
         <link src="Magento_ProductVideo::js/load-player.js"/>
-=======
-        <css src="Magento_ProductVideo::css/product-video.css"/>
->>>>>>> 9d313761
     </head>
     <body>
         <referenceContainer name="product.info.media">
