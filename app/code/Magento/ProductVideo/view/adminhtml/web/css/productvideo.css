﻿﻿/**
 * Copyright © 2015 Magento. All rights reserved.
 * See COPYING.txt for license details.
 */

.image.video-placeholder {
    position: relative;
    display: inline-block;
    text-decoration: none;
}

.image.video-placeholder:before {
    background: url(../images/gallery-sprite.png) no-repeat left bottom;
    content: '';
    position: absolute;
    height: 49px;
    width: 49px;
    left: 50%;
    top: 18px;
    margin-left: -24px;
    opacity: 0.7;
    z-index: 1;
}

.video-placeholder .image-placeholder-text {
    font-weight: 400;
}

.admin__field.field-video_image .admin__field-control,
.admin__field.field-video_small_image .admin__field-control,
.admin__field.field-video_thumbnail .admin__field-control,
.admin__field.field-video_swatch_image .admin__field-control,
.admin__field.field-new_video_disabled .admin__field-control {
    width: 82px;
    margin-left: calc((100%) * .33333333 - 30px);
}

.admin__field.field-video_image .admin__field-control input,
.admin__field.field-video_small_image .admin__field-control input,
.admin__field.field-video_thumbnail .admin__field-control input,
.admin__field.field-video_swatch_image .admin__field-control input,
.admin__field.field-new_video_disabled .admin__field-control input {
    float: right;
}

.admin__field.field-video_image .admin__field-label,
.admin__field.field-video_small_image .admin__field-label,
.admin__field.field-video_thumbnail .admin__field-label,
.admin__field.field-video_swatch_image .admin__field-label,
.admin__field.field-new_video_disabled .admin__field-label {
    width: 200px;
    position: absolute;
    margin-left: calc((100%) * .33333333 - 30px + 90px);
    left: 0px;
}

.admin__field.field-video_image .admin__field-label:before,
.admin__field.field-video_small_image .admin__field-label:before,
.admin__field.field-video_thumbnail .admin__field-label:before,
.admin__field.field-video_swatch_image .admin__field-label:before,
.admin__field.field-new_video_disabled .admin__field-label:before {
    content: none;
}

.admin__field.field-video_image .admin__field-label span,
.admin__field.field-video_small_image .admin__field-label span,
.admin__field.field-video_thumbnail .admin__field-label span,
.admin__field.field-video_swatch_image .admin__field-label span,
.admin__field.field-new_video_disabled .admin__field-label span {
    float: left;
}

.admin__field.field-video_image,
.admin__field.field-video_small_image,
.admin__field.field-video_thumbnail,
.admin__field.field-video_swatch_image {
    margin-bottom: 20px !important;
}

.admin__field.field-new_video_disabled {
    margin-top: 32px !important;
}

.admin__field.field-video_image .admin__field-control {
    position: relative;
}

.admin__field.field-video_image .admin__field-control:after {
    content: 'Role';
    position: absolute;
    color: #000;
    width: 34px;
    height: 20px;
    left: 1px;
    top: -2px;
    font-family: 'Open Sans', 'Helvetica Neue', Helvetica, Arial, sans-serif;
    font-size: 1.4rem;
    font-weight: 600;
}

.preview_hidden_image_input_button {
    display: none;
}

.video-item {
    position: relative;
}

<<<<<<< HEAD
.video-item:after {
    content: '';
    position: absolute;
    bottom: 0;
    right: 0;
    background: url(../images/gallery-sprite.png) bottom left;
    width: 49px;
    height: 40px;
    z-index: 3;
    left: 0;
    top: 10px;
    margin: auto;
}

=======
>>>>>>> de985a77
.mage-new-video-dialog #new_video_form {
    width: 65%;
    float: left;
}

.mage-new-video-dialog #video-player-preview-location {
    width: 34.99999%;
    float: left;
}

.video-player-container {
    width: 100%;
    height: 20vw;
    margin-bottom: 30px;
    border: 1px solid #e3e3e3;
    position: relative;
}

.video-player-container:after {
    content: '';
    position: absolute;
    top: 0;
    left: 0;
    right: 0;
    bottom: 0;
    margin: auto;
    width: 93px;
    height: 60px;
    background: url(../images/camera.png) no-repeat center;
    z-index: 1;
}

.video-information {
    margin-bottom: 7px;
    display: none;
}

.video-information:after {
    content: " "; /* Older browser do not support empty content */
    visibility: hidden;
    display: block;
    height: 0;
    clear: both;
}

.video-information label {
    font-family: 'Open Sans', 'Helvetica Neue', Helvetica, Arial, sans-serif;
    font-size: 1.4rem;
    font-weight: 600;
    display: block;
    width: 25%;
    float: left;
    text-align: right;
}

.video-information span {
    font-family: 'Open Sans', 'Helvetica Neue', Helvetica, Arial, sans-serif;
    font-size: 1.4rem;
    font-weight: 300;
    display: block;
    width: 74.9999%;
    float: left;
    padding-left: 20px;
}

.product-video {
    width: 100%;
    z-index: 20;
    height: 100%;
    position: relative;
}

.image.video-placeholder > button[data-role="add-video-button"],
.image.video-placeholder > button {
    width: 100%;
    height: 100%;
    border: 0;
    background: transparent;
    z-index: 10;
    position: relative;
}

.add-video-button-container {
    float: right;
    margin-bottom: 10px;
}

.admin__field.field.field-new_video_screenshot {
    margin-bottom: 5px;
}

.admin__field.field.field-new_video_screenshot_preview {
    margin-bottom: 50px;
}
.image .action-make-base:after {
  -webkit-font-smoothing: antialiased;
  font-size: 1.8rem;
  line-height: inherit;
  color: #9e9e9e;
  content: '\e63b';
  font-family: 'Admin Icons';
  vertical-align: middle;
  display: inline-block;
  font-weight: normal;
  overflow: hidden;
  speak: none;
  text-align: center;
  position: absolute;
  top: -7px;
  left: -4px;
}
.image .action-make-base:hover:after {
  color: #7d7d7d;
}
.admin__scope-old .gallery .image .action-make-base {
  border: 0;
  width: 0;
  height: 0;
  position: absolute;
  margin: 0;
  bottom: 9px;
  right: 9px;
  left: auto;
  background: transparent;
}
.image .action-make-base span {
  display: none;
}
.admin__scope-old .base-image .image-label {
  display: block;
}
.image.base-image:hover .image-label {
  display: none;
}<|MERGE_RESOLUTION|>--- conflicted
+++ resolved
@@ -106,7 +106,6 @@
     position: relative;
 }
 
-<<<<<<< HEAD
 .video-item:after {
     content: '';
     position: absolute;
@@ -121,8 +120,6 @@
     margin: auto;
 }
 
-=======
->>>>>>> de985a77
 .mage-new-video-dialog #new_video_form {
     width: 65%;
     float: left;
