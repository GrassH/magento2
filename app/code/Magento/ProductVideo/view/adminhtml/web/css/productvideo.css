.image.video-placeholder {
    position: relative;
    display: inline-block;
    text-decoration: none;
}

.image.video-placeholder {
    /*background: #fff url(../images/icon-movie.png) center;*/
    background-color: #fff;
    font-size: 4rem;
    line-height: inherit;
    color: #ccc;
    overflow: hidden;
    speak: none;
    font-weight: normal;
    -webkit-font-smoothing: antialiased;
    display: inline-block;
    vertical-align: middle;
    text-align: center;
  position: relative;
}
.image.video-placeholder:before {
  background: url(../images/gallery-sprite.png) no-repeat left bottom;
  content: '';
  position: absolute;
  height: 49px;
  width: 49px;
  left: 50%;
  top: 18px;
  margin-left: -24px;
  opacity: 0.7;
  z-index: 1;
}
[data-role="add_video_button"] {
    background: #fff url(../images/icon-movie.gif) 50% 25% no-repeat;
    border: none;
    width: 100%;
    height: 100%;
}
.video-placeholder .image-placeholder-text {
  font-weight: 400;
}
.admin__field.field-video_image .admin__field-control,
.admin__field.field-video_small_image .admin__field-control,
.admin__field.field-video_thumbnail .admin__field-control,
.admin__field.field-video_swatch_image .admin__field-control,
.admin__field.field-new_video_disabled .admin__field-control {
  width: 82px;
  margin-left: calc( (100%) * .33333333 - 30px );
}
.admin__field.field-video_image .admin__field-control input,
.admin__field.field-video_small_image .admin__field-control input,
.admin__field.field-video_thumbnail .admin__field-control input,
.admin__field.field-video_swatch_image .admin__field-control input,
.admin__field.field-new_video_disabled .admin__field-control input {
  float: right;
}
.admin__field.field-video_image .admin__field-label,
.admin__field.field-video_small_image .admin__field-label,
.admin__field.field-video_thumbnail .admin__field-label,
.admin__field.field-video_swatch_image .admin__field-label,
.admin__field.field-new_video_disabled .admin__field-label {
  width: 200px;
  position: absolute;
  margin-left: calc( (100%) * .33333333 - 30px + 90px );
}
.admin__field.field-video_image .admin__field-label span,
.admin__field.field-video_small_image .admin__field-label span,
.admin__field.field-video_thumbnail .admin__field-label span,
.admin__field.field-video_swatch_image .admin__field-label span,
.admin__field.field-new_video_disabled .admin__field-label span {
  float: left;
}
.admin__field.field-video_image,
.admin__field.field-video_small_image,
.admin__field.field-video_thumbnail,
.admin__field.field-video_swatch_image {
  margin-bottom: 20px !important;
}
.admin__field.field-new_video_disabled {
  margin-top: 32px !important;
}
.admin__field.field-video_image .admin__field-control {
  position: relative;
}
.admin__field.field-video_image .admin__field-control:after {
  content: 'Role';
  position: absolute;
  color: #000;
  width: 34px;
  height: 20px;
  left: 1px;
  top: -2px;
  font-family: 'Open Sans', 'Helvetica Neue', Helvetica, Arial, sans-serif;
  font-size: 1.4rem;
  font-weight: 600;
}

.preview_hidden_image_input_button {
    display: none;
}
.video-item {
  position: relative;
}
.video-item:after {
  content: '';
  position: absolute;
  bottom: 0;
  right: 0px;
  background: url(../images/gallery-sprite.png) bottom left;
  width: 49px;
  height: 40px;
  z-index: 1;
  left: 0;
  top: 10px;
  margin: auto;
}
.mage-new-video-dialog #new_video_form {
  width: 65%;
  float: left;
}
.mage-new-video-dialog #video-player-preview-location {
  width: 34.99999%;
  float: left;
}
.video-player-container {
  width: 100%;
  height: 200px;
  margin-bottom: 30px;
  border: 1px solid #e3e3e3;
  position: relative;
}
.video-player-container:after {
  content: '';
  position: absolute;
  top: 0;
  left: 0;
  right: 0;
  bottom: 0;
  margin: auto;
  width: 93px;
  height: 60px;
  background: url(../images/camera.png) no-repeat center;
  z-index: 1;
}
.video-information {
  margin-bottom: 7px;
  display: none;
}
.video-information:after {
  content: " "; /* Older browser do not support empty content */
  visibility: hidden;
  display: block;
  height: 0;
  clear: both;
}
.video-information label {
  font-family: 'Open Sans', 'Helvetica Neue', Helvetica, Arial, sans-serif;
  font-size: 1.4rem;
  font-weight: 600;
  display: block;
  width: 25%;
  float: left;
  text-align: right;
}
.video-information span {
  font-family: 'Open Sans', 'Helvetica Neue', Helvetica, Arial, sans-serif;
  font-size: 1.4rem;
  font-weight: 300;
  display: block;
  width: 74.9999%;
  float: left;
  padding-left: 20px;
}
.product-video {
  width: 100%;
  z-index: 20;
  height: 100%;
  position: relative;
}
.image.video-placeholder > button[data-role="add-video-button"] {
  width: 100%;
  height: 100%;
  border: 0;
  background: transparent;
<<<<<<< HEAD
  z-index: 10;
  position: relative;
=======
}
.add-video-button-container {
  float: right;
  margin-bottom: 10px;
}
.admin__field.field.field-new_video_screenshot {
  margin-bottom: 5px;
}
.admin__field.field.field-new_video_screenshot_preview {
  margin-bottom: 50px;
>>>>>>> b6347b71
}
<|MERGE_RESOLUTION|>--- conflicted
+++ resolved
@@ -1,201 +1,198 @@
-.image.video-placeholder {
-    position: relative;
-    display: inline-block;
-    text-decoration: none;
-}
-
-.image.video-placeholder {
-    /*background: #fff url(../images/icon-movie.png) center;*/
-    background-color: #fff;
-    font-size: 4rem;
-    line-height: inherit;
-    color: #ccc;
-    overflow: hidden;
-    speak: none;
-    font-weight: normal;
-    -webkit-font-smoothing: antialiased;
-    display: inline-block;
-    vertical-align: middle;
-    text-align: center;
-  position: relative;
-}
-.image.video-placeholder:before {
-  background: url(../images/gallery-sprite.png) no-repeat left bottom;
-  content: '';
-  position: absolute;
-  height: 49px;
-  width: 49px;
-  left: 50%;
-  top: 18px;
-  margin-left: -24px;
-  opacity: 0.7;
-  z-index: 1;
-}
-[data-role="add_video_button"] {
-    background: #fff url(../images/icon-movie.gif) 50% 25% no-repeat;
-    border: none;
-    width: 100%;
-    height: 100%;
-}
-.video-placeholder .image-placeholder-text {
-  font-weight: 400;
-}
-.admin__field.field-video_image .admin__field-control,
-.admin__field.field-video_small_image .admin__field-control,
-.admin__field.field-video_thumbnail .admin__field-control,
-.admin__field.field-video_swatch_image .admin__field-control,
-.admin__field.field-new_video_disabled .admin__field-control {
-  width: 82px;
-  margin-left: calc( (100%) * .33333333 - 30px );
-}
-.admin__field.field-video_image .admin__field-control input,
-.admin__field.field-video_small_image .admin__field-control input,
-.admin__field.field-video_thumbnail .admin__field-control input,
-.admin__field.field-video_swatch_image .admin__field-control input,
-.admin__field.field-new_video_disabled .admin__field-control input {
-  float: right;
-}
-.admin__field.field-video_image .admin__field-label,
-.admin__field.field-video_small_image .admin__field-label,
-.admin__field.field-video_thumbnail .admin__field-label,
-.admin__field.field-video_swatch_image .admin__field-label,
-.admin__field.field-new_video_disabled .admin__field-label {
-  width: 200px;
-  position: absolute;
-  margin-left: calc( (100%) * .33333333 - 30px + 90px );
-}
-.admin__field.field-video_image .admin__field-label span,
-.admin__field.field-video_small_image .admin__field-label span,
-.admin__field.field-video_thumbnail .admin__field-label span,
-.admin__field.field-video_swatch_image .admin__field-label span,
-.admin__field.field-new_video_disabled .admin__field-label span {
-  float: left;
-}
-.admin__field.field-video_image,
-.admin__field.field-video_small_image,
-.admin__field.field-video_thumbnail,
-.admin__field.field-video_swatch_image {
-  margin-bottom: 20px !important;
-}
-.admin__field.field-new_video_disabled {
-  margin-top: 32px !important;
-}
-.admin__field.field-video_image .admin__field-control {
-  position: relative;
-}
-.admin__field.field-video_image .admin__field-control:after {
-  content: 'Role';
-  position: absolute;
-  color: #000;
-  width: 34px;
-  height: 20px;
-  left: 1px;
-  top: -2px;
-  font-family: 'Open Sans', 'Helvetica Neue', Helvetica, Arial, sans-serif;
-  font-size: 1.4rem;
-  font-weight: 600;
-}
-
-.preview_hidden_image_input_button {
-    display: none;
-}
-.video-item {
-  position: relative;
-}
-.video-item:after {
-  content: '';
-  position: absolute;
-  bottom: 0;
-  right: 0px;
-  background: url(../images/gallery-sprite.png) bottom left;
-  width: 49px;
-  height: 40px;
-  z-index: 1;
-  left: 0;
-  top: 10px;
-  margin: auto;
-}
-.mage-new-video-dialog #new_video_form {
-  width: 65%;
-  float: left;
-}
-.mage-new-video-dialog #video-player-preview-location {
-  width: 34.99999%;
-  float: left;
-}
-.video-player-container {
-  width: 100%;
-  height: 200px;
-  margin-bottom: 30px;
-  border: 1px solid #e3e3e3;
-  position: relative;
-}
-.video-player-container:after {
-  content: '';
-  position: absolute;
-  top: 0;
-  left: 0;
-  right: 0;
-  bottom: 0;
-  margin: auto;
-  width: 93px;
-  height: 60px;
-  background: url(../images/camera.png) no-repeat center;
-  z-index: 1;
-}
-.video-information {
-  margin-bottom: 7px;
-  display: none;
-}
-.video-information:after {
-  content: " "; /* Older browser do not support empty content */
-  visibility: hidden;
-  display: block;
-  height: 0;
-  clear: both;
-}
-.video-information label {
-  font-family: 'Open Sans', 'Helvetica Neue', Helvetica, Arial, sans-serif;
-  font-size: 1.4rem;
-  font-weight: 600;
-  display: block;
-  width: 25%;
-  float: left;
-  text-align: right;
-}
-.video-information span {
-  font-family: 'Open Sans', 'Helvetica Neue', Helvetica, Arial, sans-serif;
-  font-size: 1.4rem;
-  font-weight: 300;
-  display: block;
-  width: 74.9999%;
-  float: left;
-  padding-left: 20px;
-}
-.product-video {
-  width: 100%;
-  z-index: 20;
-  height: 100%;
-  position: relative;
-}
-.image.video-placeholder > button[data-role="add-video-button"] {
-  width: 100%;
-  height: 100%;
-  border: 0;
-  background: transparent;
-<<<<<<< HEAD
-  z-index: 10;
-  position: relative;
-=======
-}
-.add-video-button-container {
-  float: right;
-  margin-bottom: 10px;
-}
-.admin__field.field.field-new_video_screenshot {
-  margin-bottom: 5px;
-}
-.admin__field.field.field-new_video_screenshot_preview {
-  margin-bottom: 50px;
->>>>>>> b6347b71
-}
+.image.video-placeholder {
+    position: relative;
+    display: inline-block;
+    text-decoration: none;
+}
+
+.image.video-placeholder {
+    /*background: #fff url(../images/icon-movie.png) center;*/
+    background-color: #fff;
+    font-size: 4rem;
+    line-height: inherit;
+    color: #ccc;
+    overflow: hidden;
+    speak: none;
+    font-weight: normal;
+    -webkit-font-smoothing: antialiased;
+    display: inline-block;
+    vertical-align: middle;
+    text-align: center;
+  position: relative;
+}
+.image.video-placeholder:before {
+  background: url(../images/gallery-sprite.png) no-repeat left bottom;
+  content: '';
+  position: absolute;
+  height: 49px;
+  width: 49px;
+  left: 50%;
+  top: 18px;
+  margin-left: -24px;
+  opacity: 0.7;
+  z-index: 1;
+}
+[data-role="add_video_button"] {
+    background: #fff url(../images/icon-movie.gif) 50% 25% no-repeat;
+    border: none;
+    width: 100%;
+    height: 100%;
+}
+.video-placeholder .image-placeholder-text {
+  font-weight: 400;
+}
+.admin__field.field-video_image .admin__field-control,
+.admin__field.field-video_small_image .admin__field-control,
+.admin__field.field-video_thumbnail .admin__field-control,
+.admin__field.field-video_swatch_image .admin__field-control,
+.admin__field.field-new_video_disabled .admin__field-control {
+  width: 82px;
+  margin-left: calc( (100%) * .33333333 - 30px );
+}
+.admin__field.field-video_image .admin__field-control input,
+.admin__field.field-video_small_image .admin__field-control input,
+.admin__field.field-video_thumbnail .admin__field-control input,
+.admin__field.field-video_swatch_image .admin__field-control input,
+.admin__field.field-new_video_disabled .admin__field-control input {
+  float: right;
+}
+.admin__field.field-video_image .admin__field-label,
+.admin__field.field-video_small_image .admin__field-label,
+.admin__field.field-video_thumbnail .admin__field-label,
+.admin__field.field-video_swatch_image .admin__field-label,
+.admin__field.field-new_video_disabled .admin__field-label {
+  width: 200px;
+  position: absolute;
+  margin-left: calc( (100%) * .33333333 - 30px + 90px );
+}
+.admin__field.field-video_image .admin__field-label span,
+.admin__field.field-video_small_image .admin__field-label span,
+.admin__field.field-video_thumbnail .admin__field-label span,
+.admin__field.field-video_swatch_image .admin__field-label span,
+.admin__field.field-new_video_disabled .admin__field-label span {
+  float: left;
+}
+.admin__field.field-video_image,
+.admin__field.field-video_small_image,
+.admin__field.field-video_thumbnail,
+.admin__field.field-video_swatch_image {
+  margin-bottom: 20px !important;
+}
+.admin__field.field-new_video_disabled {
+  margin-top: 32px !important;
+}
+.admin__field.field-video_image .admin__field-control {
+  position: relative;
+}
+.admin__field.field-video_image .admin__field-control:after {
+  content: 'Role';
+  position: absolute;
+  color: #000;
+  width: 34px;
+  height: 20px;
+  left: 1px;
+  top: -2px;
+  font-family: 'Open Sans', 'Helvetica Neue', Helvetica, Arial, sans-serif;
+  font-size: 1.4rem;
+  font-weight: 600;
+}
+
+.preview_hidden_image_input_button {
+    display: none;
+}
+.video-item {
+  position: relative;
+}
+.video-item:after {
+  content: '';
+  position: absolute;
+  bottom: 0;
+  right: 0px;
+  background: url(../images/gallery-sprite.png) bottom left;
+  width: 49px;
+  height: 40px;
+  z-index: 1;
+  left: 0;
+  top: 10px;
+  margin: auto;
+}
+.mage-new-video-dialog #new_video_form {
+  width: 65%;
+  float: left;
+}
+.mage-new-video-dialog #video-player-preview-location {
+  width: 34.99999%;
+  float: left;
+}
+.video-player-container {
+  width: 100%;
+  height: 200px;
+  margin-bottom: 30px;
+  border: 1px solid #e3e3e3;
+  position: relative;
+}
+.video-player-container:after {
+  content: '';
+  position: absolute;
+  top: 0;
+  left: 0;
+  right: 0;
+  bottom: 0;
+  margin: auto;
+  width: 93px;
+  height: 60px;
+  background: url(../images/camera.png) no-repeat center;
+  z-index: 1;
+}
+.video-information {
+  margin-bottom: 7px;
+  display: none;
+}
+.video-information:after {
+  content: " "; /* Older browser do not support empty content */
+  visibility: hidden;
+  display: block;
+  height: 0;
+  clear: both;
+}
+.video-information label {
+  font-family: 'Open Sans', 'Helvetica Neue', Helvetica, Arial, sans-serif;
+  font-size: 1.4rem;
+  font-weight: 600;
+  display: block;
+  width: 25%;
+  float: left;
+  text-align: right;
+}
+.video-information span {
+  font-family: 'Open Sans', 'Helvetica Neue', Helvetica, Arial, sans-serif;
+  font-size: 1.4rem;
+  font-weight: 300;
+  display: block;
+  width: 74.9999%;
+  float: left;
+  padding-left: 20px;
+}
+.product-video {
+  width: 100%;
+  z-index: 20;
+  height: 100%;
+  position: relative;
+}
+.image.video-placeholder > button[data-role="add-video-button"] {
+  width: 100%;
+  height: 100%;
+  border: 0;
+  background: transparent;
+  z-index: 10;
+  position: relative;
+}
+.add-video-button-container {
+  float: right;
+  margin-bottom: 10px;
+}
+.admin__field.field.field-new_video_screenshot {
+  margin-bottom: 5px;
+}
+.admin__field.field.field-new_video_screenshot_preview {
+  margin-bottom: 50px;
+}