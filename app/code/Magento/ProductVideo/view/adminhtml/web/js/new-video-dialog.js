--- conflicted
+++ resolved
@@ -728,27 +728,6 @@
                         videoLoaded = false;
                     }
 
-<<<<<<< HEAD
-                /**
-                 *
-                 * @param {jQuery} error
-                 * @param {jQuery} element
-                 */
-                errorPlacement: function (error, element) {
-                    error.insertAfter(element);
-                }
-            }).on('highlight.validate', function () {
-                $(this).validation('option');
-            });
-            videoForm.validation();
-
-            if (this._videoRequestComplete === false) {
-                this._videoUrlWidget.trigger('error_updated_information', 'Video not found');
-                videoLoaded = false;
-            }
-
-            return videoForm.valid() && videoLoaded;
-=======
                     callback(status && videoForm.valid() && videoLoaded);
                     this._videoUrlWidget.off('finish_update_information.validation');
                     this._blockActionButtons(false);
@@ -756,7 +735,6 @@
             ));
 
             this._videoUrlWidget.trigger('update_video_information');
->>>>>>> 45280c3b
         },
 
         /**
