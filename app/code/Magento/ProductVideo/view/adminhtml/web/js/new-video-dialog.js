--- conflicted
+++ resolved
@@ -153,10 +153,6 @@
          * Update
          */
         update: function () {
-<<<<<<< HEAD
-            this.reset();
-=======
->>>>>>> 583613aa
             $(this.options.DOM.titleField).val(this.options.data.title);
             $(this.options.DOM.descriptionField).val(this.options.data.description);
         },
