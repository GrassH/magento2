/**
 * Copyright © 2015 Magento. All rights reserved.
 * See COPYING.txt for license details.
 */
/*jshint browser:true jquery:true*/
/*global FORM_KEY*/
define([
    'jquery',
    'jquery/ui',
    'Magento_Ui/js/modal/modal',
    'mage/translate',
    'mage/backend/tree-suggest',
    'mage/backend/validation'
], function ($) {
    'use strict';

    /**
     */
    $.widget('mage.newVideoDialog', {

        _previewImage: null,

        clickedElement : '',

        _images: {},

        _imageTypes: ['.jpeg', '.pjpeg', '.jpeg', '.jpg', '.pjpeg', '.png', '.gif'],

        _imageWidgetSelector: '#media_gallery_content',

        _videoPreviewInputSelector: '#new_video_screenshot',

        _videoDisableinputSelector: '#new_video_disabled',

        _videoPreviewImagePointer: '#new_video_screenshot_preview',

        _videoFormSelector: '#new_video_form',

        _itemIdSelector: '#item_id',

        _bind: function() {
            var events = {
                'setImage': '_onSetImage'
            };
            this._on(events);
        },

        /**
         * Remove ".tmp"
         *
         * @param name
         * @returns {*}
         * @private
         */
        __prepareFilename: function(name) {
            if(!name) {
                return name;
            }
            var tmppost = '.tmp';
            if(name.endsWith(tmppost)) {
                name = name.slice(0, name.length - tmppost.length);
            }
            return name;
        },

        /**
         *  set image data
         * @param file
         * @param imageData
         * @private
         */
        _setImage: function(file, imageData) {
            file = this.__prepareFilename(file);
            this._images[file] = imageData;
            jQuery(this._imageWidgetSelector).trigger('addItem', imageData);
            this.element.trigger('setImage', imageData);
            this._addVideoClass(imageData.url);
        },

        /**
         * Get image data
         *
         * @param file
         * @returns {*}
         * @private
         */
        _getImage: function(file) {
            file = this.__prepareFilename(file);
            return this._images[file];
        },

        /**
         * Replace image (update)
         * @param oldFile
         * @param newFile
         * @param imageData
         * @private
         */
        _replaceImage: function(oldFile, newFile, imageData) {
            var tmpOldFile = oldFile;
            var tmpNewFile = newFile;
            oldFile = this.__prepareFilename(oldFile);
            newFile = this.__prepareFilename(newFile);
            if(newFile == oldFile) {
                this._images[newFile] = imageData;
                this.saveImageRoles(imageData);
                return;
            }
            this._removeImage(oldFile);
            this._setImage(newFile, imageData);
            if(oldFile && imageData.old_file) {
                var oldImageId = this.findElementId(tmpOldFile);
                var newImageId = this.findElementId(tmpNewFile);
                var fc = jQuery(this._itemIdSelector).val();

                var suff = 'product[media_gallery][images]' + fc;

                var searchsuff = 'input[name="' + suff + '[value_id]"]';
                var key = jQuery(searchsuff).val();
                if(!key) {
                    return;
                }
                var old_val_id_elem = document.createElement('input');
                jQuery('form[data-form="edit-product"]').append(old_val_id_elem);
                jQuery(old_val_id_elem).attr({
                    type: 'hidden',
                    name: 'product[media_gallery][images][' + newImageId + '][save_data_from]'
                }).val(key);
            }
        },

        /**
         * Remove image data
         * @param file
         * @private
         */
        _removeImage: function(file) {
            var imageData = this._getImage(file);
            if(!imageData) {
                return;
            }
            jQuery(this._imageWidgetSelector).trigger('removeItem', imageData);
            this.element.trigger('removeImage', imageData);
            delete this._images[file];
        },

        /**
         * Fired when preview change
         *
         * @param event
         * @param imageData
         * @private
         */
        _onSetImage: function(event, imageData) {
            this.saveImageRoles(imageData);
        },

        /**
         *
         * Wrap _uploadFile
         *
         * @param file
         * @param oldFile
         * @param callback
         * @private
         */
        _uploadImage: function(file, oldFile, callback) {
            var self        = this;
            var url         = this.options.saveVideoUrl;
            var data = {
                files: file,
                url: url
            };
            this._uploadFile('send', data, $.proxy(function(result, textStatus, jqXHR) {
                var data = JSON.parse(result);
                if(data.errorcode) {
                    alert(data.error);
                    return;
                }
                $.each($(this._videoFormSelector).serializeArray(), function(i, field) {
                    data[field.name] = field.value;
                });
                data['disabled'] = $(this._videoDisableinputSelector).prop('checked') ? 1 : 0;
                data['media_type'] = 'external-video';
                data.old_file = oldFile;
                oldFile  ?
                    self._replaceImage(oldFile, data.file, data):
                    self._setImage(data.file, data);
                callback.call(0, data);
            }, this));

        },

        /**
         * File uploader
         * @returns {*}
         * @private
         */
        _uploadFile: function(method, data, callback) {
            var fu = jQuery(this._videoPreviewInputSelector);
            var tmp_input   = document.createElement('input');
            jQuery(tmp_input).attr({
                'name': fu.attr('name'),
                'value': fu.val(),
                'type': 'file',
                'data-ui-ud': fu.attr('data-ui-ud')
            }).css('display', 'none');
            fu.parent().append(tmp_input);
            var fileUploader = jQuery(tmp_input).fileupload();
            fileUploader.fileupload(method, data).success(function(result, textStatus, jqXHR) {
                tmp_input.remove();
                callback.call(null, result, textStatus, jqXHR);
            });
        },

        /**
         * Update style
         * @param url
         * @private
         */
        _addVideoClass: function(url) {
            var class_video = 'video-item';
            jQuery('img[src="' + url + '"]').addClass(class_video);
        },

        /**
         * Build widget
         * @private
         */
        _create: function () {
            var imgs = jQuery(this._imageWidgetSelector).data('images') || [];
            for(var i = 0; i < imgs.length; i++) {
                var tmp = imgs[i];
                this._images[tmp.file] = tmp;
                if(tmp.media_type == 'external-video') {
                    tmp.subclass = 'video-item';
                    this._addVideoClass(tmp.url);
                }
            }

            this._bind();
            var widget = this;
            var uploader = jQuery(this._videoPreviewInputSelector);
            uploader.on('change', this._onImageInputChange.bind(this));
            uploader.attr('accept', this._imageTypes.join(','));

            this.toggleButtons();
            this.element.modal({
                type: 'slide',
                modalClass: 'mage-new-video-dialog form-inline',
                title: $.mage.__('Create Video'),
                buttons: [{
                    text: $.mage.__('Save'),
                    class: 'action-primary video-create-button',
                    click: $.proxy(widget._onCreate, widget)
                },
                {
                    text: $.mage.__('Save'),
                    class: 'action-primary video-edit',
                    click: $.proxy(widget._onUpdate, widget)
                },
                {
                    text: $.mage.__('Delete'),
                    class: 'action-primary video-delete-button',
                    click: $.proxy(widget._onDelete, widget)
                },
                {
                    text: $.mage.__('Cancel'),
                    class: 'video-cancel-button',
                    click: $.proxy(widget._onCancel, widget)
                }],
                opened: function(e) {
                    $('#video_url').focus();
                    var file = jQuery('#file_name').val();
                    if(!file) {
                        return;
                    }
                    var imageData = widget._getImage(file);
                    widget._onPreview(null, imageData.url, false);
                },
                closed: function(e) {
                    widget._onClose();
                }
            });
        },

        /**
         * Check form
         * @returns {*}
         */
        isValid: function() {
            var videoForm = $(this._videoFormSelector);
            videoForm.mage('validation', {
                errorPlacement: function (error, element) {
                    error.insertAfter(element);
                }
            }).on('highlight.validate', function (e) {
                $(this).validation('option');
            });
            videoForm.validation();
            return videoForm.valid();
        },

        /**
         * Fired when click on create video
         * @private
         */
        _onCreate: function() {
            var nvs = jQuery(this._videoPreviewInputSelector);
            var file = nvs.get(0);
            if(file && file.files && file.files.length) {
                file =  file.files[0];
            } else {
                file = null;
            }
            var reqClass = 'required-entry _required';
            if (!file) {
                nvs.addClass(reqClass);
            }

            if(!this.isValid()) {
                return;
            }

            this._uploadImage(file, null, $.proxy(function(code, data) {
                this.close();
            }, this));
            nvs.removeClass(reqClass);
        },

        /**
         * Fired when click on update video
         * @private
         */
        _onUpdate: function() {

            if(!this.isValid()) {
                return;
            }
            var inputFile       = jQuery(this._videoPreviewInputSelector);
            var itemId          = jQuery(this._itemIdSelector).val();
            itemId              = itemId.slice(1, itemId.length - 1);
            var mediaFields     = $('input[name*="' + itemId + '"]');
            var _inputSelector  = '[name*="[' + itemId + ']"';
            $.each(mediaFields, function(i, el) {
                var elName      = el.name;
                var start       = elName.indexOf(itemId) + itemId.length + 2;
                var fieldName   = elName.substring(start, el.name.length - 1);
                var _field      = $('#' + fieldName);

                if (_field.length > 0) {
                    var _tmp = _inputSelector.slice(0, _inputSelector.length - 1) + '[' + fieldName + ']"]';
                    $(_tmp).val(_field.val());
                }
            });
            var flagChecked     = $(this._videoDisableinputSelector).prop('checked') ? 1 : 0;
            $('input' + _inputSelector + '[disabled]"]').val(flagChecked);
            $(_inputSelector).siblings('.image-fade').css('visibility', flagChecked ? 'visible': 'hidden');

            var imageData = this._getImage($('#file_name').val());
            var fileName = inputFile.get(0).files;
            if(!fileName || !fileName.length) {
                fileName = null;
            }
            inputFile.replaceWith(inputFile);

            var callback = $.proxy(function() {
                this.close();
            }, this);

            if (fileName) {
                this._uploadImage(fileName, imageData.file, callback);
            } else {
                callback(0, imageData);
                this._replaceImage(imageData.file, imageData.file, imageData);
            }
        },

        /**
         * Fired when clicked on cancel
         * @private
         */
        _onCancel: function() {
            this.close();
        },

        /**
         * Fired when clicked on delete
         * @private
         */
        _onDelete: function() {
            var filename = this.element.find('#file_name[data-ui-id="new-video-fieldset-element-hidden"]').val();
            this._removeImage(filename);
            this.close();
        },

        _readPreviewLocal: function(file, callback) {
            if(!window.FileReader) {
                return;
            }
            var fr = new FileReader;
            fr.onloadend = function() {
                callback(fr.result);
            };
            fr.readAsDataURL(file);
        },

        /**
         *  Image file input handler
         * @private
         */
        _onImageInputChange: function() {
            var jFile = jQuery(this._videoPreviewInputSelector);
            var file = jFile[0];
            var val = jFile.val();
            var prev = this._getPreviewImage();

            if(!val) {
                return;
            }
            var ext = '.' + val.split('.').pop();
            if(
                ext.length < 2 ||
                this._imageTypes.indexOf(ext) == -1 ||
                !file.files  ||
                !file.files.length

            ) {
                prev.remove();
                this._previewImage = null;
                jFile.val('');
                return;
            } // end if
            file = file.files[0];
            this._onPreview(null, file, true);
        },

        /**
         * Change Preview
         * @param error
         * @param src
         * @param local
         * @private
         */
        _onPreview: function(error, src, local) {
            var img = this._getPreviewImage();
            if(error) {
                return;
            }

            var renderImage = function(src) {
                img.attr({'src': src}).show();
            };

            if(!local) {
                renderImage(src);
            } else {
                this._readPreviewLocal(src, renderImage);
            }
        },

        /**
         *
         * Return preview image imstance
         * @returns {null}
         * @private
         */
        _getPreviewImage: function() {
            if(!this._previewImage) {
                this._previewImage = jQuery(document.createElement('img')).css({
                    'width' : '145px',
                    'display': 'none',
                    'src': ''
                });
                jQuery(this._previewImage).insertAfter(this._videoPreviewImagePointer);
            }
            return this._previewImage;
        },

        /**
         * Close slideout dialog
         */
        close: function() {
            this.element.trigger('closeModal');
        },

        /**
         * Close dialog wrap
         * @private
         */
        _onClose: function() {
            if(this._previewImage) {
                this._previewImage.remove();
                this._previewImage = null;
            }
            var newVideoForm = this.element.find(this._videoFormSelector);
            jQuery(newVideoForm).find('input[type="hidden"][name!="form_key"]').val('');
            $('input[name*="' + $(this._itemIdSelector).val() + '"]').parent().removeClass('active');
            try {
                newVideoForm.validation('clearError');
            } catch(e) {}
            newVideoForm.trigger('reset');
        },

        /**
         * Find element by fileName
         */
        findElementId: function (file) {
            var elem = jQuery('.image.item').find('input[value="' + file + '"]');
            if(!elem) {
                return null;
            }
            return jQuery(elem).attr('name').replace('product[media_gallery][images][', '').replace('][file]', '');
        },

        /**
         * @param imageData
         */
        saveImageRoles: function(imageData) {
            var data = imageData.file;
            if(!data) {
                throw new Error('You need use _getImae');
            }
            var self = this;
            if (data.length > 0) {
                var containers = $('.video-placeholder').siblings('input');
                $.each(containers, function (i, el) {
                    var start = el.name.indexOf('[') + 1;
                    var end = el.name.indexOf(']');
                    var imageType = el.name.substring(start, end);
                    var imageCheckbox = $(self._videoFormSelector + ' input[value="' + imageType + '"]');
                    self._changeRole(imageType, imageCheckbox.attr('checked'), imageData);
                });
            }
        },

        _changeRole: function(imageType, isEnabled, imageData) {
            var needCheked = true;
            if(!isEnabled) {
                needCheked = jQuery('input[name="product[' + imageType + ']"]').val() == imageData.file;
            }
            if(!needCheked) {
                return;
            }

            jQuery(this._imageWidgetSelector).trigger('setImageType', {
                type:  imageType,
                imageData: isEnabled ? imageData: null
            });
        },

        toggleButtons: function() {
            var self = this;
            $('.video-placeholder').click(function() {
                $('.video-create-button').show();
                $('.video-delete-button').hide();
                $('.video-edit').hide();
            });
            $(document).on('click', '.item.image', function() {
                $('.video-create-button').hide();
                $('.video-delete-button').show();
                $('.video-edit').show();
            });
            $(document).on('click', '.item.image', function() {
                var formFields = $(self._videoFormSelector).find('.edited-data');
                var container = $(this);

                $.each(formFields, function (i, field) {
                    $(field).val(container.find('input[name*="' + field.name + '"]').val());
                });

                var flagChecked = (container.find('input[name*="disabled"]').val() == 1) ? true : false;
                $(self._videoDisableinputSelector).prop('checked', flagChecked);

                var file = $('#file_name').val(container.find('input[name*="file"]').val());

                $.each($('.video_image_role'), function(){
                    $(this).prop('checked', false).prop('disabled', false);
                });

                $.each($('.video-placeholder').siblings('input:hidden'), function() {
                    if ($(this).val() == file.val()) {
                        var start = this.name.indexOf('[') + 1;
                        var end = this.name.length - 1;
                        var imageRole = this.name.substring(start, end);
                        $(self._videoFormSelector + ' input[value="' + imageRole + '"]').prop('checked', true);
                    }
                });

            });
        }
<<<<<<< HEAD

    });
    $('#group-fields-image-management > legend > span').text('Images and Videos');
=======
    });
    //$('.video-create-button').on('click', function(){
    //   $('#media_gallery_content').find('.video-item').parent().addClass('video-item');
    //});
>>>>>>> 164091af
    return $.mage.newVideoDialog;
});<|MERGE_RESOLUTION|>--- conflicted
+++ resolved
@@ -589,15 +589,7 @@
 
             });
         }
-<<<<<<< HEAD
-
     });
     $('#group-fields-image-management > legend > span').text('Images and Videos');
-=======
-    });
-    //$('.video-create-button').on('click', function(){
-    //   $('#media_gallery_content').find('.video-item').parent().addClass('video-item');
-    //});
->>>>>>> 164091af
     return $.mage.newVideoDialog;
 });