--- conflicted
+++ resolved
@@ -625,10 +625,7 @@
                 contentType: false,
                 data: formData,
                 success: function (result, textStatus, jqXHR) {
-<<<<<<< HEAD
-=======
                     // eslint-disable-next-line no-useless-call
->>>>>>> b2178e44
                     callback.call(null, result, textStatus, jqXHR);
                 }
             });
