<<<<<<< HEAD
/**
 * Copyright © 2015 Magento. All rights reserved.
 * See COPYING.txt for license details.
 */
/*jshint browser:true jquery:true*/
require([
        'jquery',
        'Magento_Ui/js/modal/alert',
        'jquery/ui'
    ],
    function ($, alert) {
        'use strict';

        var videoRegister = {
            _register: {},

            /**
             * Checks, if api is already registered
             *
             * @param {String} api
             * @returns {bool}
             */
            isRegistered: function (api) {
                return this._register[api] !== undefined;
            },

            /**
             * Checks, if api is loaded
             *
             * @param {String} api
             * @returns {bool}
             */
            isLoaded: function (api) {
                return this._register[api] !== undefined && this._register[api] === true;
            },

            /**
             * Register new video api
             * @param {String} api
             * @param {bool} loaded
             */
            register: function (api, loaded) {
                loaded = loaded || false;
                this._register[api] = loaded;
            }
        };

        $.widget('mage.productVideoLoader', {

            /**
             * @private
             */
            _create: function () {
                switch (this.element.data('type')) {
                    case 'youtube':
                        this.element.videoYoutube();
                        this._player = this.element.data('mageVideoYoutube');
                        break;

                    case 'vimeo':
                        this.element.videoVimeo();
                        this._player = this.element.data('mageVideoVimeo');
                        break;
                    default:
                        throw {
                            name: $.mage.__('Video Error'),
                            message: $.mage.__('Unknown video type'),

                            /**
                             * Return string
                             */
                            toString: function () {
                                return this.name + ': ' + this.message;
                            }
                        };
                }
            },

            /**
             * Initializes variables
             * @private
             */
            _initialize: function () {
                this._params = this.element.data('params') || {};
                this._code = this.element.data('code');
                this._width = this.element.data('width');
                this._height = this.element.data('height');
                this._autoplay = !!this.element.data('autoplay');
                this._playing = this._autoplay || false;

                this._responsive = this.element.data('responsive') !== false;

                if (this._responsive === true) {
                    this.element.addClass('responsive');
                }

                this._calculateRatio();
            },

            /**
             * Abstract play command
             */
            play: function () {
                this._player.play();
            },

            /**
             * Abstract pause command
             */
            pause: function () {
                this._player.pause();
            },

            /**
             * Abstract stop command
             */
            stop: function () {
                this._player.stop();
            },

            /**
             * Abstract playing command
             */
            playing: function () {
                return this._player.playing();
            },

            /**
             * Abstract destroying command
             */
            destroy: function () {
                this._player.destroy();
            },

            /**
             * Calculates ratio for responsive videos
             * @private
             */
            _calculateRatio: function () {
                if (!this._responsive) {
                    return;
                }
                this.element.css('paddingBottom', this._height / this._width * 100 + '%');
            }
        });

        $.widget('mage.videoYoutube', $.mage.productVideoLoader, {

            /**
             * Initialization of the Youtube widget
             * @private
             */
            _create: function () {
                var self = this;

                this._initialize();

                this.element.append('<div/>');

                this._on(window, {

                    /**
                     * Youtube state check
                     * @private
                     */
                    'youtubeapiready': function () {
                        if (self._player !== undefined) {
                            return;
                        }

                        if (self._autoplay) {
                            self._params.autoplay = 1;
                        }
                        self._params.rel = 0;

                        self._player = new window.YT.Player(self.element.children(':first')[0], {
                            height: self._height,
                            width: self._width,
                            videoId: self._code,
                            playerVars: self._params,
                            events: {

                                /**
                                 * @private
                                 */
                                'onReady': function onPlayerReady() {
                                    self._player.getDuration();
                                },

                                /**
                                 * State change flag init
                                 */
                                onStateChange: function (data) {
                                    switch (window.parseInt(data.data, 10)) {
                                        case 1:
                                            self._playing = true;
                                            break;
                                        default:
                                            self._playing = false;
                                            break;
                                    }

                                    self._trigger('statechange', {}, data);
                                }
                            }

                        });
                    }
                });

                this._loadApi();
            },

            /**
             * Loads Youtube API and triggers event, when loaded
             * @private
             */
            _loadApi: function () {
                var element,
                    scriptTag;

                if (videoRegister.isRegistered('youtube')) {
                    if (videoRegister.isLoaded('youtube')) {
                        $(window).trigger('youtubeapiready');
                    }

                    return;
                }
                videoRegister.register('youtube');

                element = document.createElement('script');
                scriptTag = document.getElementsByTagName('script')[0];

                element.async = true;
                element.src = 'https://www.youtube.com/iframe_api';
                scriptTag.parentNode.insertBefore(element, scriptTag);

                /**
                 * Trigger youtube api ready event
                 */
                window.onYouTubeIframeAPIReady = function () {
                    $(window).trigger('youtubeapiready');
                    videoRegister.register('youtube', true);
                };
            },

            /**
             * Play command for Youtube
             */
            play: function () {
                this._player.playVideo();
                this._playing = true;
            },

            /**
             * Pause command for Youtube
             */
            pause: function () {
                this._player.pauseVideo();
                this._playing = false;
            },

            /**
             * Stop command for Youtube
             */
            stop: function () {
                this._player.stopVideo();
                this._playing = false;
            },

            /**
             * Playing command for Youtube
             */
            playing: function () {
                return this._playing;
            },

            /**
             * stops and unloads player
             * @private
             */
            destroy: function () {
                this.stop();
                this._player.destroy();
            }
        });

        $.widget('mage.videoVimeo', $.mage.productVideoLoader, {

            /**
             * Initialize the Vimeo widget
             * @private
             */
            _create: function () {
                var timestamp,
                    src,
                    additionalParams;

                this._initialize();
                timestamp = new Date().getTime();

                if (this._autoplay) {
                    additionalParams += '&autoplay=1';
                }

                src = 'http://player.vimeo.com/video/' +
                    this._code + '?api=1&player_id=vimeo' +
                    this._code +
                    timestamp +
                    additionalParams;
                this.element.append(
                    $('<iframe/>')
                        .attr('frameborder', 0)
                        .attr('id', 'vimeo' + this._code + timestamp)
                        .attr('width', this._width)
                        .attr('height', this._height)
                        .attr('src', src)
                );

            }
        });

        $.widget('mage.videoData', {
            options: {
                youtubeKey: '',
                eventSource: '' //where is data going from - focus out or click on button
            },

            _REQUEST_VIDEO_INFORMATION_TRIGGER: 'request_video_information',

            _UPDATE_VIDEO_INFORMATION_TRIGGER: 'updated_video_information',

            _START_UPDATE_INFORMATION_TRIGGER: 'update_video_information',

            _ERROR_UPDATE_INFORMATION_TRIGGER: 'error_updated_information',

            _FINISH_UPDATE_INFORMATION_TRIGGER: 'finish_update_information',

            _videoInformation: null,

            _currentVideoUrl: null,

            /**
             * @private
             */
            _init: function () {
                this.element.on(this._START_UPDATE_INFORMATION_TRIGGER, $.proxy(this._onRequestHandler, this));
                this.element.on(this._ERROR_UPDATE_INFORMATION_TRIGGER, $.proxy(this._onVideoInvalid, this));
                this.element.on(this._FINISH_UPDATE_INFORMATION_TRIGGER, $.proxy(
                    function () {
                        this._currentVideoUrl = null;
                    }, this
                ));
            },

            /**
             * @private
             */
            _onRequestHandler: function () {
                var url = this.element.val(),
                    self = this,
                    videoInfo,
                    type,
                    id,
                    googleapisUrl;

                if (this._currentVideoUrl === url) {
                    return;
                }

                this._currentVideoUrl = url;

                this.element.trigger(this._REQUEST_VIDEO_INFORMATION_TRIGGER, {
                    url: url
                });

                if (!url) {
                    return;
                }

                videoInfo = this._validateURL(url);

                if (!videoInfo) {
                    this._onRequestError($.mage.__('Invalid video url'));

                    return;
                }

                /**
                 *
                 * @param {Object} data
                 * @private
                 */
                function _onYouTubeLoaded(data) {
                    var tmp,
                        uploadedFormatted,
                        respData,
                        createErrorMessage;

                    /**
                     * Create errors message
                     *
                     * @returns {String}
                     */
                    createErrorMessage = function () {
                        var error = data.error,
                            errors = error.errors,
                            i,
                            errLength = errors.length,
                            tmpError,
                            errReason,
                            errorsMessage = [];

                        for (i = 0; i < errLength; i++) {
                            tmpError = errors[i];
                            errReason = tmpError.reason;

                            if (['keyInvalid'].indexOf(errReason) !== -1) {
                                errorsMessage.push($.mage.__('Youtube API key is invalid'));

                                break;
                            }

                            errorsMessage.push(tmpError.message);
                        }

                        return $.mage.__('Video cant be shown due to the following reason: ') +
                            $.unique(errorsMessage).join(', ');
                    };

                    if (data.error && data.error.code === 400) {
                        this._onRequestError(createErrorMessage());

                        return;
                    }

                    if (!data.items || data.items.length < 1) {
                        this._onRequestError($.mage.__('Video not found'));

                        return;
                    }

                    tmp = data.items[0];
                    uploadedFormatted = tmp.snippet.publishedAt.replace('T', ' ').replace(/\..+/g, '');
                    respData = {
                        duration: this._formatYoutubeDuration(tmp.contentDetails.duration),
                        channel: tmp.snippet.channelTitle,
                        channelId: tmp.snippet.channelId,
                        uploaded: uploadedFormatted,
                        title: tmp.snippet.localized.title,
                        description: tmp.snippet.description,
                        thumbnail: tmp.snippet.thumbnails.high.url,
                        videoId: videoInfo.id,
                        videoProvider: videoInfo.type
                    };
                    this._videoInformation = respData;
                    this.element.trigger(this._UPDATE_VIDEO_INFORMATION_TRIGGER, respData);
                    this.element.trigger(this._FINISH_UPDATE_INFORMATION_TRIGGER, true);
                }

                /**
                 * @private
                 */
                function _onVimeoLoaded(data) {
                    var tmp = data[0],
                        respData;

                    if (data.length < 1) {
                        this._onRequestError($.mage.__('Video not found'));

                        return null;
                    }
                    tmp = data[0];
                    respData = {
                        duration: this._formatVimeoDuration(tmp.duration),
                        channel: tmp['user_name'],
                        channelId: tmp['user_url'],
                        uploaded: tmp['upload_date'],
                        title: tmp.title,
                        description: tmp.description.replace(/(&nbsp;|<([^>]+)>)/ig, ''),
                        thumbnail: tmp['thumbnail_large'],
                        videoId: videoInfo.id,
                        videoProvider: videoInfo.type
                    };
                    this._videoInformation = respData;
                    this.element.trigger(this._UPDATE_VIDEO_INFORMATION_TRIGGER, respData);
                    this.element.trigger(this._FINISH_UPDATE_INFORMATION_TRIGGER, true);
                }

                type = videoInfo.type;
                id = videoInfo.id;

                if (type === 'youtube') {
                    googleapisUrl = 'https://www.googleapis.com/youtube/v3/videos?id=' +
                        id +
                        '&part=snippet,contentDetails,statistics,status&key=' +
                        this.options.youtubeKey + '&alt=json&callback=?';
                    $.getJSON(googleapisUrl,
                        {
                            format: 'json'
                        },
                        $.proxy(_onYouTubeLoaded, self)
                    ).fail(
                        function () {
                            self._onRequestError('Video not found');
                        }
                    );
                } else if (type === 'vimeo') {
                    $.ajax({
                        url: 'http://www.vimeo.com/api/v2/video/' + id + '.json',
                        dataType: 'jsonp',
                        data: {
                            format: 'json'
                        },
                        timeout: 5000,
                        success:  $.proxy(_onVimeoLoaded, self),

                        /**
                         * @private
                         */
                        error: function () {
                            self._onRequestError($.mage.__('Video not found'));
                        }
                    });
                }
            },

            /**
             * @private
             */
            _onVideoInvalid: function (event, data) {
                this._videoInformation = null;
                this.element.val('');
                alert({
                    content: 'Error: "' + data + '"'
                });
            },

            /**
             * @private
             */
            _onRequestError: function (error) {
                this.element.trigger(this._ERROR_UPDATE_INFORMATION_TRIGGER, error);
                this.element.trigger(this._FINISH_UPDATE_INFORMATION_TRIGGER, false);
                this._currentVideoUrl = null;
            },

            /**
             * @private
             */
            _formatYoutubeDuration: function (duration) {
                var match = duration.match(/PT(\d+H)?(\d+M)?(\d+S)?/),
                    hours = parseInt(match[1], 10) || 0,
                    minutes = parseInt(match[2], 10) || 0,
                    seconds = parseInt(match[3], 10) || 0;

                return this._formatVimeoDuration(hours * 3600 + minutes * 60 + seconds);
            },

            /**
             * @private
             */
            _formatVimeoDuration: function (seconds) {
                return (new Date(seconds * 1000)).toUTCString().match(/(\d\d:\d\d:\d\d)/)[0];
            },

            /**
             * @private
             */
            _parseHref: function (href) {
                var a = document.createElement('a');

                a.href = href;

                return a;
            },

            /**
             * @private
             */
            _validateURL: function (href, forceVideo) {
                var id,
                    type,
                    ampersandPosition,
                    vimeoRegex;

                if (typeof href !== 'string') {
                    return href;
                }
                href = this._parseHref(href);

                if (href.host.match(/youtube\.com/) && href.search) {

                    id = href.search.split('v=')[1];

                    if (id) {
                        ampersandPosition = id.indexOf('&');
                        type = 'youtube';
                    }

                    if (id && ampersandPosition !== -1) {
                        id = id.substring(0, ampersandPosition);
                    }

                } else if (href.host.match(/youtube\.com|youtu\.be/)) {
                    id = href.pathname.replace(/^\/(embed\/|v\/)?/, '').replace(/\/.*/, '');
                    type = 'youtube';
                } else if (href.host.match(/vimeo\.com/)) {
                    type = 'vimeo';
                    vimeoRegex = new RegExp(['https?:\\/\\/(?:www\\.|player\\.)?vimeo.com\\/(?:channels\\/(?:\\w+\\/)',
                        '?|groups\\/([^\\/]*)\\/videos\\/|album\\/(\\d+)\\/video\\/|video\\/|)(\\d+)(?:$|\\/|\\?)'
                    ].join(''));

                    if (href.href.match(vimeoRegex) != null) {
                        id = href.href.match(vimeoRegex)[3];
                    }
                }

                if ((!id || !type) && forceVideo) {
                    id = href.href;
                    type = 'custom';
                }

                return id ? {
                    id: id, type: type, s: href.search.replace(/^\?/, '')
                } : false;
            }
        });
    });
=======
/**
 * Copyright © 2015 Magento. All rights reserved.
 * See COPYING.txt for license details.
 */
/*jshint browser:true jquery:true*/
require([
        'jquery',
        'Magento_Ui/js/modal/alert',
        'jquery/ui'
    ],
    function ($, alert) {
        'use strict';

        var videoRegister = {
            _register: {},

            /**
             * Checks, if api is already registered
             *
             * @param {String} api
             * @returns {bool}
             */
            isRegistered: function (api) {
                return this._register[api] !== undefined;
            },

            /**
             * Checks, if api is loaded
             *
             * @param {String} api
             * @returns {bool}
             */
            isLoaded: function (api) {
                return this._register[api] !== undefined && this._register[api] === true;
            },

            /**
             * Register new video api
             * @param {String} api
             * @param {bool} loaded
             */
            register: function (api, loaded) {
                loaded = loaded || false;
                this._register[api] = loaded;
            }
        };

        $.widget('mage.productVideoLoader', {

            /**
             * @private
             */
            _create: function () {
                switch (this.element.data('type')) {
                    case 'youtube':
                        this.element.videoYoutube();
                        this._player = this.element.data('mageVideoYoutube');
                        break;

                    case 'vimeo':
                        this.element.videoVimeo();
                        this._player = this.element.data('mageVideoVimeo');
                        break;
                    default:
                        throw {
                            name: $.mage.__('Video Error'),
                            message: $.mage.__('Unknown video type'),

                            /**
                             * Return string
                             */
                            toString: function () {
                                return this.name + ': ' + this.message;
                            }
                        };
                }
            },

            /**
             * Initializes variables
             * @private
             */
            _initialize: function () {
                this._params = this.element.data('params') || {};
                this._code = this.element.data('code');
                this._width = this.element.data('width');
                this._height = this.element.data('height');
                this._autoplay = !!this.element.data('autoplay');
                this._playing = this._autoplay || false;

                this._responsive = this.element.data('responsive') !== false;

                if (this._responsive === true) {
                    this.element.addClass('responsive');
                }

                this._calculateRatio();
            },

            /**
             * Abstract play command
             */
            play: function () {
                this._player.play();
            },

            /**
             * Abstract pause command
             */
            pause: function () {
                this._player.pause();
            },

            /**
             * Abstract stop command
             */
            stop: function () {
                this._player.stop();
            },

            /**
             * Abstract playing command
             */
            playing: function () {
                return this._player.playing();
            },

            /**
             * Abstract destroying command
             */
            destroy: function () {
                this._player.destroy();
            },

            /**
             * Calculates ratio for responsive videos
             * @private
             */
            _calculateRatio: function () {
                if (!this._responsive) {
                    return;
                }
                this.element.css('paddingBottom', this._height / this._width * 100 + '%');
            }
        });

        $.widget('mage.videoYoutube', $.mage.productVideoLoader, {

            /**
             * Initialization of the Youtube widget
             * @private
             */
            _create: function () {
                var self = this;

                this._initialize();

                this.element.append('<div/>');

                this._on(window, {

                    /**
                     * Youtube state check
                     * @private
                     */
                    'youtubeapiready': function () {
                        if (self._player !== undefined) {
                            return;
                        }

                        if (self._autoplay) {
                            self._params.autoplay = 1;
                        }
                        self._params.rel = 0;

                        self._player = new window.YT.Player(self.element.children(':first')[0], {
                            height: self._height,
                            width: self._width,
                            videoId: self._code,
                            playerVars: self._params,
                            events: {

                                /**
                                 * @private
                                 */
                                'onReady': function onPlayerReady() {
                                    self._player.getDuration();
                                },

                                /**
                                 * State change flag init
                                 */
                                onStateChange: function (data) {
                                    switch (window.parseInt(data.data, 10)) {
                                        case 1:
                                            self._playing = true;
                                            break;
                                        default:
                                            self._playing = false;
                                            break;
                                    }

                                    self._trigger('statechange', {}, data);
                                }
                            }

                        });
                    }
                });

                this._loadApi();
            },

            /**
             * Loads Youtube API and triggers event, when loaded
             * @private
             */
            _loadApi: function () {
                var element,
                    scriptTag;

                if (videoRegister.isRegistered('youtube')) {
                    if (videoRegister.isLoaded('youtube')) {
                        $(window).trigger('youtubeapiready');
                    }

                    return;
                }
                videoRegister.register('youtube');

                element = document.createElement('script');
                scriptTag = document.getElementsByTagName('script')[0];

                element.async = true;
                element.src = 'https://www.youtube.com/iframe_api';
                scriptTag.parentNode.insertBefore(element, scriptTag);

                /**
                 * Trigger youtube api ready event
                 */
                window.onYouTubeIframeAPIReady = function () {
                    $(window).trigger('youtubeapiready');
                    videoRegister.register('youtube', true);
                };
            },

            /**
             * Play command for Youtube
             */
            play: function () {
                this._player.playVideo();
                this._playing = true;
            },

            /**
             * Pause command for Youtube
             */
            pause: function () {
                this._player.pauseVideo();
                this._playing = false;
            },

            /**
             * Stop command for Youtube
             */
            stop: function () {
                this._player.stopVideo();
                this._playing = false;
            },

            /**
             * Playing command for Youtube
             */
            playing: function () {
                return this._playing;
            },

            /**
             * stops and unloads player
             * @private
             */
            destroy: function () {
                this.stop();
                this._player.destroy();
            }
        });

        $.widget('mage.videoVimeo', $.mage.productVideoLoader, {

            /**
             * Initialize the Vimeo widget
             * @private
             */
            _create: function () {
                var timestamp,
                    src,
                    additionalParams;

                this._initialize();
                timestamp = new Date().getTime();

                if (this._autoplay) {
                    additionalParams += '&autoplay=1';
                }

                src = window.location.protocol + '//player.vimeo.com/video/' +
                    this._code + '?api=1&player_id=vimeo' +
                    this._code +
                    timestamp +
                    additionalParams;
                this.element.append(
                    $('<iframe/>')
                        .attr('frameborder', 0)
                        .attr('id', 'vimeo' + this._code + timestamp)
                        .attr('width', this._width)
                        .attr('height', this._height)
                        .attr('src', src)
                );

            }
        });

        $.widget('mage.videoData', {
            options: {
                youtubeKey: '',
                eventSource: '' //where is data going from - focus out or click on button
            },

            _REQUEST_VIDEO_INFORMATION_TRIGGER: 'update_video_information',

            _UPDATE_VIDEO_INFORMATION_TRIGGER: 'updated_video_information',

            _ERROR_UPDATE_INFORMATION_TRIGGER: 'error_updated_information',

            _videoInformation: null,

            /**
             * @private
             */
            _init: function () {
                this._onRequestHandler();
            },

            /**
             * @private
             */
            _onRequestHandler: function () {
                var url = this.element.val(),
                    self = this,
                    videoInfo,
                    type,
                    id,
                    googleapisUrl;

                if (!url) {
                    //this._onRequestError("Video url is undefined");
                    return;
                }

                videoInfo = this._validateURL(url);

                if (!videoInfo) {
                    this._onRequestError($.mage.__('Invalid video url'));

                    return;
                }

                /**
                 *
                 * @param {Object} data
                 * @private
                 */
                function _onYouTubeLoaded(data) {
                    var tmp,
                        uploadedFormatted,
                        respData,
                        createErrorMessage;

                    /**
                     * Create errors message
                     *
                     * @returns {String}
                     */
                    createErrorMessage = function () {
                        var error = data.error,
                            errors = error.errors,
                            i,
                            errLength = errors.length,
                            tmpError,
                            errReason,
                            errorsMessage = [];

                        for (i = 0; i < errLength; i++) {
                            tmpError = errors[i];
                            errReason = tmpError.reason;

                            if (['keyInvalid'].indexOf(errReason) !== -1) {
                                errorsMessage.push($.mage.__('Youtube API key is invalid'));

                                break;
                            }

                            errorsMessage.push(tmpError.message);
                        }

                        return $.mage.__('Video cant be shown due to the following reason: ') +
                            $.unique(errorsMessage).join(', ');
                    };

                    if (data.error && data.error.code === 400) {
                        this._onRequestError(createErrorMessage());

                        return;
                    }

                    if (!data.items || data.items.length < 1) {
                        this._onRequestError($.mage.__('Video not found'));

                        return;
                    }

                    tmp = data.items[0];
                    uploadedFormatted = tmp.snippet.publishedAt.replace('T', ' ').replace(/\..+/g, '');
                    respData = {
                        duration: this._formatYoutubeDuration(tmp.contentDetails.duration),
                        channel: tmp.snippet.channelTitle,
                        channelId: tmp.snippet.channelId,
                        uploaded: uploadedFormatted,
                        title: tmp.snippet.localized.title,
                        description: tmp.snippet.description,
                        thumbnail: tmp.snippet.thumbnails.high.url,
                        videoId: videoInfo.id,
                        videoProvider: videoInfo.type
                    };
                    this._videoInformation = respData;
                    this.element.trigger(this._UPDATE_VIDEO_INFORMATION_TRIGGER, respData);
                }

                /**
                 * @private
                 */
                function _onVimeoLoaded(data) {
                    var tmp = data[0],
                        respData;

                    if (data.length < 1) {
                        this._onRequestError($.mage.__('Video not found'));

                        return null;
                    }
                    tmp = data[0];
                    respData = {
                        duration: this._formatVimeoDuration(tmp.duration),
                        channel: tmp['user_name'],
                        channelId: tmp['user_url'],
                        uploaded: tmp['upload_date'],
                        title: tmp.title,
                        description: tmp.description.replace(/(&nbsp;|<([^>]+)>)/ig, ''),
                        thumbnail: tmp['thumbnail_large'],
                        videoId: videoInfo.id,
                        videoProvider: videoInfo.type
                    };
                    this._videoInformation = respData;
                    this.element.trigger(this._UPDATE_VIDEO_INFORMATION_TRIGGER, respData);
                }

                type = videoInfo.type;
                id = videoInfo.id;

                if (type === 'youtube') {
                    googleapisUrl = 'https://www.googleapis.com/youtube/v3/videos?id=' +
                        id +
                        '&part=snippet,contentDetails,statistics,status&key=' +
                        this.options.youtubeKey + '&alt=json&callback=?';
                    $.getJSON(googleapisUrl,
                        {
                            format: 'json'
                        },
                        $.proxy(_onYouTubeLoaded, self)
                    ).fail(
                        function () {
                            self._onRequestError('Video not found');
                        }
                    );
                } else if (type === 'vimeo') {
                    $.getJSON(window.location.protocol + '//www.vimeo.com/api/v2/video/' + id + '.json?callback=?',
                        {
                            format: 'json'
                        },
                        $.proxy(_onVimeoLoaded, self)
                    ).fail(
                        function () {
                            self._onRequestError('Video not found');
                        }
                    );
                }
            },

            /**
             * @private
             */
            _onRequestError: function (error) {
                this._videoInformation = null;
                this.element.trigger(this._ERROR_UPDATE_INFORMATION_TRIGGER, error);
                this.element.val('');
                alert({
                    content: 'Error: "' + error + '"'
                });
            },

            /**
             * @private
             */
            _formatYoutubeDuration: function (duration) {
                var match = duration.match(/PT(\d+H)?(\d+M)?(\d+S)?/),
                    hours = parseInt(match[1], 10) || 0,
                    minutes = parseInt(match[2], 10) || 0,
                    seconds = parseInt(match[3], 10) || 0;

                return this._formatVimeoDuration(hours * 3600 + minutes * 60 + seconds);
            },

            /**
             * @private
             */
            _formatVimeoDuration: function (seconds) {
                return (new Date(seconds * 1000)).toUTCString().match(/(\d\d:\d\d:\d\d)/)[0];
            },

            /**
             * @private
             */
            _parseHref: function (href) {
                var a = document.createElement('a');

                a.href = href;

                return a;
            },

            /**
             * @private
             */
            _validateURL: function (href, forceVideo) {
                var id,
                    type,
                    ampersandPosition,
                    vimeoRegex;

                if (typeof href !== 'string') {
                    return href;
                }
                href = this._parseHref(href);

                if (href.host.match(/youtube\.com/) && href.search) {

                    id = href.search.split('v=')[1];

                    if (id) {
                        ampersandPosition = id.indexOf('&');
                        type = 'youtube';
                    }

                    if (id && ampersandPosition !== -1) {
                        id = id.substring(0, ampersandPosition);
                    }

                } else if (href.host.match(/youtube\.com|youtu\.be/)) {
                    id = href.pathname.replace(/^\/(embed\/|v\/)?/, '').replace(/\/.*/, '');
                    type = 'youtube';
                } else if (href.host.match(/vimeo\.com/)) {
                    type = 'vimeo';
                    vimeoRegex = new RegExp(['https?:\\/\\/(?:www\\.|player\\.)?vimeo.com\\/(?:channels\\/(?:\\w+\\/)',
                        '?|groups\\/([^\\/]*)\\/videos\\/|album\\/(\\d+)\\/video\\/|video\\/|)(\\d+)(?:$|\\/|\\?)'
                    ].join(''));
                    id = href.href.match(vimeoRegex)[3];
                }

                if ((!id || !type) && forceVideo) {
                    id = href.href;
                    type = 'custom';
                }

                return id ? {
                    id: id, type: type, s: href.search.replace(/^\?/, '')
                } : false;
            }
        });
    });
>>>>>>> 22629abe
<|MERGE_RESOLUTION|>--- conflicted
+++ resolved
@@ -1,4 +1,3 @@
-<<<<<<< HEAD
 /**
  * Copyright © 2015 Magento. All rights reserved.
  * See COPYING.txt for license details.
@@ -304,7 +303,7 @@
                     additionalParams += '&autoplay=1';
                 }
 
-                src = 'http://player.vimeo.com/video/' +
+                src = window.location.protocol + '//player.vimeo.com/video/' +
                     this._code + '?api=1&player_id=vimeo' +
                     this._code +
                     timestamp +
@@ -507,10 +506,8 @@
                         }
                     );
                 } else if (type === 'vimeo') {
-                    $.ajax({
-                        url: 'http://www.vimeo.com/api/v2/video/' + id + '.json',
-                        dataType: 'jsonp',
-                        data: {
+                    $.getJSON('http://www.vimeo.com/api/v2/video/' + id + '.json?callback=?',
+                        {
                             format: 'json'
                         },
                         timeout: 5000,
@@ -627,595 +624,4 @@
                 } : false;
             }
         });
-    });
-=======
-/**
- * Copyright © 2015 Magento. All rights reserved.
- * See COPYING.txt for license details.
- */
-/*jshint browser:true jquery:true*/
-require([
-        'jquery',
-        'Magento_Ui/js/modal/alert',
-        'jquery/ui'
-    ],
-    function ($, alert) {
-        'use strict';
-
-        var videoRegister = {
-            _register: {},
-
-            /**
-             * Checks, if api is already registered
-             *
-             * @param {String} api
-             * @returns {bool}
-             */
-            isRegistered: function (api) {
-                return this._register[api] !== undefined;
-            },
-
-            /**
-             * Checks, if api is loaded
-             *
-             * @param {String} api
-             * @returns {bool}
-             */
-            isLoaded: function (api) {
-                return this._register[api] !== undefined && this._register[api] === true;
-            },
-
-            /**
-             * Register new video api
-             * @param {String} api
-             * @param {bool} loaded
-             */
-            register: function (api, loaded) {
-                loaded = loaded || false;
-                this._register[api] = loaded;
-            }
-        };
-
-        $.widget('mage.productVideoLoader', {
-
-            /**
-             * @private
-             */
-            _create: function () {
-                switch (this.element.data('type')) {
-                    case 'youtube':
-                        this.element.videoYoutube();
-                        this._player = this.element.data('mageVideoYoutube');
-                        break;
-
-                    case 'vimeo':
-                        this.element.videoVimeo();
-                        this._player = this.element.data('mageVideoVimeo');
-                        break;
-                    default:
-                        throw {
-                            name: $.mage.__('Video Error'),
-                            message: $.mage.__('Unknown video type'),
-
-                            /**
-                             * Return string
-                             */
-                            toString: function () {
-                                return this.name + ': ' + this.message;
-                            }
-                        };
-                }
-            },
-
-            /**
-             * Initializes variables
-             * @private
-             */
-            _initialize: function () {
-                this._params = this.element.data('params') || {};
-                this._code = this.element.data('code');
-                this._width = this.element.data('width');
-                this._height = this.element.data('height');
-                this._autoplay = !!this.element.data('autoplay');
-                this._playing = this._autoplay || false;
-
-                this._responsive = this.element.data('responsive') !== false;
-
-                if (this._responsive === true) {
-                    this.element.addClass('responsive');
-                }
-
-                this._calculateRatio();
-            },
-
-            /**
-             * Abstract play command
-             */
-            play: function () {
-                this._player.play();
-            },
-
-            /**
-             * Abstract pause command
-             */
-            pause: function () {
-                this._player.pause();
-            },
-
-            /**
-             * Abstract stop command
-             */
-            stop: function () {
-                this._player.stop();
-            },
-
-            /**
-             * Abstract playing command
-             */
-            playing: function () {
-                return this._player.playing();
-            },
-
-            /**
-             * Abstract destroying command
-             */
-            destroy: function () {
-                this._player.destroy();
-            },
-
-            /**
-             * Calculates ratio for responsive videos
-             * @private
-             */
-            _calculateRatio: function () {
-                if (!this._responsive) {
-                    return;
-                }
-                this.element.css('paddingBottom', this._height / this._width * 100 + '%');
-            }
-        });
-
-        $.widget('mage.videoYoutube', $.mage.productVideoLoader, {
-
-            /**
-             * Initialization of the Youtube widget
-             * @private
-             */
-            _create: function () {
-                var self = this;
-
-                this._initialize();
-
-                this.element.append('<div/>');
-
-                this._on(window, {
-
-                    /**
-                     * Youtube state check
-                     * @private
-                     */
-                    'youtubeapiready': function () {
-                        if (self._player !== undefined) {
-                            return;
-                        }
-
-                        if (self._autoplay) {
-                            self._params.autoplay = 1;
-                        }
-                        self._params.rel = 0;
-
-                        self._player = new window.YT.Player(self.element.children(':first')[0], {
-                            height: self._height,
-                            width: self._width,
-                            videoId: self._code,
-                            playerVars: self._params,
-                            events: {
-
-                                /**
-                                 * @private
-                                 */
-                                'onReady': function onPlayerReady() {
-                                    self._player.getDuration();
-                                },
-
-                                /**
-                                 * State change flag init
-                                 */
-                                onStateChange: function (data) {
-                                    switch (window.parseInt(data.data, 10)) {
-                                        case 1:
-                                            self._playing = true;
-                                            break;
-                                        default:
-                                            self._playing = false;
-                                            break;
-                                    }
-
-                                    self._trigger('statechange', {}, data);
-                                }
-                            }
-
-                        });
-                    }
-                });
-
-                this._loadApi();
-            },
-
-            /**
-             * Loads Youtube API and triggers event, when loaded
-             * @private
-             */
-            _loadApi: function () {
-                var element,
-                    scriptTag;
-
-                if (videoRegister.isRegistered('youtube')) {
-                    if (videoRegister.isLoaded('youtube')) {
-                        $(window).trigger('youtubeapiready');
-                    }
-
-                    return;
-                }
-                videoRegister.register('youtube');
-
-                element = document.createElement('script');
-                scriptTag = document.getElementsByTagName('script')[0];
-
-                element.async = true;
-                element.src = 'https://www.youtube.com/iframe_api';
-                scriptTag.parentNode.insertBefore(element, scriptTag);
-
-                /**
-                 * Trigger youtube api ready event
-                 */
-                window.onYouTubeIframeAPIReady = function () {
-                    $(window).trigger('youtubeapiready');
-                    videoRegister.register('youtube', true);
-                };
-            },
-
-            /**
-             * Play command for Youtube
-             */
-            play: function () {
-                this._player.playVideo();
-                this._playing = true;
-            },
-
-            /**
-             * Pause command for Youtube
-             */
-            pause: function () {
-                this._player.pauseVideo();
-                this._playing = false;
-            },
-
-            /**
-             * Stop command for Youtube
-             */
-            stop: function () {
-                this._player.stopVideo();
-                this._playing = false;
-            },
-
-            /**
-             * Playing command for Youtube
-             */
-            playing: function () {
-                return this._playing;
-            },
-
-            /**
-             * stops and unloads player
-             * @private
-             */
-            destroy: function () {
-                this.stop();
-                this._player.destroy();
-            }
-        });
-
-        $.widget('mage.videoVimeo', $.mage.productVideoLoader, {
-
-            /**
-             * Initialize the Vimeo widget
-             * @private
-             */
-            _create: function () {
-                var timestamp,
-                    src,
-                    additionalParams;
-
-                this._initialize();
-                timestamp = new Date().getTime();
-
-                if (this._autoplay) {
-                    additionalParams += '&autoplay=1';
-                }
-
-                src = window.location.protocol + '//player.vimeo.com/video/' +
-                    this._code + '?api=1&player_id=vimeo' +
-                    this._code +
-                    timestamp +
-                    additionalParams;
-                this.element.append(
-                    $('<iframe/>')
-                        .attr('frameborder', 0)
-                        .attr('id', 'vimeo' + this._code + timestamp)
-                        .attr('width', this._width)
-                        .attr('height', this._height)
-                        .attr('src', src)
-                );
-
-            }
-        });
-
-        $.widget('mage.videoData', {
-            options: {
-                youtubeKey: '',
-                eventSource: '' //where is data going from - focus out or click on button
-            },
-
-            _REQUEST_VIDEO_INFORMATION_TRIGGER: 'update_video_information',
-
-            _UPDATE_VIDEO_INFORMATION_TRIGGER: 'updated_video_information',
-
-            _ERROR_UPDATE_INFORMATION_TRIGGER: 'error_updated_information',
-
-            _videoInformation: null,
-
-            /**
-             * @private
-             */
-            _init: function () {
-                this._onRequestHandler();
-            },
-
-            /**
-             * @private
-             */
-            _onRequestHandler: function () {
-                var url = this.element.val(),
-                    self = this,
-                    videoInfo,
-                    type,
-                    id,
-                    googleapisUrl;
-
-                if (!url) {
-                    //this._onRequestError("Video url is undefined");
-                    return;
-                }
-
-                videoInfo = this._validateURL(url);
-
-                if (!videoInfo) {
-                    this._onRequestError($.mage.__('Invalid video url'));
-
-                    return;
-                }
-
-                /**
-                 *
-                 * @param {Object} data
-                 * @private
-                 */
-                function _onYouTubeLoaded(data) {
-                    var tmp,
-                        uploadedFormatted,
-                        respData,
-                        createErrorMessage;
-
-                    /**
-                     * Create errors message
-                     *
-                     * @returns {String}
-                     */
-                    createErrorMessage = function () {
-                        var error = data.error,
-                            errors = error.errors,
-                            i,
-                            errLength = errors.length,
-                            tmpError,
-                            errReason,
-                            errorsMessage = [];
-
-                        for (i = 0; i < errLength; i++) {
-                            tmpError = errors[i];
-                            errReason = tmpError.reason;
-
-                            if (['keyInvalid'].indexOf(errReason) !== -1) {
-                                errorsMessage.push($.mage.__('Youtube API key is invalid'));
-
-                                break;
-                            }
-
-                            errorsMessage.push(tmpError.message);
-                        }
-
-                        return $.mage.__('Video cant be shown due to the following reason: ') +
-                            $.unique(errorsMessage).join(', ');
-                    };
-
-                    if (data.error && data.error.code === 400) {
-                        this._onRequestError(createErrorMessage());
-
-                        return;
-                    }
-
-                    if (!data.items || data.items.length < 1) {
-                        this._onRequestError($.mage.__('Video not found'));
-
-                        return;
-                    }
-
-                    tmp = data.items[0];
-                    uploadedFormatted = tmp.snippet.publishedAt.replace('T', ' ').replace(/\..+/g, '');
-                    respData = {
-                        duration: this._formatYoutubeDuration(tmp.contentDetails.duration),
-                        channel: tmp.snippet.channelTitle,
-                        channelId: tmp.snippet.channelId,
-                        uploaded: uploadedFormatted,
-                        title: tmp.snippet.localized.title,
-                        description: tmp.snippet.description,
-                        thumbnail: tmp.snippet.thumbnails.high.url,
-                        videoId: videoInfo.id,
-                        videoProvider: videoInfo.type
-                    };
-                    this._videoInformation = respData;
-                    this.element.trigger(this._UPDATE_VIDEO_INFORMATION_TRIGGER, respData);
-                }
-
-                /**
-                 * @private
-                 */
-                function _onVimeoLoaded(data) {
-                    var tmp = data[0],
-                        respData;
-
-                    if (data.length < 1) {
-                        this._onRequestError($.mage.__('Video not found'));
-
-                        return null;
-                    }
-                    tmp = data[0];
-                    respData = {
-                        duration: this._formatVimeoDuration(tmp.duration),
-                        channel: tmp['user_name'],
-                        channelId: tmp['user_url'],
-                        uploaded: tmp['upload_date'],
-                        title: tmp.title,
-                        description: tmp.description.replace(/(&nbsp;|<([^>]+)>)/ig, ''),
-                        thumbnail: tmp['thumbnail_large'],
-                        videoId: videoInfo.id,
-                        videoProvider: videoInfo.type
-                    };
-                    this._videoInformation = respData;
-                    this.element.trigger(this._UPDATE_VIDEO_INFORMATION_TRIGGER, respData);
-                }
-
-                type = videoInfo.type;
-                id = videoInfo.id;
-
-                if (type === 'youtube') {
-                    googleapisUrl = 'https://www.googleapis.com/youtube/v3/videos?id=' +
-                        id +
-                        '&part=snippet,contentDetails,statistics,status&key=' +
-                        this.options.youtubeKey + '&alt=json&callback=?';
-                    $.getJSON(googleapisUrl,
-                        {
-                            format: 'json'
-                        },
-                        $.proxy(_onYouTubeLoaded, self)
-                    ).fail(
-                        function () {
-                            self._onRequestError('Video not found');
-                        }
-                    );
-                } else if (type === 'vimeo') {
-                    $.getJSON(window.location.protocol + '//www.vimeo.com/api/v2/video/' + id + '.json?callback=?',
-                        {
-                            format: 'json'
-                        },
-                        $.proxy(_onVimeoLoaded, self)
-                    ).fail(
-                        function () {
-                            self._onRequestError('Video not found');
-                        }
-                    );
-                }
-            },
-
-            /**
-             * @private
-             */
-            _onRequestError: function (error) {
-                this._videoInformation = null;
-                this.element.trigger(this._ERROR_UPDATE_INFORMATION_TRIGGER, error);
-                this.element.val('');
-                alert({
-                    content: 'Error: "' + error + '"'
-                });
-            },
-
-            /**
-             * @private
-             */
-            _formatYoutubeDuration: function (duration) {
-                var match = duration.match(/PT(\d+H)?(\d+M)?(\d+S)?/),
-                    hours = parseInt(match[1], 10) || 0,
-                    minutes = parseInt(match[2], 10) || 0,
-                    seconds = parseInt(match[3], 10) || 0;
-
-                return this._formatVimeoDuration(hours * 3600 + minutes * 60 + seconds);
-            },
-
-            /**
-             * @private
-             */
-            _formatVimeoDuration: function (seconds) {
-                return (new Date(seconds * 1000)).toUTCString().match(/(\d\d:\d\d:\d\d)/)[0];
-            },
-
-            /**
-             * @private
-             */
-            _parseHref: function (href) {
-                var a = document.createElement('a');
-
-                a.href = href;
-
-                return a;
-            },
-
-            /**
-             * @private
-             */
-            _validateURL: function (href, forceVideo) {
-                var id,
-                    type,
-                    ampersandPosition,
-                    vimeoRegex;
-
-                if (typeof href !== 'string') {
-                    return href;
-                }
-                href = this._parseHref(href);
-
-                if (href.host.match(/youtube\.com/) && href.search) {
-
-                    id = href.search.split('v=')[1];
-
-                    if (id) {
-                        ampersandPosition = id.indexOf('&');
-                        type = 'youtube';
-                    }
-
-                    if (id && ampersandPosition !== -1) {
-                        id = id.substring(0, ampersandPosition);
-                    }
-
-                } else if (href.host.match(/youtube\.com|youtu\.be/)) {
-                    id = href.pathname.replace(/^\/(embed\/|v\/)?/, '').replace(/\/.*/, '');
-                    type = 'youtube';
-                } else if (href.host.match(/vimeo\.com/)) {
-                    type = 'vimeo';
-                    vimeoRegex = new RegExp(['https?:\\/\\/(?:www\\.|player\\.)?vimeo.com\\/(?:channels\\/(?:\\w+\\/)',
-                        '?|groups\\/([^\\/]*)\\/videos\\/|album\\/(\\d+)\\/video\\/|video\\/|)(\\d+)(?:$|\\/|\\?)'
-                    ].join(''));
-                    id = href.href.match(vimeoRegex)[3];
-                }
-
-                if ((!id || !type) && forceVideo) {
-                    id = href.href;
-                    type = 'custom';
-                }
-
-                return id ? {
-                    id: id, type: type, s: href.search.replace(/^\?/, '')
-                } : false;
-            }
-        });
-    });
->>>>>>> 22629abe
+    });