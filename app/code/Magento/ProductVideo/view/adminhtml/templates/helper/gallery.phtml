--- conflicted
+++ resolved
@@ -26,11 +26,7 @@
         </div>
         <?php echo $block->getChildHtml('additional_buttons'); ?>
         <div class="image video-placeholder">
-<<<<<<< HEAD
-            <button id="add_video_button" title="New Video" data-role="add-video-button" type="button" class="action-default scalable" data-mage-init='{"openVideoModal" : {}}' data-ui-id="widget-button-1">
-=======
             <button id="add_video_button" title="<?php echo __('New Video');?>" type="button" class="action-default scalable" data-mage-init='{"openVideoModal" : {}}' data-ui-id="widget-button-1">
->>>>>>> 21dd804c
                 <img class="spacer" src="<?php echo $block->getViewFileUrl('images/spacer.gif')?>"/>
                 <p class="image-placeholder-text"><?php echo __('Click here to add videos.'); ?></p>
             </button>
