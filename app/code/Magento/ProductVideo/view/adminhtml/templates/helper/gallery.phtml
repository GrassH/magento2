<<<<<<< HEAD
<?php
/**
 * Copyright © 2015 Magento. All rights reserved.
 * See COPYING.txt for license details.
 */

// @codingStandardsIgnoreFile

/** @var $block \Magento\Catalog\Block\Adminhtml\Product\Helper\Form\Gallery\Content */
$elementName = $block->getElement()->getName() . '[images]';
?>
<div id="<?php echo $block->getHtmlId() ?>"
     class='gallery'
     data-mage-init='{"productGallery":{"template":"#<?php echo $block->getHtmlId() ?>-template"}}'
     data-images="<?php echo $block->escapeHtml($block->getImagesJson()) ?>"
     data-types="<?php echo $block->escapeHtml(
         $this->helper('Magento\Framework\Json\Helper\Data')->jsonEncode($block->getImageTypes())
     ) ?>"
    >
    <?php if (!$block->getElement()->getReadonly()) {
    ?>
        <div class="image image-placeholder">
            <?php echo $block->getUploaderHtml();
    ?>
            <img class="spacer" src="<?php echo $block->getViewFileUrl('images/spacer.gif')?>"/>
            <p class="image-placeholder-text"><?php echo __('Click here or drag and drop to add images.');
    ?></p>
        </div>
        <?php echo $block->getChildHtml('additional_buttons'); ?>
        <div class="image video-placeholder">
            <button id="add_video_button" title="New Video" type="button" class="action-default scalable" data-mage-init='{"openVideoModal" : {}}' data-ui-id="widget-button-1">
                <span>New Video</span>
            </button>
        </div>
    <?php

} ?>
    <?php foreach ($block->getImageTypes() as $typeData) {
    ?>
        <input name="<?php echo $block->escapeHtml($typeData['name']) ?>"
               class="image-<?php echo $block->escapeHtml($typeData['code']) ?>"
               type="hidden"
               value="<?php echo $block->escapeHtml($typeData['value']) ?>"/>
    <?php

} ?>
    <script id="<?php echo $block->getHtmlId() ?>-template" type="text/x-magento-template">
        <div class="image item <% if (data.disabled == 1) { %>hidden-for-front<% } %>"
             data-role="image">
            <input type="hidden" name="<?php echo $elementName ?>[<%- data.file_id %>][position]" value="<%- data.position %>" class="position"/>
            <input type="hidden" name="<?php echo $elementName ?>[<%- data.file_id %>][media_type]" value="<%- data.media_type %>"/>
            <input type="hidden" name="<?php echo $elementName ?>[<%- data.file_id %>][video_provider]" value="<%- data.video_provider %>"/>
            <input type="hidden" name="<?php echo $elementName ?>[<%- data.file_id %>][file]" value="<%- data.file %>"/>
            <input type="hidden" name="<?php echo $elementName ?>[<%- data.file_id %>][value_id]" value="<%- data.value_id %>"/>
            <input type="hidden" name="<?php echo $elementName ?>[<%- data.file_id %>][label]" value="<%- data.label %>"/>
            <input type="hidden" name="<?php echo $elementName ?>[<%- data.file_id %>][disabled]" value="<%- data.disabled %>"/>
            <input type="hidden" name="<?php echo $elementName ?>[<%- data.file_id %>][removed]" value="" class="is-removed"/>
            <input type="hidden" name="<?php echo $elementName ?>[<%- data.file_id %>][video_url]" value="<%- data.video_url %>"/>
            <input type="hidden" name="<?php echo $elementName ?>[<%- data.file_id %>][video_title]" value="<%- data.video_title %>"/>
            <input type="hidden" name="<?php echo $elementName ?>[<%- data.file_id %>][video_description]" value="<%- data.video_description %>"/>
            <input type="hidden" name="<?php echo $elementName ?>[<%- data.file_id %>][video_metadata]" value="<%- data.video_metadata %>"/>
            <input type="hidden" name="<?php echo $elementName ?>[<%- data.file_id %>][role]" value="<%- data.video_description %>"/>
            <ul class="type-labels" style="display: none">
                <?php foreach ($block->getImageTypes() as $typeData) {
    ?>
                    <li class="type-<?php echo $block->escapeHtml(
                        $typeData['code']
                    ) ?>"><?php echo $block->escapeHtml($typeData['label']) ?></li>
                <?php

} ?>
            </ul>
            <img class="spacer" src="<?php echo $block->getViewFileUrl('images/spacer.gif')?>"/>
            <img class="product-image" src="<%- data.url %>" alt="<%- data.label %>"/>
            <div class="actions" >
                <button type="button" class="action-delete" data-role="delete-button" title="<?php echo __('Delete image') ?>">
                    <span> <?php echo __('Delete image') ?></span >
                </button>
                <button type="button" class="action-make-base" data-role="make-base-button" title="<?php echo __('Make Base') ?>">
                    <span><?php echo __('Make Base') ?></span >
                </button >
                <div class="draggable-handle" ></div >
            </div >
            <div class="image-label"></div>
            <div class="image-fade"><span><?php echo __('Hidden') ?></span></div>
        </div>
    </script>
    <script class="dialog-template" type="text/x-magento-template"  data-title="Image Options">
        <div class="image-panel" data-role="dialog">
            <div class="image-panel-preview">
                <img src="<%- data.url %>" alt="<%- data.label %>" />
            </div>
            <div class="image-panel-controls">
                <strong class="image-name"><%- data.label %></strong>

                <fieldset class="fieldset fieldset-image-panel">
                    <div class="field field-image-description">
                        <label class="label" for="image-description">
                            <span><?php echo __('Alt Text')?></span>
                        </label>
                        <div class="control">
                            <textarea id="image-description"
                                      rows="3"
                                      name="<?php echo $elementName ?>[<%- data.file_id %>][label]"><%- data.label %></textarea>
                        </div>
                    </div>

                    <div class="field field-image-role">
                        <label class="label">
                            <span><?php echo __('Role')?></span>
                        </label>
                        <div class="control">
                            <ul class="multiselect-alt">
                                <?php foreach ($block->getMediaAttributes() as $attribute) {
    ?>
                                    <li class="item">
                                        <label>
                                            <input class="image-type"
                                                   data-role="type-selector"
                                                   type="checkbox"
                                                   value="<?php echo $block->escapeHtml($attribute->getAttributeCode()) ?>"
                                                />
                                            <?php echo $block->escapeHtml($attribute->getFrontendLabel()) ?>
                                        </label>
                                    </li>
                                <?php

} ?>
                            </ul>
                        </div>
                    </div>

                    <div class="field field-image-hide">
                        <label class="label">
                            <input type="checkbox"
                                   data-role="visibility-trigger"
                                   value="1"
                                   name="<?php echo $elementName ?>[<%- data.file_id %>][disabled]"
                            <% if (data.disabled == 1) { %>checked="checked"<% } %> />
                            <span><?php echo __('Hide from Product Page')?></span>
                        </label>
                    </div>
                </fieldset>
            </div>

            <button type="button" class="action-close" data-role="close-panel" title="<?php echo __('Close panel'); ?>">
                <span><?php echo __('Close panel'); ?></span>
            </button>
            <div class="image-pointer"></div>
        </div>
    </script>
</div>
=======
<?php
/**
 * Copyright © 2015 Magento. All rights reserved.
 * See COPYING.txt for license details.
 */

// @codingStandardsIgnoreFile

/** @var $block \Magento\Catalog\Block\Adminhtml\Product\Helper\Form\Gallery\Content */
$elementName = $block->getElement()->getName() . '[images]';
?>
<div id="<?php echo $block->getHtmlId() ?>"
     class='gallery'
     data-mage-init='{"productGallery":{"template":"#<?php echo $block->getHtmlId() ?>-template"}}'
     data-images="<?php echo $block->escapeHtml($block->getImagesJson()) ?>"
     data-types="<?php echo $block->escapeHtml(
         $this->helper('Magento\Framework\Json\Helper\Data')->jsonEncode($block->getImageTypes())
     ) ?>"
    >
    <?php if (!$block->getElement()->getReadonly()) {
        ?>
        <div class="image image-placeholder">
            <?php echo $block->getUploaderHtml();
            ?>
            <img class="spacer" src="<?php echo $block->getViewFileUrl('images/spacer.gif')?>"/>
            <p class="image-placeholder-text"><?php echo __('Click here or drag and drop to add images.');
                ?></p>
        </div>
        <?php echo $block->getChildHtml('additional_buttons'); ?>
        <div class="image video-placeholder">
            <button id="add_video_button" title="New Video" type="button" class="action-default scalable" data-mage-init='{"openVideoModal" : {}}' data-ui-id="widget-button-1">
                <img class="spacer" src="<?php echo $block->getViewFileUrl('images/spacer.gif')?>"/>
                <p class="image-placeholder-text"><?php echo __('Click here to add videos.'); ?></p>
            </button>
        </div>
        <?php

    } ?>
    <?php foreach ($block->getImageTypes() as $typeData) {
        ?>
        <input name="<?php echo $block->escapeHtml($typeData['name']) ?>"
               class="image-<?php echo $block->escapeHtml($typeData['code']) ?>"
               type="hidden"
               value="<?php echo $block->escapeHtml($typeData['value']) ?>"/>
        <?php

    } ?>
    <script id="<?php echo $block->getHtmlId() ?>-template" type="text/x-magento-template">
        <div class="image item <% if (data.disabled == 1) { %>hidden-for-front<% } %>"
             data-role="image">
            <input type="hidden" name="<?php echo $elementName ?>[<%- data.file_id %>][position]" value="<%- data.position %>" class="position"/>
            <input type="hidden" name="<?php echo $elementName ?>[<%- data.file_id %>][media_type]" value="<%- data.media_type %>"/>
            <input type="hidden" name="<?php echo $elementName ?>[<%- data.file_id %>][video_provider]" value="<%- data.video_provider %>"/>
            <input type="hidden" name="<?php echo $elementName ?>[<%- data.file_id %>][file]" value="<%- data.file %>"/>
            <input type="hidden" name="<?php echo $elementName ?>[<%- data.file_id %>][value_id]" value="<%- data.value_id %>"/>
            <input type="hidden" name="<?php echo $elementName ?>[<%- data.file_id %>][label]" value="<%- data.label %>"/>
            <input type="hidden" name="<?php echo $elementName ?>[<%- data.file_id %>][disabled]" value="<%- data.disabled %>"/>
            <input type="hidden" name="<?php echo $elementName ?>[<%- data.file_id %>][removed]" value="" class="is-removed"/>
            <input type="hidden" name="<?php echo $elementName ?>[<%- data.file_id %>][video_url]" value="<%- data.video_url %>"/>
            <input type="hidden" name="<?php echo $elementName ?>[<%- data.file_id %>][video_title]" value="<%- data.video_title %>"/>
            <input type="hidden" name="<?php echo $elementName ?>[<%- data.file_id %>][video_description]" value="<%- data.video_description %>"/>
            <input type="hidden" name="<?php echo $elementName ?>[<%- data.file_id %>][video_metadata]" value="<%- data.video_metadata %>"/>
            <input type="hidden" name="<?php echo $elementName ?>[<%- data.file_id %>][role]" value="<%- data.video_description %>"/>
            <ul class="type-labels" style="display: none">
                <?php foreach ($block->getImageTypes() as $typeData) {
                    ?>
                    <li class="type-<?php echo $block->escapeHtml(
                        $typeData['code']
                    ) ?>"><?php echo $block->escapeHtml($typeData['label']) ?></li>
                    <?php

                } ?>
            </ul>
            <img class="spacer" src="<?php echo $block->getViewFileUrl('images/spacer.gif')?>"/>
            <img class="product-image" src="<%- data.url %>" alt="<%- data.label %>"/>
            <div class="actions" >
                <button type="button" class="action-delete" data-role="delete-button" title="<?php echo __('Delete image') ?>">
                    <span> <?php echo __('Delete image') ?></span >
                </button>
                <button type="button" class="action-make-base" data-role="make-base-button" title="<?php echo __('Make Base') ?>">
                    <span><?php echo __('Make Base') ?></span >
                </button >
                <div class="draggable-handle" ></div >
            </div >
            <div class="image-label"></div>
            <div class="image-fade"><span><?php echo __('Hidden') ?></span></div>
        </div>
    </script>
    <script class="dialog-template" type="text/x-magento-template"  data-title="Image Options">
        <div class="image-panel" data-role="dialog">
            <div class="image-panel-preview">
                <img src="<%- data.url %>" alt="<%- data.label %>" />
            </div>
            <div class="image-panel-controls">
                <strong class="image-name"><%- data.label %></strong>

                <fieldset class="fieldset fieldset-image-panel">
                    <div class="field field-image-description">
                        <label class="label" for="image-description">
                            <span><?php echo __('Alt Text')?></span>
                        </label>
                        <div class="control">
                            <textarea id="image-description"
                                      rows="3"
                                      name="<?php echo $elementName ?>[<%- data.file_id %>][label]"><%- data.label %></textarea>
                        </div>
                    </div>

                    <div class="field field-image-role">
                        <label class="label">
                            <span><?php echo __('Role')?></span>
                        </label>
                        <div class="control">
                            <ul class="multiselect-alt">
                                <?php foreach ($block->getMediaAttributes() as $attribute) {
                                    ?>
                                    <li class="item">
                                        <label>
                                            <input class="image-type"
                                                   data-role="type-selector"
                                                   type="checkbox"
                                                   value="<?php echo $block->escapeHtml($attribute->getAttributeCode()) ?>"
                                                />
                                            <?php echo $block->escapeHtml($attribute->getFrontendLabel()) ?>
                                        </label>
                                    </li>
                                    <?php

                                } ?>
                            </ul>
                        </div>
                    </div>

                    <div class="field field-image-hide">
                        <label class="label">
                            <input type="checkbox"
                                   data-role="visibility-trigger"
                                   value="1"
                                   name="<?php echo $elementName ?>[<%- data.file_id %>][disabled]"
                            <% if (data.disabled == 1) { %>checked="checked"<% } %> />
                            <span><?php echo __('Hide from Product Page')?></span>
                        </label>
                    </div>
                </fieldset>
            </div>

            <button type="button" class="action-close" data-role="close-panel" title="<?php echo __('Close panel'); ?>">
                <span><?php echo __('Close panel'); ?></span>
            </button>
            <div class="image-pointer"></div>
        </div>
    </script>
</div>
>>>>>>> 7ab5c88a
<|MERGE_RESOLUTION|>--- conflicted
+++ resolved
@@ -1,157 +1,3 @@
-<<<<<<< HEAD
-<?php
-/**
- * Copyright © 2015 Magento. All rights reserved.
- * See COPYING.txt for license details.
- */
-
-// @codingStandardsIgnoreFile
-
-/** @var $block \Magento\Catalog\Block\Adminhtml\Product\Helper\Form\Gallery\Content */
-$elementName = $block->getElement()->getName() . '[images]';
-?>
-<div id="<?php echo $block->getHtmlId() ?>"
-     class='gallery'
-     data-mage-init='{"productGallery":{"template":"#<?php echo $block->getHtmlId() ?>-template"}}'
-     data-images="<?php echo $block->escapeHtml($block->getImagesJson()) ?>"
-     data-types="<?php echo $block->escapeHtml(
-         $this->helper('Magento\Framework\Json\Helper\Data')->jsonEncode($block->getImageTypes())
-     ) ?>"
-    >
-    <?php if (!$block->getElement()->getReadonly()) {
-    ?>
-        <div class="image image-placeholder">
-            <?php echo $block->getUploaderHtml();
-    ?>
-            <img class="spacer" src="<?php echo $block->getViewFileUrl('images/spacer.gif')?>"/>
-            <p class="image-placeholder-text"><?php echo __('Click here or drag and drop to add images.');
-    ?></p>
-        </div>
-        <?php echo $block->getChildHtml('additional_buttons'); ?>
-        <div class="image video-placeholder">
-            <button id="add_video_button" title="New Video" type="button" class="action-default scalable" data-mage-init='{"openVideoModal" : {}}' data-ui-id="widget-button-1">
-                <span>New Video</span>
-            </button>
-        </div>
-    <?php
-
-} ?>
-    <?php foreach ($block->getImageTypes() as $typeData) {
-    ?>
-        <input name="<?php echo $block->escapeHtml($typeData['name']) ?>"
-               class="image-<?php echo $block->escapeHtml($typeData['code']) ?>"
-               type="hidden"
-               value="<?php echo $block->escapeHtml($typeData['value']) ?>"/>
-    <?php
-
-} ?>
-    <script id="<?php echo $block->getHtmlId() ?>-template" type="text/x-magento-template">
-        <div class="image item <% if (data.disabled == 1) { %>hidden-for-front<% } %>"
-             data-role="image">
-            <input type="hidden" name="<?php echo $elementName ?>[<%- data.file_id %>][position]" value="<%- data.position %>" class="position"/>
-            <input type="hidden" name="<?php echo $elementName ?>[<%- data.file_id %>][media_type]" value="<%- data.media_type %>"/>
-            <input type="hidden" name="<?php echo $elementName ?>[<%- data.file_id %>][video_provider]" value="<%- data.video_provider %>"/>
-            <input type="hidden" name="<?php echo $elementName ?>[<%- data.file_id %>][file]" value="<%- data.file %>"/>
-            <input type="hidden" name="<?php echo $elementName ?>[<%- data.file_id %>][value_id]" value="<%- data.value_id %>"/>
-            <input type="hidden" name="<?php echo $elementName ?>[<%- data.file_id %>][label]" value="<%- data.label %>"/>
-            <input type="hidden" name="<?php echo $elementName ?>[<%- data.file_id %>][disabled]" value="<%- data.disabled %>"/>
-            <input type="hidden" name="<?php echo $elementName ?>[<%- data.file_id %>][removed]" value="" class="is-removed"/>
-            <input type="hidden" name="<?php echo $elementName ?>[<%- data.file_id %>][video_url]" value="<%- data.video_url %>"/>
-            <input type="hidden" name="<?php echo $elementName ?>[<%- data.file_id %>][video_title]" value="<%- data.video_title %>"/>
-            <input type="hidden" name="<?php echo $elementName ?>[<%- data.file_id %>][video_description]" value="<%- data.video_description %>"/>
-            <input type="hidden" name="<?php echo $elementName ?>[<%- data.file_id %>][video_metadata]" value="<%- data.video_metadata %>"/>
-            <input type="hidden" name="<?php echo $elementName ?>[<%- data.file_id %>][role]" value="<%- data.video_description %>"/>
-            <ul class="type-labels" style="display: none">
-                <?php foreach ($block->getImageTypes() as $typeData) {
-    ?>
-                    <li class="type-<?php echo $block->escapeHtml(
-                        $typeData['code']
-                    ) ?>"><?php echo $block->escapeHtml($typeData['label']) ?></li>
-                <?php
-
-} ?>
-            </ul>
-            <img class="spacer" src="<?php echo $block->getViewFileUrl('images/spacer.gif')?>"/>
-            <img class="product-image" src="<%- data.url %>" alt="<%- data.label %>"/>
-            <div class="actions" >
-                <button type="button" class="action-delete" data-role="delete-button" title="<?php echo __('Delete image') ?>">
-                    <span> <?php echo __('Delete image') ?></span >
-                </button>
-                <button type="button" class="action-make-base" data-role="make-base-button" title="<?php echo __('Make Base') ?>">
-                    <span><?php echo __('Make Base') ?></span >
-                </button >
-                <div class="draggable-handle" ></div >
-            </div >
-            <div class="image-label"></div>
-            <div class="image-fade"><span><?php echo __('Hidden') ?></span></div>
-        </div>
-    </script>
-    <script class="dialog-template" type="text/x-magento-template"  data-title="Image Options">
-        <div class="image-panel" data-role="dialog">
-            <div class="image-panel-preview">
-                <img src="<%- data.url %>" alt="<%- data.label %>" />
-            </div>
-            <div class="image-panel-controls">
-                <strong class="image-name"><%- data.label %></strong>
-
-                <fieldset class="fieldset fieldset-image-panel">
-                    <div class="field field-image-description">
-                        <label class="label" for="image-description">
-                            <span><?php echo __('Alt Text')?></span>
-                        </label>
-                        <div class="control">
-                            <textarea id="image-description"
-                                      rows="3"
-                                      name="<?php echo $elementName ?>[<%- data.file_id %>][label]"><%- data.label %></textarea>
-                        </div>
-                    </div>
-
-                    <div class="field field-image-role">
-                        <label class="label">
-                            <span><?php echo __('Role')?></span>
-                        </label>
-                        <div class="control">
-                            <ul class="multiselect-alt">
-                                <?php foreach ($block->getMediaAttributes() as $attribute) {
-    ?>
-                                    <li class="item">
-                                        <label>
-                                            <input class="image-type"
-                                                   data-role="type-selector"
-                                                   type="checkbox"
-                                                   value="<?php echo $block->escapeHtml($attribute->getAttributeCode()) ?>"
-                                                />
-                                            <?php echo $block->escapeHtml($attribute->getFrontendLabel()) ?>
-                                        </label>
-                                    </li>
-                                <?php
-
-} ?>
-                            </ul>
-                        </div>
-                    </div>
-
-                    <div class="field field-image-hide">
-                        <label class="label">
-                            <input type="checkbox"
-                                   data-role="visibility-trigger"
-                                   value="1"
-                                   name="<?php echo $elementName ?>[<%- data.file_id %>][disabled]"
-                            <% if (data.disabled == 1) { %>checked="checked"<% } %> />
-                            <span><?php echo __('Hide from Product Page')?></span>
-                        </label>
-                    </div>
-                </fieldset>
-            </div>
-
-            <button type="button" class="action-close" data-role="close-panel" title="<?php echo __('Close panel'); ?>">
-                <span><?php echo __('Close panel'); ?></span>
-            </button>
-            <div class="image-pointer"></div>
-        </div>
-    </script>
-</div>
-=======
 <?php
 /**
  * Copyright © 2015 Magento. All rights reserved.
@@ -304,5 +150,4 @@
             <div class="image-pointer"></div>
         </div>
     </script>
-</div>
->>>>>>> 7ab5c88a
+</div>