<?php
/**
 * Copyright © Magento, Inc. All rights reserved.
 * See COPYING.txt for license details.
 */
?>
<div class="row">
    <div class="add-video-button-container">
        <button
            id="add_video_button"
            title="<?= /* @escapeNotVerified */ $addVideoTitle ?>"
            type="button"
            class="action-secondary"
            onclick="jQuery('#new-video').modal('openModal'); jQuery('#new_video_form')[0].reset();"
            data-ui-id="widget-button-1">
            <span><?= /* @escapeNotVerified */ __('Add Video') ?></span>
        </button>
    </div>
</div>
<div id="<?= /* @escapeNotVerified */ $htmlId ?>-container"
     class="images"
     data-mage-init='{"baseImage":{}}'
     data-max-file-size="<?= /* @escapeNotVerified */ $fileMaxSize ?>"
    >
    <div class="image image-placeholder">
<<<<<<< HEAD
        <input type="file" name="image" data-url="<?php
        /* @escapeNotVerified */ echo $uploadUrl;?>" multiple="multiple" />
        <img class="spacer" src="<?php /* @escapeNotVerified */ echo $spacerImage;?>"/>
        <p class="image-placeholder-text"><?php /* @escapeNotVerified */ echo $imagePlaceholderText;?></p>
=======
        <input type="file" name="image" data-url="<?= /* @escapeNotVerified */ $uploadUrl ?>" multiple="multiple" />
        <img class="spacer" src="<?= /* @escapeNotVerified */ $spacerImage ?>"/>
        <p class="image-placeholder-text"><?= /* @escapeNotVerified */ $imagePlaceholderText ?></p>
>>>>>>> 44a242e1
    </div>
    <script id="<?= /* @escapeNotVerified */ $htmlId ?>-template"
            data-template="image"
            type="text/x-magento-template">
        <div class="image">
            <img class="spacer" src="<?= /* @escapeNotVerified */ $spacerImage ?>"/>
            <img
                class="product-image"
                src="<%- data.url %>"
                data-position="<%- data.position %>"
                alt="<%- data.label %>" />
            <div class="actions">
                <button
                    type="button"
                    class="action-delete"
                    data-role="delete-button"
                    title="<?= /* @escapeNotVerified */ $deleteImageText ?>">
                    <span><?= /* @escapeNotVerified */ $deleteImageText ?></span>
                </button>
                <button
                    type="button"
                    class="action-make-base"
                    data-role="make-base-button"
                    title="<?= /* @escapeNotVerified */ $makeBaseText ?>">
                    <span><?= /* @escapeNotVerified */ $makeBaseText ?></span>
                </button>
                <div class="draggable-handle"></div>
            </div>
            <div class="image-label"></div>
            <div class="image-fade"><span><?= /* @escapeNotVerified */ $hiddenText ?></span></div>
        </div>
    </script>
</div>
<span class="action-manage-images" data-activate-tab="image-management">
    <span><?= /* @escapeNotVerified */ $imageManagementText ?></span>
</span>
<script>
    require([
        'jquery'
    ],function($){

        'use strict';

        $('[data-activate-tab=image-management]')
            .on('click.toggleImageManagementTab', function() {
                $('#product_info_tabs_image-management').trigger('click');
            });
    });
</script><|MERGE_RESOLUTION|>--- conflicted
+++ resolved
@@ -23,16 +23,9 @@
      data-max-file-size="<?= /* @escapeNotVerified */ $fileMaxSize ?>"
     >
     <div class="image image-placeholder">
-<<<<<<< HEAD
-        <input type="file" name="image" data-url="<?php
-        /* @escapeNotVerified */ echo $uploadUrl;?>" multiple="multiple" />
-        <img class="spacer" src="<?php /* @escapeNotVerified */ echo $spacerImage;?>"/>
-        <p class="image-placeholder-text"><?php /* @escapeNotVerified */ echo $imagePlaceholderText;?></p>
-=======
         <input type="file" name="image" data-url="<?= /* @escapeNotVerified */ $uploadUrl ?>" multiple="multiple" />
         <img class="spacer" src="<?= /* @escapeNotVerified */ $spacerImage ?>"/>
         <p class="image-placeholder-text"><?= /* @escapeNotVerified */ $imagePlaceholderText ?></p>
->>>>>>> 44a242e1
     </div>
     <script id="<?= /* @escapeNotVerified */ $htmlId ?>-template"
             data-template="image"
