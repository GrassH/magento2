--- conflicted
+++ resolved
@@ -20,11 +20,7 @@
             <group value="catalog"/>
             <group value="productVideo"/>
             <skip>
-<<<<<<< HEAD
-                <issueId value="MC-32197"/>
-=======
                 <issueId value="MC-33903"/>
->>>>>>> 6b6f428c
             </skip>
         </annotations>
         <before>
