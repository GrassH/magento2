<?xml version="1.0" encoding="UTF-8"?>
<!--
 /**
  * Copyright © Magento, Inc. All rights reserved.
  * See COPYING.txt for license details.
  */
-->

<tests xmlns:xsi="http://www.w3.org/2001/XMLSchema-instance"
       xsi:noNamespaceSchemaLocation="urn:magento:mftf:Test/etc/testSchema.xsd">
    <test name="YoutubeVideoWindowOnProductPageTest">
        <annotations>
            <features value="ProductVideo"/>
            <stories value="Check product video on storefront"/>
            <title value="Youtube video window on the product page"/>
            <description value="Check Youtube video window on the product page"/>
            <severity value="MAJOR"/>
            <testCaseId value="MAGETWO-95254"/>
            <useCaseId value="MAGETWO-91707"/>
            <group value="productVideo"/>
            <skip>
<<<<<<< HEAD
                <issueId value="MC-32197"/>
=======
                <issueId value="MC-33903"/>
>>>>>>> 6b6f428c
            </skip>
        </annotations>

        <before>
            <!--Log In-->
            <actionGroup ref="AdminLoginActionGroup" stepKey="loginAsAdmin"/>
            <!--Create category-->
            <createData entity="_defaultCategory" stepKey="createCategory"/>
            <!--Create product-->
            <createData entity="SimpleProduct" stepKey="createProduct">
                <requiredEntity createDataKey="createCategory"/>
            </createData>
            <!-- Set product video Youtube api key configuration -->
            <createData entity="ProductVideoYoutubeApiKeyConfig" stepKey="setStoreConfig" after="loginAsAdmin"/>
        </before>

        <!--Open simple product-->
        <amOnPage url="{{AdminProductIndexPage.url}}" stepKey="goToProductIndex"/>
        <waitForPageLoad stepKey="wait1"/>
        <actionGroup ref="ResetProductGridToDefaultViewActionGroup" stepKey="resetProductGrid"/>
        <actionGroup ref="FilterProductGridBySkuActionGroup" stepKey="filterProductGridBySku">
            <argument name="product" value="$$createProduct$$"/>
        </actionGroup>
        <actionGroup ref="OpenProductForEditByClickingRowXColumnYInProductGridActionGroup" stepKey="openFirstProductForEdit"/>

        <!-- Add product video -->
        <actionGroup ref="AddProductVideoActionGroup" stepKey="addProductVideo" after="openFirstProductForEdit"/>
        <!-- Assert product video in admin product form -->
        <actionGroup ref="AssertProductVideoAdminProductPageActionGroup" stepKey="assertProductVideoAdminProductPage" after="addProductVideo"/>

        <!-- Save the product -->
        <click selector="{{AdminProductFormActionSection.saveButton}}" stepKey="saveFirstProduct"/>
        <waitForPageLoad stepKey="waitForFirstProductSaved"/>

        <!-- Assert product video in storefront product page -->
        <amOnPage url="$$createProduct.name$$.html" stepKey="goToStorefrontCategoryPage"/>
        <waitForPageLoad stepKey="waitForStorefrontPageLoaded"/>
        <actionGroup ref="AssertProductVideoStorefrontProductPageActionGroup" stepKey="assertProductVideoStorefrontProductPage" after="waitForStorefrontPageLoaded"/>

        <!--Click Play video button-->
        <click stepKey="clickToPlayVideo" selector="{{StorefrontProductInfoMainSection.clickInVideo}}"/>
        <wait stepKey="waitFiveSecondToPlayVideo" time="5"/>
        <switchToIFrame selector="{{StorefrontProductInfoMainSection.frameVideo}}" stepKey="switchToFrame"/>
        <waitForElementVisible selector="{{StorefrontProductInfoMainSection.videoPlayedMode}}" stepKey="waitForVideoPlayed"/>
        <seeElement selector="{{StorefrontProductInfoMainSection.videoPlayedMode}}" stepKey="AssertVideoIsPlayed"/>
        <switchToIFrame stepKey="switchBack1"/>

        <!--Click Pause button-->
        <click stepKey="clickToStopVideo" selector="{{StorefrontProductInfoMainSection.clickInVideo}}"/>
        <wait stepKey="waitFiveSecondToStopVideo" time="5"/>
        <switchToIFrame selector="{{StorefrontProductInfoMainSection.frameVideo}}" stepKey="switchToFrame2"/>
        <waitForElementVisible selector="{{StorefrontProductInfoMainSection.videoPausedMode}}" stepKey="waitForVideoPaused"/>
        <seeElement selector="{{StorefrontProductInfoMainSection.videoPausedMode}}" stepKey="AssertVideoIsPaused"/>
        <switchToIFrame stepKey="switchBack2"/>

        <!--Click Play video button again. Make sure that Video continued playing-->
        <click stepKey="clickAgainToPlayVideo" selector="{{StorefrontProductInfoMainSection.clickInVideo}}"/>
        <wait stepKey="waitAgainFiveSecondToPlayVideo" time="5"/>
        <switchToIFrame selector="{{StorefrontProductInfoMainSection.frameVideo}}" stepKey="switchToFrame3"/>
        <waitForElementVisible selector="{{StorefrontProductInfoMainSection.videoPlayedMode}}" stepKey="waitForVideoPlayedAgain"/>
        <seeElement selector="{{StorefrontProductInfoMainSection.videoPlayedMode}}" stepKey="AssertVideoIsPlayedAgain"/>
        <switchToIFrame stepKey="switchBack3"/>

        <after>
            <deleteData createDataKey="createProduct" stepKey="deleteSimpleProduct"/>
            <deleteData createDataKey="createCategory" stepKey="deleteCategoryFirst"/>
            <!-- Set product video configuration to default -->
            <createData entity="DefaultProductVideoConfig" stepKey="setStoreDefaultConfig" before="logout"/>
            <!--Log Out-->
            <actionGroup ref="AdminLogoutActionGroup" stepKey="logout"/>
        </after>
    </test>
</tests>
<|MERGE_RESOLUTION|>--- conflicted
+++ resolved
@@ -19,11 +19,7 @@
             <useCaseId value="MAGETWO-91707"/>
             <group value="productVideo"/>
             <skip>
-<<<<<<< HEAD
-                <issueId value="MC-32197"/>
-=======
                 <issueId value="MC-33903"/>
->>>>>>> 6b6f428c
             </skip>
         </annotations>
 
