--- conflicted
+++ resolved
@@ -288,10 +288,6 @@
 
         $this->subject->beforeExecute(
             $this->mediaGalleryCreateHandler,
-<<<<<<< HEAD
-            \Magento\Catalog\Api\Data\ProductInterface::class,
-=======
->>>>>>> f5539378
             $this->product
         );
     }
