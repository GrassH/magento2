--- conflicted
+++ resolved
@@ -27,38 +27,22 @@
     protected $subject;
 
     /**
-<<<<<<< HEAD
-     * @var \Magento\Catalog\Model\Product|\PHPUnit\Framework\MockObject\MockObject
-=======
      * @var Product|MockObject
->>>>>>> b2f063af
      */
     protected $product;
 
     /**
-<<<<<<< HEAD
-     * @var \Magento\Eav\Model\Entity\Attribute|\PHPUnit\Framework\MockObject\MockObject
-=======
      * @var Attribute|MockObject
->>>>>>> b2f063af
      */
     protected $attribute;
 
     /**
-<<<<<<< HEAD
-     * @var \Magento\Catalog\Model\ResourceModel\Product\Gallery|\PHPUnit\Framework\MockObject\MockObject
-=======
      * @var Gallery|MockObject
->>>>>>> b2f063af
      */
     protected $resourceModel;
 
     /**
-<<<<<<< HEAD
-     * @var \Magento\Catalog\Model\Product\Gallery\CreateHandler|\PHPUnit\Framework\MockObject\MockObject
-=======
      * @var \Magento\Catalog\Model\Product\Gallery\CreateHandler|MockObject
->>>>>>> b2f063af
      */
     protected $mediaGalleryCreateHandler;
 
