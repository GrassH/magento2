<?php declare(strict_types=1);
/**
 * Copyright © Magento, Inc. All rights reserved.
 * See COPYING.txt for license details.
 */

namespace Magento\ProductVideo\Test\Unit\Model\Product\Attribute\Media;

use Magento\Catalog\Api\Data\ProductAttributeMediaGalleryEntryExtension;
use Magento\Catalog\Api\Data\ProductAttributeMediaGalleryEntryExtensionFactory;
use Magento\Catalog\Api\Data\ProductAttributeMediaGalleryEntryInterface;
use Magento\Catalog\Api\Data\ProductAttributeMediaGalleryEntryInterfaceFactory;
use Magento\Catalog\Model\Product;
use Magento\Framework\Api\Data\VideoContentInterface;
use Magento\Framework\Api\Data\VideoContentInterfaceFactory;
use Magento\Framework\Api\DataObjectHelper;
use Magento\Framework\TestFramework\Unit\Helper\ObjectManager;
use Magento\ProductVideo\Model\Product\Attribute\Media\ExternalVideoEntryConverter;
use Magento\ProductVideo\Model\Product\Attribute\Media\VideoEntry;
use PHPUnit\Framework\MockObject\MockObject;
use PHPUnit\Framework\TestCase;

/**
 * @SuppressWarnings(PHPMD.CouplingBetweenObjects)
 */
class ExternalVideoEntryConverterTest extends TestCase
{
    /**
<<<<<<< HEAD
     * @var \PHPUnit\Framework\MockObject\MockObject
     * |\Magento\Catalog\Api\Data\ProductAttributeMediaGalleryEntryInterfaceFactory
=======
     * @var MockObject|\Magento\Catalog\Api\Data\ProductAttributeMediaGalleryEntryInterfaceFactory
>>>>>>> b2f063af
     */
    protected $mediaGalleryEntryFactoryMock;

    /**
<<<<<<< HEAD
     * @var \PHPUnit\Framework\MockObject\MockObject
     * |\Magento\Catalog\Api\Data\ProductAttributeMediaGalleryEntryInterface
     */
    protected $mediaGalleryEntryMock;

    /** @var \PHPUnit\Framework\MockObject\MockObject|\Magento\Framework\Api\DataObjectHelper */
    protected $dataObjectHelperMock;

    /** @var \PHPUnit\Framework\MockObject\MockObject|\Magento\Framework\Api\Data\VideoContentInterfaceFactory */
    protected $videoEntryFactoryMock;

    /** @var \PHPUnit\Framework\MockObject\MockObject|\Magento\Framework\Api\Data\VideoContentInterface */
    protected $videoEntryMock;

    /**
     * @var \PHPUnit\Framework\MockObject\MockObject
     * |\Magento\Catalog\Api\Data\ProductAttributeMediaGalleryEntryExtensionFactory
=======
     * @var MockObject|\Magento\Catalog\Api\Data\ProductAttributeMediaGalleryEntryInterface
     */
    protected $mediaGalleryEntryMock;

    /** @var MockObject|DataObjectHelper */
    protected $dataObjectHelperMock;

    /** @var MockObject|VideoContentInterfaceFactory */
    protected $videoEntryFactoryMock;

    /** @var MockObject|VideoContentInterface */
    protected $videoEntryMock;

    /**
     * @var MockObject|ProductAttributeMediaGalleryEntryExtensionFactory
>>>>>>> b2f063af
     */
    protected $mediaGalleryEntryExtensionFactoryMock;

    /**
<<<<<<< HEAD
     * @var \PHPUnit\Framework\MockObject\MockObject
     * |\Magento\Catalog\Api\Data\ProductAttributeMediaGalleryEntryExtensionFactory
=======
     * @var MockObject|ProductAttributeMediaGalleryEntryExtensionFactory
>>>>>>> b2f063af
     */
    protected $mediaGalleryEntryExtensionMock;

    /**
     * @var ObjectManager|ExternalVideoEntryConverter
     */
    protected $modelObject;

    protected function setUp(): void
    {
        $this->mediaGalleryEntryFactoryMock =
            $this->createPartialMock(
                ProductAttributeMediaGalleryEntryInterfaceFactory::class,
                ['create']
            );

        $this->mediaGalleryEntryMock =
            $this->createPartialMock(ProductAttributeMediaGalleryEntryInterface::class, [
                    'getId',
                    'setId',
                    'getMediaType',
                    'setMediaType',
                    'getLabel',
                    'setLabel',
                    'getPosition',
                    'setPosition',
                    'isDisabled',
                    'setDisabled',
                    'getTypes',
                    'setTypes',
                    'getFile',
                    'setFile',
                    'getContent',
                    'setContent',
                    'getExtensionAttributes',
                    'setExtensionAttributes'
                ]);

        $this->mediaGalleryEntryFactoryMock->expects($this->any())->method('create')->willReturn(
            $this->mediaGalleryEntryMock
        );

        $this->dataObjectHelperMock = $this->createMock(DataObjectHelper::class);

        $this->videoEntryFactoryMock =
            $this->createPartialMock(VideoContentInterfaceFactory::class, ['create']);

        $this->videoEntryMock = $this->createMock(VideoContentInterface::class);

        $this->videoEntryFactoryMock->expects($this->any())->method('create')->willReturn($this->videoEntryMock);

        $this->mediaGalleryEntryExtensionFactoryMock =
            $this->createPartialMock(
                ProductAttributeMediaGalleryEntryExtensionFactory::class,
                ['create']
            );

        $this->mediaGalleryEntryExtensionMock = $this->createPartialMock(
            ProductAttributeMediaGalleryEntryExtension::class,
            ['setVideoContent', 'getVideoContent', 'getVideoProvider']
        );

        $this->mediaGalleryEntryExtensionMock->expects($this->any())->method('setVideoContent')->willReturn(null);
        $this->mediaGalleryEntryExtensionFactoryMock->expects($this->any())->method('create')->willReturn(
            $this->mediaGalleryEntryExtensionMock
        );

        $objectManager = new ObjectManager($this);

        $this->modelObject = $objectManager->getObject(
            ExternalVideoEntryConverter::class,
            [
                'mediaGalleryEntryFactory' => $this->mediaGalleryEntryFactoryMock,
                'dataObjectHelper' => $this->dataObjectHelperMock,
                'videoEntryFactory' => $this->videoEntryFactoryMock,
                'mediaGalleryEntryExtensionFactory' => $this->mediaGalleryEntryExtensionFactoryMock
            ]
        );
    }

    public function testGetMediaEntryType()
    {
        $this->assertEquals($this->modelObject->getMediaEntryType(), 'external-video');
    }

    public function testConvertTo()
    {
<<<<<<< HEAD
        /** @var  $product \PHPUnit\Framework\MockObject\MockObject|\Magento\Catalog\Model\Product */
        $product = $this->createMock(\Magento\Catalog\Model\Product::class);
=======
        /** @var  MockObject|\Magento\Catalog\Model\Product $product */
        $product = $this->createMock(Product::class);
>>>>>>> b2f063af

        $rowData = [
            'value_id' => '4',
            'file' => '/i/n/index111111.jpg',
            'media_type' => ExternalVideoEntryConverter::MEDIA_TYPE_CODE,
            'entity_id' => '1',
            'label' => '',
            'position' => '3',
            'disabled' => '0',
            'label_default' => null,
            'position_default' => '3',
            'disabled_default' => '0',
            'video_provider' => null,
            'video_url' => 'https://www.youtube.com/watch?v=abcdefghij',
            'video_title' => '111',
            'video_description' => null,
            'video_metadata' => null,
        ];

        $productImages = [
            'image' => '/s/a/sample_3.jpg',
            'small_image' => '/s/a/sample-1_1.jpg',
            'thumbnail' => '/s/a/sample-1_1.jpg',
            'swatch_image' => '/s/a/sample_3.jpg',
        ];

        $product->expects($this->once())->method('getMediaAttributeValues')->willReturn($productImages);

        $this->mediaGalleryEntryMock->expects($this->once())->method('setExtensionAttributes')->willReturnSelf(
            
        );

        $this->modelObject->convertTo($product, $rowData);
    }

    public function testConvertFrom()
    {
        $this->mediaGalleryEntryMock->expects($this->once())->method('getId')->willReturn('4');
        $this->mediaGalleryEntryMock->expects($this->once())->method('getFile')->willReturn('/i/n/index111111.jpg');
        $this->mediaGalleryEntryMock->expects($this->once())->method('getLabel')->willReturn('Some Label');
        $this->mediaGalleryEntryMock->expects($this->once())->method('getPosition')->willReturn('3');
        $this->mediaGalleryEntryMock->expects($this->once())->method('isDisabled')->willReturn('0');
        $this->mediaGalleryEntryMock->expects($this->once())->method('getTypes')->willReturn([]);
        $this->mediaGalleryEntryMock->expects($this->once())->method('getContent')->willReturn(null);

        $this->mediaGalleryEntryMock->expects($this->once())->method('getExtensionAttributes')->willReturn(
            $this->mediaGalleryEntryExtensionMock
        );

        $videoContentMock =
            $this->createMock(VideoEntry::class);

        $videoContentMock->expects($this->once())->method('getVideoProvider')->willReturn('youtube');
        $videoContentMock->expects($this->once())->method('getVideoUrl')->willReturn(
            'https://www.youtube.com/watch?v=abcdefghij'
        );
        $videoContentMock->expects($this->once())->method('getVideoTitle')->willReturn('Some video title');
        $videoContentMock->expects($this->once())->method('getVideoDescription')->willReturn('Some video description');
        $videoContentMock->expects($this->once())->method('getVideoMetadata')->willReturn('Meta data');

        $this->mediaGalleryEntryExtensionMock->expects($this->once())->method('getVideoContent')->willReturn(
            $videoContentMock
        );

        $expectedResult = [
            'value_id' => '4',
            'file' => '/i/n/index111111.jpg',
            'label' => 'Some Label',
            'position' => '3',
            'disabled' => '0',
            'types' => [],
            'media_type' => null,
            'content' => null,
            'video_provider' => 'youtube',
            'video_url' => 'https://www.youtube.com/watch?v=abcdefghij',
            'video_title' => 'Some video title',
            'video_description' => 'Some video description',
            'video_metadata' => 'Meta data',
        ];

        $result = $this->modelObject->convertFrom($this->mediaGalleryEntryMock);
        $this->assertEquals($expectedResult, $result);
    }
}<|MERGE_RESOLUTION|>--- conflicted
+++ resolved
@@ -26,35 +26,11 @@
 class ExternalVideoEntryConverterTest extends TestCase
 {
     /**
-<<<<<<< HEAD
-     * @var \PHPUnit\Framework\MockObject\MockObject
-     * |\Magento\Catalog\Api\Data\ProductAttributeMediaGalleryEntryInterfaceFactory
-=======
      * @var MockObject|\Magento\Catalog\Api\Data\ProductAttributeMediaGalleryEntryInterfaceFactory
->>>>>>> b2f063af
      */
     protected $mediaGalleryEntryFactoryMock;
 
     /**
-<<<<<<< HEAD
-     * @var \PHPUnit\Framework\MockObject\MockObject
-     * |\Magento\Catalog\Api\Data\ProductAttributeMediaGalleryEntryInterface
-     */
-    protected $mediaGalleryEntryMock;
-
-    /** @var \PHPUnit\Framework\MockObject\MockObject|\Magento\Framework\Api\DataObjectHelper */
-    protected $dataObjectHelperMock;
-
-    /** @var \PHPUnit\Framework\MockObject\MockObject|\Magento\Framework\Api\Data\VideoContentInterfaceFactory */
-    protected $videoEntryFactoryMock;
-
-    /** @var \PHPUnit\Framework\MockObject\MockObject|\Magento\Framework\Api\Data\VideoContentInterface */
-    protected $videoEntryMock;
-
-    /**
-     * @var \PHPUnit\Framework\MockObject\MockObject
-     * |\Magento\Catalog\Api\Data\ProductAttributeMediaGalleryEntryExtensionFactory
-=======
      * @var MockObject|\Magento\Catalog\Api\Data\ProductAttributeMediaGalleryEntryInterface
      */
     protected $mediaGalleryEntryMock;
@@ -70,17 +46,11 @@
 
     /**
      * @var MockObject|ProductAttributeMediaGalleryEntryExtensionFactory
->>>>>>> b2f063af
      */
     protected $mediaGalleryEntryExtensionFactoryMock;
 
     /**
-<<<<<<< HEAD
-     * @var \PHPUnit\Framework\MockObject\MockObject
-     * |\Magento\Catalog\Api\Data\ProductAttributeMediaGalleryEntryExtensionFactory
-=======
      * @var MockObject|ProductAttributeMediaGalleryEntryExtensionFactory
->>>>>>> b2f063af
      */
     protected $mediaGalleryEntryExtensionMock;
 
@@ -168,13 +138,8 @@
 
     public function testConvertTo()
     {
-<<<<<<< HEAD
-        /** @var  $product \PHPUnit\Framework\MockObject\MockObject|\Magento\Catalog\Model\Product */
-        $product = $this->createMock(\Magento\Catalog\Model\Product::class);
-=======
         /** @var  MockObject|\Magento\Catalog\Model\Product $product */
         $product = $this->createMock(Product::class);
->>>>>>> b2f063af
 
         $rowData = [
             'value_id' => '4',
@@ -203,8 +168,8 @@
 
         $product->expects($this->once())->method('getMediaAttributeValues')->willReturn($productImages);
 
-        $this->mediaGalleryEntryMock->expects($this->once())->method('setExtensionAttributes')->willReturnSelf(
-            
+        $this->mediaGalleryEntryMock->expects($this->once())->method('setExtensionAttributes')->will(
+            $this->returnSelf()
         );
 
         $this->modelObject->convertTo($product, $rowData);
