--- conflicted
+++ resolved
@@ -13,28 +13,16 @@
 
 class MediaTest extends TestCase
 {
-<<<<<<< HEAD
-    /** @var \Magento\Framework\App\Config\ScopeConfigInterface|\PHPUnit\Framework\MockObject\MockObject */
-    protected $scopeConfigMock;
-
-    /**
-     * @var \Magento\ProductVideo\Helper\Media|\PHPUnit\Framework\MockObject\MockObject
-=======
     /** @var ScopeConfigInterface|MockObject */
     protected $scopeConfigMock;
 
     /**
      * @var Media|MockObject
->>>>>>> b2f063af
      */
     protected $helper;
 
     /**
-<<<<<<< HEAD
-     * @var \Magento\Framework\App\Helper\Context|\PHPUnit\Framework\MockObject\MockObject
-=======
      * @var Context|MockObject
->>>>>>> b2f063af
      */
     protected $contextMock;
 
@@ -60,7 +48,7 @@
         $return = 'some_value';
         $this->scopeConfigMock->expects($this->once())->method('getValue')
             ->with(Media::XML_PATH_PLAY_IF_BASE)
-            ->willReturn($return);
+            ->will($this->returnValue($return));
 
         $this->assertEquals(
             $return,
@@ -76,7 +64,7 @@
         $return = 'some_value';
         $this->scopeConfigMock->expects($this->once())->method('getValue')
             ->with(Media::XML_PATH_SHOW_RELATED)
-            ->willReturn($return);
+            ->will($this->returnValue($return));
 
         $this->assertEquals(
             $return,
@@ -92,7 +80,7 @@
         $return = 'some_value';
         $this->scopeConfigMock->expects($this->once())->method('getValue')
             ->with(Media::XML_PATH_VIDEO_AUTO_RESTART)
-            ->willReturn($return);
+            ->will($this->returnValue($return));
 
         $this->assertEquals(
             $return,
@@ -108,7 +96,7 @@
         $return = 'some_value';
         $this->scopeConfigMock->expects($this->once())->method('getValue')
             ->with(Media::XML_PATH_YOUTUBE_API_KEY)
-            ->willReturn($return);
+            ->will($this->returnValue($return));
 
         $this->assertEquals(
             $return,
