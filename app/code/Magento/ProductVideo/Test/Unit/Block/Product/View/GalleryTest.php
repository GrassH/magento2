<?php declare(strict_types=1);
/**
 * Copyright © Magento, Inc. All rights reserved.
 * See COPYING.txt for license details.
 */
namespace Magento\ProductVideo\Test\Unit\Block\Product\View;

use Magento\Catalog\Block\Product\Context;
use Magento\Catalog\Model\Product;
use Magento\Catalog\Model\Product\Type\AbstractType;
use Magento\Framework\DataObject;
use Magento\Framework\Json\EncoderInterface;
use Magento\Framework\Registry;
use Magento\Framework\Stdlib\ArrayUtils;
use Magento\Framework\TestFramework\Unit\Helper\ObjectManager;
use Magento\ProductVideo\Block\Product\View\Gallery;
use Magento\ProductVideo\Helper\Media;
use PHPUnit\Framework\MockObject\MockObject;
use PHPUnit\Framework\TestCase;

class GalleryTest extends TestCase
{
    /**
<<<<<<< HEAD
     * @var \Magento\Catalog\Block\Product\Context|\PHPUnit\Framework\MockObject\MockObject
=======
     * @var Context|MockObject
>>>>>>> b2f063af
     */
    protected $contextMock;

    /**
<<<<<<< HEAD
     * @var \Magento\Framework\Stdlib\ArrayUtils|\PHPUnit\Framework\MockObject\MockObject
=======
     * @var ArrayUtils|MockObject
>>>>>>> b2f063af
     */
    protected $arrayUtilsMock;

    /**
<<<<<<< HEAD
     * @var \Magento\ProductVideo\Helper\Media|\PHPUnit\Framework\MockObject\MockObject
=======
     * @var Media|MockObject
>>>>>>> b2f063af
     */
    protected $mediaHelperMock;

    /**
<<<<<<< HEAD
     * @var \Magento\Framework\Json\EncoderInterface|\PHPUnit\Framework\MockObject\MockObject
=======
     * @var EncoderInterface|MockObject
>>>>>>> b2f063af
     */
    protected $jsonEncoderMock;

    /**
<<<<<<< HEAD
     * @var \Magento\Framework\Registry|\PHPUnit\Framework\MockObject\MockObject
=======
     * @var Registry|MockObject
>>>>>>> b2f063af
     */
    protected $coreRegistry;

    /**
     * @var ObjectManager
     * |\Magento\ProductVideo\Block\Adminhtml\Product\Video\Gallery
     */
    protected $gallery;

    /**
<<<<<<< HEAD
     * @var \Magento\Catalog\Model\Product|\PHPUnit\Framework\MockObject\MockObject
=======
     * @var Product|MockObject
>>>>>>> b2f063af
     */
    protected $productModelMock;

    /**
     * Set up
     */
    protected function setUp(): void
    {
        $this->contextMock = $this->createMock(Context::class);
        $this->arrayUtilsMock = $this->createMock(ArrayUtils::class);
        $this->mediaHelperMock = $this->createMock(Media::class);
        $this->jsonEncoderMock = $this->createMock(EncoderInterface::class);
        $this->coreRegistry = $this->createMock(Registry::class);
        $this->contextMock->expects($this->once())->method('getRegistry')->willReturn($this->coreRegistry);

        $this->productModelMock = $this->createMock(Product::class);

        $objectManager = new ObjectManager($this);

        $this->gallery = $objectManager->getObject(
            Gallery::class,
            [
                'context' => $this->contextMock,
                'arrayUtils' => $this->arrayUtilsMock,
                'mediaHelper' => $this->mediaHelperMock,
                'jsonEncoder' => $this->jsonEncoderMock,
            ]
        );
    }

    /**
     * Test getMediaGalleryDataJson()
     */
    public function testGetMediaGalleryDataJson()
    {
        $mediaGalleryData = new DataObject();
        $data = [
            [
                'media_type' => 'external-video',
                'video_url' => 'http://magento.ce/pub/media/catalog/product/9/b/9br6ujuthnc.jpg',
                'is_base' => true,
            ],
            [
                'media_type' => 'external-video',
                'video_url' => 'https://www.youtube.com/watch?v=QRYX7GIvdLE',
                'is_base' => false,
            ],
            [
                'media_type' => '',
                'video_url' => '',
                'is_base' => null,
            ]
        ];
        $mediaGalleryData->setData($data);

        $this->coreRegistry->expects($this->any())->method('registry')->willReturn($this->productModelMock);
        $typeInstance = $this->createMock(AbstractType::class);
        $typeInstance->expects($this->any())->method('getStoreFilter')->willReturn('_cache_instance_store_filter');
        $this->productModelMock->expects($this->any())->method('getTypeInstance')->willReturn($typeInstance);
        $this->productModelMock->expects($this->any())->method('getMediaGalleryImages')->willReturn(
            [$mediaGalleryData]
        );
        $this->gallery->getMediaGalleryDataJson();
    }

    /**
     * Test getMediaEmptyGalleryDataJson()
     */
    public function testGetMediaEmptyGalleryDataJson()
    {
        $mediaGalleryData = [];
        $this->coreRegistry->expects($this->any())->method('registry')->willReturn($this->productModelMock);
        $typeInstance = $this->createMock(AbstractType::class);
        $typeInstance->expects($this->any())->method('getStoreFilter')->willReturn('_cache_instance_store_filter');
        $this->productModelMock->expects($this->any())->method('getTypeInstance')->willReturn($typeInstance);
        $this->productModelMock->expects($this->any())->method('getMediaGalleryImages')->willReturn($mediaGalleryData);
        $this->gallery->getMediaGalleryDataJson();
    }

    /**
     * Test getVideoSettingsJson
     */
    public function testGetVideoSettingsJson()
    {
        $this->mediaHelperMock->expects($this->once())->method('getPlayIfBaseAttribute')->willReturn(1);
        $this->mediaHelperMock->expects($this->once())->method('getShowRelatedAttribute')->willReturn(0);
        $this->mediaHelperMock->expects($this->once())->method('getVideoAutoRestartAttribute')->willReturn(0);
        $this->gallery->getVideoSettingsJson();
    }
}<|MERGE_RESOLUTION|>--- conflicted
+++ resolved
@@ -21,47 +21,27 @@
 class GalleryTest extends TestCase
 {
     /**
-<<<<<<< HEAD
-     * @var \Magento\Catalog\Block\Product\Context|\PHPUnit\Framework\MockObject\MockObject
-=======
      * @var Context|MockObject
->>>>>>> b2f063af
      */
     protected $contextMock;
 
     /**
-<<<<<<< HEAD
-     * @var \Magento\Framework\Stdlib\ArrayUtils|\PHPUnit\Framework\MockObject\MockObject
-=======
      * @var ArrayUtils|MockObject
->>>>>>> b2f063af
      */
     protected $arrayUtilsMock;
 
     /**
-<<<<<<< HEAD
-     * @var \Magento\ProductVideo\Helper\Media|\PHPUnit\Framework\MockObject\MockObject
-=======
      * @var Media|MockObject
->>>>>>> b2f063af
      */
     protected $mediaHelperMock;
 
     /**
-<<<<<<< HEAD
-     * @var \Magento\Framework\Json\EncoderInterface|\PHPUnit\Framework\MockObject\MockObject
-=======
      * @var EncoderInterface|MockObject
->>>>>>> b2f063af
      */
     protected $jsonEncoderMock;
 
     /**
-<<<<<<< HEAD
-     * @var \Magento\Framework\Registry|\PHPUnit\Framework\MockObject\MockObject
-=======
      * @var Registry|MockObject
->>>>>>> b2f063af
      */
     protected $coreRegistry;
 
@@ -72,11 +52,7 @@
     protected $gallery;
 
     /**
-<<<<<<< HEAD
-     * @var \Magento\Catalog\Model\Product|\PHPUnit\Framework\MockObject\MockObject
-=======
      * @var Product|MockObject
->>>>>>> b2f063af
      */
     protected $productModelMock;
 
