<?php declare(strict_types=1);
/**
 * Copyright © Magento, Inc. All rights reserved.
 * See COPYING.txt for license details.
 */
namespace Magento\AdminNotification\Test\Unit\Model\System\Message\Media\Synchronization;

use Magento\AdminNotification\Model\System\Message\Media\Synchronization\Error;
use Magento\Framework\Notification\MessageInterface;
use Magento\Framework\TestFramework\Unit\Helper\ObjectManager;
use Magento\MediaStorage\Model\File\Storage\Flag;
use PHPUnit\Framework\MockObject\MockObject;
use PHPUnit\Framework\TestCase;

class ErrorTest extends TestCase
{
    /**
     * @var MockObject
     */
    protected $_syncFlagMock;

    /**
     * @var MockObject
     */
    protected $_fileStorage;

    /**
     * @var Error
     */
    protected $_model;

    protected function setUp(): void
    {
        $this->_syncFlagMock = $this->createPartialMock(
            Flag::class,
            ['save', 'getFlagData']
        );

        $this->_fileStorage = $this->createMock(Flag::class);
<<<<<<< HEAD
        $this->_fileStorage->expects($this->any())->method('loadSelf')->willReturn($this->_syncFlagMock);
=======
        $this->_fileStorage->method('loadSelf')->will($this->returnValue($this->_syncFlagMock));
>>>>>>> b2f063af

        $objectManagerHelper = new ObjectManager($this);
        $arguments = ['fileStorage' => $this->_fileStorage];
        $this->_model = $objectManagerHelper->getObject(
            Error::class,
            $arguments
        );
    }

    public function testGetText()
    {
        $messageText = 'We were unable to synchronize one or more media files.';
        $this->assertStringContainsString($messageText, (string)$this->_model->getText());
    }

    /**
     * @param bool $expectedFirstRun
     * @param array $data
     * @dataProvider isDisplayedDataProvider
     */
    public function testIsDisplayed($expectedFirstRun, $data)
    {
        $arguments = ['fileStorage' => $this->_fileStorage];
        $objectManagerHelper = new ObjectManager($this);
        // create new instance to ensure that it hasn't been displayed yet (var $this->_isDisplayed is unset)
        /** @var $model Error */
        $model = $objectManagerHelper->getObject(
            Error::class,
            $arguments
        );

<<<<<<< HEAD
        $this->_syncFlagMock->expects($this->any())->method('save');
        $this->_syncFlagMock->expects($this->any())->method('getFlagData')->willReturn($data);
=======
        $this->_syncFlagMock->method('save');
        $this->_syncFlagMock->method('getFlagData')->will($this->returnValue($data));
>>>>>>> b2f063af
        //check first call
        $this->assertEquals($expectedFirstRun, $model->isDisplayed());
        //check second call(another branch of if operator)
        $this->assertEquals($expectedFirstRun, $model->isDisplayed());
    }

    /**
     * @return array
     */
    public function isDisplayedDataProvider()
    {
        return [
            [true, ['has_errors' => 1]],
            [true, ['has_errors' => true]],
            [false, []],
            [false, ['has_errors' => 0]]
        ];
    }

    public function testGetIdentity()
    {
        $this->assertEquals('MEDIA_SYNCHRONIZATION_ERROR', $this->_model->getIdentity());
    }

    public function testGetSeverity()
    {
        $severity = MessageInterface::SEVERITY_MAJOR;
        $this->assertEquals($severity, $this->_model->getSeverity());
    }
}<|MERGE_RESOLUTION|>--- conflicted
+++ resolved
@@ -37,11 +37,7 @@
         );
 
         $this->_fileStorage = $this->createMock(Flag::class);
-<<<<<<< HEAD
-        $this->_fileStorage->expects($this->any())->method('loadSelf')->willReturn($this->_syncFlagMock);
-=======
         $this->_fileStorage->method('loadSelf')->will($this->returnValue($this->_syncFlagMock));
->>>>>>> b2f063af
 
         $objectManagerHelper = new ObjectManager($this);
         $arguments = ['fileStorage' => $this->_fileStorage];
@@ -54,7 +50,7 @@
     public function testGetText()
     {
         $messageText = 'We were unable to synchronize one or more media files.';
-        $this->assertStringContainsString($messageText, (string)$this->_model->getText());
+        $this->assertContains($messageText, (string)$this->_model->getText());
     }
 
     /**
@@ -73,13 +69,8 @@
             $arguments
         );
 
-<<<<<<< HEAD
-        $this->_syncFlagMock->expects($this->any())->method('save');
-        $this->_syncFlagMock->expects($this->any())->method('getFlagData')->willReturn($data);
-=======
         $this->_syncFlagMock->method('save');
         $this->_syncFlagMock->method('getFlagData')->will($this->returnValue($data));
->>>>>>> b2f063af
         //check first call
         $this->assertEquals($expectedFirstRun, $model->isDisplayed());
         //check second call(another branch of if operator)
