--- conflicted
+++ resolved
@@ -37,9 +37,9 @@
 
     protected function setUp(): void
     {
-        $this->_authorizationMock = $this->getMockForAbstractClass(AuthorizationInterface::class);
-        $this->_urlInterfaceMock = $this->getMockForAbstractClass(UrlInterface::class);
-        $this->_cacheTypeListMock = $this->getMockForAbstractClass(TypeListInterface::class);
+        $this->_authorizationMock = $this->createMock(AuthorizationInterface::class);
+        $this->_urlInterfaceMock = $this->createMock(UrlInterface::class);
+        $this->_cacheTypeListMock = $this->createMock(TypeListInterface::class);
 
         $objectManagerHelper = new ObjectManager($this);
         $arguments = [
@@ -62,8 +62,8 @@
     {
         $this->_cacheTypeListMock->method(
             'getInvalidated'
-        )->willReturn(
-            $cacheTypes
+        )->will(
+            $this->returnValue($cacheTypes)
         );
         $this->assertEquals($expectedSum, $this->_messageModel->getIdentity());
     }
@@ -74,17 +74,10 @@
     public function getIdentityDataProvider()
     {
         $cacheTypeMock1 = $this->createPartialMock(\stdClass::class, ['getCacheType']);
-<<<<<<< HEAD
-        $cacheTypeMock1->expects($this->any())->method('getCacheType')->willReturn('Simple');
-
-        $cacheTypeMock2 = $this->createPartialMock(\stdClass::class, ['getCacheType']);
-        $cacheTypeMock2->expects($this->any())->method('getCacheType')->willReturn('Advanced');
-=======
         $cacheTypeMock1->method('getCacheType')->will($this->returnValue('Simple'));
 
         $cacheTypeMock2 = $this->createPartialMock(\stdClass::class, ['getCacheType']);
         $cacheTypeMock2->method('getCacheType')->will($this->returnValue('Advanced'));
->>>>>>> b2f063af
 
         return [
             ['c13cfaddc2c53e8d32f59bfe89719beb', [$cacheTypeMock1]],
@@ -100,18 +93,11 @@
      */
     public function testIsDisplayed($expected, $allowed, $cacheTypes)
     {
-<<<<<<< HEAD
-        $this->_authorizationMock->expects($this->once())->method('isAllowed')->willReturn($allowed);
-        $this->_cacheTypeListMock->expects(
-            $this->any()
-        )->method(
-=======
         $this->_authorizationMock->expects($this->once())->method('isAllowed')->will($this->returnValue($allowed));
         $this->_cacheTypeListMock->method(
->>>>>>> b2f063af
             'getInvalidated'
-        )->willReturn(
-            $cacheTypes
+        )->will(
+            $this->returnValue($cacheTypes)
         );
         $this->assertEquals($expected, $this->_messageModel->isDisplayed());
     }
@@ -122,11 +108,7 @@
     public function isDisplayedDataProvider()
     {
         $cacheTypesMock = $this->createPartialMock(\stdClass::class, ['getCacheType']);
-<<<<<<< HEAD
-        $cacheTypesMock->expects($this->any())->method('getCacheType')->willReturn('someVal');
-=======
         $cacheTypesMock->method('getCacheType')->will($this->returnValue('someVal'));
->>>>>>> b2f063af
         $cacheTypes = [$cacheTypesMock, $cacheTypesMock];
         return [
             [false, false, []],
@@ -140,21 +122,15 @@
     {
         $messageText = 'One or more of the Cache Types are invalidated';
 
-<<<<<<< HEAD
-        $this->_cacheTypeListMock->expects($this->any())->method('getInvalidated')->willReturn([]);
-        $this->_urlInterfaceMock->expects($this->once())->method('getUrl')->willReturn('someURL');
-        $this->assertStringContainsString($messageText, $this->_messageModel->getText());
-=======
         $this->_cacheTypeListMock->method('getInvalidated')->will($this->returnValue([]));
         $this->_urlInterfaceMock->expects($this->once())->method('getUrl')->will($this->returnValue('someURL'));
         $this->assertContains($messageText, $this->_messageModel->getText());
->>>>>>> b2f063af
     }
 
     public function testGetLink()
     {
         $url = 'backend/admin/cache';
-        $this->_urlInterfaceMock->expects($this->once())->method('getUrl')->willReturn($url);
+        $this->_urlInterfaceMock->expects($this->once())->method('getUrl')->will($this->returnValue($url));
         $this->assertEquals($url, $this->_messageModel->getLink());
     }
 }