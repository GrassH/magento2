<?php declare(strict_types=1);
/**
 * Copyright © Magento, Inc. All rights reserved.
 * See COPYING.txt for license details.
 */

/**
 * Test class for \Magento\AdminNotification\Block\ToolbarEntry
 */
namespace Magento\AdminNotification\Test\Unit\Block;

use Magento\AdminNotification\Block\ToolbarEntry;
use Magento\AdminNotification\Model\ResourceModel\Inbox\Collection\Unread;
use Magento\Framework\TestFramework\Unit\Helper\ObjectManager;
use PHPUnit\Framework\TestCase;

class ToolbarEntryTest extends TestCase
{
    /**
     * Retrieve toolbar entry block instance
     *
     * @param int $unreadNotifications number of unread notifications
     * @return ToolbarEntry
     */
    protected function _getBlockInstance($unreadNotifications)
    {
        $objectManagerHelper = new ObjectManager($this);
        // mock collection of unread notifications
        $notificationList = $this->createPartialMock(
            Unread::class,
            ['getSize', 'setCurPage', 'setPageSize']
        );
<<<<<<< HEAD
        $notificationList->expects($this->any())->method('getSize')->willReturn($unreadNotifications);
=======
        $notificationList->method('getSize')->will($this->returnValue($unreadNotifications));
>>>>>>> b2f063af

        $block = $objectManagerHelper->getObject(
            ToolbarEntry::class,
            ['notificationList' => $notificationList]
        );

        return $block;
    }

    public function testGetUnreadNotificationCount()
    {
        $notificationsCount = 100;
        $block = $this->_getBlockInstance($notificationsCount);
        $this->assertEquals($notificationsCount, $block->getUnreadNotificationCount());
    }

    public function testGetLatestUnreadNotifications()
    {
        $helper = new ObjectManager($this);

        // 1. Create mocks
        $notificationList = $this->createMock(Unread::class);

        /** @var ToolbarEntry $model */
        $model = $helper->getObject(
            ToolbarEntry::class,
            ['notificationList' => $notificationList]
        );

        // 2. Set expectations
        $notificationList->expects($this->atLeastOnce())
            ->method('setPageSize')
            ->with(ToolbarEntry::NOTIFICATIONS_NUMBER)
            ->willReturnSelf();

        // 3. Run tested method
        $result = $model->getLatestUnreadNotifications();

        // 4. Compare actual result with expected result
        $this->assertEquals($notificationList, $result);
    }
}<|MERGE_RESOLUTION|>--- conflicted
+++ resolved
@@ -30,11 +30,7 @@
             Unread::class,
             ['getSize', 'setCurPage', 'setPageSize']
         );
-<<<<<<< HEAD
-        $notificationList->expects($this->any())->method('getSize')->willReturn($unreadNotifications);
-=======
         $notificationList->method('getSize')->will($this->returnValue($unreadNotifications));
->>>>>>> b2f063af
 
         $block = $objectManagerHelper->getObject(
             ToolbarEntry::class,
@@ -68,7 +64,7 @@
         $notificationList->expects($this->atLeastOnce())
             ->method('setPageSize')
             ->with(ToolbarEntry::NOTIFICATIONS_NUMBER)
-            ->willReturnSelf();
+            ->will($this->returnSelf());
 
         // 3. Run tested method
         $result = $model->getLatestUnreadNotifications();
