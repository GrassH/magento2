<?php
/**
 * Copyright © 2015 Magento. All rights reserved.
 * See COPYING.txt for license details.
 */

// @codingStandardsIgnoreFile

?>
<?php /** @var $block \Magento\AdminNotification\Block\System\Messages\UnreadMessagePopup */ ?>

<<<<<<< HEAD
<div id="system_messages_list" data-role="system_messages_list" title="<?php echo $block->escapeHtml($block->getPopupTitle()); ?>">
    <ul class="message-system-list messages">
=======
<div style="display:none" id="system_messages_list" title="<?php echo $block->escapeHtml($block->getPopupTitle()); ?>">
    <ul class="message-system-list">
>>>>>>> 7548b06d
        <?php foreach ($block->getUnreadMessages() as $message): ?>
            <li class="message message-warning <?php /* @escapeNotVerified */ echo $block->getItemClass($message);?>">
                <?php /* @escapeNotVerified */ echo $message->getText();?>
            </li>
        <?php endforeach;?>
    </ul>
</div>

<script>
require([
    "jquery",
    "Magento_Ui/js/modal/modal"
], function($){
    if (this.modal) {
        this.modal.html($('[data-role="system_messages_list"]').html());
    } else {
        this.modal = $('[data-role="system_messages_list"]').modal({
            modalClass: 'modal-system-messages ui-popup-message',
            type: 'popup',
            buttons: []
        });
    }
    this.modal.modal('openModal');
});
</script><|MERGE_RESOLUTION|>--- conflicted
+++ resolved
@@ -9,13 +9,8 @@
 ?>
 <?php /** @var $block \Magento\AdminNotification\Block\System\Messages\UnreadMessagePopup */ ?>
 
-<<<<<<< HEAD
-<div id="system_messages_list" data-role="system_messages_list" title="<?php echo $block->escapeHtml($block->getPopupTitle()); ?>">
+<div style="display:none" id="system_messages_list" data-role="system_messages_list" title="<?php echo $block->escapeHtml($block->getPopupTitle()); ?>">
     <ul class="message-system-list messages">
-=======
-<div style="display:none" id="system_messages_list" title="<?php echo $block->escapeHtml($block->getPopupTitle()); ?>">
-    <ul class="message-system-list">
->>>>>>> 7548b06d
         <?php foreach ($block->getUnreadMessages() as $message): ?>
             <li class="message message-warning <?php /* @escapeNotVerified */ echo $block->getItemClass($message);?>">
                 <?php /* @escapeNotVerified */ echo $message->getText();?>
