<?xml version="1.0"?>
<!--
/**
 * Copyright © 2013-2017 Magento, Inc. All rights reserved.
 * See COPYING.txt for license details.
 */
-->
<page xmlns:xsi="http://www.w3.org/2001/XMLSchema-instance" xsi:noNamespaceSchemaLocation="urn:magento:framework:View/Layout/etc/page_configuration.xsd">
    <body>
        <referenceContainer name="notifications">
            <uiComponent name="notification_area"/>
            <block class="Magento\AdminNotification\Block\System\Messages\UnreadMessagePopup"
                   name="unread_system_messages"
                   as="unread_system_messages"
                   template="Magento_AdminNotification::system/messages/popup.phtml"/>
            <block class="Magento\AdminNotification\Block\Window"
                   name="notification_window"
                   as="notification_window"
<<<<<<< HEAD
                   aclResource="Magento_AdminNotification::show_toolbar"
                   template="notification/window.phtml"/>
=======
                   acl="Magento_AdminNotification::show_toolbar"
                   template="Magento_AdminNotification::notification/window.phtml"/>
>>>>>>> 411a1d63
        </referenceContainer>
        <referenceContainer name="header">
            <block class="Magento\AdminNotification\Block\ToolbarEntry" name="notification.messages" before="user" template="Magento_AdminNotification::toolbar_entry.phtml"/>
        </referenceContainer>
    </body>
</page><|MERGE_RESOLUTION|>--- conflicted
+++ resolved
@@ -16,13 +16,8 @@
             <block class="Magento\AdminNotification\Block\Window"
                    name="notification_window"
                    as="notification_window"
-<<<<<<< HEAD
                    aclResource="Magento_AdminNotification::show_toolbar"
-                   template="notification/window.phtml"/>
-=======
-                   acl="Magento_AdminNotification::show_toolbar"
                    template="Magento_AdminNotification::notification/window.phtml"/>
->>>>>>> 411a1d63
         </referenceContainer>
         <referenceContainer name="header">
             <block class="Magento\AdminNotification\Block\ToolbarEntry" name="notification.messages" before="user" template="Magento_AdminNotification::toolbar_entry.phtml"/>
