<?php
/**
 *
<<<<<<< HEAD
 * Copyright © 2015 Magento. All rights reserved.
 * See COPYING.txt for license details.
=======
 *@copyright Copyright(c) 2014 X.commerce, Inc. (http://www.magentocommerce.com)
>>>>>>> b23f7cd9
 */
namespace Magento\AdminNotification\Controller\Adminhtml\System\Message;

class ListAction extends \Magento\Backend\App\AbstractAction
{
    /**
     * @return void
     */
    public function execute()
    {
        $severity = $this->getRequest()->getParam('severity');
        $default = [
            'severity' => $severity,
            'text' => 'All recent issues have been fixed. '
                .'Please refresh the screen for an update.',
        ];
        $messageCollection = $this->_objectManager->get(
            'Magento\AdminNotification\Model\Resource\System\Message\Collection'
        );
        if ($severity) {
            $messageCollection->setSeverity($severity);
        }
        $result = [];
        foreach ($messageCollection->getItems() as $item) {
            $result[] = [
                'severity' => $item->getSeverity(),
                'text' => $item->getText(),
            ];
        }
        if (empty($result)) {
            $result[] = $default;
        }
        $this->getResponse()->representJson(
            $this->_objectManager->get('Magento\Core\Helper\Data')
                ->jsonEncode($result)
        );
    }
}<|MERGE_RESOLUTION|>--- conflicted
+++ resolved
@@ -1,12 +1,8 @@
 <?php
 /**
  *
-<<<<<<< HEAD
  * Copyright © 2015 Magento. All rights reserved.
  * See COPYING.txt for license details.
-=======
- *@copyright Copyright(c) 2014 X.commerce, Inc. (http://www.magentocommerce.com)
->>>>>>> b23f7cd9
  */
 namespace Magento\AdminNotification\Controller\Adminhtml\System\Message;
 
