<?php declare(strict_types=1);
/**
 * Copyright © Magento, Inc. All rights reserved.
 * See COPYING.txt for license details.
 */
declare(strict_types=1);

namespace Magento\AdvancedSearch\Test\Unit\Model;

<<<<<<< HEAD
=======
use InvalidArgumentException;
>>>>>>> 15ff9114
use Magento\AdvancedSearch\Model\SuggestedQueries;
use Magento\AdvancedSearch\Model\SuggestedQueriesInterface;
use Magento\Framework\ObjectManagerInterface;
use Magento\Framework\Search\EngineResolverInterface;
use Magento\Framework\TestFramework\Unit\Helper\ObjectManager as ObjectManagerHelper;
use Magento\Search\Model\EngineResolver;
use Magento\Search\Model\QueryInterface;
use PHPUnit\Framework\MockObject\MockObject;
use PHPUnit\Framework\TestCase;

<<<<<<< HEAD
class SuggestedQueriesTest extends TestCase
{
    /**
     * @var SuggestedQueries ;
=======
/**
 * @covers \Magento\AdvancedSearch\Model\SuggestedQueries
 */
class SuggestedQueriesTest extends TestCase
{
    /**
     * Testable Object
     *
     * @var SuggestedQueries;
>>>>>>> 15ff9114
     */
    private $model;

    /**
     * @var EngineResolverInterface|MockObject
     */
    private $engineResolverMock;

    /**
     * @var ObjectManagerInterface|MockObject
     */
    private $objectManagerMock;

    /**
     * @var ObjectManagerHelper
     */
    private $objectManagerHelper;

    /**
     * Set up test environment.
     *
     * @return void
     */
    protected function setUp(): void
    {
        $this->engineResolverMock = $this->getMockBuilder(EngineResolver::class)
            ->setMethods(['getCurrentSearchEngine'])
            ->disableOriginalConstructor()
            ->getMock();
        $this->engineResolverMock
            ->method('getCurrentSearchEngine')
            ->willReturn('my_engine');

<<<<<<< HEAD
        /**
         * @var \Magento\AdvancedSearch\Model\SuggestedQueriesInterface|MockObject
         */
        $suggestedQueriesMock = $this->createMock(SuggestedQueriesInterface::class);
        $suggestedQueriesMock
=======
        /** @var SuggestedQueriesInterface|MockObject $suggestedQueriesMock */
        $suggestedQueriesMock = $this->createMock(SuggestedQueriesInterface::class);
        $suggestedQueriesMock->expects($this->any())
>>>>>>> 15ff9114
            ->method('isResultsCountEnabled')
            ->willReturn(true);
        $suggestedQueriesMock
            ->method('getItems')
            ->willReturn([]);
<<<<<<< HEAD

        $this->objectManagerMock = $this->createMock(ObjectManagerInterface::class);
        $this->objectManagerMock
=======
        $this->objectManagerMock = $this->getMockBuilder(ObjectManagerInterface::class)
            ->disableOriginalConstructor()
            ->getMock();
        $this->objectManagerMock->expects($this->any())
>>>>>>> 15ff9114
            ->method('create')
            ->with('search_engine')
            ->willReturn($suggestedQueriesMock);

        $this->objectManagerHelper = new ObjectManagerHelper($this);
        $this->model = $this->objectManagerHelper->getObject(
            SuggestedQueries::class,
            [
                'engineResolver' => $this->engineResolverMock,
                'objectManager' => $this->objectManagerMock,
                'data' => ['my_engine' => 'search_engine']
            ]
        );
    }

    /**
     * Test isResultsCountEnabled method.
     *
     * @return void
     */
    public function testIsResultsCountEnabled(): void
    {
        $result = $this->model->isResultsCountEnabled();
        $this->assertTrue($result);
    }

    /**
     * Test isResultsCountEnabled() method failure.
     *
     * @return void
     */
    public function testIsResultsCountEnabledException(): void
    {
<<<<<<< HEAD
        $this->expectException('InvalidArgumentException');
        $objectManagerMock = $this->createMock(ObjectManagerInterface::class);
=======
        $objectManagerMock = $this->getMockBuilder(ObjectManagerInterface::class)
            ->disableOriginalConstructor()
            ->getMock();
>>>>>>> 15ff9114
        $objectManagerMock->expects($this->once())
            ->method('create')
            ->willReturn(null);

        $objectManagerHelper = new ObjectManagerHelper($this);
        /* @var SuggestedQueries $model */
        $model = $objectManagerHelper->getObject(
            SuggestedQueries::class,
            [
                'engineResolver' => $this->engineResolverMock,
                'objectManager' => $objectManagerMock,
                'data' => ['my_engine' => 'search_engine']
            ]
        );
        $this->expectException(InvalidArgumentException::class);
        $model->isResultsCountEnabled();
    }

    /**
     * Test testGetItems() method.
     *
     * @return void
     */
    public function testGetItems(): void
    {
<<<<<<< HEAD
        /** @var $queryInterfaceMock \Magento\Search\Model\QueryInterface */
=======
        /** @var QueryInterface|MockObject $queryInterfaceMock */
>>>>>>> 15ff9114
        $queryInterfaceMock = $this->createMock(QueryInterface::class);
        $result = $this->model->getItems($queryInterfaceMock);
        $this->assertEquals([], $result);
    }
}<|MERGE_RESOLUTION|>--- conflicted
+++ resolved
@@ -1,4 +1,4 @@
-<?php declare(strict_types=1);
+<?php
 /**
  * Copyright © Magento, Inc. All rights reserved.
  * See COPYING.txt for license details.
@@ -7,10 +7,7 @@
 
 namespace Magento\AdvancedSearch\Test\Unit\Model;
 
-<<<<<<< HEAD
-=======
 use InvalidArgumentException;
->>>>>>> 15ff9114
 use Magento\AdvancedSearch\Model\SuggestedQueries;
 use Magento\AdvancedSearch\Model\SuggestedQueriesInterface;
 use Magento\Framework\ObjectManagerInterface;
@@ -21,12 +18,6 @@
 use PHPUnit\Framework\MockObject\MockObject;
 use PHPUnit\Framework\TestCase;
 
-<<<<<<< HEAD
-class SuggestedQueriesTest extends TestCase
-{
-    /**
-     * @var SuggestedQueries ;
-=======
 /**
  * @covers \Magento\AdvancedSearch\Model\SuggestedQueries
  */
@@ -36,7 +27,6 @@
      * Testable Object
      *
      * @var SuggestedQueries;
->>>>>>> 15ff9114
      */
     private $model;
 
@@ -66,36 +56,22 @@
             ->setMethods(['getCurrentSearchEngine'])
             ->disableOriginalConstructor()
             ->getMock();
-        $this->engineResolverMock
+        $this->engineResolverMock->expects($this->any())
             ->method('getCurrentSearchEngine')
             ->willReturn('my_engine');
 
-<<<<<<< HEAD
-        /**
-         * @var \Magento\AdvancedSearch\Model\SuggestedQueriesInterface|MockObject
-         */
-        $suggestedQueriesMock = $this->createMock(SuggestedQueriesInterface::class);
-        $suggestedQueriesMock
-=======
         /** @var SuggestedQueriesInterface|MockObject $suggestedQueriesMock */
         $suggestedQueriesMock = $this->createMock(SuggestedQueriesInterface::class);
         $suggestedQueriesMock->expects($this->any())
->>>>>>> 15ff9114
             ->method('isResultsCountEnabled')
             ->willReturn(true);
-        $suggestedQueriesMock
+        $suggestedQueriesMock->expects($this->any())
             ->method('getItems')
             ->willReturn([]);
-<<<<<<< HEAD
-
-        $this->objectManagerMock = $this->createMock(ObjectManagerInterface::class);
-        $this->objectManagerMock
-=======
         $this->objectManagerMock = $this->getMockBuilder(ObjectManagerInterface::class)
             ->disableOriginalConstructor()
             ->getMock();
         $this->objectManagerMock->expects($this->any())
->>>>>>> 15ff9114
             ->method('create')
             ->with('search_engine')
             ->willReturn($suggestedQueriesMock);
@@ -129,14 +105,9 @@
      */
     public function testIsResultsCountEnabledException(): void
     {
-<<<<<<< HEAD
-        $this->expectException('InvalidArgumentException');
-        $objectManagerMock = $this->createMock(ObjectManagerInterface::class);
-=======
         $objectManagerMock = $this->getMockBuilder(ObjectManagerInterface::class)
             ->disableOriginalConstructor()
             ->getMock();
->>>>>>> 15ff9114
         $objectManagerMock->expects($this->once())
             ->method('create')
             ->willReturn(null);
@@ -162,11 +133,7 @@
      */
     public function testGetItems(): void
     {
-<<<<<<< HEAD
-        /** @var $queryInterfaceMock \Magento\Search\Model\QueryInterface */
-=======
         /** @var QueryInterface|MockObject $queryInterfaceMock */
->>>>>>> 15ff9114
         $queryInterfaceMock = $this->createMock(QueryInterface::class);
         $result = $this->model->getItems($queryInterfaceMock);
         $this->assertEquals([], $result);
