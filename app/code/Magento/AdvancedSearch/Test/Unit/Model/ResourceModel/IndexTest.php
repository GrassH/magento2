--- conflicted
+++ resolved
@@ -36,67 +36,42 @@
     private $model;
 
     /**
-<<<<<<< HEAD
-     * @var \PHPUnit\Framework\MockObject\MockObject
-=======
      * @var StoreManagerInterface|MockObject
->>>>>>> b2f063af
      */
     private $storeManagerMock;
 
     /**
-<<<<<<< HEAD
-     * @var \PHPUnit\Framework\MockObject\MockObject
-=======
      * @var Context|MockObject
->>>>>>> b2f063af
      */
     private $resourceContextMock;
 
     /**
-<<<<<<< HEAD
-     * @var \PHPUnit\Framework\MockObject\MockObject
-=======
      * @var MetadataPool|MockObject
->>>>>>> b2f063af
      */
     private $metadataPoolMock;
 
     /**
-<<<<<<< HEAD
-     * @var \PHPUnit\Framework\MockObject\MockObject
-=======
      * @var AdapterInterface|MockObject
->>>>>>> b2f063af
      */
     private $adapterMock;
 
     /**
-<<<<<<< HEAD
-     * @var \PHPUnit\Framework\MockObject\MockObject
-=======
      * @var ResourceConnection|MockObject
->>>>>>> b2f063af
      */
     private $resourceConnectionMock;
 
     protected function setUp(): void
     {
-        $this->storeManagerMock = $this->getMockForAbstractClass(StoreManagerInterface::class);
+        $this->storeManagerMock = $this->createMock(StoreManagerInterface::class);
         $this->resourceContextMock = $this->createMock(Context::class);
         $this->resourceConnectionMock = $this->createMock(ResourceConnection::class);
         $this->resourceContextMock->expects($this->any())
             ->method('getResources')
             ->willReturn($this->resourceConnectionMock);
-<<<<<<< HEAD
-        $this->adapterMock = $this->getMockForAbstractClass(AdapterInterface::class);
-        $this->resourceConnectionMock->expects($this->any())->method('getConnection')->willReturn($this->adapterMock);
-=======
         $this->adapterMock = $this->createMock(AdapterInterface::class);
         $this->resourceConnectionMock->expects($this->any())
             ->method('getConnection')
             ->willReturn($this->adapterMock);
->>>>>>> b2f063af
         $this->metadataPoolMock = $this->createMock(MetadataPool::class);
 
         /** @var IndexScopeResolver|MockObject $indexScopeResolverMock */
@@ -126,7 +101,7 @@
     public function testGetPriceIndexDataUsesFrontendPriceIndexerTable(): void
     {
         $storeId = 1;
-        $storeMock = $this->getMockForAbstractClass(StoreInterface::class);
+        $storeMock = $this->createMock(StoreInterface::class);
         $storeMock->expects($this->any())->method('getId')->willReturn($storeId);
         $storeMock->method('getWebsiteId')->willReturn(1);
         $this->storeManagerMock->expects($this->once())
