<?php
/**
 * Copyright © Magento, Inc. All rights reserved.
 * See COPYING.txt for license details.
 */
declare(strict_types=1);

namespace Magento\AdvancedSearch\Test\Unit\Model\Indexer\Fulltext\Plugin;

use Magento\AdvancedSearch\Model\Client\ClientOptionsInterface;
use Magento\AdvancedSearch\Model\Indexer\Fulltext\Plugin\CustomerGroup as CustomerGroupPlugin;
use Magento\CatalogSearch\Model\Indexer\Fulltext as FulltextIndexer;
use Magento\Customer\Model\Group as CustomerGroupModel;
use Magento\Customer\Model\ResourceModel\Group as CustomerGroupResourceModel;
use Magento\Framework\Indexer\IndexerInterface;
use Magento\Framework\Indexer\IndexerRegistry;
use Magento\Framework\Search\EngineResolverInterface;
use PHPUnit\Framework\TestCase;

/**
 * @covers \Magento\AdvancedSearch\Model\Indexer\Fulltext\Plugin\CustomerGroup
 */
class CustomerGroupTest extends TestCase
{
    /**
<<<<<<< HEAD
     * @var \PHPUnit\Framework\MockObject\MockObject|\Magento\Framework\Indexer\IndexerInterface
=======
     * Testable Object
     *
     * @var CustomerGroupPlugin
>>>>>>> b2f063af
     */
    private $model;

    /**
<<<<<<< HEAD
     * @var \PHPUnit\Framework\MockObject\MockObject|\Magento\Customer\Model\ResourceModel\Group
=======
     * @var IndexerInterface|MockObject
>>>>>>> b2f063af
     */
    private $indexerMock;

    /**
<<<<<<< HEAD
     * @var \PHPUnit\Framework\MockObject\MockObject|\Magento\AdvancedSearch\Model\Client\ClientOptionsInterface
=======
     * @var Group|MockObject
>>>>>>> b2f063af
     */
    private $subjectMock;

    /**
<<<<<<< HEAD
     * @var \Magento\Framework\Indexer\IndexerRegistry|\PHPUnit\Framework\MockObject\MockObject
=======
     * @var ClientOptionsInterface|MockObject
>>>>>>> b2f063af
     */
    private $customerOptionsMock;

    /**
<<<<<<< HEAD
     * @var EngineResolverInterface|\PHPUnit\Framework\MockObject\MockObject
=======
     * @var IndexerRegistry|MockObject
>>>>>>> b2f063af
     */
    private $indexerRegistryMock;

    /**
     * @var EngineResolverInterface|MockObject
     */
    private $engineResolverMock;

    protected function setUp(): void
    {
        $this->subjectMock = $this->createMock(CustomerGroupResourceModel::class);
        $this->customerOptionsMock = $this->createMock(
            ClientOptionsInterface::class
        );
        $this->indexerMock = $this->getMockForAbstractClass(
            IndexerInterface::class,
            [],
            '',
            false,
            false,
            true,
            ['getId', 'getState', '__wakeup']
        );
        $this->indexerRegistryMock = $this->createPartialMock(
            IndexerRegistry::class,
            ['get']
        );
        $this->engineResolverMock = $this->createPartialMock(
            EngineResolverInterface::class,
            ['getCurrentSearchEngine']
        );
        $this->model = new CustomerGroupPlugin(
            $this->indexerRegistryMock,
            $this->customerOptionsMock,
            $this->engineResolverMock
        );
    }

    /**
     * @param string $searchEngine
     * @param bool $isObjectNew
     * @param bool $isTaxClassIdChanged
     * @param int $invalidateCounter
     * @return void
     * @dataProvider aroundSaveDataProvider
     */
    public function testAroundSave(
        string $searchEngine,
        bool $isObjectNew,
        bool $isTaxClassIdChanged,
        int $invalidateCounter
    ): void {
        $this->engineResolverMock->expects($this->once())
            ->method('getCurrentSearchEngine')
            ->willReturn($searchEngine);

        $groupMock = $this->createPartialMock(
            CustomerGroupModel::class,
            ['dataHasChangedFor', 'isObjectNew', '__wakeup']
        );
        $groupMock->expects($this->any())->method('isObjectNew')->willReturn($isObjectNew);
        $groupMock->expects($this->any())
            ->method('dataHasChangedFor')
            ->with('tax_class_id')
            ->willReturn($isTaxClassIdChanged);

        $closureMock = function (CustomerGroupModel $object) use ($groupMock) {
            $this->assertEquals($object, $groupMock);
            return $this->subjectMock;
        };

        $this->indexerMock->expects($this->exactly($invalidateCounter))->method('invalidate');
        $this->indexerRegistryMock->expects($this->exactly($invalidateCounter))
            ->method('get')
<<<<<<< HEAD
            ->with(\Magento\CatalogSearch\Model\Indexer\Fulltext::INDEXER_ID)
            ->willReturn($this->indexerMock);
=======
            ->with(FulltextIndexer::INDEXER_ID)
            ->will($this->returnValue($this->indexerMock));
>>>>>>> b2f063af

        $this->assertEquals(
            $this->subjectMock,
            $this->model->aroundSave($this->subjectMock, $closureMock, $groupMock)
        );
    }

    /**
     * Data Provider for testAroundSave
     *
     * @return array
     */
    public function aroundSaveDataProvider(): array
    {
        return [
            ['mysql', false, false, 0],
            ['mysql', false, true, 0],
            ['mysql', true, false, 0],
            ['mysql', true, true, 0],
            ['custom', false, false, 0],
            ['custom', false, true, 1],
            ['custom', true, false, 1],
            ['custom', true, true, 1],
        ];
    }
}<|MERGE_RESOLUTION|>--- conflicted
+++ resolved
@@ -23,49 +23,29 @@
 class CustomerGroupTest extends TestCase
 {
     /**
-<<<<<<< HEAD
-     * @var \PHPUnit\Framework\MockObject\MockObject|\Magento\Framework\Indexer\IndexerInterface
-=======
      * Testable Object
      *
      * @var CustomerGroupPlugin
->>>>>>> b2f063af
      */
     private $model;
 
     /**
-<<<<<<< HEAD
-     * @var \PHPUnit\Framework\MockObject\MockObject|\Magento\Customer\Model\ResourceModel\Group
-=======
      * @var IndexerInterface|MockObject
->>>>>>> b2f063af
      */
     private $indexerMock;
 
     /**
-<<<<<<< HEAD
-     * @var \PHPUnit\Framework\MockObject\MockObject|\Magento\AdvancedSearch\Model\Client\ClientOptionsInterface
-=======
      * @var Group|MockObject
->>>>>>> b2f063af
      */
     private $subjectMock;
 
     /**
-<<<<<<< HEAD
-     * @var \Magento\Framework\Indexer\IndexerRegistry|\PHPUnit\Framework\MockObject\MockObject
-=======
      * @var ClientOptionsInterface|MockObject
->>>>>>> b2f063af
      */
     private $customerOptionsMock;
 
     /**
-<<<<<<< HEAD
-     * @var EngineResolverInterface|\PHPUnit\Framework\MockObject\MockObject
-=======
      * @var IndexerRegistry|MockObject
->>>>>>> b2f063af
      */
     private $indexerRegistryMock;
 
@@ -120,17 +100,17 @@
     ): void {
         $this->engineResolverMock->expects($this->once())
             ->method('getCurrentSearchEngine')
-            ->willReturn($searchEngine);
+            ->will($this->returnValue($searchEngine));
 
         $groupMock = $this->createPartialMock(
             CustomerGroupModel::class,
             ['dataHasChangedFor', 'isObjectNew', '__wakeup']
         );
-        $groupMock->expects($this->any())->method('isObjectNew')->willReturn($isObjectNew);
+        $groupMock->expects($this->any())->method('isObjectNew')->will($this->returnValue($isObjectNew));
         $groupMock->expects($this->any())
             ->method('dataHasChangedFor')
             ->with('tax_class_id')
-            ->willReturn($isTaxClassIdChanged);
+            ->will($this->returnValue($isTaxClassIdChanged));
 
         $closureMock = function (CustomerGroupModel $object) use ($groupMock) {
             $this->assertEquals($object, $groupMock);
@@ -140,13 +120,8 @@
         $this->indexerMock->expects($this->exactly($invalidateCounter))->method('invalidate');
         $this->indexerRegistryMock->expects($this->exactly($invalidateCounter))
             ->method('get')
-<<<<<<< HEAD
-            ->with(\Magento\CatalogSearch\Model\Indexer\Fulltext::INDEXER_ID)
-            ->willReturn($this->indexerMock);
-=======
             ->with(FulltextIndexer::INDEXER_ID)
             ->will($this->returnValue($this->indexerMock));
->>>>>>> b2f063af
 
         $this->assertEquals(
             $this->subjectMock,
