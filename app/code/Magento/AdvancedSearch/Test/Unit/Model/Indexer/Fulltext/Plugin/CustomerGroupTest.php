--- conflicted
+++ resolved
@@ -1,4 +1,4 @@
-<?php declare(strict_types=1);
+<?php
 /**
  * Copyright © Magento, Inc. All rights reserved.
  * See COPYING.txt for license details.
@@ -8,22 +8,6 @@
 namespace Magento\AdvancedSearch\Test\Unit\Model\Indexer\Fulltext\Plugin;
 
 use Magento\AdvancedSearch\Model\Client\ClientOptionsInterface;
-<<<<<<< HEAD
-use Magento\AdvancedSearch\Model\Indexer\Fulltext\Plugin\CustomerGroup;
-use Magento\CatalogSearch\Model\Indexer\Fulltext;
-use Magento\Customer\Model\ResourceModel\Group;
-use Magento\Framework\Indexer\IndexerInterface;
-use Magento\Framework\Indexer\IndexerRegistry;
-use Magento\Framework\Search\EngineResolverInterface;
-use Magento\Search\Model\EngineResolver;
-use PHPUnit\Framework\MockObject\MockObject;
-use PHPUnit\Framework\TestCase;
-
-class CustomerGroupTest extends TestCase
-{
-    /**
-     * @var MockObject|IndexerInterface
-=======
 use Magento\AdvancedSearch\Model\Indexer\Fulltext\Plugin\CustomerGroup as CustomerGroupPlugin;
 use Magento\CatalogSearch\Model\Indexer\Fulltext as FulltextIndexer;
 use Magento\Customer\Model\Group as CustomerGroupModel;
@@ -42,43 +26,26 @@
      * Testable Object
      *
      * @var CustomerGroupPlugin
->>>>>>> 15ff9114
      */
     private $model;
 
     /**
-<<<<<<< HEAD
-     * @var MockObject|Group
-=======
      * @var IndexerInterface|MockObject
->>>>>>> 15ff9114
      */
     private $indexerMock;
 
     /**
-<<<<<<< HEAD
-     * @var MockObject|ClientOptionsInterface
-=======
      * @var Group|MockObject
->>>>>>> 15ff9114
      */
     private $subjectMock;
 
     /**
-<<<<<<< HEAD
-     * @var IndexerRegistry|MockObject
-=======
      * @var ClientOptionsInterface|MockObject
->>>>>>> 15ff9114
      */
     private $customerOptionsMock;
 
     /**
-<<<<<<< HEAD
-     * @var EngineResolverInterface|MockObject
-=======
      * @var IndexerRegistry|MockObject
->>>>>>> 15ff9114
      */
     private $indexerRegistryMock;
 
@@ -89,11 +56,7 @@
 
     protected function setUp(): void
     {
-<<<<<<< HEAD
-        $this->subjectMock = $this->createMock(Group::class);
-=======
         $this->subjectMock = $this->createMock(CustomerGroupResourceModel::class);
->>>>>>> 15ff9114
         $this->customerOptionsMock = $this->createMock(
             ClientOptionsInterface::class
         );
@@ -111,11 +74,7 @@
             ['get']
         );
         $this->engineResolverMock = $this->createPartialMock(
-<<<<<<< HEAD
-            EngineResolver::class,
-=======
             EngineResolverInterface::class,
->>>>>>> 15ff9114
             ['getCurrentSearchEngine']
         );
         $this->model = new CustomerGroupPlugin(
@@ -147,8 +106,8 @@
             CustomerGroupModel::class,
             ['dataHasChangedFor', 'isObjectNew', '__wakeup']
         );
-        $groupMock->method('isObjectNew')->will($this->returnValue($isObjectNew));
-        $groupMock
+        $groupMock->expects($this->any())->method('isObjectNew')->will($this->returnValue($isObjectNew));
+        $groupMock->expects($this->any())
             ->method('dataHasChangedFor')
             ->with('tax_class_id')
             ->will($this->returnValue($isTaxClassIdChanged));
@@ -161,11 +120,7 @@
         $this->indexerMock->expects($this->exactly($invalidateCounter))->method('invalidate');
         $this->indexerRegistryMock->expects($this->exactly($invalidateCounter))
             ->method('get')
-<<<<<<< HEAD
-            ->with(Fulltext::INDEXER_ID)
-=======
             ->with(FulltextIndexer::INDEXER_ID)
->>>>>>> 15ff9114
             ->will($this->returnValue($this->indexerMock));
 
         $this->assertEquals(
