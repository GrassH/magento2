--- conflicted
+++ resolved
@@ -41,56 +41,32 @@
     private $objectManagerHelper;
 
     /**
-<<<<<<< HEAD
-     * @var \PHPUnit\Framework\MockObject\MockObject|ScopeConfigInterface
-=======
      * @var ScopeConfigInterface|MockObject
->>>>>>> b2f063af
      */
     private $scopeConfigMock;
 
     /**
-<<<<<<< HEAD
-     * @var \PHPUnit\Framework\MockObject\MockObject|Resolver
-=======
      * @var Resolver|MockObject
->>>>>>> b2f063af
      */
     private $layerResolverMock;
 
     /**
-<<<<<<< HEAD
-     * @var \PHPUnit\Framework\MockObject\MockObject|SearchLayer
-=======
      * @var SearchLayer|MockObject
->>>>>>> b2f063af
      */
     private $searchLayerMock;
 
     /**
-<<<<<<< HEAD
-     * @var \PHPUnit\Framework\MockObject\MockObject|RecommendationsFactory
-=======
      * @var RecommendationsFactory|MockObject
->>>>>>> b2f063af
      */
     private $recommendationsFactoryMock;
 
     /**
-<<<<<<< HEAD
-     * @var \PHPUnit\Framework\MockObject\MockObject|Recommendations
-=======
      * @var Recommendations|MockObject
->>>>>>> b2f063af
      */
     private $recommendationsMock;
 
     /**
-<<<<<<< HEAD
-     * @var \PHPUnit\Framework\MockObject\MockObject|Resolver
-=======
      * @var Resolver|MockObject
->>>>>>> b2f063af
      */
     private $queryResultFactoryMock;
 
@@ -101,7 +77,7 @@
      */
     protected function setUp(): void
     {
-        $this->scopeConfigMock = $this->getMockForAbstractClass(ScopeConfigInterface::class);
+        $this->scopeConfigMock = $this->createMock(ScopeConfigInterface::class);
         $this->layerResolverMock = $this->getMockBuilder(Resolver::class)
             ->disableOriginalConstructor()
             ->setMethods(['get'])
@@ -111,7 +87,7 @@
 
         $this->layerResolverMock->expects($this->any())
             ->method('get')
-            ->willReturn($this->searchLayerMock);
+            ->will($this->returnValue($this->searchLayerMock));
 
         $this->recommendationsFactoryMock = $this->getMockBuilder(RecommendationsFactory::class)
             ->disableOriginalConstructor()
@@ -147,7 +123,7 @@
         $isEnabledSearchRecommendations = false;
 
         /** @var $queryInterfaceMock QueryInterface */
-        $queryInterfaceMock = $this->getMockForAbstractClass(QueryInterface::class);
+        $queryInterfaceMock = $this->createMock(QueryInterface::class);
 
         $this->scopeConfigMock->expects($this->any())
             ->method('isSetFlag')
@@ -171,7 +147,7 @@
         $queryText = 'test';
 
         /** @var $queryInterfaceMock QueryInterface */
-        $queryInterfaceMock = $this->getMockForAbstractClass(QueryInterface::class);
+        $queryInterfaceMock = $this->createMock(QueryInterface::class);
         $queryInterfaceMock->expects($this->any())->method('getQueryText')->willReturn($queryText);
 
         $this->scopeConfigMock->expects($this->any())
@@ -211,6 +187,6 @@
         $this->queryResultFactoryMock->expects($this->any())->method('create')->willReturn($queryResultMock);
 
         $result = $this->model->getItems($queryInterfaceMock);
-        $this->assertCount(2, $result);
+        $this->assertEquals(2, count($result));
     }
 }