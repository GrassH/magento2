--- conflicted
+++ resolved
@@ -24,31 +24,19 @@
 class ClientResolverTest extends TestCase
 {
     /**
-<<<<<<< HEAD
-     * @var ClientResolver|\PHPUnit\Framework\MockObject\MockObject
-=======
      * Testable Object
      *
      * @var ClientResolver
->>>>>>> b2f063af
      */
     private $model;
 
     /**
-<<<<<<< HEAD
-     * @var ObjectManagerInterface |\PHPUnit\Framework\MockObject\MockObject
-=======
      * @var ObjectManagerInterface|MockObject
->>>>>>> b2f063af
      */
     private $objectManager;
 
     /**
-<<<<<<< HEAD
-     * @var EngineResolverInterface|\PHPUnit\Framework\MockObject\MockObject
-=======
      * @var EngineResolverInterface|MockObject
->>>>>>> b2f063af
      */
     private $engineResolverMock;
 
@@ -57,7 +45,7 @@
         $this->engineResolverMock = $this->getMockBuilder(EngineResolverInterface::class)
             ->getMockForAbstractClass();
 
-        $this->objectManager = $this->getMockForAbstractClass(ObjectManagerInterface::class);
+        $this->objectManager = $this->createMock(ObjectManagerInterface::class);
 
         $this->model = new ClientResolver(
             $this->objectManager,
@@ -70,13 +58,13 @@
     public function testCreate(): void
     {
         $this->engineResolverMock->expects($this->once())->method('getCurrentSearchEngine')
-            ->willReturn('engineName');
+            ->will($this->returnValue('engineName'));
 
-        $factoryMock = $this->getMockForAbstractClass(ClientFactoryInterface::class);
+        $factoryMock = $this->createMock(ClientFactoryInterface::class);
 
-        $clientMock = $this->getMockForAbstractClass(ClientInterface::class);
+        $clientMock = $this->createMock(ClientInterface::class);
 
-        $clientOptionsMock = $this->getMockForAbstractClass(ClientOptionsInterface::class);
+        $clientOptionsMock = $this->createMock(ClientOptionsInterface::class);
 
         $this->objectManager->expects($this->exactly(2))->method('create')
             ->withConsecutive(
@@ -90,54 +78,36 @@
 
         $clientOptionsMock->expects($this->once())->method('prepareClientOptions')
             ->with([])
-            ->willReturn(['parameters']);
+            ->will($this->returnValue(['parameters']));
 
         $factoryMock->expects($this->once())->method('create')
             ->with($this->equalTo(['parameters']))
-            ->willReturn($clientMock);
+            ->will($this->returnValue($clientMock));
 
         $result = $this->model->create();
         $this->assertInstanceOf(ClientInterface::class, $result);
     }
 
-<<<<<<< HEAD
-    /**
-     */
-    public function testCreateExceptionThrown()
-    {
-        $this->expectException(\InvalidArgumentException::class);
-
-=======
     public function testCreateExceptionThrown(): void
     {
         $this->expectException(InvalidArgumentException::class);
->>>>>>> b2f063af
         $this->objectManager->expects($this->once())->method('create')
             ->with($this->equalTo('engineFactoryClass'))
-            ->willReturn('t');
+            ->will($this->returnValue('t'));
 
         $this->model->create('engineName');
     }
 
-<<<<<<< HEAD
-    /**
-     */
-    public function testCreateLogicException()
-    {
-        $this->expectException(\LogicException::class);
-
-=======
     public function testCreateLogicException(): void
     {
         $this->expectException(LogicException::class);
->>>>>>> b2f063af
         $this->model->create('input');
     }
 
     public function testGetCurrentEngine(): void
     {
         $this->engineResolverMock->expects($this->once())->method('getCurrentSearchEngine')
-            ->willReturn('engineName');
+            ->will($this->returnValue('engineName'));
 
         $this->assertEquals('engineName', $this->model->getCurrentEngine());
     }
