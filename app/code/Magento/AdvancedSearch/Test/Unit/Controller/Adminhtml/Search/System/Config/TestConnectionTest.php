<?php declare(strict_types=1);
/**
 * Copyright © Magento, Inc. All rights reserved.
 * See COPYING.txt for license details.
 */
declare(strict_types=1);

namespace Magento\AdvancedSearch\Test\Unit\Controller\Adminhtml\Search\System\Config;

use Magento\AdvancedSearch\Controller\Adminhtml\Search\System\Config\TestConnection;
use Magento\AdvancedSearch\Model\Client\ClientInterface;
use Magento\AdvancedSearch\Model\Client\ClientResolver;
use Magento\Backend\App\Action\Context;
<<<<<<< HEAD
use Magento\Framework\App\Request\Http;
=======
use Magento\Framework\App\Request\Http as HttpRequest;
use Magento\Framework\App\Response\Http as HttpResponse;
>>>>>>> 15ff9114
use Magento\Framework\Controller\Result\Json;
use Magento\Framework\Controller\Result\JsonFactory;
use Magento\Framework\Filter\StripTags;
use Magento\Framework\TestFramework\Unit\Helper\ObjectManager;
use PHPUnit\Framework\MockObject\MockObject;
use PHPUnit\Framework\TestCase;

/**
<<<<<<< HEAD
=======
 * @covers \Magento\AdvancedSearch\Controller\Adminhtml\Search\System\Config\TestConnection
>>>>>>> 15ff9114
 * @SuppressWarnings(PHPMD.CouplingBetweenObjects)
 */
class TestConnectionTest extends TestCase
{
    /**
<<<<<<< HEAD
     * @var Http|MockObject
=======
     * Testable Object
     *
     * @var TestConnection
>>>>>>> 15ff9114
     */
    private $controller;

    /**
<<<<<<< HEAD
     * @var ClientResolver|MockObject
=======
     * @var HttpRequest|MockObject
>>>>>>> 15ff9114
     */
    private $requestMock;

    /**
<<<<<<< HEAD
     * @var ClientInterface|MockObject
=======
     * @var ClientResolver|MockObject
>>>>>>> 15ff9114
     */
    private $clientResolverMock;

    /**
<<<<<<< HEAD
     * @var Json|MockObject
=======
     * @var ClientInterface|MockObject
>>>>>>> 15ff9114
     */
    private $clientMock;

    /**
<<<<<<< HEAD
     * @var JsonFactory|MockObject
=======
     * @var Json|MockObject
>>>>>>> 15ff9114
     */
    private $resultJsonMock;

    /**
<<<<<<< HEAD
     * @var StripTags|MockObject
=======
     * @var JsonFactory|MockObject
>>>>>>> 15ff9114
     */
    private $resultJsonFactoryMock;

    /**
     * @var StripTags|MockObject
     */
    private $tagFilterMock;

    /**
     * Setup test function
     *
     * @return void
     */
    protected function setUp(): void
    {
        $helper = new ObjectManager($this);
<<<<<<< HEAD
        $this->requestMock = $this->createPartialMock(Http::class, ['getParams']);
        $responseMock = $this->createMock(\Magento\Framework\App\Response\Http::class);
=======
        $this->requestMock = $this->createPartialMock(HttpRequest::class, ['getParams']);
        $responseMock = $this->createMock(HttpResponse::class);
>>>>>>> 15ff9114

        $context = $this->getMockBuilder(Context::class)
            ->setMethods(['getRequest', 'getResponse', 'getMessageManager', 'getSession'])
            ->setConstructorArgs(
                $helper->getConstructArguments(
                    Context::class,
                    [
                        'request' => $this->requestMock
                    ]
                )
            )
            ->getMock();
        $context->expects($this->once())->method('getRequest')->will($this->returnValue($this->requestMock));
        $context->expects($this->once())->method('getResponse')->will($this->returnValue($responseMock));

        $this->clientResolverMock = $this->getMockBuilder(ClientResolver::class)
            ->disableOriginalConstructor()
            ->setMethods(['create'])
            ->getMock();

        $this->clientMock = $this->createMock(ClientInterface::class);

<<<<<<< HEAD
        $this->resultJson = $this->createMock(Json::class);

        $this->resultJsonFactory = $this->getMockBuilder(JsonFactory::class)
=======
        $this->resultJsonMock = $this->getMockBuilder(Json::class)
            ->disableOriginalConstructor()
            ->getMock();

        $this->resultJsonFactoryMock = $this->getMockBuilder(JsonFactory::class)
>>>>>>> 15ff9114
            ->disableOriginalConstructor()
            ->setMethods(['create'])
            ->getMock();

        $this->tagFilterMock = $this->getMockBuilder(StripTags::class)
            ->disableOriginalConstructor()
            ->setMethods(['filter'])
            ->getMock();

        $this->controller = new TestConnection(
            $context,
            $this->clientResolverMock,
            $this->resultJsonFactoryMock,
            $this->tagFilterMock
        );
    }

    public function testExecuteEmptyEngine(): void
    {
        $this->requestMock->expects($this->once())->method('getParams')
            ->will($this->returnValue(['engine' => '']));

        $this->resultJsonFactoryMock->expects($this->once())->method('create')
            ->will($this->returnValue($this->resultJsonMock));

        $result = ['success' => false, 'errorMessage' => 'Missing search engine parameter.'];

        $this->resultJsonMock->expects($this->once())->method('setData')
            ->with($this->equalTo($result));

        $this->controller->execute();
    }

    public function testExecute(): void
    {
        $this->requestMock->expects($this->once())->method('getParams')
            ->will($this->returnValue(['engine' => 'engineName']));

        $this->clientResolverMock->expects($this->once())->method('create')
            ->with($this->equalTo('engineName'))
            ->will($this->returnValue($this->clientMock));

        $this->clientMock->expects($this->once())->method('testConnection')
            ->will($this->returnValue(true));

        $this->resultJsonFactoryMock->expects($this->once())->method('create')
            ->will($this->returnValue($this->resultJsonMock));

        $result = ['success' => true, 'errorMessage' => ''];

        $this->resultJsonMock->expects($this->once())->method('setData')
            ->with($this->equalTo($result));

        $this->controller->execute();
    }

    public function testExecutePingFailed(): void
    {
        $this->requestMock->expects($this->once())->method('getParams')
            ->will($this->returnValue(['engine' => 'engineName']));

        $this->clientResolverMock->expects($this->once())->method('create')
            ->with($this->equalTo('engineName'))
            ->will($this->returnValue($this->clientMock));

        $this->clientMock->expects($this->once())->method('testConnection')
            ->will($this->returnValue(false));

        $this->resultJsonFactoryMock->expects($this->once())->method('create')
            ->will($this->returnValue($this->resultJsonMock));

        $result = ['success' => false, 'errorMessage' => ''];

        $this->resultJsonMock->expects($this->once())->method('setData')
            ->with($this->equalTo($result));

        $this->controller->execute();
    }
}<|MERGE_RESOLUTION|>--- conflicted
+++ resolved
@@ -1,4 +1,4 @@
-<?php declare(strict_types=1);
+<?php
 /**
  * Copyright © Magento, Inc. All rights reserved.
  * See COPYING.txt for license details.
@@ -11,12 +11,8 @@
 use Magento\AdvancedSearch\Model\Client\ClientInterface;
 use Magento\AdvancedSearch\Model\Client\ClientResolver;
 use Magento\Backend\App\Action\Context;
-<<<<<<< HEAD
-use Magento\Framework\App\Request\Http;
-=======
 use Magento\Framework\App\Request\Http as HttpRequest;
 use Magento\Framework\App\Response\Http as HttpResponse;
->>>>>>> 15ff9114
 use Magento\Framework\Controller\Result\Json;
 use Magento\Framework\Controller\Result\JsonFactory;
 use Magento\Framework\Filter\StripTags;
@@ -25,67 +21,40 @@
 use PHPUnit\Framework\TestCase;
 
 /**
-<<<<<<< HEAD
-=======
  * @covers \Magento\AdvancedSearch\Controller\Adminhtml\Search\System\Config\TestConnection
->>>>>>> 15ff9114
  * @SuppressWarnings(PHPMD.CouplingBetweenObjects)
  */
 class TestConnectionTest extends TestCase
 {
     /**
-<<<<<<< HEAD
-     * @var Http|MockObject
-=======
      * Testable Object
      *
      * @var TestConnection
->>>>>>> 15ff9114
      */
     private $controller;
 
     /**
-<<<<<<< HEAD
-     * @var ClientResolver|MockObject
-=======
      * @var HttpRequest|MockObject
->>>>>>> 15ff9114
      */
     private $requestMock;
 
     /**
-<<<<<<< HEAD
-     * @var ClientInterface|MockObject
-=======
      * @var ClientResolver|MockObject
->>>>>>> 15ff9114
      */
     private $clientResolverMock;
 
     /**
-<<<<<<< HEAD
-     * @var Json|MockObject
-=======
      * @var ClientInterface|MockObject
->>>>>>> 15ff9114
      */
     private $clientMock;
 
     /**
-<<<<<<< HEAD
-     * @var JsonFactory|MockObject
-=======
      * @var Json|MockObject
->>>>>>> 15ff9114
      */
     private $resultJsonMock;
 
     /**
-<<<<<<< HEAD
-     * @var StripTags|MockObject
-=======
      * @var JsonFactory|MockObject
->>>>>>> 15ff9114
      */
     private $resultJsonFactoryMock;
 
@@ -102,13 +71,8 @@
     protected function setUp(): void
     {
         $helper = new ObjectManager($this);
-<<<<<<< HEAD
-        $this->requestMock = $this->createPartialMock(Http::class, ['getParams']);
-        $responseMock = $this->createMock(\Magento\Framework\App\Response\Http::class);
-=======
         $this->requestMock = $this->createPartialMock(HttpRequest::class, ['getParams']);
         $responseMock = $this->createMock(HttpResponse::class);
->>>>>>> 15ff9114
 
         $context = $this->getMockBuilder(Context::class)
             ->setMethods(['getRequest', 'getResponse', 'getMessageManager', 'getSession'])
@@ -131,17 +95,11 @@
 
         $this->clientMock = $this->createMock(ClientInterface::class);
 
-<<<<<<< HEAD
-        $this->resultJson = $this->createMock(Json::class);
-
-        $this->resultJsonFactory = $this->getMockBuilder(JsonFactory::class)
-=======
         $this->resultJsonMock = $this->getMockBuilder(Json::class)
             ->disableOriginalConstructor()
             ->getMock();
 
         $this->resultJsonFactoryMock = $this->getMockBuilder(JsonFactory::class)
->>>>>>> 15ff9114
             ->disableOriginalConstructor()
             ->setMethods(['create'])
             ->getMock();
