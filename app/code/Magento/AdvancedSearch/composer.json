{
    "name": "magento/module-advanced-search",
    "description": "N/A",
    "type": "magento2-module",
    "license": [
        "OSL-3.0",
        "AFL-3.0"
    ],
    "config": {
        "sort-packages": true
    },
    "version": "100.4.3",
    "require": {
<<<<<<< HEAD
        "magento/framework": "*",
        "magento/module-backend": "*",
        "magento/module-catalog": "*",
        "magento/module-catalog-search": "*",
        "magento/module-config": "*",
        "magento/module-customer": "*",
        "magento/module-search": "*",
        "magento/module-store": "*",
        "php": "~8.1.0||~8.2.0"
=======
        "magento/framework": "103.0.*",
        "magento/module-backend": "102.0.*",
        "magento/module-catalog": "104.0.*",
        "magento/module-catalog-search": "102.0.*",
        "magento/module-config": "101.2.*",
        "magento/module-customer": "103.0.*",
        "magento/module-search": "101.1.*",
        "magento/module-store": "101.1.*",
        "php": "~7.4.0||~8.1.0"
>>>>>>> 1df45659
    },
    "autoload": {
        "files": [
            "registration.php"
        ],
        "psr-4": {
            "Magento\\AdvancedSearch\\": ""
        }
    }
}
<|MERGE_RESOLUTION|>--- conflicted
+++ resolved
@@ -11,17 +11,6 @@
     },
     "version": "100.4.3",
     "require": {
-<<<<<<< HEAD
-        "magento/framework": "*",
-        "magento/module-backend": "*",
-        "magento/module-catalog": "*",
-        "magento/module-catalog-search": "*",
-        "magento/module-config": "*",
-        "magento/module-customer": "*",
-        "magento/module-search": "*",
-        "magento/module-store": "*",
-        "php": "~8.1.0||~8.2.0"
-=======
         "magento/framework": "103.0.*",
         "magento/module-backend": "102.0.*",
         "magento/module-catalog": "104.0.*",
@@ -30,8 +19,7 @@
         "magento/module-customer": "103.0.*",
         "magento/module-search": "101.1.*",
         "magento/module-store": "101.1.*",
-        "php": "~7.4.0||~8.1.0"
->>>>>>> 1df45659
+        "php": "~8.1.0||~8.2.0"
     },
     "autoload": {
         "files": [
