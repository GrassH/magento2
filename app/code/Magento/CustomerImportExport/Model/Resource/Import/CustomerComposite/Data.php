<?php
/**
 * Copyright © 2015 Magento. All rights reserved.
 * See COPYING.txt for license details.
 */
namespace Magento\CustomerImportExport\Model\Resource\Import\CustomerComposite;

use Magento\CustomerImportExport\Model\Import\CustomerComposite;

class Data extends \Magento\ImportExport\Model\Resource\Import\Data
{
    /**
     * Entity type
     *
     * @var string
     */
    protected $_entityType = CustomerComposite::COMPONENT_ENTITY_CUSTOMER;

    /**
     * Customer attributes
     *
     * @var array
     */
    protected $_customerAttributes = [];

    /**
     * Class constructor
     *
     * @param \Magento\Framework\Model\Resource\Db\Context $context
     * @param \Magento\Core\Helper\Data $coreHelper
     * @param string|null $resourcePrefix
     * @param array $arguments
     */
    public function __construct(
        \Magento\Framework\Model\Resource\Db\Context $context,
        \Magento\Core\Helper\Data $coreHelper,
        $resourcePrefix = null,
        array $arguments = []
    ) {
<<<<<<< HEAD
        parent::__construct($context, $coreHelper, $arguments);
=======
        parent::__construct($resource, $coreHelper, $resourcePrefix, $arguments);
>>>>>>> f6216a13

        if (isset($arguments['entity_type'])) {
            $this->_entityType = $arguments['entity_type'];
        }
        if (isset($arguments['customer_attributes'])) {
            $this->_customerAttributes = $arguments['customer_attributes'];
        }
    }

    /**
     * Get next bunch of validated rows.
     *
     * @return array|null
     */
    public function getNextBunch()
    {
        $bunchRows = parent::getNextBunch();
        if ($bunchRows != null) {
            $rows = [];
            foreach ($bunchRows as $rowNumber => $rowData) {
                $rowData = $this->_prepareRow($rowData);
                if ($rowData !== null) {
                    unset($rowData['_scope']);
                    $rows[$rowNumber] = $rowData;
                }
            }
            return $rows;
        } else {
            return $bunchRows;
        }
    }

    /**
     * Prepare row
     *
     * @param array $rowData
     * @return array|null
     */
    protected function _prepareRow(array $rowData)
    {
        $entityCustomer = CustomerComposite::COMPONENT_ENTITY_CUSTOMER;
        if ($this->_entityType == $entityCustomer) {
            if ($rowData['_scope'] == CustomerComposite::SCOPE_DEFAULT) {
                return $rowData;
            } else {
                return null;
            }
        } else {
            return $this->_prepareAddressRowData($rowData);
        }
    }

    /**
     * Prepare data row for address entity validation or import
     *
     * @param array $rowData
     * @return array
     */
    protected function _prepareAddressRowData(array $rowData)
    {
        $excludedAttributes = [
            CustomerComposite::COLUMN_DEFAULT_BILLING,
            CustomerComposite::COLUMN_DEFAULT_SHIPPING,
        ];
        $prefix = CustomerComposite::COLUMN_ADDRESS_PREFIX;

        $result = [];
        foreach ($rowData as $key => $value) {
            if (!in_array($key, $this->_customerAttributes)) {
                if (!in_array($key, $excludedAttributes)) {
                    $key = str_replace($prefix, '', $key);
                }
                $result[$key] = $value;
            }
        }

        return $result;
    }
}<|MERGE_RESOLUTION|>--- conflicted
+++ resolved
@@ -37,11 +37,7 @@
         $resourcePrefix = null,
         array $arguments = []
     ) {
-<<<<<<< HEAD
-        parent::__construct($context, $coreHelper, $arguments);
-=======
-        parent::__construct($resource, $coreHelper, $resourcePrefix, $arguments);
->>>>>>> f6216a13
+        parent::__construct($context, $coreHelper, $resourcePrefix, $arguments);
 
         if (isset($arguments['entity_type'])) {
             $this->_entityType = $arguments['entity_type'];
