--- conflicted
+++ resolved
@@ -757,10 +757,6 @@
                     if (
                         isset($rowData[self::COLUMN_POSTCODE])
                         && isset($rowData[self::COLUMN_COUNTRY_ID])
-<<<<<<< HEAD
-                        && !in_array($addressId, $this->_addresses[$customerId])
-=======
->>>>>>> 2a661d21
                         && !$this->postcodeValidator->isValid(
                             $rowData[self::COLUMN_COUNTRY_ID],
                             $rowData[self::COLUMN_POSTCODE]
