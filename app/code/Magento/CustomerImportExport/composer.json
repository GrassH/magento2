--- conflicted
+++ resolved
@@ -3,16 +3,7 @@
     "description": "N/A",
     "require": {
         "php": "~5.5.0|~5.6.0",
-<<<<<<< HEAD
-        "magento/module-store": "0.42.0-beta6",
-        "magento/module-backend": "0.42.0-beta6",
-        "magento/module-core": "0.42.0-beta6",
-        "magento/module-customer": "0.42.0-beta6",
-        "magento/module-eav": "0.42.0-beta6",
-        "magento/module-import-export": "0.42.0-beta6",
-        "magento/module-directory": "0.42.0-beta6",
-        "magento/framework": "0.42.0-beta6",
-=======
+        "magento/module-store": "0.42.0-beta7",
         "magento/module-backend": "0.42.0-beta7",
         "magento/module-core": "0.42.0-beta7",
         "magento/module-customer": "0.42.0-beta7",
@@ -20,7 +11,6 @@
         "magento/module-import-export": "0.42.0-beta7",
         "magento/module-directory": "0.42.0-beta7",
         "magento/framework": "0.42.0-beta7",
->>>>>>> 412f8113
         "magento/magento-composer-installer": "*"
     },
     "type": "magento2-module",
