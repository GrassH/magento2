--- conflicted
+++ resolved
@@ -51,13 +51,8 @@
         $selectMock->expects($this->any())->method('from')->will($this->returnSelf());
         $selectMock->expects($this->any())->method('order')->will($this->returnSelf());
 
-<<<<<<< HEAD
-        /** @var $connectionMock \Magento\Framework\DB\Adapter\Pdo\Mysql */
+        /** @var $connectionMock \Magento\Framework\DB\Adapter\AdapterInterface */
         $connectionMock = $this->getMock(
-=======
-        /** @var $adapterMock \Magento\Framework\DB\Adapter\AdapterInterface */
-        $adapterMock = $this->getMock(
->>>>>>> 3219ce16
             'Magento\Framework\DB\Adapter\Pdo\Mysql',
             ['select', 'from', 'order', 'query'],
             [],
