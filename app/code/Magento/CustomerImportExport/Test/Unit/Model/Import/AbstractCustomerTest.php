--- conflicted
+++ resolved
@@ -22,11 +22,7 @@
     /**
      * Abstract customer export model
      *
-<<<<<<< HEAD
-     * @var \Magento\CustomerImportExport\Model\Import\AbstractCustomer|\PHPUnit\Framework\MockObject\MockObject
-=======
      * @var AbstractCustomer|MockObject
->>>>>>> b2f063af
      */
     protected $_model;
 
@@ -74,11 +70,7 @@
     /**
      * Create mock for abstract customer model class
      *
-<<<<<<< HEAD
-     * @return \Magento\CustomerImportExport\Model\Import\AbstractCustomer|\PHPUnit\Framework\MockObject\MockObject
-=======
      * @return AbstractCustomer|MockObject
->>>>>>> b2f063af
      */
     protected function _getModelMock()
     {
@@ -111,7 +103,7 @@
 
         $modelMock->expects($this->any())
             ->method('_getCustomerCollection')
-            ->willReturn($customerCollection);
+            ->will($this->returnValue($customerCollection));
 
         return $modelMock;
     }
