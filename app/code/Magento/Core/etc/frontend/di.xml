<?xml version="1.0"?>
<!--
/**
 * Copyright © 2015 Magento. All rights reserved.
 * See COPYING.txt for license details.
 */
-->
<config xmlns:xsi="http://www.w3.org/2001/XMLSchema-instance" xsi:noNamespaceSchemaLocation="../../../../../../lib/internal/Magento/Framework/ObjectManager/etc/config.xsd">
<<<<<<< HEAD
    <type name="Magento\Framework\View\Layout">
        <plugin name="core-session-depersonalize"
                type="Magento\Core\Model\Layout\DepersonalizePlugin" sortOrder="1"/>
=======
    <type name="Magento\Framework\App\FrontController">
        <plugin name="requestPreprocessor" type="Magento\Store\App\FrontController\Plugin\RequestPreprocessor" sortOrder="50"/>
>>>>>>> 1ad510ce
    </type>
    <type name="Magento\Framework\App\Action\Action">
        <plugin name="lastUrl" type="Magento\Core\App\Action\Plugin\LastUrl" sortOrder="70"/>
    </type>
    <type name="Magento\Framework\App\RouterList" shared="true">
        <arguments>
            <argument name="routerList" xsi:type="array">
                <item name="standard" xsi:type="array">
                    <item name="class" xsi:type="string">Magento\Core\App\Router\Base</item>
                    <item name="disable" xsi:type="boolean">false</item>
                    <item name="sortOrder" xsi:type="string">20</item>
                </item>
                <item name="default" xsi:type="array">
                    <item name="class" xsi:type="string">Magento\Framework\App\Router\DefaultRouter</item>
                    <item name="disable" xsi:type="boolean">false</item>
                    <item name="sortOrder" xsi:type="string">100</item>
                </item>
            </argument>
        </arguments>
    </type>
</config><|MERGE_RESOLUTION|>--- conflicted
+++ resolved
@@ -6,14 +6,12 @@
  */
 -->
 <config xmlns:xsi="http://www.w3.org/2001/XMLSchema-instance" xsi:noNamespaceSchemaLocation="../../../../../../lib/internal/Magento/Framework/ObjectManager/etc/config.xsd">
-<<<<<<< HEAD
     <type name="Magento\Framework\View\Layout">
         <plugin name="core-session-depersonalize"
                 type="Magento\Core\Model\Layout\DepersonalizePlugin" sortOrder="1"/>
-=======
+    </type>
     <type name="Magento\Framework\App\FrontController">
         <plugin name="requestPreprocessor" type="Magento\Store\App\FrontController\Plugin\RequestPreprocessor" sortOrder="50"/>
->>>>>>> 1ad510ce
     </type>
     <type name="Magento\Framework\App\Action\Action">
         <plugin name="lastUrl" type="Magento\Core\App\Action\Plugin\LastUrl" sortOrder="70"/>
