--- conflicted
+++ resolved
@@ -6,60 +6,6 @@
  */
 -->
 <config xmlns:xsi="http://www.w3.org/2001/XMLSchema-instance" xsi:noNamespaceSchemaLocation="../../../../../lib/internal/Magento/Framework/ObjectManager/etc/config.xsd">
-<<<<<<< HEAD
-    <preference for="Magento\Framework\Acl\CacheInterface" type="Magento\Framework\Acl\Cache" />
-    <preference for="Magento\Framework\App\AreaInterface" type="Magento\Framework\App\Area" />
-    <preference for="Magento\Framework\Setup\ModuleDataSetupInterface" type="Magento\Setup\Module\DataSetup" />
-    <preference for="Magento\Framework\AuthorizationInterface" type="Magento\Framework\Authorization" />
-    <preference for="Magento\Framework\Authorization\PolicyInterface" type="Magento\Framework\Authorization\Policy\DefaultPolicy" />
-    <preference for="Magento\Framework\Authorization\RoleLocatorInterface" type="Magento\Framework\Authorization\RoleLocator\DefaultRoleLocator" />
-    <preference for="Magento\Framework\Session\SessionManagerInterface" type="Magento\Framework\Session\Generic" />
-    <preference for="Magento\Framework\App\Config\ScopeConfigInterface" type="Magento\Framework\App\Config" />
-    <preference for="Magento\Framework\App\Config\ReinitableConfigInterface" type="Magento\Framework\App\ReinitableConfig" />
-    <preference for="Magento\Framework\App\Config\MutableScopeConfigInterface" type="Magento\Framework\App\MutableScopeConfig" />
-    <preference for="Magento\Framework\App\Config\Storage\WriterInterface" type="Magento\Framework\App\Config\Storage\Writer" />
-    <preference for="Magento\Framework\View\Design\Theme\FileInterface" type="Magento\Theme\Model\Theme\File" />
-    <preference for="Magento\Framework\Config\ConverterInterface" type="Magento\Framework\Config\Converter\Dom"/>
-    <preference for="Magento\Framework\App\DefaultPathInterface" type="Magento\Framework\App\DefaultPath\DefaultPath" />
-    <preference for="Magento\Framework\Encryption\EncryptorInterface" type="Magento\Framework\Encryption\Encryptor" />
-    <preference for="Magento\Framework\Filter\Encrypt\AdapterInterface" type="Magento\Framework\Filter\Encrypt\Basic" />
-    <preference for="Magento\Framework\Cache\ConfigInterface" type="Magento\Framework\Cache\Config" />
-    <preference for="Magento\Framework\View\Design\Theme\ThemeProviderInterface" type="Magento\Theme\Model\Theme\ThemeProvider" />
-    <preference for="Magento\Framework\View\Design\Theme\FileProviderInterface" type="Magento\Theme\Model\Theme\FileProvider" />
-    <preference for="Magento\Framework\View\Design\Theme\Customization\ConfigInterface" type="Magento\Theme\Model\Theme\Customization\Config" />
-    <preference for="Magento\Framework\View\Asset\ConfigInterface" type="Magento\Framework\View\Asset\Config" />
-    <preference for="Magento\Framework\View\Asset\MergeStrategyInterface" type="Magento\Framework\View\Asset\MergeStrategy\Direct" />
-    <preference for="Magento\Framework\App\ViewInterface" type="Magento\Framework\App\View" />
-    <preference for="Magento\Framework\TranslateInterface" type="Magento\Framework\Translate" />
-    <preference for="Magento\Framework\App\Response\RedirectInterface" type="Magento\Store\App\Response\Redirect" />
-    <preference for="Magento\Framework\Data\Collection\EntityFactoryInterface" type="Magento\Framework\Data\Collection\EntityFactory" />
-    <preference for="Magento\Framework\Translate\InlineInterface" type="Magento\Framework\Translate\Inline" />
-    <preference for="Magento\Framework\Translate\Inline\ConfigInterface" type="Magento\Translation\Model\Inline\Config" />
-    <preference for="Magento\Framework\Translate\Inline\ParserInterface" type="Magento\Translation\Model\Inline\Parser" />
-    <preference for="Magento\Framework\Session\ValidatorInterface" type="Magento\Framework\Session\Validator" />
-    <preference for="Magento\Framework\Session\StorageInterface" type="Magento\Framework\Session\Storage" />
-    <preference for="Magento\Framework\Url\RouteParamsResolverInterface" type="Magento\Framework\Url\RouteParamsResolver" />
-    <preference for="Magento\Framework\Url\QueryParamsResolverInterface" type="Magento\Framework\Url\QueryParamsResolver" />
-    <preference for="Magento\Framework\Url\ScopeResolverInterface" type="Magento\Framework\Url\ScopeResolver" />
-    <preference for="Magento\Framework\Url\SecurityInfoInterface" type="Magento\Framework\Url\SecurityInfo\Proxy" />
-    <preference for="Magento\Framework\Mview\ConfigInterface" type="Magento\Framework\Mview\Config" />
-    <preference for="Magento\Framework\Mview\ViewInterface" type="Magento\Framework\Mview\View" />
-    <preference for="Magento\Framework\Mview\ProcessorInterface" type="Magento\Framework\Mview\Processor" />
-    <preference for="Magento\Framework\Mview\View\CollectionInterface" type="Magento\Framework\Mview\View\Collection" />
-    <preference for="Magento\Framework\Mview\View\SubscriptionInterface" type="Magento\Framework\Mview\View\Subscription" />
-    <preference for="Magento\Framework\Css\PreProcessor\AdapterInterface" type="Magento\Framework\Css\PreProcessor\Adapter\Oyejorge" />
-    <preference for="Magento\Framework\Translate\ResourceInterface" type="Magento\Translation\Model\Resource\Translate" />
-    <preference for="Magento\Framework\LocaleInterface" type="Magento\Framework\Locale" />
-    <preference for="Magento\Framework\Locale\CurrencyInterface" type="Magento\Framework\Locale\Currency" />
-    <preference for="Magento\Framework\CurrencyInterface" type="Magento\Framework\Currency" />
-    <preference for="Magento\Framework\Locale\FormatInterface" type="Magento\Framework\Locale\Format" />
-    <preference for="Magento\Framework\Locale\ResolverInterface" type="Magento\Framework\Locale\Resolver" />
-    <preference for="Magento\Framework\Stdlib\DateTime\TimezoneInterface" type="Magento\Framework\Stdlib\DateTime\Timezone" />
-    <preference for="Magento\Framework\Stdlib\DateTime\DateInterface" type="Magento\Framework\Stdlib\DateTime\Date" />
-    <preference for="Magento\Framework\Less\PreProcessor\ErrorHandlerInterface" type="Magento\Framework\Less\PreProcessor\ErrorHandler" />
-    <preference for="Magento\Framework\Module\ResourceInterface" type="Magento\Framework\Module\Resource" />
-=======
->>>>>>> d9b94678
     <preference for="Magento\Framework\App\Config\Resource\ConfigInterface" type="Magento\Core\Model\Resource\Config" />
     <type name="Magento\Framework\App\Config\Initial\SchemaLocator">
         <arguments>
@@ -81,7 +27,7 @@
             <argument name="confPathToMapFile" xsi:type="string">app/etc/aliases_to_classes_map.json</argument>
             <argument name="resourceName" xsi:type="string">core_setup</argument>
             <argument name="moduleName" xsi:type="string">Magento_Core</argument>
-            <argument name="connectionName" xsi:type="string">\Magento\Framework\Setup\ModuleDataResourceInterface::DEFAULT_SETUP_CONNECTION</argument>
+            <argument name="connectionName" xsi:type="string">\Magento\Framework\Module\Updater\SetupInterface::DEFAULT_SETUP_CONNECTION</argument>
         </arguments>
     </type>
     <type name="Magento\Core\Helper\File\Storage">
@@ -116,46 +62,8 @@
     <type name="Magento\Framework\Locale\Resolver">
         <plugin name="initLocale" type="Magento\Framework\Translate\Locale\Resolver\Plugin" sortOrder="10"/>
         <arguments>
-<<<<<<< HEAD
-            <argument name="defaultLocalePath" xsi:type="const">Magento\Core\Helper\Data::XML_PATH_DEFAULT_LOCALE</argument>
-            <argument name="scopeType" xsi:type="const">Magento\Framework\Store\ScopeInterface::SCOPE_STORE</argument>
-        </arguments>
-    </type>
-    <type name="Magento\Framework\App\ScopeResolverPool">
-        <arguments>
-            <argument name="scopeResolvers" xsi:type="array">
-                <item name="store" xsi:type="object">Magento\Store\Model\Resolver\Store</item>
-                <item name="stores" xsi:type="object">Magento\Store\Model\Resolver\Store</item>
-                <item name="website" xsi:type="object">Magento\Store\Model\Resolver\Website</item>
-                <item name="websites" xsi:type="object">Magento\Store\Model\Resolver\Website</item>
-            </argument>
-        </arguments>
-    </type>
-    <type name="Magento\Framework\Model\ActionValidator\RemoveAction">
-        <arguments>
-            <argument name="protectedModels" xsi:type="array">
-                <item name="store" xsi:type="string">Magento\Store\Model\Store</item>
-                <item name="website" xsi:type="string">Magento\Store\Model\Website</item>
-                <item name="storeGroup" xsi:type="string">Magento\Store\Model\Group</item>
-            </argument>
-        </arguments>
-    </type>
-    <type name="Magento\Framework\App\PageCache\Identifier">
-        <plugin name="core-app-area-design-exception-plugin"
-                type="Magento\PageCache\Model\App\CacheIdentifierPlugin" sortOrder="10"/>
-    </type>
-    <type name="Magento\Framework\Module\Setup\MigrationData">
-        <arguments>
-            <argument name="data" xsi:type="array">
-                <item name="plain" xsi:type="string"><![CDATA[/^(?P<alias>[a-z]+[_a-z\d]*?\/[a-z]+[_a-z\d]*?)::.*?$/sui]]></item>
-                <item name="wiki" xsi:type="string"><![CDATA[/{{(block|widget).*?(class|type)=\"(?P<alias>[a-z]+[_a-z\d]*?\/[a-z]+[_a-z\d]*?)\".*?}}/sui]]></item>
-                <item name="xml" xsi:type="string"><![CDATA[/<block.*?class=\"(?P<alias>[a-z]+[_a-z\d]*?\/[a-z]+[_a-z\d]*?)\".*?>/sui]]></item>
-                <item name="serialized" xsi:type="string"><![CDATA[#(?P<string>s:\d+:"(?P<alias>[a-z]+[_a-z\d]*?/[a-z]+[_a-z\d]*?)")#sui]]></item>
-            </argument>
-=======
             <argument name="defaultLocalePath" xsi:type="const">Magento\Directory\Helper\Data::XML_PATH_DEFAULT_LOCALE</argument>
             <argument name="scopeType" xsi:type="const">Magento\Store\Model\ScopeInterface::SCOPE_STORE</argument>
->>>>>>> d9b94678
         </arguments>
     </type>
     <type name="Magento\Framework\App\Config\Value">
