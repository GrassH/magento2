<?xml version="1.0"?>
<!--
/**
 * Copyright © 2015 Magento. All rights reserved.
 * See COPYING.txt for license details.
 */
-->
<config xmlns:xsi="http://www.w3.org/2001/XMLSchema-instance" xsi:noNamespaceSchemaLocation="../../../../../lib/internal/Magento/Framework/ObjectManager/etc/config.xsd">
    <preference for="Magento\Framework\App\Config\Resource\ConfigInterface" type="Magento\Core\Model\Resource\Config" />
    <type name="Magento\Framework\App\Config\Initial\SchemaLocator">
        <arguments>
            <argument name="moduleName" xsi:type="string">Magento_Core</argument>
        </arguments>
    </type>
<<<<<<< HEAD
    <type name="Magento\Core\App\Router\Base">
=======
    <type name="Magento\Framework\App\Router\Base">
>>>>>>> 92552fa9
        <arguments>
            <argument name="routerId" xsi:type="string">standard</argument>
        </arguments>
    </type>
<<<<<<< HEAD
    <type name="Magento\Framework\App\Router\NoRouteHandlerList">
        <arguments>
            <argument name="handlerClassesList" xsi:type="array">
                <item name="default" xsi:type="array">
                    <item name="class" xsi:type="string">Magento\Core\App\Router\NoRouteHandler</item>
                    <item name="sortOrder" xsi:type="string">100</item>
                </item>
            </argument>
        </arguments>
    </type>
=======
>>>>>>> 92552fa9
    <type name="Magento\Framework\DB\Helper">
        <arguments>
            <argument name="modulePrefix" xsi:type="string">core</argument>
        </arguments>
    </type>
    <type name="Magento\Framework\Module\Setup\Migration">
        <arguments>
            <argument name="confPathToMapFile" xsi:type="string">app/etc/aliases_to_classes_map.json</argument>
            <argument name="resourceName" xsi:type="string">core_setup</argument>
            <argument name="moduleName" xsi:type="string">Magento_Core</argument>
            <argument name="connectionName" xsi:type="string">\Magento\Framework\Module\Updater\SetupInterface::DEFAULT_SETUP_CONNECTION</argument>
        </arguments>
    </type>
    <type name="Magento\Core\Helper\File\Storage">
        <arguments>
            <argument name="storage" xsi:type="object">Magento\Core\Model\File\Storage\Proxy</argument>
        </arguments>
    </type>
    <type name="Magento\Core\Helper\File\Storage\Database">
        <arguments>
            <argument name="fileStorage" xsi:type="object">Magento\Core\Model\File\Storage\File\Proxy</argument>
        </arguments>
    </type>
<<<<<<< HEAD
    <type name="Magento\Framework\App\Action\Action">
        <plugin name="designLoader" type="Magento\Core\App\Action\Plugin\Design" sortOrder="30"/>
    </type>
=======
>>>>>>> 92552fa9
    <virtualType name="Magento\Core\Model\Session\Storage" type="Magento\Framework\Session\Storage">
        <arguments>
            <argument name="namespace" xsi:type="string">core</argument>
        </arguments>
    </virtualType>
    <type name="Magento\Framework\Session\Generic">
        <arguments>
            <argument name="storage" xsi:type="object">Magento\Core\Model\Session\Storage</argument>
        </arguments>
    </type>
    <type name="Magento\Framework\View\Asset\MergeService">
        <plugin name="cleanMergedJsCss" type="Magento\Core\Model\Asset\Plugin\CleanMergedJsCss"/>
    </type>
    <type name="Magento\Framework\Stdlib\DateTime\Timezone">
        <arguments>
<<<<<<< HEAD
            <argument name="defaultTimezonePath" xsi:type="const">Magento\Core\Helper\Data::XML_PATH_DEFAULT_TIMEZONE</argument>
=======
            <argument name="defaultTimezonePath" xsi:type="const">Magento\Directory\Helper\Data::XML_PATH_DEFAULT_TIMEZONE</argument>
>>>>>>> 92552fa9
            <argument name="scopeType" xsi:type="const">Magento\Store\Model\ScopeInterface::SCOPE_STORE</argument>
        </arguments>
    </type>
    <type name="Magento\Framework\Locale\Resolver">
        <plugin name="initLocale" type="Magento\Framework\Translate\Locale\Resolver\Plugin" sortOrder="10"/>
        <arguments>
<<<<<<< HEAD
            <argument name="defaultLocalePath" xsi:type="const">Magento\Core\Helper\Data::XML_PATH_DEFAULT_LOCALE</argument>
=======
            <argument name="defaultLocalePath" xsi:type="const">Magento\Directory\Helper\Data::XML_PATH_DEFAULT_LOCALE</argument>
>>>>>>> 92552fa9
            <argument name="scopeType" xsi:type="const">Magento\Store\Model\ScopeInterface::SCOPE_STORE</argument>
        </arguments>
    </type>
    <type name="Magento\Framework\App\Config\Value">
        <arguments>
            <argument name="resource" xsi:type="object">Magento\Core\Model\Resource\Config\Data</argument>
            <argument name="resourceCollection" xsi:type="object">Magento\Core\Model\Resource\Config\Data\Collection\Proxy</argument>
        </arguments>
    </type>
</config><|MERGE_RESOLUTION|>--- conflicted
+++ resolved
@@ -12,28 +12,11 @@
             <argument name="moduleName" xsi:type="string">Magento_Core</argument>
         </arguments>
     </type>
-<<<<<<< HEAD
-    <type name="Magento\Core\App\Router\Base">
-=======
     <type name="Magento\Framework\App\Router\Base">
->>>>>>> 92552fa9
         <arguments>
             <argument name="routerId" xsi:type="string">standard</argument>
         </arguments>
     </type>
-<<<<<<< HEAD
-    <type name="Magento\Framework\App\Router\NoRouteHandlerList">
-        <arguments>
-            <argument name="handlerClassesList" xsi:type="array">
-                <item name="default" xsi:type="array">
-                    <item name="class" xsi:type="string">Magento\Core\App\Router\NoRouteHandler</item>
-                    <item name="sortOrder" xsi:type="string">100</item>
-                </item>
-            </argument>
-        </arguments>
-    </type>
-=======
->>>>>>> 92552fa9
     <type name="Magento\Framework\DB\Helper">
         <arguments>
             <argument name="modulePrefix" xsi:type="string">core</argument>
@@ -57,12 +40,6 @@
             <argument name="fileStorage" xsi:type="object">Magento\Core\Model\File\Storage\File\Proxy</argument>
         </arguments>
     </type>
-<<<<<<< HEAD
-    <type name="Magento\Framework\App\Action\Action">
-        <plugin name="designLoader" type="Magento\Core\App\Action\Plugin\Design" sortOrder="30"/>
-    </type>
-=======
->>>>>>> 92552fa9
     <virtualType name="Magento\Core\Model\Session\Storage" type="Magento\Framework\Session\Storage">
         <arguments>
             <argument name="namespace" xsi:type="string">core</argument>
@@ -78,22 +55,14 @@
     </type>
     <type name="Magento\Framework\Stdlib\DateTime\Timezone">
         <arguments>
-<<<<<<< HEAD
-            <argument name="defaultTimezonePath" xsi:type="const">Magento\Core\Helper\Data::XML_PATH_DEFAULT_TIMEZONE</argument>
-=======
             <argument name="defaultTimezonePath" xsi:type="const">Magento\Directory\Helper\Data::XML_PATH_DEFAULT_TIMEZONE</argument>
->>>>>>> 92552fa9
             <argument name="scopeType" xsi:type="const">Magento\Store\Model\ScopeInterface::SCOPE_STORE</argument>
         </arguments>
     </type>
     <type name="Magento\Framework\Locale\Resolver">
         <plugin name="initLocale" type="Magento\Framework\Translate\Locale\Resolver\Plugin" sortOrder="10"/>
         <arguments>
-<<<<<<< HEAD
-            <argument name="defaultLocalePath" xsi:type="const">Magento\Core\Helper\Data::XML_PATH_DEFAULT_LOCALE</argument>
-=======
             <argument name="defaultLocalePath" xsi:type="const">Magento\Directory\Helper\Data::XML_PATH_DEFAULT_LOCALE</argument>
->>>>>>> 92552fa9
             <argument name="scopeType" xsi:type="const">Magento\Store\Model\ScopeInterface::SCOPE_STORE</argument>
         </arguments>
     </type>
