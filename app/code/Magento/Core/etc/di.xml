--- conflicted
+++ resolved
@@ -86,19 +86,11 @@
             <argument name="scopeType" xsi:type="const">Magento\Store\Model\ScopeInterface::SCOPE_STORE</argument>
         </arguments>
     </type>
-<<<<<<< HEAD
-=======
-    <type name="Magento\Framework\Url">
-        <arguments>
-            <argument name="scopeType" xsi:type="const">Magento\Store\Model\ScopeInterface::SCOPE_STORE</argument>
-        </arguments>
-    </type>
->>>>>>> 0e500ab6
     <type name="Magento\Framework\Locale\Resolver">
         <plugin name="initLocale" type="Magento\Framework\Translate\Locale\Resolver\Plugin" sortOrder="10"/>
         <arguments>
             <argument name="defaultLocalePath" xsi:type="const">Magento\Core\Helper\Data::XML_PATH_DEFAULT_LOCALE</argument>
-            <argument name="scopeType" xsi:type="const">Magento\Store\Model\ScopeInterface::SCOPE_STORE</argument>
+            <argument name="scopeType" xsi:type="const">Magento\Framework\Store\ScopeInterface::SCOPE_STORE</argument>
         </arguments>
     </type>
     <type name="Magento\Framework\App\Config\Value">
