<?php
/**
 * Copyright © 2015 Magento. All rights reserved.
 * See COPYING.txt for license details.
 */

// @codingStandardsIgnoreFile

namespace Magento\Core\Model\Resource\Layout;

/**
 * Layout update resource model
 */
class Update extends \Magento\Framework\Model\Resource\Db\AbstractDb
{
    /**
     * @var \Magento\Framework\Cache\FrontendInterface
     */
    private $_cache;

    /**
     * @param \Magento\Framework\Model\Resource\Db\Context $context
     * @param \Magento\Framework\Cache\FrontendInterface $cache
     * @param string|null $resourcePrefix
     */
    public function __construct(
<<<<<<< HEAD
        \Magento\Framework\Model\Resource\Db\Context $context,
        \Magento\Framework\Cache\FrontendInterface $cache
    ) {
        parent::__construct($context);
=======
        \Magento\Framework\App\Resource $resource,
        \Magento\Framework\Cache\FrontendInterface $cache,
        $resourcePrefix = null
    ) {
        parent::__construct($resource, $resourcePrefix);
>>>>>>> f6216a13
        $this->_cache = $cache;
    }

    /**
     * Define main table
     *
     * @return void
     */
    protected function _construct()
    {
        $this->_init('core_layout_update', 'layout_update_id');
    }

    /**
     * Retrieve layout updates by handle
     *
     * @param string $handle
     * @param \Magento\Framework\View\Design\ThemeInterface $theme
     * @param \Magento\Store\Model\Store $store
     * @return string
     */
    public function fetchUpdatesByHandle(
        $handle,
        \Magento\Framework\View\Design\ThemeInterface $theme,
        \Magento\Store\Model\Store $store
    ) {
        $bind = ['layout_update_handle' => $handle, 'theme_id' => $theme->getId(), 'store_id' => $store->getId()];
        $result = '';
        $readAdapter = $this->_getReadAdapter();
        if ($readAdapter) {
            $select = $this->_getFetchUpdatesByHandleSelect();
            $result = join('', $readAdapter->fetchCol($select, $bind));
        }
        return $result;
    }

    /**
     * Get select to fetch updates by handle
     *
     * @param bool $loadAllUpdates
     * @return \Magento\Framework\DB\Select
     */
    protected function _getFetchUpdatesByHandleSelect($loadAllUpdates = false)
    {
        //@todo Why it also loads layout updates for store_id=0, isn't it Admin Store View?
        //If 0 means 'all stores' why it then refers by foreign key to Admin in `store` and not to something named
        // 'All Stores'?

        $select = $this->_getReadAdapter()->select()->from(
            ['layout_update' => $this->getMainTable()],
            ['xml']
        )->join(
            ['link' => $this->getTable('core_layout_link')],
            'link.layout_update_id=layout_update.layout_update_id',
            ''
        )->where(
            'link.store_id IN (0, :store_id)'
        )->where(
            'link.theme_id = :theme_id'
        )->where(
            'layout_update.handle = :layout_update_handle'
        )->order(
            'layout_update.sort_order ' . \Magento\Framework\DB\Select::SQL_ASC
        );

        if (!$loadAllUpdates) {
            $select->where('link.is_temporary = 0');
        }

        return $select;
    }

    /**
     * Update a "layout update link" if relevant data is provided
     *
     * @param \Magento\Core\Model\Layout\Update|\Magento\Framework\Model\AbstractModel $object
     * @return $this
     */
    protected function _afterSave(\Magento\Framework\Model\AbstractModel $object)
    {
        $data = $object->getData();
        if (isset($data['store_id']) && isset($data['theme_id'])) {
            $this->_getWriteAdapter()->insertOnDuplicate(
                $this->getTable('core_layout_link'),
                [
                    'store_id' => $data['store_id'],
                    'theme_id' => $data['theme_id'],
                    'layout_update_id' => $object->getId(),
                    'is_temporary' => (int)$object->getIsTemporary()
                ]
            );
        }
        $this->_cache->clean();
        return parent::_afterSave($object);
    }
}<|MERGE_RESOLUTION|>--- conflicted
+++ resolved
@@ -24,18 +24,11 @@
      * @param string|null $resourcePrefix
      */
     public function __construct(
-<<<<<<< HEAD
         \Magento\Framework\Model\Resource\Db\Context $context,
-        \Magento\Framework\Cache\FrontendInterface $cache
-    ) {
-        parent::__construct($context);
-=======
-        \Magento\Framework\App\Resource $resource,
         \Magento\Framework\Cache\FrontendInterface $cache,
         $resourcePrefix = null
     ) {
-        parent::__construct($resource, $resourcePrefix);
->>>>>>> f6216a13
+        parent::__construct($context, $resourcePrefix);
         $this->_cache = $cache;
     }
 
