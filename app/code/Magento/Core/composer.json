--- conflicted
+++ resolved
@@ -2,23 +2,12 @@
     "name": "magento/module-core",
     "description": "N/A",
     "require": {
-<<<<<<< HEAD
         "php": "~5.5.0|~5.6.0",
-        "magento/module-store": "0.42.0-beta5",
-        "magento/module-backend": "0.42.0-beta5",
-        "magento/module-cron": "0.42.0-beta5",
-        "magento/module-theme": "0.42.0-beta5",
-        "magento/module-eav": "0.42.0-beta5",
-        "magento/module-page-cache": "0.42.0-beta5",
-        "magento/framework": "0.42.0-beta5",
-=======
-        "php": "~5.4.11|~5.5.0|~5.6.0",
         "magento/module-store": "0.42.0-beta6",
         "magento/module-backend": "0.42.0-beta6",
         "magento/module-theme": "0.42.0-beta6",
         "magento/module-page-cache": "0.42.0-beta6",
         "magento/framework": "0.42.0-beta6",
->>>>>>> 7e07209f
         "lib-libxml": "*",
         "magento/magento-composer-installer": "*"
     },
