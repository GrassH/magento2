{
    "name": "magento/module-core",
    "description": "N/A",
    "require": {
        "php": "~5.5.0|~5.6.0",
<<<<<<< HEAD
        "magento/module-authorization": "0.42.0-beta9",
        "magento/module-store": "0.42.0-beta9",
        "magento/framework": "0.42.0-beta9",
=======
        "magento/module-store": "0.42.0-beta10",
        "magento/framework": "0.42.0-beta10",
>>>>>>> 068d0687
        "lib-libxml": "*",
        "magento/magento-composer-installer": "*"
    },
    "type": "magento2-module",
    "version": "0.42.0-beta10",
    "license": [
        "OSL-3.0",
        "AFL-3.0"
    ],
    "extra": {
        "map": [
            [
                "*",
                "Magento/Core"
            ]
        ]
    }
}<|MERGE_RESOLUTION|>--- conflicted
+++ resolved
@@ -3,14 +3,9 @@
     "description": "N/A",
     "require": {
         "php": "~5.5.0|~5.6.0",
-<<<<<<< HEAD
-        "magento/module-authorization": "0.42.0-beta9",
-        "magento/module-store": "0.42.0-beta9",
-        "magento/framework": "0.42.0-beta9",
-=======
+        "magento/module-authorization": "0.42.0-beta10",
         "magento/module-store": "0.42.0-beta10",
         "magento/framework": "0.42.0-beta10",
->>>>>>> 068d0687
         "lib-libxml": "*",
         "magento/magento-composer-installer": "*"
     },
