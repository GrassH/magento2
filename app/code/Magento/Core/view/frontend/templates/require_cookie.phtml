--- conflicted
+++ resolved
@@ -4,13 +4,8 @@
  * See COPYING.txt for license details.
  */
 ?>
-<<<<<<< HEAD
 <?php /** @var \Magento\Core\Block\RequireCookie $block */ ?>
-<script type="text/javascript">
-=======
-<?php /** @var \Magento\Core\Block\RequireCookie $this */ ?>
 <script>
->>>>>>> 52b2e787
 require([
     "jquery",
     "mage/mage"
