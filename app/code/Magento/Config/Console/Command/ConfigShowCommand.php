--- conflicted
+++ resolved
@@ -144,11 +144,7 @@
         try {
             $this->scope = $input->getOption(self::INPUT_OPTION_SCOPE);
             $this->scopeCode = $input->getOption(self::INPUT_OPTION_SCOPE_CODE);
-<<<<<<< HEAD
-            $this->inputPath = trim($input->getArgument(self::INPUT_ARGUMENT_PATH), "/");
-=======
             $this->inputPath = trim($input->getArgument(self::INPUT_ARGUMENT_PATH), '/');
->>>>>>> f1fd57a3
 
             $this->scopeValidator->isValid($this->scope, $this->scopeCode);
             $configPath = $this->pathResolver->resolve($this->inputPath, $this->scope, $this->scopeCode);
