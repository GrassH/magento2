<?php
/**
 * Copyright © Magento, Inc. All rights reserved.
 * See COPYING.txt for license details.
 */
namespace Magento\Config\Console\Command;

use Magento\Config\App\Config\Type\System;
use Magento\Config\Console\Command\ConfigSet\ProcessorFacadeFactory;
use Magento\Deploy\Model\DeploymentConfig\ChangeDetector;
<<<<<<< HEAD
use Magento\Deploy\Model\DeploymentConfig\Hash;
use Magento\Framework\App\DeploymentConfig;
=======
>>>>>>> aa4ae301
use Magento\Framework\App\Config\ScopeConfigInterface;
use Magento\Framework\Console\Cli;
use Symfony\Component\Console\Command\Command;
use Symfony\Component\Console\Input\InputArgument;
use Symfony\Component\Console\Input\InputInterface;
use Symfony\Component\Console\Input\InputOption;
use Symfony\Component\Console\Output\OutputInterface;

/**
 * Command provides possibility to change system configuration.
 *
 * @api
 * @SuppressWarnings(PHPMD.CouplingBetweenObjects)
 */
class ConfigSetCommand extends Command
{
    /**#@+
     * Constants for arguments and options.
     */
    const ARG_PATH = 'path';
    const ARG_VALUE = 'value';
    const OPTION_SCOPE = 'scope';
    const OPTION_SCOPE_CODE = 'scope-code';
    const OPTION_LOCK = 'lock';
    /**#@-*/

    /**
     * Emulator adminhtml area for CLI command.
     *
     * @var EmulatedAdminhtmlAreaProcessor
     */
    private $emulatedAreaProcessor;

    /**
     * The config change detector.
     *
     * @var ChangeDetector
     */
    private $changeDetector;

    /**
     * The factory for processor facade.
     *
     * @var ProcessorFacadeFactory
     */
    private $processorFacadeFactory;

    /**
     * Application deployment configuration
     *
     * @var DeploymentConfig
     */
    private $deploymentConfig;

    /**
     * @param EmulatedAdminhtmlAreaProcessor $emulatedAreaProcessor Emulator adminhtml area for CLI command
     * @param ChangeDetector $changeDetector The config change detector
     * @param ProcessorFacadeFactory $processorFacadeFactory The factory for processor facade
     * @param DeploymentConfig $deploymentConfig Application deployment configuration
     */
    public function __construct(
        EmulatedAdminhtmlAreaProcessor $emulatedAreaProcessor,
        ChangeDetector $changeDetector,
<<<<<<< HEAD
        Hash $hash,
        ProcessorFacadeFactory $processorFacadeFactory,
        DeploymentConfig $deploymentConfig
=======
        ProcessorFacadeFactory $processorFacadeFactory
>>>>>>> aa4ae301
    ) {
        $this->emulatedAreaProcessor = $emulatedAreaProcessor;
        $this->changeDetector = $changeDetector;
        $this->processorFacadeFactory = $processorFacadeFactory;
        $this->deploymentConfig = $deploymentConfig;

        parent::__construct();
    }

    /**
     * @inheritdoc
     */
    protected function configure()
    {
        $this->setName('config:set')
            ->setDescription('Change system configuration')
            ->setDefinition([
                new InputArgument(
                    static::ARG_PATH,
                    InputArgument::REQUIRED,
                    'Configuration path in format section/group/field_name'
                ),
                new InputArgument(static::ARG_VALUE, InputArgument::REQUIRED, 'Configuration value'),
                new InputOption(
                    static::OPTION_SCOPE,
                    null,
                    InputArgument::OPTIONAL,
                    'Configuration scope (default, website, or store)',
                    ScopeConfigInterface::SCOPE_TYPE_DEFAULT
                ),
                new InputOption(
                    static::OPTION_SCOPE_CODE,
                    null,
                    InputArgument::OPTIONAL,
                    'Scope code (required only if scope is not \'default\')'
                ),
                new InputOption(
                    static::OPTION_LOCK,
                    'l',
                    InputOption::VALUE_NONE,
                    'Lock value which prevents modification in the Admin'
                ),
            ]);

        parent::configure();
    }

    /**
     * Creates and run appropriate processor, depending on input options.
     *
     * {@inheritdoc}
     */
    protected function execute(InputInterface $input, OutputInterface $output)
    {
        if (!$this->deploymentConfig->isAvailable()) {
            $output->writeln(
                '<error>You cannot run this command because the Magento application is not installed.</error>'
            );
            return Cli::RETURN_FAILURE;
        }
        if ($this->changeDetector->hasChanges(System::CONFIG_TYPE)) {
            $output->writeln(
                '<error>'
                . 'This command is unavailable right now. '
                . 'To continue working with it please run app:config:import or setup:upgrade command before.'
                . '</error>'
            );

            return Cli::RETURN_FAILURE;
        }

        try {
            $message = $this->emulatedAreaProcessor->process(function () use ($input) {
                return $this->processorFacadeFactory->create()->process(
                    $input->getArgument(static::ARG_PATH),
                    $input->getArgument(static::ARG_VALUE),
                    $input->getOption(static::OPTION_SCOPE),
                    $input->getOption(static::OPTION_SCOPE_CODE),
                    $input->getOption(static::OPTION_LOCK)
                );
            });

            $output->writeln('<info>' . $message . '</info>');

            return Cli::RETURN_SUCCESS;
        } catch (\Exception $exception) {
            $output->writeln('<error>' . $exception->getMessage() . '</error>');

            return Cli::RETURN_FAILURE;
        }
    }
}<|MERGE_RESOLUTION|>--- conflicted
+++ resolved
@@ -8,11 +8,7 @@
 use Magento\Config\App\Config\Type\System;
 use Magento\Config\Console\Command\ConfigSet\ProcessorFacadeFactory;
 use Magento\Deploy\Model\DeploymentConfig\ChangeDetector;
-<<<<<<< HEAD
-use Magento\Deploy\Model\DeploymentConfig\Hash;
 use Magento\Framework\App\DeploymentConfig;
-=======
->>>>>>> aa4ae301
 use Magento\Framework\App\Config\ScopeConfigInterface;
 use Magento\Framework\Console\Cli;
 use Symfony\Component\Console\Command\Command;
@@ -76,13 +72,8 @@
     public function __construct(
         EmulatedAdminhtmlAreaProcessor $emulatedAreaProcessor,
         ChangeDetector $changeDetector,
-<<<<<<< HEAD
-        Hash $hash,
         ProcessorFacadeFactory $processorFacadeFactory,
         DeploymentConfig $deploymentConfig
-=======
-        ProcessorFacadeFactory $processorFacadeFactory
->>>>>>> aa4ae301
     ) {
         $this->emulatedAreaProcessor = $emulatedAreaProcessor;
         $this->changeDetector = $changeDetector;
