<?php
/**
 * Copyright © Magento, Inc. All rights reserved.
 * See COPYING.txt for license details.
 */
namespace Magento\Config\Console\Command;

use Magento\Framework\App\Config;
use Magento\Config\App\Config\Type\System;
use Magento\Config\Console\Command\ConfigSet\ProcessorFacadeFactory;
use Magento\Deploy\Model\DeploymentConfig\ChangeDetector;
use Magento\Framework\App\Config\ScopeConfigInterface;
use Magento\Framework\Console\Cli;
use Symfony\Component\Console\Command\Command;
use Symfony\Component\Console\Input\InputArgument;
use Symfony\Component\Console\Input\InputInterface;
use Symfony\Component\Console\Input\InputOption;
use Symfony\Component\Console\Output\OutputInterface;

/**
 * Command provides possibility to change system configuration.
 */
class ConfigSetCommand extends Command
{
    /**#@+
     * Constants for arguments and options.
     */
    const ARG_PATH = 'path';
    const ARG_VALUE = 'value';
    const OPTION_SCOPE = 'scope';
    const OPTION_SCOPE_CODE = 'scope-code';
    const OPTION_LOCK = 'lock';
    /**#@-*/

    /**
     * Emulator adminhtml area for CLI command.
     *
     * @var EmulatedAdminhtmlAreaProcessor
     */
    private $emulatedAreaProcessor;

    /**
     * The config change detector.
     *
     * @var ChangeDetector
     */
    private $changeDetector;

    /**
     * The factory for processor facade.
     *
     * @var ProcessorFacadeFactory
     */
    private $processorFacadeFactory;

    /**
     * The application config storage.
     *
     * @var ScopeConfigInterface
     */
    private $scopeConfig;

    /**
     * @param EmulatedAdminhtmlAreaProcessor $emulatedAreaProcessor Emulator adminhtml area for CLI command
     * @param ChangeDetector $changeDetector The config change detector
     * @param ProcessorFacadeFactory $processorFacadeFactory The factory for processor facade
     * @param ScopeConfigInterface $scopeConfig The application config storage
     */
    public function __construct(
        EmulatedAdminhtmlAreaProcessor $emulatedAreaProcessor,
        ChangeDetector $changeDetector,
<<<<<<< HEAD
        Hash $hash,
        ProcessorFacadeFactory $processorFacadeFactory,
        ScopeConfigInterface $scopeConfig
=======
        ProcessorFacadeFactory $processorFacadeFactory
>>>>>>> 8dc164e4
    ) {
        $this->emulatedAreaProcessor = $emulatedAreaProcessor;
        $this->changeDetector = $changeDetector;
        $this->processorFacadeFactory = $processorFacadeFactory;
        $this->scopeConfig = $scopeConfig;

        parent::__construct();
    }

    /**
     * @inheritdoc
     */
    protected function configure()
    {
        $this->setName('config:set')
            ->setDescription('Change system configuration')
            ->setDefinition([
                new InputArgument(
                    static::ARG_PATH,
                    InputArgument::REQUIRED,
                    'Configuration path in format section/group/field_name'
                ),
                new InputArgument(static::ARG_VALUE, InputArgument::REQUIRED, 'Configuration value'),
                new InputOption(
                    static::OPTION_SCOPE,
                    null,
                    InputArgument::OPTIONAL,
                    'Configuration scope (default, website, or store)',
                    ScopeConfigInterface::SCOPE_TYPE_DEFAULT
                ),
                new InputOption(
                    static::OPTION_SCOPE_CODE,
                    null,
                    InputArgument::OPTIONAL,
                    'Scope code (required only if scope is not \'default\')'
                ),
                new InputOption(
                    static::OPTION_LOCK,
                    'l',
                    InputOption::VALUE_NONE,
                    'Lock value which prevents modification in the Admin'
                ),
            ]);

        parent::configure();
    }

    /**
     * Creates and run appropriate processor, depending on input options.
     *
     * {@inheritdoc}
     */
    protected function execute(InputInterface $input, OutputInterface $output)
    {
        if ($this->changeDetector->hasChanges(System::CONFIG_TYPE)) {
            $output->writeln(
                '<error>'
                . 'This command is unavailable right now. '
                . 'To continue working with it please run app:config:import or setup:upgrade command before.'
                . '</error>'
            );

            return Cli::RETURN_FAILURE;
        }

        try {
            $message = $this->emulatedAreaProcessor->process(function () use ($input) {
                return $this->processorFacadeFactory->create()->process(
                    $input->getArgument(static::ARG_PATH),
                    $input->getArgument(static::ARG_VALUE),
                    $input->getOption(static::OPTION_SCOPE),
                    $input->getOption(static::OPTION_SCOPE_CODE),
                    $input->getOption(static::OPTION_LOCK)
                );
            });

<<<<<<< HEAD
            $this->hash->regenerate(System::CONFIG_TYPE);

            if ($this->scopeConfig instanceof Config) {
                $this->scopeConfig->clean();
            }

=======
>>>>>>> 8dc164e4
            $output->writeln('<info>' . $message . '</info>');

            return Cli::RETURN_SUCCESS;
        } catch (\Exception $exception) {
            $output->writeln('<error>' . $exception->getMessage() . '</error>');

            return Cli::RETURN_FAILURE;
        }
    }
}<|MERGE_RESOLUTION|>--- conflicted
+++ resolved
@@ -5,7 +5,6 @@
  */
 namespace Magento\Config\Console\Command;
 
-use Magento\Framework\App\Config;
 use Magento\Config\App\Config\Type\System;
 use Magento\Config\Console\Command\ConfigSet\ProcessorFacadeFactory;
 use Magento\Deploy\Model\DeploymentConfig\ChangeDetector;
@@ -54,33 +53,18 @@
     private $processorFacadeFactory;
 
     /**
-     * The application config storage.
-     *
-     * @var ScopeConfigInterface
-     */
-    private $scopeConfig;
-
-    /**
      * @param EmulatedAdminhtmlAreaProcessor $emulatedAreaProcessor Emulator adminhtml area for CLI command
      * @param ChangeDetector $changeDetector The config change detector
      * @param ProcessorFacadeFactory $processorFacadeFactory The factory for processor facade
-     * @param ScopeConfigInterface $scopeConfig The application config storage
      */
     public function __construct(
         EmulatedAdminhtmlAreaProcessor $emulatedAreaProcessor,
         ChangeDetector $changeDetector,
-<<<<<<< HEAD
-        Hash $hash,
-        ProcessorFacadeFactory $processorFacadeFactory,
-        ScopeConfigInterface $scopeConfig
-=======
         ProcessorFacadeFactory $processorFacadeFactory
->>>>>>> 8dc164e4
     ) {
         $this->emulatedAreaProcessor = $emulatedAreaProcessor;
         $this->changeDetector = $changeDetector;
         $this->processorFacadeFactory = $processorFacadeFactory;
-        $this->scopeConfig = $scopeConfig;
 
         parent::__construct();
     }
@@ -152,15 +136,6 @@
                 );
             });
 
-<<<<<<< HEAD
-            $this->hash->regenerate(System::CONFIG_TYPE);
-
-            if ($this->scopeConfig instanceof Config) {
-                $this->scopeConfig->clean();
-            }
-
-=======
->>>>>>> 8dc164e4
             $output->writeln('<info>' . $message . '</info>');
 
             return Cli::RETURN_SUCCESS;
