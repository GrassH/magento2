<?xml version="1.0"?>
<!--
/**
 * Copyright © Magento, Inc. All rights reserved.
 * See COPYING.txt for license details.
 */
-->
<config xmlns:xsi="http://www.w3.org/2001/XMLSchema-instance" xsi:noNamespaceSchemaLocation="urn:magento:framework:ObjectManager/etc/config.xsd">
    <preference for="Magento\Config\Model\Config\Structure\SearchInterface" type="Magento\Config\Model\Config\Structure" />
    <preference for="Magento\Config\Model\Config\Backend\File\RequestData\RequestDataInterface" type="Magento\Config\Model\Config\Backend\File\RequestData" />
    <preference for="Magento\Framework\App\Config\ConfigResource\ConfigInterface" type="Magento\Config\Model\ResourceModel\Config" />
    <preference for="Magento\Framework\App\Config\CommentParserInterface" type="Magento\Config\Model\Config\Parser\Comment" />
    <virtualType name="Magento\Framework\View\TemplateEngine\Xhtml\ConfigCompiler" type="Magento\Framework\View\TemplateEngine\Xhtml\Compiler" shared="false">
        <arguments>
            <argument name="compilerText" xsi:type="object">Magento\Framework\View\TemplateEngine\Xhtml\Compiler\Text</argument>
            <argument name="compilerAttribute" xsi:type="object">Magento\Framework\View\TemplateEngine\Xhtml\Compiler\Attribute</argument>
            <argument name="compilerCdata" xsi:type="object">Magento\Framework\View\TemplateEngine\Xhtml\Compiler\Cdata</argument>
            <argument name="compilerComment" xsi:type="object">Magento\Framework\View\TemplateEngine\Xhtml\Compiler\Comment</argument>
            <argument name="elementCompilers" xsi:type="array">
                <item name="include" xsi:type="object">Magento\Config\Model\Config\Compiler\IncludeElement</item>
            </argument>
        </arguments>
    </virtualType>
    <type name="Magento\Config\Model\Config\Structure\Reader">
        <arguments>
            <argument name="compiler" xsi:type="object">Magento\Framework\View\TemplateEngine\Xhtml\ConfigCompiler</argument>
        </arguments>
    </type>
    <type name="Magento\Config\Controller\Adminhtml\System\Config\Save">
        <arguments>
            <argument name="cache" xsi:type="object">Magento\Framework\App\Cache\Type\Layout</argument>
        </arguments>
    </type>
    <type name="Magento\Config\Model\Config\Structure\Element\Iterator\Group" shared="false" />
    <type name="Magento\Config\Model\Config\Structure\Element\Group\Proxy" shared="false" />

    <type name="Magento\Config\Model\Config\Structure\Element\Dependency\Mapper" shared="false">
        <arguments>
            <argument name="fieldLocator" xsi:type="object">Magento\Config\Model\Config\Structure\Search\Proxy</argument>
        </arguments>
    </type>
    <type name="Magento\Config\Model\Config\Structure\Data">
        <arguments>
            <argument name="cacheId" xsi:type="string">backend_system_configuration_structure</argument>
        </arguments>
    </type>
    <type name="Magento\Config\Model\Config\Structure\Element\Tab" shared="false">
        <arguments>
            <argument name="childrenIterator" xsi:type="object">Magento\Config\Model\Config\Structure\Element\Iterator\Section</argument>
        </arguments>
    </type>
    <type name="Magento\Config\Model\Config\Structure\Element\Section" shared="false">
        <arguments>
            <argument name="childrenIterator" xsi:type="object">Magento\Config\Model\Config\Structure\Element\Iterator\Group</argument>
        </arguments>
    </type>
    <type name="Magento\Config\Model\Config\Structure\Element\Iterator\Field" shared="false">
        <arguments>
            <argument name="groupFlyweight" xsi:type="object">Magento\Config\Model\Config\Structure\Element\Group\Proxy</argument>
        </arguments>
    </type>
    <type name="Magento\Config\Model\Config\Structure\Element\Group" shared="false">
        <arguments>
            <argument name="childrenIterator" xsi:type="object">Magento\Config\Model\Config\Structure\Element\Iterator\Field</argument>
        </arguments>
    </type>
    <type name="Magento\Framework\App\Config\Value">
        <arguments>
            <argument name="resource" xsi:type="object">Magento\Config\Model\ResourceModel\Config\Data</argument>
            <argument name="resourceCollection" xsi:type="object">Magento\Config\Model\ResourceModel\Config\Data\Collection\Proxy</argument>
        </arguments>
    </type>
    <type name="Magento\Framework\App\Config">
        <arguments>
            <argument name="types" xsi:type="array">
                <item name="system" xsi:type="object">Magento\Config\App\Config\Type\System</item>
            </argument>
        </arguments>
    </type>
    <type name="Magento\Framework\Lock\Backend\Cache">
        <arguments>
            <argument name="cache" xsi:type="object">Magento\Framework\App\Cache\Type\Config</argument>
        </arguments>
    </type>
    <type name="Magento\Config\App\Config\Type\System">
        <arguments>
            <argument name="source" xsi:type="object">systemConfigSourceAggregatedProxy</argument>
            <argument name="postProcessor" xsi:type="object">systemConfigPostProcessorCompositeProxy</argument>
            <argument name="cache" xsi:type="object">Magento\Framework\App\Cache\Type\Config</argument>
            <argument name="preProcessor" xsi:type="object">Magento\Framework\App\Config\PreProcessorComposite</argument>
            <argument name="serializer" xsi:type="object">Magento\Framework\Serialize\Serializer\Serialize</argument>
            <argument name="reader" xsi:type="object">Magento\Config\App\Config\Type\System\Reader\Proxy</argument>
<<<<<<< HEAD
            <argument name="locker" xsi:type="object">Magento\Framework\Lock\Backend\Cache</argument>
=======
            <argument name="lockQuery" xsi:type="object">systemConfigQueryLocker</argument>
>>>>>>> bd049307
        </arguments>
    </type>

    <virtualType name="systemConfigQueryLocker" type="Magento\Framework\Cache\LockGuardedCacheLoader">
        <arguments>
            <argument name="locker" xsi:type="object">Magento\Framework\Lock\Backend\Cache</argument>
            <argument name="lockTimeout" xsi:type="number">42000</argument>
            <argument name="delayTimeout" xsi:type="number">100</argument>
        </arguments>
    </virtualType>

    <type name="Magento\Config\App\Config\Type\System\Reader">
        <arguments>
            <argument name="source" xsi:type="object">systemConfigSourceAggregated</argument>
            <argument name="postProcessor" xsi:type="object">systemConfigPostProcessorComposite</argument>
            <argument name="preProcessor" xsi:type="object">Magento\Framework\App\Config\PreProcessorComposite</argument>
        </arguments>
    </type>
    <virtualType name="systemSnapshot" type="Magento\Config\App\Config\Type\System">
        <arguments>
            <argument name="source" xsi:type="object">systemConfigSnapshotSourceAggregated</argument>
            <argument name="configType" xsi:type="string">system_snapshot</argument>
        </arguments>
    </virtualType>
    <virtualType name="configSnapshot" type="Magento\Framework\App\Config">
        <arguments>
            <argument name="types" xsi:type="array">
                <item name="system" xsi:type="object">systemSnapshot</item>
            </argument>
        </arguments>
    </virtualType>
    <virtualType name="snapshotValueFactory" type="Magento\Config\Model\PreparedValueFactory">
        <arguments>
            <argument name="config" xsi:type="object">configSnapshot</argument>
        </arguments>
    </virtualType>
    <type name="Magento\Config\Model\Config\Importer">
        <arguments>
            <argument name="valueBuilder" xsi:type="object">snapshotValueFactory</argument>
        </arguments>
    </type>
    <virtualType name="modulesDataProviderProxy" type="Magento\Framework\App\Config\InitialConfigSource\Proxy">
        <arguments>
            <argument name="instanceName" xsi:type="string">modulesDataProvider</argument>
        </arguments>
    </virtualType>
    <virtualType name="modulesDataProvider" type="Magento\Framework\App\Config\InitialConfigSource">
        <arguments>
            <argument name="reader" xsi:type="object">Magento\Framework\App\DeploymentConfig\Reader</argument>
            <argument name="configType" xsi:type="const">Magento\Framework\Config\ConfigOptionsListConstants::KEY_MODULES</argument>
            <argument name="fileKey" xsi:type="const">Magento\Framework\Config\File\ConfigFilePool::APP_CONFIG</argument>
        </arguments>
    </virtualType>
    <virtualType name="systemConfigPostProcessorCompositeProxy" type="Magento\Framework\App\Config\PostProcessorComposite\Proxy">
        <arguments>
            <argument name="instanceName" xsi:type="string">systemConfigPostProcessorComposite</argument>
        </arguments>
    </virtualType>
    <virtualType name="systemConfigSourceAggregatedProxy" type="Magento\Framework\App\Config\ConfigSourceAggregated\Proxy">
        <arguments>
            <argument name="instanceName" xsi:type="string">systemConfigSourceAggregated</argument>
        </arguments>
    </virtualType>
    <!-- @api -->
    <virtualType name="systemConfigPostProcessorComposite" type="Magento\Framework\App\Config\PostProcessorComposite">
        <arguments>
            <argument name="processors" xsi:type="array">
                <item name="placeholder" xsi:type="object">Magento\Store\Model\Config\Processor\Placeholder</item>
                <item name="metadata" xsi:type="object">Magento\Framework\App\Config\MetadataConfigTypeProcessor</item>
            </argument>
        </arguments>
    </virtualType>
    <type name="Magento\Framework\App\Config\PreProcessorComposite">
        <arguments>
            <argument name="processors" xsi:type="array">
                <item name="environmentPlaceholder" xsi:type="object">Magento\Config\Model\Config\Processor\EnvironmentPlaceholder</item>
            </argument>
        </arguments>
    </type>
    <!-- @api -->
    <virtualType name="systemConfigSourceAggregated" type="Magento\Framework\App\Config\ConfigSourceAggregated">
        <arguments>
            <argument name="sources" xsi:type="array">
                <item name="modular" xsi:type="array">
                    <item name="source" xsi:type="object">Magento\Config\App\Config\Source\ModularConfigSource</item>
                    <item name="sortOrder" xsi:type="string">10</item>
                </item>
                <item name="dynamic" xsi:type="array">
                    <item name="source" xsi:type="object">Magento\Config\App\Config\Source\RuntimeConfigSource</item>
                    <item name="sortOrder" xsi:type="string">100</item>
                </item>
                <item name="initial" xsi:type="array">
                    <item name="source" xsi:type="object">systemConfigInitialDataProvider</item>
                    <item name="sortOrder" xsi:type="string">1000</item>
                </item>
            </argument>
        </arguments>
    </virtualType>
    <virtualType name="systemConfigSnapshotSourceAggregated" type="systemConfigSourceAggregated">
        <arguments>
            <argument name="sources" xsi:type="array">
                <item name="initial" xsi:type="array">
                    <item name="source" xsi:type="object">Magento\Config\App\Config\Source\InitialSnapshotConfigSource</item>
                    <item name="sortOrder" xsi:type="string">1000</item>
                </item>
            </argument>
        </arguments>
    </virtualType>
    <virtualType name="systemConfigInitialDataProvider" type="Magento\Framework\App\Config\InitialConfigSource">
        <arguments>
            <argument name="reader" xsi:type="object">Magento\Framework\App\DeploymentConfig\Reader</argument>
            <argument name="configType" xsi:type="const">Magento\Config\App\Config\Type\System::CONFIG_TYPE</argument>
        </arguments>
    </virtualType>
    <!-- @api -->
    <virtualType name="appDumpSystemSource" type="Magento\Config\App\Config\Source\DumpConfigSourceAggregated">
        <arguments>
            <argument name="sources" xsi:type="array">
                <item name="modular" xsi:type="array">
                    <item name="source" xsi:type="object">Magento\Config\App\Config\Source\ModularConfigSource</item>
                    <item name="sortOrder" xsi:type="string">10</item>
                </item>
                <item name="dynamic" xsi:type="array">
                    <item name="source" xsi:type="object">Magento\Config\App\Config\Source\RuntimeConfigSource</item>
                    <item name="sortOrder" xsi:type="string">100</item>
                </item>
                <item name="initial" xsi:type="array">
                    <item name="source" xsi:type="object">systemConfigInitialDataProvider</item>
                    <item name="sortOrder" xsi:type="string">1000</item>
                </item>
            </argument>
        </arguments>
    </virtualType>
    <virtualType name="appDumpConfigSystemSource" type="appDumpSystemSource">
        <arguments>
            <argument name="rules" xsi:type="array">
                <item name="default" xsi:type="const">Magento\Config\App\Config\Source\DumpConfigSourceAggregated::RULE_TYPE_INCLUDE</item>
                <item name="environment" xsi:type="const">Magento\Config\App\Config\Source\DumpConfigSourceAggregated::RULE_TYPE_EXCLUDE</item>
                <item name="sensitive" xsi:type="const">Magento\Config\App\Config\Source\DumpConfigSourceAggregated::RULE_TYPE_EXCLUDE</item>
            </argument>
        </arguments>
    </virtualType>
    <virtualType name="appDumpEnvSystemSource" type="appDumpSystemSource">
        <arguments>
            <argument name="rules" xsi:type="array">
                <item name="default" xsi:type="const">Magento\Config\App\Config\Source\DumpConfigSourceAggregated::RULE_TYPE_EXCLUDE</item>
                <item name="environment" xsi:type="const">Magento\Config\App\Config\Source\DumpConfigSourceAggregated::RULE_TYPE_INCLUDE</item>
                <item name="sensitive" xsi:type="const">Magento\Config\App\Config\Source\DumpConfigSourceAggregated::RULE_TYPE_INCLUDE</item>
            </argument>
        </arguments>
    </virtualType>
    <type name="Magento\Deploy\Console\Command\App\ApplicationDumpCommand">
        <arguments>
            <argument name="sources" xsi:type="array">
                <item name="system" xsi:type="array">
                    <item name="source" xsi:type="object">appDumpConfigSystemSource</item>
                    <item name="namespace" xsi:type="const">Magento\Config\App\Config\Type\System::CONFIG_TYPE</item>
                    <item name="comment" xsi:type="object">Magento\Config\Model\Config\Export\Comment</item>
                </item>
                <item name="system_env" xsi:type="array">
                    <item name="source" xsi:type="object">appDumpEnvSystemSource</item>
                    <item name="namespace" xsi:type="const">Magento\Config\App\Config\Type\System::CONFIG_TYPE</item>
                    <item name="pool" xsi:type="const">Magento\Framework\Config\File\ConfigFilePool::APP_ENV</item>
                </item>
            </argument>
        </arguments>
    </type>
    <type name="Magento\Config\Model\Config\Export\Comment">
        <arguments>
            <argument name="source" xsi:type="object">appDumpConfigSystemSource</argument>
        </arguments>
    </type>
    <type name="Magento\Config\Model\Placeholder\PlaceholderFactory">
        <arguments>
            <argument name="types" xsi:type="array">
                <item name="environment" xsi:type="string">Magento\Config\Model\Placeholder\Environment</item>
            </argument>
        </arguments>
    </type>
    <type name="Magento\Config\Model\Config\Parser\Comment">
        <arguments>
            <argument name="placeholder" xsi:type="object">Magento\Config\Model\Placeholder\Environment</argument>
        </arguments>
    </type>
    <!-- @api -->
    <virtualType name="configShowSourceAggregated" type="Magento\Framework\App\Config\ConfigSourceAggregated">
        <arguments>
            <argument name="sources" xsi:type="array">
                <item name="dynamic" xsi:type="array">
                    <item name="source" xsi:type="object">Magento\Config\App\Config\Source\RuntimeConfigSource</item>
                    <item name="sortOrder" xsi:type="string">100</item>
                </item>
                <item name="initial" xsi:type="array">
                    <item name="source" xsi:type="object">systemConfigInitialDataProvider</item>
                    <item name="sortOrder" xsi:type="string">1000</item>
                </item>
                <item name="envVariable" xsi:type="array">
                    <item name="source" xsi:type="object">Magento\Config\App\Config\Source\EnvironmentConfigSource</item>
                    <item name="sortOrder" xsi:type="string">2000</item>
                </item>
            </argument>
        </arguments>
    </virtualType>
    <type name="Magento\Config\Console\Command\ConfigShowCommand">
        <arguments>
            <argument name="configSource" xsi:type="object">configShowSourceAggregated</argument>
        </arguments>
    </type>
    <type name="Magento\Framework\Console\CommandListInterface">
        <arguments>
            <argument name="commands" xsi:type="array">
                <item name="configSetCommand" xsi:type="object">Magento\Config\Console\Command\ConfigSetCommand</item>
                <item name="configShowCommand" xsi:type="object">Magento\Config\Console\Command\ConfigShowCommand</item>
            </argument>
        </arguments>
    </type>
    <type name="Magento\Config\Console\Command\ConfigSet\ConfigSetProcessorFactory">
        <arguments>
            <argument name="processors" xsi:type="array">
                <item name="default" xsi:type="string">Magento\Config\Console\Command\ConfigSet\DefaultProcessor</item>
                <item name="lock-env" xsi:type="string">Magento\Config\Console\Command\ConfigSet\VirtualLockEnvProcessor</item>
                <item name="lock-config" xsi:type="string">Magento\Config\Console\Command\ConfigSet\VirtualLockConfigProcessor</item>
            </argument>
        </arguments>
    </type>
    <virtualType name="Magento\Config\Console\Command\ConfigSet\VirtualLockEnvProcessor" type="Magento\Config\Console\Command\ConfigSet\LockProcessor">
        <arguments>
            <argument name="target" xsi:type="string">app_env</argument>
        </arguments>
    </virtualType>
    <virtualType name="Magento\Config\Console\Command\ConfigSet\VirtualLockConfigProcessor" type="Magento\Config\Console\Command\ConfigSet\LockProcessor">
        <arguments>
            <argument name="target" xsi:type="string">app_config</argument>
        </arguments>
    </virtualType>
    <type name="Magento\Deploy\Model\DeploymentConfig\ImporterPool">
        <arguments>
            <argument name="importers" xsi:type="array">
                <item name="system" xsi:type="array">
                    <item name="importer_class" xsi:type="string">Magento\Config\Model\Config\Importer</item>
                    <item name="sort_order" xsi:type="number">30</item>
                </item>
            </argument>
        </arguments>
    </type>
    <type name="Magento\Config\Model\Config\TypePool">
        <arguments>
            <argument name="environment" xsi:type="array">
                <item name="web/cookie/cookie_domain" xsi:type="string">1</item>
                <item name="web/cookie/cookie_path" xsi:type="string">1</item>
                <item name="web/secure/base_url" xsi:type="string">1</item>
                <item name="web/unsecure/base_link_url" xsi:type="string">1</item>
                <item name="web/unsecure/base_url" xsi:type="string">1</item>
            </argument>
            <argument name="excludeList" xsi:type="object">Magento\Config\Model\Config\Export\ExcludeList</argument>
        </arguments>
    </type>
</config><|MERGE_RESOLUTION|>--- conflicted
+++ resolved
@@ -90,11 +90,7 @@
             <argument name="preProcessor" xsi:type="object">Magento\Framework\App\Config\PreProcessorComposite</argument>
             <argument name="serializer" xsi:type="object">Magento\Framework\Serialize\Serializer\Serialize</argument>
             <argument name="reader" xsi:type="object">Magento\Config\App\Config\Type\System\Reader\Proxy</argument>
-<<<<<<< HEAD
-            <argument name="locker" xsi:type="object">Magento\Framework\Lock\Backend\Cache</argument>
-=======
             <argument name="lockQuery" xsi:type="object">systemConfigQueryLocker</argument>
->>>>>>> bd049307
         </arguments>
     </type>
 
