<?xml version="1.0"?>
<!--
/**
 * Copyright © 2013-2017 Magento, Inc. All rights reserved.
 * See COPYING.txt for license details.
 */
-->
<config xmlns:xsi="http://www.w3.org/2001/XMLSchema-instance" xsi:noNamespaceSchemaLocation="urn:magento:framework:ObjectManager/etc/config.xsd">
    <preference for="Magento\Config\Model\Config\Structure\SearchInterface" type="Magento\Config\Model\Config\Structure" />
    <preference for="Magento\Config\Model\Config\Backend\File\RequestData\RequestDataInterface" type="Magento\Config\Model\Config\Backend\File\RequestData" />
    <preference for="Magento\Framework\App\Config\ConfigResource\ConfigInterface" type="Magento\Config\Model\ResourceModel\Config" />
    <preference for="Magento\Framework\App\Config\CommentParserInterface" type="Magento\Config\Model\Config\Parser\Comment" />
    <virtualType name="Magento\Framework\View\TemplateEngine\Xhtml\ConfigCompiler" type="Magento\Framework\View\TemplateEngine\Xhtml\Compiler" shared="false">
        <arguments>
            <argument name="compilerText" xsi:type="object">Magento\Framework\View\TemplateEngine\Xhtml\Compiler\Text</argument>
            <argument name="compilerAttribute" xsi:type="object">Magento\Framework\View\TemplateEngine\Xhtml\Compiler\Attribute</argument>
            <argument name="compilerCdata" xsi:type="object">Magento\Framework\View\TemplateEngine\Xhtml\Compiler\Cdata</argument>
            <argument name="compilerComment" xsi:type="object">Magento\Framework\View\TemplateEngine\Xhtml\Compiler\Comment</argument>
            <argument name="elementCompilers" xsi:type="array">
                <item name="include" xsi:type="object">Magento\Config\Model\Config\Compiler\IncludeElement</item>
            </argument>
        </arguments>
    </virtualType>
    <type name="Magento\Config\Model\Config\Structure\Reader">
        <arguments>
            <argument name="compiler" xsi:type="object">Magento\Framework\View\TemplateEngine\Xhtml\ConfigCompiler</argument>
        </arguments>
    </type>
    <type name="Magento\Config\Controller\Adminhtml\System\Config\Save">
        <arguments>
            <argument name="cache" xsi:type="object">Magento\Framework\App\Cache\Type\Layout</argument>
        </arguments>
    </type>
    <type name="Magento\Config\Model\Config\Structure\Element\Iterator\Group" shared="false" />
    <type name="Magento\Config\Model\Config\Structure\Element\Group\Proxy" shared="false" />

    <type name="Magento\Config\Model\Config\Structure\Element\Dependency\Mapper" shared="false">
        <arguments>
            <argument name="fieldLocator" xsi:type="object">Magento\Config\Model\Config\Structure\Search\Proxy</argument>
        </arguments>
    </type>
    <type name="Magento\Config\Model\Config\Structure\Data">
        <arguments>
            <argument name="cacheId" xsi:type="string">backend_system_configuration_structure</argument>
        </arguments>
    </type>
    <type name="Magento\Config\Model\Config\Structure\Element\Tab" shared="false">
        <arguments>
            <argument name="childrenIterator" xsi:type="object">Magento\Config\Model\Config\Structure\Element\Iterator\Section</argument>
        </arguments>
    </type>
    <type name="Magento\Config\Model\Config\Structure\Element\Section" shared="false">
        <arguments>
            <argument name="childrenIterator" xsi:type="object">Magento\Config\Model\Config\Structure\Element\Iterator\Group</argument>
        </arguments>
    </type>
    <type name="Magento\Config\Model\Config\Structure\Element\Iterator\Field" shared="false">
        <arguments>
            <argument name="groupFlyweight" xsi:type="object">Magento\Config\Model\Config\Structure\Element\Group\Proxy</argument>
        </arguments>
    </type>
    <type name="Magento\Config\Model\Config\Structure\Element\Group" shared="false">
        <arguments>
            <argument name="childrenIterator" xsi:type="object">Magento\Config\Model\Config\Structure\Element\Iterator\Field</argument>
        </arguments>
    </type>
    <type name="Magento\Framework\App\Config\Value">
        <arguments>
            <argument name="resource" xsi:type="object">Magento\Config\Model\ResourceModel\Config\Data</argument>
            <argument name="resourceCollection" xsi:type="object">Magento\Config\Model\ResourceModel\Config\Data\Collection\Proxy</argument>
        </arguments>
    </type>
    <type name="Magento\Framework\App\Config">
        <arguments>
            <argument name="types" xsi:type="array">
                <item name="system" xsi:type="object">Magento\Config\App\Config\Type\System</item>
            </argument>
        </arguments>
    </type>
    <type name="Magento\Config\App\Config\Type\System">
        <arguments>
            <argument name="source" xsi:type="object">systemConfigSourceAggregatedProxy</argument>
            <argument name="postProcessor" xsi:type="object">systemConfigPostProcessorCompositeProxy</argument>
            <argument name="cache" xsi:type="object">Magento\Framework\App\Cache\Type\Config</argument>
            <argument name="preProcessor" xsi:type="object">systemConfigPreProcessorComposite</argument>
            <argument name="serializer" xsi:type="object">Magento\Framework\Serialize\Serializer\Serialize</argument>
        </arguments>
    </type>
    <virtualType name="modulesDataProviderProxy" type="Magento\Framework\App\Config\InitialConfigSource\Proxy">
        <arguments>
            <argument name="instanceName" xsi:type="string">modulesDataProvider</argument>
        </arguments>
    </virtualType>
    <virtualType name="modulesDataProvider" type="Magento\Framework\App\Config\InitialConfigSource">
        <arguments>
            <argument name="reader" xsi:type="object">Magento\Framework\App\DeploymentConfig\Reader</argument>
            <argument name="configType" xsi:type="const">Magento\Framework\Config\ConfigOptionsListConstants::KEY_MODULES</argument>
            <argument name="fileKey" xsi:type="const">Magento\Framework\Config\File\ConfigFilePool::APP_CONFIG</argument>
        </arguments>
    </virtualType>
    <virtualType name="systemConfigPostProcessorCompositeProxy" type="Magento\Framework\App\Config\PostProcessorComposite\Proxy">
        <arguments>
            <argument name="instanceName" xsi:type="string">systemConfigPostProcessorComposite</argument>
        </arguments>
    </virtualType>
    <virtualType name="systemConfigSourceAggregatedProxy" type="Magento\Framework\App\Config\ConfigSourceAggregated\Proxy">
        <arguments>
            <argument name="instanceName" xsi:type="string">systemConfigSourceAggregated</argument>
        </arguments>
    </virtualType>
    <virtualType name="systemConfigPostProcessorComposite" type="Magento\Framework\App\Config\PostProcessorComposite">
        <arguments>
            <argument name="processors" xsi:type="array">
                <item name="placeholder" xsi:type="object">Magento\Store\Model\Config\Processor\Placeholder</item>
                <item name="metadata" xsi:type="object">Magento\Framework\App\Config\MetadataConfigTypeProcessor</item>
            </argument>
        </arguments>
    </virtualType>
    <virtualType name="systemConfigPreProcessorComposite" type="Magento\Framework\App\Config\PreProcessorComposite">
        <arguments>
            <argument name="processors" xsi:type="array">
                <item name="environmentPlaceholder" xsi:type="object">Magento\Config\Model\Config\Processor\EnvironmentPlaceholder</item>
            </argument>
        </arguments>
    </virtualType>
    <virtualType name="systemConfigSourceAggregated" type="Magento\Framework\App\Config\ConfigSourceAggregated">
        <arguments>
            <argument name="sources" xsi:type="array">
                <item name="modular" xsi:type="array">
                    <item name="source" xsi:type="object">Magento\Config\App\Config\Source\ModularConfigSource</item>
                    <item name="sortOrder" xsi:type="string">10</item>
                </item>
                <item name="dynamic" xsi:type="array">
                    <item name="source" xsi:type="object">Magento\Config\App\Config\Source\RuntimeConfigSource</item>
                    <item name="sortOrder" xsi:type="string">100</item>
                </item>
                <item name="initial" xsi:type="array">
                    <item name="source" xsi:type="object">systemConfigInitialDataProvider</item>
                    <item name="sortOrder" xsi:type="string">1000</item>
                </item>
            </argument>
        </arguments>
    </virtualType>
    <virtualType name="systemConfigInitialDataProvider" type="Magento\Framework\App\Config\InitialConfigSource">
        <arguments>
            <argument name="reader" xsi:type="object">Magento\Framework\App\DeploymentConfig\Reader</argument>
            <argument name="configType" xsi:type="const">Magento\Config\App\Config\Type\System::CONFIG_TYPE</argument>
            <argument name="fileKey" xsi:type="const">Magento\Framework\Config\File\ConfigFilePool::APP_CONFIG</argument>
        </arguments>
    </virtualType>
    <virtualType name="appDumpSystemSource" type="Magento\Config\App\Config\Source\DumpConfigSourceAggregated">
        <arguments>
            <argument name="sources" xsi:type="array">
                <item name="dynamic" xsi:type="array">
                    <item name="source" xsi:type="object">Magento\Config\App\Config\Source\RuntimeConfigSource</item>
                    <item name="sortOrder" xsi:type="string">100</item>
                </item>
                <item name="initial" xsi:type="array">
                    <item name="source" xsi:type="object">systemConfigInitialDataProvider</item>
                    <item name="sortOrder" xsi:type="string">1000</item>
                </item>
            </argument>
        </arguments>
    </virtualType>
    <type name="Magento\Deploy\Console\Command\App\ApplicationDumpCommand">
        <arguments>
            <argument name="sources" xsi:type="array">
                <item name="system" xsi:type="array">
                    <item name="source" xsi:type="object">appDumpSystemSource</item>
                    <item name="namespace" xsi:type="const">Magento\Config\App\Config\Type\System::CONFIG_TYPE</item>
                    <item name="comment" xsi:type="object">Magento\Config\Model\Config\Export\Comment</item>
                </item>
            </argument>
        </arguments>
    </type>
    <type name="Magento\Config\Model\Config\Export\Comment">
        <arguments>
            <argument name="source" xsi:type="object">appDumpSystemSource</argument>
        </arguments>
    </type>
    <type name="Magento\Config\Model\Placeholder\PlaceholderFactory">
        <arguments>
            <argument name="types" xsi:type="array">
                <item name="environment" xsi:type="string">Magento\Config\Model\Placeholder\Environment</item>
            </argument>
        </arguments>
    </type>
    <type name="Magento\Config\Model\Config\Parser\Comment">
        <arguments>
            <argument name="placeholder" xsi:type="object">Magento\Config\Model\Placeholder\Environment</argument>
        </arguments>
    </type>
<<<<<<< HEAD
    <type name="Magento\Framework\Console\CommandListInterface">
        <arguments>
            <argument name="commands" xsi:type="array">
                <item name="configSetCommand" xsi:type="object">Magento\Config\Console\Command\ConfigSetCommand</item>
            </argument>
        </arguments>
    </type>
    <type name="Magento\Config\Console\Command\ConfigSet\ConfigSetProcessorFactory">
        <arguments>
            <argument name="processors" xsi:type="array">
                <item name="default" xsi:type="string">Magento\Config\Console\Command\ConfigSet\DefaultProcessor</item>
                <item name="lock" xsi:type="string">Magento\Config\Console\Command\ConfigSet\LockProcessor</item>
=======
    <virtualType name="configShowSourceAggregated" type="Magento\Framework\App\Config\ConfigSourceAggregated">
        <arguments>
            <argument name="sources" xsi:type="array">
                <item name="dynamic" xsi:type="array">
                    <item name="source" xsi:type="object">Magento\Config\App\Config\Source\RuntimeConfigSource</item>
                    <item name="sortOrder" xsi:type="string">100</item>
                </item>
                <item name="initial" xsi:type="array">
                    <item name="source" xsi:type="object">systemConfigInitialDataProvider</item>
                    <item name="sortOrder" xsi:type="string">1000</item>
                </item>
                <item name="env" xsi:type="array">
                    <item name="source" xsi:type="object">Magento\Config\App\Config\Source\EnvironmentConfigSource</item>
                    <item name="sortOrder" xsi:type="string">2000</item>
                </item>
            </argument>
        </arguments>
    </virtualType>
    <type name="Magento\Config\Console\Command\ConfigShowCommand">
        <arguments>
            <argument name="configSource" xsi:type="object">configShowSourceAggregated</argument>
        </arguments>
    </type>
    <type name="Magento\Framework\Console\CommandListInterface">
        <arguments>
            <argument name="commands" xsi:type="array">
                <item name="configShowCommand" xsi:type="object">Magento\Config\Console\Command\ConfigShowCommand</item>
>>>>>>> d0a018d9
            </argument>
        </arguments>
    </type>
</config><|MERGE_RESOLUTION|>--- conflicted
+++ resolved
@@ -190,11 +190,34 @@
             <argument name="placeholder" xsi:type="object">Magento\Config\Model\Placeholder\Environment</argument>
         </arguments>
     </type>
-<<<<<<< HEAD
+    <virtualType name="configShowSourceAggregated" type="Magento\Framework\App\Config\ConfigSourceAggregated">
+        <arguments>
+            <argument name="sources" xsi:type="array">
+                <item name="dynamic" xsi:type="array">
+                    <item name="source" xsi:type="object">Magento\Config\App\Config\Source\RuntimeConfigSource</item>
+                    <item name="sortOrder" xsi:type="string">100</item>
+                </item>
+                <item name="initial" xsi:type="array">
+                    <item name="source" xsi:type="object">systemConfigInitialDataProvider</item>
+                    <item name="sortOrder" xsi:type="string">1000</item>
+                </item>
+                <item name="env" xsi:type="array">
+                    <item name="source" xsi:type="object">Magento\Config\App\Config\Source\EnvironmentConfigSource</item>
+                    <item name="sortOrder" xsi:type="string">2000</item>
+                </item>
+            </argument>
+        </arguments>
+    </virtualType>
+    <type name="Magento\Config\Console\Command\ConfigShowCommand">
+        <arguments>
+            <argument name="configSource" xsi:type="object">configShowSourceAggregated</argument>
+        </arguments>
+    </type>
     <type name="Magento\Framework\Console\CommandListInterface">
         <arguments>
             <argument name="commands" xsi:type="array">
                 <item name="configSetCommand" xsi:type="object">Magento\Config\Console\Command\ConfigSetCommand</item>
+                <item name="configShowCommand" xsi:type="object">Magento\Config\Console\Command\ConfigShowCommand</item>
             </argument>
         </arguments>
     </type>
@@ -203,35 +226,6 @@
             <argument name="processors" xsi:type="array">
                 <item name="default" xsi:type="string">Magento\Config\Console\Command\ConfigSet\DefaultProcessor</item>
                 <item name="lock" xsi:type="string">Magento\Config\Console\Command\ConfigSet\LockProcessor</item>
-=======
-    <virtualType name="configShowSourceAggregated" type="Magento\Framework\App\Config\ConfigSourceAggregated">
-        <arguments>
-            <argument name="sources" xsi:type="array">
-                <item name="dynamic" xsi:type="array">
-                    <item name="source" xsi:type="object">Magento\Config\App\Config\Source\RuntimeConfigSource</item>
-                    <item name="sortOrder" xsi:type="string">100</item>
-                </item>
-                <item name="initial" xsi:type="array">
-                    <item name="source" xsi:type="object">systemConfigInitialDataProvider</item>
-                    <item name="sortOrder" xsi:type="string">1000</item>
-                </item>
-                <item name="env" xsi:type="array">
-                    <item name="source" xsi:type="object">Magento\Config\App\Config\Source\EnvironmentConfigSource</item>
-                    <item name="sortOrder" xsi:type="string">2000</item>
-                </item>
-            </argument>
-        </arguments>
-    </virtualType>
-    <type name="Magento\Config\Console\Command\ConfigShowCommand">
-        <arguments>
-            <argument name="configSource" xsi:type="object">configShowSourceAggregated</argument>
-        </arguments>
-    </type>
-    <type name="Magento\Framework\Console\CommandListInterface">
-        <arguments>
-            <argument name="commands" xsi:type="array">
-                <item name="configShowCommand" xsi:type="object">Magento\Config\Console\Command\ConfigShowCommand</item>
->>>>>>> d0a018d9
             </argument>
         </arguments>
     </type>
