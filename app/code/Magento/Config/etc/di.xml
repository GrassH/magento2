<?xml version="1.0"?>
<!--
/**
 * Copyright © 2013-2017 Magento, Inc. All rights reserved.
 * See COPYING.txt for license details.
 */
-->
<config xmlns:xsi="http://www.w3.org/2001/XMLSchema-instance" xsi:noNamespaceSchemaLocation="urn:magento:framework:ObjectManager/etc/config.xsd">
    <preference for="Magento\Config\Model\Config\Structure\SearchInterface" type="Magento\Config\Model\Config\Structure" />
    <preference for="Magento\Config\Model\Config\Backend\File\RequestData\RequestDataInterface" type="Magento\Config\Model\Config\Backend\File\RequestData" />
    <preference for="Magento\Framework\App\Config\ConfigResource\ConfigInterface" type="Magento\Config\Model\ResourceModel\Config" />
    <preference for="Magento\Framework\App\Config\CommentParserInterface" type="Magento\Config\Model\Config\Parser\Comment" />
    <virtualType name="Magento\Framework\View\TemplateEngine\Xhtml\ConfigCompiler" type="Magento\Framework\View\TemplateEngine\Xhtml\Compiler" shared="false">
        <arguments>
            <argument name="compilerText" xsi:type="object">Magento\Framework\View\TemplateEngine\Xhtml\Compiler\Text</argument>
            <argument name="compilerAttribute" xsi:type="object">Magento\Framework\View\TemplateEngine\Xhtml\Compiler\Attribute</argument>
            <argument name="compilerCdata" xsi:type="object">Magento\Framework\View\TemplateEngine\Xhtml\Compiler\Cdata</argument>
            <argument name="compilerComment" xsi:type="object">Magento\Framework\View\TemplateEngine\Xhtml\Compiler\Comment</argument>
            <argument name="elementCompilers" xsi:type="array">
                <item name="include" xsi:type="object">Magento\Config\Model\Config\Compiler\IncludeElement</item>
            </argument>
        </arguments>
    </virtualType>
    <type name="Magento\Config\Model\Config\Structure\Reader">
        <arguments>
            <argument name="compiler" xsi:type="object">Magento\Framework\View\TemplateEngine\Xhtml\ConfigCompiler</argument>
        </arguments>
    </type>
    <type name="Magento\Config\Controller\Adminhtml\System\Config\Save">
        <arguments>
            <argument name="cache" xsi:type="object">Magento\Framework\App\Cache\Type\Layout</argument>
        </arguments>
    </type>
    <type name="Magento\Config\Model\Config\Structure\Element\Iterator\Group" shared="false" />
    <type name="Magento\Config\Model\Config\Structure\Element\Group\Proxy" shared="false" />

    <type name="Magento\Config\Model\Config\Structure\Element\Dependency\Mapper" shared="false">
        <arguments>
            <argument name="fieldLocator" xsi:type="object">Magento\Config\Model\Config\Structure\Search\Proxy</argument>
        </arguments>
    </type>
    <type name="Magento\Config\Model\Config\Structure\Data">
        <arguments>
            <argument name="cacheId" xsi:type="string">backend_system_configuration_structure</argument>
        </arguments>
    </type>
    <type name="Magento\Config\Model\Config\Structure\Element\Tab" shared="false">
        <arguments>
            <argument name="childrenIterator" xsi:type="object">Magento\Config\Model\Config\Structure\Element\Iterator\Section</argument>
        </arguments>
    </type>
    <type name="Magento\Config\Model\Config\Structure\Element\Section" shared="false">
        <arguments>
            <argument name="childrenIterator" xsi:type="object">Magento\Config\Model\Config\Structure\Element\Iterator\Group</argument>
        </arguments>
    </type>
    <type name="Magento\Config\Model\Config\Structure\Element\Iterator\Field" shared="false">
        <arguments>
            <argument name="groupFlyweight" xsi:type="object">Magento\Config\Model\Config\Structure\Element\Group\Proxy</argument>
        </arguments>
    </type>
    <type name="Magento\Config\Model\Config\Structure\Element\Group" shared="false">
        <arguments>
            <argument name="childrenIterator" xsi:type="object">Magento\Config\Model\Config\Structure\Element\Iterator\Field</argument>
        </arguments>
    </type>
    <type name="Magento\Framework\App\Config\Value">
        <arguments>
            <argument name="resource" xsi:type="object">Magento\Config\Model\ResourceModel\Config\Data</argument>
            <argument name="resourceCollection" xsi:type="object">Magento\Config\Model\ResourceModel\Config\Data\Collection\Proxy</argument>
        </arguments>
    </type>
    <type name="Magento\Framework\App\Config">
        <arguments>
            <argument name="types" xsi:type="array">
                <item name="system" xsi:type="object">Magento\Config\App\Config\Type\System</item>
            </argument>
        </arguments>
    </type>
    <type name="Magento\Config\App\Config\Type\System">
        <arguments>
            <argument name="source" xsi:type="object">systemConfigSourceAggregatedProxy</argument>
            <argument name="postProcessor" xsi:type="object">systemConfigPostProcessorCompositeProxy</argument>
            <argument name="cache" xsi:type="object">Magento\Framework\App\Cache\Type\Config</argument>
            <argument name="preProcessor" xsi:type="object">systemConfigPreProcessorComposite</argument>
            <argument name="serializer" xsi:type="object">Magento\Framework\Serialize\Serializer\Serialize</argument>
        </arguments>
    </type>
    <virtualType name="modulesDataProviderProxy" type="Magento\Framework\App\Config\InitialConfigSource\Proxy">
        <arguments>
            <argument name="instanceName" xsi:type="string">modulesDataProvider</argument>
        </arguments>
    </virtualType>
    <virtualType name="modulesDataProvider" type="Magento\Framework\App\Config\InitialConfigSource">
        <arguments>
            <argument name="reader" xsi:type="object">Magento\Framework\App\DeploymentConfig\Reader</argument>
            <argument name="configType" xsi:type="const">Magento\Framework\Config\ConfigOptionsListConstants::KEY_MODULES</argument>
            <argument name="fileKey" xsi:type="const">Magento\Framework\Config\File\ConfigFilePool::APP_CONFIG</argument>
        </arguments>
    </virtualType>
    <virtualType name="systemConfigPostProcessorCompositeProxy" type="Magento\Framework\App\Config\PostProcessorComposite\Proxy">
        <arguments>
            <argument name="instanceName" xsi:type="string">systemConfigPostProcessorComposite</argument>
        </arguments>
    </virtualType>
    <virtualType name="systemConfigSourceAggregatedProxy" type="Magento\Framework\App\Config\ConfigSourceAggregated\Proxy">
        <arguments>
            <argument name="instanceName" xsi:type="string">systemConfigSourceAggregated</argument>
        </arguments>
    </virtualType>
    <virtualType name="systemConfigPostProcessorComposite" type="Magento\Framework\App\Config\PostProcessorComposite">
        <arguments>
            <argument name="processors" xsi:type="array">
                <item name="placeholder" xsi:type="object">Magento\Store\Model\Config\Processor\Placeholder</item>
                <item name="metadata" xsi:type="object">Magento\Framework\App\Config\MetadataConfigTypeProcessor</item>
            </argument>
        </arguments>
    </virtualType>
    <virtualType name="systemConfigPreProcessorComposite" type="Magento\Framework\App\Config\PreProcessorComposite">
        <arguments>
            <argument name="processors" xsi:type="array">
                <item name="environmentPlaceholder" xsi:type="object">Magento\Config\Model\Config\Processor\EnvironmentPlaceholder</item>
            </argument>
        </arguments>
    </virtualType>
    <virtualType name="systemConfigSourceAggregated" type="Magento\Framework\App\Config\ConfigSourceAggregated">
        <arguments>
            <argument name="sources" xsi:type="array">
                <item name="modular" xsi:type="array">
                    <item name="source" xsi:type="object">Magento\Config\App\Config\Source\ModularConfigSource</item>
                    <item name="sortOrder" xsi:type="string">10</item>
                </item>
                <item name="dynamic" xsi:type="array">
                    <item name="source" xsi:type="object">Magento\Config\App\Config\Source\RuntimeConfigSource</item>
                    <item name="sortOrder" xsi:type="string">100</item>
                </item>
                <item name="initial" xsi:type="array">
                    <item name="source" xsi:type="object">systemConfigInitialDataProvider</item>
                    <item name="sortOrder" xsi:type="string">1000</item>
                </item>
            </argument>
        </arguments>
    </virtualType>
    <virtualType name="systemConfigInitialDataProvider" type="Magento\Framework\App\Config\InitialConfigSource">
        <arguments>
            <argument name="reader" xsi:type="object">Magento\Framework\App\DeploymentConfig\Reader</argument>
            <argument name="configType" xsi:type="const">Magento\Config\App\Config\Type\System::CONFIG_TYPE</argument>
        </arguments>
    </virtualType>
    <virtualType name="appDumpSystemSource" type="Magento\Config\App\Config\Source\DumpConfigSourceAggregated">
        <arguments>
            <argument name="sources" xsi:type="array">
                <item name="dynamic" xsi:type="array">
                    <item name="source" xsi:type="object">Magento\Config\App\Config\Source\RuntimeConfigSource</item>
                    <item name="sortOrder" xsi:type="string">100</item>
                </item>
                <item name="initial" xsi:type="array">
                    <item name="source" xsi:type="object">systemConfigInitialDataProvider</item>
                    <item name="sortOrder" xsi:type="string">1000</item>
                </item>
            </argument>
        </arguments>
    </virtualType>
    <type name="Magento\Deploy\Console\Command\App\ApplicationDumpCommand">
        <arguments>
            <argument name="sources" xsi:type="array">
                <item name="system" xsi:type="array">
                    <item name="source" xsi:type="object">appDumpSystemSource</item>
                    <item name="namespace" xsi:type="const">Magento\Config\App\Config\Type\System::CONFIG_TYPE</item>
                    <item name="comment" xsi:type="object">Magento\Config\Model\Config\Export\Comment</item>
                </item>
            </argument>
        </arguments>
    </type>
    <type name="Magento\Config\Model\Config\Export\Comment">
        <arguments>
            <argument name="source" xsi:type="object">appDumpSystemSource</argument>
        </arguments>
    </type>
    <type name="Magento\Config\Model\Placeholder\PlaceholderFactory">
        <arguments>
            <argument name="types" xsi:type="array">
                <item name="environment" xsi:type="string">Magento\Config\Model\Placeholder\Environment</item>
            </argument>
        </arguments>
    </type>
    <type name="Magento\Config\Model\Config\Parser\Comment">
        <arguments>
            <argument name="placeholder" xsi:type="object">Magento\Config\Model\Placeholder\Environment</argument>
        </arguments>
    </type>
    <virtualType name="configShowSourceAggregated" type="Magento\Framework\App\Config\ConfigSourceAggregated">
        <arguments>
            <argument name="sources" xsi:type="array">
                <item name="dynamic" xsi:type="array">
                    <item name="source" xsi:type="object">Magento\Config\App\Config\Source\RuntimeConfigSource</item>
                    <item name="sortOrder" xsi:type="string">100</item>
                </item>
                <item name="initial" xsi:type="array">
                    <item name="source" xsi:type="object">systemConfigInitialDataProvider</item>
                    <item name="sortOrder" xsi:type="string">1000</item>
                </item>
                <item name="envVariable" xsi:type="array">
                    <item name="source" xsi:type="object">Magento\Config\App\Config\Source\EnvironmentConfigSource</item>
                    <item name="sortOrder" xsi:type="string">2000</item>
                </item>
            </argument>
        </arguments>
    </virtualType>
    <type name="Magento\Config\Console\Command\ConfigShowCommand">
        <arguments>
            <argument name="configSource" xsi:type="object">configShowSourceAggregated</argument>
        </arguments>
    </type>
    <type name="Magento\Framework\Console\CommandListInterface">
        <arguments>
            <argument name="commands" xsi:type="array">
                <item name="configSetCommand" xsi:type="object">Magento\Config\Console\Command\ConfigSetCommand</item>
                <item name="configShowCommand" xsi:type="object">Magento\Config\Console\Command\ConfigShowCommand</item>
            </argument>
        </arguments>
    </type>
    <type name="Magento\Config\Console\Command\ConfigSet\ConfigSetProcessorFactory">
        <arguments>
            <argument name="processors" xsi:type="array">
                <item name="default" xsi:type="string">Magento\Config\Console\Command\ConfigSet\DefaultProcessor</item>
                <item name="lock" xsi:type="string">Magento\Config\Console\Command\ConfigSet\LockProcessor</item>
            </argument>
        </arguments>
    </type>
<<<<<<< HEAD
    <type name="Magento\Deploy\Model\DeploymentConfig\ImporterPool">
        <arguments>
            <argument name="importers" xsi:type="array">
                <item name="system" xsi:type="array">
                    <item name="class" xsi:type="string">Magento\Config\Model\Config\Importer</item>
                </item>
=======
    <type name="Magento\Config\Model\Config\TypePool">
        <arguments>
            <argument name="environment" xsi:type="array">
                <item name="web/cookie/cookie_domain" xsi:type="string">1</item>
                <item name="web/cookie/cookie_path" xsi:type="string">1</item>
                <item name="web/secure/base_url" xsi:type="string">1</item>
                <item name="web/unsecure/base_link_url" xsi:type="string">1</item>
                <item name="web/unsecure/base_url" xsi:type="string">1</item>
>>>>>>> 90fc5780
            </argument>
        </arguments>
    </type>
</config><|MERGE_RESOLUTION|>--- conflicted
+++ resolved
@@ -228,14 +228,15 @@
             </argument>
         </arguments>
     </type>
-<<<<<<< HEAD
     <type name="Magento\Deploy\Model\DeploymentConfig\ImporterPool">
         <arguments>
             <argument name="importers" xsi:type="array">
                 <item name="system" xsi:type="array">
                     <item name="class" xsi:type="string">Magento\Config\Model\Config\Importer</item>
                 </item>
-=======
+            </argument>
+        </arguments>
+    </type>
     <type name="Magento\Config\Model\Config\TypePool">
         <arguments>
             <argument name="environment" xsi:type="array">
@@ -244,7 +245,6 @@
                 <item name="web/secure/base_url" xsi:type="string">1</item>
                 <item name="web/unsecure/base_link_url" xsi:type="string">1</item>
                 <item name="web/unsecure/base_url" xsi:type="string">1</item>
->>>>>>> 90fc5780
             </argument>
         </arguments>
     </type>
