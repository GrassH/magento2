<?xml version="1.0"?>
<!--
/**
 * Copyright © 2013-2017 Magento, Inc. All rights reserved.
 * See COPYING.txt for license details.
 */
-->
<config xmlns:xsi="http://www.w3.org/2001/XMLSchema-instance" xsi:noNamespaceSchemaLocation="urn:magento:framework:ObjectManager/etc/config.xsd">
    <preference for="Magento\Config\Model\Config\Structure\SearchInterface" type="Magento\Config\Model\Config\Structure" />
    <preference for="Magento\Config\Model\Config\Backend\File\RequestData\RequestDataInterface" type="Magento\Config\Model\Config\Backend\File\RequestData" />
    <preference for="Magento\Framework\App\Config\ConfigResource\ConfigInterface" type="Magento\Config\Model\ResourceModel\Config" />
    <preference for="Magento\Framework\App\Config\CommentParserInterface" type="Magento\Config\Model\Config\Parser\Comment" />
    <virtualType name="Magento\Framework\View\TemplateEngine\Xhtml\ConfigCompiler" type="Magento\Framework\View\TemplateEngine\Xhtml\Compiler" shared="false">
        <arguments>
            <argument name="compilerText" xsi:type="object">Magento\Framework\View\TemplateEngine\Xhtml\Compiler\Text</argument>
            <argument name="compilerAttribute" xsi:type="object">Magento\Framework\View\TemplateEngine\Xhtml\Compiler\Attribute</argument>
            <argument name="compilerCdata" xsi:type="object">Magento\Framework\View\TemplateEngine\Xhtml\Compiler\Cdata</argument>
            <argument name="compilerComment" xsi:type="object">Magento\Framework\View\TemplateEngine\Xhtml\Compiler\Comment</argument>
            <argument name="elementCompilers" xsi:type="array">
                <item name="include" xsi:type="object">Magento\Config\Model\Config\Compiler\IncludeElement</item>
            </argument>
        </arguments>
    </virtualType>
    <type name="Magento\Config\Model\Config\Structure\Reader">
        <arguments>
            <argument name="compiler" xsi:type="object">Magento\Framework\View\TemplateEngine\Xhtml\ConfigCompiler</argument>
        </arguments>
    </type>
    <type name="Magento\Config\Controller\Adminhtml\System\Config\Save">
        <arguments>
            <argument name="cache" xsi:type="object">Magento\Framework\App\Cache\Type\Layout</argument>
        </arguments>
    </type>
    <type name="Magento\Config\Model\Config\Structure\Element\Iterator\Group" shared="false" />
    <type name="Magento\Config\Model\Config\Structure\Element\Group\Proxy" shared="false" />

    <type name="Magento\Config\Model\Config\Structure\Element\Dependency\Mapper" shared="false">
        <arguments>
            <argument name="fieldLocator" xsi:type="object">Magento\Config\Model\Config\Structure\Search\Proxy</argument>
        </arguments>
    </type>
    <type name="Magento\Config\Model\Config\Structure\Data">
        <arguments>
            <argument name="cacheId" xsi:type="string">backend_system_configuration_structure</argument>
        </arguments>
    </type>
    <type name="Magento\Config\Model\Config\Structure\Element\Tab" shared="false">
        <arguments>
            <argument name="childrenIterator" xsi:type="object">Magento\Config\Model\Config\Structure\Element\Iterator\Section</argument>
        </arguments>
    </type>
    <type name="Magento\Config\Model\Config\Structure\Element\Section" shared="false">
        <arguments>
            <argument name="childrenIterator" xsi:type="object">Magento\Config\Model\Config\Structure\Element\Iterator\Group</argument>
        </arguments>
    </type>
    <type name="Magento\Config\Model\Config\Structure\Element\Iterator\Field" shared="false">
        <arguments>
            <argument name="groupFlyweight" xsi:type="object">Magento\Config\Model\Config\Structure\Element\Group\Proxy</argument>
        </arguments>
    </type>
    <type name="Magento\Config\Model\Config\Structure\Element\Group" shared="false">
        <arguments>
            <argument name="childrenIterator" xsi:type="object">Magento\Config\Model\Config\Structure\Element\Iterator\Field</argument>
        </arguments>
    </type>
    <type name="Magento\Framework\App\Config\Value">
        <arguments>
            <argument name="resource" xsi:type="object">Magento\Config\Model\ResourceModel\Config\Data</argument>
            <argument name="resourceCollection" xsi:type="object">Magento\Config\Model\ResourceModel\Config\Data\Collection\Proxy</argument>
        </arguments>
    </type>
    <type name="Magento\Framework\App\Config">
        <arguments>
            <argument name="types" xsi:type="array">
                <item name="system" xsi:type="object">Magento\Config\App\Config\Type\System</item>
            </argument>
        </arguments>
    </type>
    <type name="Magento\Config\App\Config\Type\System">
        <arguments>
            <argument name="source" xsi:type="object">systemConfigSourceAggregatedProxy</argument>
            <argument name="postProcessor" xsi:type="object">systemConfigPostProcessorCompositeProxy</argument>
            <argument name="cache" xsi:type="object">Magento\Framework\App\Cache\Type\Config</argument>
            <argument name="preProcessor" xsi:type="object">systemConfigPreProcessorComposite</argument>
            <argument name="serializer" xsi:type="object">Magento\Framework\Serialize\Serializer\Serialize</argument>
        </arguments>
    </type>
    <virtualType name="modulesDataProviderProxy" type="Magento\Framework\App\Config\InitialConfigSource\Proxy">
        <arguments>
            <argument name="instanceName" xsi:type="string">modulesDataProvider</argument>
        </arguments>
    </virtualType>
    <virtualType name="modulesDataProvider" type="Magento\Framework\App\Config\InitialConfigSource">
        <arguments>
            <argument name="reader" xsi:type="object">Magento\Framework\App\DeploymentConfig\Reader</argument>
            <argument name="configType" xsi:type="const">Magento\Framework\Config\ConfigOptionsListConstants::KEY_MODULES</argument>
            <argument name="fileKey" xsi:type="const">Magento\Framework\Config\File\ConfigFilePool::APP_CONFIG</argument>
        </arguments>
    </virtualType>
    <virtualType name="systemConfigPostProcessorCompositeProxy" type="Magento\Framework\App\Config\PostProcessorComposite\Proxy">
        <arguments>
            <argument name="instanceName" xsi:type="string">systemConfigPostProcessorComposite</argument>
        </arguments>
    </virtualType>
    <virtualType name="systemConfigSourceAggregatedProxy" type="Magento\Framework\App\Config\ConfigSourceAggregated\Proxy">
        <arguments>
            <argument name="instanceName" xsi:type="string">systemConfigSourceAggregated</argument>
        </arguments>
    </virtualType>
    <virtualType name="systemConfigPostProcessorComposite" type="Magento\Framework\App\Config\PostProcessorComposite">
        <arguments>
            <argument name="processors" xsi:type="array">
                <item name="placeholder" xsi:type="object">Magento\Store\Model\Config\Processor\Placeholder</item>
                <item name="metadata" xsi:type="object">Magento\Framework\App\Config\MetadataConfigTypeProcessor</item>
            </argument>
        </arguments>
    </virtualType>
    <virtualType name="systemConfigPreProcessorComposite" type="Magento\Framework\App\Config\PreProcessorComposite">
        <arguments>
            <argument name="processors" xsi:type="array">
                <item name="environmentPlaceholder" xsi:type="object">Magento\Config\Model\Config\Processor\EnvironmentPlaceholder</item>
            </argument>
        </arguments>
    </virtualType>
    <virtualType name="systemConfigSourceAggregated" type="Magento\Framework\App\Config\ConfigSourceAggregated">
        <arguments>
            <argument name="sources" xsi:type="array">
                <item name="modular" xsi:type="array">
                    <item name="source" xsi:type="object">Magento\Config\App\Config\Source\ModularConfigSource</item>
                    <item name="sortOrder" xsi:type="string">10</item>
                </item>
                <item name="dynamic" xsi:type="array">
                    <item name="source" xsi:type="object">Magento\Config\App\Config\Source\RuntimeConfigSource</item>
                    <item name="sortOrder" xsi:type="string">100</item>
                </item>
                <item name="initial" xsi:type="array">
                    <item name="source" xsi:type="object">systemConfigInitialDataProvider</item>
                    <item name="sortOrder" xsi:type="string">1000</item>
                </item>
            </argument>
        </arguments>
    </virtualType>
    <virtualType name="systemConfigInitialDataProvider" type="Magento\Framework\App\Config\InitialConfigSource">
        <arguments>
            <argument name="reader" xsi:type="object">Magento\Framework\App\DeploymentConfig\Reader</argument>
            <argument name="configType" xsi:type="const">Magento\Config\App\Config\Type\System::CONFIG_TYPE</argument>
        </arguments>
    </virtualType>
    <virtualType name="appDumpSystemSource" type="Magento\Config\App\Config\Source\DumpConfigSourceAggregated">
        <arguments>
            <argument name="sources" xsi:type="array">
                <item name="dynamic" xsi:type="array">
                    <item name="source" xsi:type="object">Magento\Config\App\Config\Source\RuntimeConfigSource</item>
                    <item name="sortOrder" xsi:type="string">100</item>
                </item>
                <item name="initial" xsi:type="array">
                    <item name="source" xsi:type="object">systemConfigInitialDataProvider</item>
                    <item name="sortOrder" xsi:type="string">1000</item>
                </item>
            </argument>
        </arguments>
    </virtualType>
    <type name="Magento\Deploy\Console\Command\App\ApplicationDumpCommand">
        <arguments>
            <argument name="sources" xsi:type="array">
                <item name="system" xsi:type="array">
                    <item name="source" xsi:type="object">appDumpSystemSource</item>
                    <item name="namespace" xsi:type="const">Magento\Config\App\Config\Type\System::CONFIG_TYPE</item>
                    <item name="comment" xsi:type="object">Magento\Config\Model\Config\Export\Comment</item>
                </item>
            </argument>
        </arguments>
    </type>
    <type name="Magento\Config\Model\Config\Export\Comment">
        <arguments>
            <argument name="source" xsi:type="object">appDumpSystemSource</argument>
        </arguments>
    </type>
    <type name="Magento\Config\Model\Placeholder\PlaceholderFactory">
        <arguments>
            <argument name="types" xsi:type="array">
                <item name="environment" xsi:type="string">Magento\Config\Model\Placeholder\Environment</item>
            </argument>
        </arguments>
    </type>
    <type name="Magento\Config\Model\Config\Parser\Comment">
        <arguments>
            <argument name="placeholder" xsi:type="object">Magento\Config\Model\Placeholder\Environment</argument>
        </arguments>
    </type>
    <virtualType name="configShowSourceAggregated" type="Magento\Framework\App\Config\ConfigSourceAggregated">
        <arguments>
            <argument name="sources" xsi:type="array">
                <item name="dynamic" xsi:type="array">
                    <item name="source" xsi:type="object">Magento\Config\App\Config\Source\RuntimeConfigSource</item>
                    <item name="sortOrder" xsi:type="string">100</item>
                </item>
                <item name="initial" xsi:type="array">
                    <item name="source" xsi:type="object">systemConfigInitialDataProvider</item>
                    <item name="sortOrder" xsi:type="string">1000</item>
                </item>
                <item name="envVariable" xsi:type="array">
                    <item name="source" xsi:type="object">Magento\Config\App\Config\Source\EnvironmentConfigSource</item>
                    <item name="sortOrder" xsi:type="string">2000</item>
                </item>
            </argument>
        </arguments>
    </virtualType>
    <type name="Magento\Config\Console\Command\ConfigShowCommand">
        <arguments>
            <argument name="configSource" xsi:type="object">configShowSourceAggregated</argument>
        </arguments>
    </type>
    <type name="Magento\Framework\Console\CommandListInterface">
        <arguments>
            <argument name="commands" xsi:type="array">
                <item name="configSetCommand" xsi:type="object">Magento\Config\Console\Command\ConfigSetCommand</item>
                <item name="configShowCommand" xsi:type="object">Magento\Config\Console\Command\ConfigShowCommand</item>
            </argument>
        </arguments>
    </type>
    <type name="Magento\Config\Console\Command\ConfigSet\ConfigSetProcessorFactory">
        <arguments>
            <argument name="processors" xsi:type="array">
                <item name="default" xsi:type="string">Magento\Config\Console\Command\ConfigSet\DefaultProcessor</item>
                <item name="lock" xsi:type="string">Magento\Config\Console\Command\ConfigSet\LockProcessor</item>
            </argument>
        </arguments>
    </type>
    <type name="Magento\Deploy\Model\DeploymentConfig\ImporterPool">
        <arguments>
            <argument name="importers" xsi:type="array">
                <item name="system" xsi:type="array">
                    <item name="class" xsi:type="string">Magento\Config\Model\Config\Importer</item>
                </item>
            </argument>
        </arguments>
    </type>
<<<<<<< HEAD
=======
    <type name="Magento\Config\Model\Config\TypePool">
        <arguments>
            <argument name="environment" xsi:type="array">
                <item name="web/cookie/cookie_domain" xsi:type="string">1</item>
                <item name="web/cookie/cookie_path" xsi:type="string">1</item>
                <item name="web/secure/base_url" xsi:type="string">1</item>
                <item name="web/unsecure/base_link_url" xsi:type="string">1</item>
                <item name="web/unsecure/base_url" xsi:type="string">1</item>
            </argument>
        </arguments>
    </type>
>>>>>>> 929bc669
</config><|MERGE_RESOLUTION|>--- conflicted
+++ resolved
@@ -237,8 +237,6 @@
             </argument>
         </arguments>
     </type>
-<<<<<<< HEAD
-=======
     <type name="Magento\Config\Model\Config\TypePool">
         <arguments>
             <argument name="environment" xsi:type="array">
@@ -250,5 +248,4 @@
             </argument>
         </arguments>
     </type>
->>>>>>> 929bc669
 </config>