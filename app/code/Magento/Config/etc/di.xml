<?xml version="1.0"?>
<!--
/**
 * Copyright © Magento, Inc. All rights reserved.
 * See COPYING.txt for license details.
 */
-->
<config xmlns:xsi="http://www.w3.org/2001/XMLSchema-instance" xsi:noNamespaceSchemaLocation="urn:magento:framework:ObjectManager/etc/config.xsd">
    <preference for="Magento\Config\Model\Config\Structure\SearchInterface" type="Magento\Config\Model\Config\Structure" />
    <preference for="Magento\Config\Model\Config\Backend\File\RequestData\RequestDataInterface" type="Magento\Config\Model\Config\Backend\File\RequestData" />
    <preference for="Magento\Framework\App\Config\ConfigResource\ConfigInterface" type="Magento\Config\Model\ResourceModel\Config" />
    <preference for="Magento\Framework\App\Config\CommentParserInterface" type="Magento\Config\Model\Config\Parser\Comment" />
    <virtualType name="Magento\Framework\View\TemplateEngine\Xhtml\ConfigCompiler" type="Magento\Framework\View\TemplateEngine\Xhtml\Compiler" shared="false">
        <arguments>
            <argument name="compilerText" xsi:type="object">Magento\Framework\View\TemplateEngine\Xhtml\Compiler\Text</argument>
            <argument name="compilerAttribute" xsi:type="object">Magento\Framework\View\TemplateEngine\Xhtml\Compiler\Attribute</argument>
            <argument name="compilerCdata" xsi:type="object">Magento\Framework\View\TemplateEngine\Xhtml\Compiler\Cdata</argument>
            <argument name="compilerComment" xsi:type="object">Magento\Framework\View\TemplateEngine\Xhtml\Compiler\Comment</argument>
            <argument name="elementCompilers" xsi:type="array">
                <item name="include" xsi:type="object">Magento\Config\Model\Config\Compiler\IncludeElement</item>
            </argument>
        </arguments>
    </virtualType>
    <type name="Magento\Config\Model\Config\Structure\Reader">
        <arguments>
            <argument name="compiler" xsi:type="object">Magento\Framework\View\TemplateEngine\Xhtml\ConfigCompiler</argument>
        </arguments>
    </type>
    <type name="Magento\Config\Controller\Adminhtml\System\Config\Save">
        <arguments>
            <argument name="cache" xsi:type="object">Magento\Framework\App\Cache\Type\Layout</argument>
        </arguments>
    </type>
    <type name="Magento\Config\Model\Config\Structure\Element\Iterator\Group" shared="false" />
    <type name="Magento\Config\Model\Config\Structure\Element\Group\Proxy" shared="false" />

    <type name="Magento\Config\Model\Config\Structure\Element\Dependency\Mapper" shared="false">
        <arguments>
            <argument name="fieldLocator" xsi:type="object">Magento\Config\Model\Config\Structure\Search\Proxy</argument>
        </arguments>
    </type>
    <type name="Magento\Config\Model\Config\Structure\Data">
        <arguments>
            <argument name="cacheId" xsi:type="string">backend_system_configuration_structure</argument>
        </arguments>
    </type>
    <type name="Magento\Config\Model\Config\Structure\Element\Tab" shared="false">
        <arguments>
            <argument name="childrenIterator" xsi:type="object">Magento\Config\Model\Config\Structure\Element\Iterator\Section</argument>
        </arguments>
    </type>
    <type name="Magento\Config\Model\Config\Structure\Element\Section" shared="false">
        <arguments>
            <argument name="childrenIterator" xsi:type="object">Magento\Config\Model\Config\Structure\Element\Iterator\Group</argument>
        </arguments>
    </type>
    <type name="Magento\Config\Model\Config\Structure\Element\Iterator\Field" shared="false">
        <arguments>
            <argument name="groupFlyweight" xsi:type="object">Magento\Config\Model\Config\Structure\Element\Group\Proxy</argument>
        </arguments>
    </type>
    <type name="Magento\Config\Model\Config\Structure\Element\Group" shared="false">
        <arguments>
            <argument name="childrenIterator" xsi:type="object">Magento\Config\Model\Config\Structure\Element\Iterator\Field</argument>
        </arguments>
    </type>
    <type name="Magento\Framework\App\Config\Value">
        <arguments>
            <argument name="resource" xsi:type="object">Magento\Config\Model\ResourceModel\Config\Data</argument>
            <argument name="resourceCollection" xsi:type="object">Magento\Config\Model\ResourceModel\Config\Data\Collection\Proxy</argument>
        </arguments>
    </type>
    <type name="Magento\Framework\App\Config">
        <arguments>
            <argument name="types" xsi:type="array">
                <item name="system" xsi:type="object">Magento\Config\App\Config\Type\System</item>
            </argument>
        </arguments>
    </type>
    <type name="Magento\Config\App\Config\Type\System">
        <arguments>
            <argument name="source" xsi:type="object">systemConfigSourceAggregatedProxy</argument>
            <argument name="postProcessor" xsi:type="object">systemConfigPostProcessorCompositeProxy</argument>
            <argument name="cache" xsi:type="object">Magento\Framework\App\Cache\Type\Config</argument>
            <argument name="preProcessor" xsi:type="object">Magento\Framework\App\Config\PreProcessorComposite</argument>
            <argument name="serializer" xsi:type="object">Magento\Framework\Serialize\Serializer\Serialize</argument>
            <argument name="reader" xsi:type="object">Magento\Config\App\Config\Type\System\Reader\Proxy</argument>
        </arguments>
    </type>
    <type name="Magento\Config\App\Config\Type\System\Reader">
        <arguments>
            <argument name="source" xsi:type="object">systemConfigSourceAggregated</argument>
            <argument name="postProcessor" xsi:type="object">systemConfigPostProcessorComposite</argument>
            <argument name="preProcessor" xsi:type="object">systemConfigPreProcessorComposite</argument>
        </arguments>
    </type>
    <virtualType name="systemSnapshot" type="Magento\Config\App\Config\Type\System">
        <arguments>
            <argument name="source" xsi:type="object">systemConfigSnapshotSourceAggregated</argument>
            <argument name="configType" xsi:type="string">system_snapshot</argument>
        </arguments>
    </virtualType>
    <virtualType name="configSnapshot" type="Magento\Framework\App\Config">
        <arguments>
            <argument name="types" xsi:type="array">
                <item name="system" xsi:type="object">systemSnapshot</item>
            </argument>
        </arguments>
    </virtualType>
    <virtualType name="snapshotValueFactory" type="Magento\Config\Model\PreparedValueFactory">
        <arguments>
            <argument name="config" xsi:type="object">configSnapshot</argument>
        </arguments>
    </virtualType>
    <type name="Magento\Config\Model\Config\Importer">
        <arguments>
            <argument name="valueBuilder" xsi:type="object">snapshotValueFactory</argument>
        </arguments>
    </type>
    <virtualType name="modulesDataProviderProxy" type="Magento\Framework\App\Config\InitialConfigSource\Proxy">
        <arguments>
            <argument name="instanceName" xsi:type="string">modulesDataProvider</argument>
        </arguments>
    </virtualType>
    <virtualType name="modulesDataProvider" type="Magento\Framework\App\Config\InitialConfigSource">
        <arguments>
            <argument name="reader" xsi:type="object">Magento\Framework\App\DeploymentConfig\Reader</argument>
            <argument name="configType" xsi:type="const">Magento\Framework\Config\ConfigOptionsListConstants::KEY_MODULES</argument>
            <argument name="fileKey" xsi:type="const">Magento\Framework\Config\File\ConfigFilePool::APP_CONFIG</argument>
        </arguments>
    </virtualType>
    <virtualType name="systemConfigPostProcessorCompositeProxy" type="Magento\Framework\App\Config\PostProcessorComposite\Proxy">
        <arguments>
            <argument name="instanceName" xsi:type="string">systemConfigPostProcessorComposite</argument>
        </arguments>
    </virtualType>
    <virtualType name="systemConfigSourceAggregatedProxy" type="Magento\Framework\App\Config\ConfigSourceAggregated\Proxy">
        <arguments>
            <argument name="instanceName" xsi:type="string">systemConfigSourceAggregated</argument>
        </arguments>
    </virtualType>
    <!-- @api -->
    <virtualType name="systemConfigPostProcessorComposite" type="Magento\Framework\App\Config\PostProcessorComposite">
        <arguments>
            <argument name="processors" xsi:type="array">
                <item name="placeholder" xsi:type="object">Magento\Store\Model\Config\Processor\Placeholder</item>
                <item name="metadata" xsi:type="object">Magento\Framework\App\Config\MetadataConfigTypeProcessor</item>
            </argument>
        </arguments>
    </virtualType>
<<<<<<< HEAD
    <type name="Magento\Framework\App\Config\PreProcessorComposite">
=======
    <!-- @api -->
    <virtualType name="systemConfigPreProcessorComposite" type="Magento\Framework\App\Config\PreProcessorComposite">
>>>>>>> 68a79d98
        <arguments>
            <argument name="processors" xsi:type="array">
                <item name="environmentPlaceholder" xsi:type="object">Magento\Config\Model\Config\Processor\EnvironmentPlaceholder</item>
            </argument>
        </arguments>
<<<<<<< HEAD
    </type>
=======
    </virtualType>
    <!-- @api -->
>>>>>>> 68a79d98
    <virtualType name="systemConfigSourceAggregated" type="Magento\Framework\App\Config\ConfigSourceAggregated">
        <arguments>
            <argument name="sources" xsi:type="array">
                <item name="modular" xsi:type="array">
                    <item name="source" xsi:type="object">Magento\Config\App\Config\Source\ModularConfigSource</item>
                    <item name="sortOrder" xsi:type="string">10</item>
                </item>
                <item name="dynamic" xsi:type="array">
                    <item name="source" xsi:type="object">Magento\Config\App\Config\Source\RuntimeConfigSource</item>
                    <item name="sortOrder" xsi:type="string">100</item>
                </item>
                <item name="initial" xsi:type="array">
                    <item name="source" xsi:type="object">systemConfigInitialDataProvider</item>
                    <item name="sortOrder" xsi:type="string">1000</item>
                </item>
            </argument>
        </arguments>
    </virtualType>
    <virtualType name="systemConfigSnapshotSourceAggregated" type="systemConfigSourceAggregated">
        <arguments>
            <argument name="sources" xsi:type="array">
                <item name="initial" xsi:type="array">
                    <item name="source" xsi:type="object">Magento\Config\App\Config\Source\InitialSnapshotConfigSource</item>
                    <item name="sortOrder" xsi:type="string">1000</item>
                </item>
            </argument>
        </arguments>
    </virtualType>
    <virtualType name="systemConfigInitialDataProvider" type="Magento\Framework\App\Config\InitialConfigSource">
        <arguments>
            <argument name="reader" xsi:type="object">Magento\Framework\App\DeploymentConfig\Reader</argument>
            <argument name="configType" xsi:type="const">Magento\Config\App\Config\Type\System::CONFIG_TYPE</argument>
        </arguments>
    </virtualType>
    <!-- @api -->
    <virtualType name="appDumpSystemSource" type="Magento\Config\App\Config\Source\DumpConfigSourceAggregated">
        <arguments>
            <argument name="sources" xsi:type="array">
                <item name="dynamic" xsi:type="array">
                    <item name="source" xsi:type="object">Magento\Config\App\Config\Source\RuntimeConfigSource</item>
                    <item name="sortOrder" xsi:type="string">100</item>
                </item>
                <item name="initial" xsi:type="array">
                    <item name="source" xsi:type="object">systemConfigInitialDataProvider</item>
                    <item name="sortOrder" xsi:type="string">1000</item>
                </item>
            </argument>
        </arguments>
    </virtualType>
    <virtualType name="appDumpConfigSystemSource" type="appDumpSystemSource">
        <arguments>
            <argument name="rules" xsi:type="array">
                <item name="default" xsi:type="const">Magento\Config\App\Config\Source\DumpConfigSourceAggregated::RULE_TYPE_INCLUDE</item>
                <item name="environment" xsi:type="const">Magento\Config\App\Config\Source\DumpConfigSourceAggregated::RULE_TYPE_EXCLUDE</item>
                <item name="sensitive" xsi:type="const">Magento\Config\App\Config\Source\DumpConfigSourceAggregated::RULE_TYPE_EXCLUDE</item>
            </argument>
        </arguments>
    </virtualType>
    <virtualType name="appDumpEnvSystemSource" type="appDumpSystemSource">
        <arguments>
            <argument name="rules" xsi:type="array">
                <item name="default" xsi:type="const">Magento\Config\App\Config\Source\DumpConfigSourceAggregated::RULE_TYPE_EXCLUDE</item>
                <item name="environment" xsi:type="const">Magento\Config\App\Config\Source\DumpConfigSourceAggregated::RULE_TYPE_INCLUDE</item>
                <item name="sensitive" xsi:type="const">Magento\Config\App\Config\Source\DumpConfigSourceAggregated::RULE_TYPE_INCLUDE</item>
            </argument>
        </arguments>
    </virtualType>
    <type name="Magento\Deploy\Console\Command\App\ApplicationDumpCommand">
        <arguments>
            <argument name="sources" xsi:type="array">
                <item name="system" xsi:type="array">
                    <item name="source" xsi:type="object">appDumpConfigSystemSource</item>
                    <item name="namespace" xsi:type="const">Magento\Config\App\Config\Type\System::CONFIG_TYPE</item>
                    <item name="comment" xsi:type="object">Magento\Config\Model\Config\Export\Comment</item>
                </item>
                <item name="system_env" xsi:type="array">
                    <item name="source" xsi:type="object">appDumpEnvSystemSource</item>
                    <item name="namespace" xsi:type="const">Magento\Config\App\Config\Type\System::CONFIG_TYPE</item>
                    <item name="pool" xsi:type="const">Magento\Framework\Config\File\ConfigFilePool::APP_ENV</item>
                </item>
            </argument>
        </arguments>
    </type>
    <type name="Magento\Config\Model\Config\Export\Comment">
        <arguments>
            <argument name="source" xsi:type="object">appDumpConfigSystemSource</argument>
        </arguments>
    </type>
    <type name="Magento\Config\Model\Placeholder\PlaceholderFactory">
        <arguments>
            <argument name="types" xsi:type="array">
                <item name="environment" xsi:type="string">Magento\Config\Model\Placeholder\Environment</item>
            </argument>
        </arguments>
    </type>
    <type name="Magento\Config\Model\Config\Parser\Comment">
        <arguments>
            <argument name="placeholder" xsi:type="object">Magento\Config\Model\Placeholder\Environment</argument>
        </arguments>
    </type>
    <!-- @api -->
    <virtualType name="configShowSourceAggregated" type="Magento\Framework\App\Config\ConfigSourceAggregated">
        <arguments>
            <argument name="sources" xsi:type="array">
                <item name="dynamic" xsi:type="array">
                    <item name="source" xsi:type="object">Magento\Config\App\Config\Source\RuntimeConfigSource</item>
                    <item name="sortOrder" xsi:type="string">100</item>
                </item>
                <item name="initial" xsi:type="array">
                    <item name="source" xsi:type="object">systemConfigInitialDataProvider</item>
                    <item name="sortOrder" xsi:type="string">1000</item>
                </item>
                <item name="envVariable" xsi:type="array">
                    <item name="source" xsi:type="object">Magento\Config\App\Config\Source\EnvironmentConfigSource</item>
                    <item name="sortOrder" xsi:type="string">2000</item>
                </item>
            </argument>
        </arguments>
    </virtualType>
    <type name="Magento\Config\Console\Command\ConfigShowCommand">
        <arguments>
            <argument name="configSource" xsi:type="object">configShowSourceAggregated</argument>
        </arguments>
    </type>
    <type name="Magento\Framework\Console\CommandListInterface">
        <arguments>
            <argument name="commands" xsi:type="array">
                <item name="configSetCommand" xsi:type="object">Magento\Config\Console\Command\ConfigSetCommand</item>
                <item name="configShowCommand" xsi:type="object">Magento\Config\Console\Command\ConfigShowCommand</item>
            </argument>
        </arguments>
    </type>
    <type name="Magento\Config\Console\Command\ConfigSet\ConfigSetProcessorFactory">
        <arguments>
            <argument name="processors" xsi:type="array">
                <item name="default" xsi:type="string">Magento\Config\Console\Command\ConfigSet\DefaultProcessor</item>
                <item name="lock" xsi:type="string">Magento\Config\Console\Command\ConfigSet\LockProcessor</item>
            </argument>
        </arguments>
    </type>
    <type name="Magento\Deploy\Model\DeploymentConfig\ImporterPool">
        <arguments>
            <argument name="importers" xsi:type="array">
                <item name="system" xsi:type="array">
                    <item name="importer_class" xsi:type="string">Magento\Config\Model\Config\Importer</item>
                    <item name="sort_order" xsi:type="number">30</item>
                </item>
            </argument>
        </arguments>
    </type>
    <type name="Magento\Config\Model\Config\TypePool">
        <arguments>
            <argument name="environment" xsi:type="array">
                <item name="web/cookie/cookie_domain" xsi:type="string">1</item>
                <item name="web/cookie/cookie_path" xsi:type="string">1</item>
                <item name="web/secure/base_url" xsi:type="string">1</item>
                <item name="web/unsecure/base_link_url" xsi:type="string">1</item>
                <item name="web/unsecure/base_url" xsi:type="string">1</item>
            </argument>
            <argument name="excludeList" xsi:type="object">Magento\Config\Model\Config\Export\ExcludeList</argument>
        </arguments>
    </type>
</config><|MERGE_RESOLUTION|>--- conflicted
+++ resolved
@@ -148,23 +148,14 @@
             </argument>
         </arguments>
     </virtualType>
-<<<<<<< HEAD
     <type name="Magento\Framework\App\Config\PreProcessorComposite">
-=======
-    <!-- @api -->
-    <virtualType name="systemConfigPreProcessorComposite" type="Magento\Framework\App\Config\PreProcessorComposite">
->>>>>>> 68a79d98
         <arguments>
             <argument name="processors" xsi:type="array">
                 <item name="environmentPlaceholder" xsi:type="object">Magento\Config\Model\Config\Processor\EnvironmentPlaceholder</item>
             </argument>
         </arguments>
-<<<<<<< HEAD
-    </type>
-=======
-    </virtualType>
+    </type>
     <!-- @api -->
->>>>>>> 68a79d98
     <virtualType name="systemConfigSourceAggregated" type="Magento\Framework\App\Config\ConfigSourceAggregated">
         <arguments>
             <argument name="sources" xsi:type="array">
