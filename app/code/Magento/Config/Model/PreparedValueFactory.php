<?php
/**
 * Copyright © Magento, Inc. All rights reserved.
 * See COPYING.txt for license details.
 */
namespace Magento\Config\Model;

use Magento\Config\Model\Config\BackendFactory;
use Magento\Config\Model\Config\Structure;
use Magento\Config\Model\Config\StructureFactory;
use Magento\Framework\App\Config\ScopeConfigInterface;
use Magento\Framework\App\Config\ValueInterface;
use Magento\Framework\App\Config\Value;
use Magento\Framework\App\ScopeInterface;
use Magento\Store\Model\ScopeInterface as StoreScopeInterface;
use Magento\Framework\App\ScopeResolverPool;
use Magento\Framework\Exception\RuntimeException;

/**
 * Creates a prepared instance of Value.
 *
 * @see ValueInterface
 */
class PreparedValueFactory
{
    /**
     * The scope resolver pool.
     *
     * @var ScopeResolverPool
     */
    private $scopeResolverPool;

    /**
     * The manager for system configuration structure.
     *
     * @var StructureFactory
     */
    private $structureFactory;

    /**
     * The factory for configuration value objects.
     *
     * @see ValueInterface
     * @var BackendFactory
     */
    private $valueFactory;

    /**
     * The scope configuration.
     *
     * @var ScopeConfigInterface
     */
    private $config;

    /**
     * @param ScopeResolverPool $scopeResolverPool The scope resolver pool
     * @param StructureFactory $structureFactory The manager for system configuration structure
     * @param BackendFactory $valueFactory The factory for configuration value objects
     * @param ScopeConfigInterface $config The scope configuration
     */
    public function __construct(
        ScopeResolverPool $scopeResolverPool,
        StructureFactory $structureFactory,
        BackendFactory $valueFactory,
        ScopeConfigInterface $config
    ) {
        $this->scopeResolverPool = $scopeResolverPool;
        $this->structureFactory = $structureFactory;
        $this->valueFactory = $valueFactory;
        $this->config = $config;
    }

    /**
     * Returns instance of Value with defined properties.
     *
     * @param string $path The configuration path in format group/section/field_name
     * @param string $value The configuration value
     * @param string $scope The configuration scope (default, website, or store)
     * @param string|int|null $scopeCode The scope code
     * @return ValueInterface
     * @throws RuntimeException If Value can not be created
     * @see ValueInterface
     * @see Value
     */
    public function create($path, $value, $scope, $scopeCode = null)
    {
        try {
            /** @var Structure $structure */
            $structure = $this->structureFactory->create();
            /** @var Structure\ElementInterface $field */
<<<<<<< HEAD
            $field = $structure->getElementByConfigPath($path);
=======
            $field = $structure->getElement($path);
            /** @var string $backendModelName */
            $backendModelName = $field instanceof Structure\Element\Field && $field->hasBackendModel()
                ? $field->getData()['backend_model']
                : ValueInterface::class;
>>>>>>> e5179841
            /** @var ValueInterface $backendModel */
            $backendModel = $this->valueFactory->create(
                $backendModelName,
                ['config' => $this->config]
            );

            if ($backendModel instanceof Value) {
                $scopeId = 0;

                if (in_array($scope, [StoreScopeInterface::SCOPE_WEBSITE, StoreScopeInterface::SCOPE_WEBSITES])) {
                    $scope = StoreScopeInterface::SCOPE_WEBSITES;
                } elseif (in_array($scope, [StoreScopeInterface::SCOPE_STORE, StoreScopeInterface::SCOPE_STORES])) {
                    $scope = StoreScopeInterface::SCOPE_STORES;
                }

                if ($scope !== ScopeInterface::SCOPE_DEFAULT) {
                    $scopeResolver = $this->scopeResolverPool->get($scope);
                    $scopeId = $scopeResolver->getScope($scopeCode)->getId();
                }

                $backendModel->setPath($path);
                $backendModel->setScope($scope);
                $backendModel->setScopeId($scopeId);
                $backendModel->setValue($value);
            }

            return $backendModel;
        } catch (\Exception $exception) {
            throw new RuntimeException(__('%1', $exception->getMessage()), $exception);
        }
    }
}<|MERGE_RESOLUTION|>--- conflicted
+++ resolved
@@ -88,15 +88,11 @@
             /** @var Structure $structure */
             $structure = $this->structureFactory->create();
             /** @var Structure\ElementInterface $field */
-<<<<<<< HEAD
-            $field = $structure->getElementByConfigPath($path);
-=======
             $field = $structure->getElement($path);
             /** @var string $backendModelName */
             $backendModelName = $field instanceof Structure\Element\Field && $field->hasBackendModel()
                 ? $field->getData()['backend_model']
                 : ValueInterface::class;
->>>>>>> e5179841
             /** @var ValueInterface $backendModel */
             $backendModel = $this->valueFactory->create(
                 $backendModelName,
