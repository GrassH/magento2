--- conflicted
+++ resolved
@@ -11,12 +11,9 @@
 use Magento\Framework\App\Config\ScopeConfigInterface;
 use Magento\Framework\App\Config\ValueInterface;
 use Magento\Framework\App\Config\Value;
-<<<<<<< HEAD
-use Magento\Store\Model\ScopeInterface as StoreScopeInterface;
-=======
 use Magento\Framework\App\ScopeInterface;
 use Magento\Store\Model\ScopeTypeNormalizer;
->>>>>>> 4994418e
+use Magento\Store\Model\ScopeInterface as StoreScopeInterface;
 use Magento\Framework\App\ScopeResolverPool;
 use Magento\Framework\Exception\RuntimeException;
 
@@ -122,11 +119,6 @@
 
                 $scope = $this->scopeTypeNormalizer->normalize($scope);
 
-<<<<<<< HEAD
-                if ($scope !== ScopeConfigInterface::SCOPE_TYPE_DEFAULT) {
-                    $scopeResolver = $this->scopeResolverPool->get($scope);
-                    $scopeId = $scopeResolver->getScope($scopeCode)->getId();
-=======
                 if ($scope !== ScopeInterface::SCOPE_DEFAULT) {
                     $scopeId = $this->scopeResolverPool->get($scope)
                         ->getScope($scopeCode)
@@ -139,7 +131,6 @@
                     $backendModel->setField($field->getId());
                     $backendModel->setGroupId($group->getId());
                     $backendModel->setFieldConfig($field->getData());
->>>>>>> 4994418e
                 }
 
                 $backendModel->setPath($configPath);
