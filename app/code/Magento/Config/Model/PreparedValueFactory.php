<?php
/**
 * Copyright © Magento, Inc. All rights reserved.
 * See COPYING.txt for license details.
 */
namespace Magento\Config\Model;

use Magento\Config\Model\Config\BackendFactory;
use Magento\Config\Model\Config\Structure;
use Magento\Config\Model\Config\StructureFactory;
<<<<<<< HEAD
use Magento\Framework\App\Config\ScopeConfigInterface;
use Magento\Framework\App\Config\ValueInterface;
use Magento\Framework\App\DeploymentConfig;
use Magento\Framework\App\Config\Value;
=======
use Magento\Framework\App\Config\ValueInterface;
use Magento\Framework\App\Config\Value;
use Magento\Framework\App\Config\ValueFactory;
use Magento\Framework\App\ScopeInterface;
use Magento\Framework\App\ScopeResolverPool;
use Magento\Framework\Exception\RuntimeException;
>>>>>>> 0aa0031d

/**
 * Creates a prepared instance of Value.
 *
 * @see ValueInterface
 */
class PreparedValueFactory
{
    /**
     * The scope resolver pool.
     *
     * @var ScopeResolverPool
     */
    private $scopeResolverPool;

    /**
     * The manager for system configuration structure.
     *
     * @var StructureFactory
     */
    private $structureFactory;

    /**
     * The factory for configuration value objects.
     *
     * @see ValueInterface
     * @var BackendFactory
     */
    private $valueFactory;

    /**
<<<<<<< HEAD
     * The scope configuration.
     *
     * @var ScopeConfigInterface
     */
    private $config;

    /**
     * @param DeploymentConfig $deploymentConfig The deployment configuration reader
=======
     * @param ScopeResolverPool $scopeResolverPool The scope resolver pool
>>>>>>> 0aa0031d
     * @param StructureFactory $structureFactory The manager for system configuration structure
     * @param BackendFactory $valueFactory The factory for configuration value objects
     * @param ScopeConfigInterface $config The scope configuration
     */
    public function __construct(
        ScopeResolverPool $scopeResolverPool,
        StructureFactory $structureFactory,
        BackendFactory $valueFactory,
        ScopeConfigInterface $config
    ) {
        $this->scopeResolverPool = $scopeResolverPool;
        $this->structureFactory = $structureFactory;
        $this->valueFactory = $valueFactory;
        $this->config = $config;
    }

    /**
     * Returns instance of Value with defined properties.
     *
     * @param string $path The configuration path in format group/section/field_name
     * @param string $value The configuration value
     * @param string $scope The configuration scope (default, website, or store)
     * @param string|int|null $scopeCode The scope code
     * @return ValueInterface
     * @throws RuntimeException If Value can not be created
     * @see ValueInterface
     * @see Value
     */
    public function create($path, $value, $scope, $scopeCode = null)
    {
<<<<<<< HEAD
        /** @var Structure $structure */
        $structure = $this->structureFactory->create();
        /** @var Structure\ElementInterface $field */
        $field = $this->deploymentConfig->isAvailable()
            ? $structure->getElement($path)
            : null;
        /** @var string $backendModelName */
        $backendModelName = $field instanceof Structure\Element\Field && $field->hasBackendModel()
            ? $field->getData()['backend_model']
            : ValueInterface::class;
        /** @var ValueInterface $backendModel */
        $backendModel = $this->valueFactory->create(
            $backendModelName,
            ['config' => $this->config]
        );
=======
        try {
            /** @var Structure $structure */
            $structure = $this->structureFactory->create();
            /** @var Structure\ElementInterface $field */
            $field = $structure->getElement($path);
            /** @var ValueInterface $backendModel */
            $backendModel = $field instanceof Structure\Element\Field && $field->hasBackendModel()
                ? $field->getBackendModel()
                : $this->valueFactory->create();
>>>>>>> 0aa0031d

            if ($backendModel instanceof Value) {
                $scopeId = 0;

                if ($scope !== ScopeInterface::SCOPE_DEFAULT) {
                    $scopeResolver = $this->scopeResolverPool->get($scope);
                    $scopeId = $scopeResolver->getScope($scopeCode)->getId();
                }

                $backendModel->setPath($path);
                $backendModel->setScope($scope);
                $backendModel->setScopeId($scopeId);
                $backendModel->setValue($value);
            }

            return $backendModel;
        } catch (\Exception $exception) {
            throw new RuntimeException(__('%1', $exception->getMessage()), $exception);
        }
    }
}<|MERGE_RESOLUTION|>--- conflicted
+++ resolved
@@ -8,19 +8,16 @@
 use Magento\Config\Model\Config\BackendFactory;
 use Magento\Config\Model\Config\Structure;
 use Magento\Config\Model\Config\StructureFactory;
-<<<<<<< HEAD
 use Magento\Framework\App\Config\ScopeConfigInterface;
 use Magento\Framework\App\Config\ValueInterface;
 use Magento\Framework\App\DeploymentConfig;
 use Magento\Framework\App\Config\Value;
-=======
 use Magento\Framework\App\Config\ValueInterface;
 use Magento\Framework\App\Config\Value;
 use Magento\Framework\App\Config\ValueFactory;
 use Magento\Framework\App\ScopeInterface;
 use Magento\Framework\App\ScopeResolverPool;
 use Magento\Framework\Exception\RuntimeException;
->>>>>>> 0aa0031d
 
 /**
  * Creates a prepared instance of Value.
@@ -52,7 +49,6 @@
     private $valueFactory;
 
     /**
-<<<<<<< HEAD
      * The scope configuration.
      *
      * @var ScopeConfigInterface
@@ -60,10 +56,7 @@
     private $config;
 
     /**
-     * @param DeploymentConfig $deploymentConfig The deployment configuration reader
-=======
      * @param ScopeResolverPool $scopeResolverPool The scope resolver pool
->>>>>>> 0aa0031d
      * @param StructureFactory $structureFactory The manager for system configuration structure
      * @param BackendFactory $valueFactory The factory for configuration value objects
      * @param ScopeConfigInterface $config The scope configuration
@@ -94,7 +87,15 @@
      */
     public function create($path, $value, $scope, $scopeCode = null)
     {
-<<<<<<< HEAD
+        try {
+            /** @var Structure $structure */
+            $structure = $this->structureFactory->create();
+            /** @var Structure\ElementInterface $field */
+            $field = $structure->getElement($path);
+            /** @var ValueInterface $backendModel */
+            $backendModel = $field instanceof Structure\Element\Field && $field->hasBackendModel()
+                ? $field->getBackendModel()
+                : $this->valueFactory->create();
         /** @var Structure $structure */
         $structure = $this->structureFactory->create();
         /** @var Structure\ElementInterface $field */
@@ -110,17 +111,6 @@
             $backendModelName,
             ['config' => $this->config]
         );
-=======
-        try {
-            /** @var Structure $structure */
-            $structure = $this->structureFactory->create();
-            /** @var Structure\ElementInterface $field */
-            $field = $structure->getElement($path);
-            /** @var ValueInterface $backendModel */
-            $backendModel = $field instanceof Structure\Element\Field && $field->hasBackendModel()
-                ? $field->getBackendModel()
-                : $this->valueFactory->create();
->>>>>>> 0aa0031d
 
             if ($backendModel instanceof Value) {
                 $scopeId = 0;
