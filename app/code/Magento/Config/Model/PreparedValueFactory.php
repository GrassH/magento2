--- conflicted
+++ resolved
@@ -72,20 +72,6 @@
      */
     public function create($path, $value, $scope, $scopeCode = null)
     {
-<<<<<<< HEAD
-        /** @var Structure $structure */
-        $structure = $this->structureFactory->create();
-        $field = null;
-        $backendModel = $this->valueFactory->create();
-        if ($this->deploymentConfig->isAvailable()) {
-            /** @var Structure\ElementInterface $field */
-            $field = $structure->getElement($path);
-            if ($field instanceof Structure\Element\Field && $field->hasBackendModel()) {
-                $backendModel = $field->getBackendModel();
-                $path = $field->getConfigPath() ?: $path;
-            }
-        }
-=======
         try {
             /** @var Structure $structure */
             $structure = $this->structureFactory->create();
@@ -95,7 +81,6 @@
             $backendModel = $field instanceof Structure\Element\Field && $field->hasBackendModel()
                 ? $field->getBackendModel()
                 : $this->valueFactory->create();
->>>>>>> 0aa0031d
 
             if ($backendModel instanceof Value) {
                 $scopeId = 0;
