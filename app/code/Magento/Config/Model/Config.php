<?php
/**
 * Copyright © Magento, Inc. All rights reserved.
 * See COPYING.txt for license details.
 */
namespace Magento\Config\Model;

<<<<<<< HEAD
use Magento\Config\Model\Config\Structure\Element\Group;
use Magento\Config\Model\Config\Structure\Element\Field;
=======
use Magento\Config\Model\Config\Reader\Source\Deployed\SettingChecker;
use Magento\Config\Model\Config\Structure\Element\Group;
use Magento\Config\Model\Config\Structure\Element\Field;
use Magento\Framework\App\ObjectManager;
>>>>>>> 78200304

/**
 * Backend config model
 * Used to save configuration
 *
 * @author     Magento Core Team <core@magentocommerce.com>
 * @SuppressWarnings(PHPMD.CouplingBetweenObjects)
 * @api
 * @since 100.0.2
 */
class Config extends \Magento\Framework\DataObject
{
    /**
     * Config data for sections
     *
     * @var array
     */
    protected $_configData;

    /**
     * Event dispatcher
     *
     * @var \Magento\Framework\Event\ManagerInterface
     */
    protected $_eventManager;

    /**
     * System configuration structure
     *
     * @var \Magento\Config\Model\Config\Structure
     */
    protected $_configStructure;

    /**
     * Application config
     *
     * @var \Magento\Framework\App\Config\ScopeConfigInterface
     */
    protected $_appConfig;

    /**
     * Global factory
     *
     * @var \Magento\Framework\App\Config\ScopeConfigInterface
     */
    protected $_objectFactory;

    /**
     * TransactionFactory
     *
     * @var \Magento\Framework\DB\TransactionFactory
     */
    protected $_transactionFactory;

    /**
     * Config data loader
     *
     * @var \Magento\Config\Model\Config\Loader
     */
    protected $_configLoader;

    /**
     * Config data factory
     *
     * @var \Magento\Framework\App\Config\ValueFactory
     */
    protected $_configValueFactory;

    /**
     * @var \Magento\Store\Model\StoreManagerInterface
     */
    protected $_storeManager;

    /**
     * @var Config\Reader\Source\Deployed\SettingChecker
     */
    private $settingChecker;

    /**
     * @param \Magento\Framework\App\Config\ReinitableConfigInterface $config
     * @param \Magento\Framework\Event\ManagerInterface $eventManager
     * @param \Magento\Config\Model\Config\Structure $configStructure
     * @param \Magento\Framework\DB\TransactionFactory $transactionFactory
     * @param \Magento\Config\Model\Config\Loader $configLoader
     * @param \Magento\Framework\App\Config\ValueFactory $configValueFactory
     * @param \Magento\Store\Model\StoreManagerInterface $storeManager
     * @param Config\Reader\Source\Deployed\SettingChecker|null $settingChecker
     * @param array $data
     */
    public function __construct(
        \Magento\Framework\App\Config\ReinitableConfigInterface $config,
        \Magento\Framework\Event\ManagerInterface $eventManager,
        \Magento\Config\Model\Config\Structure $configStructure,
        \Magento\Framework\DB\TransactionFactory $transactionFactory,
        \Magento\Config\Model\Config\Loader $configLoader,
        \Magento\Framework\App\Config\ValueFactory $configValueFactory,
        \Magento\Store\Model\StoreManagerInterface $storeManager,
        SettingChecker $settingChecker = null,
        array $data = []
    ) {
        parent::__construct($data);
        $this->_eventManager = $eventManager;
        $this->_configStructure = $configStructure;
        $this->_transactionFactory = $transactionFactory;
        $this->_appConfig = $config;
        $this->_configLoader = $configLoader;
        $this->_configValueFactory = $configValueFactory;
        $this->_storeManager = $storeManager;
        $this->settingChecker = $settingChecker ?: ObjectManager::getInstance()->get(SettingChecker::class);
    }

    /**
     * Save config section
     * Require set: section, website, store and groups
     *
     * @throws \Exception
     * @return $this
     */
    public function save()
    {
        $this->initScope();

        $sectionId = $this->getSection();
        $groups = $this->getGroups();
        if (empty($groups)) {
            return $this;
        }

        $oldConfig = $this->_getConfig(true);

        /** @var \Magento\Framework\DB\Transaction $deleteTransaction */
        $deleteTransaction = $this->_transactionFactory->create();
        /** @var \Magento\Framework\DB\Transaction $saveTransaction */
        $saveTransaction = $this->_transactionFactory->create();

        $changedPaths = [];
        // Extends for old config data
        $extraOldGroups = [];

        foreach ($groups as $groupId => $groupData) {
            $this->_processGroup(
                $groupId,
                $groupData,
                $groups,
                $sectionId,
                $extraOldGroups,
                $oldConfig,
                $saveTransaction,
                $deleteTransaction
            );

            $groupChangedPaths = $this->getChangedPaths($sectionId, $groupId, $groupData, $oldConfig, $extraOldGroups);
            $changedPaths = \array_merge($changedPaths, $groupChangedPaths);
        }

        try {
            $deleteTransaction->delete();
            $saveTransaction->save();

            // re-init configuration
            $this->_appConfig->reinit();

            // website and store codes can be used in event implementation, so set them as well
            $this->_eventManager->dispatch(
                "admin_system_config_changed_section_{$this->getSection()}",
                [
                    'website' => $this->getWebsite(),
                    'store' => $this->getStore(),
                    'changed_paths' => $changedPaths,
                ]
            );
        } catch (\Exception $e) {
            // re-init configuration
            $this->_appConfig->reinit();
            throw $e;
        }

        return $this;
    }

    /**
     * Map field name if they were cloned
     *
     * @param Group $group
     * @param string $fieldId
     * @return string
     */
    private function getOriginalFieldId(Group $group, string $fieldId): string
    {
        if ($group->shouldCloneFields()) {
            $cloneModel = $group->getCloneModel();

            /** @var \Magento\Config\Model\Config\Structure\Element\Field $field */
            foreach ($group->getChildren() as $field) {
                foreach ($cloneModel->getPrefixes() as $prefix) {
                    if ($prefix['field'] . $field->getId() === $fieldId) {
                        $fieldId = $field->getId();
                        break(2);
                    }
                }
            }
        }

        return $fieldId;
    }

    /**
     * Get field object
     *
     * @param string $sectionId
     * @param string $groupId
     * @param string $fieldId
     * @return Field
     */
    private function getField(string $sectionId, string $groupId, string $fieldId): Field
    {
        /** @var \Magento\Config\Model\Config\Structure\Element\Group $group */
        $group = $this->_configStructure->getElement($sectionId . '/' . $groupId);
        $fieldPath = $group->getPath() . '/' . $this->getOriginalFieldId($group, $fieldId);
        $field = $this->_configStructure->getElement($fieldPath);

        return $field;
    }

    /**
     * Get field path
     *
     * @param Field $field
     * @param array &$oldConfig Need for compatibility with _processGroup()
     * @param array &$extraOldGroups Need for compatibility with _processGroup()
     * @return string
     */
    private function getFieldPath(Field $field, array &$oldConfig, array &$extraOldGroups): string
    {
        $path = $field->getGroupPath() . '/' . $field->getId();

        /**
         * Look for custom defined field path
         */
        $configPath = $field->getConfigPath();
        if ($configPath && strrpos($configPath, '/') > 0) {
            // Extend old data with specified section group
            $configGroupPath = substr($configPath, 0, strrpos($configPath, '/'));
            if (!isset($extraOldGroups[$configGroupPath])) {
                $oldConfig = $this->extendConfig($configGroupPath, true, $oldConfig);
                $extraOldGroups[$configGroupPath] = true;
            }
            $path = $configPath;
        }

        return $path;
    }

    /**
     * Check is config value changed
     *
     * @param array $oldConfig
     * @param string $path
     * @param array $fieldData
     * @return bool
     */
    private function isValueChanged(array $oldConfig, string $path, array $fieldData): bool
    {
        if (isset($oldConfig[$path]['value'])) {
            $result = !isset($fieldData['value']) || $oldConfig[$path]['value'] !== $fieldData['value'];
        } else {
            $result = empty($fieldData['inherit']);
        }

        return $result;
    }

    /**
     * Get changed paths
     *
     * @param string $sectionId
     * @param string $groupId
     * @param array $groupData
     * @param array &$oldConfig
     * @param array &$extraOldGroups
     * @return array
     */
    private function getChangedPaths(
        string $sectionId,
        string $groupId,
        array $groupData,
        array &$oldConfig,
        array &$extraOldGroups
    ): array {
        $changedPaths = [];

        if (isset($groupData['fields'])) {
            foreach ($groupData['fields'] as $fieldId => $fieldData) {
                $field = $this->getField($sectionId, $groupId, $fieldId);
                $path = $this->getFieldPath($field, $oldConfig, $extraOldGroups);
                if ($this->isValueChanged($oldConfig, $path, $fieldData)) {
                    $changedPaths[] = $path;
                }
            }
        }

        if (isset($groupData['groups'])) {
            $subSectionId = $sectionId . '/' . $groupId;
            foreach ($groupData['groups'] as $subGroupId => $subGroupData) {
                $subGroupChangedPaths = $this->getChangedPaths(
                    $subSectionId,
                    $subGroupId,
                    $subGroupData,
                    $oldConfig,
                    $extraOldGroups
                );
                $changedPaths = \array_merge($changedPaths, $subGroupChangedPaths);
            }
        }

        return $changedPaths;
    }

    /**
     * Process group data
     *
     * @param string $groupId
     * @param array $groupData
     * @param array $groups
     * @param string $sectionPath
     * @param array &$extraOldGroups
     * @param array &$oldConfig
     * @param \Magento\Framework\DB\Transaction $saveTransaction
     * @param \Magento\Framework\DB\Transaction $deleteTransaction
     * @return void
     * @SuppressWarnings(PHPMD.CyclomaticComplexity)
<<<<<<< HEAD
=======
     * @SuppressWarnings(PHPMD.NPathComplexity)
>>>>>>> 78200304
     */
    protected function _processGroup(
        $groupId,
        array $groupData,
        array $groups,
        $sectionPath,
        array &$extraOldGroups,
        array &$oldConfig,
        \Magento\Framework\DB\Transaction $saveTransaction,
        \Magento\Framework\DB\Transaction $deleteTransaction
    ) {
        $groupPath = $sectionPath . '/' . $groupId;

        if (isset($groupData['fields'])) {
            /** @var \Magento\Config\Model\Config\Structure\Element\Group $group */
            $group = $this->_configStructure->getElement($groupPath);
<<<<<<< HEAD
=======

            // set value for group field entry by fieldname
            // use extra memory
            $fieldsetData = [];
            foreach ($groupData['fields'] as $fieldId => $fieldData) {
                $fieldsetData[$fieldId] = $fieldData['value'] ?? null;
            }
>>>>>>> 78200304

            // set value for group field entry by fieldname
            // use extra memory
            $fieldsetData = [];
            foreach ($groupData['fields'] as $fieldId => $fieldData) {
<<<<<<< HEAD
=======
                $isReadOnly = $this->settingChecker->isReadOnly(
                    $groupPath . '/' . $fieldId,
                    $this->getScope(),
                    $this->getScopeCode()
                );

                if ($isReadOnly) {
                    continue;
                }

>>>>>>> 78200304
                $field = $this->getField($sectionPath, $groupId, $fieldId);
                /** @var \Magento\Framework\App\Config\ValueInterface $backendModel */
                $backendModel = $field->hasBackendModel()
                    ? $field->getBackendModel()
                    : $this->_configValueFactory->create();

                if (!isset($fieldData['value'])) {
                    $fieldData['value'] = null;
                }
<<<<<<< HEAD
                $fieldsetData[$fieldId] = $fieldData['value'];
=======
>>>>>>> 78200304
                $data = [
                    'field' => $fieldId,
                    'groups' => $groups,
                    'group_id' => $group->getId(),
                    'scope' => $this->getScope(),
                    'scope_id' => $this->getScopeId(),
                    'scope_code' => $this->getScopeCode(),
                    'field_config' => $field->getData(),
                    'fieldset_data' => $fieldsetData,
                ];
                $backendModel->addData($data);
                $this->_checkSingleStoreMode($field, $backendModel);

                $path = $this->getFieldPath($field, $extraOldGroups, $oldConfig);
                $backendModel->setPath($path)->setValue($fieldData['value']);

                $inherit = !empty($fieldData['inherit']);
                if (isset($oldConfig[$path])) {
                    $backendModel->setConfigId($oldConfig[$path]['config_id']);

                    /**
                     * Delete config data if inherit
                     */
                    if (!$inherit) {
                        $saveTransaction->addObject($backendModel);
                    } else {
                        $deleteTransaction->addObject($backendModel);
                    }
                } elseif (!$inherit) {
                    $backendModel->unsConfigId();
                    $saveTransaction->addObject($backendModel);
                }
            }
        }

        if (isset($groupData['groups'])) {
            foreach ($groupData['groups'] as $subGroupId => $subGroupData) {
                $this->_processGroup(
                    $subGroupId,
                    $subGroupData,
                    $groups,
                    $groupPath,
                    $extraOldGroups,
                    $oldConfig,
                    $saveTransaction,
                    $deleteTransaction
                );
            }
        }
    }

    /**
     * Load config data for section
     *
     * @return array
     */
    public function load()
    {
        if ($this->_configData === null) {
            $this->initScope();
            $this->_configData = $this->_getConfig(false);
        }
        return $this->_configData;
    }

    /**
     * Extend config data with additional config data by specified path
     *
     * @param string $path Config path prefix
     * @param bool $full Simple config structure or not
     * @param array $oldConfig Config data to extend
     * @return array
     */
    public function extendConfig($path, $full = true, $oldConfig = [])
    {
        $extended = $this->_configLoader->getConfigByPath($path, $this->getScope(), $this->getScopeId(), $full);
        if (is_array($oldConfig) && !empty($oldConfig)) {
            return $oldConfig + $extended;
        }
        return $extended;
    }

    /**
     * Add data by path section/group/field
     *
     * @param string $path
     * @param mixed $value
     * @return void
     * @throws \UnexpectedValueException
     */
    public function setDataByPath($path, $value)
    {
        $path = trim($path);
        if ($path === '') {
            throw new \UnexpectedValueException('Path must not be empty');
        }
        $pathParts = explode('/', $path);
        $keyDepth = count($pathParts);
        if ($keyDepth !== 3) {
            throw new \UnexpectedValueException(
                "Allowed depth of configuration is 3 (<section>/<group>/<field>). Your configuration depth is "
                . $keyDepth . " for path '$path'"
            );
        }
        $data = [
            'section' => $pathParts[0],
            'groups' => [
                $pathParts[1] => [
                    'fields' => [
                        $pathParts[2] => ['value' => $value],
                    ],
                ],
            ],
        ];
        $this->addData($data);
    }

    /**
     * Get scope name and scopeId
     * @todo refactor to scope resolver
     * @return void
     */
    private function initScope()
    {
        if ($this->getSection() === null) {
            $this->setSection('');
        }
        if ($this->getWebsite() === null) {
            $this->setWebsite('');
        }
        if ($this->getStore() === null) {
            $this->setStore('');
        }

        if ($this->getStore()) {
            $scope = 'stores';
            $store = $this->_storeManager->getStore($this->getStore());
            $scopeId = (int)$store->getId();
            $scopeCode = $store->getCode();
        } elseif ($this->getWebsite()) {
            $scope = 'websites';
            $website = $this->_storeManager->getWebsite($this->getWebsite());
            $scopeId = (int)$website->getId();
            $scopeCode = $website->getCode();
        } else {
            $scope = 'default';
            $scopeId = 0;
            $scopeCode = '';
        }
        $this->setScope($scope);
        $this->setScopeId($scopeId);
        $this->setScopeCode($scopeCode);
    }

    /**
     * Return formatted config data for current section
     *
     * @param bool $full Simple config structure or not
     * @return array
     */
    protected function _getConfig($full = true)
    {
        return $this->_configLoader->getConfigByPath(
            $this->getSection(),
            $this->getScope(),
            $this->getScopeId(),
            $full
        );
    }

    /**
     * Set correct scope if isSingleStoreMode = true
     *
     * @param \Magento\Config\Model\Config\Structure\Element\Field $fieldConfig
     * @param \Magento\Framework\App\Config\ValueInterface $dataObject
     * @return void
     */
    protected function _checkSingleStoreMode(
        \Magento\Config\Model\Config\Structure\Element\Field $fieldConfig,
        $dataObject
    ) {
        $isSingleStoreMode = $this->_storeManager->isSingleStoreMode();
        if (!$isSingleStoreMode) {
            return;
        }
        if (!$fieldConfig->showInDefault()) {
            $websites = $this->_storeManager->getWebsites();
            $singleStoreWebsite = array_shift($websites);
            $dataObject->setScope('websites');
            $dataObject->setWebsiteCode($singleStoreWebsite->getCode());
            $dataObject->setScopeCode($singleStoreWebsite->getCode());
            $dataObject->setScopeId($singleStoreWebsite->getId());
        }
    }

    /**
     * Get config data value
     *
     * @param string $path
     * @param null|bool &$inherit
     * @param null|array $configData
     * @return \Magento\Framework\Simplexml\Element
     */
    public function getConfigDataValue($path, &$inherit = null, $configData = null)
    {
        $this->load();
        if ($configData === null) {
            $configData = $this->_configData;
        }
        if (isset($configData[$path])) {
            $data = $configData[$path];
            $inherit = false;
        } else {
            $data = $this->_appConfig->getValue($path, $this->getScope(), $this->getScopeCode());
            $inherit = true;
        }

        return $data;
    }
}<|MERGE_RESOLUTION|>--- conflicted
+++ resolved
@@ -5,15 +5,10 @@
  */
 namespace Magento\Config\Model;
 
-<<<<<<< HEAD
-use Magento\Config\Model\Config\Structure\Element\Group;
-use Magento\Config\Model\Config\Structure\Element\Field;
-=======
 use Magento\Config\Model\Config\Reader\Source\Deployed\SettingChecker;
 use Magento\Config\Model\Config\Structure\Element\Group;
 use Magento\Config\Model\Config\Structure\Element\Field;
 use Magento\Framework\App\ObjectManager;
->>>>>>> 78200304
 
 /**
  * Backend config model
@@ -345,10 +340,7 @@
      * @param \Magento\Framework\DB\Transaction $deleteTransaction
      * @return void
      * @SuppressWarnings(PHPMD.CyclomaticComplexity)
-<<<<<<< HEAD
-=======
      * @SuppressWarnings(PHPMD.NPathComplexity)
->>>>>>> 78200304
      */
     protected function _processGroup(
         $groupId,
@@ -365,8 +357,6 @@
         if (isset($groupData['fields'])) {
             /** @var \Magento\Config\Model\Config\Structure\Element\Group $group */
             $group = $this->_configStructure->getElement($groupPath);
-<<<<<<< HEAD
-=======
 
             // set value for group field entry by fieldname
             // use extra memory
@@ -374,14 +364,8 @@
             foreach ($groupData['fields'] as $fieldId => $fieldData) {
                 $fieldsetData[$fieldId] = $fieldData['value'] ?? null;
             }
->>>>>>> 78200304
-
-            // set value for group field entry by fieldname
-            // use extra memory
-            $fieldsetData = [];
+
             foreach ($groupData['fields'] as $fieldId => $fieldData) {
-<<<<<<< HEAD
-=======
                 $isReadOnly = $this->settingChecker->isReadOnly(
                     $groupPath . '/' . $fieldId,
                     $this->getScope(),
@@ -392,7 +376,6 @@
                     continue;
                 }
 
->>>>>>> 78200304
                 $field = $this->getField($sectionPath, $groupId, $fieldId);
                 /** @var \Magento\Framework\App\Config\ValueInterface $backendModel */
                 $backendModel = $field->hasBackendModel()
@@ -402,10 +385,6 @@
                 if (!isset($fieldData['value'])) {
                     $fieldData['value'] = null;
                 }
-<<<<<<< HEAD
-                $fieldsetData[$fieldId] = $fieldData['value'];
-=======
->>>>>>> 78200304
                 $data = [
                     'field' => $fieldId,
                     'groups' => $groups,
