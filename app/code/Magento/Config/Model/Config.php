--- conflicted
+++ resolved
@@ -12,11 +12,6 @@
 
 /**
  * Backend config model
-<<<<<<< HEAD
- *
- * Used to save configuration
-=======
->>>>>>> 4220e6e3
  *
  * Used to save configuration
  * @author     Magento Core Team <core@magentocommerce.com>
@@ -243,11 +238,7 @@
      * Get field path
      *
      * @param Field $field
-<<<<<<< HEAD
      * @param string $fieldId Need for support of clone_field feature
-=======
-     * @param string $fieldId
->>>>>>> 4220e6e3
      * @param array &$oldConfig Need for compatibility with _processGroup()
      * @param array &$extraOldGroups Need for compatibility with _processGroup()
      * @return string
