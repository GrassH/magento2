--- conflicted
+++ resolved
@@ -8,14 +8,6 @@
 /**
  * @api
  */
-<<<<<<< HEAD
-namespace Magento\Config\Model\Config\Source;
-
-/**
- * @api
- */
-=======
->>>>>>> 75d1e40f
 class Yesno implements \Magento\Framework\Option\ArrayInterface
 {
     /**
