--- conflicted
+++ resolved
@@ -252,17 +252,6 @@
     }
 
     /**
-<<<<<<< HEAD
-     * Collects config field paths recursively from config schema.
-     * Returns an array map of fields specification.
-     *
-     * ```php
-     *  [
-     *      'test_config/test_config/test_config' => [
-     *          'test_structure/test_structure/test_structure'
-     *      ]
-     * ```
-=======
      * Collects config paths and their structure paths from configuration files.
      * Returns the map of config paths and their structure paths.
      *
@@ -295,7 +284,6 @@
      *      'section_id/group_id/field_two_id'
      * ]
      *```
->>>>>>> d591463b
      *
      * @return array An array of config path to config structure path map
      */
@@ -307,11 +295,7 @@
     }
 
     /**
-<<<<<<< HEAD
-     * Iteration that collects config field paths recursively from config schema.
-=======
      * Iteration that collects config field paths recursively from config files.
->>>>>>> d591463b
      *
      * @param array $elements The elements to be parsed
      * @return array An array of config path to config structure path map
