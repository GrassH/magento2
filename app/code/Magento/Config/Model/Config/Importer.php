--- conflicted
+++ resolved
@@ -66,7 +66,6 @@
     private $scope;
 
     /**
-<<<<<<< HEAD
      * The configuration saving processor.
      *
      * @var SaveProcessor
@@ -74,11 +73,7 @@
     private $saveProcessor;
 
     /**
-     * @param FlagFactory $flagFactory The flag factory
-     * @param FlagResource $flagResource The flag resource
-=======
      * @param FlagManager $flagManager The flag manager
->>>>>>> 82905a79
      * @param ArrayUtils $arrayUtils An array utils
      * @param SaveProcessor $saveProcessor Saves configuration data
      * @param ScopeConfigInterface $scopeConfig The application config storage.
