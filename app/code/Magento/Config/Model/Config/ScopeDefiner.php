--- conflicted
+++ resolved
@@ -39,10 +39,6 @@
             'store'
         ) ? StoreScopeInterface::SCOPE_STORE : ($this->_request->getParam(
             'website'
-<<<<<<< HEAD
-        ) ? StoreScopeInterface::SCOPE_WEBSITE : StoreScopeInterface::SCOPE_DEFAULT);
-=======
         ) ? StoreScopeInterface::SCOPE_WEBSITE : ScopeConfigInterface::SCOPE_TYPE_DEFAULT);
->>>>>>> a1622330
     }
 }