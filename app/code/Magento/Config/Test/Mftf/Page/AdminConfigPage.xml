<?xml version="1.0" encoding="utf-8"?>
<!--
 /**
  * Copyright © Magento, Inc. All rights reserved.
  * See COPYING.txt for license details.
  */
-->
<pages xmlns:xsi="http://www.w3.org/2001/XMLSchema-instance" xsi:noNamespaceSchemaLocation="../../../../../../../dev/tests/acceptance/vendor/magento/magento2-functional-testing-framework/src/Magento/FunctionalTestingFramework/Page/etc/PageObject.xsd">
    <page name="AdminConfigPage" url="admin/system_config/" area="admin" module="Magento_Config">
        <section name="AdminConfigSection"/>
    </page>
    <page name="AdminContentManagementPage" url="admin/system_config/edit/section/cms/" area="admin" module="Magento_Config">
        <section name="ContentManagementSection"/>
    </page>
<<<<<<< HEAD
    <page name="CatalogConfigPage" url="admin/system_config/edit/section/catalog/" area="admin" module="Magento_Config">
        <section name="ContentManagementSection"/>
=======
    <page name="AdminSalesTaxClassPage" url="admin/system_config/edit/section/tax/" area="admin" module="Magento_Config">
        <section name="SalesTaxClassSection"/>
>>>>>>> ce5eacdc
    </page>
</pages><|MERGE_RESOLUTION|>--- conflicted
+++ resolved
@@ -12,12 +12,10 @@
     <page name="AdminContentManagementPage" url="admin/system_config/edit/section/cms/" area="admin" module="Magento_Config">
         <section name="ContentManagementSection"/>
     </page>
-<<<<<<< HEAD
     <page name="CatalogConfigPage" url="admin/system_config/edit/section/catalog/" area="admin" module="Magento_Config">
         <section name="ContentManagementSection"/>
-=======
+    </page>
     <page name="AdminSalesTaxClassPage" url="admin/system_config/edit/section/tax/" area="admin" module="Magento_Config">
         <section name="SalesTaxClassSection"/>
->>>>>>> ce5eacdc
     </page>
 </pages>