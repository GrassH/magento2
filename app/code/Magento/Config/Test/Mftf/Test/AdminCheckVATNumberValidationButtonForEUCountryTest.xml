--- conflicted
+++ resolved
@@ -18,9 +18,6 @@
             <useCaseId value="ACP2E-182"/>
             <stories value="Store VAT Number Validation"/>
             <group value="configuration"/>
-            <skip>
-                <issueId value="AC-2504"/>
-            </skip>
         </annotations>
         <before>
             <actionGroup ref="AdminLoginActionGroup" stepKey="loginAsAdmin"/>
@@ -48,15 +45,6 @@
         <!-- Verify that the `Validate VAT Number` button is visible for EU Country-->
         <seeElement selector="{{StoreConfigSection.validateVATNumber}}" stepKey="validateVatNumberButtonEnabledForEuCountry"/>
 
-<<<<<<< HEAD
-=======
-        <!-- Click the `Validate VAT Number` button. -->
-        <click selector="{{StoreConfigSection.validateVATNumber}}" stepKey="clickValidateVatNumberButton"/>
-        <waitForPageLoad stepKey="waitForAjaxToLoadVatValidationResult"/>
-        <waitForElementVisible selector="#validation_result" time="20" stepKey="waitForRenderingVatValidationResult"/>
-        <see selector="#validation_result" userInput="VAT Number is valid." stepKey="seeValidVatNumberResult"/>
-
->>>>>>> 5c97ea79
         <!-- Disable `Validate VAT Number` button for non-EU Country (United Kingdom)-->
         <selectOption userInput="{{UK_With_State_Default_Billing.country}}" selector="{{StoreConfigSection.Country}}" stepKey="selectNonEUStoreCountry"/>
         <waitForPageLoad stepKey="waitForAjaxToLoadRegionForNonEuCountry"/>
