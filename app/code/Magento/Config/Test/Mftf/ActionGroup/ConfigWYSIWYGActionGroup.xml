<?xml version="1.0" encoding="UTF-8"?>
<!--
 /**
  * Copyright © Magento, Inc. All rights reserved.
  * See COPYING.txt for license details.
  */
-->

<actionGroups xmlns:xsi="http://www.w3.org/2001/XMLSchema-instance"
        xsi:noNamespaceSchemaLocation="urn:magento:mftf:Test/etc/actionGroupSchema.xsd">
    <actionGroup name="EnabledWYSIWYG">
<<<<<<< HEAD
        <amOnPage url="{{ConfigurationStoresPage.url}}" stepKey="navigateToConfigurationPage" />
        <waitForPageLoad stepKey="wait1"/>
        <conditionalClick stepKey="expandWYSIWYGOptions" selector="{{ContentManagementSection.WYSIWYGOptions}}" dependentSelector="{{ContentManagementSection.CheckIfTabExpand}}" visible="true" />
        <waitForElementVisible selector="{{ContentManagementSection.EnableWYSIWYG}}" stepKey="waitForEnableWYSIWYGDropdown1" />
        <waitForElementVisible  selector="{{ContentManagementSection.EnableSystemValue}}" stepKey="waitForUseSystemValueVisible"/>
        <uncheckOption selector="{{ContentManagementSection.EnableSystemValue}}" stepKey="uncheckUseSystemValue"/>
        <selectOption selector="{{ContentManagementSection.EnableWYSIWYG}}" userInput="Enabled by Default" stepKey="selectOption1"/>
        <click selector="{{ContentManagementSection.WYSIWYGOptions}}" stepKey="collapseWYSIWYGOptions" />
        <click selector="{{ContentManagementSection.Save}}" stepKey="saveConfig" />
=======
        <magentoCLI stepKey="enableWYSIWYG" command="config:set cms/wysiwyg/enabled enabled"/>
    </actionGroup>
    <actionGroup name="SwitchToTinyMCE3">
    <comment userInput="Choose TinyMCE3 as the default editor" stepKey="chooseTinyMCE3AsEditor"/>
    <conditionalClick stepKey="expandWYSIWYGOptions1" selector="{{ContentManagementSection.WYSIWYGOptions}}" dependentSelector="{{ContentManagementSection.CheckIfTabExpand}}" visible="true" />
    <waitForElementVisible selector="{{ContentManagementSection.SwitcherSystemValue}}" stepKey="waitForCheckbox2" />
    <uncheckOption selector="{{ContentManagementSection.SwitcherSystemValue}}" stepKey="uncheckUseSystemValue2"/>
    <waitForElementVisible selector="{{ContentManagementSection.Switcher}}" stepKey="waitForSwitcherDropdown2" />
    <selectOption selector="{{ContentManagementSection.Switcher}}" userInput="TinyMCE 3" stepKey="switchToVersion3" />
    <click selector="{{ContentManagementSection.WYSIWYGOptions}}" stepKey="collapseWYSIWYGOptions" />
    <click selector="{{ContentManagementSection.Save}}" stepKey="saveConfig" />
    <see selector="{{AdminMessagesSection.success}}" userInput="You saved the configuration." stepKey="seeConfigurationSuccessMessage"/>
>>>>>>> 8b7e6838
    </actionGroup>
    <actionGroup name="SwitchToTinyMCE3">
    <comment userInput="Choose TinyMCE3 as the default editor" stepKey="chooseTinyMCE3AsEditor"/>
    <conditionalClick stepKey="expandWYSIWYGOptions1" selector="{{ContentManagementSection.WYSIWYGOptions}}" dependentSelector="{{ContentManagementSection.CheckIfTabExpand}}" visible="true" />
    <waitForElementVisible selector="{{ContentManagementSection.SwitcherSystemValue}}" stepKey="waitForCheckbox2" />
    <uncheckOption selector="{{ContentManagementSection.SwitcherSystemValue}}" stepKey="uncheckUseSystemValue2"/>
    <waitForElementVisible selector="{{ContentManagementSection.Switcher}}" stepKey="waitForSwitcherDropdown2" />
    <selectOption selector="{{ContentManagementSection.Switcher}}" userInput="TinyMCE 3" stepKey="switchToVersion3" />
    <click selector="{{ContentManagementSection.WYSIWYGOptions}}" stepKey="collapseWYSIWYGOptions" />
    <click selector="{{ContentManagementSection.Save}}" stepKey="saveConfig" />
    <see selector="{{AdminMessagesSection.success}}" userInput="You saved the configuration." stepKey="seeConfigurationSuccessMessage"/>
    </actionGroup>
    <actionGroup name="DisabledWYSIWYG">
<<<<<<< HEAD
        <amOnPage url="{{ConfigurationStoresPage.url}}" stepKey="navigateToConfigurationPage" />
        <waitForPageLoad stepKey="wait3"/>
        <conditionalClick stepKey="expandWYSIWYGOptions" selector="{{ContentManagementSection.WYSIWYGOptions}}" dependentSelector="{{ContentManagementSection.CheckIfTabExpand}}" visible="true" />
        <waitForElementVisible selector="{{ContentManagementSection.EnableWYSIWYG}}" stepKey="waitForEnableWYSIWYGDropdown2" time="30"/>
        <uncheckOption selector="{{ContentManagementSection.EnableSystemValue}}" stepKey="uncheckUseSystemValue"/>
        <selectOption selector="{{ContentManagementSection.EnableWYSIWYG}}" userInput="Disabled Completely" stepKey="selectOption2"/>
        <click selector="{{ContentManagementSection.WYSIWYGOptions}}" stepKey="collapseWYSIWYGOptions" />
        <click selector="{{ContentManagementSection.Save}}" stepKey="saveConfig" />
=======
        <magentoCLI stepKey="disableWYSIWYG" command="config:set cms/wysiwyg/enabled disabled"/>
>>>>>>> 8b7e6838
    </actionGroup>
    <actionGroup name="UseStaticURLForMediaContentInWYSIWYG">
        <arguments>
            <argument name="value" defaultValue="Yes" type="string"/>
        </arguments>
        <amOnPage url="{{ConfigurationStoresPage.url}}" stepKey="navigateToWYSIWYGConfigPage1"/>
        <waitForPageLoad stepKey="waitForPageLoad1"/>
        <conditionalClick stepKey="expandWYSIWYGOptions" selector="{{ContentManagementSection.WYSIWYGOptions}}" dependentSelector="{{ContentManagementSection.CheckIfTabExpand}}" visible="true" />
        <waitForElementVisible selector="{{ContentManagementSection.EnableWYSIWYG}}" stepKey="waitForEnableWYSIWYGDropdown1" />
        <selectOption selector="{{ContentManagementSection.StaticURL}}" userInput="{{value}}" stepKey="selectOption1"/>
        <click selector="{{ContentManagementSection.WYSIWYGOptions}}" stepKey="collapseWYSIWYGOptions" />
        <click selector="{{ContentManagementSection.Save}}" stepKey="saveConfig" />
        <waitForPageLoad stepKey="waitForPageLoad2" />
    </actionGroup>
</actionGroups><|MERGE_RESOLUTION|>--- conflicted
+++ resolved
@@ -9,30 +9,7 @@
 <actionGroups xmlns:xsi="http://www.w3.org/2001/XMLSchema-instance"
         xsi:noNamespaceSchemaLocation="urn:magento:mftf:Test/etc/actionGroupSchema.xsd">
     <actionGroup name="EnabledWYSIWYG">
-<<<<<<< HEAD
-        <amOnPage url="{{ConfigurationStoresPage.url}}" stepKey="navigateToConfigurationPage" />
-        <waitForPageLoad stepKey="wait1"/>
-        <conditionalClick stepKey="expandWYSIWYGOptions" selector="{{ContentManagementSection.WYSIWYGOptions}}" dependentSelector="{{ContentManagementSection.CheckIfTabExpand}}" visible="true" />
-        <waitForElementVisible selector="{{ContentManagementSection.EnableWYSIWYG}}" stepKey="waitForEnableWYSIWYGDropdown1" />
-        <waitForElementVisible  selector="{{ContentManagementSection.EnableSystemValue}}" stepKey="waitForUseSystemValueVisible"/>
-        <uncheckOption selector="{{ContentManagementSection.EnableSystemValue}}" stepKey="uncheckUseSystemValue"/>
-        <selectOption selector="{{ContentManagementSection.EnableWYSIWYG}}" userInput="Enabled by Default" stepKey="selectOption1"/>
-        <click selector="{{ContentManagementSection.WYSIWYGOptions}}" stepKey="collapseWYSIWYGOptions" />
-        <click selector="{{ContentManagementSection.Save}}" stepKey="saveConfig" />
-=======
         <magentoCLI stepKey="enableWYSIWYG" command="config:set cms/wysiwyg/enabled enabled"/>
-    </actionGroup>
-    <actionGroup name="SwitchToTinyMCE3">
-    <comment userInput="Choose TinyMCE3 as the default editor" stepKey="chooseTinyMCE3AsEditor"/>
-    <conditionalClick stepKey="expandWYSIWYGOptions1" selector="{{ContentManagementSection.WYSIWYGOptions}}" dependentSelector="{{ContentManagementSection.CheckIfTabExpand}}" visible="true" />
-    <waitForElementVisible selector="{{ContentManagementSection.SwitcherSystemValue}}" stepKey="waitForCheckbox2" />
-    <uncheckOption selector="{{ContentManagementSection.SwitcherSystemValue}}" stepKey="uncheckUseSystemValue2"/>
-    <waitForElementVisible selector="{{ContentManagementSection.Switcher}}" stepKey="waitForSwitcherDropdown2" />
-    <selectOption selector="{{ContentManagementSection.Switcher}}" userInput="TinyMCE 3" stepKey="switchToVersion3" />
-    <click selector="{{ContentManagementSection.WYSIWYGOptions}}" stepKey="collapseWYSIWYGOptions" />
-    <click selector="{{ContentManagementSection.Save}}" stepKey="saveConfig" />
-    <see selector="{{AdminMessagesSection.success}}" userInput="You saved the configuration." stepKey="seeConfigurationSuccessMessage"/>
->>>>>>> 8b7e6838
     </actionGroup>
     <actionGroup name="SwitchToTinyMCE3">
     <comment userInput="Choose TinyMCE3 as the default editor" stepKey="chooseTinyMCE3AsEditor"/>
@@ -46,18 +23,7 @@
     <see selector="{{AdminMessagesSection.success}}" userInput="You saved the configuration." stepKey="seeConfigurationSuccessMessage"/>
     </actionGroup>
     <actionGroup name="DisabledWYSIWYG">
-<<<<<<< HEAD
-        <amOnPage url="{{ConfigurationStoresPage.url}}" stepKey="navigateToConfigurationPage" />
-        <waitForPageLoad stepKey="wait3"/>
-        <conditionalClick stepKey="expandWYSIWYGOptions" selector="{{ContentManagementSection.WYSIWYGOptions}}" dependentSelector="{{ContentManagementSection.CheckIfTabExpand}}" visible="true" />
-        <waitForElementVisible selector="{{ContentManagementSection.EnableWYSIWYG}}" stepKey="waitForEnableWYSIWYGDropdown2" time="30"/>
-        <uncheckOption selector="{{ContentManagementSection.EnableSystemValue}}" stepKey="uncheckUseSystemValue"/>
-        <selectOption selector="{{ContentManagementSection.EnableWYSIWYG}}" userInput="Disabled Completely" stepKey="selectOption2"/>
-        <click selector="{{ContentManagementSection.WYSIWYGOptions}}" stepKey="collapseWYSIWYGOptions" />
-        <click selector="{{ContentManagementSection.Save}}" stepKey="saveConfig" />
-=======
         <magentoCLI stepKey="disableWYSIWYG" command="config:set cms/wysiwyg/enabled disabled"/>
->>>>>>> 8b7e6838
     </actionGroup>
     <actionGroup name="UseStaticURLForMediaContentInWYSIWYG">
         <arguments>
