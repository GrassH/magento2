<?php declare(strict_types=1);
/**
 * Copyright © Magento, Inc. All rights reserved.
 * See COPYING.txt for license details.
 */
namespace Magento\Config\Test\Unit\Model\Placeholder;

use Magento\Config\Model\Placeholder\Environment;
use Magento\Config\Model\Placeholder\PlaceholderFactory;
use Magento\Framework\ObjectManagerInterface;
use PHPUnit\Framework\MockObject\MockObject;
use PHPUnit\Framework\TestCase;

class PlaceholderFactoryTest extends TestCase
{
    /**
     * @var PlaceholderFactory
     */
    private $model;

    /**
<<<<<<< HEAD
     * @var ObjectManagerInterface|\PHPUnit\Framework\MockObject\MockObject
=======
     * @var ObjectManagerInterface|MockObject
>>>>>>> b2f063af
     */
    private $objectManagerMock;

    /**
<<<<<<< HEAD
     * @var Environment|\PHPUnit\Framework\MockObject\MockObject
=======
     * @var Environment|MockObject
>>>>>>> b2f063af
     */
    private $environmentMock;

    protected function setUp(): void
    {
        $this->objectManagerMock = $this->getMockBuilder(ObjectManagerInterface::class)
            ->getMockForAbstractClass();
        $this->environmentMock = $this->getMockBuilder(Environment::class)
            ->disableOriginalConstructor()
            ->getMock();

        $this->model = new PlaceholderFactory(
            $this->objectManagerMock,
            [
                PlaceholderFactory::TYPE_ENVIRONMENT => Environment::class,
                'wrongClass' => \stdClass::class,
            ]
        );
    }

    public function testCreate()
    {
        $this->objectManagerMock->expects($this->once())
            ->method('create')
            ->with(Environment::class)
            ->willReturn($this->environmentMock);

        $this->assertInstanceOf(
            Environment::class,
            $this->model->create(PlaceholderFactory::TYPE_ENVIRONMENT)
        );
    }

<<<<<<< HEAD
    /**
     */
    public function testCreateNonExisted()
    {
        $this->expectException(\Magento\Framework\Exception\LocalizedException::class);
        $this->expectExceptionMessage('There is no defined type dummyClass');

        $this->model->create('dummyClass');
    }

    /**
     */
    public function testCreateWrongImplementation()
    {
        $this->expectException(\Magento\Framework\Exception\LocalizedException::class);
        $this->expectExceptionMessage('Object is not instance of Magento\\Config\\Model\\Placeholder\\PlaceholderInterface');

=======
    public function testCreateNonExisted()
    {
        $this->expectException('Magento\Framework\Exception\LocalizedException');
        $this->expectExceptionMessage('There is no defined type dummyClass');
        $this->model->create('dummyClass');
    }

    public function testCreateWrongImplementation()
    {
        $this->expectException('Magento\Framework\Exception\LocalizedException');
        $this->expectExceptionMessage(
            'Object is not instance of Magento\Config\Model\Placeholder\PlaceholderInterface'
        );
>>>>>>> b2f063af
        $this->model->create('wrongClass');
    }
}<|MERGE_RESOLUTION|>--- conflicted
+++ resolved
@@ -19,20 +19,12 @@
     private $model;
 
     /**
-<<<<<<< HEAD
-     * @var ObjectManagerInterface|\PHPUnit\Framework\MockObject\MockObject
-=======
      * @var ObjectManagerInterface|MockObject
->>>>>>> b2f063af
      */
     private $objectManagerMock;
 
     /**
-<<<<<<< HEAD
-     * @var Environment|\PHPUnit\Framework\MockObject\MockObject
-=======
      * @var Environment|MockObject
->>>>>>> b2f063af
      */
     private $environmentMock;
 
@@ -66,25 +58,6 @@
         );
     }
 
-<<<<<<< HEAD
-    /**
-     */
-    public function testCreateNonExisted()
-    {
-        $this->expectException(\Magento\Framework\Exception\LocalizedException::class);
-        $this->expectExceptionMessage('There is no defined type dummyClass');
-
-        $this->model->create('dummyClass');
-    }
-
-    /**
-     */
-    public function testCreateWrongImplementation()
-    {
-        $this->expectException(\Magento\Framework\Exception\LocalizedException::class);
-        $this->expectExceptionMessage('Object is not instance of Magento\\Config\\Model\\Placeholder\\PlaceholderInterface');
-
-=======
     public function testCreateNonExisted()
     {
         $this->expectException('Magento\Framework\Exception\LocalizedException');
@@ -98,7 +71,6 @@
         $this->expectExceptionMessage(
             'Object is not instance of Magento\Config\Model\Placeholder\PlaceholderInterface'
         );
->>>>>>> b2f063af
         $this->model->create('wrongClass');
     }
 }