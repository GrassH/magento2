<?php declare(strict_types=1);
/**
 * Copyright © Magento, Inc. All rights reserved.
 * See COPYING.txt for license details.
 */
namespace Magento\Config\Test\Unit\Model;

use Magento\Config\Model\Config\BackendFactory;
use Magento\Config\Model\Config\Structure;
use Magento\Config\Model\Config\Structure\Element\Field;
use Magento\Config\Model\Config\Structure\Element\Group;
use Magento\Config\Model\Config\StructureFactory;
use Magento\Config\Model\PreparedValueFactory;
use Magento\Framework\App\Config\ScopeConfigInterface;
use Magento\Framework\App\Config\Value;
use Magento\Framework\App\ScopeInterface;
use Magento\Framework\App\ScopeResolver;
use Magento\Framework\App\ScopeResolverPool;
use Magento\Store\Model\ScopeInterface as StoreScopeInterface;
use Magento\Store\Model\ScopeTypeNormalizer;
use PHPUnit\Framework\MockObject\MockObject as Mock;
<<<<<<< HEAD
=======
use PHPUnit\Framework\TestCase;
>>>>>>> b2f063af

/**
 * @inheritdoc
 * @SuppressWarnings(PHPMD.CouplingBetweenObjects)
 * @SuppressWarnings(PHPMD.ExcessiveMethodLength)
 */
class PreparedValueFactoryTest extends TestCase
{
    /**
     * @var StructureFactory|Mock
     */
    private $structureFactoryMock;

    /**
     * @var BackendFactory|Mock
     */
    private $valueFactoryMock;

    /**
     * @var Value|Mock
     */
    private $valueMock;

    /**
     * @var Structure|Mock
     */
    private $structureMock;

    /**
     * @var Field|Mock
     */
    private $fieldMock;

    /**
     * @var ScopeConfigInterface|Mock
     */
    private $configMock;

    /**
     * @var ScopeResolverPool|Mock
     */
    private $scopeResolverPoolMock;

    /**
     * @var ScopeResolver|Mock
     */
    private $scopeResolverMock;

    /**
     * @var ScopeInterface|Mock
     */
    private $scopeMock;

    /**
     * @var ScopeTypeNormalizer|Mock
     */
    private $scopeTypeNormalizer;

    /**
     * @var PreparedValueFactory
     */
    private $preparedValueFactory;

    /**
     * @inheritdoc
     */
    protected function setUp(): void
    {
        $this->structureFactoryMock = $this->getMockBuilder(StructureFactory::class)
            ->disableOriginalConstructor()
            ->setMethods(['create'])
            ->getMock();
        $this->valueFactoryMock = $this->getMockBuilder(BackendFactory::class)
            ->disableOriginalConstructor()
            ->setMethods(['create'])
            ->getMock();
        $this->structureMock = $this->getMockBuilder(Structure::class)
            ->disableOriginalConstructor()
            ->getMock();
        $this->fieldMock = $this->getMockBuilder(Field::class)
            ->disableOriginalConstructor()
            ->getMock();
        $this->valueMock = $this->getMockBuilder(Value::class)
            ->disableOriginalConstructor()
            ->setMethods([
                'setPath', 'setScope', 'setScopeId', 'setValue', 'setField',
                'setGroupId', 'setFieldConfig', 'setScopeCode'
            ])
            ->getMock();
        $this->configMock = $this->getMockBuilder(ScopeConfigInterface::class)
            ->getMockForAbstractClass();
        $this->scopeResolverPoolMock = $this->getMockBuilder(ScopeResolverPool::class)
            ->disableOriginalConstructor()
            ->getMock();
        $this->scopeResolverMock = $this->getMockBuilder(ScopeResolver::class)
            ->disableOriginalConstructor()
            ->getMock();
        $this->scopeMock = $this->getMockBuilder(ScopeInterface::class)
            ->getMockForAbstractClass();
        $this->scopeTypeNormalizer = $this->getMockBuilder(ScopeTypeNormalizer::class)
            ->disableOriginalConstructor()
            ->getMock();

        $this->preparedValueFactory = new PreparedValueFactory(
            $this->scopeResolverPoolMock,
            $this->structureFactoryMock,
            $this->valueFactoryMock,
            $this->configMock,
            $this->scopeTypeNormalizer
        );
    }

    /**
     * @param string $path
     * @param string|null $configPath
     * @param string $value
     * @param string $scope
     * @param string|int|null $scopeCode
     * @param int $scopeId
     * @dataProvider createDataProvider
     */
    public function testCreate(
        $path,
        $configPath,
        $value,
        $scope,
        $scopeCode,
        $scopeId
    ) {
        $groupPath = 'some/group';
        $groupId = 'some_group';
        $fieldId = 'some_field';
        $fieldData = ['backend_model' => 'some_model'];

        if (ScopeInterface::SCOPE_DEFAULT !== $scope) {
            $this->scopeResolverPoolMock->expects($this->once())
                ->method('get')
                ->with($scope)
                ->willReturn($this->scopeResolverMock);
            $this->scopeResolverMock->expects($this->once())
                ->method('getScope')
                ->with($scopeCode)
                ->willReturn($this->scopeMock);
            $this->scopeMock->expects($this->once())
                ->method('getId')
                ->willReturn($scopeId);
        }
        /** @var Group|Mock $groupMock */
        $groupMock = $this->getMockBuilder(Group::class)
            ->disableOriginalConstructor()
            ->getMock();
        $groupMock->expects($this->once())
            ->method('getId')
            ->willReturn($groupId);

        $this->scopeTypeNormalizer->expects($this->once())
            ->method('normalize')
            ->with($scope, true)
            ->willReturnArgument(0);
        $this->structureFactoryMock->expects($this->once())
            ->method('create')
            ->willReturn($this->structureMock);
        $this->structureMock->expects($this->once())
            ->method('getElementByConfigPath')
            ->willReturn($this->fieldMock);
        $this->structureMock->expects($this->once())
            ->method('getElement')
            ->with($groupPath)
            ->willReturn($groupMock);
        $this->fieldMock->expects($this->once())
            ->method('hasBackendModel')
            ->willReturn(true);
        $this->fieldMock
            ->method('getConfigPath')
            ->willReturn($configPath);
        $this->fieldMock
            ->method('getId')
            ->willReturn($fieldId);
        $this->fieldMock
            ->method('getData')
            ->willReturn($fieldData);
        $this->fieldMock->expects($this->once())
            ->method('getGroupPath')
            ->willReturn($groupPath);
        $this->valueFactoryMock->expects($this->once())
            ->method('create')
            ->willReturn($this->valueMock);
        $this->valueMock->expects($this->once())
            ->method('setPath')
            ->with($configPath ?: $path)
            ->willReturnSelf();
        $this->valueMock->expects($this->once())
            ->method('setScope')
            ->with($scope)
            ->willReturnSelf();
        $this->valueMock->expects($this->once())
            ->method('setScopeId')
            ->with($scopeId)
            ->willReturnSelf();
        $this->valueMock->expects($this->once())
            ->method('setScopeCode')
            ->with($scopeCode)
            ->willReturnSelf();
        $this->valueMock->expects($this->once())
            ->method('setValue')
            ->with($value)
            ->willReturnSelf();
        $this->valueMock->expects($this->once())
            ->method('setField')
            ->with($fieldId)
            ->willReturnSelf();
        $this->valueMock->expects($this->once())
            ->method('setGroupId')
            ->with($groupId)
            ->willReturnSelf();
        $this->valueMock->expects($this->once())
            ->method('setFieldConfig')
            ->with($fieldData)
            ->willReturnSelf();

        $this->assertInstanceOf(
            Value::class,
            $this->preparedValueFactory->create($path, $value, $scope, $scopeCode)
        );
    }

    /**
     * @return array
     */
    public function createDataProvider()
    {
        return [
            'standard flow' => [
                '/some/path',
                null,
                'someValue',
                'someScope',
                'someScopeCode',
                1,
            ],
            'standard flow with custom config path' => [
                '/some/path',
                '/custom/config_path',
                'someValue',
                'someScope',
                'someScope',
                'someScopeCode',
                1,
            ],
            'default scope flow' => [
                '/some/path',
                null,
                'someValue',
                ScopeInterface::SCOPE_DEFAULT,
                ScopeInterface::SCOPE_DEFAULT,
                null,
                0,
            ],
            'website scope flow' => [
                '/some/path',
                'someValue',
                StoreScopeInterface::SCOPE_WEBSITE,
                StoreScopeInterface::SCOPE_WEBSITES,
                null,
                0,
            ],
            'websites scope flow' => [
                '/some/path',
                'someValue',
                StoreScopeInterface::SCOPE_WEBSITES,
                StoreScopeInterface::SCOPE_WEBSITES,
                null,
                0,
            ],
            'store scope flow' => [
                '/some/path',
                'someValue',
                StoreScopeInterface::SCOPE_STORE,
                StoreScopeInterface::SCOPE_STORES,
                null,
                0,
            ],
            'stores scope flow' => [
                '/some/path',
                'someValue',
                StoreScopeInterface::SCOPE_STORES,
                StoreScopeInterface::SCOPE_STORES,
                null,
                0,
            ],
        ];
    }

    /**
     * @param string $path
     * @param string $scope
     * @param string|int|null $scopeCode
     * @dataProvider createDataProvider
     */
    public function testCreateNotInstanceOfValue(
        $path,
        $scope,
        $scopeCode
    ) {
        $this->scopeResolverPoolMock->expects($this->never())
            ->method('get');
        $this->scopeResolverMock->expects($this->never())
            ->method('getScope');
        $this->scopeMock->expects($this->never())
            ->method('getId');

        $value = new \stdClass();

        $this->structureFactoryMock->expects($this->once())
            ->method('create')
            ->willReturn($this->structureMock);
        $this->structureMock->expects($this->once())
            ->method('getElementByConfigPath')
            ->willReturn($this->fieldMock);
        $this->fieldMock->expects($this->once())
            ->method('hasBackendModel')
            ->willReturn(false);
        $this->fieldMock->expects($this->never())
            ->method('getBackendModel');
        $this->valueFactoryMock->expects($this->once())
            ->method('create')
            ->willReturn($value);
        $this->valueMock->expects($this->never())
            ->method('setPath');
        $this->valueMock->expects($this->never())
            ->method('setScope');
        $this->valueMock->expects($this->never())
            ->method('setScopeId');
        $this->valueMock->expects($this->never())
            ->method('setValue');

        $this->assertSame(
            $value,
            $this->preparedValueFactory->create($path, $value, $scope, $scopeCode)
        );
    }

    /**
     * @return array
     */
    public function createNotInstanceOfValueDataProvider()
    {
        return [
            'standard flow' => [
                '/some/path',
                'someScope',
                'someScopeCode',
                1,
            ],
            'default scope flow' => [
                '/some/path',
                ScopeInterface::SCOPE_DEFAULT,
                null,
            ],
        ];
    }

<<<<<<< HEAD
    /**
     */
    public function testCreateWithException()
    {
        $this->expectException(\Magento\Framework\Exception\RuntimeException::class);
        $this->expectExceptionMessage('Some exception');

=======
    public function testCreateWithException()
    {
        $this->expectException('Magento\Framework\Exception\RuntimeException');
        $this->expectExceptionMessage('Some exception');
>>>>>>> b2f063af
        $this->structureFactoryMock->expects($this->once())
            ->method('create')
            ->willThrowException(new \Exception('Some exception'));

        $this->preparedValueFactory->create('path', 'value', ScopeInterface::SCOPE_DEFAULT);
    }
}<|MERGE_RESOLUTION|>--- conflicted
+++ resolved
@@ -19,10 +19,7 @@
 use Magento\Store\Model\ScopeInterface as StoreScopeInterface;
 use Magento\Store\Model\ScopeTypeNormalizer;
 use PHPUnit\Framework\MockObject\MockObject as Mock;
-<<<<<<< HEAD
-=======
 use PHPUnit\Framework\TestCase;
->>>>>>> b2f063af
 
 /**
  * @inheritdoc
@@ -385,20 +382,10 @@
         ];
     }
 
-<<<<<<< HEAD
-    /**
-     */
-    public function testCreateWithException()
-    {
-        $this->expectException(\Magento\Framework\Exception\RuntimeException::class);
-        $this->expectExceptionMessage('Some exception');
-
-=======
     public function testCreateWithException()
     {
         $this->expectException('Magento\Framework\Exception\RuntimeException');
         $this->expectExceptionMessage('Some exception');
->>>>>>> b2f063af
         $this->structureFactoryMock->expects($this->once())
             ->method('create')
             ->willThrowException(new \Exception('Some exception'));
