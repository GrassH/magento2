<?php
/**
 * Copyright © Magento, Inc. All rights reserved.
 * See COPYING.txt for license details.
 */
namespace Magento\Config\Test\Unit\Model;

<<<<<<< HEAD
use Magento\Config\Model\Config\BackendFactory;
use Magento\Config\Model\PreparedValueFactory;
use Magento\Framework\App\Config\ScopeConfigInterface;
use Magento\Framework\App\DeploymentConfig;
=======
use Magento\Config\Model\PreparedValueFactory;
use Magento\Framework\App\Config\ValueFactory;
>>>>>>> 0aa0031d
use Magento\Config\Model\Config\StructureFactory;
use Magento\Framework\App\Config\Value;
use Magento\Config\Model\Config\Structure;
use Magento\Config\Model\Config\Structure\Element\Field;
<<<<<<< HEAD
=======
use Magento\Framework\App\ScopeInterface;
use Magento\Framework\App\ScopeResolver;
use Magento\Framework\App\ScopeResolverPool;
use PHPUnit_Framework_MockObject_MockObject as Mock;
>>>>>>> 0aa0031d

/**
 * @inheritdoc
 */
class PreparedValueFactoryTest extends \PHPUnit_Framework_TestCase
{
    /**
     * @var StructureFactory|Mock
     */
    private $structureFactoryMock;

    /**
<<<<<<< HEAD
     * @var BackendFactory|\PHPUnit_Framework_MockObject_MockObject
=======
     * @var ValueFactory|Mock
>>>>>>> 0aa0031d
     */
    private $valueFactoryMock;

    /**
     * @var Value|Mock
     */
    private $valueMock;

    /**
     * @var Structure|Mock
     */
    private $structureMock;

    /**
     * @var Field|Mock
     */
    private $fieldMock;

    /**
<<<<<<< HEAD
     * @var ScopeConfigInterface|\PHPUnit_Framework_MockObject_MockObject
     */
    private $configMock;
=======
     * @var ScopeResolverPool|Mock
     */
    private $scopeResolverPoolMock;

    /**
     * @var ScopeResolver|Mock
     */
    private $scopeResolverMock;

    /**
     * @var ScopeInterface|Mock
     */
    private $scopeMock;
>>>>>>> 0aa0031d

    /**
     * @var PreparedValueFactory
     */
    private $preparedValueFactory;

    /**
     * @inheritdoc
     */
    protected function setUp()
    {
        $this->structureFactoryMock = $this->getMockBuilder(StructureFactory::class)
            ->disableOriginalConstructor()
            ->setMethods(['create'])
            ->getMock();
        $this->valueFactoryMock = $this->getMockBuilder(BackendFactory::class)
            ->disableOriginalConstructor()
            ->setMethods(['create'])
            ->getMock();
        $this->structureMock = $this->getMockBuilder(Structure::class)
            ->disableOriginalConstructor()
            ->getMock();
        $this->fieldMock = $this->getMockBuilder(Field::class)
            ->disableOriginalConstructor()
            ->getMock();
        $this->valueMock = $this->getMockBuilder(Value::class)
            ->disableOriginalConstructor()
            ->setMethods(['setPath', 'setScope', 'setScopeId', 'setValue'])
            ->getMock();
<<<<<<< HEAD
        $this->configMock = $this->getMockBuilder(ScopeConfigInterface::class)
=======
        $this->scopeResolverPoolMock = $this->getMockBuilder(ScopeResolverPool::class)
            ->disableOriginalConstructor()
            ->getMock();
        $this->scopeResolverMock = $this->getMockBuilder(ScopeResolver::class)
            ->disableOriginalConstructor()
            ->getMock();
        $this->scopeMock = $this->getMockBuilder(ScopeInterface::class)
>>>>>>> 0aa0031d
            ->getMockForAbstractClass();

        $this->preparedValueFactory = new PreparedValueFactory(
            $this->scopeResolverPoolMock,
            $this->structureFactoryMock,
            $this->valueFactoryMock,
            $this->configMock
        );
    }

    /**
     * @param string $path
     * @param string $value
     * @param string $scope
     * @param string|int|null $scopeCode
     * @param int $scopeId
     * @dataProvider createDataProvider
     */
    public function testCreate(
        $path,
        $value,
        $scope,
        $scopeCode,
        $scopeId
    ) {
        if (ScopeInterface::SCOPE_DEFAULT !== $scope) {
            $this->scopeResolverPoolMock->expects($this->once())
                ->method('get')
                ->with($scope)
                ->willReturn($this->scopeResolverMock);
            $this->scopeResolverMock->expects($this->once())
                ->method('getScope')
                ->with($scopeCode)
                ->willReturn($this->scopeMock);
            $this->scopeMock->expects($this->once())
                ->method('getId')
                ->willReturn($scopeId);
        }

        $this->structureFactoryMock->expects($this->once())
            ->method('create')
            ->willReturn($this->structureMock);
        $this->structureMock->expects($this->once())
            ->method('getElement')
            ->willReturn($this->fieldMock);
        $this->fieldMock->expects($this->once())
            ->method('hasBackendModel')
            ->willReturn(true);
        $this->fieldMock->expects($this->once())
            ->method('getBackendModel')
            ->willReturn($this->valueMock);
        $this->valueFactoryMock->expects($this->never())
            ->method('create')
            ->willReturn($this->valueMock);
        $this->valueMock->expects($this->once())
            ->method('setPath')
            ->with($path)
            ->willReturnSelf();
        $this->valueMock->expects($this->once())
            ->method('setScope')
            ->with($scope)
            ->willReturnSelf();
        $this->valueMock->expects($this->once())
            ->method('setScopeId')
            ->with($scopeId)
            ->willReturnSelf();
        $this->valueMock->expects($this->once())
            ->method('setValue')
            ->with($value)
            ->willReturnSelf();

        $this->assertInstanceOf(
            Value::class,
            $this->preparedValueFactory->create($path, $value, $scope, $scopeCode)
        );
    }

    /**
     * @return array
     */
    public function createDataProvider()
    {
        return [
            'standard flow' => [
                '/some/path',
                'someValue',
                'someScope',
                'someScopeCode',
                1,
            ],
            'default scope flow' => [
                '/some/path',
                'someValue',
                ScopeInterface::SCOPE_DEFAULT,
                null,
                0,
            ],
<<<<<<< HEAD
            [
                'deploymentConfigIsAvailable' => ['return' => true],
                'structureGetElement' => ['expects' => $this->once()],
                'field' => [
                    'hasBackendModel' => [
                        'expects' => $this->once(),
                        'return' => true
                    ],
                    'getBackendModel' => ['expects' => $this->never()]
                ],
                'valueFactory' => ['expects' => $this->once()]
=======
        ];
    }

    /**
     * @param string $path
     * @param string $scope
     * @param string|int|null $scopeCode
     * @dataProvider createDataProvider
     */
    public function testCreateNotInstanceOfValue(
        $path,
        $scope,
        $scopeCode
    ) {
        $this->scopeResolverPoolMock->expects($this->never())
            ->method('get');
        $this->scopeResolverMock->expects($this->never())
            ->method('getScope');
        $this->scopeMock->expects($this->never())
            ->method('getId');

        $value = new \stdClass();

        $this->structureFactoryMock->expects($this->once())
            ->method('create')
            ->willReturn($this->structureMock);
        $this->structureMock->expects($this->once())
            ->method('getElement')
            ->willReturn($this->fieldMock);
        $this->fieldMock->expects($this->once())
            ->method('hasBackendModel')
            ->willReturn(false);
        $this->fieldMock->expects($this->never())
            ->method('getBackendModel');
        $this->valueFactoryMock->expects($this->once())
            ->method('create')
            ->willReturn($value);
        $this->valueMock->expects($this->never())
            ->method('setPath');
        $this->valueMock->expects($this->never())
            ->method('setScope');
        $this->valueMock->expects($this->never())
            ->method('setScopeId');
        $this->valueMock->expects($this->never())
            ->method('setValue');

        $this->assertSame(
            $value,
            $this->preparedValueFactory->create($path, $value, $scope, $scopeCode)
        );
    }

    /**
     * @return array
     */
    public function createNotInstanceOfValueDataProvider()
    {
        return [
            'standard flow' => [
                '/some/path',
                'someScope',
                'someScopeCode',
                1,
>>>>>>> 0aa0031d
            ],
            'default scope flow' => [
                '/some/path',
                ScopeInterface::SCOPE_DEFAULT,
                null,
            ],
        ];
    }

    /**
     * @expectedException \Magento\Framework\Exception\RuntimeException
     * @expectedExceptionMessage Some exception
     */
    public function testCreateWithException()
    {
        $this->structureFactoryMock->expects($this->once())
            ->method('create')
            ->willThrowException(new \Exception('Some exception'));

        $this->preparedValueFactory->create('path', 'value', ScopeInterface::SCOPE_DEFAULT);
    }
}<|MERGE_RESOLUTION|>--- conflicted
+++ resolved
@@ -5,26 +5,23 @@
  */
 namespace Magento\Config\Test\Unit\Model;
 
-<<<<<<< HEAD
 use Magento\Config\Model\Config\BackendFactory;
 use Magento\Config\Model\PreparedValueFactory;
 use Magento\Framework\App\Config\ScopeConfigInterface;
 use Magento\Framework\App\DeploymentConfig;
-=======
-use Magento\Config\Model\PreparedValueFactory;
-use Magento\Framework\App\Config\ValueFactory;
->>>>>>> 0aa0031d
 use Magento\Config\Model\Config\StructureFactory;
 use Magento\Framework\App\Config\Value;
 use Magento\Config\Model\Config\Structure;
 use Magento\Config\Model\Config\Structure\Element\Field;
-<<<<<<< HEAD
-=======
+use Magento\Framework\App\Config\ValueFactory;
+use Magento\Config\Model\Config\StructureFactory;
+use Magento\Framework\App\Config\Value;
+use Magento\Config\Model\Config\Structure;
+use Magento\Config\Model\Config\Structure\Element\Field;
 use Magento\Framework\App\ScopeInterface;
 use Magento\Framework\App\ScopeResolver;
 use Magento\Framework\App\ScopeResolverPool;
 use PHPUnit_Framework_MockObject_MockObject as Mock;
->>>>>>> 0aa0031d
 
 /**
  * @inheritdoc
@@ -37,11 +34,8 @@
     private $structureFactoryMock;
 
     /**
-<<<<<<< HEAD
      * @var BackendFactory|\PHPUnit_Framework_MockObject_MockObject
-=======
      * @var ValueFactory|Mock
->>>>>>> 0aa0031d
      */
     private $valueFactoryMock;
 
@@ -61,11 +55,11 @@
     private $fieldMock;
 
     /**
-<<<<<<< HEAD
      * @var ScopeConfigInterface|\PHPUnit_Framework_MockObject_MockObject
      */
     private $configMock;
-=======
+
+    /**
      * @var ScopeResolverPool|Mock
      */
     private $scopeResolverPoolMock;
@@ -79,7 +73,6 @@
      * @var ScopeInterface|Mock
      */
     private $scopeMock;
->>>>>>> 0aa0031d
 
     /**
      * @var PreparedValueFactory
@@ -109,9 +102,8 @@
             ->disableOriginalConstructor()
             ->setMethods(['setPath', 'setScope', 'setScopeId', 'setValue'])
             ->getMock();
-<<<<<<< HEAD
         $this->configMock = $this->getMockBuilder(ScopeConfigInterface::class)
-=======
+            ->getMockForAbstractClass();
         $this->scopeResolverPoolMock = $this->getMockBuilder(ScopeResolverPool::class)
             ->disableOriginalConstructor()
             ->getMock();
@@ -119,7 +111,6 @@
             ->disableOriginalConstructor()
             ->getMock();
         $this->scopeMock = $this->getMockBuilder(ScopeInterface::class)
->>>>>>> 0aa0031d
             ->getMockForAbstractClass();
 
         $this->preparedValueFactory = new PreparedValueFactory(
@@ -217,7 +208,69 @@
                 null,
                 0,
             ],
-<<<<<<< HEAD
+        ];
+    }
+
+    /**
+     * @param string $path
+     * @param string $scope
+     * @param string|int|null $scopeCode
+     * @dataProvider createDataProvider
+     */
+    public function testCreateNotInstanceOfValue(
+        $path,
+        $scope,
+        $scopeCode
+    ) {
+        $this->scopeResolverPoolMock->expects($this->never())
+            ->method('get');
+        $this->scopeResolverMock->expects($this->never())
+            ->method('getScope');
+        $this->scopeMock->expects($this->never())
+            ->method('getId');
+
+        $value = new \stdClass();
+
+        $this->structureFactoryMock->expects($this->once())
+            ->method('create')
+            ->willReturn($this->structureMock);
+        $this->structureMock->expects($this->once())
+            ->method('getElement')
+            ->willReturn($this->fieldMock);
+        $this->fieldMock->expects($this->once())
+            ->method('hasBackendModel')
+            ->willReturn(false);
+        $this->fieldMock->expects($this->never())
+            ->method('getBackendModel');
+        $this->valueFactoryMock->expects($this->once())
+            ->method('create')
+            ->willReturn($value);
+        $this->valueMock->expects($this->never())
+            ->method('setPath');
+        $this->valueMock->expects($this->never())
+            ->method('setScope');
+        $this->valueMock->expects($this->never())
+            ->method('setScopeId');
+        $this->valueMock->expects($this->never())
+            ->method('setValue');
+
+        $this->assertSame(
+            $value,
+            $this->preparedValueFactory->create($path, $value, $scope, $scopeCode)
+        );
+    }
+
+    /**
+     * @return array
+     */
+    public function createNotInstanceOfValueDataProvider()
+    {
+        return [
+            'standard flow' => [
+                '/some/path',
+                'someScope',
+                'someScopeCode',
+                1,
             [
                 'deploymentConfigIsAvailable' => ['return' => true],
                 'structureGetElement' => ['expects' => $this->once()],
@@ -229,71 +282,6 @@
                     'getBackendModel' => ['expects' => $this->never()]
                 ],
                 'valueFactory' => ['expects' => $this->once()]
-=======
-        ];
-    }
-
-    /**
-     * @param string $path
-     * @param string $scope
-     * @param string|int|null $scopeCode
-     * @dataProvider createDataProvider
-     */
-    public function testCreateNotInstanceOfValue(
-        $path,
-        $scope,
-        $scopeCode
-    ) {
-        $this->scopeResolverPoolMock->expects($this->never())
-            ->method('get');
-        $this->scopeResolverMock->expects($this->never())
-            ->method('getScope');
-        $this->scopeMock->expects($this->never())
-            ->method('getId');
-
-        $value = new \stdClass();
-
-        $this->structureFactoryMock->expects($this->once())
-            ->method('create')
-            ->willReturn($this->structureMock);
-        $this->structureMock->expects($this->once())
-            ->method('getElement')
-            ->willReturn($this->fieldMock);
-        $this->fieldMock->expects($this->once())
-            ->method('hasBackendModel')
-            ->willReturn(false);
-        $this->fieldMock->expects($this->never())
-            ->method('getBackendModel');
-        $this->valueFactoryMock->expects($this->once())
-            ->method('create')
-            ->willReturn($value);
-        $this->valueMock->expects($this->never())
-            ->method('setPath');
-        $this->valueMock->expects($this->never())
-            ->method('setScope');
-        $this->valueMock->expects($this->never())
-            ->method('setScopeId');
-        $this->valueMock->expects($this->never())
-            ->method('setValue');
-
-        $this->assertSame(
-            $value,
-            $this->preparedValueFactory->create($path, $value, $scope, $scopeCode)
-        );
-    }
-
-    /**
-     * @return array
-     */
-    public function createNotInstanceOfValueDataProvider()
-    {
-        return [
-            'standard flow' => [
-                '/some/path',
-                'someScope',
-                'someScopeCode',
-                1,
->>>>>>> 0aa0031d
             ],
             'default scope flow' => [
                 '/some/path',
