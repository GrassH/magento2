--- conflicted
+++ resolved
@@ -22,20 +22,12 @@
     protected $includeElement;
 
     /**
-<<<<<<< HEAD
-     * @var \Magento\Framework\Module\Dir\Reader|\PHPUnit\Framework\MockObject\MockObject
-=======
      * @var Reader|MockObject
->>>>>>> b2f063af
      */
     protected $moduleReaderMock;
 
     /**
-<<<<<<< HEAD
-     * @var \Magento\Framework\Filesystem\Directory\ReadFactory|\PHPUnit\Framework\MockObject\MockObject
-=======
      * @var ReadFactory|MockObject
->>>>>>> b2f063af
      */
     protected $readFactoryMock;
 
@@ -94,20 +86,10 @@
         );
     }
 
-<<<<<<< HEAD
-    /**
-     */
-    public function testCompileException()
-    {
-        $this->expectException(\Magento\Framework\Exception\LocalizedException::class);
-        $this->expectExceptionMessage('The "adminhtml/path/to/file.xml" file doesn\'t exist.');
-
-=======
     public function testCompileException()
     {
         $this->expectException('Magento\Framework\Exception\LocalizedException');
         $this->expectExceptionMessage('The "adminhtml/path/to/file.xml" file doesn\'t exist.');
->>>>>>> b2f063af
         $xmlContent = '<rootConfig><include path="Module_Name::path/to/file.xml"/></rootConfig>';
 
         $document = new \DOMDocument();
