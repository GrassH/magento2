<?php declare(strict_types=1);
/**
 * Copyright © Magento, Inc. All rights reserved.
 * See COPYING.txt for license details.
 */
namespace Magento\Config\Test\Unit\Model;

use Magento\Config\Model\Config;
use Magento\Config\Model\Config\Loader;
use Magento\Config\Model\Config\Reader\Source\Deployed\SettingChecker;
use Magento\Config\Model\Config\Structure;
use Magento\Config\Model\Config\Structure\Element\Field;
use Magento\Config\Model\Config\Structure\Element\Group;
use Magento\Config\Model\Config\Structure\Reader;
use Magento\Framework\App\Config\ReinitableConfigInterface;
use Magento\Framework\App\Config\Value;
use Magento\Framework\App\Config\ValueFactory;
use Magento\Framework\App\ScopeInterface;
use Magento\Framework\App\ScopeResolverInterface;
use Magento\Framework\App\ScopeResolverPool;
use Magento\Framework\DB\Transaction;
use Magento\Framework\DB\TransactionFactory;
use Magento\Framework\Event\ManagerInterface;
use Magento\Framework\MessageQueue\PoisonPill\PoisonPillPutInterface;
use Magento\Store\Model\ScopeTypeNormalizer;
use Magento\Store\Model\StoreManagerInterface;
use Magento\Store\Model\Website;
use PHPUnit\Framework\MockObject\MockObject;
use PHPUnit\Framework\TestCase;

/**
 * @SuppressWarnings(PHPMD.CouplingBetweenObjects)
 */
class ConfigTest extends TestCase
{
    /**
     * @var Config
     */
    private $model;

    /**
     * @var ManagerInterface|MockObject
     */
    private $eventManagerMock;

    /**
     * @var Reader|MockObject
     */
    private $structureReaderMock;

    /**
     * @var TransactionFactory|MockObject
     */
    private $transFactoryMock;

    /**
     * @var ReinitableConfigInterface|MockObject
     */
    private $appConfigMock;

    /**
     * @var Loader|MockObject
     */
    private $configLoaderMock;

    /**
     * @var ValueFactory|MockObject
     */
    private $dataFactoryMock;

    /**
     * @var StoreManagerInterface|MockObject
     */
    private $storeManager;

    /**
     * @var Structure|MockObject
     */
    private $configStructure;

    /**
     * @var SettingChecker|MockObject
     */
    private $settingsChecker;

    /**
     * @var ScopeResolverPool|MockObject
     */
    private $scopeResolverPool;

    /**
     * @var ScopeResolverInterface|MockObject
     */
    private $scopeResolver;

    /**
     * @var ScopeInterface|MockObject
     */
    private $scope;

    /**
     * @var ScopeTypeNormalizer|MockObject
     */
    private $scopeTypeNormalizer;

    protected function setUp(): void
    {
        $this->eventManagerMock = $this->createMock(ManagerInterface::class);
        $this->structureReaderMock = $this->createPartialMock(
            Reader::class,
            ['getConfiguration']
        );
        $this->configStructure = $this->createMock(Structure::class);

        $this->structureReaderMock->expects(
            $this->any()
        )->method(
            'getConfiguration'
        )->willReturn(
            $this->configStructure
        );

        $this->transFactoryMock = $this->createPartialMock(
            TransactionFactory::class,
            ['create', 'addObject']
        );
        $this->appConfigMock = $this->createMock(ReinitableConfigInterface::class);
        $this->configLoaderMock = $this->createPartialMock(
            Loader::class,
            ['getConfigByPath']
        );
        $this->dataFactoryMock = $this->createMock(ValueFactory::class);

        $this->storeManager = $this->createMock(StoreManagerInterface::class);

        $this->settingsChecker = $this
            ->createMock(SettingChecker::class);

        $this->scopeResolverPool = $this->createMock(ScopeResolverPool::class);
        $this->scopeResolver = $this->createMock(ScopeResolverInterface::class);
        $this->scopeResolverPool->method('get')
            ->willReturn($this->scopeResolver);
        $this->scope = $this->createMock(ScopeInterface::class);
        $this->scopeResolver->method('getScope')
            ->willReturn($this->scope);

        $this->scopeTypeNormalizer = $this->createMock(ScopeTypeNormalizer::class);

        $stubPillPut = $this->createMock(PoisonPillPutInterface::class);

        $this->model = new Config(
            $this->appConfigMock,
            $this->eventManagerMock,
            $this->configStructure,
            $this->transFactoryMock,
            $this->configLoaderMock,
            $this->dataFactoryMock,
            $this->storeManager,
            $this->settingsChecker,
            [],
            $this->scopeResolverPool,
            $this->scopeTypeNormalizer,
            $stubPillPut
        );
    }

    public function testSaveDoesNotDoAnythingIfGroupsAreNotPassed()
    {
        $this->configLoaderMock->expects($this->never())->method('getConfigByPath');
        $this->model->save();
    }

    public function testSaveEmptiesNonSetArguments()
    {
        $this->structureReaderMock->expects($this->never())->method('getConfiguration');
        $this->assertNull($this->model->getSection());
        $this->assertNull($this->model->getWebsite());
        $this->assertNull($this->model->getStore());
        $this->model->save();
        $this->assertSame('', $this->model->getSection());
        $this->assertSame('', $this->model->getWebsite());
        $this->assertSame('', $this->model->getStore());
    }

    public function testSaveToCheckAdminSystemConfigChangedSectionEvent()
    {
        $transactionMock = $this->createMock(Transaction::class);

        $this->transFactoryMock->expects($this->any())->method('create')->willReturn($transactionMock);

        $this->configLoaderMock->expects($this->any())->method('getConfigByPath')->willReturn([]);

        $this->eventManagerMock->expects(
            $this->at(0)
        )->method(
            'dispatch'
        )->with(
            $this->equalTo('admin_system_config_changed_section_'),
            $this->arrayHasKey('website')
        );

        $this->eventManagerMock->expects(
            $this->at(0)
        )->method(
            'dispatch'
        )->with(
            $this->equalTo('admin_system_config_changed_section_'),
            $this->arrayHasKey('store')
        );

        $this->model->setGroups(['1' => ['data']]);
        $this->model->save();
    }

    public function testDoNotSaveReadOnlyFields()
    {
<<<<<<< HEAD
        $transactionMock = $this->createMock(\Magento\Framework\DB\Transaction::class);
        $this->transFactoryMock->expects($this->any())->method('create')->willReturn($transactionMock);
=======
        $transactionMock = $this->createMock(Transaction::class);
        $this->transFactoryMock->expects($this->any())->method('create')->will($this->returnValue($transactionMock));
>>>>>>> b2f063af

        $this->settingsChecker->expects($this->any())->method('isReadOnly')->willReturn(true);
        $this->configLoaderMock->expects($this->any())->method('getConfigByPath')->willReturn([]);

        $this->model->setGroups(['1' => ['fields' => ['key' => ['data']]]]);
        $this->model->setSection('section');

        $group = $this->createMock(Group::class);
        $group->method('getPath')->willReturn('section/1');

        $field = $this->createMock(Field::class);
        $field->method('getGroupPath')->willReturn('section/1');
        $field->method('getId')->willReturn('key');

        $this->configStructure->expects($this->at(0))
            ->method('getElement')
            ->with('section/1')
            ->willReturn($group);
        $this->configStructure->expects($this->at(1))
            ->method('getElement')
            ->with('section/1')
            ->willReturn($group);
        $this->configStructure->expects($this->at(2))
            ->method('getElement')
            ->with('section/1/key')
            ->willReturn($field);

        $backendModel = $this->createPartialMock(
            Value::class,
            ['addData']
        );
        $this->dataFactoryMock->expects($this->any())->method('create')->willReturn($backendModel);

        $this->transFactoryMock->expects($this->never())->method('addObject');
        $backendModel->expects($this->never())->method('addData');

        $this->model->save();
    }

    public function testSaveToCheckScopeDataSet()
    {
<<<<<<< HEAD
        $transactionMock = $this->createMock(\Magento\Framework\DB\Transaction::class);
        $this->transFactoryMock->expects($this->any())->method('create')->willReturn($transactionMock);
=======
        $transactionMock = $this->createMock(Transaction::class);
        $this->transFactoryMock->expects($this->any())->method('create')->will($this->returnValue($transactionMock));
>>>>>>> b2f063af

        $this->configLoaderMock->expects($this->any())->method('getConfigByPath')->willReturn([]);

        $this->eventManagerMock->expects($this->at(0))
            ->method('dispatch')
            ->with(
                $this->equalTo('admin_system_config_changed_section_section'),
                $this->arrayHasKey('website')
            );
        $this->eventManagerMock->expects($this->at(0))
            ->method('dispatch')
            ->with(
                $this->equalTo('admin_system_config_changed_section_section'),
                $this->arrayHasKey('store')
            );

        $group = $this->createMock(Group::class);
        $group->method('getPath')->willReturn('section/1');

        $field = $this->createMock(Field::class);
        $field->method('getGroupPath')->willReturn('section/1');
        $field->method('getId')->willReturn('key');

        $this->configStructure->expects($this->at(0))
            ->method('getElement')
            ->with('section/1')
            ->willReturn($group);
        $this->configStructure->expects($this->at(1))
            ->method('getElement')
            ->with('section/1')
            ->willReturn($group);
        $this->configStructure->expects($this->at(2))
            ->method('getElement')
            ->with('section/1/key')
            ->willReturn($field);
        $this->configStructure->expects($this->at(3))
            ->method('getElement')
            ->with('section/1')
            ->willReturn($group);
        $this->configStructure->expects($this->at(4))
            ->method('getElement')
            ->with('section/1/key')
            ->willReturn($field);

        $this->scopeResolver->expects($this->atLeastOnce())
            ->method('getScope')
            ->with('1')
            ->willReturn($this->scope);
        $this->scope->expects($this->atLeastOnce())
            ->method('getScopeType')
            ->willReturn('website');
        $this->scope->expects($this->atLeastOnce())
            ->method('getId')
            ->willReturn(1);
        $this->scope->expects($this->atLeastOnce())
            ->method('getCode')
            ->willReturn('website_code');
        $this->scopeTypeNormalizer->expects($this->atLeastOnce())
            ->method('normalize')
            ->with('website')
            ->willReturn('websites');
<<<<<<< HEAD
        $website = $this->createMock(\Magento\Store\Model\Website::class);
        $this->storeManager->expects($this->any())->method('getWebsites')->willReturn([$website]);
        $this->storeManager->expects($this->any())->method('isSingleStoreMode')->willReturn(true);
=======
        $website = $this->createMock(Website::class);
        $this->storeManager->expects($this->any())->method('getWebsites')->will($this->returnValue([$website]));
        $this->storeManager->expects($this->any())->method('isSingleStoreMode')->will($this->returnValue(true));
>>>>>>> b2f063af

        $this->model->setWebsite('1');
        $this->model->setSection('section');
        $this->model->setGroups(['1' => ['fields' => ['key' => ['data']]]]);

        $backendModel = $this->createPartialMock(
            Value::class,
            ['setPath', 'addData', '__sleep', '__wakeup']
        );
        $backendModel->expects($this->once())
            ->method('addData')
            ->with([
                'field' => 'key',
                'groups' => [1 => ['fields' => ['key' => ['data']]]],
                'group_id' => null,
                'scope' => 'websites',
                'scope_id' => 1,
                'scope_code' => 'website_code',
                'field_config' => null,
                'fieldset_data' => ['key' => null],
            ]);
        $backendModel->expects($this->once())
            ->method('setPath')
            ->with('section/1/key')
            ->willReturn($backendModel);

        $this->dataFactoryMock->expects($this->any())->method('create')->willReturn($backendModel);

        $this->model->save();
    }

    /**
     * @param string $path
     * @param string $value
     * @param string $section
     * @param array $groups
     * @dataProvider setDataByPathDataProvider
     */
    public function testSetDataByPath(string $path, string $value, string $section, array $groups)
    {
        $this->model->setDataByPath($path, $value);
        $this->assertEquals($section, $this->model->getData('section'));
        $this->assertEquals($groups, $this->model->getData('groups'));
    }

    /**
     * @return array
     */
    public function setDataByPathDataProvider(): array
    {
        return [
            'depth 3' => [
                'a/b/c',
                'value1',
                'a',
                [
                    'b' => [
                        'fields' => [
                            'c' => ['value' => 'value1'],
                        ],
                    ],
                ],
            ],
            'depth 5' => [
                'a/b/c/d/e',
                'value1',
                'a',
                [
                    'b' => [
                        'groups' => [
                            'c' => [
                                'groups' => [
                                    'd' => [
                                        'fields' => [
                                            'e' => ['value' => 'value1'],
                                        ],
                                    ],
                                ],
                            ],
                        ],
                    ],
                ],
            ],
        ];
    }

<<<<<<< HEAD
    /**
     */
    public function testSetDataByPathEmpty()
    {
        $this->expectException(\UnexpectedValueException::class);
        $this->expectExceptionMessage('Path must not be empty');

=======
    public function testSetDataByPathEmpty()
    {
        $this->expectException('UnexpectedValueException');
        $this->expectExceptionMessage('Path must not be empty');
>>>>>>> b2f063af
        $this->model->setDataByPath('', 'value');
    }

    /**
     * @param string $path
     * @dataProvider setDataByPathWrongDepthDataProvider
     */
    public function testSetDataByPathWrongDepth(string $path)
    {
        $currentDepth = count(explode('/', $path));
        $expectedException = 'Minimal depth of configuration is 3. Your configuration depth is ' . $currentDepth;
        $this->expectException(\UnexpectedValueException::class);
        $this->expectExceptionMessage($expectedException);
        $value = 'value';
        $this->model->setDataByPath($path, $value);
    }

    /**
     * @return array
     */
    public function setDataByPathWrongDepthDataProvider(): array
    {
        return [
            'depth 2' => ['section/group'],
            'depth 1' => ['section'],
        ];
    }
}<|MERGE_RESOLUTION|>--- conflicted
+++ resolved
@@ -116,8 +116,8 @@
             $this->any()
         )->method(
             'getConfiguration'
-        )->willReturn(
-            $this->configStructure
+        )->will(
+            $this->returnValue($this->configStructure)
         );
 
         $this->transFactoryMock = $this->createPartialMock(
@@ -186,9 +186,9 @@
     {
         $transactionMock = $this->createMock(Transaction::class);
 
-        $this->transFactoryMock->expects($this->any())->method('create')->willReturn($transactionMock);
-
-        $this->configLoaderMock->expects($this->any())->method('getConfigByPath')->willReturn([]);
+        $this->transFactoryMock->expects($this->any())->method('create')->will($this->returnValue($transactionMock));
+
+        $this->configLoaderMock->expects($this->any())->method('getConfigByPath')->will($this->returnValue([]));
 
         $this->eventManagerMock->expects(
             $this->at(0)
@@ -214,16 +214,11 @@
 
     public function testDoNotSaveReadOnlyFields()
     {
-<<<<<<< HEAD
-        $transactionMock = $this->createMock(\Magento\Framework\DB\Transaction::class);
-        $this->transFactoryMock->expects($this->any())->method('create')->willReturn($transactionMock);
-=======
         $transactionMock = $this->createMock(Transaction::class);
         $this->transFactoryMock->expects($this->any())->method('create')->will($this->returnValue($transactionMock));
->>>>>>> b2f063af
-
-        $this->settingsChecker->expects($this->any())->method('isReadOnly')->willReturn(true);
-        $this->configLoaderMock->expects($this->any())->method('getConfigByPath')->willReturn([]);
+
+        $this->settingsChecker->expects($this->any())->method('isReadOnly')->will($this->returnValue(true));
+        $this->configLoaderMock->expects($this->any())->method('getConfigByPath')->will($this->returnValue([]));
 
         $this->model->setGroups(['1' => ['fields' => ['key' => ['data']]]]);
         $this->model->setSection('section');
@@ -238,21 +233,21 @@
         $this->configStructure->expects($this->at(0))
             ->method('getElement')
             ->with('section/1')
-            ->willReturn($group);
+            ->will($this->returnValue($group));
         $this->configStructure->expects($this->at(1))
             ->method('getElement')
             ->with('section/1')
-            ->willReturn($group);
+            ->will($this->returnValue($group));
         $this->configStructure->expects($this->at(2))
             ->method('getElement')
             ->with('section/1/key')
-            ->willReturn($field);
+            ->will($this->returnValue($field));
 
         $backendModel = $this->createPartialMock(
             Value::class,
             ['addData']
         );
-        $this->dataFactoryMock->expects($this->any())->method('create')->willReturn($backendModel);
+        $this->dataFactoryMock->expects($this->any())->method('create')->will($this->returnValue($backendModel));
 
         $this->transFactoryMock->expects($this->never())->method('addObject');
         $backendModel->expects($this->never())->method('addData');
@@ -262,15 +257,10 @@
 
     public function testSaveToCheckScopeDataSet()
     {
-<<<<<<< HEAD
-        $transactionMock = $this->createMock(\Magento\Framework\DB\Transaction::class);
-        $this->transFactoryMock->expects($this->any())->method('create')->willReturn($transactionMock);
-=======
         $transactionMock = $this->createMock(Transaction::class);
         $this->transFactoryMock->expects($this->any())->method('create')->will($this->returnValue($transactionMock));
->>>>>>> b2f063af
-
-        $this->configLoaderMock->expects($this->any())->method('getConfigByPath')->willReturn([]);
+
+        $this->configLoaderMock->expects($this->any())->method('getConfigByPath')->will($this->returnValue([]));
 
         $this->eventManagerMock->expects($this->at(0))
             ->method('dispatch')
@@ -295,23 +285,23 @@
         $this->configStructure->expects($this->at(0))
             ->method('getElement')
             ->with('section/1')
-            ->willReturn($group);
+            ->will($this->returnValue($group));
         $this->configStructure->expects($this->at(1))
             ->method('getElement')
             ->with('section/1')
-            ->willReturn($group);
+            ->will($this->returnValue($group));
         $this->configStructure->expects($this->at(2))
             ->method('getElement')
             ->with('section/1/key')
-            ->willReturn($field);
+            ->will($this->returnValue($field));
         $this->configStructure->expects($this->at(3))
             ->method('getElement')
             ->with('section/1')
-            ->willReturn($group);
+            ->will($this->returnValue($group));
         $this->configStructure->expects($this->at(4))
             ->method('getElement')
             ->with('section/1/key')
-            ->willReturn($field);
+            ->will($this->returnValue($field));
 
         $this->scopeResolver->expects($this->atLeastOnce())
             ->method('getScope')
@@ -330,15 +320,9 @@
             ->method('normalize')
             ->with('website')
             ->willReturn('websites');
-<<<<<<< HEAD
-        $website = $this->createMock(\Magento\Store\Model\Website::class);
-        $this->storeManager->expects($this->any())->method('getWebsites')->willReturn([$website]);
-        $this->storeManager->expects($this->any())->method('isSingleStoreMode')->willReturn(true);
-=======
         $website = $this->createMock(Website::class);
         $this->storeManager->expects($this->any())->method('getWebsites')->will($this->returnValue([$website]));
         $this->storeManager->expects($this->any())->method('isSingleStoreMode')->will($this->returnValue(true));
->>>>>>> b2f063af
 
         $this->model->setWebsite('1');
         $this->model->setSection('section');
@@ -363,9 +347,9 @@
         $backendModel->expects($this->once())
             ->method('setPath')
             ->with('section/1/key')
-            ->willReturn($backendModel);
-
-        $this->dataFactoryMock->expects($this->any())->method('create')->willReturn($backendModel);
+            ->will($this->returnValue($backendModel));
+
+        $this->dataFactoryMock->expects($this->any())->method('create')->will($this->returnValue($backendModel));
 
         $this->model->save();
     }
@@ -425,20 +409,10 @@
         ];
     }
 
-<<<<<<< HEAD
-    /**
-     */
-    public function testSetDataByPathEmpty()
-    {
-        $this->expectException(\UnexpectedValueException::class);
-        $this->expectExceptionMessage('Path must not be empty');
-
-=======
     public function testSetDataByPathEmpty()
     {
         $this->expectException('UnexpectedValueException');
         $this->expectExceptionMessage('Path must not be empty');
->>>>>>> b2f063af
         $this->model->setDataByPath('', 'value');
     }
 
