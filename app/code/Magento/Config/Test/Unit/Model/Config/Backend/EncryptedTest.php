<?php declare(strict_types=1);
/**
 * Copyright © Magento, Inc. All rights reserved.
 * See COPYING.txt for license details.
 */
namespace Magento\Config\Test\Unit\Model\Config\Backend;

use Magento\Config\Model\Config\Backend\Encrypted;
use Magento\Framework\App\Config\ScopeConfigInterface;
use Magento\Framework\Encryption\EncryptorInterface;
use Magento\Framework\Event\Manager;
use Magento\Framework\Model\Context;
use Magento\Framework\Model\ResourceModel\AbstractResource;
use Magento\Framework\TestFramework\Unit\Helper\ObjectManager;
use PHPUnit\Framework\MockObject\MockObject;
use PHPUnit\Framework\TestCase;

class EncryptedTest extends TestCase
{
<<<<<<< HEAD
    /** @var \PHPUnit\Framework\MockObject\MockObject */
    protected $_encryptorMock;

    /** @var \PHPUnit\Framework\MockObject\MockObject */
    protected $_configMock;

    /** @var \PHPUnit\Framework\MockObject\MockObject */
=======
    /** @var MockObject */
    protected $_encryptorMock;

    /** @var MockObject */
    protected $_configMock;

    /** @var MockObject */
>>>>>>> b2f063af
    protected $_resourceMock;

    /** @var Encrypted */
    protected $_model;

    protected function setUp(): void
    {
        $helper = new ObjectManager($this);

        $eventDispatcherMock = $this->createMock(Manager::class);
        $contextMock = $this->createMock(Context::class);
        $contextMock->expects(
            $this->any()
        )->method(
            'getEventDispatcher'
        )->willReturn(
            $eventDispatcherMock
        );
        $this->_resourceMock = $this->createPartialMock(
            AbstractResource::class,
            [
                '_construct',
                'getConnection',
                'getIdFieldName',
                'beginTransaction',
                'save',
                'commit',
                'addCommitCallback',
            ]
        );
        $this->_configMock = $this->createMock(ScopeConfigInterface::class);
        $this->_encryptorMock = $this->createMock(EncryptorInterface::class);
        $this->_model = $helper->getObject(
            Encrypted::class,
            [
                'config' => $this->_configMock,
                'context' => $contextMock,
                'resource' => $this->_resourceMock,
                'encryptor' => $this->_encryptorMock
            ]
        );
    }

    public function testProcessValue()
    {
        $value = 'someValue';
        $result = 'some value from parent class';
        $this->_encryptorMock->expects(
            $this->once()
        )->method(
            'decrypt'
        )->with(
            $value
        )->willReturn(
            $result
        );
        $this->assertEquals($result, $this->_model->processValue($value));
    }

    /**
     * @covers \Magento\Config\Model\Config\Backend\Encrypted::beforeSave
     * @dataProvider beforeSaveDataProvider
     *
     * @param string $value
     * @param string $expectedValue
     * @param int $encryptMethodCall
     */
    public function testBeforeSave($value, $expectedValue, $encryptMethodCall)
    {
        $this->_encryptorMock->expects($this->exactly($encryptMethodCall))
            ->method('encrypt')
            ->with($value)
            ->willReturn('encrypted');

        $this->_model->setValue($value);
        $this->_model->setPath('some/path');
        $this->_model->beforeSave();

        $this->assertEquals($expectedValue, $this->_model->getValue());
    }

    /**
     * @return array
     */
    public function beforeSaveDataProvider()
    {
        return [['someValue', 'encrypted', 1], ['****', '****', 0]];
    }

    /**
     * @covers \Magento\Config\Model\Config\Backend\Encrypted::beforeSave
     */
    public function testAllowEmptySave()
    {
        $this->_model->setValue('');
        $this->_model->setPath('some/path');
        $this->_model->beforeSave();
        $this->assertTrue($this->_model->isSaveAllowed());
    }
}<|MERGE_RESOLUTION|>--- conflicted
+++ resolved
@@ -17,15 +17,6 @@
 
 class EncryptedTest extends TestCase
 {
-<<<<<<< HEAD
-    /** @var \PHPUnit\Framework\MockObject\MockObject */
-    protected $_encryptorMock;
-
-    /** @var \PHPUnit\Framework\MockObject\MockObject */
-    protected $_configMock;
-
-    /** @var \PHPUnit\Framework\MockObject\MockObject */
-=======
     /** @var MockObject */
     protected $_encryptorMock;
 
@@ -33,7 +24,6 @@
     protected $_configMock;
 
     /** @var MockObject */
->>>>>>> b2f063af
     protected $_resourceMock;
 
     /** @var Encrypted */
@@ -49,8 +39,8 @@
             $this->any()
         )->method(
             'getEventDispatcher'
-        )->willReturn(
-            $eventDispatcherMock
+        )->will(
+            $this->returnValue($eventDispatcherMock)
         );
         $this->_resourceMock = $this->createPartialMock(
             AbstractResource::class,
@@ -87,8 +77,8 @@
             'decrypt'
         )->with(
             $value
-        )->willReturn(
-            $result
+        )->will(
+            $this->returnValue($result)
         );
         $this->assertEquals($result, $this->_model->processValue($value));
     }
@@ -106,7 +96,7 @@
         $this->_encryptorMock->expects($this->exactly($encryptMethodCall))
             ->method('encrypt')
             ->with($value)
-            ->willReturn('encrypted');
+            ->will($this->returnValue('encrypted'));
 
         $this->_model->setValue($value);
         $this->_model->setPath('some/path');
