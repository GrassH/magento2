<?php declare(strict_types=1);
/**
 * Copyright © Magento, Inc. All rights reserved.
 * See COPYING.txt for license details.
 */
namespace Magento\Config\Test\Unit\Model\Config\Backend;

use Magento\Config\Model\Config\Backend\Baseurl;
use Magento\Config\Model\ResourceModel\Config\Data;
use Magento\Framework\App\Cache\Type\Config;
use Magento\Framework\App\Cache\TypeListInterface;
use Magento\Framework\App\Config\ScopeConfigInterface;
use Magento\Framework\Data\Collection\AbstractDb;
use Magento\Framework\Model\Context;
use Magento\Framework\Registry;
use Magento\Framework\TestFramework\Unit\Helper\ObjectManager;
use Magento\Framework\View\Asset\MergeService;
use Magento\Store\Model\Store;
use PHPUnit\Framework\TestCase;

class BaseurlTest extends TestCase
{
    public function testSaveMergedJsCssMustBeCleaned()
    {
        $context = (new ObjectManager($this))->getObject(Context::class);

<<<<<<< HEAD
        $resource = $this->createMock(\Magento\Config\Model\ResourceModel\Config\Data::class);
        $resource->expects($this->any())->method('addCommitCallback')->willReturn($resource);
        $resourceCollection = $this->getMockBuilder(\Magento\Framework\Data\Collection\AbstractDb::class)
=======
        $resource = $this->createMock(Data::class);
        $resource->expects($this->any())->method('addCommitCallback')->will($this->returnValue($resource));
        $resourceCollection = $this->getMockBuilder(AbstractDb::class)
>>>>>>> b2f063af
            ->disableOriginalConstructor()
            ->getMockForAbstractClass();
        $mergeService = $this->createMock(MergeService::class);
        $coreRegistry = $this->createMock(Registry::class);
        $coreConfig = $this->createMock(ScopeConfigInterface::class);
        $cacheTypeListMock = $this->getMockBuilder(TypeListInterface::class)
            ->disableOriginalConstructor()
            ->getMock();
        $model = $this->getMockBuilder(Baseurl::class)
            ->setMethods(['getOldValue'])
            ->setConstructorArgs(
                [
                    $context,
                    $coreRegistry,
                    $coreConfig,
                    $cacheTypeListMock,
                    $mergeService,
                    $resource,
                    $resourceCollection
                ]
            )
            ->getMock();

        $cacheTypeListMock->expects($this->once())
            ->method('invalidate')
            ->with(Config::TYPE_IDENTIFIER)
            ->willReturn($model);
        $mergeService->expects($this->once())->method('cleanMergedJsCss');

        $model->setValue('http://example.com/')->setPath(Store::XML_PATH_UNSECURE_BASE_URL);
        $model->afterSave();
    }
}<|MERGE_RESOLUTION|>--- conflicted
+++ resolved
@@ -24,15 +24,9 @@
     {
         $context = (new ObjectManager($this))->getObject(Context::class);
 
-<<<<<<< HEAD
-        $resource = $this->createMock(\Magento\Config\Model\ResourceModel\Config\Data::class);
-        $resource->expects($this->any())->method('addCommitCallback')->willReturn($resource);
-        $resourceCollection = $this->getMockBuilder(\Magento\Framework\Data\Collection\AbstractDb::class)
-=======
         $resource = $this->createMock(Data::class);
         $resource->expects($this->any())->method('addCommitCallback')->will($this->returnValue($resource));
         $resourceCollection = $this->getMockBuilder(AbstractDb::class)
->>>>>>> b2f063af
             ->disableOriginalConstructor()
             ->getMockForAbstractClass();
         $mergeService = $this->createMock(MergeService::class);
