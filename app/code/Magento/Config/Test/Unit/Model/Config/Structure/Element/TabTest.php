<?php declare(strict_types=1);
/**
 * Copyright © Magento, Inc. All rights reserved.
 * See COPYING.txt for license details.
 */
namespace Magento\Config\Test\Unit\Model\Config\Structure\Element;

use Magento\Config\Model\Config\Structure\Element\Iterator\Field;
use Magento\Config\Model\Config\Structure\Element\Tab;
use Magento\Framework\TestFramework\Unit\Helper\ObjectManager;
use PHPUnit\Framework\MockObject\MockObject;
use PHPUnit\Framework\TestCase;

class TabTest extends TestCase
{
    /**
     * @var Tab
     */
    protected $_model;

    /**
<<<<<<< HEAD
     * @var \PHPUnit\Framework\MockObject\MockObject
=======
     * @var MockObject
>>>>>>> b2f063af
     */
    protected $_iteratorMock;

    protected function setUp(): void
    {
        $this->_iteratorMock = $this->createMock(Field::class);

        $this->_model = (new ObjectManager($this))->getObject(
            Tab::class,
            ['childrenIterator' => $this->_iteratorMock]
        );
    }

    protected function tearDown(): void
    {
        unset($this->_model);
        unset($this->_iteratorMock);
    }

    public function testIsVisibleOnlyChecksPresenceOfChildren()
    {
        $this->_model->setData(['showInStore' => 0, 'showInWebsite' => 0, 'showInDefault' => 0], 'store');
        $this->_iteratorMock->expects($this->once())->method('current')->willReturn(true);
        $this->_iteratorMock->expects($this->once())->method('valid')->willReturn(true);
        $this->assertTrue($this->_model->isVisible());
    }
}<|MERGE_RESOLUTION|>--- conflicted
+++ resolved
@@ -19,11 +19,7 @@
     protected $_model;
 
     /**
-<<<<<<< HEAD
-     * @var \PHPUnit\Framework\MockObject\MockObject
-=======
      * @var MockObject
->>>>>>> b2f063af
      */
     protected $_iteratorMock;
 
@@ -46,8 +42,8 @@
     public function testIsVisibleOnlyChecksPresenceOfChildren()
     {
         $this->_model->setData(['showInStore' => 0, 'showInWebsite' => 0, 'showInDefault' => 0], 'store');
-        $this->_iteratorMock->expects($this->once())->method('current')->willReturn(true);
-        $this->_iteratorMock->expects($this->once())->method('valid')->willReturn(true);
+        $this->_iteratorMock->expects($this->once())->method('current')->will($this->returnValue(true));
+        $this->_iteratorMock->expects($this->once())->method('valid')->will($this->returnValue(true));
         $this->assertTrue($this->_model->isVisible());
     }
 }