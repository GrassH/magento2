--- conflicted
+++ resolved
@@ -19,11 +19,7 @@
 class DocumentRootTest extends TestCase
 {
     /**
-<<<<<<< HEAD
-     * @var Config|\PHPUnit\Framework\MockObject\MockObject
-=======
      * @var Config|MockObject
->>>>>>> b2f063af
      */
     private $configMock;
 
@@ -32,11 +28,7 @@
      */
     private $documentRoot;
 
-<<<<<<< HEAD
-    protected function setUp(): void
-=======
     public function setUp(): void
->>>>>>> b2f063af
     {
         $this->configMock = $this->getMockBuilder(DeploymentConfig::class)
             ->disableOriginalConstructor()
@@ -63,7 +55,7 @@
     {
         $this->configMockSetForDocumentRootIsPub();
 
-        $this->assertTrue($this->documentRoot->isPub());
+        $this->assertSame(true, $this->documentRoot->isPub());
     }
 
     private function configMockSetForDocumentRootIsPub()
