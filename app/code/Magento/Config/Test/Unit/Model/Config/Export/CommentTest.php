--- conflicted
+++ resolved
@@ -18,29 +18,17 @@
 class CommentTest extends TestCase
 {
     /**
-<<<<<<< HEAD
-     * @var DumpConfigSourceInterface|\PHPUnit\Framework\MockObject\MockObject
-=======
      * @var DumpConfigSourceInterface|MockObject
->>>>>>> b2f063af
      */
     private $configSourceMock;
 
     /**
-<<<<<<< HEAD
-     * @var PlaceholderInterface|\PHPUnit\Framework\MockObject\MockObject
-=======
      * @var PlaceholderInterface|MockObject
->>>>>>> b2f063af
      */
     private $placeholderMock;
 
     /**
-<<<<<<< HEAD
-     * @var TypePool|\PHPUnit\Framework\MockObject\MockObject
-=======
      * @var TypePool|MockObject
->>>>>>> b2f063af
      */
     private $typePoolMock;
 
