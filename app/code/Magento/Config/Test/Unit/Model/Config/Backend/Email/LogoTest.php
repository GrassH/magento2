<?php declare(strict_types=1);
/**
 * Copyright © Magento, Inc. All rights reserved.
 * See COPYING.txt for license details.
 */
namespace Magento\Config\Test\Unit\Model\Config\Backend\Email;

use Magento\Config\Model\Config\Backend\Email\Logo;
use Magento\Config\Model\Config\Backend\File\RequestData\RequestDataInterface;
use Magento\Framework\App\Cache\TypeListInterface;
use Magento\Framework\App\Config\ScopeConfigInterface;
use Magento\Framework\App\Filesystem\DirectoryList;
use Magento\Framework\Filesystem;
use Magento\Framework\Filesystem\Directory\WriteInterface;
use Magento\Framework\Model\Context;
use Magento\Framework\Registry;
use Magento\MediaStorage\Model\File\Uploader;
use Magento\MediaStorage\Model\File\UploaderFactory;
use PHPUnit\Framework\MockObject\MockObject;
use PHPUnit\Framework\TestCase;

/**
 * @SuppressWarnings(PHPMD.CouplingBetweenObjects)
 */
class LogoTest extends TestCase
{
    /** @var Logo */
    protected $model;

<<<<<<< HEAD
    /** @var Context|\PHPUnit\Framework\MockObject\MockObject */
    protected $contextMock;

    /** @var Registry|\PHPUnit\Framework\MockObject\MockObject */
    protected $registryMock;

    /** @var ScopeConfigInterface|\PHPUnit\Framework\MockObject\MockObject */
    protected $scopeConfigMock;

    /** @var TypeListInterface|\PHPUnit\Framework\MockObject\MockObject */
    protected $typeListMock;

    /** @var UploaderFactory|\PHPUnit\Framework\MockObject\MockObject */
    protected $uploaderFactoryMock;

    /** @var RequestDataInterface|\PHPUnit\Framework\MockObject\MockObject */
    protected $requestDataMock;

    /** @var Filesystem|\PHPUnit\Framework\MockObject\MockObject */
    protected $filesystemMock;

    /** @var WriteInterface|\PHPUnit\Framework\MockObject\MockObject */
    protected $writeMock;

    /** @var Uploader|\PHPUnit\Framework\MockObject\MockObject */
=======
    /** @var Context|MockObject */
    protected $contextMock;

    /** @var Registry|MockObject */
    protected $registryMock;

    /** @var ScopeConfigInterface|MockObject */
    protected $scopeConfigMock;

    /** @var TypeListInterface|MockObject */
    protected $typeListMock;

    /** @var UploaderFactory|MockObject */
    protected $uploaderFactoryMock;

    /** @var RequestDataInterface|MockObject */
    protected $requestDataMock;

    /** @var Filesystem|MockObject */
    protected $filesystemMock;

    /** @var WriteInterface|MockObject */
    protected $writeMock;

    /** @var Uploader|MockObject */
>>>>>>> b2f063af
    protected $uploaderMock;

    protected function setUp(): void
    {
        $this->contextMock = $this->getMockBuilder(Context::class)
            ->disableOriginalConstructor()
            ->getMock();
        $this->registryMock = $this->getMockBuilder(Registry::class)
            ->getMockForAbstractClass();
        $this->scopeConfigMock = $this->getMockBuilder(ScopeConfigInterface::class)
            ->getMockForAbstractClass();
        $this->typeListMock = $this->getMockBuilder(TypeListInterface::class)
            ->getMockForAbstractClass();
        $this->uploaderFactoryMock = $this->getMockBuilder(UploaderFactory::class)
            ->disableOriginalConstructor()
            ->setMethods(['create'])
            ->getMock();
        $this->requestDataMock
            = $this->getMockBuilder(RequestDataInterface::class)
            ->getMockForAbstractClass();
        $this->filesystemMock = $this->getMockBuilder(Filesystem::class)
            ->disableOriginalConstructor()
            ->getMock();
        $this->writeMock = $this->getMockBuilder(WriteInterface::class)
            ->getMock();
        $this->uploaderMock = $this->getMockBuilder(Uploader::class)
            ->disableOriginalConstructor()
            ->getMock();

        $this->uploaderFactoryMock->expects($this->any())
            ->method('create')
            ->willReturn($this->uploaderMock);

        $this->filesystemMock->expects($this->once())
            ->method('getDirectoryWrite')
            ->with(DirectoryList::MEDIA)
            ->willReturn($this->writeMock);

        $this->model = new Logo(
            $this->contextMock,
            $this->registryMock,
            $this->scopeConfigMock,
            $this->typeListMock,
            $this->uploaderFactoryMock,
            $this->requestDataMock,
            $this->filesystemMock
        );
    }

    public function testBeforeSave()
    {
        $value = 'value';
        $groupId = 1;
        $field = 'field';
        $tmpFileName = 'tmp_file_name';
        $path = 'path';
        $scope = 'scope';
        $scopeCode = 'code';
        $oldValue = 'old_value';

        $this->model->setValue($value);
        $this->model->setGroupId($groupId);
        $this->model->setField($field);
        $this->model->setPath($path);
        $this->model->setScope($scope);
        $this->model->setScopeCode($scopeCode);
        $_FILES['groups']['tmp_name'][$groupId]['fields'][$field]['value'] = $tmpFileName;

        $this->scopeConfigMock->expects($this->any())
            ->method('getValue')
            ->with($path, $scope, $scopeCode)
            ->willReturn($oldValue);

        $this->writeMock->expects($this->once())
            ->method('delete')
            ->with(Logo::UPLOAD_DIR . '/' . $oldValue)
            ->willReturn(true);

        $this->assertEquals($this->model, $this->model->beforeSave());
    }

    public function testBeforeSaveWithTmpInValue()
    {
        $tmpFileName = 'tmp_file_name';
        $value = ['tmp_name' => $tmpFileName, 'name' => 'name'];
        $groupId = 1;
        $field = 'field';
        $path = 'path';
        $scope = 'scope';
        $scopeCode = 'code';
        $oldValue = 'old_value';

        $this->model->setValue($value);
        $this->model->setGroupId($groupId);
        $this->model->setField($field);
        $this->model->setPath($path);
        $this->model->setScope($scope);
        $this->model->setScopeCode($scopeCode);

        $this->scopeConfigMock->expects($this->any())
            ->method('getValue')
            ->with($path, $scope, $scopeCode)
            ->willReturn($oldValue);

        $this->writeMock->expects($this->once())
            ->method('delete')
            ->with(Logo::UPLOAD_DIR . '/' . $oldValue)
            ->willReturn(true);

        $this->assertEquals($this->model, $this->model->beforeSave());
    }

    public function testBeforeSaveWithDelete()
    {
        $tmpFileName = '';
        $value = ['delete' => 1, 'tmp_name' => $tmpFileName, 'name' => 'name'];
        $groupId = 1;
        $field = 'field';
        $path = 'path';
        $scope = 'scope';
        $scopeCode = 'code';
        $oldValue = 'old_value';

        $this->model->setValue($value);
        $this->model->setGroupId($groupId);
        $this->model->setField($field);
        $this->model->setPath($path);
        $this->model->setScope($scope);
        $this->model->setScopeCode($scopeCode);

        $this->scopeConfigMock->expects($this->any())
            ->method('getValue')
            ->with($path, $scope, $scopeCode)
            ->willReturn($oldValue);

        $this->writeMock->expects($this->once())
            ->method('delete')
            ->with(Logo::UPLOAD_DIR . '/' . $oldValue)
            ->willReturn(true);

        $this->assertEquals($this->model, $this->model->beforeSave());
    }

    public function testBeforeSaveWithoutOldValue()
    {
        $tmpFileName = '';
        $value = ['delete' => 1, 'tmp_name' => $tmpFileName, 'name' => 'name'];
        $groupId = 1;
        $field = 'field';
        $path = 'path';
        $scope = 'scope';
        $scopeCode = 'code';
        $oldValue = '';

        $this->model->setValue($value);
        $this->model->setGroupId($groupId);
        $this->model->setField($field);
        $this->model->setPath($path);
        $this->model->setScope($scope);
        $this->model->setScopeCode($scopeCode);

        $this->scopeConfigMock->expects($this->any())
            ->method('getValue')
            ->with($path, $scope, $scopeCode)
            ->willReturn($oldValue);

        $this->writeMock->expects($this->never())
            ->method('delete');

        $this->assertEquals($this->model, $this->model->beforeSave());
    }
}<|MERGE_RESOLUTION|>--- conflicted
+++ resolved
@@ -27,33 +27,6 @@
     /** @var Logo */
     protected $model;
 
-<<<<<<< HEAD
-    /** @var Context|\PHPUnit\Framework\MockObject\MockObject */
-    protected $contextMock;
-
-    /** @var Registry|\PHPUnit\Framework\MockObject\MockObject */
-    protected $registryMock;
-
-    /** @var ScopeConfigInterface|\PHPUnit\Framework\MockObject\MockObject */
-    protected $scopeConfigMock;
-
-    /** @var TypeListInterface|\PHPUnit\Framework\MockObject\MockObject */
-    protected $typeListMock;
-
-    /** @var UploaderFactory|\PHPUnit\Framework\MockObject\MockObject */
-    protected $uploaderFactoryMock;
-
-    /** @var RequestDataInterface|\PHPUnit\Framework\MockObject\MockObject */
-    protected $requestDataMock;
-
-    /** @var Filesystem|\PHPUnit\Framework\MockObject\MockObject */
-    protected $filesystemMock;
-
-    /** @var WriteInterface|\PHPUnit\Framework\MockObject\MockObject */
-    protected $writeMock;
-
-    /** @var Uploader|\PHPUnit\Framework\MockObject\MockObject */
-=======
     /** @var Context|MockObject */
     protected $contextMock;
 
@@ -79,7 +52,6 @@
     protected $writeMock;
 
     /** @var Uploader|MockObject */
->>>>>>> b2f063af
     protected $uploaderMock;
 
     protected function setUp(): void
