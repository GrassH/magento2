<?php declare(strict_types=1);
/**
 * Copyright © Magento, Inc. All rights reserved.
 * See COPYING.txt for license details.
 */
namespace Magento\Config\Test\Unit\Model\Config\Export;

use Magento\Config\Model\Config\Export\ExcludeList;
use Magento\Config\Model\Config\TypePool;
<<<<<<< HEAD
use \PHPUnit\Framework\MockObject\MockObject as MockObject;
=======
use PHPUnit\Framework\MockObject\MockObject as MockObject;
use PHPUnit\Framework\TestCase;
>>>>>>> b2f063af

class TypePoolTest extends TestCase
{
    /**
     * @var ExcludeList|MockObject
     */
    private $excludeListMock;

<<<<<<< HEAD
    protected function setUp(): void
=======
    public function setUp(): void
>>>>>>> b2f063af
    {
        $this->excludeListMock = $this->getMockBuilder(ExcludeList::class)
            ->disableOriginalConstructor()
            ->getMock();
    }

    /**
     * @param array $sensitive
     * @param array $environment
     * @param $path
     * @param $type
     * @param null|callable $excludeListCallback
     * @param $expectedResult
     * @dataProvider dataProviderToTestIsPresent
     */
    public function testIsPresent(
        array $sensitive,
        array $environment,
        $path,
        $type,
        $excludeListCallback,
        $expectedResult
    ) {
        if (is_callable($excludeListCallback)) {
            $excludeListCallback($this->excludeListMock);
        }
        $typePool = new TypePool($sensitive, $environment, $this->excludeListMock);
        $this->assertSame($expectedResult, $typePool->isPresent($path, $type));
    }

    /**
     * @return array
     */
    public function dataProviderToTestIsPresent()
    {
        return [
            [
                'sensitiveFieldList' => [],
                'environmentFieldList' => [],
                'field' => '',
                'typeList' => '',
                'excludeListCallback' => null,
                'expectedResult' => false,
            ],
            [
                'sensitiveFieldList' => ['some/sensitive/field1' => '1'],
                'environmentFieldList' => ['some/environment/field1' => '1'],
                'field' => 'some/wrong/field',
                'typeList' => 'someWrongType',
                'excludeListCallback' => null,
                'expectedResult' => false,
            ],
            [
                'sensitiveFieldList' => ['some/sensitive/field1' => '1'],
                'environmentFieldList' => ['some/environment/field1' => '1'],
                'field' => 'some/sensitive/field1',
                'typeList' => 'someWrongType',
                'excludeListCallback' => null,
                'expectedResult' => false,
            ],
            [
                'sensitiveFieldList' => ['some/sensitive/field1' => '1'],
                'environmentFieldList' => ['some/environment/field1' => '1'],
                'field' => 'some/wrong/field',
                'typeList' => TypePool::TYPE_SENSITIVE,
                'excludeListCallback' => function (\PHPUnit\Framework\MockObject\MockObject $mockObject) {
                    $mockObject->expects($this->once())
                        ->method('isPresent')
                        ->willReturn(false);
                },
                'expectedResult' => false,
            ],
            [
                'sensitiveFieldList' => ['some/sensitive/field1' => '1'],
                'environmentFieldList' => ['some/environment/field1' => '1'],
                'field' => 'some/environment/field1',
                'typeList' => TypePool::TYPE_ENVIRONMENT,
                'excludeListCallback' => null,
                'expectedResult' => true,
            ],
            [
                'sensitiveFieldList' => ['some/sensitive/field1' => '1'],
                'environmentFieldList' => ['some/environment/field1' => '1'],
                'field' => 'some/environment/field1',
                'typeList' => TypePool::TYPE_SENSITIVE,
                'excludeListCallback' =>  function (\PHPUnit\Framework\MockObject\MockObject $mockObject) {
                    $mockObject->expects($this->once())
                        ->method('isPresent')
                        ->willReturn(false);
                },
                'expectedResult' => false,
            ],
            [
                'sensitiveFieldList' => ['some/sensitive-environment/field1' => '1'],
                'environmentFieldList' => ['some/sensitive-environment/field1' => '1'],
                'field' => 'some/sensitive-environment/field1',
                'typeList' => TypePool::TYPE_SENSITIVE,
                'excludeListCallback' =>  function (\PHPUnit\Framework\MockObject\MockObject $mockObject) {
                    $mockObject->expects($this->never())
                        ->method('isPresent');
                },
                'expectedResult' => true,
            ],
        ];
    }
}<|MERGE_RESOLUTION|>--- conflicted
+++ resolved
@@ -7,12 +7,8 @@
 
 use Magento\Config\Model\Config\Export\ExcludeList;
 use Magento\Config\Model\Config\TypePool;
-<<<<<<< HEAD
-use \PHPUnit\Framework\MockObject\MockObject as MockObject;
-=======
 use PHPUnit\Framework\MockObject\MockObject as MockObject;
 use PHPUnit\Framework\TestCase;
->>>>>>> b2f063af
 
 class TypePoolTest extends TestCase
 {
@@ -21,11 +17,7 @@
      */
     private $excludeListMock;
 
-<<<<<<< HEAD
-    protected function setUp(): void
-=======
     public function setUp(): void
->>>>>>> b2f063af
     {
         $this->excludeListMock = $this->getMockBuilder(ExcludeList::class)
             ->disableOriginalConstructor()
