<?php declare(strict_types=1);
/**
 * Copyright © Magento, Inc. All rights reserved.
 * See COPYING.txt for license details.
 */
namespace Magento\Config\Test\Unit\Model\Config;

use Magento\Config\Model\Config\ScopeDefiner;
use Magento\Framework\App\Config\ScopeConfigInterface;
use Magento\Framework\App\RequestInterface;
use Magento\Framework\TestFramework\Unit\Helper\ObjectManager;
use Magento\Store\Model\ScopeInterface;
use PHPUnit\Framework\MockObject\MockObject;
use PHPUnit\Framework\TestCase;

class ScopeDefinerTest extends TestCase
{
    /**
     * @var ScopeDefiner
     */
    protected $_model;

    /**
<<<<<<< HEAD
     * @var \PHPUnit\Framework\MockObject\MockObject
=======
     * @var MockObject
>>>>>>> b2f063af
     */
    protected $_requestMock;

    protected function setUp(): void
    {
        $this->_requestMock = $this->createMock(RequestInterface::class);
        $objectManager = new ObjectManager($this);
        $this->_model = $objectManager->getObject(
            ScopeDefiner::class,
            ['request' => $this->_requestMock]
        );
    }

    public function testGetScopeReturnsDefaultScopeIfNoScopeDataIsSpecified()
    {
        $this->assertEquals(ScopeConfigInterface::SCOPE_TYPE_DEFAULT, $this->_model->getScope());
    }

    public function testGetScopeReturnsStoreScopeIfStoreIsSpecified()
    {
        $this->_requestMock->expects(
            $this->any()
        )->method(
            'getParam'
        )->willReturnMap(
            [['website', null, 'someWebsite'], ['store', null, 'someStore']]
        );
        $this->assertEquals(ScopeInterface::SCOPE_STORE, $this->_model->getScope());
    }

    public function testGetScopeReturnsWebsiteScopeIfWebsiteIsSpecified()
    {
        $this->_requestMock->expects(
            $this->any()
        )->method(
            'getParam'
        )->willReturnMap(
            [['website', null, 'someWebsite'], ['store', null, null]]
        );
        $this->assertEquals(ScopeInterface::SCOPE_WEBSITE, $this->_model->getScope());
    }
}<|MERGE_RESOLUTION|>--- conflicted
+++ resolved
@@ -21,11 +21,7 @@
     protected $_model;
 
     /**
-<<<<<<< HEAD
-     * @var \PHPUnit\Framework\MockObject\MockObject
-=======
      * @var MockObject
->>>>>>> b2f063af
      */
     protected $_requestMock;
 
@@ -50,8 +46,8 @@
             $this->any()
         )->method(
             'getParam'
-        )->willReturnMap(
-            [['website', null, 'someWebsite'], ['store', null, 'someStore']]
+        )->will(
+            $this->returnValueMap([['website', null, 'someWebsite'], ['store', null, 'someStore']])
         );
         $this->assertEquals(ScopeInterface::SCOPE_STORE, $this->_model->getScope());
     }
@@ -62,8 +58,8 @@
             $this->any()
         )->method(
             'getParam'
-        )->willReturnMap(
-            [['website', null, 'someWebsite'], ['store', null, null]]
+        )->will(
+            $this->returnValueMap([['website', null, 'someWebsite'], ['store', null, null]])
         );
         $this->assertEquals(ScopeInterface::SCOPE_WEBSITE, $this->_model->getScope());
     }
