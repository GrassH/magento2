--- conflicted
+++ resolved
@@ -27,33 +27,6 @@
     /** @var File */
     protected $model;
 
-<<<<<<< HEAD
-    /** @var Context|\PHPUnit\Framework\MockObject\MockObject */
-    protected $contextMock;
-
-    /** @var Registry|\PHPUnit\Framework\MockObject\MockObject */
-    protected $registryMock;
-
-    /** @var ScopeConfigInterface|\PHPUnit\Framework\MockObject\MockObject */
-    protected $scopeConfigMock;
-
-    /** @var TypeListInterface|\PHPUnit\Framework\MockObject\MockObject */
-    protected $typeListMock;
-
-    /** @var UploaderFactory|\PHPUnit\Framework\MockObject\MockObject */
-    protected $uploaderFactoryMock;
-
-    /** @var RequestDataInterface|\PHPUnit\Framework\MockObject\MockObject */
-    protected $requestDataMock;
-
-    /** @var Filesystem|\PHPUnit\Framework\MockObject\MockObject */
-    protected $filesystemMock;
-
-    /** @var WriteInterface|\PHPUnit\Framework\MockObject\MockObject */
-    protected $writeMock;
-
-    /** @var Uploader|\PHPUnit\Framework\MockObject\MockObject */
-=======
     /** @var Context|MockObject */
     protected $contextMock;
 
@@ -79,7 +52,6 @@
     protected $writeMock;
 
     /** @var Uploader|MockObject */
->>>>>>> b2f063af
     protected $uploaderMock;
 
     protected function setUp(): void
@@ -282,20 +254,10 @@
         $this->assertEquals($this->model->getValue(), '');
     }
 
-<<<<<<< HEAD
-    /**
-     */
-    public function testBeforeSaveWithException()
-    {
-        $this->expectException(\Magento\Framework\Exception\LocalizedException::class);
-        $this->expectExceptionMessage('Exception!');
-
-=======
     public function testBeforeSaveWithException()
     {
         $this->expectException('Magento\Framework\Exception\LocalizedException');
         $this->expectExceptionMessage('Exception!');
->>>>>>> b2f063af
         $value = 'value';
         $groupId = 1;
         $field = 'field';
