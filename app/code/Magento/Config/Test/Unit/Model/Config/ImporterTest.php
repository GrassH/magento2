--- conflicted
+++ resolved
@@ -130,17 +130,7 @@
         $data = [];
         $currentData = ['current' => '2'];
 
-<<<<<<< HEAD
-        $this->flagResourceMock->expects($this->once())
-            ->method('load')
-            ->with($this->flagMock, Importer::FLAG_CODE, 'flag_code');
-        $this->flagMock->expects($this->once())
-=======
-        $reflection = new \ReflectionClass($this->model);
-        $closure = $reflection->getMethod('invokeSaveAll')->getClosure($this->model);
-
         $this->flagManagerMock->expects($this->once())
->>>>>>> 82905a79
             ->method('getFlagData')
             ->with(Importer::FLAG_CODE)
             ->willReturn($currentData);
