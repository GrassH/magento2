--- conflicted
+++ resolved
@@ -125,9 +125,6 @@
         );
     }
 
-    /**
-     * @SuppressWarnings(PHPMD.UnusedLocalVariable)
-     */
     public function testImport()
     {
         $data = [];
@@ -150,17 +147,12 @@
             ->method('emulateAreaCode')
             ->with(Area::AREA_ADMINHTML, $this->anything())
             ->willReturnCallback(function ($area, $function) {
-<<<<<<< HEAD
+                $this->assertEquals(Area::AREA_ADMINHTML, $area);
                 return $function();
             });
         $this->saveProcessorMock->expects($this->once())
             ->method('process')
             ->with([]);
-=======
-                $this->assertEquals(Area::AREA_ADMINHTML, $area);
-                return $function();
-            });
->>>>>>> 52ac131b
         $this->scopeMock->expects($this->at(1))
             ->method('setCurrentScope')
             ->with(Area::AREA_ADMINHTML);
