<?php declare(strict_types=1);
/**
 * Copyright © Magento, Inc. All rights reserved.
 * See COPYING.txt for license details.
 */
namespace Magento\Config\Test\Unit\Model\Config\Structure\Element;

use Magento\Config\Model\Config\Structure\AbstractElement;
use Magento\Config\Model\Config\Structure\Element\AbstractComposite;
use Magento\Config\Model\Config\Structure\Element\Iterator;
use Magento\Config\Model\Config\Structure\ElementVisibilityInterface;
use Magento\Framework\Module\Manager;
use Magento\Framework\TestFramework\Unit\Helper\ObjectManager as ObjectManagerHelper;
use Magento\Store\Model\StoreManager;
use PHPUnit\Framework\MockObject\MockObject;
use PHPUnit\Framework\TestCase;

class AbstractCompositeTest extends TestCase
{
    /**
     * @var AbstractComposite
     */
    protected $_model;

    /**
<<<<<<< HEAD
     * @var \PHPUnit\Framework\MockObject\MockObject
=======
     * @var MockObject
>>>>>>> b2f063af
     */
    protected $_storeManagerMock;

    /**
<<<<<<< HEAD
     * @var \PHPUnit\Framework\MockObject\MockObject
=======
     * @var MockObject
>>>>>>> b2f063af
     */
    protected $_iteratorMock;

    /**
<<<<<<< HEAD
     * @var \Magento\Framework\Module\Manager | \PHPUnit\Framework\MockObject\MockObject
=======
     * @var Manager|MockObject
>>>>>>> b2f063af
     */
    protected $moduleManagerMock;

    /**
<<<<<<< HEAD
     * @var ElementVisibilityInterface|\PHPUnit\Framework\MockObject\MockObject
=======
     * @var ElementVisibilityInterface|MockObject
>>>>>>> b2f063af
     */
    private $elementVisibilityMock;

    /**
     * Test element data
     *
     * @var array
     */
    protected $_testData = [
        'id' => 'elementId',
        'label' => 'Element Label',
        'someAttribute' => 'Some attribute value',
        'children' => ['someGroup' => []],
    ];

    protected function setUp(): void
    {
        $this->elementVisibilityMock = $this->getMockBuilder(ElementVisibilityInterface::class)
            ->getMockForAbstractClass();
        $this->_iteratorMock = $this->createMock(Iterator::class);
        $this->_storeManagerMock = $this->createMock(StoreManager::class);
        $this->moduleManagerMock = $this->createMock(Manager::class);
        $this->_model = $this->getMockForAbstractClass(
            AbstractComposite::class,
            [$this->_storeManagerMock, $this->moduleManagerMock, $this->_iteratorMock]
        );
        $objectManagerHelper = new ObjectManagerHelper($this);
        $objectManagerHelper->setBackwardCompatibleProperty(
            $this->_model,
            'elementVisibility',
            $this->elementVisibilityMock,
            AbstractElement::class
        );
    }

    protected function tearDown(): void
    {
        unset($this->_iteratorMock);
        unset($this->_storeManagerMock);
        unset($this->_model);
    }

    public function testSetDataInitializesChildIterator()
    {
        $this->_iteratorMock->expects(
            $this->once()
        )->method(
            'setElements'
        )->with(
            ['someGroup' => []],
            'scope'
        );
        $this->_model->setData($this->_testData, 'scope');
    }

    public function testSetDataInitializesChildIteratorWithEmptyArrayIfNoChildrenArePresent()
    {
        $this->_iteratorMock->expects($this->once())->method('setElements')->with([], 'scope');
        $this->_model->setData([], 'scope');
    }

    public function testHasChildrenReturnsFalseIfThereAreNoChildren()
    {
        $this->assertFalse($this->_model->hasChildren());
    }

    public function testHasChildrenReturnsTrueIfThereAreVisibleChildren()
    {
        $this->_iteratorMock->expects($this->once())->method('current')->willReturn(true);
        $this->_iteratorMock->expects($this->once())->method('valid')->willReturn(true);
        $this->assertTrue($this->_model->hasChildren());
    }

    public function testIsVisibleReturnsTrueIfThereAreVisibleChildren()
    {
        $this->_storeManagerMock->expects($this->once())->method('isSingleStoreMode')->willReturn(true);
        $this->_iteratorMock->expects($this->once())->method('current')->willReturn(true);
        $this->_iteratorMock->expects($this->once())->method('valid')->willReturn(true);
        $this->_model->setData(['showInDefault' => 'true'], 'default');
        $this->assertTrue($this->_model->isVisible());
    }

    public function testIsVisibleReturnsTrueIfElementHasFrontEndModel()
    {
        $this->_storeManagerMock->expects($this->once())->method('isSingleStoreMode')->willReturn(true);
        $this->_model->setData(['showInDefault' => 'true', 'frontend_model' => 'Model_Name'], 'default');
        $this->assertTrue($this->_model->isVisible());
    }

    public function testIsVisibleReturnsFalseIfElementHasNoChildrenAndFrontendModel()
    {
        $this->_storeManagerMock->expects($this->once())->method('isSingleStoreMode')->willReturn(true);
        $this->_model->setData(['showInDefault' => 'true'], 'default');
        $this->assertFalse($this->_model->isVisible());
    }
}<|MERGE_RESOLUTION|>--- conflicted
+++ resolved
@@ -23,38 +23,22 @@
     protected $_model;
 
     /**
-<<<<<<< HEAD
-     * @var \PHPUnit\Framework\MockObject\MockObject
-=======
      * @var MockObject
->>>>>>> b2f063af
      */
     protected $_storeManagerMock;
 
     /**
-<<<<<<< HEAD
-     * @var \PHPUnit\Framework\MockObject\MockObject
-=======
      * @var MockObject
->>>>>>> b2f063af
      */
     protected $_iteratorMock;
 
     /**
-<<<<<<< HEAD
-     * @var \Magento\Framework\Module\Manager | \PHPUnit\Framework\MockObject\MockObject
-=======
      * @var Manager|MockObject
->>>>>>> b2f063af
      */
     protected $moduleManagerMock;
 
     /**
-<<<<<<< HEAD
-     * @var ElementVisibilityInterface|\PHPUnit\Framework\MockObject\MockObject
-=======
      * @var ElementVisibilityInterface|MockObject
->>>>>>> b2f063af
      */
     private $elementVisibilityMock;
 
@@ -123,30 +107,30 @@
 
     public function testHasChildrenReturnsTrueIfThereAreVisibleChildren()
     {
-        $this->_iteratorMock->expects($this->once())->method('current')->willReturn(true);
-        $this->_iteratorMock->expects($this->once())->method('valid')->willReturn(true);
+        $this->_iteratorMock->expects($this->once())->method('current')->will($this->returnValue(true));
+        $this->_iteratorMock->expects($this->once())->method('valid')->will($this->returnValue(true));
         $this->assertTrue($this->_model->hasChildren());
     }
 
     public function testIsVisibleReturnsTrueIfThereAreVisibleChildren()
     {
-        $this->_storeManagerMock->expects($this->once())->method('isSingleStoreMode')->willReturn(true);
-        $this->_iteratorMock->expects($this->once())->method('current')->willReturn(true);
-        $this->_iteratorMock->expects($this->once())->method('valid')->willReturn(true);
+        $this->_storeManagerMock->expects($this->once())->method('isSingleStoreMode')->will($this->returnValue(true));
+        $this->_iteratorMock->expects($this->once())->method('current')->will($this->returnValue(true));
+        $this->_iteratorMock->expects($this->once())->method('valid')->will($this->returnValue(true));
         $this->_model->setData(['showInDefault' => 'true'], 'default');
         $this->assertTrue($this->_model->isVisible());
     }
 
     public function testIsVisibleReturnsTrueIfElementHasFrontEndModel()
     {
-        $this->_storeManagerMock->expects($this->once())->method('isSingleStoreMode')->willReturn(true);
+        $this->_storeManagerMock->expects($this->once())->method('isSingleStoreMode')->will($this->returnValue(true));
         $this->_model->setData(['showInDefault' => 'true', 'frontend_model' => 'Model_Name'], 'default');
         $this->assertTrue($this->_model->isVisible());
     }
 
     public function testIsVisibleReturnsFalseIfElementHasNoChildrenAndFrontendModel()
     {
-        $this->_storeManagerMock->expects($this->once())->method('isSingleStoreMode')->willReturn(true);
+        $this->_storeManagerMock->expects($this->once())->method('isSingleStoreMode')->will($this->returnValue(true));
         $this->_model->setData(['showInDefault' => 'true'], 'default');
         $this->assertFalse($this->_model->isVisible());
     }
