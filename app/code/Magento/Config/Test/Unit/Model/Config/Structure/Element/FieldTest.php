--- conflicted
+++ resolved
@@ -36,47 +36,27 @@
     protected $_model;
 
     /**
-<<<<<<< HEAD
-     * @var \PHPUnit\Framework\MockObject\MockObject
-=======
      * @var MockObject
->>>>>>> b2f063af
      */
     protected $_backendFactoryMock;
 
     /**
-<<<<<<< HEAD
-     * @var \PHPUnit\Framework\MockObject\MockObject
-=======
      * @var MockObject
->>>>>>> b2f063af
      */
     protected $_sourceFactoryMock;
 
     /**
-<<<<<<< HEAD
-     * @var \PHPUnit\Framework\MockObject\MockObject
-=======
      * @var MockObject
->>>>>>> b2f063af
      */
     protected $_commentFactoryMock;
 
     /**
-<<<<<<< HEAD
-     * @var \PHPUnit\Framework\MockObject\MockObject
-=======
      * @var MockObject
->>>>>>> b2f063af
      */
     protected $_blockFactoryMock;
 
     /**
-<<<<<<< HEAD
-     * @var \PHPUnit\Framework\MockObject\MockObject
-=======
      * @var MockObject
->>>>>>> b2f063af
      */
     protected $_depMapperMock;
 
@@ -146,8 +126,8 @@
             'getCommentText'
         )->with(
             'currentValue'
-        )->willReturn(
-            'translatedValue'
+        )->will(
+            $this->returnValue('translatedValue')
         );
         $this->_commentFactoryMock->expects(
             $this->once()
@@ -155,8 +135,8 @@
             'create'
         )->with(
             'Model_Name'
-        )->willReturn(
-            $commentModelMock
+        )->will(
+            $this->returnValue($commentModelMock)
         );
         $this->assertEquals('translatedValue', $this->_model->getComment('currentValue'));
     }
@@ -167,26 +147,6 @@
         $this->assertEquals(__('element tooltip'), $this->_model->getTooltip());
     }
 
-<<<<<<< HEAD
-    public function testGetTooltipCreatesTooltipBlock()
-    {
-        $this->_model->setData(['tooltip_block' => \Magento\Config\Block\Tooltip::class], 'scope');
-        $tooltipBlock = $this->createMock(\Magento\Framework\View\Element\BlockInterface::class);
-        $tooltipBlock->expects($this->once())->method('toHtml')->willReturn('tooltip block');
-        $this->_blockFactoryMock->expects(
-            $this->once()
-        )->method(
-            'createBlock'
-        )->with(
-            \Magento\Config\Block\Tooltip::class
-        )->willReturn(
-            $tooltipBlock
-        );
-        $this->assertEquals('tooltip block', $this->_model->getTooltip());
-    }
-
-=======
->>>>>>> b2f063af
     public function testGetTypeReturnsTextByDefault()
     {
         $this->assertEquals('text', $this->_model->getType());
@@ -212,24 +172,6 @@
         $this->assertTrue($this->_model->hasBackendModel());
     }
 
-<<<<<<< HEAD
-    public function testGetBackendModelCreatesBackendModel()
-    {
-        $this->_backendFactoryMock->expects(
-            $this->once()
-        )->method(
-            'create'
-        )->with(
-            \Magento\Framework\Model\Name::class
-        )->willReturn(
-            'backend_model_object'
-        );
-        $this->_model->setData(['backend_model' => \Magento\Framework\Model\Name::class], 'scope');
-        $this->assertEquals('backend_model_object', $this->_model->getBackendModel());
-    }
-
-=======
->>>>>>> b2f063af
     public function testGetSectionId()
     {
         $this->_model->setData(['id' => 'fieldId', 'path' => 'sectionId/groupId/subgroupId'], 'scope');
@@ -359,8 +301,8 @@
             'create'
         )->with(
             'Source_Model_Name'
-        )->willReturn(
-            $sourceModelMock
+        )->will(
+            $this->returnValue($sourceModelMock)
         );
         $expected = [['label' => 'test', 'value' => 0], ['label' => 'test2', 'value' => 1]];
         $sourceModelMock->expects(
@@ -369,8 +311,8 @@
             'toOptionArray'
         )->with(
             false
-        )->willReturn(
-            $expected
+        )->will(
+            $this->returnValue($expected)
         );
         $this->assertEquals($expected, $this->_model->getOptions());
     }
@@ -391,12 +333,12 @@
             'create'
         )->with(
             'Source_Model_Name'
-        )->willReturn(
-            $sourceModelMock
+        )->will(
+            $this->returnValue($sourceModelMock)
         );
         $expected = ['testVar1' => 'testVal1', 'testVar2' => ['subvar1' => 'subval1']];
         $sourceModelMock->expects($this->once())->method('setPath')->with('path/');
-        $sourceModelMock->expects($this->once())->method('retrieveElements')->willReturn($expected);
+        $sourceModelMock->expects($this->once())->method('retrieveElements')->will($this->returnValue($expected));
         $this->assertEquals($expected, $this->_model->getOptions());
     }
 
@@ -416,16 +358,16 @@
             'create'
         )->with(
             'Source_Model_Name'
-        )->willReturn(
-            $sourceModelMock
+        )->will(
+            $this->returnValue($sourceModelMock)
         );
         $sourceModelMock->expects($this->once())->method('setPath')->with('path/');
         $sourceModelMock->expects(
             $this->once()
         )->method(
             'retrieveElements'
-        )->willReturn(
-            ['var1' => 'val1', 'var2' => ['subvar1' => 'subval1']]
+        )->will(
+            $this->returnValue(['var1' => 'val1', 'var2' => ['subvar1' => 'subval1']])
         );
         $expected = [['label' => 'val1', 'value' => 'var1'], ['subvar1' => 'subval1']];
         $this->assertEquals($expected, $this->_model->getOptions());
@@ -459,8 +401,8 @@
             $fields,
             'test_scope',
             'test_prefix'
-        )->willReturnArgument(
-            0
+        )->will(
+            $this->returnArgument(0)
         );
 
         $this->assertEquals($fields, $this->_model->getDependencies('test_prefix', 'test_scope'));
