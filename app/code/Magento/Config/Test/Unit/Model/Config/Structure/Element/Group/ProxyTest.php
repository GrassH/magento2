<?php declare(strict_types=1);
/**
 * Copyright © Magento, Inc. All rights reserved.
 * See COPYING.txt for license details.
 */
namespace Magento\Config\Test\Unit\Model\Config\Structure\Element\Group;

use Magento\Config\Model\Config\Structure\Element\Group;
use Magento\Config\Model\Config\Structure\Element\Group\Proxy;
use Magento\Framework\ObjectManagerInterface;
use PHPUnit\Framework\MockObject\MockObject;
use PHPUnit\Framework\TestCase;

class ProxyTest extends TestCase
{
    /**
     * @var Proxy
     */
    protected $_model;

    /**
<<<<<<< HEAD
     * @var \PHPUnit\Framework\MockObject\MockObject
=======
     * @var MockObject
>>>>>>> b2f063af
     */
    protected $_objectManagerMock;

    protected function setUp(): void
    {
        $this->_objectManagerMock = $this->createMock(ObjectManagerInterface::class);
        $this->_model = new Proxy($this->_objectManagerMock);
    }

    protected function tearDown(): void
    {
        unset($this->_model);
        unset($this->_objectManagerMock);
    }

    public function testProxyInitializesProxiedObjectOnFirstCall()
    {
        $groupMock = $this->createMock(Group::class);

        $groupMock->expects($this->once())->method('setData');
        $groupMock->expects($this->once())->method('getId')->willReturn('group_id');
        $this->_objectManagerMock->expects(
            $this->once()
        )->method(
            'create'
        )->with(
<<<<<<< HEAD
            \Magento\Config\Model\Config\Structure\Element\Group::class
        )->willReturn(
            $groupMock
=======
            Group::class
        )->will(
            $this->returnValue($groupMock)
>>>>>>> b2f063af
        );

        $this->_model->setData([], '');
        $this->assertEquals('group_id', $this->_model->getId());
    }
}<|MERGE_RESOLUTION|>--- conflicted
+++ resolved
@@ -19,11 +19,7 @@
     protected $_model;
 
     /**
-<<<<<<< HEAD
-     * @var \PHPUnit\Framework\MockObject\MockObject
-=======
      * @var MockObject
->>>>>>> b2f063af
      */
     protected $_objectManagerMock;
 
@@ -44,21 +40,15 @@
         $groupMock = $this->createMock(Group::class);
 
         $groupMock->expects($this->once())->method('setData');
-        $groupMock->expects($this->once())->method('getId')->willReturn('group_id');
+        $groupMock->expects($this->once())->method('getId')->will($this->returnValue('group_id'));
         $this->_objectManagerMock->expects(
             $this->once()
         )->method(
             'create'
         )->with(
-<<<<<<< HEAD
-            \Magento\Config\Model\Config\Structure\Element\Group::class
-        )->willReturn(
-            $groupMock
-=======
             Group::class
         )->will(
             $this->returnValue($groupMock)
->>>>>>> b2f063af
         );
 
         $this->_model->setData([], '');
