--- conflicted
+++ resolved
@@ -19,20 +19,12 @@
     private $model;
 
     /**
-<<<<<<< HEAD
-     * @var ElementVisibilityInterface|\PHPUnit\Framework\MockObject\MockObject
-=======
      * @var ElementVisibilityInterface|MockObject
->>>>>>> b2f063af
      */
     private $firstVisibilityMock;
 
     /**
-<<<<<<< HEAD
-     * @var ElementVisibilityInterface|\PHPUnit\Framework\MockObject\MockObject
-=======
      * @var ElementVisibilityInterface|MockObject
->>>>>>> b2f063af
      */
     private $secondVisibilityMock;
 
@@ -52,17 +44,11 @@
      */
     public function testException()
     {
-<<<<<<< HEAD
-        $this->expectException(\Magento\Framework\Exception\ConfigurationMismatchException::class);
-        $this->expectExceptionMessage('stdClass: Instance of Magento\\Config\\Model\\Config\\Structure\\ElementVisibilityInterface is expected, got stdClass instead');
-
-=======
         $this->expectException('Magento\Framework\Exception\ConfigurationMismatchException');
         $this->expectExceptionMessage(sprintf(
             'stdClass: Instance of %s, got stdClass instead',
             'Magento\Config\Model\Config\Structure\ElementVisibilityInterface is expected'
         ));
->>>>>>> b2f063af
         $visibility = [
             'stdClass' => new \stdClass()
         ];
