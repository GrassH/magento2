--- conflicted
+++ resolved
@@ -18,20 +18,12 @@
     protected $_model;
 
     /**
-<<<<<<< HEAD
-     * @var \PHPUnit\Framework\MockObject\MockObject
-=======
      * @var MockObject
->>>>>>> b2f063af
      */
     protected $_fieldMock;
 
     /**
-<<<<<<< HEAD
-     * @var \PHPUnit\Framework\MockObject\MockObject
-=======
      * @var MockObject
->>>>>>> b2f063af
      */
     protected $_groupMock;
 
@@ -79,7 +71,7 @@
             ['_elementType' => 'group', 'id' => 'someGroup_2'],
             'scope'
         );
-        $this->_groupMock->expects($this->any())->method('isVisible')->willReturn(true);
+        $this->_groupMock->expects($this->any())->method('isVisible')->will($this->returnValue(true));
 
         $this->_fieldMock->expects(
             $this->at(0)
@@ -97,7 +89,7 @@
             ['_elementType' => 'field', 'id' => 'someField_2'],
             'scope'
         );
-        $this->_fieldMock->expects($this->any())->method('isVisible')->willReturn(true);
+        $this->_fieldMock->expects($this->any())->method('isVisible')->will($this->returnValue(true));
 
         $items = [];
         foreach ($this->_model as $item) {
