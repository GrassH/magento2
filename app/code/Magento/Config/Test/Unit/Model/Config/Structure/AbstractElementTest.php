--- conflicted
+++ resolved
@@ -23,29 +23,17 @@
     protected $_model;
 
     /**
-<<<<<<< HEAD
-     * @var \PHPUnit\Framework\MockObject\MockObject
-=======
      * @var MockObject
->>>>>>> b2f063af
      */
     protected $storeManagerMock;
 
     /**
-<<<<<<< HEAD
-     * @var \Magento\Config\Model\Config\Structure\AbstractElement | \PHPUnit\Framework\MockObject\MockObject
-=======
      * @var AbstractElement|MockObject
->>>>>>> b2f063af
      */
     protected $moduleManagerMock;
 
     /**
-<<<<<<< HEAD
-     * @var ElementVisibilityInterface|\PHPUnit\Framework\MockObject\MockObject
-=======
      * @var ElementVisibilityInterface|MockObject
->>>>>>> b2f063af
      */
     private $elementVisibilityMock;
 
@@ -117,7 +105,7 @@
 
     public function testIsVisibleReturnsTrueInSingleStoreModeForNonHiddenElements()
     {
-        $this->storeManagerMock->expects($this->once())->method('isSingleStoreMode')->willReturn(true);
+        $this->storeManagerMock->expects($this->once())->method('isSingleStoreMode')->will($this->returnValue(true));
         $this->_model->setData(
             ['showInDefault' => 1, 'showInStore' => 0, 'showInWebsite' => 0],
             ScopeConfigInterface::SCOPE_TYPE_DEFAULT
@@ -127,7 +115,7 @@
 
     public function testIsVisibleReturnsFalseInSingleStoreModeForHiddenElements()
     {
-        $this->storeManagerMock->expects($this->once())->method('isSingleStoreMode')->willReturn(true);
+        $this->storeManagerMock->expects($this->once())->method('isSingleStoreMode')->will($this->returnValue(true));
         $this->_model->setData(
             ['hide_in_single_store_mode' => 1, 'showInDefault' => 1, 'showInStore' => 0, 'showInWebsite' => 0],
             ScopeConfigInterface::SCOPE_TYPE_DEFAULT
@@ -140,7 +128,7 @@
      */
     public function testIsVisibleReturnsFalseInSingleStoreModeForInvisibleElements()
     {
-        $this->storeManagerMock->expects($this->once())->method('isSingleStoreMode')->willReturn(true);
+        $this->storeManagerMock->expects($this->once())->method('isSingleStoreMode')->will($this->returnValue(true));
         $this->_model->setData(
             ['showInDefault' => 0, 'showInStore' => 0, 'showInWebsite' => 0],
             ScopeConfigInterface::SCOPE_TYPE_DEFAULT
