<?php declare(strict_types=1);
/**
 * Copyright © Magento, Inc. All rights reserved.
 * See COPYING.txt for license details.
 */
namespace Magento\Config\Test\Unit\Model\Config\Importer;

use Magento\Config\Model\Config\Backend\Currency\AbstractCurrency;
use Magento\Config\Model\Config\Backend\Currency\Base;
use Magento\Config\Model\Config\Importer\SaveProcessor;
use Magento\Config\Model\PreparedValueFactory;
use Magento\Framework\App\Config\ScopeConfigInterface;
use Magento\Framework\App\Config\Value;
use Magento\Framework\Stdlib\ArrayUtils;
use PHPUnit\Framework\MockObject\MockObject as Mock;
<<<<<<< HEAD
=======
use PHPUnit\Framework\TestCase;
>>>>>>> b2f063af

/**
 * Test for SaveProcessor.
 *
 * @see Importer
 */
class SaveProcessorTest extends TestCase
{
    /**
     * @var SaveProcessor
     */
    private $model;

    /**
     * @var ArrayUtils|Mock
     */
    private $arrayUtilsMock;

    /**
     * @var PreparedValueFactory|Mock
     */
    private $valueFactoryMock;

    /**
     * @var ScopeConfigInterface|Mock
     */
    private $scopeConfigMock;

    /**
     * @var Value|Mock
     */
    private $valueMock;

    /**
     * @var AbstractCurrency|Mock
     */
    private $currencyValueMock;

    /**
     * @inheritdoc
     */
    protected function setUp(): void
    {
        $this->arrayUtilsMock = $this->getMockBuilder(ArrayUtils::class)
            ->disableOriginalConstructor()
            ->getMock();
        $this->valueFactoryMock = $this->getMockBuilder(PreparedValueFactory::class)
            ->disableOriginalConstructor()
            ->getMock();
        $this->valueMock = $this->getMockBuilder(Value::class)
            ->disableOriginalConstructor()
            ->getMock();
        $this->currencyValueMock = $this->getMockBuilder(Base::class)
            ->disableOriginalConstructor()
            ->setMethods(['beforeSave', 'afterSave'])
            ->getMock();
        $this->scopeConfigMock = $this->getMockBuilder(ScopeConfigInterface::class)
            ->getMockForAbstractClass();

        $this->model = new SaveProcessor(
            $this->arrayUtilsMock,
            $this->valueFactoryMock,
            $this->scopeConfigMock
        );
    }

    public function testProcess()
    {
        $data = [
            'default' => [
                'web' => ['unsecure' => ['base_url' => 'http://magento2.local/']],
                'currency' => ['options' => ['base' => 'EUR']]
            ],
            'websites' => ['base' => ['web' => ['unsecure' => ['base_url' => 'http://magento3.local/']]]],
        ];

        $this->valueMock->expects($this->exactly(2))
            ->method('beforeSave');
        $this->valueMock->expects($this->exactly(2))
            ->method('afterSave');

        $value1 = clone $this->valueMock;
        $value2 = clone $this->valueMock;

        $this->arrayUtilsMock->expects($this->exactly(2))
            ->method('flatten')
            ->willReturnMap([
                [
                    [
                        'web' => ['unsecure' => ['base_url' => 'http://magento2.local/']],
                        'currency' => ['options' => ['base' => 'EUR']]
                    ],
                    '',
                    '/',
                    [
                        'web/unsecure/base_url' => 'http://magento2.local/',
                        'currency/options/base' => 'EUR'
                    ]
                ],
                [
                    ['web' => ['unsecure' => ['base_url' => 'http://magento3.local/']]],
                    '',
                    '/',
                    ['web/unsecure/base_url' => 'http://magento3.local/']
                ]
            ]);
        $this->scopeConfigMock->expects($this->exactly(3))
            ->method('getValue')
            ->willReturnMap([
                ['web/unsecure/base_url', 'default', null, 'http://magento2.local/'],
                ['currency/options/base', 'default', null, 'EUR'],
                ['web/unsecure/base_url', 'websites', 'base', 'http://magento3.local/']
            ]);
        $this->valueFactoryMock->expects($this->exactly(3))
            ->method('create')
            ->willReturnMap([
                ['web/unsecure/base_url', 'http://magento2.local/', 'default', null, $value1],
                ['currency/options/base', 'EUR', 'default', null, $this->currencyValueMock],
                ['web/unsecure/base_url', 'http://magento3.local/', 'websites', 'base', $value2]
            ]);

        $this->assertNull($this->model->process($data));
    }

    public function testProcessWithNullValues()
    {
        $data = [
            'default' => [
                'advanced' => ['modules_disable_output' => ['Test_Module' => '1']]
            ],
            'websites' => ['test_website' => ['general' => ['locale' => ['timezone' => 'America/Rio_Branco']]]],
        ];
        $this->arrayUtilsMock->expects($this->exactly(2))
            ->method('flatten')
            ->willReturnMap([
                [
                    [
                        'advanced' => ['modules_disable_output' => ['Test_Module' => '1']]
                    ],
                    '',
                    '/',
                    ['advanced/modules_disable_output/Test_Module' => '1']
                ],
                [
                    ['general' => ['locale' => ['timezone' => 'America/Rio_Branco']]],
                    '',
                    '/',
                    ['general/locale/timezone' => 'America/Rio_Branco']
                ]
            ]);
        $this->scopeConfigMock->expects($this->exactly(2))
            ->method('getValue')
            ->willReturn(null);

        $this->assertNull($this->model->process($data));
    }
}<|MERGE_RESOLUTION|>--- conflicted
+++ resolved
@@ -13,10 +13,7 @@
 use Magento\Framework\App\Config\Value;
 use Magento\Framework\Stdlib\ArrayUtils;
 use PHPUnit\Framework\MockObject\MockObject as Mock;
-<<<<<<< HEAD
-=======
 use PHPUnit\Framework\TestCase;
->>>>>>> b2f063af
 
 /**
  * Test for SaveProcessor.
@@ -138,7 +135,7 @@
                 ['web/unsecure/base_url', 'http://magento3.local/', 'websites', 'base', $value2]
             ]);
 
-        $this->assertNull($this->model->process($data));
+        $this->assertSame(null, $this->model->process($data));
     }
 
     public function testProcessWithNullValues()
@@ -171,6 +168,6 @@
             ->method('getValue')
             ->willReturn(null);
 
-        $this->assertNull($this->model->process($data));
+        $this->assertSame(null, $this->model->process($data));
     }
 }