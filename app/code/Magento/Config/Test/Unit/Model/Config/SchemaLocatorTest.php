--- conflicted
+++ resolved
@@ -13,11 +13,7 @@
 class SchemaLocatorTest extends TestCase
 {
     /**
-<<<<<<< HEAD
-     * @var \PHPUnit\Framework\MockObject\MockObject
-=======
      * @var MockObject
->>>>>>> b2f063af
      */
     protected $_moduleReaderMock;
 
@@ -37,8 +33,8 @@
         )->with(
             'etc',
             'Magento_Config'
-        )->willReturn(
-            'schema_dir'
+        )->will(
+            $this->returnValue('schema_dir')
         );
         $this->_model = new SchemaLocator($this->_moduleReaderMock);
     }
