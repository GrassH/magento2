<?php declare(strict_types=1);
/**
 * Copyright © Magento, Inc. All rights reserved.
 * See COPYING.txt for license details.
 */
namespace Magento\Config\Test\Unit\Console\Command\ConfigSet;

use Magento\Config\Console\Command\ConfigSet\LockProcessor;
use Magento\Config\Model\PreparedValueFactory;
use Magento\Framework\App\Config\ConfigPathResolver;
use Magento\Framework\App\Config\ScopeConfigInterface;
use Magento\Framework\App\Config\Value;
use Magento\Framework\App\DeploymentConfig;
use Magento\Framework\App\DeploymentConfig\Writer;
use Magento\Framework\Config\File\ConfigFilePool;
use Magento\Framework\Exception\FileSystemException;
use Magento\Framework\Stdlib\ArrayManager;
use Magento\Store\Model\ScopeInterface;
use PHPUnit\Framework\MockObject\MockObject as Mock;
<<<<<<< HEAD
=======
use PHPUnit\Framework\TestCase;
>>>>>>> b2f063af

/**
 * Test for LockProcessor.
 *
 * @see LockProcessor
 * @SuppressWarnings(PHPMD.CouplingBetweenObjects)
 */
class LockEnvProcessorTest extends TestCase
{
    /**
     * @var LockProcessor
     */
    private $model;

    /**
     * @var PreparedValueFactory|Mock
     */
    private $preparedValueFactory;

    /**
     * @var DeploymentConfig\Writer|Mock
     */
    private $deploymentConfigWriterMock;

    /**
     * @var ArrayManager|Mock
     */
    private $arrayManagerMock;

    /**
     * @var ConfigPathResolver|Mock
     */
    private $configPathResolver;

    /**
     * @var Value|Mock
     */
    private $valueMock;

    /**
     * @inheritdoc
     */
    protected function setUp(): void
    {
        $this->preparedValueFactory = $this->getMockBuilder(PreparedValueFactory::class)
            ->disableOriginalConstructor()
            ->getMock();
        $this->deploymentConfigWriterMock = $this->getMockBuilder(Writer::class)
            ->disableOriginalConstructor()
            ->getMock();
        $this->arrayManagerMock = $this->getMockBuilder(ArrayManager::class)
            ->disableOriginalConstructor()
            ->getMock();
        $this->configPathResolver = $this->getMockBuilder(ConfigPathResolver::class)
            ->disableOriginalConstructor()
            ->getMock();
        $this->valueMock = $this->getMockBuilder(Value::class)
            ->setMethods(['validateBeforeSave', 'beforeSave', 'setValue', 'getValue', 'afterSave'])
            ->disableOriginalConstructor()
            ->getMock();

        $this->model = new LockProcessor(
            $this->preparedValueFactory,
            $this->deploymentConfigWriterMock,
            $this->arrayManagerMock,
            $this->configPathResolver,
            ConfigFilePool::APP_ENV
        );
    }

    /**
     * Tests process of lock flow.
     *
     * @param string $path
     * @param string $value
     * @param string $scope
     * @param string|null $scopeCode
     * @dataProvider processDataProvider
     */
    public function testProcess($path, $value, $scope, $scopeCode)
    {
        $this->preparedValueFactory->expects($this->once())
            ->method('create')
            ->with($path, $value, $scope, $scopeCode)
            ->willReturn($this->valueMock);
        $this->configPathResolver->expects($this->once())
            ->method('resolve')
            ->willReturn('system/default/test/test/test');
        $this->arrayManagerMock->expects($this->once())
            ->method('set')
            ->with('system/default/test/test/test', [], $value)
            ->willReturn([
                'system' => [
                    'default' => [
                        'test' => [
                            'test' => [
                                'test' => $value
                            ]
                        ]
                    ]
                ]
            ]);
        $this->valueMock->expects($this->once())
            ->method('getValue')
            ->willReturn($value);
        $this->deploymentConfigWriterMock->expects($this->once())
            ->method('saveConfig')
            ->with(
                [
                    ConfigFilePool::APP_ENV => [
                        'system' => [
                            'default' => [
                                'test' => [
                                    'test' => [
                                        'test' => $value
                                    ]
                                ]
                            ]
                        ]
                    ]
                ],
                false
            );
        $this->valueMock->expects($this->once())
            ->method('validateBeforeSave');
        $this->valueMock->expects($this->once())
            ->method('beforeSave');
        $this->valueMock->expects($this->once())
            ->method('afterSave');

        $this->model->process($path, $value, $scope, $scopeCode);
    }

    /**
     * @return array
     */
    public function processDataProvider()
    {
        return [
            ['test/test/test', 'value', ScopeConfigInterface::SCOPE_TYPE_DEFAULT, null],
            ['test/test/test', 'value', ScopeInterface::SCOPE_WEBSITE, 'base'],
            ['test/test/test', 'value', ScopeInterface::SCOPE_STORE, 'test'],
        ];
    }

<<<<<<< HEAD
    /**
     */
    public function testProcessNotReadableFs()
    {
        $this->expectException(\Magento\Framework\Exception\LocalizedException::class);
        $this->expectExceptionMessage('Filesystem is not writable.');

=======
    public function testProcessNotReadableFs()
    {
        $this->expectException('Magento\Framework\Exception\LocalizedException');
        $this->expectExceptionMessage('Filesystem is not writable.');
>>>>>>> b2f063af
        $path = 'test/test/test';
        $value = 'value';

        $this->preparedValueFactory->expects($this->once())
            ->method('create')
            ->willReturn($this->valueMock);
        $this->valueMock->expects($this->once())
            ->method('getValue')
            ->willReturn($value);
        $this->configPathResolver->expects($this->once())
            ->method('resolve')
            ->willReturn('system/default/test/test/test');
        $this->arrayManagerMock->expects($this->once())
            ->method('set')
            ->with('system/default/test/test/test', [], $value)
            ->willReturn(null);
        $this->deploymentConfigWriterMock->expects($this->once())
            ->method('saveConfig')
            ->willThrowException(new FileSystemException(__('Filesystem is not writable.')));

        $this->model->process($path, $value, ScopeConfigInterface::SCOPE_TYPE_DEFAULT, null);
    }

<<<<<<< HEAD
    /**
     */
    public function testCustomException()
    {
        $this->expectException(\Exception::class);
        $this->expectExceptionMessage('Invalid values');

=======
    public function testCustomException()
    {
        $this->expectException('Exception');
        $this->expectExceptionMessage('Invalid values');
>>>>>>> b2f063af
        $path = 'test/test/test';
        $value = 'value';

        $this->configPathResolver->expects($this->once())
            ->method('resolve')
            ->willReturn('system/default/test/test/test');
        $this->preparedValueFactory->expects($this->once())
            ->method('create')
            ->willReturn($this->valueMock);
        $this->arrayManagerMock->expects($this->never())
            ->method('set');
        $this->valueMock->expects($this->once())
            ->method('getValue');
        $this->valueMock->expects($this->once())
            ->method('afterSave')
            ->willThrowException(new \Exception('Invalid values'));
        $this->deploymentConfigWriterMock->expects($this->never())
            ->method('saveConfig');

        $this->model->process($path, $value, ScopeConfigInterface::SCOPE_TYPE_DEFAULT, null);
    }
}<|MERGE_RESOLUTION|>--- conflicted
+++ resolved
@@ -17,10 +17,7 @@
 use Magento\Framework\Stdlib\ArrayManager;
 use Magento\Store\Model\ScopeInterface;
 use PHPUnit\Framework\MockObject\MockObject as Mock;
-<<<<<<< HEAD
-=======
 use PHPUnit\Framework\TestCase;
->>>>>>> b2f063af
 
 /**
  * Test for LockProcessor.
@@ -166,20 +163,10 @@
         ];
     }
 
-<<<<<<< HEAD
-    /**
-     */
-    public function testProcessNotReadableFs()
-    {
-        $this->expectException(\Magento\Framework\Exception\LocalizedException::class);
-        $this->expectExceptionMessage('Filesystem is not writable.');
-
-=======
     public function testProcessNotReadableFs()
     {
         $this->expectException('Magento\Framework\Exception\LocalizedException');
         $this->expectExceptionMessage('Filesystem is not writable.');
->>>>>>> b2f063af
         $path = 'test/test/test';
         $value = 'value';
 
@@ -203,20 +190,10 @@
         $this->model->process($path, $value, ScopeConfigInterface::SCOPE_TYPE_DEFAULT, null);
     }
 
-<<<<<<< HEAD
-    /**
-     */
-    public function testCustomException()
-    {
-        $this->expectException(\Exception::class);
-        $this->expectExceptionMessage('Invalid values');
-
-=======
     public function testCustomException()
     {
         $this->expectException('Exception');
         $this->expectExceptionMessage('Invalid values');
->>>>>>> b2f063af
         $path = 'test/test/test';
         $value = 'value';
 
