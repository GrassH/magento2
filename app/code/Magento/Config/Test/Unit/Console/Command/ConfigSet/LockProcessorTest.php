<?php
/**
 * Copyright © Magento, Inc. All rights reserved.
 * See COPYING.txt for license details.
 */
namespace Magento\Config\Test\Unit\Console\Command\ConfigSet;

use Magento\Config\Console\Command\ConfigSet\LockProcessor;
use Magento\Config\Model\PreparedValueFactory;
use Magento\Framework\App\Config\ConfigPathResolver;
use Magento\Framework\App\Config\ScopeConfigInterface;
use Magento\Framework\App\Config\Value;
use Magento\Framework\App\DeploymentConfig;
use Magento\Framework\Config\File\ConfigFilePool;
use Magento\Framework\Exception\FileSystemException;
use Magento\Framework\Stdlib\ArrayManager;
use Magento\Store\Model\ScopeInterface;
use PHPUnit_Framework_MockObject_MockObject as Mock;

/**
 * Test for LockProcessor.
 *
 * @see LockProcessor
 * @SuppressWarnings(PHPMD.CouplingBetweenObjects)
 */
class LockProcessorTest extends \PHPUnit_Framework_TestCase
{
    /**
     * @var LockProcessor
     */
    private $model;

    /**
     * @var PreparedValueFactory|Mock
     */
    private $preparedValueFactory;

    /**
     * @var DeploymentConfig\Writer|Mock
     */
    private $deploymentConfigWriterMock;

    /**
     * @var ArrayManager|Mock
     */
    private $arrayManagerMock;

    /**
     * @var ConfigPathResolver|Mock
     */
    private $configPathResolver;

    /**
     * @var Value|Mock
     */
    private $valueMock;

    /**
     * @inheritdoc
     */
    protected function setUp()
    {
        $this->preparedValueFactory = $this->getMockBuilder(PreparedValueFactory::class)
            ->disableOriginalConstructor()
            ->getMock();
        $this->deploymentConfigWriterMock = $this->getMockBuilder(DeploymentConfig\Writer::class)
            ->disableOriginalConstructor()
            ->getMock();
        $this->arrayManagerMock = $this->getMockBuilder(ArrayManager::class)
            ->disableOriginalConstructor()
            ->getMock();
        $this->configPathResolver = $this->getMockBuilder(ConfigPathResolver::class)
            ->disableOriginalConstructor()
            ->getMock();
        $this->valueMock = $this->getMockBuilder(Value::class)
            ->setMethods(['validateBeforeSave', 'beforeSave', 'setValue', 'getValue', 'afterSave'])
            ->disableOriginalConstructor()
            ->getMock();

<<<<<<< HEAD
        $this->structureMock->expects($this->any())
            ->method('getElementByConfigPath')
            ->willReturn($this->fieldMock);
        $this->deploymentConfigMock->expects($this->any())
            ->method('isAvailable')
            ->willReturn(true);
        $this->valueFactoryMock->expects($this->any())
            ->method('create')
            ->willReturn($this->valueMock);

=======
>>>>>>> e5179841
        $this->model = new LockProcessor(
            $this->preparedValueFactory,
            $this->deploymentConfigWriterMock,
            $this->arrayManagerMock,
            $this->configPathResolver
        );
    }

    /**
     * Tests process of lock flow.
     *
     * @param string $path
     * @param string $value
     * @param string $scope
     * @param string|null $scopeCode
     * @dataProvider processDataProvider
     */
    public function testProcess($path, $value, $scope, $scopeCode)
    {
        $this->preparedValueFactory->expects($this->once())
            ->method('create')
            ->with($path, $value, $scope, $scopeCode)
            ->willReturn($this->valueMock);
        $this->configPathResolver->expects($this->once())
            ->method('resolve')
            ->willReturn('system/default/test/test/test');
        $this->arrayManagerMock->expects($this->once())
            ->method('set')
            ->with('system/default/test/test/test', [], $value)
            ->willReturn([
                'system' => [
                    'default' => [
                        'test' => [
                            'test' => [
                                'test' => $value
                            ]
                        ]
                    ]
                ]
            ]);
        $this->valueMock->expects($this->once())
            ->method('getValue')
            ->willReturn($value);
        $this->deploymentConfigWriterMock->expects($this->once())
            ->method('saveConfig')
            ->with(
                [
                    ConfigFilePool::APP_ENV => [
                        'system' => [
                            'default' => [
                                'test' => [
                                    'test' => [
                                        'test' => $value
                                    ]
                                ]
                            ]
                        ]
                    ]
                ],
                false
            );
        $this->valueMock->expects($this->once())
            ->method('validateBeforeSave');
        $this->valueMock->expects($this->once())
            ->method('beforeSave');
        $this->valueMock->expects($this->once())
            ->method('afterSave');

        $this->model->process($path, $value, $scope, $scopeCode);
    }

    /**
     * @return array
     */
    public function processDataProvider()
    {
        return [
            ['test/test/test', 'value', ScopeConfigInterface::SCOPE_TYPE_DEFAULT, null],
            ['test/test/test', 'value', ScopeInterface::SCOPE_WEBSITE, 'base'],
            ['test/test/test', 'value', ScopeInterface::SCOPE_STORE, 'test'],
        ];
    }

    /**
     * @expectedException \Magento\Framework\Exception\LocalizedException
     * @expectedExceptionMessage Filesystem is not writable.
     */
    public function testProcessNotReadableFs()
    {
        $path = 'test/test/test';
        $value = 'value';

        $this->preparedValueFactory->expects($this->once())
            ->method('create')
            ->willReturn($this->valueMock);
        $this->valueMock->expects($this->once())
            ->method('getValue')
            ->willReturn($value);
        $this->configPathResolver->expects($this->once())
            ->method('resolve')
            ->willReturn('system/default/test/test/test');
        $this->arrayManagerMock->expects($this->once())
            ->method('set')
            ->with('system/default/test/test/test', [], $value)
            ->willReturn(null);
        $this->deploymentConfigWriterMock->expects($this->once())
            ->method('saveConfig')
            ->willThrowException(new FileSystemException(__('Filesystem is not writable.')));

        $this->model->process($path, $value, ScopeConfigInterface::SCOPE_TYPE_DEFAULT, null);
    }

    /**
     * @expectedException \Exception
     * @expectedExceptionMessage Invalid values
     */
    public function testCustomException()
    {
        $path = 'test/test/test';
        $value = 'value';

        $this->configPathResolver->expects($this->once())
            ->method('resolve')
            ->willReturn('system/default/test/test/test');
        $this->preparedValueFactory->expects($this->once())
            ->method('create')
            ->willReturn($this->valueMock);
        $this->arrayManagerMock->expects($this->never())
            ->method('set');
        $this->valueMock->expects($this->never())
            ->method('getValue');
        $this->valueMock->expects($this->once())
            ->method('validateBeforeSave')
            ->willThrowException(new \Exception('Invalid values'));
        $this->deploymentConfigWriterMock->expects($this->never())
            ->method('saveConfig');

        $this->model->process($path, $value, ScopeConfigInterface::SCOPE_TYPE_DEFAULT, null);
    }
}<|MERGE_RESOLUTION|>--- conflicted
+++ resolved
@@ -77,19 +77,6 @@
             ->disableOriginalConstructor()
             ->getMock();
 
-<<<<<<< HEAD
-        $this->structureMock->expects($this->any())
-            ->method('getElementByConfigPath')
-            ->willReturn($this->fieldMock);
-        $this->deploymentConfigMock->expects($this->any())
-            ->method('isAvailable')
-            ->willReturn(true);
-        $this->valueFactoryMock->expects($this->any())
-            ->method('create')
-            ->willReturn($this->valueMock);
-
-=======
->>>>>>> e5179841
         $this->model = new LockProcessor(
             $this->preparedValueFactory,
             $this->deploymentConfigWriterMock,
