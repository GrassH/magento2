--- conflicted
+++ resolved
@@ -22,29 +22,17 @@
     protected $_object;
 
     /**
-<<<<<<< HEAD
-     * @var \PHPUnit\Framework\MockObject\MockObject
-=======
      * @var MockObject
->>>>>>> b2f063af
      */
     protected $_structureMock;
 
     /**
-<<<<<<< HEAD
-     * @var \PHPUnit\Framework\MockObject\MockObject
-=======
      * @var MockObject
->>>>>>> b2f063af
      */
     protected $_requestMock;
 
     /**
-<<<<<<< HEAD
-     * @var \PHPUnit\Framework\MockObject\MockObject
-=======
      * @var MockObject
->>>>>>> b2f063af
      */
     protected $_urlBuilderMock;
 
@@ -57,18 +45,12 @@
             'getParam'
         )->with(
             'section'
-        )->willReturn(
-            'currentSectionId'
+        )->will(
+            $this->returnValue('currentSectionId')
         );
-<<<<<<< HEAD
-        $this->_structureMock = $this->createMock(\Magento\Config\Model\Config\Structure::class);
-        $this->_structureMock->expects($this->once())->method('getTabs')->willReturn([]);
-        $this->_urlBuilderMock = $this->createMock(\Magento\Backend\Model\Url::class);
-=======
         $this->_structureMock = $this->createMock(Structure::class);
         $this->_structureMock->expects($this->once())->method('getTabs')->will($this->returnValue([]));
         $this->_urlBuilderMock = $this->createMock(Url::class);
->>>>>>> b2f063af
 
         $data = [
             'configStructure' => $this->_structureMock,
@@ -96,42 +78,27 @@
         )->with(
             '*/*/*',
             ['_current' => true, 'section' => 'testSectionId']
-        )->willReturn(
-            'testSectionUrl'
+        )->will(
+            $this->returnValue('testSectionUrl')
         );
 
-<<<<<<< HEAD
-        $sectionMock = $this->createMock(\Magento\Config\Model\Config\Structure\Element\Section::class);
-        $sectionMock->expects($this->once())->method('getId')->willReturn('testSectionId');
-=======
         $sectionMock = $this->createMock(Section::class);
         $sectionMock->expects($this->once())->method('getId')->will($this->returnValue('testSectionId'));
->>>>>>> b2f063af
 
         $this->assertEquals('testSectionUrl', $this->_object->getSectionUrl($sectionMock));
     }
 
     public function testIsSectionActiveReturnsTrueForActiveSection()
     {
-<<<<<<< HEAD
-        $sectionMock = $this->createMock(\Magento\Config\Model\Config\Structure\Element\Section::class);
-        $sectionMock->expects($this->once())->method('getId')->willReturn('currentSectionId');
-=======
         $sectionMock = $this->createMock(Section::class);
         $sectionMock->expects($this->once())->method('getId')->will($this->returnValue('currentSectionId'));
->>>>>>> b2f063af
         $this->assertTrue($this->_object->isSectionActive($sectionMock));
     }
 
     public function testIsSectionActiveReturnsFalseForNonActiveSection()
     {
-<<<<<<< HEAD
-        $sectionMock = $this->createMock(\Magento\Config\Model\Config\Structure\Element\Section::class);
-        $sectionMock->expects($this->once())->method('getId')->willReturn('nonCurrentSectionId');
-=======
         $sectionMock = $this->createMock(Section::class);
         $sectionMock->expects($this->once())->method('getId')->will($this->returnValue('nonCurrentSectionId'));
->>>>>>> b2f063af
         $this->assertFalse($this->_object->isSectionActive($sectionMock));
     }
 }