--- conflicted
+++ resolved
@@ -26,38 +26,22 @@
     protected $cellParameters;
 
     /**
-<<<<<<< HEAD
-     * @var \PHPUnit\Framework\MockObject\MockObject
-=======
      * @var MockObject
->>>>>>> b2f063af
      */
     protected $labelFactoryMock;
 
     /**
-<<<<<<< HEAD
-     * @var \PHPUnit\Framework\MockObject\MockObject
-=======
      * @var MockObject
->>>>>>> b2f063af
      */
     protected $labelMock;
 
     /**
-<<<<<<< HEAD
-     * @var \PHPUnit\Framework\MockObject\MockObject
-=======
      * @var MockObject
->>>>>>> b2f063af
      */
     protected $elementFactoryMock;
 
     /**
-<<<<<<< HEAD
-     * @var \PHPUnit\Framework\MockObject\MockObject
-=======
      * @var MockObject
->>>>>>> b2f063af
      */
     protected $elementMock;
 
