--- conflicted
+++ resolved
@@ -26,11 +26,7 @@
     protected $_object;
 
     /**
-<<<<<<< HEAD
      * @var MockObject
-=======
-     * @var \PHPUnit\Framework\MockObject\MockObject
->>>>>>> 3be360f7
      */
     protected $_formMock;
 
@@ -95,13 +91,8 @@
         $actual = $this->_object->getAfterElementHtml();
 
         $this->assertStringEndsWith('</script>' . $afterHtmlCode, $actual);
-<<<<<<< HEAD
-        $this->assertStringStartsWith('<script type="text/javascript">', trim($actual));
-        $this->assertStringContainsString('test_prefix_spec_element_test_suffix', $actual);
-=======
         $this->assertStringStartsWith('<script >', trim($actual));
         $this->assertContains('test_prefix_spec_element_test_suffix', $actual);
->>>>>>> 3be360f7
     }
 
     /**
