<?php declare(strict_types=1);
/**
 * Copyright © Magento, Inc. All rights reserved.
 * See COPYING.txt for license details.
 */

/**
 * Tests for \Magento\Framework\Data\Form\Field\Image
 */
namespace Magento\Config\Test\Unit\Block\System\Config\Form\Field;

use Magento\Config\Block\System\Config\Form\Field\Image;
use Magento\Framework\DataObject;
use Magento\Framework\Escaper;
use Magento\Framework\TestFramework\Unit\Helper\ObjectManager;
use Magento\Framework\Url;
use PHPUnit\Framework\MockObject\MockObject;
use PHPUnit\Framework\TestCase;

class ImageTest extends TestCase
{
    /**
<<<<<<< HEAD
     * @var \Magento\Framework\Url|\PHPUnit\Framework\MockObject\MockObject
=======
     * @var Url|MockObject
>>>>>>> b2f063af
     */
    protected $urlBuilderMock;

    /**
     * @var Image
     */
    protected $image;

    /**
     * @var array
     */
    protected $testData;

    protected function setUp(): void
    {
        $objectManager = new ObjectManager($this);
        $this->urlBuilderMock = $this->createMock(Url::class);
        $this->image = $objectManager->getObject(
            Image::class,
            [
                'urlBuilder' => $this->urlBuilderMock,
                '_escaper' => $objectManager->getObject(Escaper::class)
            ]
        );

        $this->testData = [
            'html_id_prefix' => 'test_id_prefix_',
            'html_id'        => 'test_id',
            'html_id_suffix' => '_test_id_suffix',
            'path'           => 'catalog/product/placeholder',
            'value'          => 'test_value',
        ];

        $formMock = new DataObject();
        $formMock->setHtmlIdPrefix($this->testData['html_id_prefix']);
        $formMock->setHtmlIdSuffix($this->testData['html_id_suffix']);
        $this->image->setForm($formMock);
    }

    /**
     * @covers \Magento\Config\Block\System\Config\Form\Field\Image::_getUrl
     */
    public function testGetElementHtmlWithValue()
    {
        $type = 'media';
        $url = 'http://test.example.com/media/';
        $this->urlBuilderMock->expects($this->once())->method('getBaseUrl')
            ->with(['_type' => $type])->willReturn($url);

        $this->image->setValue($this->testData['value']);
        $this->image->setHtmlId($this->testData['html_id']);
        $this->image->setFieldConfig(
            [
                'id' => 'placeholder',
                'type' => 'image',
                'sortOrder' => '1',
                'showInDefault' => '1',
                'showInWebsite' => '1',
                'showInStore' => '1',
                'label' => null,
                'backend_model' => \Magento\Config\Model\Config\Backend\Image::class,
                'upload_dir' => [
                    'config' => 'system/filesystem/media',
                    'scope_info' => '1',
                    'value' => $this->testData['path'],
                ],
                'base_url' => [
                    'type' => $type,
                    'scope_info' => '1',
                    'value' => $this->testData['path'],
                ],
                '_elementType' => 'field',
                'path' => 'catalog/placeholder',
            ]
        );

        $expectedHtmlId = $this->testData['html_id_prefix']
            . $this->testData['html_id']
            . $this->testData['html_id_suffix'];

        $html = $this->image->getElementHtml();
        $this->assertContains('class="input-file"', $html);
        $this->assertContains('<input', $html);
        $this->assertContains('type="file"', $html);
        $this->assertContains('value="test_value"', $html);
        $this->assertContains(
            '<a href="'
            . $url
            . $this->testData['path']
            . '/'
            . $this->testData['value']
            . '" onclick="imagePreview(\'' . $expectedHtmlId . '_image\'); return false;"',
            $html
        );
        $this->assertContains('<input type="checkbox"', $html);
    }
}<|MERGE_RESOLUTION|>--- conflicted
+++ resolved
@@ -20,11 +20,7 @@
 class ImageTest extends TestCase
 {
     /**
-<<<<<<< HEAD
-     * @var \Magento\Framework\Url|\PHPUnit\Framework\MockObject\MockObject
-=======
      * @var Url|MockObject
->>>>>>> b2f063af
      */
     protected $urlBuilderMock;
 
@@ -72,7 +68,7 @@
         $type = 'media';
         $url = 'http://test.example.com/media/';
         $this->urlBuilderMock->expects($this->once())->method('getBaseUrl')
-            ->with(['_type' => $type])->willReturn($url);
+            ->with(['_type' => $type])->will($this->returnValue($url));
 
         $this->image->setValue($this->testData['value']);
         $this->image->setHtmlId($this->testData['html_id']);
