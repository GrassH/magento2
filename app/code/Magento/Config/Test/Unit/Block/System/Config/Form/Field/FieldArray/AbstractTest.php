--- conflicted
+++ resolved
@@ -22,13 +22,8 @@
         $block->expects($this->any())->method('escapeHtml')->will($this->returnArgument(0));
 
         $objectManager = new \Magento\Framework\TestFramework\Unit\Helper\ObjectManager($this);
-<<<<<<< HEAD
         $element = $objectManager->getObject(\Magento\Framework\Data\Form\Element\Multiselect::class);
-        $element->setValue([['test' => 'test', 'data1' => 'data1']]);
-=======
-        $element = $objectManager->getObject('Magento\Framework\Data\Form\Element\Multiselect');
         $element->setValue([['te<s>t' => 't<e>st', 'data&1' => 'da&ta1']]);
->>>>>>> f5539378
         $block->setElement($element);
         $this->assertEquals(
             [
