--- conflicted
+++ resolved
@@ -34,15 +34,9 @@
 
     public function testGetArrayRows()
     {
-<<<<<<< HEAD
-        $this->model->expects($this->any())->method('escapeHtml')->willReturnArgument(0);
-        $objectManager = new \Magento\Framework\TestFramework\Unit\Helper\ObjectManager($this);
-        $element = $objectManager->getObject(\Magento\Framework\Data\Form\Element\Multiselect::class);
-=======
         $this->model->expects($this->any())->method('escapeHtml')->will($this->returnArgument(0));
         $objectManager = new ObjectManager($this);
         $element = $objectManager->getObject(Multiselect::class);
->>>>>>> b2f063af
         $element->setValue([['te<s>t' => 't<e>st', 'data&1' => 'da&ta1']]);
         $this->model->setElement($element);
         $this->assertEquals(
