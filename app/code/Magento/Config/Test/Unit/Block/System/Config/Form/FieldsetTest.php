<?php
/**
 * Copyright © Magento, Inc. All rights reserved.
 * See COPYING.txt for license details.
 */
declare(strict_types=1);

namespace Magento\Config\Test\Unit\Block\System\Config\Form;

<<<<<<< HEAD
use Magento\Backend\Model\Auth\Session;
use Magento\Backend\Model\Url;
use Magento\Config\Block\System\Config\Form\Fieldset;
use Magento\Config\Model\Config\Structure\Element\Group;
use Magento\Framework\App\RequestInterface;
use Magento\Framework\Data\Form;
use Magento\Framework\Data\Form\AbstractForm;
use Magento\Framework\Data\Form\Element\Collection;
use Magento\Framework\Data\Form\Element\CollectionFactory;
use Magento\Framework\Data\Form\Element\Factory;
use Magento\Framework\Data\Form\Element\Text;
use Magento\Framework\TestFramework\Unit\Helper\ObjectManager;
use Magento\Framework\View\Helper\Js;
use Magento\Framework\View\Layout;
use Magento\User\Model\User;
use PHPUnit\Framework\MockObject\MockObject;
use PHPUnit\Framework\TestCase;
=======
use Magento\Framework\View\Helper\SecureHtmlRenderer;
>>>>>>> 3be360f7

/**
 * @SuppressWarnings(PHPMD.CouplingBetweenObjects)
 */
class FieldsetTest extends TestCase
{
    /**
     * @var Fieldset
     */
    protected $_object;

    /**
<<<<<<< HEAD
     * @var MockObject
=======
     * @var \PHPUnit\Framework\MockObject\MockObject
>>>>>>> 3be360f7
     */
    protected $_elementMock;

    /**
<<<<<<< HEAD
     * @var MockObject
=======
     * @var \PHPUnit\Framework\MockObject\MockObject
>>>>>>> 3be360f7
     */
    protected $_requestMock;

    /**
<<<<<<< HEAD
     * @var MockObject
=======
     * @var \PHPUnit\Framework\MockObject\MockObject
>>>>>>> 3be360f7
     */
    protected $_urlModelMock;

    /**
     * @var array
     */
    protected $testData = [
        'htmlId' => 'test_field_id',
        'name' => 'test_name',
        'label' => 'test_label',
        'elementHTML' => 'test_html',
        'legend' => 'test_legend',
        'comment' => 'test_comment',
        'tooltip'     => 'test_tooltip',
    ];

    /**
<<<<<<< HEAD
     * @var MockObject
=======
     * @var \PHPUnit\Framework\MockObject\MockObject
>>>>>>> 3be360f7
     */
    protected $_layoutMock;

    /**
     * @var ObjectManager
     */
    protected $_testHelper;

    /**
<<<<<<< HEAD
     * @var MockObject
=======
     * @var \PHPUnit\Framework\MockObject\MockObject
>>>>>>> 3be360f7
     */
    protected $_helperMock;

    /**
<<<<<<< HEAD
     * @var MockObject
=======
     * @var \PHPUnit\Framework\MockObject\MockObject
>>>>>>> 3be360f7
     */
    protected $authSessionMock;

    /**
<<<<<<< HEAD
     * @var MockObject
=======
     * @var \PHPUnit\Framework\MockObject\MockObject
>>>>>>> 3be360f7
     */
    protected $userMock;

    /**
     * @return void
     * @SuppressWarnings(PHPMD.ExcessiveMethodLength)
     */
    protected function setUp(): void
    {
        $this->authSessionMock = $this->getMockBuilder(Session::class)
            ->setMethods(['getUser'])
            ->disableOriginalConstructor()
            ->getMock();

        $this->userMock = $this->getMockBuilder(User::class)
            ->setMethods(['getExtra'])
            ->disableOriginalConstructor()
            ->getMock();

        $this->authSessionMock->expects($this->any())
            ->method('getUser')
            ->willReturn($this->userMock);

        $this->_requestMock = $this->getMockBuilder(RequestInterface::class)
            ->disableOriginalConstructor()
            ->getMockForAbstractClass();
        $this->_requestMock->expects($this->any())
            ->method('getParam')
            ->willReturn('Test Param');
        $this->_urlModelMock = $this->createMock(Url::class);
        $this->_layoutMock = $this->createMock(Layout::class);
        $groupMock = $this->createMock(Group::class);
        $groupMock->expects($this->any())->method('getFieldsetCss')->willReturn('test_fieldset_css');

<<<<<<< HEAD
        $this->_helperMock = $this->createMock(Js::class);
=======
        $this->_helperMock = $this->createMock(\Magento\Framework\View\Helper\Js::class);
        $secureRendererMock = $this->createMock(SecureHtmlRenderer::class);
        $secureRendererMock->method('renderStyleAsTag')
            ->willReturnCallback(
                function (string $style, string $selector): string {
                    return "<style>$selector { $style }</style>";
                }
            );
>>>>>>> 3be360f7

        $data = [
            'request' => $this->_requestMock,
            'authSession' => $this->authSessionMock,
            'urlBuilder' => $this->_urlModelMock,
            'layout' => $this->_layoutMock,
            'jsHelper' => $this->_helperMock,
            'data' => ['group' => $groupMock],
            'secureRenderer' => $secureRendererMock
        ];
        $this->_testHelper = new ObjectManager($this);
        $this->_object = $this->_testHelper->getObject(Fieldset::class, $data);

        $this->_elementMock = $this->getMockBuilder(Text::class)
            ->addMethods(['getLegend', 'getComment', 'getIsNested', 'getExpanded'])
            ->onlyMethods(['getId', 'getHtmlId', 'getName', 'getElements', 'getForm'])
            ->disableOriginalConstructor()
            ->getMock();

        $this->_elementMock->expects($this->any())
            ->method('getId')
            ->willReturn($this->testData['htmlId']);
        $this->_elementMock->expects($this->any())
            ->method('getHtmlId')
            ->willReturn($this->testData['htmlId']);
        $this->_elementMock->expects($this->any())
            ->method('getName')
            ->willReturn($this->testData['name']);
        $this->_elementMock->expects($this->any())
            ->method('getLegend')
            ->willReturn($this->testData['legend']);
        $this->_elementMock->expects($this->any())
            ->method('getComment')
            ->willReturn($this->testData['comment']);
    }

    /**
     * @param $expanded
     * @param $nested
     * @param extra
     * @dataProvider renderWithoutStoredElementsDataProvider
     */
    public function testRenderWithoutStoredElements($expanded, $nested, $extra)
    {
        $this->userMock->expects($this->any())->method('getExtra')->willReturn($extra);
        $collection = $this->_testHelper->getObject(Collection::class);
        $formMock = $this->createMock(Form::class);
        $this->_elementMock->expects($this->any())->method('getForm')->willReturn($formMock);
        $formMock->expects($this->any())->method('getElements')->willReturn($collection);
        $this->_elementMock->expects($this->any())->method('getElements')->willReturn($collection);
        $this->_elementMock->expects($this->any())->method('getIsNested')->willReturn($nested);
        $this->_elementMock->expects($this->any())->method('getExpanded')->willReturn($expanded);
        $actualHtml = $this->_object->render($this->_elementMock);
        $this->assertStringContainsString($this->testData['htmlId'], $actualHtml);
        $this->assertStringContainsString($this->testData['legend'], $actualHtml);
        $this->assertStringContainsString($this->testData['comment'], $actualHtml);
        if ($nested) {
            $this->assertStringContainsString('nested', $actualHtml);
        }
    }

    /**
     * @param $expanded
     * @param $nested
     * @param $extra
     * @dataProvider renderWithStoredElementsDataProvider
     */
    public function testRenderWithStoredElements($expanded, $nested, $extra)
    {
        $this->userMock->expects($this->any())->method('getExtra')->willReturn($extra);
        $this->_helperMock->expects($this->any())->method('getScript')->willReturnArgument(0);
        $fieldMock = $this->getMockBuilder(Text::class)
            ->setMethods(['getId', 'getTooltip', 'toHtml', 'getHtmlId', 'getIsNested', 'getExpanded'])
            ->disableOriginalConstructor()
            ->getMock();
        $fieldMock->expects($this->any())->method('getId')->willReturn('test_field_id');
        $fieldMock->expects($this->any())->method('getTooltip')->willReturn('test_field_tootip');
        $fieldMock->expects($this->any())->method('toHtml')->willReturn('test_field_toHTML');
        $fieldMock->expects($this->any())->method('getHtmlId')->willReturn('test_field_HTML_id');

        $fieldSetMock = $this->getMockBuilder(\Magento\Framework\Data\Form\Element\Fieldset::class)
            ->setMethods(['getId', 'getTooltip', 'toHtml', 'getHtmlId', 'getIsNested', 'getExpanded'])
            ->disableOriginalConstructor()
            ->getMock();
        $fieldSetMock->expects($this->any())->method('getId')->willReturn('test_fieldset_id');
        $fieldSetMock->expects($this->any())->method('getTooltip')->willReturn('test_fieldset_tootip');
        $fieldSetMock->expects($this->any())->method('toHtml')->willReturn('test_fieldset_toHTML');
        $fieldSetMock->expects($this->any())->method('getHtmlId')->willReturn('test_fieldset_HTML_id');

        $factory = $this->createMock(Factory::class);

        $factoryColl = $this->createMock(CollectionFactory::class);

        $formMock = $this->getMockBuilder(AbstractForm::class)
            ->setConstructorArgs([$factory, $factoryColl])
            ->getMock();

        $collection = $this->_testHelper->getObject(
            Collection::class,
            ['container' => $formMock]
        );
        $collection->add($fieldMock);
        $collection->add($fieldSetMock);
        $formMock = $this->createMock(Form::class);
        $this->_elementMock->expects($this->any())->method('getForm')->willReturn($formMock);
        $formMock->expects($this->any())->method('getElements')->willReturn($collection);
        $this->_elementMock->expects($this->any())->method('getElements')->willReturn($collection);
        $this->_elementMock->expects($this->any())->method('getIsNested')->willReturn($nested);
        $this->_elementMock->expects($this->any())->method('getExpanded')->willReturn($expanded);

        $actual = $this->_object->render($this->_elementMock);

        $this->assertStringContainsString('test_field_toHTML', $actual);

<<<<<<< HEAD
        $expected = '<div id="row_test_field_id_comment" class="system-tooltip-box"' .
            ' style="display:none;">test_field_tootip</div>';
        $this->assertStringContainsString($expected, $actual);
=======
        $expected = '<div id="row_test_field_id_comment" class="system-tooltip-box">test_field_tootip</div>' .
        '<style>row_test_field_id_comment { display:none; }</style>';
        $this->assertContains($expected, $actual);
>>>>>>> 3be360f7
        if ($nested) {
            $this->assertStringContainsString('nested', $actual);
        }
    }

    /**
     * @return array
     */
    public function renderWithoutStoredElementsDataProvider()
    {
        return $this->dataProvider();
    }

    /**
     * @return array
     */
    public function renderWithStoredElementsDataProvider()
    {
        return $this->dataProvider();
    }

    /**
     * @return array
     */
    protected function dataProvider()
    {
        return [
            'expandedNestedExtra' => [
                'expanded' => true,
                'nested'   => true,
                'extra'    => [],
            ],
            'collapsedNotNestedExtra' => [
                'expanded' => false,
                'nested'   => false,
                'extra'    => ['configState' => [$this->testData['htmlId'] => true]],
            ],
            'collapsedNotNestedNoExtra' => [
                'expanded' => true,
                'nested'   => false,
                'extra'    => [],
            ],
        ];
    }
}<|MERGE_RESOLUTION|>--- conflicted
+++ resolved
@@ -7,7 +7,6 @@
 
 namespace Magento\Config\Test\Unit\Block\System\Config\Form;
 
-<<<<<<< HEAD
 use Magento\Backend\Model\Auth\Session;
 use Magento\Backend\Model\Url;
 use Magento\Config\Block\System\Config\Form\Fieldset;
@@ -25,9 +24,7 @@
 use Magento\User\Model\User;
 use PHPUnit\Framework\MockObject\MockObject;
 use PHPUnit\Framework\TestCase;
-=======
 use Magento\Framework\View\Helper\SecureHtmlRenderer;
->>>>>>> 3be360f7
 
 /**
  * @SuppressWarnings(PHPMD.CouplingBetweenObjects)
@@ -40,29 +37,17 @@
     protected $_object;
 
     /**
-<<<<<<< HEAD
-     * @var MockObject
-=======
-     * @var \PHPUnit\Framework\MockObject\MockObject
->>>>>>> 3be360f7
+     * @var MockObject
      */
     protected $_elementMock;
 
     /**
-<<<<<<< HEAD
-     * @var MockObject
-=======
-     * @var \PHPUnit\Framework\MockObject\MockObject
->>>>>>> 3be360f7
+     * @var MockObject
      */
     protected $_requestMock;
 
     /**
-<<<<<<< HEAD
-     * @var MockObject
-=======
-     * @var \PHPUnit\Framework\MockObject\MockObject
->>>>>>> 3be360f7
+     * @var MockObject
      */
     protected $_urlModelMock;
 
@@ -80,11 +65,7 @@
     ];
 
     /**
-<<<<<<< HEAD
-     * @var MockObject
-=======
-     * @var \PHPUnit\Framework\MockObject\MockObject
->>>>>>> 3be360f7
+     * @var MockObject
      */
     protected $_layoutMock;
 
@@ -94,29 +75,17 @@
     protected $_testHelper;
 
     /**
-<<<<<<< HEAD
-     * @var MockObject
-=======
-     * @var \PHPUnit\Framework\MockObject\MockObject
->>>>>>> 3be360f7
+     * @var MockObject
      */
     protected $_helperMock;
 
     /**
-<<<<<<< HEAD
-     * @var MockObject
-=======
-     * @var \PHPUnit\Framework\MockObject\MockObject
->>>>>>> 3be360f7
+     * @var MockObject
      */
     protected $authSessionMock;
 
     /**
-<<<<<<< HEAD
-     * @var MockObject
-=======
-     * @var \PHPUnit\Framework\MockObject\MockObject
->>>>>>> 3be360f7
+     * @var MockObject
      */
     protected $userMock;
 
@@ -151,10 +120,7 @@
         $groupMock = $this->createMock(Group::class);
         $groupMock->expects($this->any())->method('getFieldsetCss')->willReturn('test_fieldset_css');
 
-<<<<<<< HEAD
         $this->_helperMock = $this->createMock(Js::class);
-=======
-        $this->_helperMock = $this->createMock(\Magento\Framework\View\Helper\Js::class);
         $secureRendererMock = $this->createMock(SecureHtmlRenderer::class);
         $secureRendererMock->method('renderStyleAsTag')
             ->willReturnCallback(
@@ -162,7 +128,6 @@
                     return "<style>$selector { $style }</style>";
                 }
             );
->>>>>>> 3be360f7
 
         $data = [
             'request' => $this->_requestMock,
@@ -277,15 +242,9 @@
 
         $this->assertStringContainsString('test_field_toHTML', $actual);
 
-<<<<<<< HEAD
-        $expected = '<div id="row_test_field_id_comment" class="system-tooltip-box"' .
-            ' style="display:none;">test_field_tootip</div>';
-        $this->assertStringContainsString($expected, $actual);
-=======
         $expected = '<div id="row_test_field_id_comment" class="system-tooltip-box">test_field_tootip</div>' .
         '<style>row_test_field_id_comment { display:none; }</style>';
-        $this->assertContains($expected, $actual);
->>>>>>> 3be360f7
+        $this->assertStringContainsString($expected, $actual);
         if ($nested) {
             $this->assertStringContainsString('nested', $actual);
         }
