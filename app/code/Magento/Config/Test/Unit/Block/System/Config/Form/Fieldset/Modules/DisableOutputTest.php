--- conflicted
+++ resolved
@@ -33,11 +33,7 @@
     protected $object;
 
     /**
-<<<<<<< HEAD
-     * @var \PHPUnit\Framework\MockObject\MockObject
-=======
-     * @var MockObject
->>>>>>> b2f063af
+     * @var MockObject
      */
     protected $elementMock;
 
@@ -55,11 +51,7 @@
     ];
 
     /**
-<<<<<<< HEAD
-     * @var \PHPUnit\Framework\MockObject\MockObject
-=======
-     * @var MockObject
->>>>>>> b2f063af
+     * @var MockObject
      */
     protected $layoutMock;
 
@@ -69,38 +61,22 @@
     protected $objectManager;
 
     /**
-<<<<<<< HEAD
-     * @var \PHPUnit\Framework\MockObject\MockObject
-=======
-     * @var MockObject
->>>>>>> b2f063af
+     * @var MockObject
      */
     protected $moduleListMock;
 
     /**
-<<<<<<< HEAD
-     * @var \PHPUnit\Framework\MockObject\MockObject
-=======
-     * @var MockObject
->>>>>>> b2f063af
+     * @var MockObject
      */
     protected $authSessionMock;
 
     /**
-<<<<<<< HEAD
-     * @var \PHPUnit\Framework\MockObject\MockObject
-=======
-     * @var MockObject
->>>>>>> b2f063af
+     * @var MockObject
      */
     protected $userMock;
 
     /**
-<<<<<<< HEAD
-     * @var \PHPUnit\Framework\MockObject\MockObject
-=======
-     * @var MockObject
->>>>>>> b2f063af
+     * @var MockObject
      */
     protected $jsHelperMock;
 
@@ -134,16 +110,16 @@
 
         $this->moduleListMock->expects($this->any())
             ->method('getNames')
-            ->willReturn(['Test Name']);
+            ->will($this->returnValue(['Test Name']));
         $this->moduleListMock->expects($this->any())
             ->method('has')
-            ->willReturn(true);
+            ->will($this->returnValue(true));
         $this->moduleListMock->expects($this->any())
             ->method('getAll')
-            ->willReturn([]);
+            ->will($this->returnValue([]));
         $this->moduleListMock->expects($this->any())
             ->method('getOne')
-            ->willReturn(null);
+            ->will($this->returnValue(null));
 
         $this->authSessionMock = $this->getMockBuilder(Session::class)
             ->setMethods(['getUser'])
@@ -163,7 +139,7 @@
             ->setMethods(['getFieldsetCss'])
             ->disableOriginalConstructor()
             ->getMock();
-        $groupMock->expects($this->any())->method('getFieldsetCss')->willReturn('test_fieldset_css');
+        $groupMock->expects($this->any())->method('getFieldsetCss')->will($this->returnValue('test_fieldset_css'));
 
         $factory = $this->getMockBuilder(Factory::class)
             ->disableOriginalConstructor()
@@ -212,34 +188,34 @@
 
         $this->elementMock->expects($this->any())
             ->method('getId')
-            ->willReturn($this->elementData['htmlId']);
+            ->will($this->returnValue($this->elementData['htmlId']));
         $this->elementMock->expects($this->any())
             ->method('getHtmlId')
-            ->willReturn($this->elementData['htmlId']);
+            ->will($this->returnValue($this->elementData['htmlId']));
         $this->elementMock->expects($this->any())
             ->method('getName')
-            ->willReturn($this->elementData['name']);
+            ->will($this->returnValue($this->elementData['name']));
         $this->elementMock->expects($this->any())
             ->method('getLegend')
-            ->willReturn($this->elementData['legend']);
+            ->will($this->returnValue($this->elementData['legend']));
         $this->elementMock->expects($this->any())
             ->method('getComment')
-            ->willReturn($this->elementData['comment']);
+            ->will($this->returnValue($this->elementData['comment']));
         $this->elementMock->expects($this->any())
             ->method('getTooltip')
-            ->willReturn($this->elementData['tooltip']);
+            ->will($this->returnValue($this->elementData['tooltip']));
         $this->elementMock->expects($this->any())
             ->method('toHtml')
-            ->willReturn($this->elementData['elementHTML']);
+            ->will($this->returnValue($this->elementData['elementHTML']));
         $this->elementMock->expects($this->any())
             ->method('addField')
-            ->willReturn($this->elementMock);
+            ->will($this->returnValue($this->elementMock));
         $this->elementMock->expects($this->any())
             ->method('setRenderer')
-            ->willReturn($this->elementMock);
+            ->will($this->returnValue($this->elementMock));
         $this->elementMock->expects($this->any())
             ->method('getElements')
-            ->willReturn([$this->elementMock]);
+            ->will($this->returnValue([$this->elementMock]));
     }
 
     /**
@@ -250,8 +226,8 @@
      */
     public function testRender($expanded, $nested, $extra)
     {
-        $this->elementMock->expects($this->any())->method('getExpanded')->willReturn($expanded);
-        $this->elementMock->expects($this->any())->method('getIsNested')->willReturn($nested);
+        $this->elementMock->expects($this->any())->method('getExpanded')->will($this->returnValue($expanded));
+        $this->elementMock->expects($this->any())->method('getIsNested')->will($this->returnValue($nested));
         $this->userMock->expects($this->any())->method('getExtra')->willReturn($extra);
         $actualHtml = $this->object->render($this->elementMock);
 
