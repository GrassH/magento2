--- conflicted
+++ resolved
@@ -7,7 +7,6 @@
 
 namespace Magento\Config\Test\Unit\Block\System\Config\Form\Fieldset\Modules;
 
-<<<<<<< HEAD
 use Magento\Backend\Block\Context;
 use Magento\Backend\Model\Auth\Session;
 use Magento\Config\Block\System\Config\Form\Field;
@@ -24,9 +23,7 @@
 use Magento\User\Model\User;
 use PHPUnit\Framework\MockObject\MockObject;
 use PHPUnit\Framework\TestCase;
-=======
 use Magento\Framework\View\Helper\SecureHtmlRenderer;
->>>>>>> 3be360f7
 
 /**
  * @SuppressWarnings(PHPMD.CouplingBetweenObjects)
@@ -39,11 +36,7 @@
     protected $object;
 
     /**
-<<<<<<< HEAD
-     * @var MockObject
-=======
-     * @var \PHPUnit\Framework\MockObject\MockObject
->>>>>>> 3be360f7
+     * @var MockObject
      */
     protected $elementMock;
 
@@ -61,11 +54,7 @@
     ];
 
     /**
-<<<<<<< HEAD
-     * @var MockObject
-=======
-     * @var \PHPUnit\Framework\MockObject\MockObject
->>>>>>> 3be360f7
+     * @var MockObject
      */
     protected $layoutMock;
 
@@ -75,38 +64,22 @@
     protected $objectManager;
 
     /**
-<<<<<<< HEAD
-     * @var MockObject
-=======
-     * @var \PHPUnit\Framework\MockObject\MockObject
->>>>>>> 3be360f7
+     * @var MockObject
      */
     protected $moduleListMock;
 
     /**
-<<<<<<< HEAD
-     * @var MockObject
-=======
-     * @var \PHPUnit\Framework\MockObject\MockObject
->>>>>>> 3be360f7
+     * @var MockObject
      */
     protected $authSessionMock;
 
     /**
-<<<<<<< HEAD
-     * @var MockObject
-=======
-     * @var \PHPUnit\Framework\MockObject\MockObject
->>>>>>> 3be360f7
+     * @var MockObject
      */
     protected $userMock;
 
     /**
-<<<<<<< HEAD
-     * @var MockObject
-=======
-     * @var \PHPUnit\Framework\MockObject\MockObject
->>>>>>> 3be360f7
+     * @var MockObject
      */
     protected $jsHelperMock;
 
