<?php declare(strict_types=1);
/**
 * Copyright © Magento, Inc. All rights reserved.
 * See COPYING.txt for license details.
 */
namespace Magento\Config\Test\Unit\Block\System\Config;

use Magento\Backend\Model\Url;
use Magento\Config\Block\System\Config\Edit;
use Magento\Config\Model\Config\Structure;
use Magento\Config\Model\Config\Structure\Element\Section;
use Magento\Framework\App\RequestInterface;
use Magento\Framework\Serialize\Serializer\Json;
use Magento\Framework\TestFramework\Unit\Helper\ObjectManager;
use Magento\Framework\View\Element\Template;
use Magento\Framework\View\Layout;
use PHPUnit\Framework\MockObject\MockObject;
use PHPUnit\Framework\TestCase;

class EditTest extends TestCase
{
    /**
     * @var Edit
     */
    protected $_object;

    /**
<<<<<<< HEAD
     * @var \PHPUnit\Framework\MockObject\MockObject
=======
     * @var MockObject
>>>>>>> b2f063af
     */
    protected $_systemConfigMock;

    /**
<<<<<<< HEAD
     * @var \PHPUnit\Framework\MockObject\MockObject
=======
     * @var MockObject
>>>>>>> b2f063af
     */
    protected $_requestMock;

    /**
<<<<<<< HEAD
     * @var \PHPUnit\Framework\MockObject\MockObject
=======
     * @var MockObject
>>>>>>> b2f063af
     */
    protected $_layoutMock;

    /**
<<<<<<< HEAD
     * @var \PHPUnit\Framework\MockObject\MockObject
=======
     * @var MockObject
>>>>>>> b2f063af
     */
    protected $_urlModelMock;

    /**
<<<<<<< HEAD
     * @var \PHPUnit\Framework\MockObject\MockObject
=======
     * @var MockObject
>>>>>>> b2f063af
     */
    protected $_sectionMock;

    /**
<<<<<<< HEAD
     * @var \PHPUnit\Framework\MockObject\MockObject
=======
     * @var MockObject
>>>>>>> b2f063af
     */
    protected $_jsonMock;

    protected function setUp(): void
    {
        $this->_systemConfigMock = $this->createMock(Structure::class);

        $this->_requestMock = $this->createMock(RequestInterface::class);
        $this->_requestMock->expects(
            $this->any()
        )->method(
            'getParam'
        )->with(
            'section'
        )->willReturn(
            'test_section'
        );

        $this->_layoutMock = $this->createMock(Layout::class);

        $this->_urlModelMock = $this->createMock(Url::class);

        $this->_sectionMock = $this->createMock(Section::class);
        $this->_systemConfigMock->expects(
            $this->any()
        )->method(
            'getElement'
        )->with(
            'test_section'
        )->willReturn(
            $this->_sectionMock
        );

        $this->_jsonMock = $this->createMock(Json::class);

        $data = [
            'data' => ['systemConfig' => $this->_systemConfigMock],
            'request' => $this->_requestMock,
            'layout' => $this->_layoutMock,
            'urlBuilder' => $this->_urlModelMock,
            'configStructure' => $this->_systemConfigMock,
            'jsonSerializer' => $this->_jsonMock,
        ];

        $helper = new ObjectManager($this);
        $this->_object = $helper->getObject(Edit::class, $data);
    }

    public function testGetSaveButtonHtml()
    {
        $expected = 'element_html_code';

        $this->_layoutMock->expects(
            $this->once()
        )->method(
            'getChildName'
        )->with(
            null,
            'save_button'
        )->willReturn(
            'test_child_name'
        );

        $this->_layoutMock->expects(
            $this->once()
        )->method(
            'renderElement'
        )->with(
            'test_child_name'
        )->willReturn(
            'element_html_code'
        );

        $this->assertEquals($expected, $this->_object->getSaveButtonHtml());
    }

    public function testGetSaveUrl()
    {
        $expectedUrl = '*/system_config/save';
        $expectedParams = ['_current' => true];

        $this->_urlModelMock->expects(
            $this->once()
        )->method(
            'getUrl'
        )->with(
            $expectedUrl,
            $expectedParams
        )->willReturnArgument(
            0
        );

        $this->assertEquals($expectedUrl, $this->_object->getSaveUrl());
    }

    public function testPrepareLayout()
    {
        $expectedHeader = 'Test Header';
        $expectedLabel  = 'Test  Label';
        $expectedBlock  = 'Test  Block';

        $blockMock = $this->getMockBuilder(Template::class)
            ->disableOriginalConstructor()
            ->getMock();

        $this->_sectionMock->expects($this->once())
            ->method('getFrontendModel')
            ->willReturn($expectedBlock);
        $this->_sectionMock->expects($this->once())
            ->method('getLabel')
            ->willReturn($expectedLabel);
        $this->_sectionMock->expects($this->once())
            ->method('getHeaderCss')
            ->willReturn($expectedHeader);
        $this->_layoutMock->expects($this->once())
            ->method('getBlock')
            ->with('page.actions.toolbar')
            ->willReturn($blockMock);
        $this->_layoutMock->expects($this->once())
            ->method('createBlock')
            ->with($expectedBlock)
            ->willReturn($blockMock);
        $blockMock->expects($this->once())
            ->method('getNameInLayout')
            ->willReturn($expectedBlock);
        $this->_layoutMock->expects($this->once())
            ->method('setChild')
            ->with($expectedBlock, $expectedBlock, 'form')
            ->willReturn($this->_layoutMock);

        $this->_object->setNameInLayout($expectedBlock);
        $this->_object->setLayout($this->_layoutMock);
    }

    /**
     * @param array $requestData
     * @param array $expected
     * @dataProvider getConfigSearchParamsJsonData
     */
    public function testGetConfigSearchParamsJson(array $requestData, array $expected)
    {
        $requestMock = $this->createMock(RequestInterface::class);

        $requestMock->expects($this->any())
            ->method('getParam')
            ->willReturnMap($requestData);
        $this->_jsonMock->expects($this->once())
            ->method('serialize')
            ->with($expected);

        $data = [
            'data' => ['systemConfig' => $this->_systemConfigMock],
            'request' => $requestMock,
            'layout' => $this->_layoutMock,
            'urlBuilder' => $this->_urlModelMock,
            'configStructure' => $this->_systemConfigMock,
            'jsonSerializer' => $this->_jsonMock,
        ];

        $helper = new ObjectManager($this);
        $object = $helper->getObject(Edit::class, $data);

        $object->getConfigSearchParamsJson();
    }

    /**
     * @return array
     */
    public function getConfigSearchParamsJsonData()
    {
        return [
            [
                [
                    ['section', null, null],
                    ['group', null,  null],
                    ['field', null,  null],
                ],
                [],
            ],
            [
                [
                    ['section', null, 'section_code'],
                    ['group', null,  null],
                    ['field', null,  null],
                ],
                [
                    'section' => 'section_code',
                ],
            ],
            [
                [
                    ['section', null, 'section_code'],
                    ['group', null,  'group_code'],
                    ['field', null,  null],
                ],
                [
                    'section' => 'section_code',
                    'group' => 'group_code',
                ],
            ],
            [
                [
                    ['section', null, 'section_code'],
                    ['group', null,  'group_code'],
                    ['field', null,  'field_code'],
                ],
                [
                    'section' => 'section_code',
                    'group' => 'group_code',
                    'field' => 'field_code',
                ],
            ],
        ];
    }
}<|MERGE_RESOLUTION|>--- conflicted
+++ resolved
@@ -25,56 +25,32 @@
     protected $_object;
 
     /**
-<<<<<<< HEAD
-     * @var \PHPUnit\Framework\MockObject\MockObject
-=======
-     * @var MockObject
->>>>>>> b2f063af
+     * @var MockObject
      */
     protected $_systemConfigMock;
 
     /**
-<<<<<<< HEAD
-     * @var \PHPUnit\Framework\MockObject\MockObject
-=======
-     * @var MockObject
->>>>>>> b2f063af
+     * @var MockObject
      */
     protected $_requestMock;
 
     /**
-<<<<<<< HEAD
-     * @var \PHPUnit\Framework\MockObject\MockObject
-=======
-     * @var MockObject
->>>>>>> b2f063af
+     * @var MockObject
      */
     protected $_layoutMock;
 
     /**
-<<<<<<< HEAD
-     * @var \PHPUnit\Framework\MockObject\MockObject
-=======
-     * @var MockObject
->>>>>>> b2f063af
+     * @var MockObject
      */
     protected $_urlModelMock;
 
     /**
-<<<<<<< HEAD
-     * @var \PHPUnit\Framework\MockObject\MockObject
-=======
-     * @var MockObject
->>>>>>> b2f063af
+     * @var MockObject
      */
     protected $_sectionMock;
 
     /**
-<<<<<<< HEAD
-     * @var \PHPUnit\Framework\MockObject\MockObject
-=======
-     * @var MockObject
->>>>>>> b2f063af
+     * @var MockObject
      */
     protected $_jsonMock;
 
@@ -89,8 +65,8 @@
             'getParam'
         )->with(
             'section'
-        )->willReturn(
-            'test_section'
+        )->will(
+            $this->returnValue('test_section')
         );
 
         $this->_layoutMock = $this->createMock(Layout::class);
@@ -104,8 +80,8 @@
             'getElement'
         )->with(
             'test_section'
-        )->willReturn(
-            $this->_sectionMock
+        )->will(
+            $this->returnValue($this->_sectionMock)
         );
 
         $this->_jsonMock = $this->createMock(Json::class);
@@ -134,8 +110,8 @@
         )->with(
             null,
             'save_button'
-        )->willReturn(
-            'test_child_name'
+        )->will(
+            $this->returnValue('test_child_name')
         );
 
         $this->_layoutMock->expects(
@@ -144,8 +120,8 @@
             'renderElement'
         )->with(
             'test_child_name'
-        )->willReturn(
-            'element_html_code'
+        )->will(
+            $this->returnValue('element_html_code')
         );
 
         $this->assertEquals($expected, $this->_object->getSaveButtonHtml());
@@ -163,8 +139,8 @@
         )->with(
             $expectedUrl,
             $expectedParams
-        )->willReturnArgument(
-            0
+        )->will(
+            $this->returnArgument(0)
         );
 
         $this->assertEquals($expectedUrl, $this->_object->getSaveUrl());
@@ -220,7 +196,7 @@
 
         $requestMock->expects($this->any())
             ->method('getParam')
-            ->willReturnMap($requestData);
+            ->will($this->returnValueMap($requestData));
         $this->_jsonMock->expects($this->once())
             ->method('serialize')
             ->with($expected);
