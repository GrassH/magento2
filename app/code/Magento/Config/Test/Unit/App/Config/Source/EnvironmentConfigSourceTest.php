--- conflicted
+++ resolved
@@ -15,20 +15,12 @@
 class EnvironmentConfigSourceTest extends TestCase
 {
     /**
-<<<<<<< HEAD
-     * @var ArrayManager|\PHPUnit\Framework\MockObject\MockObject
-=======
      * @var ArrayManager|MockObject
->>>>>>> b2f063af
      */
     private $arrayManagerMock;
 
     /**
-<<<<<<< HEAD
-     * @var PlaceholderInterface|\PHPUnit\Framework\MockObject\MockObject
-=======
      * @var PlaceholderInterface|MockObject
->>>>>>> b2f063af
      */
     private $placeholderMock;
 
@@ -45,11 +37,7 @@
         $this->placeholderMock = $this->getMockBuilder(PlaceholderInterface::class)
             ->getMockForAbstractClass();
 
-<<<<<<< HEAD
-        /** @var PlaceholderFactory|\PHPUnit\Framework\MockObject\MockObject $placeholderFactoryMock */
-=======
         /** @var PlaceholderFactory|MockObject $placeholderFactoryMock */
->>>>>>> b2f063af
         $placeholderFactoryMock = $this->getMockBuilder(PlaceholderFactory::class)
             ->disableOriginalConstructor()
             ->getMock();
@@ -120,11 +108,7 @@
         $this->assertSame($expectedArray, $this->source->get());
     }
 
-<<<<<<< HEAD
-    protected function tearDown(): void
-=======
     public function tearDown(): void
->>>>>>> b2f063af
     {
         unset($_ENV['CONFIG__UNIT__TEST__VALUE']);
     }
