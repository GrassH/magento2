<?php declare(strict_types=1);
/**
 * Copyright © Magento, Inc. All rights reserved.
 * See COPYING.txt for license details.
 */
namespace Magento\Config\Test\Unit\App\Config\Source;

use Magento\Config\App\Config\Source\DumpConfigSourceAggregated;
use Magento\Config\Model\Config\Export\ExcludeList;
use Magento\Config\Model\Config\TypePool;
use Magento\Framework\App\Config\ConfigSourceInterface;
use Magento\Framework\TestFramework\Unit\Helper\ObjectManager as ObjectManagerHelper;
use PHPUnit\Framework\MockObject\MockObject as MockObject;
<<<<<<< HEAD
=======
use PHPUnit\Framework\TestCase;
>>>>>>> b2f063af

class DumpConfigSourceAggregatedTest extends TestCase
{
    /**
     * @var ConfigSourceInterface|MockObject
     */
    private $sourceMock;

    /**
     * @var ConfigSourceInterface|MockObject
     */
    private $sourceTwoMock;

    /**
     * @var ExcludeList|MockObject
     */
    private $excludeListMock;

    /**
     * @var TypePool|MockObject
     */
    private $typePoolMock;

    /**
     * @var ObjectManagerHelper
     */
    private $objectManagerHelper;

    /**
     * @var DumpConfigSourceAggregated
     */
    private $model;

<<<<<<< HEAD
    protected function setUp(): void
=======
    public function setUp(): void
>>>>>>> b2f063af
    {
        $this->objectManagerHelper = new ObjectManagerHelper($this);
        $this->sourceMock = $this->getMockBuilder(ConfigSourceInterface::class)
            ->getMockForAbstractClass();
        $this->sourceTwoMock = $this->getMockBuilder(ConfigSourceInterface::class)
            ->getMockForAbstractClass();
        $this->excludeListMock = $this->getMockBuilder(ExcludeList::class)
            ->disableOriginalConstructor()
            ->getMock();
        $this->typePoolMock = $this->getMockBuilder(TypePool::class)
            ->disableOriginalConstructor()
            ->getMock();

        $this->sourceMock->expects($this->once())
            ->method('get')
            ->with('')
            ->willReturn([
                'default' => [
                    'web' => [
                        'unsecure' => ['without_type' => 'some_value'],
                        'secure' => ['environment_type' => 'some_environment_value'],
                        'some_key' => [
                            'without_type' => 'some_value',
                            'sensitive_type' => 'some_sensitive_value'
                        ],
                    ]
                ],
                'test' => [
                    'test' => [
                        'test1' => [
                            'test2' => ['without_type' => 5]
                        ]
                    ]
                ]
            ]);

        $this->sourceTwoMock->expects($this->once())
            ->method('get')
            ->with('')
            ->willReturn([
                'default' => [
                    'web' => [
                        'another_key' => ['sensitive_type' => 'some_sensitive_value']
                    ]
                ]
            ]);

        $this->typePoolMock->expects($this->any())
            ->method('isPresent')
            ->willReturnMap([
                ['web/unsecure/without_type', TypePool::TYPE_SENSITIVE, false],
                ['web/secure/environment_type', TypePool::TYPE_ENVIRONMENT, true],
                ['test1/test2/test/without_type', TypePool::TYPE_SENSITIVE, false],
                ['web/some_key/without_type', TypePool::TYPE_ENVIRONMENT, false],
                ['web/some_key/sensitive_type', TypePool::TYPE_SENSITIVE, true],
                ['web/another_key/sensitive_type', TypePool::TYPE_SENSITIVE, true],
            ]);

        $this->model = new DumpConfigSourceAggregated(
            $this->excludeListMock,
            [
                [
                    'source' => $this->sourceTwoMock,
                    'sortOrder' => 100
                ],
                [
                    'source' => $this->sourceMock,
                    'sortOrder' => 10
                ],

            ],
            $this->typePoolMock,
            [
                'default' => 'include',
                'sensitive' => 'exclude',
                'environment' => 'exclude',
            ]
        );
    }

    public function testGet()
    {
        $this->assertEquals(
            [
                'test' => [
                    'test' => [
                        'test1' => [
                            'test2' => ['without_type' => 5]
                        ]
                    ],
                ],
                'default' => [
                    'web' => [
                        'unsecure' => [
                            'without_type' => 'some_value',
                        ],
                        'some_key' => [
                            'without_type' => 'some_value',
                        ],
                    ]
                ],
            ],
            $this->model->get('')
        );
    }

    public function testGetWithExcludeDefault()
    {
        $this->objectManagerHelper->setBackwardCompatibleProperty(
            $this->model,
            'rules',
            [
                'default' => 'exclude',
                'sensitive' => 'include',
                'environment' => 'include',
            ]
        );

        $this->assertEquals(
            [
                'default' => [
                    'web' => [
                        'secure' => ['environment_type' => 'some_environment_value'],
                        'some_key' => [
                            'sensitive_type' => 'some_sensitive_value'
                        ],
                        'another_key' => ['sensitive_type' => 'some_sensitive_value']
                    ]
                ],
            ],
            $this->model->get('')
        );
    }

    public function testGetExcludedFields()
    {
        $this->assertEquals(
            [
                'web/secure/environment_type',
                'web/some_key/sensitive_type',
                'web/another_key/sensitive_type'
            ],
            $this->model->getExcludedFields()
        );
    }
}<|MERGE_RESOLUTION|>--- conflicted
+++ resolved
@@ -11,10 +11,7 @@
 use Magento\Framework\App\Config\ConfigSourceInterface;
 use Magento\Framework\TestFramework\Unit\Helper\ObjectManager as ObjectManagerHelper;
 use PHPUnit\Framework\MockObject\MockObject as MockObject;
-<<<<<<< HEAD
-=======
 use PHPUnit\Framework\TestCase;
->>>>>>> b2f063af
 
 class DumpConfigSourceAggregatedTest extends TestCase
 {
@@ -48,11 +45,7 @@
      */
     private $model;
 
-<<<<<<< HEAD
-    protected function setUp(): void
-=======
     public function setUp(): void
->>>>>>> b2f063af
     {
         $this->objectManagerHelper = new ObjectManagerHelper($this);
         $this->sourceMock = $this->getMockBuilder(ConfigSourceInterface::class)
