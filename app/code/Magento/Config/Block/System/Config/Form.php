--- conflicted
+++ resolved
@@ -343,34 +343,9 @@
         $fieldPrefix = '',
         $labelPrefix = ''
     ) {
-<<<<<<< HEAD
-        $inherit = true;
-        $data = $this->getAppConfigDataValue($path);
-        if ($data === null) {
-            if (array_key_exists($path, $this->_configData)) {
-                $data = $this->_configData[$path];
-                $inherit = false;
-            } elseif ($field->getConfigPath() !== null) {
-                $data = $this->getConfigValue($field->getConfigPath());
-            } else {
-                $data = $this->getConfigValue($path);
-            }
-            
-            if ($field->hasBackendModel()) {
-                $backendModel = $field->getBackendModel();
-                $backendModel->setPath($path)
-                    ->setValue($data)
-                    ->setWebsite($this->getWebsiteCode())
-                    ->setStore($this->getStoreCode())
-                    ->afterLoad();
-                $data = $backendModel->getValue();
-            }
-        }
-=======
         $inherit = !array_key_exists($path, $this->_configData);
         $data = $this->getFieldData($field, $path);
 
->>>>>>> 3993417a
         $fieldRendererClass = $field->getFrontendModel();
         if ($fieldRendererClass) {
             $fieldRenderer = $this->_layout->getBlockSingleton($fieldRendererClass);
@@ -467,6 +442,16 @@
             } else {
                 $data = $this->getConfigValue($path);
             }
+            
+            if ($field->hasBackendModel()) {
+                $backendModel = $field->getBackendModel();
+                $backendModel->setPath($path)
+                    ->setValue($data)
+                    ->setWebsite($this->getWebsiteCode())
+                    ->setStore($this->getStoreCode())
+                    ->afterLoad();
+                $data = $backendModel->getValue();
+            }
         }
 
         return $data;
