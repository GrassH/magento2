{
    "name": "magento/module-media-content-catalog",
    "description": "Magento module provides the implementation of MediaContent functionality for Magento_Catalog module",
<<<<<<< HEAD
    "require": {
        "php": "~8.1.0||~8.2.0||~8.3.0",
        "magento/module-media-content-api": "*",
        "magento/module-catalog": "*",
        "magento/module-eav": "*",
        "magento/module-store": "*",
        "magento/framework": "*"
    },
=======
>>>>>>> 75f576f6
    "type": "magento2-module",
    "license": [
        "OSL-3.0",
        "AFL-3.0"
    ],
    "version": "100.4.5-beta2",
    "require": {
        "php": "~8.1.0||~8.2.0",
        "magento/module-media-content-api": "100.4.*",
        "magento/module-catalog": "104.0.*",
        "magento/module-eav": "102.1.*",
        "magento/module-store": "101.1.*",
        "magento/framework": "103.0.*"
    },
    "autoload": {
        "files": [
            "registration.php"
        ],
        "psr-4": {
            "Magento\\MediaContentCatalog\\": ""
        }
    }
}
<|MERGE_RESOLUTION|>--- conflicted
+++ resolved
@@ -1,17 +1,6 @@
 {
     "name": "magento/module-media-content-catalog",
     "description": "Magento module provides the implementation of MediaContent functionality for Magento_Catalog module",
-<<<<<<< HEAD
-    "require": {
-        "php": "~8.1.0||~8.2.0||~8.3.0",
-        "magento/module-media-content-api": "*",
-        "magento/module-catalog": "*",
-        "magento/module-eav": "*",
-        "magento/module-store": "*",
-        "magento/framework": "*"
-    },
-=======
->>>>>>> 75f576f6
     "type": "magento2-module",
     "license": [
         "OSL-3.0",
@@ -19,7 +8,7 @@
     ],
     "version": "100.4.5-beta2",
     "require": {
-        "php": "~8.1.0||~8.2.0",
+        "php": "~8.1.0||~8.2.0||~8.3.0",
         "magento/module-media-content-api": "100.4.*",
         "magento/module-catalog": "104.0.*",
         "magento/module-eav": "102.1.*",
