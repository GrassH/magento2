{
    "name": "magento/module-vault-graph-ql",
    "description": "N/A",
    "type": "magento2-module",
<<<<<<< HEAD
    "require": {
        "php": "~8.1.0||~8.2.0",
        "magento/framework": "*",
        "magento/module-vault": "*",
        "magento/module-graph-ql": "*"
    },
=======
>>>>>>> 1df45659
    "license": [
        "OSL-3.0",
        "AFL-3.0"
    ],
    "version": "100.4.1",
    "require": {
        "php": "~7.4.0||~8.1.0",
        "magento/framework": "103.0.*",
        "magento/module-vault": "101.2.*",
        "magento/module-graph-ql": "100.4.*"
    },
    "autoload": {
        "files": [
            "registration.php"
        ],
        "psr-4": {
            "Magento\\VaultGraphQl\\": ""
        }
    }
}
<|MERGE_RESOLUTION|>--- conflicted
+++ resolved
@@ -2,22 +2,13 @@
     "name": "magento/module-vault-graph-ql",
     "description": "N/A",
     "type": "magento2-module",
-<<<<<<< HEAD
-    "require": {
-        "php": "~8.1.0||~8.2.0",
-        "magento/framework": "*",
-        "magento/module-vault": "*",
-        "magento/module-graph-ql": "*"
-    },
-=======
->>>>>>> 1df45659
     "license": [
         "OSL-3.0",
         "AFL-3.0"
     ],
     "version": "100.4.1",
     "require": {
-        "php": "~7.4.0||~8.1.0",
+        "php": "~8.1.0||~8.2.0",
         "magento/framework": "103.0.*",
         "magento/module-vault": "101.2.*",
         "magento/module-graph-ql": "100.4.*"
