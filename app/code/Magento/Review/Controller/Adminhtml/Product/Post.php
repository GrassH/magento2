--- conflicted
+++ resolved
@@ -17,11 +17,7 @@
 
         if ($data = $this->getRequest()->getPost()) {
             /** @var \Magento\Store\Model\StoreManagerInterface $storeManagerInterface */
-<<<<<<< HEAD
-            $storeManager = $this->_objectManager->get('Magento\Framework\Store\StoreManagerInterface');
-=======
             $storeManager = $this->_objectManager->get('Magento\Store\Model\StoreManagerInterface');
->>>>>>> baadf057
             if ($storeManager->hasSingleStore()) {
                 $data['stores'] = [
                     $storeManager->getStore(true)->getId(),
