--- conflicted
+++ resolved
@@ -17,16 +17,9 @@
      */
     public function execute()
     {
-<<<<<<< HEAD
-        $this->_view->loadLayout();
-
-        if ($navigationBlock = $this->_view->getLayout()->getBlock('customer_account_navigation')) {
-=======
         /** @var \Magento\Framework\View\Result\Page $resultPage */
         $resultPage = $this->resultFactory->create(ResultFactory::TYPE_PAGE);
-        $resultPage->getLayout()->initMessages();
         if ($navigationBlock = $resultPage->getLayout()->getBlock('customer_account_navigation')) {
->>>>>>> 05b2964d
             $navigationBlock->setActive('review/customer');
         }
         if ($block = $resultPage->getLayout()->getBlock('review_customer_list')) {
