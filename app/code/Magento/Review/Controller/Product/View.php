<?php
/**
 * Copyright © 2015 Magento. All rights reserved.
 * See COPYING.txt for license details.
 */
namespace Magento\Review\Controller\Product;

use Magento\Review\Controller\Product as ProductController;
use Magento\Framework\Controller\ResultFactory;
use Magento\Review\Model\Review;

class View extends ProductController
{
    /**
     * Load review model with data by passed id.
     * Return false if review was not loaded or review is not approved.
     *
     * @param int $reviewId
     * @return bool|Review
     */
    protected function loadReview($reviewId)
    {
        if (!$reviewId) {
            return false;
        }
        /** @var \Magento\Review\Model\Review $review */
        $review = $this->reviewFactory->create()->load($reviewId);
        if (!$review->getId()
            || !$review->isApproved()
            || !$review->isAvailableOnStore($this->storeManager->getStore())
        ) {
            return false;
        }
        $this->coreRegistry->register('current_review', $review);
        return $review;
    }

    /**
     * Show details of one review
     *
     * @return \Magento\Framework\Controller\ResultInterface
     */
    public function execute()
    {
        $review = $this->loadReview((int)$this->getRequest()->getParam('id'));
        /** @var \Magento\Framework\Controller\Result\Forward $resultForward */
        $resultForward = $this->resultFactory->create(ResultFactory::TYPE_FORWARD);
        if (!$review) {
            $resultForward->forward('noroute');
            return $resultForward;
        }

        $product = $this->loadProduct($review->getEntityPkValue());
        if (!$product) {
            $resultForward->forward('noroute');
            return $resultForward;
        }
<<<<<<< HEAD

        $this->_view->loadLayout();
        $this->_view->renderLayout();
=======
        /** @var \Magento\Framework\View\Result\Page $resultPage */
        $resultPage = $this->resultFactory->create(ResultFactory::TYPE_PAGE);
        $resultPage->getLayout()->initMessages();
        return $resultPage;
>>>>>>> 05b2964d
    }
}<|MERGE_RESOLUTION|>--- conflicted
+++ resolved
@@ -55,15 +55,8 @@
             $resultForward->forward('noroute');
             return $resultForward;
         }
-<<<<<<< HEAD
-
-        $this->_view->loadLayout();
-        $this->_view->renderLayout();
-=======
         /** @var \Magento\Framework\View\Result\Page $resultPage */
         $resultPage = $this->resultFactory->create(ResultFactory::TYPE_PAGE);
-        $resultPage->getLayout()->initMessages();
         return $resultPage;
->>>>>>> 05b2964d
     }
 }