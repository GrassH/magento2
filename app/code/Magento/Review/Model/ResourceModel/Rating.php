--- conflicted
+++ resolved
@@ -190,11 +190,7 @@
     }
 
     /**
-<<<<<<< HEAD
-     * Process rating codes.
-=======
      * Process rating codes
->>>>>>> f77f96b0
      *
      * @param \Magento\Framework\Model\AbstractModel $object
      * @return $this
@@ -219,11 +215,7 @@
     }
 
     /**
-<<<<<<< HEAD
-     * Process rating stores.
-=======
      * Process rating stores
->>>>>>> f77f96b0
      *
      * @param \Magento\Framework\Model\AbstractModel $object
      * @return $this
@@ -248,11 +240,7 @@
     }
 
     /**
-<<<<<<< HEAD
-     * Delete rating data.
-=======
      * Delete rating data
->>>>>>> f77f96b0
      *
      * @param int $ratingId
      * @param string $table
@@ -277,11 +265,7 @@
     }
 
     /**
-<<<<<<< HEAD
-     * Insert rating data.
-=======
      * Insert rating data
->>>>>>> f77f96b0
      *
      * @param string $table
      * @param array $data
