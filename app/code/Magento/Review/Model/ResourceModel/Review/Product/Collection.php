--- conflicted
+++ resolved
@@ -59,14 +59,6 @@
     protected $_voteFactory;
 
     /**
-<<<<<<< HEAD
-     * @var \Magento\Framework\Model\Entity\MetadataPool
-     */
-    protected $metadataPool;
-
-    /**
-=======
->>>>>>> c2c6955d
      * Collection constructor.
      * @param \Magento\Framework\Data\Collection\EntityFactory $entityFactory
      * @param \Psr\Log\LoggerInterface $logger
@@ -89,7 +81,6 @@
      * @param \Magento\Customer\Api\GroupManagementInterface $groupManagement
      * @param \Magento\Review\Model\RatingFactory $ratingFactory
      * @param \Magento\Review\Model\Rating\Option\VoteFactory $voteFactory
-     * @param \Magento\Framework\Model\Entity\MetadataPool $metadataPool
      * @param mixed $connection
      *
      * @SuppressWarnings(PHPMD.ExcessiveParameterList)
@@ -116,7 +107,6 @@
         \Magento\Customer\Api\GroupManagementInterface $groupManagement,
         \Magento\Review\Model\RatingFactory $ratingFactory,
         \Magento\Review\Model\Rating\Option\VoteFactory $voteFactory,
-        \Magento\Framework\Model\Entity\MetadataPool $metadataPool,
         \Magento\Framework\DB\Adapter\AdapterInterface $connection = null
     ) {
         $this->_ratingFactory = $ratingFactory;
@@ -141,7 +131,6 @@
             $customerSession,
             $dateTime,
             $groupManagement,
-            $metadataPool,
             $connection
         );
     }
