--- conflicted
+++ resolved
@@ -110,11 +110,7 @@
         $this->_ratingFactory = $ratingFactory;
         $this->_ratingOptions = $ratingOptions;
 
-<<<<<<< HEAD
-        parent::__construct($context);
-=======
-        parent::__construct($resource, $resourcePrefix);
->>>>>>> f6216a13
+        parent::__construct($context, $resourcePrefix);
     }
 
     /**
