--- conflicted
+++ resolved
@@ -43,14 +43,9 @@
         \Magento\Framework\Model\Resource\Db\Context $context,
         \Psr\Log\LoggerInterface $logger,
         \Magento\Framework\Module\Manager $moduleManager,
-<<<<<<< HEAD
-        \Magento\Framework\Store\StoreManagerInterface $storeManager,
+        \Magento\Store\Model\StoreManagerInterface $storeManager,
         \Magento\Review\Model\Resource\Review\Summary $reviewSummary,
         $resourcePrefix = null
-=======
-        \Magento\Store\Model\StoreManagerInterface $storeManager,
-        \Magento\Review\Model\Resource\Review\Summary $reviewSummary
->>>>>>> 8824359d
     ) {
         $this->moduleManager = $moduleManager;
         $this->_storeManager = $storeManager;
