<?php
/**
 * Copyright © 2015 Magento. All rights reserved.
 * See COPYING.txt for license details.
 */
namespace Magento\Review\Model\Resource;

/**
 * Rating resource model
 *
 * @author      Magento Core Team <core@magentocommerce.com>
 */
class Rating extends \Magento\Framework\Model\Resource\Db\AbstractDb
{
    const RATING_STATUS_APPROVED = 'Approved';

    /**
     * Store manager
     *
     * @var \Magento\Framework\Store\StoreManagerInterface
     */
    protected $_storeManager;

    /**
     * @var \Magento\Framework\Module\Manager
     */
    protected $moduleManager;

    /**
     * @var \Psr\Log\LoggerInterface
     */
    protected $_logger;

    /**
     * @param \Magento\Framework\Model\Resource\Db\Context $context
     * @param \Psr\Log\LoggerInterface $logger
     * @param \Magento\Framework\Module\Manager $moduleManager
     * @param \Magento\Framework\Store\StoreManagerInterface $storeManager
     * @param \Magento\Review\Model\Resource\Review\Summary $reviewSummary
     * @param string|null $resourcePrefix
     */
    public function __construct(
        \Magento\Framework\Model\Resource\Db\Context $context,
        \Psr\Log\LoggerInterface $logger,
        \Magento\Framework\Module\Manager $moduleManager,
        \Magento\Framework\Store\StoreManagerInterface $storeManager,
        \Magento\Review\Model\Resource\Review\Summary $reviewSummary,
        $resourcePrefix = null
    ) {
        $this->moduleManager = $moduleManager;
        $this->_storeManager = $storeManager;
        $this->_logger = $logger;
        $this->_reviewSummary = $reviewSummary;
<<<<<<< HEAD
        parent::__construct($context);
=======
        parent::__construct($resource, $resourcePrefix);
>>>>>>> f6216a13
    }

    /**
     * Resource initialization
     *
     * @return void
     */
    protected function _construct()
    {
        $this->_init('rating', 'rating_id');
    }

    /**
     * Initialize unique fields
     *
     * @return $this
     */
    protected function _initUniqueFields()
    {
        $this->_uniqueFields = [['field' => 'rating_code', 'title' => '']];
        return $this;
    }

    /**
     * Retrieve select object for load object data
     *
     * @param string $field
     * @param mixed $value
     * @param \Magento\Review\Model\Rating $object
     * @return \Magento\Framework\DB\Select
     */
    protected function _getLoadSelect($field, $value, $object)
    {
        $adapter = $this->_getReadAdapter();

        $table = $this->getMainTable();
        $storeId = (int)$this->_storeManager->getStore(\Magento\Store\Model\Store::ADMIN_CODE)->getId();
        $select = parent::_getLoadSelect($field, $value, $object);
        $codeExpr = $adapter->getIfNullSql('title.value', "{$table}.rating_code");

        $select->joinLeft(
            ['title' => $this->getTable('rating_title')],
            $adapter->quoteInto("{$table}.rating_id = title.rating_id AND title.store_id = ?", $storeId),
            ['rating_code' => $codeExpr]
        );

        return $select;
    }

    /**
     * Actions after load
     *
     * @param \Magento\Framework\Model\AbstractModel|\Magento\Review\Model\Rating $object
     * @return $this
     */
    protected function _afterLoad(\Magento\Framework\Model\AbstractModel $object)
    {
        parent::_afterLoad($object);

        if (!$object->getId()) {
            return $this;
        }

        $adapter = $this->_getReadAdapter();
        $bind = [':rating_id' => (int)$object->getId()];
        // load rating titles
        $select = $adapter->select()->from(
            $this->getTable('rating_title'),
            ['store_id', 'value']
        )->where(
            'rating_id=:rating_id'
        );

        $result = $adapter->fetchPairs($select, $bind);
        if ($result) {
            $object->setRatingCodes($result);
        }

        // load rating available in stores
        $object->setStores($this->getStores((int)$object->getId()));

        return $this;
    }

    /**
     * Retrieve store IDs related to given rating
     *
     * @param  int $ratingId
     * @return array
     */
    public function getStores($ratingId)
    {
        $select = $this->_getReadAdapter()->select()->from(
            $this->getTable('rating_store'),
            'store_id'
        )->where(
            'rating_id = ?',
            $ratingId
        );
        return $this->_getReadAdapter()->fetchCol($select);
    }

    /**
     * Actions after save
     *
     * @param \Magento\Framework\Model\AbstractModel|\Magento\Review\Model\Rating $object
     * @return $this
     * @SuppressWarnings(PHPMD.CyclomaticComplexity)
     */
    protected function _afterSave(\Magento\Framework\Model\AbstractModel $object)
    {
        parent::_afterSave($object);

        $adapter = $this->_getWriteAdapter();
        $ratingId = (int)$object->getId();

        if ($object->hasRatingCodes()) {
            $ratingTitleTable = $this->getTable('rating_title');
            $adapter->beginTransaction();
            try {
                $select = $adapter->select()->from(
                    $ratingTitleTable,
                    ['store_id', 'value']
                )->where(
                    'rating_id = :rating_id'
                );
                $old = $adapter->fetchPairs($select, [':rating_id' => $ratingId]);
                $new = array_filter(array_map('trim', $object->getRatingCodes()));

                $insert = array_diff_assoc($new, $old);
                $delete = array_diff_assoc($old, $new);
                if (!empty($delete)) {
                    $where = ['rating_id = ?' => $ratingId, 'store_id IN(?)' => array_keys($delete)];
                    $adapter->delete($ratingTitleTable, $where);
                }

                if ($insert) {
                    $data = [];
                    foreach ($insert as $storeId => $title) {
                        $data[] = ['rating_id' => $ratingId, 'store_id' => (int)$storeId, 'value' => $title];
                    }
                    if (!empty($data)) {
                        $adapter->insertMultiple($ratingTitleTable, $data);
                    }
                }
                $adapter->commit();
            } catch (\Exception $e) {
                $this->_logger->critical($e);
                $adapter->rollBack();
            }
        }

        if ($object->hasStores()) {
            $ratingStoreTable = $this->getTable('rating_store');
            $adapter->beginTransaction();
            try {
                $select = $adapter->select()->from(
                    $ratingStoreTable,
                    ['store_id']
                )->where(
                    'rating_id = :rating_id'
                );
                $old = $adapter->fetchCol($select, [':rating_id' => $ratingId]);
                $new = $object->getStores();

                $insert = array_diff($new, $old);
                $delete = array_diff($old, $new);

                if ($delete) {
                    $where = ['rating_id = ?' => $ratingId, 'store_id IN(?)' => $delete];
                    $adapter->delete($ratingStoreTable, $where);
                }

                if ($insert) {
                    $data = [];
                    foreach ($insert as $storeId) {
                        $data[] = ['rating_id' => $ratingId, 'store_id' => (int)$storeId];
                    }
                    $adapter->insertMultiple($ratingStoreTable, $data);
                }

                $adapter->commit();
            } catch (\Exception $e) {
                $this->_logger->critical($e);
                $adapter->rollBack();
            }
        }

        return $this;
    }

    /**
     * Perform actions after object delete
     * Prepare rating data for reaggregate all data for reviews
     *
     * @param \Magento\Framework\Model\AbstractModel $object
     * @return $this
     */
    protected function _afterDelete(\Magento\Framework\Model\AbstractModel $object)
    {
        parent::_afterDelete($object);
        if (!$this->moduleManager->isEnabled('Magento_Review')) {
            return $this;
        }
        $data = $this->_getEntitySummaryData($object);
        $summary = [];
        foreach ($data as $row) {
            $clone = clone $object;
            $clone->addData($row);
            $summary[$clone->getStoreId()][$clone->getEntityPkValue()] = $clone;
        }
        $this->_reviewSummary->reAggregate($summary);
        return $this;
    }

    /**
     * Return array of rating summary
     *
     * @param \Magento\Review\Model\Rating $object
     * @param boolean $onlyForCurrentStore
     * @return array
     */
    public function getEntitySummary($object, $onlyForCurrentStore = true)
    {
        $data = $this->_getEntitySummaryData($object);

        if ($onlyForCurrentStore) {
            foreach ($data as $row) {
                if ($row['store_id'] == $this->_storeManager->getStore()->getId()) {
                    $object->addData($row);
                }
            }
            return $object;
        }

        $stores = $this->_storeManager->getStores();

        $result = [];
        foreach ($data as $row) {
            $clone = clone $object;
            $clone->addData($row);
            $result[$clone->getStoreId()] = $clone;
        }

        $usedStoresId = array_keys($result);
        foreach ($stores as $store) {
            if (!in_array($store->getId(), $usedStoresId)) {
                $clone = clone $object;
                $clone->setCount(0);
                $clone->setSum(0);
                $clone->setStoreId($store->getId());
                $result[$store->getId()] = $clone;
            }
        }
        return array_values($result);
    }

    /**
     * Return data of rating summary
     *
     * @param \Magento\Review\Model\Rating $object
     * @return array
     */
    protected function _getEntitySummaryData($object)
    {
        $adapter = $this->_getReadAdapter();

        $sumColumn = new \Zend_Db_Expr("SUM(rating_vote.{$adapter->quoteIdentifier('percent')})");
        $countColumn = new \Zend_Db_Expr("COUNT(*)");

        $select = $adapter->select()->from(
            ['rating_vote' => $this->getTable('rating_option_vote')],
            ['entity_pk_value' => 'rating_vote.entity_pk_value', 'sum' => $sumColumn, 'count' => $countColumn]
        )->join(
            ['review' => $this->getTable('review')],
            'rating_vote.review_id=review.review_id',
            []
        )->joinLeft(
            ['review_store' => $this->getTable('review_store')],
            'rating_vote.review_id=review_store.review_id',
            ['review_store.store_id']
        );
        if (!$this->_storeManager->isSingleStoreMode()) {
            $select->join(
                ['rating_store' => $this->getTable('rating_store')],
                'rating_store.rating_id = rating_vote.rating_id AND rating_store.store_id = review_store.store_id',
                []
            );
        }
        $select->join(
            ['review_status' => $this->getTable('review_status')],
            'review.status_id = review_status.status_id',
            []
        )->where(
            'review_status.status_code = :status_code'
        )->group(
            'rating_vote.entity_pk_value'
        )->group(
            'review_store.store_id'
        );
        $bind = [':status_code' => self::RATING_STATUS_APPROVED];

        $entityPkValue = $object->getEntityPkValue();
        if ($entityPkValue) {
            $select->where('rating_vote.entity_pk_value = :pk_value');
            $bind[':pk_value'] = $entityPkValue;
        }

        return $adapter->fetchAll($select, $bind);
    }

    /**
     * Review summary
     *
     * @param \Magento\Review\Model\Rating $object
     * @param boolean $onlyForCurrentStore
     * @return array
     */
    public function getReviewSummary($object, $onlyForCurrentStore = true)
    {
        $adapter = $this->_getReadAdapter();

        $sumColumn = new \Zend_Db_Expr("SUM(rating_vote.{$adapter->quoteIdentifier('percent')})");
        $countColumn = new \Zend_Db_Expr('COUNT(*)');
        $select = $adapter->select()->from(
            ['rating_vote' => $this->getTable('rating_option_vote')],
            ['sum' => $sumColumn, 'count' => $countColumn]
        )->joinLeft(
            ['review_store' => $this->getTable('review_store')],
            'rating_vote.review_id = review_store.review_id',
            ['review_store.store_id']
        );
        if (!$this->_storeManager->isSingleStoreMode()) {
            $select->join(
                ['rating_store' => $this->getTable('rating_store')],
                'rating_store.rating_id = rating_vote.rating_id AND rating_store.store_id = review_store.store_id',
                []
            );
        }
        $select->where(
            'rating_vote.review_id = :review_id'
        )->group(
            'rating_vote.review_id'
        )->group(
            'review_store.store_id'
        );

        $data = $adapter->fetchAll($select, [':review_id' => $object->getReviewId()]);

        if ($onlyForCurrentStore) {
            foreach ($data as $row) {
                if ($row['store_id'] == $this->_storeManager->getStore()->getId()) {
                    $object->addData($row);
                }
            }
            return $object;
        }

        $result = [];

        $stores = $this->_storeManager->getStore()->getResourceCollection()->load();

        foreach ($data as $row) {
            $clone = clone $object;
            $clone->addData($row);
            $result[$clone->getStoreId()] = $clone;
        }

        $usedStoresId = array_keys($result);

        foreach ($stores as $store) {
            if (!in_array($store->getId(), $usedStoresId)) {
                $clone = clone $object;
                $clone->setCount(0);
                $clone->setSum(0);
                $clone->setStoreId($store->getId());
                $result[$store->getId()] = $clone;
            }
        }

        return array_values($result);
    }

    /**
     * Get rating entity type id by code
     *
     * @param string $entityCode
     * @return int
     */
    public function getEntityIdByCode($entityCode)
    {
        $select = $this->_getReadAdapter()->select()->from(
            $this->getTable('rating_entity'),
            ['entity_id']
        )->where(
            'entity_code = :entity_code'
        );

        return $this->_getReadAdapter()->fetchOne($select, [':entity_code' => $entityCode]);
    }

    /**
     * Delete ratings by product id
     *
     * @param int $productId
     * @return $this
     */
    public function deleteAggregatedRatingsByProductId($productId)
    {
        $entityId = $this->getEntityIdByCode(\Magento\Review\Model\Rating::ENTITY_PRODUCT_CODE);
        $adapter = $this->_getWriteAdapter();
        $select = $adapter->select()->from($this->getMainTable(), 'rating_id')->where('entity_id = :entity_id');
        $ratingIds = $adapter->fetchCol($select, [':entity_id' => $entityId]);

        if ($ratingIds) {
            $where = ['entity_pk_value = ?' => (int)$productId, 'rating_id IN(?)' => $ratingIds];
            $adapter->delete($this->getTable('rating_option_vote_aggregated'), $where);
        }

        return $this;
    }
}<|MERGE_RESOLUTION|>--- conflicted
+++ resolved
@@ -51,11 +51,7 @@
         $this->_storeManager = $storeManager;
         $this->_logger = $logger;
         $this->_reviewSummary = $reviewSummary;
-<<<<<<< HEAD
-        parent::__construct($context);
-=======
-        parent::__construct($resource, $resourcePrefix);
->>>>>>> f6216a13
+        parent::__construct($context, $resourcePrefix);
     }
 
     /**
