<?php
/**
 * Copyright © 2015 Magento. All rights reserved.
 * See COPYING.txt for license details.
 */
namespace Magento\Review\Model\Resource;

/**
 * Rating resource model
 *
 * @author      Magento Core Team <core@magentocommerce.com>
 */
class Rating extends \Magento\Framework\Model\Resource\Db\AbstractDb
{
    const RATING_STATUS_APPROVED = 'Approved';

    /**
     * Store manager
     *
     * @var \Magento\Framework\Store\StoreManagerInterface
     */
    protected $_storeManager;

    /**
     * @var \Magento\Framework\Module\Manager
     */
    protected $moduleManager;

    /**
     * @var \Psr\Log\LoggerInterface
     */
    protected $_logger;

    /**
     * @param \Magento\Framework\App\Resource $resource
     * @param \Psr\Log\LoggerInterface $logger
     * @param \Magento\Framework\Module\Manager $moduleManager
     * @param \Magento\Framework\Store\StoreManagerInterface $storeManager
     * @param \Magento\Review\Model\Resource\Review\Summary $reviewSummary
     * @param string|null $resourcePrefix
     */
    public function __construct(
        \Magento\Framework\App\Resource $resource,
        \Psr\Log\LoggerInterface $logger,
        \Magento\Framework\Module\Manager $moduleManager,
<<<<<<< HEAD
        \Magento\Review\Helper\Data $ratingData,
        \Magento\Store\Model\StoreManagerInterface $storeManager,
        \Magento\Review\Model\Resource\Review\Summary $reviewSummary,
        $resourcePrefix = null
=======
        \Magento\Framework\Store\StoreManagerInterface $storeManager,
        \Magento\Review\Model\Resource\Review\Summary $reviewSummary
>>>>>>> 7e07209f
    ) {
        $this->moduleManager = $moduleManager;
        $this->_storeManager = $storeManager;
        $this->_logger = $logger;
        $this->_reviewSummary = $reviewSummary;
        parent::__construct($resource, $resourcePrefix);
    }

    /**
     * Resource initialization
     *
     * @return void
     */
    protected function _construct()
    {
        $this->_init('rating', 'rating_id');
    }

    /**
     * Initialize unique fields
     *
     * @return $this
     */
    protected function _initUniqueFields()
    {
        $this->_uniqueFields = [['field' => 'rating_code', 'title' => '']];
        return $this;
    }

    /**
     * Retrieve select object for load object data
     *
     * @param string $field
     * @param mixed $value
     * @param \Magento\Review\Model\Rating $object
     * @return \Magento\Framework\DB\Select
     */
    protected function _getLoadSelect($field, $value, $object)
    {
        $adapter = $this->_getReadAdapter();

        $table = $this->getMainTable();
        $storeId = (int)$this->_storeManager->getStore(\Magento\Store\Model\Store::ADMIN_CODE)->getId();
        $select = parent::_getLoadSelect($field, $value, $object);
        $codeExpr = $adapter->getIfNullSql('title.value', "{$table}.rating_code");

        $select->joinLeft(
            ['title' => $this->getTable('rating_title')],
            $adapter->quoteInto("{$table}.rating_id = title.rating_id AND title.store_id = ?", $storeId),
            ['rating_code' => $codeExpr]
        );

        return $select;
    }

    /**
     * Actions after load
     *
     * @param \Magento\Framework\Model\AbstractModel|\Magento\Review\Model\Rating $object
     * @return $this
     */
    protected function _afterLoad(\Magento\Framework\Model\AbstractModel $object)
    {
        parent::_afterLoad($object);

        if (!$object->getId()) {
            return $this;
        }

        $adapter = $this->_getReadAdapter();
        $bind = [':rating_id' => (int)$object->getId()];
        // load rating titles
        $select = $adapter->select()->from(
            $this->getTable('rating_title'),
            ['store_id', 'value']
        )->where(
            'rating_id=:rating_id'
        );

        $result = $adapter->fetchPairs($select, $bind);
        if ($result) {
            $object->setRatingCodes($result);
        }

        // load rating available in stores
        $object->setStores($this->getStores((int)$object->getId()));

        return $this;
    }

    /**
     * Retrieve store IDs related to given rating
     *
     * @param  int $ratingId
     * @return array
     */
    public function getStores($ratingId)
    {
        $select = $this->_getReadAdapter()->select()->from(
            $this->getTable('rating_store'),
            'store_id'
        )->where(
            'rating_id = ?',
            $ratingId
        );
        return $this->_getReadAdapter()->fetchCol($select);
    }

    /**
     * Actions after save
     *
     * @param \Magento\Framework\Model\AbstractModel|\Magento\Review\Model\Rating $object
     * @return $this
     * @SuppressWarnings(PHPMD.CyclomaticComplexity)
     */
    protected function _afterSave(\Magento\Framework\Model\AbstractModel $object)
    {
        parent::_afterSave($object);

        $adapter = $this->_getWriteAdapter();
        $ratingId = (int)$object->getId();

        if ($object->hasRatingCodes()) {
            $ratingTitleTable = $this->getTable('rating_title');
            $adapter->beginTransaction();
            try {
                $select = $adapter->select()->from(
                    $ratingTitleTable,
                    ['store_id', 'value']
                )->where(
                    'rating_id = :rating_id'
                );
                $old = $adapter->fetchPairs($select, [':rating_id' => $ratingId]);
                $new = array_filter(array_map('trim', $object->getRatingCodes()));

                $insert = array_diff_assoc($new, $old);
                $delete = array_diff_assoc($old, $new);
                if (!empty($delete)) {
                    $where = ['rating_id = ?' => $ratingId, 'store_id IN(?)' => array_keys($delete)];
                    $adapter->delete($ratingTitleTable, $where);
                }

                if ($insert) {
                    $data = [];
                    foreach ($insert as $storeId => $title) {
                        $data[] = ['rating_id' => $ratingId, 'store_id' => (int)$storeId, 'value' => $title];
                    }
                    if (!empty($data)) {
                        $adapter->insertMultiple($ratingTitleTable, $data);
                    }
                }
                $adapter->commit();
            } catch (\Exception $e) {
                $this->_logger->critical($e);
                $adapter->rollBack();
            }
        }

        if ($object->hasStores()) {
            $ratingStoreTable = $this->getTable('rating_store');
            $adapter->beginTransaction();
            try {
                $select = $adapter->select()->from(
                    $ratingStoreTable,
                    ['store_id']
                )->where(
                    'rating_id = :rating_id'
                );
                $old = $adapter->fetchCol($select, [':rating_id' => $ratingId]);
                $new = $object->getStores();

                $insert = array_diff($new, $old);
                $delete = array_diff($old, $new);

                if ($delete) {
                    $where = ['rating_id = ?' => $ratingId, 'store_id IN(?)' => $delete];
                    $adapter->delete($ratingStoreTable, $where);
                }

                if ($insert) {
                    $data = [];
                    foreach ($insert as $storeId) {
                        $data[] = ['rating_id' => $ratingId, 'store_id' => (int)$storeId];
                    }
                    $adapter->insertMultiple($ratingStoreTable, $data);
                }

                $adapter->commit();
            } catch (\Exception $e) {
                $this->_logger->critical($e);
                $adapter->rollBack();
            }
        }

        return $this;
    }

    /**
     * Perform actions after object delete
     * Prepare rating data for reaggregate all data for reviews
     *
     * @param \Magento\Framework\Model\AbstractModel $object
     * @return $this
     */
    protected function _afterDelete(\Magento\Framework\Model\AbstractModel $object)
    {
        parent::_afterDelete($object);
        if (!$this->moduleManager->isEnabled('Magento_Review')) {
            return $this;
        }
        $data = $this->_getEntitySummaryData($object);
        $summary = [];
        foreach ($data as $row) {
            $clone = clone $object;
            $clone->addData($row);
            $summary[$clone->getStoreId()][$clone->getEntityPkValue()] = $clone;
        }
        $this->_reviewSummary->reAggregate($summary);
        return $this;
    }

    /**
     * Return array of rating summary
     *
     * @param \Magento\Review\Model\Rating $object
     * @param boolean $onlyForCurrentStore
     * @return array
     */
    public function getEntitySummary($object, $onlyForCurrentStore = true)
    {
        $data = $this->_getEntitySummaryData($object);

        if ($onlyForCurrentStore) {
            foreach ($data as $row) {
                if ($row['store_id'] == $this->_storeManager->getStore()->getId()) {
                    $object->addData($row);
                }
            }
            return $object;
        }

        $stores = $this->_storeManager->getStores();

        $result = [];
        foreach ($data as $row) {
            $clone = clone $object;
            $clone->addData($row);
            $result[$clone->getStoreId()] = $clone;
        }

        $usedStoresId = array_keys($result);
        foreach ($stores as $store) {
            if (!in_array($store->getId(), $usedStoresId)) {
                $clone = clone $object;
                $clone->setCount(0);
                $clone->setSum(0);
                $clone->setStoreId($store->getId());
                $result[$store->getId()] = $clone;
            }
        }
        return array_values($result);
    }

    /**
     * Return data of rating summary
     *
     * @param \Magento\Review\Model\Rating $object
     * @return array
     */
    protected function _getEntitySummaryData($object)
    {
        $adapter = $this->_getReadAdapter();

        $sumColumn = new \Zend_Db_Expr("SUM(rating_vote.{$adapter->quoteIdentifier('percent')})");
        $countColumn = new \Zend_Db_Expr("COUNT(*)");

        $select = $adapter->select()->from(
            ['rating_vote' => $this->getTable('rating_option_vote')],
            ['entity_pk_value' => 'rating_vote.entity_pk_value', 'sum' => $sumColumn, 'count' => $countColumn]
        )->join(
            ['review' => $this->getTable('review')],
            'rating_vote.review_id=review.review_id',
            []
        )->joinLeft(
            ['review_store' => $this->getTable('review_store')],
            'rating_vote.review_id=review_store.review_id',
            ['review_store.store_id']
        );
        if (!$this->_storeManager->isSingleStoreMode()) {
            $select->join(
                ['rating_store' => $this->getTable('rating_store')],
                'rating_store.rating_id = rating_vote.rating_id AND rating_store.store_id = review_store.store_id',
                []
            );
        }
        $select->join(
            ['review_status' => $this->getTable('review_status')],
            'review.status_id = review_status.status_id',
            []
        )->where(
            'review_status.status_code = :status_code'
        )->group(
            'rating_vote.entity_pk_value'
        )->group(
            'review_store.store_id'
        );
        $bind = [':status_code' => self::RATING_STATUS_APPROVED];

        $entityPkValue = $object->getEntityPkValue();
        if ($entityPkValue) {
            $select->where('rating_vote.entity_pk_value = :pk_value');
            $bind[':pk_value'] = $entityPkValue;
        }

        return $adapter->fetchAll($select, $bind);
    }

    /**
     * Review summary
     *
     * @param \Magento\Review\Model\Rating $object
     * @param boolean $onlyForCurrentStore
     * @return array
     */
    public function getReviewSummary($object, $onlyForCurrentStore = true)
    {
        $adapter = $this->_getReadAdapter();

        $sumColumn = new \Zend_Db_Expr("SUM(rating_vote.{$adapter->quoteIdentifier('percent')})");
        $countColumn = new \Zend_Db_Expr('COUNT(*)');
        $select = $adapter->select()->from(
            ['rating_vote' => $this->getTable('rating_option_vote')],
            ['sum' => $sumColumn, 'count' => $countColumn]
        )->joinLeft(
            ['review_store' => $this->getTable('review_store')],
            'rating_vote.review_id = review_store.review_id',
            ['review_store.store_id']
        );
        if (!$this->_storeManager->isSingleStoreMode()) {
            $select->join(
                ['rating_store' => $this->getTable('rating_store')],
                'rating_store.rating_id = rating_vote.rating_id AND rating_store.store_id = review_store.store_id',
                []
            );
        }
        $select->where(
            'rating_vote.review_id = :review_id'
        )->group(
            'rating_vote.review_id'
        )->group(
            'review_store.store_id'
        );

        $data = $adapter->fetchAll($select, [':review_id' => $object->getReviewId()]);

        if ($onlyForCurrentStore) {
            foreach ($data as $row) {
                if ($row['store_id'] == $this->_storeManager->getStore()->getId()) {
                    $object->addData($row);
                }
            }
            return $object;
        }

        $result = [];

        $stores = $this->_storeManager->getStore()->getResourceCollection()->load();

        foreach ($data as $row) {
            $clone = clone $object;
            $clone->addData($row);
            $result[$clone->getStoreId()] = $clone;
        }

        $usedStoresId = array_keys($result);

        foreach ($stores as $store) {
            if (!in_array($store->getId(), $usedStoresId)) {
                $clone = clone $object;
                $clone->setCount(0);
                $clone->setSum(0);
                $clone->setStoreId($store->getId());
                $result[$store->getId()] = $clone;
            }
        }

        return array_values($result);
    }

    /**
     * Get rating entity type id by code
     *
     * @param string $entityCode
     * @return int
     */
    public function getEntityIdByCode($entityCode)
    {
        $select = $this->_getReadAdapter()->select()->from(
            $this->getTable('rating_entity'),
            ['entity_id']
        )->where(
            'entity_code = :entity_code'
        );

        return $this->_getReadAdapter()->fetchOne($select, [':entity_code' => $entityCode]);
    }

    /**
     * Delete ratings by product id
     *
     * @param int $productId
     * @return $this
     */
    public function deleteAggregatedRatingsByProductId($productId)
    {
        $entityId = $this->getEntityIdByCode(\Magento\Review\Model\Rating::ENTITY_PRODUCT_CODE);
        $adapter = $this->_getWriteAdapter();
        $select = $adapter->select()->from($this->getMainTable(), 'rating_id')->where('entity_id = :entity_id');
        $ratingIds = $adapter->fetchCol($select, [':entity_id' => $entityId]);

        if ($ratingIds) {
            $where = ['entity_pk_value = ?' => (int)$productId, 'rating_id IN(?)' => $ratingIds];
            $adapter->delete($this->getTable('rating_option_vote_aggregated'), $where);
        }

        return $this;
    }
}<|MERGE_RESOLUTION|>--- conflicted
+++ resolved
@@ -43,15 +43,9 @@
         \Magento\Framework\App\Resource $resource,
         \Psr\Log\LoggerInterface $logger,
         \Magento\Framework\Module\Manager $moduleManager,
-<<<<<<< HEAD
-        \Magento\Review\Helper\Data $ratingData,
-        \Magento\Store\Model\StoreManagerInterface $storeManager,
+        \Magento\Framework\Store\StoreManagerInterface $storeManager,
         \Magento\Review\Model\Resource\Review\Summary $reviewSummary,
         $resourcePrefix = null
-=======
-        \Magento\Framework\Store\StoreManagerInterface $storeManager,
-        \Magento\Review\Model\Resource\Review\Summary $reviewSummary
->>>>>>> 7e07209f
     ) {
         $this->moduleManager = $moduleManager;
         $this->_storeManager = $storeManager;
