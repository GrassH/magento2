--- conflicted
+++ resolved
@@ -4,15 +4,9 @@
  * See COPYING.txt for license details.
  */
 ?>
-<<<<<<< HEAD
-<div class="page-actions">
+<div data-mage-init='{"floatingHeader": {}}' class="page-actions">
     <?php echo $block->getBackButtonHtml() ?>
     <?php echo $block->getResetButtonHtml() ?>
-=======
-<div data-mage-init='{"floatingHeader": {}}' class="page-actions">
-    <?php echo $this->getBackButtonHtml() ?>
-    <?php echo $this->getResetButtonHtml() ?>
->>>>>>> 9e8434e9
     <span class="hidden" id="formButtons">
         <?php echo $block->getSaveButtonHtml() ?>
     </span>
