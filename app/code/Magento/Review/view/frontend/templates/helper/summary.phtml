--- conflicted
+++ resolved
@@ -21,12 +21,8 @@
              <span class="label"><span><?= $block->escapeHtml(__('Rating')) ?>:</span></span>
              <div class="rating-result"
                   id="rating-result_<?= /* @noEscape */ $block->getProduct()->getId() ?>"
-<<<<<<< HEAD
-                  title="<?= $block->escapeHtmlAttr($rating); ?>%">
-=======
                   title="<?= $block->escapeHtmlAttr($rating) ?>%"
              >
->>>>>>> 74c6793d
                  <span>
                      <span>
                          <span itemprop="ratingValue"><?= $block->escapeHtml($rating); ?>
@@ -35,14 +31,9 @@
                  </span>
              </div>
          </div>
-<<<<<<< HEAD
-            <?= /* @noEscape */ $secureRenderer->renderStyleAsTag(
-                "width:" . $block->escapeHtmlAttr($rating) . "%",
-=======
             <?= /* @noEscape */
             $secureRenderer->renderStyleAsTag(
                 'width:' . $block->escapeHtmlAttr($rating) . '%',
->>>>>>> 74c6793d
                 '#rating-result_' . $block->getProduct()->getId() . ' span'
             ) ?>
         <?php endif;?>
