<?xml version="1.0"?>
<!--
/**
 * Copyright © Magento, Inc. All rights reserved.
 * See COPYING.txt for license details.
 */
-->
<page xmlns:xsi="http://www.w3.org/2001/XMLSchema-instance" xsi:noNamespaceSchemaLocation="urn:magento:framework:View/Layout/etc/page_configuration.xsd">
    <update handle="review_product_form_component"/>
    <body>
        <referenceContainer name="content">
            <block class="Magento\Cookie\Block\RequireCookie" name="require-cookie" template="Magento_Cookie::require_cookie.phtml" ifconfig="catalog/review/active">
                <arguments>
                    <argument name="triggers" xsi:type="array">
                        <item name="submitReviewButton" xsi:type="string">.review .action.submit</item>
                    </argument>
                </arguments>
            </block>
        </referenceContainer>
        <referenceBlock name="product.info.details">
            <block class="Magento\Review\Block\Product\Review" name="reviews.tab" as="reviews" template="Magento_Review::review.phtml" group="detailed_info" ifconfig="catalog/review/active">
                <arguments>
                    <argument name="sort_order" xsi:type="string">30</argument>
                </arguments>
                <block class="Magento\Review\Block\Form" name="product.review.form" as="review_form" ifconfig="catalog/review/active">
<<<<<<< HEAD
                    <container name="form.additional.review.info" as="form_additional_review_info"/>
=======
                    <arguments>
                        <argument name="button_lock_manager" xsi:type="object">Magento\Framework\View\Element\ButtonLockManager</argument>
                    </arguments>
>>>>>>> 3218b12a
                    <container name="product.review.form.fields.before" as="form_fields_before" label="Review Form Fields Before"/>
                </block>
            </block>
        </referenceBlock>
    </body>
</page><|MERGE_RESOLUTION|>--- conflicted
+++ resolved
@@ -23,13 +23,10 @@
                     <argument name="sort_order" xsi:type="string">30</argument>
                 </arguments>
                 <block class="Magento\Review\Block\Form" name="product.review.form" as="review_form" ifconfig="catalog/review/active">
-<<<<<<< HEAD
-                    <container name="form.additional.review.info" as="form_additional_review_info"/>
-=======
                     <arguments>
                         <argument name="button_lock_manager" xsi:type="object">Magento\Framework\View\Element\ButtonLockManager</argument>
                     </arguments>
->>>>>>> 3218b12a
+                    <container name="form.additional.review.info" as="form_additional_review_info"/>
                     <container name="product.review.form.fields.before" as="form_fields_before" label="Review Form Fields Before"/>
                 </block>
             </block>
