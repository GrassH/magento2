<?xml version="1.0"?>
<!--
/**
 * Copyright © Magento, Inc. All rights reserved.
 * See COPYING.txt for license details.
 */
-->
<page xmlns:xsi="http://www.w3.org/2001/XMLSchema-instance" xsi:noNamespaceSchemaLocation="urn:magento:framework:View/Layout/etc/page_configuration.xsd">
    <update handle="review_product_form_component"/>
    <body>
        <referenceContainer name="content">
            <block class="Magento\Cookie\Block\RequireCookie" name="require-cookie" template="Magento_Cookie::require_cookie.phtml" ifconfig="catalog/review/active">
                <arguments>
                    <argument name="triggers" xsi:type="array">
                        <item name="submitReviewButton" xsi:type="string">.review .action.submit</item>
                    </argument>
                </arguments>
            </block>
        </referenceContainer>
        <referenceBlock name="product.info.details">
<<<<<<< HEAD
            <block class="Magento\Review\Block\Product\Review" name="reviews.tab" as="reviews" template="Magento_Review::review.phtml" group="detailed_info">
                <arguments>
                    <argument name="sort_order" xsi:type="string">30</argument>
                </arguments>
                <block class="Magento\Review\Block\Form" name="product.review.form" as="review_form">
=======
            <block class="Magento\Review\Block\Product\Review" name="reviews.tab" as="reviews" template="Magento_Review::review.phtml" group="detailed_info" ifconfig="catalog/review/active">
                <block class="Magento\Review\Block\Form" name="product.review.form" as="review_form" ifconfig="catalog/review/active">
>>>>>>> 45e3ddbb
                    <container name="product.review.form.fields.before" as="form_fields_before" label="Review Form Fields Before"/>
                </block>
            </block>
        </referenceBlock>
    </body>
</page><|MERGE_RESOLUTION|>--- conflicted
+++ resolved
@@ -18,16 +18,11 @@
             </block>
         </referenceContainer>
         <referenceBlock name="product.info.details">
-<<<<<<< HEAD
-            <block class="Magento\Review\Block\Product\Review" name="reviews.tab" as="reviews" template="Magento_Review::review.phtml" group="detailed_info">
+            <block class="Magento\Review\Block\Product\Review" name="reviews.tab" as="reviews" template="Magento_Review::review.phtml" group="detailed_info" ifconfig="catalog/review/active">
                 <arguments>
                     <argument name="sort_order" xsi:type="string">30</argument>
                 </arguments>
-                <block class="Magento\Review\Block\Form" name="product.review.form" as="review_form">
-=======
-            <block class="Magento\Review\Block\Product\Review" name="reviews.tab" as="reviews" template="Magento_Review::review.phtml" group="detailed_info" ifconfig="catalog/review/active">
                 <block class="Magento\Review\Block\Form" name="product.review.form" as="review_form" ifconfig="catalog/review/active">
->>>>>>> 45e3ddbb
                     <container name="product.review.form.fields.before" as="form_fields_before" label="Review Form Fields Before"/>
                 </block>
             </block>
