--- conflicted
+++ resolved
@@ -16,13 +16,8 @@
                 </resource>
                 <resource id="Magento_Backend::marketing">
                     <resource id="Magento_Backend::marketing_user_content">
-<<<<<<< HEAD
-                        <resource id="Magento_Review::reviews_all" title="Reviews" translate="title" sortOrder="10"/>
-                        <resource id="Magento_Review::pending" title="Pending Reviews" translate="title" sortOrder="20"/>
-=======
                         <resource id="Magento_Review::pending" title="Pending Reviews" translate="title" sortOrder="20"/>
                         <resource id="Magento_Review::reviews_all" title="All Reviews" translate="title" sortOrder="10"/>
->>>>>>> bd049307
                     </resource>
                 </resource>
             </resource>
