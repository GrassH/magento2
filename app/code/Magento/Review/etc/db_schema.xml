<?xml version="1.0"?>
<!--
/**
 * Copyright © Magento, Inc. All rights reserved.
 * See COPYING.txt for license details.
 */
-->
<schema xmlns:xsi="http://www.w3.org/2001/XMLSchema-instance"
        xsi:noNamespaceSchemaLocation="urn:magento:framework:Setup/Declaration/Schema/etc/schema.xsd">
    <table name="review_entity" resource="default" engine="innodb" comment="Review entities">
        <column xsi:type="smallint" name="entity_id" padding="5" unsigned="true" nullable="false" identity="true"
                comment="Review entity id"/>
        <column xsi:type="varchar" name="entity_code" nullable="false" length="32" comment="Review entity code"/>
        <constraint xsi:type="primary" referenceId="PRIMARY">
            <column name="entity_id"/>
        </constraint>
    </table>
    <table name="review_status" resource="default" engine="innodb" comment="Review statuses">
        <column xsi:type="smallint" name="status_id" padding="5" unsigned="true" nullable="false" identity="true"
                comment="Status id"/>
        <column xsi:type="varchar" name="status_code" nullable="false" length="32" comment="Status code"/>
        <constraint xsi:type="primary" referenceId="PRIMARY">
            <column name="status_id"/>
        </constraint>
    </table>
    <table name="review" resource="default" engine="innodb" comment="Review base information">
        <column xsi:type="bigint" name="review_id" padding="20" unsigned="true" nullable="false" identity="true"
                comment="Review id"/>
        <column xsi:type="timestamp" name="created_at" on_update="false" nullable="false" default="CURRENT_TIMESTAMP"
                comment="Review create date"/>
        <column xsi:type="smallint" name="entity_id" padding="5" unsigned="true" nullable="false" identity="false"
                default="0" comment="Entity id"/>
        <column xsi:type="int" name="entity_pk_value" padding="10" unsigned="true" nullable="false" identity="false"
                default="0" comment="Product id"/>
        <column xsi:type="smallint" name="status_id" padding="5" unsigned="true" nullable="false" identity="false"
                default="0" comment="Status code"/>
        <constraint xsi:type="primary" referenceId="PRIMARY">
            <column name="review_id"/>
        </constraint>
        <constraint xsi:type="foreign" referenceId="REVIEW_ENTITY_ID_REVIEW_ENTITY_ENTITY_ID" table="review" column="entity_id"
                    referenceTable="review_entity" referenceColumn="entity_id" onDelete="CASCADE"/>
        <constraint xsi:type="foreign" referenceId="REVIEW_STATUS_ID_REVIEW_STATUS_STATUS_ID" table="review" column="status_id"
                    referenceTable="review_status" referenceColumn="status_id" onDelete="NO ACTION"/>
        <index referenceId="REVIEW_ENTITY_ID" indexType="btree">
            <column name="entity_id"/>
        </index>
        <index referenceId="REVIEW_STATUS_ID" indexType="btree">
            <column name="status_id"/>
        </index>
        <index referenceId="REVIEW_ENTITY_PK_VALUE" indexType="btree">
            <column name="entity_pk_value"/>
        </index>
    </table>
    <table name="review_detail" resource="default" engine="innodb" comment="Review detail information">
        <column xsi:type="bigint" name="detail_id" padding="20" unsigned="true" nullable="false" identity="true"
                comment="Review detail id"/>
        <column xsi:type="bigint" name="review_id" padding="20" unsigned="true" nullable="false" identity="false"
                default="0" comment="Review id"/>
        <column xsi:type="smallint" name="store_id" padding="5" unsigned="true" nullable="true" identity="false"
                default="0" comment="Store id"/>
        <column xsi:type="varchar" name="title" nullable="false" length="255" comment="Title"/>
        <column xsi:type="text" name="detail" nullable="false" comment="Detail description"/>
        <column xsi:type="varchar" name="nickname" nullable="false" length="128" comment="User nickname"/>
        <column xsi:type="int" name="customer_id" padding="10" unsigned="true" nullable="true" identity="false"
                comment="Customer Id"/>
        <constraint xsi:type="primary" referenceId="PRIMARY">
            <column name="detail_id"/>
        </constraint>
        <constraint xsi:type="foreign" referenceId="REVIEW_DETAIL_CUSTOMER_ID_CUSTOMER_ENTITY_ENTITY_ID" table="review_detail"
                    column="customer_id" referenceTable="customer_entity" referenceColumn="entity_id"
                    onDelete="SET NULL"/>
        <constraint xsi:type="foreign" referenceId="REVIEW_DETAIL_REVIEW_ID_REVIEW_REVIEW_ID" table="review_detail"
                    column="review_id" referenceTable="review" referenceColumn="review_id" onDelete="CASCADE"/>
        <constraint xsi:type="foreign" referenceId="REVIEW_DETAIL_STORE_ID_STORE_STORE_ID" table="review_detail"
                    column="store_id" referenceTable="store" referenceColumn="store_id" onDelete="SET NULL"/>
        <index referenceId="REVIEW_DETAIL_REVIEW_ID" indexType="btree">
            <column name="review_id"/>
        </index>
        <index referenceId="REVIEW_DETAIL_STORE_ID" indexType="btree">
            <column name="store_id"/>
        </index>
        <index referenceId="REVIEW_DETAIL_CUSTOMER_ID" indexType="btree">
            <column name="customer_id"/>
        </index>
    </table>
    <table name="review_entity_summary" resource="default" engine="innodb" comment="Review aggregates">
        <column xsi:type="bigint" name="primary_id" padding="20" unsigned="false" nullable="false" identity="true"
                comment="Summary review entity id"/>
        <column xsi:type="bigint" name="entity_pk_value" padding="20" unsigned="false" nullable="false" identity="false"
                default="0" comment="Product id"/>
        <column xsi:type="smallint" name="entity_type" padding="6" unsigned="false" nullable="false" identity="false"
                default="0" comment="Entity type id"/>
        <column xsi:type="smallint" name="reviews_count" padding="6" unsigned="false" nullable="false" identity="false"
                default="0" comment="Qty of reviews"/>
        <column xsi:type="smallint" name="rating_summary" padding="6" unsigned="false" nullable="false" identity="false"
                default="0" comment="Summarized rating"/>
        <column xsi:type="smallint" name="store_id" padding="5" unsigned="true" nullable="false" identity="false"
<<<<<<< HEAD
                default="0" comment="Store ID"/>
        <constraint xsi:type="primary" name="PRIMARY">
=======
                default="0" comment="Store id"/>
        <constraint xsi:type="primary" referenceId="PRIMARY">
>>>>>>> 2564fc2b
            <column name="primary_id"/>
        </constraint>
        <constraint xsi:type="foreign" referenceId="REVIEW_ENTITY_SUMMARY_STORE_ID_STORE_STORE_ID"
                    table="review_entity_summary" column="store_id" referenceTable="store" referenceColumn="store_id"
                    onDelete="CASCADE"/>
        <index referenceId="REVIEW_ENTITY_SUMMARY_STORE_ID" indexType="btree">
            <column name="store_id"/>
        </index>
    </table>
    <table name="review_store" resource="default" engine="innodb" comment="Review Store">
        <column xsi:type="bigint" name="review_id" padding="20" unsigned="true" nullable="false" identity="false"
                comment="Review ID"/>
        <column xsi:type="smallint" name="store_id" padding="5" unsigned="true" nullable="false" identity="false"
<<<<<<< HEAD
                comment="Store ID"/>
        <constraint xsi:type="primary" name="PRIMARY">
=======
                comment="Store Id"/>
        <constraint xsi:type="primary" referenceId="PRIMARY">
>>>>>>> 2564fc2b
            <column name="review_id"/>
            <column name="store_id"/>
        </constraint>
        <constraint xsi:type="foreign" referenceId="REVIEW_STORE_REVIEW_ID_REVIEW_REVIEW_ID" table="review_store"
                    column="review_id" referenceTable="review" referenceColumn="review_id" onDelete="CASCADE"/>
        <constraint xsi:type="foreign" referenceId="REVIEW_STORE_STORE_ID_STORE_STORE_ID" table="review_store"
                    column="store_id" referenceTable="store" referenceColumn="store_id" onDelete="CASCADE"/>
        <index referenceId="REVIEW_STORE_STORE_ID" indexType="btree">
            <column name="store_id"/>
        </index>
    </table>
    <table name="rating_entity" resource="default" engine="innodb" comment="Rating entities">
        <column xsi:type="smallint" name="entity_id" padding="5" unsigned="true" nullable="false" identity="true"
                comment="Entity ID"/>
        <column xsi:type="varchar" name="entity_code" nullable="false" length="64" comment="Entity Code"/>
        <constraint xsi:type="primary" referenceId="PRIMARY">
            <column name="entity_id"/>
        </constraint>
        <constraint xsi:type="unique" referenceId="RATING_ENTITY_ENTITY_CODE">
            <column name="entity_code"/>
        </constraint>
    </table>
    <table name="rating" resource="default" engine="innodb" comment="Ratings">
        <column xsi:type="smallint" name="rating_id" padding="5" unsigned="true" nullable="false" identity="true"
                comment="Rating ID"/>
        <column xsi:type="smallint" name="entity_id" padding="5" unsigned="true" nullable="false" identity="false"
                default="0" comment="Entity ID"/>
        <column xsi:type="varchar" name="rating_code" nullable="false" length="64" comment="Rating Code"/>
        <column xsi:type="smallint" name="position" padding="5" unsigned="true" nullable="false" identity="false"
                default="0" comment="Rating Position On Storefront"/>
        <column xsi:type="smallint" name="is_active" padding="6" unsigned="false" nullable="false" identity="false"
                default="1" comment="Rating is active."/>
        <constraint xsi:type="primary" referenceId="PRIMARY">
            <column name="rating_id"/>
        </constraint>
        <constraint xsi:type="foreign" referenceId="RATING_ENTITY_ID_RATING_ENTITY_ENTITY_ID" table="rating" column="entity_id"
                    referenceTable="rating_entity" referenceColumn="entity_id" onDelete="CASCADE"/>
        <constraint xsi:type="unique" referenceId="RATING_RATING_CODE">
            <column name="rating_code"/>
        </constraint>
        <index referenceId="RATING_ENTITY_ID" indexType="btree">
            <column name="entity_id"/>
        </index>
    </table>
    <table name="rating_option" resource="default" engine="innodb" comment="Rating options">
        <column xsi:type="int" name="option_id" padding="10" unsigned="true" nullable="false" identity="true"
                comment="Rating Option Id"/>
        <column xsi:type="smallint" name="rating_id" padding="5" unsigned="true" nullable="false" identity="false"
                default="0" comment="Rating Id"/>
        <column xsi:type="varchar" name="code" nullable="false" length="32" comment="Rating Option Code"/>
        <column xsi:type="smallint" name="value" padding="5" unsigned="true" nullable="false" identity="false"
                default="0" comment="Rating Option Value"/>
        <column xsi:type="smallint" name="position" padding="5" unsigned="true" nullable="false" identity="false"
                default="0" comment="Ration option position on Storefront"/>
        <constraint xsi:type="primary" referenceId="PRIMARY">
            <column name="option_id"/>
        </constraint>
        <constraint xsi:type="foreign" referenceId="RATING_OPTION_RATING_ID_RATING_RATING_ID" table="rating_option"
                    column="rating_id" referenceTable="rating" referenceColumn="rating_id" onDelete="CASCADE"/>
        <index referenceId="RATING_OPTION_RATING_ID" indexType="btree">
            <column name="rating_id"/>
        </index>
    </table>
    <table name="rating_option_vote" resource="default" engine="innodb" comment="Rating option values">
        <column xsi:type="bigint" name="vote_id" padding="20" unsigned="true" nullable="false" identity="true"
                comment="Vote id"/>
        <column xsi:type="int" name="option_id" padding="10" unsigned="true" nullable="false" identity="false"
                default="0" comment="Vote option id"/>
        <column xsi:type="varchar" name="remote_ip" nullable="false" length="16" comment="Customer IP"/>
        <column xsi:type="bigint" name="remote_ip_long" padding="20" unsigned="false" nullable="false" identity="false"
                default="0" comment="Customer IP converted to long integer format"/>
        <column xsi:type="int" name="customer_id" padding="10" unsigned="true" nullable="true" identity="false"
                default="0" comment="Customer Id"/>
        <column xsi:type="bigint" name="entity_pk_value" padding="20" unsigned="true" nullable="false" identity="false"
                default="0" comment="Product id"/>
        <column xsi:type="smallint" name="rating_id" padding="5" unsigned="true" nullable="false" identity="false"
                default="0" comment="Rating id"/>
        <column xsi:type="bigint" name="review_id" padding="20" unsigned="true" nullable="true" identity="false"
                comment="Review id"/>
        <column xsi:type="smallint" name="percent" padding="6" unsigned="false" nullable="false" identity="false"
                default="0" comment="Percent amount"/>
        <column xsi:type="smallint" name="value" padding="6" unsigned="false" nullable="false" identity="false"
                default="0" comment="Vote option value"/>
        <constraint xsi:type="primary" referenceId="PRIMARY">
            <column name="vote_id"/>
        </constraint>
        <constraint xsi:type="foreign" referenceId="RATING_OPTION_VOTE_OPTION_ID_RATING_OPTION_OPTION_ID"
                    table="rating_option_vote" column="option_id" referenceTable="rating_option"
                    referenceColumn="option_id" onDelete="CASCADE"/>
        <constraint xsi:type="foreign" referenceId="RATING_OPTION_VOTE_REVIEW_ID_REVIEW_REVIEW_ID" table="rating_option_vote"
                    column="review_id" referenceTable="review" referenceColumn="review_id" onDelete="CASCADE"/>
        <index referenceId="RATING_OPTION_VOTE_OPTION_ID" indexType="btree">
            <column name="option_id"/>
        </index>
    </table>
    <table name="rating_option_vote_aggregated" resource="default" engine="innodb" comment="Rating vote aggregated">
        <column xsi:type="int" name="primary_id" padding="11" unsigned="false" nullable="false" identity="true"
                comment="Vote aggregation id"/>
        <column xsi:type="smallint" name="rating_id" padding="5" unsigned="true" nullable="false" identity="false"
                default="0" comment="Rating id"/>
        <column xsi:type="bigint" name="entity_pk_value" padding="20" unsigned="true" nullable="false" identity="false"
                default="0" comment="Product id"/>
        <column xsi:type="int" name="vote_count" padding="10" unsigned="true" nullable="false" identity="false"
                default="0" comment="Vote dty"/>
        <column xsi:type="int" name="vote_value_sum" padding="10" unsigned="true" nullable="false" identity="false"
                default="0" comment="General vote sum"/>
        <column xsi:type="smallint" name="percent" padding="6" unsigned="false" nullable="false" identity="false"
                default="0" comment="Vote percent"/>
        <column xsi:type="smallint" name="percent_approved" padding="6" unsigned="false" nullable="true"
                identity="false" default="0" comment="Vote percent approved by admin"/>
        <column xsi:type="smallint" name="store_id" padding="5" unsigned="true" nullable="false" identity="false"
                default="0" comment="Store Id"/>
        <constraint xsi:type="primary" referenceId="PRIMARY">
            <column name="primary_id"/>
        </constraint>
        <constraint xsi:type="foreign" referenceId="RATING_OPTION_VOTE_AGGREGATED_RATING_ID_RATING_RATING_ID"
                    table="rating_option_vote_aggregated" column="rating_id" referenceTable="rating"
                    referenceColumn="rating_id" onDelete="CASCADE"/>
        <constraint xsi:type="foreign" referenceId="RATING_OPTION_VOTE_AGGREGATED_STORE_ID_STORE_STORE_ID"
                    table="rating_option_vote_aggregated" column="store_id" referenceTable="store"
                    referenceColumn="store_id" onDelete="CASCADE"/>
        <index referenceId="RATING_OPTION_VOTE_AGGREGATED_RATING_ID" indexType="btree">
            <column name="rating_id"/>
        </index>
        <index referenceId="RATING_OPTION_VOTE_AGGREGATED_STORE_ID" indexType="btree">
            <column name="store_id"/>
        </index>
    </table>
    <table name="rating_store" resource="default" engine="innodb" comment="Rating Store">
        <column xsi:type="smallint" name="rating_id" padding="5" unsigned="true" nullable="false" identity="false"
                default="0" comment="Rating id"/>
        <column xsi:type="smallint" name="store_id" padding="5" unsigned="true" nullable="false" identity="false"
                default="0" comment="Store id"/>
        <constraint xsi:type="primary" referenceId="PRIMARY">
            <column name="rating_id"/>
            <column name="store_id"/>
        </constraint>
        <constraint xsi:type="foreign" referenceId="RATING_STORE_STORE_ID_STORE_STORE_ID" table="rating_store"
                    column="store_id" referenceTable="store" referenceColumn="store_id" onDelete="CASCADE"/>
        <constraint xsi:type="foreign" referenceId="RATING_STORE_RATING_ID_RATING_RATING_ID" table="rating_store"
                    column="rating_id" referenceTable="rating" referenceColumn="rating_id" onDelete="CASCADE"/>
        <index referenceId="RATING_STORE_STORE_ID" indexType="btree">
            <column name="store_id"/>
        </index>
    </table>
    <table name="rating_title" resource="default" engine="innodb" comment="Rating Title">
        <column xsi:type="smallint" name="rating_id" padding="5" unsigned="true" nullable="false" identity="false"
                default="0" comment="Rating Id"/>
        <column xsi:type="smallint" name="store_id" padding="5" unsigned="true" nullable="false" identity="false"
                default="0" comment="Store Id"/>
        <column xsi:type="varchar" name="value" nullable="false" length="255" comment="Rating Label"/>
        <constraint xsi:type="primary" referenceId="PRIMARY">
            <column name="rating_id"/>
            <column name="store_id"/>
        </constraint>
        <constraint xsi:type="foreign" referenceId="RATING_TITLE_RATING_ID_RATING_RATING_ID" table="rating_title"
                    column="rating_id" referenceTable="rating" referenceColumn="rating_id" onDelete="CASCADE"/>
        <constraint xsi:type="foreign" referenceId="RATING_TITLE_STORE_ID_STORE_STORE_ID" table="rating_title"
                    column="store_id" referenceTable="store" referenceColumn="store_id" onDelete="CASCADE"/>
        <index referenceId="RATING_TITLE_STORE_ID" indexType="btree">
            <column name="store_id"/>
        </index>
    </table>
</schema><|MERGE_RESOLUTION|>--- conflicted
+++ resolved
@@ -95,13 +95,8 @@
         <column xsi:type="smallint" name="rating_summary" padding="6" unsigned="false" nullable="false" identity="false"
                 default="0" comment="Summarized rating"/>
         <column xsi:type="smallint" name="store_id" padding="5" unsigned="true" nullable="false" identity="false"
-<<<<<<< HEAD
                 default="0" comment="Store ID"/>
-        <constraint xsi:type="primary" name="PRIMARY">
-=======
-                default="0" comment="Store id"/>
-        <constraint xsi:type="primary" referenceId="PRIMARY">
->>>>>>> 2564fc2b
+        <constraint xsi:type="primary" referenceId="PRIMARY">
             <column name="primary_id"/>
         </constraint>
         <constraint xsi:type="foreign" referenceId="REVIEW_ENTITY_SUMMARY_STORE_ID_STORE_STORE_ID"
@@ -115,13 +110,8 @@
         <column xsi:type="bigint" name="review_id" padding="20" unsigned="true" nullable="false" identity="false"
                 comment="Review ID"/>
         <column xsi:type="smallint" name="store_id" padding="5" unsigned="true" nullable="false" identity="false"
-<<<<<<< HEAD
                 comment="Store ID"/>
-        <constraint xsi:type="primary" name="PRIMARY">
-=======
-                comment="Store Id"/>
-        <constraint xsi:type="primary" referenceId="PRIMARY">
->>>>>>> 2564fc2b
+        <constraint xsi:type="primary" referenceId="PRIMARY">
             <column name="review_id"/>
             <column name="store_id"/>
         </constraint>
