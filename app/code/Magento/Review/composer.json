--- conflicted
+++ resolved
@@ -3,10 +3,8 @@
     "description": "N/A",
     "require": {
         "php": "~5.5.0|~5.6.0",
-<<<<<<< HEAD
         "magento/module-store": "0.42.0-beta7",
         "magento/module-catalog": "0.42.0-beta7",
-        "magento/module-core": "0.42.0-beta7",
         "magento/module-customer": "0.42.0-beta7",
         "magento/module-eav": "0.42.0-beta7",
         "magento/module-theme": "0.42.0-beta7",
@@ -17,23 +15,8 @@
         "magento/magento-composer-installer": "*"
     },
     "suggest": {
-        "magento/module-cookie": "0.42.0-beta7"
-=======
-        "magento/module-store": "0.42.0-beta6",
-        "magento/module-catalog": "0.42.0-beta6",
-        "magento/module-customer": "0.42.0-beta6",
-        "magento/module-eav": "0.42.0-beta6",
-        "magento/module-theme": "0.42.0-beta6",
-        "magento/module-backend": "0.42.0-beta6",
-        "magento/module-newsletter": "0.42.0-beta6",
-        "magento/framework": "0.42.0-beta6",
-        "magento/module-ui": "0.42.0-beta6",
-        "magento/magento-composer-installer": "*"
-    },
-    "suggest": {
-        "magento/module-cookie": "0.42.0-beta6",
-        "magento/module-core": "0.42.0-beta6"
->>>>>>> 6505ac26
+        "magento/module-cookie": "0.42.0-beta7",
+        "magento/module-core": "0.42.0-beta7"
     },
     "type": "magento2-module",
     "version": "0.42.0-beta7",
