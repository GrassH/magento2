--- conflicted
+++ resolved
@@ -15,11 +15,8 @@
         "magento/magento-composer-installer": "*"
     },
     "suggest": {
-<<<<<<< HEAD
+        "magento/module-cookie": "0.42.0-beta6",
         "magento/module-core": "0.42.0-beta6"
-=======
-        "magento/module-cookie": "0.42.0-beta6"
->>>>>>> 9a7c0a47
     },
     "type": "magento2-module",
     "version": "0.42.0-beta6",
