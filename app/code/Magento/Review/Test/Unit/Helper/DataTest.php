<?php
/**
 * Copyright © Magento, Inc. All rights reserved.
 * See COPYING.txt for license details.
 */

declare(strict_types=1);

namespace Magento\Review\Test\Unit\Helper;

use Magento\Framework\App\Config\ScopeConfigInterface;
use Magento\Framework\App\Helper\Context;
use Magento\Framework\Escaper;
use Magento\Framework\Filter\FilterManager;
use Magento\Framework\TestFramework\Unit\Helper\ObjectManager as ObjectManagerHelper;
use Magento\Review\Helper\Data as HelperData;
use Magento\Store\Model\ScopeInterface;
use PHPUnit\Framework\MockObject\MockObject;
use PHPUnit\Framework\TestCase;

class DataTest extends TestCase
{
    /**
     * @var ObjectManagerHelper
     */
    private $objectManager;

    /**
     * @var HelperData
     */
    private $helper;

    /**
<<<<<<< HEAD
     * @var \PHPUnit\Framework\MockObject\MockObject|Escaper
=======
     * @var MockObject|Escaper
>>>>>>> b2f063af
     */
    private $escaper;

    /**
<<<<<<< HEAD
     * @var \PHPUnit\Framework\MockObject\MockObject|FilterManager
=======
     * @var MockObject|FilterManager
>>>>>>> b2f063af
     */
    private $filter;

    /**
<<<<<<< HEAD
     * @var \PHPUnit\Framework\MockObject\MockObject|Context
=======
     * @var MockObject|Context
>>>>>>> b2f063af
     */
    private $context;

    /**
<<<<<<< HEAD
     * @var \PHPUnit\Framework\MockObject\MockObject|ScopeConfigInterface
=======
     * @var MockObject|ScopeConfigInterface
>>>>>>> b2f063af
     */
    private $scopeConfig;

    /**
     * Setup environment
     */
    protected function setUp(): void
    {
        $this->context = $this->getMockBuilder(Context::class)
            ->disableOriginalConstructor()
            ->getMock();

        $this->scopeConfig = $this->getMockBuilder(ScopeConfigInterface::class)
            ->disableOriginalConstructor()
            ->getMockForAbstractClass();

        $this->filter = $this->getMockBuilder(FilterManager::class)
            ->disableOriginalConstructor()
            ->setMethods(['truncate'])
            ->getMock();

        $this->escaper = $this->getMockBuilder(Escaper::class)
            ->disableOriginalConstructor()
            ->getMock();

        $this->context->expects($this->once())
            ->method('getScopeConfig')
            ->willReturn($this->scopeConfig);

        $this->objectManager = new ObjectManagerHelper($this);
        $this->helper = $this->objectManager->getObject(
            HelperData::class,
            [
                'context' => $this->context,
                'escaper' => $this->escaper,
                'filter' => $this->filter
            ]
        );
    }

    /**
     * Test getDetail() function
     */
    public function testGetDetail()
    {
        $origDetail = "This\nis\na\nstring";
        $expected = "This<br />" . "\n" . "is<br />" . "\n" . "a<br />" . "\n" . "string";

        $this->filter->expects($this->any())->method('truncate')
            ->with($origDetail, ['length' => 50])
            ->willReturn($origDetail);

        $this->assertEquals($expected, $this->helper->getDetail($origDetail));
    }

    /**
     * Test getDetailHtml() function
     */
    public function getDetailHtml()
    {
        $origDetail = "<span>This\nis\na\nstring</span>";
        $origDetailEscapeHtml = "This\nis\na\nstring";
        $expected = "This<br />" . "\n" . "is<br />" . "\n" . "a<br />" . "\n" . "string";

        $this->escaper->expects($this->any())->method('escapeHtml')
            ->with($origDetail)
            ->willReturn($origDetailEscapeHtml);

        $this->filter->expects($this->any())->method('truncate')
            ->with($origDetailEscapeHtml, ['length' => 50])
            ->willReturn($origDetailEscapeHtml);

        $this->assertEquals($expected, $this->helper->getDetail($origDetail));
    }

    /**
     * Test getIsGuestAllowToWrite() function
     */
    public function testGetIsGuestAllowToWrite()
    {
        $this->scopeConfig->expects($this->any())->method('isSetFlag')
            ->with('catalog/review/allow_guest', ScopeInterface::SCOPE_STORE)
            ->willReturn('1');

        $this->assertTrue($this->helper->getIsGuestAllowToWrite());
    }

    /**
     * Test getReviewStatuses() function
     */
    public function testGetReviewStatuses()
    {
        $expected = [
            1 => __('Approved'),
            2 => __('Pending'),
            3 => __('Not Approved')
        ];
        $this->assertEquals($expected, $this->helper->getReviewStatuses());
    }

    /**
     * Test getReviewStatusesOptionArray() function
     */
    public function testGetReviewStatusesOptionArray()
    {
        $expected = [
            ['value' => 1, 'label' => __('Approved')],
            ['value' => 2, 'label' => __('Pending')],
            ['value' => 3, 'label' => __('Not Approved')]
        ];
        $this->assertEquals($expected, $this->helper->getReviewStatusesOptionArray());
    }
}<|MERGE_RESOLUTION|>--- conflicted
+++ resolved
@@ -31,38 +31,22 @@
     private $helper;
 
     /**
-<<<<<<< HEAD
-     * @var \PHPUnit\Framework\MockObject\MockObject|Escaper
-=======
      * @var MockObject|Escaper
->>>>>>> b2f063af
      */
     private $escaper;
 
     /**
-<<<<<<< HEAD
-     * @var \PHPUnit\Framework\MockObject\MockObject|FilterManager
-=======
      * @var MockObject|FilterManager
->>>>>>> b2f063af
      */
     private $filter;
 
     /**
-<<<<<<< HEAD
-     * @var \PHPUnit\Framework\MockObject\MockObject|Context
-=======
      * @var MockObject|Context
->>>>>>> b2f063af
      */
     private $context;
 
     /**
-<<<<<<< HEAD
-     * @var \PHPUnit\Framework\MockObject\MockObject|ScopeConfigInterface
-=======
      * @var MockObject|ScopeConfigInterface
->>>>>>> b2f063af
      */
     private $scopeConfig;
 
@@ -77,7 +61,7 @@
 
         $this->scopeConfig = $this->getMockBuilder(ScopeConfigInterface::class)
             ->disableOriginalConstructor()
-            ->getMockForAbstractClass();
+            ->getMock();
 
         $this->filter = $this->getMockBuilder(FilterManager::class)
             ->disableOriginalConstructor()
@@ -147,7 +131,7 @@
             ->with('catalog/review/allow_guest', ScopeInterface::SCOPE_STORE)
             ->willReturn('1');
 
-        $this->assertTrue($this->helper->getIsGuestAllowToWrite());
+        $this->assertEquals(true, $this->helper->getIsGuestAllowToWrite());
     }
 
     /**
