<?php declare(strict_types=1);
/**
 * Copyright © Magento, Inc. All rights reserved.
 * See COPYING.txt for license details.
 */
namespace Magento\Review\Test\Unit\Controller\Adminhtml\Product;

use Magento\Backend\App\Action\Context;
use Magento\Backend\Model\View\Result\Redirect;
use Magento\Framework\App\Request\Http;
use Magento\Framework\Controller\ResultFactory;
use Magento\Framework\ObjectManagerInterface;
use Magento\Framework\TestFramework\Unit\Helper\ObjectManager;
use Magento\Review\Controller\Adminhtml\Product\Post;
use Magento\Review\Model\Rating;
use Magento\Review\Model\RatingFactory;
use Magento\Review\Model\Review;
use Magento\Review\Model\ReviewFactory;
use Magento\Store\Model\Store;
use Magento\Store\Model\StoreManagerInterface;
use PHPUnit\Framework\MockObject\MockObject;
use PHPUnit\Framework\TestCase;

/**
 * @SuppressWarnings(PHPMD.TooManyFields)
 * @SuppressWarnings(PHPMD.CouplingBetweenObjects)
 */
class PostTest extends TestCase
{
    /**
     * @var Post
     */
    protected $postController;

    /**
     * @var Context
     */
    protected $context;

    /**
<<<<<<< HEAD
     * @var \Magento\Framework\App\Request\Http|\PHPUnit\Framework\MockObject\MockObject
=======
     * @var Http|MockObject
>>>>>>> b2f063af
     */
    protected $requestMock;

    /**
<<<<<<< HEAD
     * @var \Magento\Framework\ObjectManagerInterface|\PHPUnit\Framework\MockObject\MockObject
=======
     * @var ObjectManagerInterface|MockObject
>>>>>>> b2f063af
     */
    protected $objectManagerMock;

    /**
<<<<<<< HEAD
     * @var \Magento\Store\Model\StoreManagerInterface|\PHPUnit\Framework\MockObject\MockObject
=======
     * @var StoreManagerInterface|MockObject
>>>>>>> b2f063af
     */
    protected $storeManagerMock;

    /**
<<<<<<< HEAD
     * @var \Magento\Store\Model\Store|\PHPUnit\Framework\MockObject\MockObject
=======
     * @var Store|MockObject
>>>>>>> b2f063af
     */
    protected $storeModelMock;

    /**
<<<<<<< HEAD
     * @var \Magento\Review\Model\Review|\PHPUnit\Framework\MockObject\MockObject
=======
     * @var Review|MockObject
>>>>>>> b2f063af
     */
    protected $reviewMock;

    /**
<<<<<<< HEAD
     * @var \Magento\Review\Model\ReviewFactory|\PHPUnit\Framework\MockObject\MockObject
=======
     * @var ReviewFactory|MockObject
>>>>>>> b2f063af
     */
    protected $reviewFactoryMock;

    /**
<<<<<<< HEAD
     * @var \Magento\Review\Model\Rating|\PHPUnit\Framework\MockObject\MockObject
=======
     * @var Rating|MockObject
>>>>>>> b2f063af
     */
    protected $ratingMock;

    /**
<<<<<<< HEAD
     * @var \Magento\Review\Model\RatingFactory|\PHPUnit\Framework\MockObject\MockObject
=======
     * @var RatingFactory|MockObject
>>>>>>> b2f063af
     */
    protected $ratingFactoryMock;

    /**
<<<<<<< HEAD
     * @var \Magento\Framework\Controller\ResultFactory|\PHPUnit\Framework\MockObject\MockObject
=======
     * @var ResultFactory|MockObject
>>>>>>> b2f063af
     */
    protected $resultFactoryMock;

    /**
<<<<<<< HEAD
     * @var \Magento\Backend\Model\View\Result\Redirect|\PHPUnit\Framework\MockObject\MockObject
=======
     * @var Redirect|MockObject
>>>>>>> b2f063af
     */
    protected $resultRedirectMock;

    protected function setUp(): void
    {
        $this->_prepareMockObjects();

        $objectManagerHelper = new ObjectManager($this);
        $this->context = $objectManagerHelper->getObject(
            Context::class,
            [
                'request' => $this->requestMock,
                'objectManager' => $this->objectManagerMock,
                'resultFactory' => $this->resultFactoryMock
            ]
        );
        $this->postController = $objectManagerHelper->getObject(
            Post::class,
            [
                'reviewFactory' => $this->reviewFactoryMock,
                'ratingFactory' => $this->ratingFactoryMock,
                'context' => $this->context
            ]
        );
    }

    /**
     * Get mock objects for SetUp()
     */
    protected function _prepareMockObjects()
    {
        $this->requestMock = $this->getMockBuilder(Http::class)
            ->disableOriginalConstructor()
            ->getMock();
        $this->objectManagerMock = $this->createMock(ObjectManagerInterface::class);
        $this->storeManagerMock = $this->getMockForAbstractClass(StoreManagerInterface::class);
        $this->storeModelMock = $this->createPartialMock(Store::class, ['__wakeup', 'getId']);
        $this->reviewMock = $this->createPartialMock(
            Review::class,
            ['__wakeup', 'create', 'save', 'getId', 'getResource', 'aggregate', 'getEntityIdByCode']
        );
        $this->reviewFactoryMock = $this->createPartialMock(ReviewFactory::class, ['create']);
        $this->ratingMock = $this->createPartialMock(
            Rating::class,
            ['__wakeup', 'setRatingId', 'setReviewId', 'addOptionVote']
        );
        $this->ratingFactoryMock = $this->createPartialMock(RatingFactory::class, ['create']);
        $this->resultFactoryMock = $this->getMockBuilder(ResultFactory::class)
            ->disableOriginalConstructor()
            ->getMock();
        $this->resultRedirectMock = $this->getMockBuilder(Redirect::class)
            ->disableOriginalConstructor()
            ->getMock();

        $this->resultFactoryMock->expects($this->any())
            ->method('create')
            ->with(ResultFactory::TYPE_REDIRECT, [])
            ->willReturn($this->resultRedirectMock);
    }

    /**
     * Check postAction method and assert that review model storeId equals null.
     */
    public function testPostAction()
    {
        $this->requestMock->expects($this->any())
            ->method('getParam')
            ->willReturnMap(
                [
                    ['product_id', false, 1],
                    ['ratings', [], ['1' => '1']]
                ]
            );
        $this->requestMock->expects($this->once())
            ->method('getPostValue')
            ->willReturn(['status_id' => 1]);
        $this->objectManagerMock->expects($this->any())
            ->method('get')
            ->with(StoreManagerInterface::class)
            ->willReturn($this->storeManagerMock);
        $this->reviewFactoryMock->expects($this->once())
            ->method('create')
            ->willReturn($this->reviewMock);
        $this->ratingFactoryMock->expects($this->once())
            ->method('create')
            ->willReturn($this->ratingMock);
        $this->storeManagerMock->expects($this->once())
            ->method('hasSingleStore')
            ->willReturn(true);
        $this->storeManagerMock->expects($this->once())
            ->method('getStore')
            ->willReturn($this->storeModelMock);
        $this->storeModelMock->expects($this->once())
            ->method('getId')
            ->willReturn(1);
        $this->reviewMock->expects($this->once())
            ->method('save')
            ->willReturn($this->reviewMock);
        $this->reviewMock->expects($this->once())
            ->method('getId')
            ->willReturn(1);
        $this->reviewMock->expects($this->once())
            ->method('aggregate')
            ->willReturn($this->reviewMock);
        $this->reviewMock->expects($this->once())
            ->method('getEntityIdByCode')
            ->with(Review::ENTITY_PRODUCT_CODE)
            ->willReturn(1);
        $this->ratingMock->expects($this->once())
            ->method('setRatingId')
            ->willReturnSelf();
        $this->ratingMock->expects($this->once())
            ->method('setReviewId')
            ->willReturnSelf();
        $this->ratingMock->expects($this->once())
            ->method('addOptionVote')
            ->willReturnSelf();

        $this->assertSame($this->resultRedirectMock, $this->postController->execute());
    }
}<|MERGE_RESOLUTION|>--- conflicted
+++ resolved
@@ -38,92 +38,52 @@
     protected $context;
 
     /**
-<<<<<<< HEAD
-     * @var \Magento\Framework\App\Request\Http|\PHPUnit\Framework\MockObject\MockObject
-=======
      * @var Http|MockObject
->>>>>>> b2f063af
      */
     protected $requestMock;
 
     /**
-<<<<<<< HEAD
-     * @var \Magento\Framework\ObjectManagerInterface|\PHPUnit\Framework\MockObject\MockObject
-=======
      * @var ObjectManagerInterface|MockObject
->>>>>>> b2f063af
      */
     protected $objectManagerMock;
 
     /**
-<<<<<<< HEAD
-     * @var \Magento\Store\Model\StoreManagerInterface|\PHPUnit\Framework\MockObject\MockObject
-=======
      * @var StoreManagerInterface|MockObject
->>>>>>> b2f063af
      */
     protected $storeManagerMock;
 
     /**
-<<<<<<< HEAD
-     * @var \Magento\Store\Model\Store|\PHPUnit\Framework\MockObject\MockObject
-=======
      * @var Store|MockObject
->>>>>>> b2f063af
      */
     protected $storeModelMock;
 
     /**
-<<<<<<< HEAD
-     * @var \Magento\Review\Model\Review|\PHPUnit\Framework\MockObject\MockObject
-=======
      * @var Review|MockObject
->>>>>>> b2f063af
      */
     protected $reviewMock;
 
     /**
-<<<<<<< HEAD
-     * @var \Magento\Review\Model\ReviewFactory|\PHPUnit\Framework\MockObject\MockObject
-=======
      * @var ReviewFactory|MockObject
->>>>>>> b2f063af
      */
     protected $reviewFactoryMock;
 
     /**
-<<<<<<< HEAD
-     * @var \Magento\Review\Model\Rating|\PHPUnit\Framework\MockObject\MockObject
-=======
      * @var Rating|MockObject
->>>>>>> b2f063af
      */
     protected $ratingMock;
 
     /**
-<<<<<<< HEAD
-     * @var \Magento\Review\Model\RatingFactory|\PHPUnit\Framework\MockObject\MockObject
-=======
      * @var RatingFactory|MockObject
->>>>>>> b2f063af
      */
     protected $ratingFactoryMock;
 
     /**
-<<<<<<< HEAD
-     * @var \Magento\Framework\Controller\ResultFactory|\PHPUnit\Framework\MockObject\MockObject
-=======
      * @var ResultFactory|MockObject
->>>>>>> b2f063af
      */
     protected $resultFactoryMock;
 
     /**
-<<<<<<< HEAD
-     * @var \Magento\Backend\Model\View\Result\Redirect|\PHPUnit\Framework\MockObject\MockObject
-=======
      * @var Redirect|MockObject
->>>>>>> b2f063af
      */
     protected $resultRedirectMock;
 
