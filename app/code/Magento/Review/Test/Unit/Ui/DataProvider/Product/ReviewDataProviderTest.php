--- conflicted
+++ resolved
@@ -26,29 +26,17 @@
     protected $objectManager;
 
     /**
-<<<<<<< HEAD
-     * @var CollectionFactory|\PHPUnit\Framework\MockObject\MockObject
-=======
      * @var CollectionFactory|MockObject
->>>>>>> b2f063af
      */
     protected $collectionFactoryMock;
 
     /**
-<<<<<<< HEAD
-     * @var Collection|\PHPUnit\Framework\MockObject\MockObject
-=======
      * @var Collection|MockObject
->>>>>>> b2f063af
      */
     protected $collectionMock;
 
     /**
-<<<<<<< HEAD
-     * @var RequestInterface|\PHPUnit\Framework\MockObject\MockObject
-=======
      * @var RequestInterface|MockObject
->>>>>>> b2f063af
      */
     protected $requestMock;
 
