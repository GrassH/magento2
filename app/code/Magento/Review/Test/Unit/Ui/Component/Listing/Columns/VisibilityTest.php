--- conflicted
+++ resolved
@@ -13,11 +13,7 @@
 class VisibilityTest extends AbstractColumnTest
 {
     /**
-<<<<<<< HEAD
-     * @var Store|\PHPUnit\Framework\MockObject\MockObject
-=======
      * @var Store|MockObject
->>>>>>> b2f063af
      */
     protected $storeMock;
 
