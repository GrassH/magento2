--- conflicted
+++ resolved
@@ -24,38 +24,22 @@
     protected $model;
 
     /**
-<<<<<<< HEAD
-     * @var \Magento\Framework\DB\Select | \PHPUnit\Framework\MockObject\MockObject
-=======
      * @var Select|MockObject
->>>>>>> b2f063af
      */
     protected $selectMock;
 
     /**
-<<<<<<< HEAD
-     * @var \Magento\Store\Model\StoreManagerInterface | \PHPUnit\Framework\MockObject\MockObject
-=======
      * @var StoreManagerInterface|MockObject
->>>>>>> b2f063af
      */
     protected $storeManagerMock;
 
     /**
-<<<<<<< HEAD
-     * @var \Magento\Framework\Model\ResourceModel\Db\AbstractDb | \PHPUnit\Framework\MockObject\MockObject
-=======
      * @var AbstractDb|MockObject
->>>>>>> b2f063af
      */
     protected $resourceMock;
 
     /**
-<<<<<<< HEAD
-     * @var \Magento\Framework\DB\Adapter\AdapterInterface | \PHPUnit\Framework\MockObject\MockObject
-=======
      * @var AdapterInterface|MockObject
->>>>>>> b2f063af
      */
     protected $readerAdapterMock;
 
@@ -66,21 +50,12 @@
 
     protected function setUp(): void
     {
-<<<<<<< HEAD
-        $store = $this->createPartialMock(\Magento\Store\Model\Store::class, ['getId']);
-        $store->expects($this->any())->method('getId')->willReturn(1);
-        $this->storeManagerMock = $this->createMock(\Magento\Store\Model\StoreManagerInterface::class);
-        $this->storeManagerMock->expects($this->any())->method('getStore')->willReturn($store);
-        $this->objectManager = (new \Magento\Framework\TestFramework\Unit\Helper\ObjectManager($this));
-        $this->resourceMock = $this->getMockBuilder(\Magento\Framework\Model\ResourceModel\Db\AbstractDb::class)
-=======
         $store = $this->createPartialMock(Store::class, ['getId']);
         $store->expects($this->any())->method('getId')->will($this->returnValue(1));
         $this->storeManagerMock = $this->createMock(StoreManagerInterface::class);
         $this->storeManagerMock->expects($this->any())->method('getStore')->will($this->returnValue($store));
         $this->objectManager = (new ObjectManager($this));
         $this->resourceMock = $this->getMockBuilder(AbstractDb::class)
->>>>>>> b2f063af
             ->disableOriginalConstructor()
             ->setMethods(['getConnection', 'getMainTable', 'getTable'])
             ->getMockForAbstractClass();
