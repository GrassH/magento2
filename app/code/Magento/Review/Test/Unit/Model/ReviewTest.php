<?php declare(strict_types=1);
/**
 * Copyright © Magento, Inc. All rights reserved.
 * See COPYING.txt for license details.
 */

namespace Magento\Review\Test\Unit\Model;

use Magento\Catalog\Model\Product;
use Magento\Framework\DataObject;
use Magento\Framework\Model\Context;
use Magento\Framework\Registry;
use Magento\Framework\TestFramework\Unit\Helper\ObjectManager as ObjectManagerHelper;
use Magento\Framework\UrlInterface;
use Magento\Review\Model\ResourceModel\Review\Product\Collection;
use Magento\Review\Model\ResourceModel\Review\Product\CollectionFactory;
use Magento\Review\Model\Review;
use Magento\Review\Model\Review\Summary;
use Magento\Review\Model\Review\SummaryFactory;
use Magento\Store\Model\Store;
use Magento\Store\Model\StoreManagerInterface;
use PHPUnit\Framework\MockObject\MockObject;
use PHPUnit\Framework\TestCase;

/**
 * @SuppressWarnings(PHPMD.CouplingBetweenObjects)
 */
class ReviewTest extends TestCase
{
    /** @var Review */
    protected $review;

    /** @var ObjectManagerHelper */
    protected $objectManagerHelper;

<<<<<<< HEAD
    /** @var \Magento\Framework\Model\Context|\PHPUnit\Framework\MockObject\MockObject */
    protected $contextMock;

    /** @var \Magento\Framework\Registry|\PHPUnit\Framework\MockObject\MockObject */
    protected $registryMock;

    /** @var \PHPUnit\Framework\MockObject\MockObject */
    protected $productFactoryMock;

    /** @var \PHPUnit\Framework\MockObject\MockObject */
    protected $statusFactoryMock;

    /** @var \PHPUnit\Framework\MockObject\MockObject */
    protected $reviewSummaryMock;

    /** @var \PHPUnit\Framework\MockObject\MockObject */
    protected $summaryModMock;

    /** @var \Magento\Review\Model\Review\Summary|\PHPUnit\Framework\MockObject\MockObject */
    protected $summaryMock;

    /** @var \Magento\Store\Model\StoreManagerInterface|\PHPUnit\Framework\MockObject\MockObject */
    protected $storeManagerMock;

    /** @var \Magento\Framework\UrlInterface|\PHPUnit\Framework\MockObject\MockObject */
    protected $urlInterfaceMock;

    /** @var \Magento\Review\Model\ResourceModel\Review|\PHPUnit\Framework\MockObject\MockObject */
=======
    /** @var Context|MockObject */
    protected $contextMock;

    /** @var Registry|MockObject */
    protected $registryMock;

    /** @var MockObject */
    protected $productFactoryMock;

    /** @var MockObject */
    protected $statusFactoryMock;

    /** @var MockObject */
    protected $reviewSummaryMock;

    /** @var MockObject */
    protected $summaryModMock;

    /** @var Summary|MockObject */
    protected $summaryMock;

    /** @var StoreManagerInterface|MockObject */
    protected $storeManagerMock;

    /** @var UrlInterface|MockObject */
    protected $urlInterfaceMock;

    /** @var \Magento\Review\Model\ResourceModel\Review|MockObject */
>>>>>>> b2f063af
    protected $resource;

    /** @var int */
    protected $reviewId = 8;

    protected function setUp(): void
    {
        $this->contextMock = $this->createMock(Context::class);
        $this->registryMock = $this->createMock(Registry::class);
        $this->productFactoryMock = $this->createPartialMock(
            CollectionFactory::class,
            ['create']
        );
        $this->statusFactoryMock = $this->createPartialMock(
            \Magento\Review\Model\ResourceModel\Review\Status\CollectionFactory::class,
            ['create']
        );
        $this->reviewSummaryMock = $this->createMock(
            \Magento\Review\Model\ResourceModel\Review\Summary\CollectionFactory::class
        );
        $this->summaryModMock = $this->createPartialMock(
            SummaryFactory::class,
            ['create']
        );
        $this->summaryMock = $this->createMock(Summary::class);
        $this->storeManagerMock = $this->createMock(StoreManagerInterface::class);
        $this->urlInterfaceMock = $this->createMock(UrlInterface::class);
        $this->resource = $this->createMock(\Magento\Review\Model\ResourceModel\Review::class);

        $this->objectManagerHelper = new ObjectManagerHelper($this);
        $this->review = $this->objectManagerHelper->getObject(
            Review::class,
            [
                'context' => $this->contextMock,
                'registry' => $this->registryMock,
                'productFactory' => $this->productFactoryMock,
                'statusFactory' => $this->statusFactoryMock,
                'summaryFactory' => $this->reviewSummaryMock,
                'summaryModFactory' => $this->summaryModMock,
                'reviewSummary' => $this->summaryMock,
                'storeManager' => $this->storeManagerMock,
                'urlModel' => $this->urlInterfaceMock,
                'resource' => $this->resource,
                'data' => ['review_id' => $this->reviewId, 'status_id' => 1, 'stores' => [2, 3, 4]]
            ]
        );
    }

    public function testGetProductCollection()
    {
        $collection = $this->createMock(Collection::class);
        $this->productFactoryMock->expects($this->once())
            ->method('create')
            ->willReturn($collection);
        $this->assertSame($collection, $this->review->getProductCollection());
    }

    public function testGetStatusCollection()
    {
        $collection = $this->createMock(\Magento\Review\Model\ResourceModel\Review\Status\Collection::class);
        $this->statusFactoryMock->expects($this->once())
            ->method('create')
            ->willReturn($collection);
        $this->assertSame($collection, $this->review->getStatusCollection());
    }

    public function testGetTotalReviews()
    {
        $primaryKey = 'review_id';
        $approvedOnly = false;
        $storeId = 0;
        $result = 5;
        $this->resource->expects($this->once())->method('getTotalReviews')
            ->with($this->equalTo($primaryKey), $this->equalTo($approvedOnly), $this->equalTo($storeId))
            ->willReturn($result);
        $this->assertSame($result, $this->review->getTotalReviews($primaryKey, $approvedOnly, $storeId));
    }

    public function testAggregate()
    {
        $this->resource->expects($this->once())->method('aggregate')
            ->with($this->equalTo($this->review))
            ->willReturn($this->review);
        $this->assertSame($this->review, $this->review->aggregate());
    }

    /**
     * @deprecated
     */
    public function testGetEntitySummary()
    {
        $productId = 6;
        $storeId = 4;
        $testSummaryData = ['test' => 'value'];
        $summary = new DataObject();
        $summary->setData($testSummaryData);

        $product = $this->createPartialMock(
            Product::class,
            ['getId', 'setRatingSummary', '__wakeup']
        );
        $product->expects($this->once())->method('getId')->willReturn($productId);
        $product->expects($this->once())->method('setRatingSummary')->with($summary)->willReturnSelf();

        $summaryData = $this->createPartialMock(
            Summary::class,
            ['load', 'getData', 'setStoreId', '__wakeup']
        );
        $summaryData->expects($this->once())->method('setStoreId')
            ->with($this->equalTo($storeId))
            ->willReturnSelf();
        $summaryData->expects($this->once())->method('load')
            ->with($this->equalTo($productId))
            ->willReturnSelf();
        $summaryData->expects($this->once())->method('getData')->willReturn($testSummaryData);
        $this->summaryModMock->expects($this->once())->method('create')->willReturn($summaryData);
        $this->assertNull($this->review->getEntitySummary($product, $storeId));
    }

    public function testGetPendingStatus()
    {
        $this->assertSame(Review::STATUS_PENDING, $this->review->getPendingStatus());
    }

    public function testGetReviewUrl()
    {
        $result = 'http://some.url';
        $this->urlInterfaceMock->expects($this->once())->method('getUrl')
            ->with($this->equalTo('review/product/view'), $this->equalTo(['id' => $this->reviewId]))
            ->willReturn($result);
        $this->assertSame($result, $this->review->getReviewUrl());
    }

    /**
     * @param int $productId
     * @param int $storeId
     * @param string $result
     * @dataProvider getProductUrlDataProvider
     */
    public function testGetProductUrl($productId, $storeId, $result)
    {
        if ($storeId) {
            $this->urlInterfaceMock->expects($this->once())->method('setScope')
                ->with($this->equalTo($storeId))
                ->willReturnSelf();
        }

        $this->urlInterfaceMock->expects($this->once())->method('getUrl')
            ->with($this->equalTo('catalog/product/view'), $this->equalTo(['id' => $productId]))
            ->willReturn($result);
        $this->assertSame($result, $this->review->getProductUrl($productId, $storeId));
    }

    /**
     * @return array
     */
    public function getProductUrlDataProvider()
    {
        return [
            'store id specified' => [3, 5, 'http://some.url'],
            'store id is not specified' => [3, null, 'http://some.url/2/'],
        ];
    }

    public function testIsApproved()
    {
        $this->assertTrue($this->review->isApproved());
    }

    /**
     * @param int|null $storeId
     * @param bool $result
     * @dataProvider isAvailableOnStoreDataProvider
     */
    public function testIsAvailableOnStore($storeId, $result)
    {
        $store = $this->createMock(Store::class);
        if ($storeId) {
            $store->expects($this->once())->method('getId')->willReturn($storeId);
            $this->storeManagerMock->expects($this->once())
                ->method('getStore')
                ->with($this->equalTo($store))
                ->willReturn($store);
        }
        $this->assertSame($result, $this->review->isAvailableOnStore($store));
    }

    /**
     * @return array
     */
    public function isAvailableOnStoreDataProvider()
    {
        return [
            'store id is set and not in list' => [1, false],
            'store id is set' => [3, true],
            'store id is not set' => [null, false],
        ];
    }

    public function testGetEntityIdByCode()
    {
        $entityCode = 'test';
        $result = 22;
        $this->resource->expects($this->once())->method('getEntityIdByCode')
            ->with($this->equalTo($entityCode))
            ->willReturn($result);
        $this->assertSame($result, $this->review->getEntityIdByCode($entityCode));
    }

    public function testGetIdentities()
    {
        $this->review->setStatusId(Review::STATUS_PENDING);
        $this->assertEmpty($this->review->getIdentities());

        $productId = 1;
        $this->review->setEntityPkValue($productId);
        $this->review->setStatusId(Review::STATUS_PENDING);
        $this->assertEquals([Product::CACHE_TAG . '_' . $productId], $this->review->getIdentities());

        $this->review->setEntityPkValue($productId);
        $this->review->setStatusId(Review::STATUS_APPROVED);
        $this->assertEquals([Product::CACHE_TAG . '_' . $productId], $this->review->getIdentities());

        $this->review->setEntityPkValue($productId);
        $this->review->setStatusId(Review::STATUS_NOT_APPROVED);
        $this->assertEquals([Product::CACHE_TAG . '_' . $productId], $this->review->getIdentities());
    }
}<|MERGE_RESOLUTION|>--- conflicted
+++ resolved
@@ -33,36 +33,6 @@
     /** @var ObjectManagerHelper */
     protected $objectManagerHelper;
 
-<<<<<<< HEAD
-    /** @var \Magento\Framework\Model\Context|\PHPUnit\Framework\MockObject\MockObject */
-    protected $contextMock;
-
-    /** @var \Magento\Framework\Registry|\PHPUnit\Framework\MockObject\MockObject */
-    protected $registryMock;
-
-    /** @var \PHPUnit\Framework\MockObject\MockObject */
-    protected $productFactoryMock;
-
-    /** @var \PHPUnit\Framework\MockObject\MockObject */
-    protected $statusFactoryMock;
-
-    /** @var \PHPUnit\Framework\MockObject\MockObject */
-    protected $reviewSummaryMock;
-
-    /** @var \PHPUnit\Framework\MockObject\MockObject */
-    protected $summaryModMock;
-
-    /** @var \Magento\Review\Model\Review\Summary|\PHPUnit\Framework\MockObject\MockObject */
-    protected $summaryMock;
-
-    /** @var \Magento\Store\Model\StoreManagerInterface|\PHPUnit\Framework\MockObject\MockObject */
-    protected $storeManagerMock;
-
-    /** @var \Magento\Framework\UrlInterface|\PHPUnit\Framework\MockObject\MockObject */
-    protected $urlInterfaceMock;
-
-    /** @var \Magento\Review\Model\ResourceModel\Review|\PHPUnit\Framework\MockObject\MockObject */
-=======
     /** @var Context|MockObject */
     protected $contextMock;
 
@@ -91,7 +61,6 @@
     protected $urlInterfaceMock;
 
     /** @var \Magento\Review\Model\ResourceModel\Review|MockObject */
->>>>>>> b2f063af
     protected $resource;
 
     /** @var int */
@@ -145,7 +114,7 @@
         $collection = $this->createMock(Collection::class);
         $this->productFactoryMock->expects($this->once())
             ->method('create')
-            ->willReturn($collection);
+            ->will($this->returnValue($collection));
         $this->assertSame($collection, $this->review->getProductCollection());
     }
 
@@ -154,7 +123,7 @@
         $collection = $this->createMock(\Magento\Review\Model\ResourceModel\Review\Status\Collection::class);
         $this->statusFactoryMock->expects($this->once())
             ->method('create')
-            ->willReturn($collection);
+            ->will($this->returnValue($collection));
         $this->assertSame($collection, $this->review->getStatusCollection());
     }
 
@@ -166,7 +135,7 @@
         $result = 5;
         $this->resource->expects($this->once())->method('getTotalReviews')
             ->with($this->equalTo($primaryKey), $this->equalTo($approvedOnly), $this->equalTo($storeId))
-            ->willReturn($result);
+            ->will($this->returnValue($result));
         $this->assertSame($result, $this->review->getTotalReviews($primaryKey, $approvedOnly, $storeId));
     }
 
@@ -174,7 +143,7 @@
     {
         $this->resource->expects($this->once())->method('aggregate')
             ->with($this->equalTo($this->review))
-            ->willReturn($this->review);
+            ->will($this->returnValue($this->review));
         $this->assertSame($this->review, $this->review->aggregate());
     }
 
@@ -193,8 +162,8 @@
             Product::class,
             ['getId', 'setRatingSummary', '__wakeup']
         );
-        $product->expects($this->once())->method('getId')->willReturn($productId);
-        $product->expects($this->once())->method('setRatingSummary')->with($summary)->willReturnSelf();
+        $product->expects($this->once())->method('getId')->will($this->returnValue($productId));
+        $product->expects($this->once())->method('setRatingSummary')->with($summary)->will($this->returnSelf());
 
         $summaryData = $this->createPartialMock(
             Summary::class,
@@ -202,12 +171,12 @@
         );
         $summaryData->expects($this->once())->method('setStoreId')
             ->with($this->equalTo($storeId))
-            ->willReturnSelf();
+            ->will($this->returnSelf());
         $summaryData->expects($this->once())->method('load')
             ->with($this->equalTo($productId))
-            ->willReturnSelf();
-        $summaryData->expects($this->once())->method('getData')->willReturn($testSummaryData);
-        $this->summaryModMock->expects($this->once())->method('create')->willReturn($summaryData);
+            ->will($this->returnSelf());
+        $summaryData->expects($this->once())->method('getData')->will($this->returnValue($testSummaryData));
+        $this->summaryModMock->expects($this->once())->method('create')->will($this->returnValue($summaryData));
         $this->assertNull($this->review->getEntitySummary($product, $storeId));
     }
 
@@ -221,7 +190,7 @@
         $result = 'http://some.url';
         $this->urlInterfaceMock->expects($this->once())->method('getUrl')
             ->with($this->equalTo('review/product/view'), $this->equalTo(['id' => $this->reviewId]))
-            ->willReturn($result);
+            ->will($this->returnValue($result));
         $this->assertSame($result, $this->review->getReviewUrl());
     }
 
@@ -236,12 +205,12 @@
         if ($storeId) {
             $this->urlInterfaceMock->expects($this->once())->method('setScope')
                 ->with($this->equalTo($storeId))
-                ->willReturnSelf();
+                ->will($this->returnSelf());
         }
 
         $this->urlInterfaceMock->expects($this->once())->method('getUrl')
             ->with($this->equalTo('catalog/product/view'), $this->equalTo(['id' => $productId]))
-            ->willReturn($result);
+            ->will($this->returnValue($result));
         $this->assertSame($result, $this->review->getProductUrl($productId, $storeId));
     }
 
@@ -270,11 +239,11 @@
     {
         $store = $this->createMock(Store::class);
         if ($storeId) {
-            $store->expects($this->once())->method('getId')->willReturn($storeId);
+            $store->expects($this->once())->method('getId')->will($this->returnValue($storeId));
             $this->storeManagerMock->expects($this->once())
                 ->method('getStore')
                 ->with($this->equalTo($store))
-                ->willReturn($store);
+                ->will($this->returnValue($store));
         }
         $this->assertSame($result, $this->review->isAvailableOnStore($store));
     }
@@ -297,7 +266,7 @@
         $result = 22;
         $this->resource->expects($this->once())->method('getEntityIdByCode')
             ->with($this->equalTo($entityCode))
-            ->willReturn($result);
+            ->will($this->returnValue($result));
         $this->assertSame($result, $this->review->getEntityIdByCode($entityCode));
     }
 
