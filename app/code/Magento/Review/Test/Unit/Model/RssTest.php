<?php declare(strict_types=1);
/**
 * Copyright © Magento, Inc. All rights reserved.
 * See COPYING.txt for license details.
 */

namespace Magento\Review\Test\Unit\Model;

use Magento\Framework\Event\ManagerInterface;
use Magento\Framework\TestFramework\Unit\Helper\ObjectManager as ObjectManagerHelper;
use Magento\Review\Model\ResourceModel\Review\Product\Collection;
use Magento\Review\Model\Review;
use Magento\Review\Model\ReviewFactory;
use Magento\Review\Model\Rss;
use PHPUnit\Framework\MockObject\MockObject;
use PHPUnit\Framework\TestCase;

class RssTest extends TestCase
{
    /**
     * @var Rss
     */
    protected $rss;

    /**
     * @var ObjectManagerHelper
     */
    protected $objectManagerHelper;

    /**
<<<<<<< HEAD
     * @var \Magento\Framework\Event\ManagerInterface|\PHPUnit\Framework\MockObject\MockObject
=======
     * @var ManagerInterface|MockObject
>>>>>>> b2f063af
     */
    protected $managerInterface;

    /**
<<<<<<< HEAD
     * @var \PHPUnit\Framework\MockObject\MockObject
=======
     * @var MockObject
>>>>>>> b2f063af
     */
    protected $reviewFactory;

    protected function setUp(): void
    {
        $this->managerInterface = $this->createMock(ManagerInterface::class);
        $this->reviewFactory = $this->createPartialMock(ReviewFactory::class, ['create']);

        $this->objectManagerHelper = new ObjectManagerHelper($this);
        $this->rss = $this->objectManagerHelper->getObject(
            Rss::class,
            [
                'eventManager' => $this->managerInterface,
                'reviewFactory' => $this->reviewFactory
            ]
        );
    }

    public function testGetProductCollection()
    {
        $reviewModel = $this->createPartialMock(Review::class, [
                '__wakeUp',
                'getProductCollection'
            ]);
        $productCollection = $this->createPartialMock(
            Collection::class,
            [
                'addStatusFilter',
                'addAttributeToSelect',
                'setDateOrder'
            ]
        );
        $reviewModel->expects($this->once())->method('getProductCollection')
            ->willReturn($productCollection);
        $this->reviewFactory->expects($this->once())->method('create')->willReturn($reviewModel);
        $productCollection->expects($this->once())->method('addStatusFilter')->willReturnSelf();
        $productCollection->expects($this->once())->method('addAttributeToSelect')->willReturnSelf();
        $productCollection->expects($this->once())->method('setDateOrder')->willReturnSelf();
        $this->managerInterface->expects($this->once())->method('dispatch')->willReturnSelf();
        $this->assertEquals($productCollection, $this->rss->getProductCollection());
    }
}<|MERGE_RESOLUTION|>--- conflicted
+++ resolved
@@ -28,20 +28,12 @@
     protected $objectManagerHelper;
 
     /**
-<<<<<<< HEAD
-     * @var \Magento\Framework\Event\ManagerInterface|\PHPUnit\Framework\MockObject\MockObject
-=======
      * @var ManagerInterface|MockObject
->>>>>>> b2f063af
      */
     protected $managerInterface;
 
     /**
-<<<<<<< HEAD
-     * @var \PHPUnit\Framework\MockObject\MockObject
-=======
      * @var MockObject
->>>>>>> b2f063af
      */
     protected $reviewFactory;
 
@@ -75,12 +67,12 @@
             ]
         );
         $reviewModel->expects($this->once())->method('getProductCollection')
-            ->willReturn($productCollection);
-        $this->reviewFactory->expects($this->once())->method('create')->willReturn($reviewModel);
-        $productCollection->expects($this->once())->method('addStatusFilter')->willReturnSelf();
-        $productCollection->expects($this->once())->method('addAttributeToSelect')->willReturnSelf();
-        $productCollection->expects($this->once())->method('setDateOrder')->willReturnSelf();
-        $this->managerInterface->expects($this->once())->method('dispatch')->willReturnSelf();
+            ->will($this->returnValue($productCollection));
+        $this->reviewFactory->expects($this->once())->method('create')->will($this->returnValue($reviewModel));
+        $productCollection->expects($this->once())->method('addStatusFilter')->will($this->returnSelf());
+        $productCollection->expects($this->once())->method('addAttributeToSelect')->will($this->returnSelf());
+        $productCollection->expects($this->once())->method('setDateOrder')->will($this->returnSelf());
+        $this->managerInterface->expects($this->once())->method('dispatch')->will($this->returnSelf());
         $this->assertEquals($productCollection, $this->rss->getProductCollection());
     }
 }