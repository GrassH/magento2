<?php
/**
 * @copyright Copyright (c) 2014 X.commerce, Inc. (http://www.magentocommerce.com)
 */
namespace Magento\Review\Block\Adminhtml\Rating\Edit\Tab;

class Form extends \Magento\Backend\Block\Widget\Form\Generic
{
    /**
     * System store
     *
     * @var \Magento\Store\Model\System\Store
     */
    protected $systemStore;

    /**
     * @var string
     */
    protected $_template = 'rating/form.phtml';

    /**
     * Session
     *
     * @var \Magento\Framework\Session\SessionManagerInterface
     */
    protected $session;

    /**
     * Option factory
     *
     * @var \Magento\Review\Model\Rating\OptionFactory
     */
    protected $optionFactory;

    /**
     * @var \Magento\Framework\Data\Form\Element\Fieldset
     */
    protected $fieldset;

    /**
     * @param \Magento\Backend\Block\Template\Context $context
     * @param \Magento\Framework\Registry $registry
     * @param \Magento\Framework\Data\FormFactory $formFactory
     * @param \Magento\Review\Model\Rating\OptionFactory $optionFactory
     * @param \Magento\Framework\Session\SessionManagerInterface $session
     * @param \Magento\Store\Model\System\Store $systemStore
     * @param array $data
     */
    public function __construct(
        \Magento\Backend\Block\Template\Context $context,
        \Magento\Framework\Registry $registry,
        \Magento\Framework\Data\FormFactory $formFactory,
        \Magento\Review\Model\Rating\OptionFactory $optionFactory,
        \Magento\Framework\Session\SessionManagerInterface $session,
        \Magento\Store\Model\System\Store $systemStore,
        array $data = []
    ) {
        $this->optionFactory = $optionFactory;
        $this->session = $session;
        $this->systemStore = $systemStore;
        parent::__construct($context, $registry, $formFactory, $data);
    }

    /**
     * Prepare rating edit form
     *
     * @return $this
     */
    protected function _prepareForm()
    {
        $this->setForm($this->_formFactory->create());
        $this->addRatingFieldset();
        $this->addVisibilityFieldset();
        if ($this->_coreRegistry->registry('rating_data')) {
            $this->getForm()->getElement('position')->setValue($this->_coreRegistry->registry('rating_data')
                ->getPosition());
            $this->getForm()->getElement('is_active')->setIsChecked($this->_coreRegistry->registry('rating_data')
                ->getIsActive());
        }

        return parent::_prepareForm();
    }

    /**
     * Add rating fieldset to form
     *
     * @return void
     */
    protected function addRatingFieldset()
    {
        $this->initFieldset('rating_form', ['legend' => __('Rating Title')]);
        $this->getFieldset('rating_form')->addField(
            'rating_code',
            'text',
            [
                'name' => 'rating_code',
                'label' => __('Default Value'),
                'class' => 'required-entry',
                'required' => true
            ]
        );

        foreach ($this->systemStore->getStoreCollection() as $store) {
            $this->getFieldset('rating_form')->addField(
                'rating_code_' . $store->getId(),
                'text',
                ['label' => $store->getName(), 'name' => 'rating_codes[' . $store->getId() . ']']
            );
        }
        $this->setRatingData();
    }

    /**
     * Set rating data to form
     *
     * @return void
     */
    protected function setRatingData()
    {
        if ($this->session->getRatingData()) {
            $this->getForm()->setValues($this->session->getRatingData());
            $data = $this->session->getRatingData();
            if (isset($data['rating_codes'])) {
                $this->setRatingCodes($data['rating_codes']);
            }
            $this->session->setRatingData(null);
        } elseif ($this->_coreRegistry->registry('rating_data')) {
            $this->getForm()->setValues($this->_coreRegistry->registry('rating_data')->getData());
            if ($this->_coreRegistry->registry('rating_data')->getRatingCodes()) {
                $this->setRatingCodes($this->_coreRegistry->registry('rating_data')->getRatingCodes());
            }
        }

        $this->setRatingOptions();
    }

    /**
     * Set rating codes to form
     *
     * @param array $ratingCodes
     * @return void
     */
    protected function setRatingCodes($ratingCodes)
    {
        foreach ($ratingCodes as $store => $value) {
            $element = $this->getForm()->getElement('rating_code_' . $store);
            if ($element) {
                $element->setValue($value);
            }
        }
    }

    /**
     * Set rating options to form
     *
     * @return void
     */
    protected function setRatingOptions()
    {
        if ($this->_coreRegistry->registry('rating_data')) {
            $collection = $this->optionFactory->create()->getResourceCollection()->addRatingFilter(
                $this->_coreRegistry->registry('rating_data')->getId()
            )->load();

            $i = 1;
            foreach ($collection->getItems() as $item) {
                $this->getFieldset('rating_form')->addField(
                    'option_code_' . $item->getId(),
                    'hidden',
                    [
                        'required' => true,
                        'name' => 'option_title[' . $item->getId() . ']',
                        'value' => $item->getCode() ? $item->getCode() : $i
                    ]
                );

                $i++;
            }
        } else {
            for ($i = 1; $i <= 5; $i++) {
                $this->getFieldset('rating_form')->addField(
                    'option_code_' . $i,
                    'hidden',
                    ['required' => true, 'name' => 'option_title[add_' . $i . ']', 'value' => $i]
                );
            }
        }
    }

    /**
     * Add visibility fieldset to form
     *
     * @return void
     */
    protected function addVisibilityFieldset()
    {
        $this->initFieldset('visibility_form', ['legend' => __('Rating Visibility')]);
        if (!$this->_storeManager->isSingleStoreMode()) {
            $field = $this->getFieldset('visibility_form')->addField(
                'stores',
                'multiselect',
                [
                    'label' => __('Visible In'),
                    'name' => 'stores[]',
                    'values' => $this->systemStore->getStoreValuesForForm()
                ]
            );
            $renderer = $this->getLayout()->createBlock(
                'Magento\Backend\Block\Store\Switcher\Form\Renderer\Fieldset\Element'
            );
            $field->setRenderer($renderer);
            if ($this->_coreRegistry->registry('rating_data')) {
                $this->getForm()->getElement('stores')->setValue($this->_coreRegistry->registry('rating_data')
                    ->getStores());
            }
        }
        $this->getFieldset('visibility_form')->addField(
            'is_active',
            'checkbox',
            ['label' => __('Is Active'), 'name' => 'is_active', 'value' => 1]
        );
        $this->getFieldset('visibility_form')
            ->addField('position', 'text', ['label' => __('Sort Order'), 'name' => 'position']);
    }

    /**
     * Initialize form fieldset
     *
     * @param string $formId
     * @param array $config
     * @return void
     */
    protected function initFieldset($formId, array $config)
    {
        if (!isset($this->fieldset[$formId])) {
            if (!$this->getForm()->getElement($formId)) {
                $this->fieldset[$formId] = $this->getForm()->addFieldset($formId, $config);
            } elseif ($this->getForm()->getElement($formId));
        }
    }

    /**
     * Get fieldset by form id
     *
     * @return \Magento\Framework\Data\Form\Element\Fieldset|null
     */
    protected function getFieldset($formId)
    {
        if (!empty($this->fieldset) && isset($this->fieldset[$formId])) {
            return $this->fieldset[$formId];
        } else {
            return null;
        }
    }
<<<<<<< HEAD
=======

    /**
     * Prepare html output with the warning at the beginning
     *
     * @return string
     */
    protected function _toHtml()
    {
        return $this->getWarningHtml() . parent::_toHtml();
    }

    /**
     * Get warning html code
     *
     * @return string
     */
    protected function getWarningHtml()
    {
        return '
    <div class="message info">
        <div>' .
        __(
            'Please specify a rating title for a store, or we\'ll just use the default value.'
        ) . '</div>
    </div>';
    }
>>>>>>> 350fc6d8
}<|MERGE_RESOLUTION|>--- conflicted
+++ resolved
@@ -252,33 +252,4 @@
             return null;
         }
     }
-<<<<<<< HEAD
-=======
-
-    /**
-     * Prepare html output with the warning at the beginning
-     *
-     * @return string
-     */
-    protected function _toHtml()
-    {
-        return $this->getWarningHtml() . parent::_toHtml();
-    }
-
-    /**
-     * Get warning html code
-     *
-     * @return string
-     */
-    protected function getWarningHtml()
-    {
-        return '
-    <div class="message info">
-        <div>' .
-        __(
-            'Please specify a rating title for a store, or we\'ll just use the default value.'
-        ) . '</div>
-    </div>';
-    }
->>>>>>> 350fc6d8
 }