<?php
/**
 * Copyright © Magento, Inc. All rights reserved.
 * See COPYING.txt for license details.
 */

namespace Magento\Review\Block\Adminhtml;

/**
 * Adminhtml reviews grid
 *
 * @method int getProductId() getProductId()
 * @method \Magento\Review\Block\Adminhtml\Grid setProductId() setProductId(int $productId)
 * @method int getCustomerId() getCustomerId()
 * @method \Magento\Review\Block\Adminhtml\Grid setCustomerId() setCustomerId(int $customerId)
 * @method \Magento\Review\Block\Adminhtml\Grid setMassactionIdFieldOnlyIndexValue()
 * setMassactionIdFieldOnlyIndexValue(bool $onlyIndex)
 *
 * @author      Magento Core Team <core@magentocommerce.com>
 */
<<<<<<< HEAD
declare(strict_types=1);

namespace Magento\Review\Block\Adminhtml;

/**
 * Review Grid
 *
 * Class \Magento\Review\Block\Adminhtml\Grid
 */
=======
>>>>>>> 421f8253
class Grid extends \Magento\Backend\Block\Widget\Grid\Extended
{
    /**
     * Review action pager
     *
     * @var \Magento\Review\Helper\Action\Pager
     */
    protected $_reviewActionPager = null;

    /**
     * Review data
     *
     * @var \Magento\Review\Helper\Data
     */
    protected $_reviewData = null;

    /**
     * Core registry
     *
     * @var \Magento\Framework\Registry
     */
    protected $_coreRegistry = null;

    /**
     * Review collection model factory
     *
     * @var \Magento\Review\Model\ResourceModel\Review\Product\CollectionFactory
     */
    protected $_productsFactory;

    /**
     * Review model factory
     *
     * @var \Magento\Review\Model\ReviewFactory
     */
    protected $_reviewFactory;

    /**
     * @param \Magento\Backend\Block\Template\Context $context
     * @param \Magento\Backend\Helper\Data $backendHelper
     * @param \Magento\Review\Model\ReviewFactory $reviewFactory
     * @param \Magento\Review\Model\ResourceModel\Review\Product\CollectionFactory $productsFactory
     * @param \Magento\Review\Helper\Data $reviewData
     * @param \Magento\Review\Helper\Action\Pager $reviewActionPager
     * @param \Magento\Framework\Registry $coreRegistry
     * @param array $data
     */
    public function __construct(
        \Magento\Backend\Block\Template\Context $context,
        \Magento\Backend\Helper\Data $backendHelper,
        \Magento\Review\Model\ReviewFactory $reviewFactory,
        \Magento\Review\Model\ResourceModel\Review\Product\CollectionFactory $productsFactory,
        \Magento\Review\Helper\Data $reviewData,
        \Magento\Review\Helper\Action\Pager $reviewActionPager,
        \Magento\Framework\Registry $coreRegistry,
        array $data = []
    ) {
        $this->_productsFactory = $productsFactory;
        $this->_coreRegistry = $coreRegistry;
        $this->_reviewData = $reviewData;
        $this->_reviewActionPager = $reviewActionPager;
        $this->_reviewFactory = $reviewFactory;
        parent::__construct($context, $backendHelper, $data);
    }

    /**
     * Initialize grid
     *
     * @return void
     */
    protected function _construct()
    {
        parent::_construct();
        $this->setId('reviwGrid');
        $this->setDefaultSort('created_at');
    }

    /**
     * Save search results
     *
     * @return \Magento\Backend\Block\Widget\Grid
     */
    protected function _afterLoadCollection()
    {
        /** @var $actionPager \Magento\Review\Helper\Action\Pager */
        $actionPager = $this->_reviewActionPager;
        $actionPager->setStorageId('reviews');
        $actionPager->setItems($this->getCollection()->getResultingIds());

        return parent::_afterLoadCollection();
    }

    /**
     * Prepare collection
     *
     * @return \Magento\Review\Block\Adminhtml\Grid
     */
    protected function _prepareCollection()
    {
        /** @var $model \Magento\Review\Model\Review */
        $model = $this->_reviewFactory->create();
        /** @var $collection \Magento\Review\Model\ResourceModel\Review\Product\Collection */
        $collection = $this->_productsFactory->create();

        if ($this->getProductId() || $this->getRequest()->getParam('productId', false)) {
            $productId = $this->getProductId();
            if (!$productId) {
                $productId = $this->getRequest()->getParam('productId');
            }
            $this->setProductId($productId);
            $collection->addEntityFilter($this->getProductId());
        }

        if ($this->getCustomerId() || $this->getRequest()->getParam('customerId', false)) {
            $customerId = $this->getCustomerId();
            if (!$customerId) {
                $customerId = $this->getRequest()->getParam('customerId');
            }
            $this->setCustomerId($customerId);
            $collection->addCustomerFilter($this->getCustomerId());
        }

        if ($this->_coreRegistry->registry('usePendingFilter') === true) {
            $collection->addStatusFilter($model->getPendingStatus());
        }

        $collection->addStoreData();

        $this->setCollection($collection);
        return parent::_prepareCollection();
    }

    /**
     * Prepare grid columns
     *
     * @return \Magento\Backend\Block\Widget\Grid
     * @SuppressWarnings(PHPMD.ExcessiveMethodLength)
     */
    protected function _prepareColumns()
    {
        $this->addColumn(
            'review_id',
            [
                'header' => __('ID'),
                'filter_index' => 'rt.review_id',
                'index' => 'review_id',
                'header_css_class' => 'col-id',
                'column_css_class' => 'col-id'
            ]
        );

        $this->addColumn(
            'created_at',
            [
                'header' => __('Created'),
                'type' => 'datetime',
                'filter_index' => 'rt.created_at',
                'index' => 'review_created_at',
                'header_css_class' => 'col-date col-date-min-width',
                'column_css_class' => 'col-date'
            ]
        );

        if (!$this->_coreRegistry->registry('usePendingFilter')) {
            $this->addColumn(
                'status',
                [
                    'header' => __('Status'),
                    'type' => 'options',
                    'options' => $this->_reviewData->getReviewStatuses(),
                    'filter_index' => 'rt.status_id',
                    'index' => 'status_id'
                ]
            );
        }

        $this->addColumn(
            'title',
            [
                'header' => __('Title'),
                'filter_index' => 'rdt.title',
                'index' => 'title',
                'type' => 'text',
                'truncate' => 50,
                'escape' => true
            ]
        );

        $this->addColumn(
            'nickname',
            [
                'header' => __('Nickname'),
                'filter_index' => 'rdt.nickname',
                'index' => 'nickname',
                'type' => 'text',
                'truncate' => 50,
                'escape' => true,
                'header_css_class' => 'col-name',
                'column_css_class' => 'col-name'
            ]
        );

        $this->addColumn(
            'detail',
            [
                'header' => __('Review'),
                'index' => 'detail',
                'filter_index' => 'rdt.detail',
                'type' => 'text',
                'truncate' => 50,
                'nl2br' => true,
                'escape' => true
            ]
        );

        /**
         * Check is single store mode
         */
        if (!$this->_storeManager->isSingleStoreMode()) {
            $this->addColumn(
                'visible_in',
                [
                    'header' => __('Visibility'),
                    'index' => 'stores',
                    'type' => 'store',
                    'store_view' => true,
                    'sortable' => false
                ]
            );
        }

        $this->addColumn(
            'type',
            [
                'header' => __('Type'),
                'type' => 'select',
                'index' => 'type',
                'filter' => \Magento\Review\Block\Adminhtml\Grid\Filter\Type::class,
                'renderer' => \Magento\Review\Block\Adminhtml\Grid\Renderer\Type::class
            ]
        );

        $this->addColumn(
            'name',
            ['header' => __('Product'), 'type' => 'text', 'index' => 'name', 'escape' => true]
        );

        $this->addColumn(
            'sku',
            [
                'header' => __('SKU'),
                'type' => 'text',
                'index' => 'sku',
                'escape' => true
            ]
        );

        $this->addColumn(
            'action',
            [
                'header' => __('Action'),
                'type' => 'action',
                'getter' => 'getReviewId',
                'actions' => [
                    [
                        'caption' => __('Edit'),
                        'url' => [
                            'base' => 'review/product/edit',
                            'params' => [
                                'productId' => $this->getProductId(),
                                'customerId' => $this->getCustomerId(),
                                'ret' => $this->_coreRegistry->registry('usePendingFilter') ? 'pending' : null,
                            ],
                        ],
                        'field' => 'id',
                    ],
                ],
                'filter' => false,
                'sortable' => false
            ]
        );

        $block = $this->getLayout()->getBlock('grid.bottom.links');
        if ($block) {
            $this->setChild('grid.bottom.links', $block);
        }

        return parent::_prepareColumns();
    }

    /**
     * Prepare grid mass actions
     *
     * @return void
     */
    protected function _prepareMassaction()
    {
        $this->setMassactionIdField('review_id');
        $this->setMassactionIdFilter('rt.review_id');
        $this->setMassactionIdFieldOnlyIndexValue(true);
        $this->getMassactionBlock()->setFormFieldName('reviews');

        $this->getMassactionBlock()->addItem(
            'delete',
            [
                'label' => __('Delete'),
                'url' => $this->getUrl(
                    '*/*/massDelete',
                    ['ret' => $this->_coreRegistry->registry('usePendingFilter') ? 'pending' : 'index']
                ),
                'confirm' => __('Are you sure?')
            ]
        );

        $statuses = $this->_reviewData->getReviewStatusesOptionArray();
        array_unshift($statuses, ['label' => '', 'value' => '']);
        $this->getMassactionBlock()->addItem(
            'update_status',
            [
                'label' => __('Update Status'),
                'url' => $this->getUrl(
                    '*/*/massUpdateStatus',
                    ['ret' => $this->_coreRegistry->registry('usePendingFilter') ? 'pending' : 'index']
                ),
                'additional' => [
                    'status' => [
                        'name' => 'status',
                        'type' => 'select',
                        'class' => 'required-entry',
                        'label' => __('Status'),
                        'values' => $statuses,
                    ],
                ]
            ]
        );
    }

    /**
     * Get row url
     *
     * @param \Magento\Review\Model\Review|\Magento\Framework\DataObject $row
     * @return string
     */
    public function getRowUrl($row)
    {
        return $this->getUrl(
            'review/product/edit',
            [
                'id' => $row->getReviewId(),
                'productId' => $this->getProductId(),
                'customerId' => $this->getCustomerId(),
                'ret' => $this->_coreRegistry->registry('usePendingFilter') ? 'pending' : null
            ]
        );
    }

    /**
     * Get grid url
     *
     * @return string
     */
    public function getGridUrl()
    {
        if ($this->getProductId() || $this->getCustomerId()) {
            return $this->getUrl(
                'review/product' . ($this->_coreRegistry->registry('usePendingFilter') ? 'pending' : ''),
                ['productId' => $this->getProductId(), 'customerId' => $this->getCustomerId()]
            );
        } else {
            return $this->getCurrentUrl();
        }
    }
}<|MERGE_RESOLUTION|>--- conflicted
+++ resolved
@@ -3,6 +3,7 @@
  * Copyright © Magento, Inc. All rights reserved.
  * See COPYING.txt for license details.
  */
+declare(strict_types=1);
 
 namespace Magento\Review\Block\Adminhtml;
 
@@ -15,21 +16,7 @@
  * @method \Magento\Review\Block\Adminhtml\Grid setCustomerId() setCustomerId(int $customerId)
  * @method \Magento\Review\Block\Adminhtml\Grid setMassactionIdFieldOnlyIndexValue()
  * setMassactionIdFieldOnlyIndexValue(bool $onlyIndex)
- *
- * @author      Magento Core Team <core@magentocommerce.com>
  */
-<<<<<<< HEAD
-declare(strict_types=1);
-
-namespace Magento\Review\Block\Adminhtml;
-
-/**
- * Review Grid
- *
- * Class \Magento\Review\Block\Adminhtml\Grid
- */
-=======
->>>>>>> 421f8253
 class Grid extends \Magento\Backend\Block\Widget\Grid\Extended
 {
     /**
