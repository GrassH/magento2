--- conflicted
+++ resolved
@@ -405,24 +405,12 @@
                 </item>
             </argument>
         </column>
-<<<<<<< HEAD
-        <actionsColumn name="actions" class="Magento\Sales\Ui\Component\Listing\Column\OrderActions">
-=======
-        <column name="actions" class="Magento\Sales\Ui\Component\Listing\Column\ViewAction">
->>>>>>> c077da60
+        <actionsColumn name="actions" class="Magento\Sales\Ui\Component\Listing\Column\ViewAction">
             <argument name="data" xsi:type="array">
                 <item name="config" xsi:type="array">
                     <item name="indexField" xsi:type="string">entity_id</item>
-<<<<<<< HEAD
-=======
-                    <item name="align" xsi:type="string">left</item>
-                    <item name="label" xsi:type="string" translate="true">Action</item>
-                    <item name="data_type" xsi:type="string">actions</item>
-                    <item name="filterable" xsi:type="boolean">false</item>
-                    <item name="sortable" xsi:type="boolean">false</item>
                     <item name="viewUrlPath" xsi:type="string">sales/order/view</item>
                     <item name="urlEntityParamName" xsi:type="string">order_id</item>
->>>>>>> c077da60
                 </item>
             </argument>
         </actionsColumn>
