--- conflicted
+++ resolved
@@ -18,16 +18,6 @@
         $_counter++;
     ?>
         <dt class="admin__field-option">
-<<<<<<< HEAD
-        <?php if ($_methodsCount > 1): ?>
-            <input id="p_method_<?= $block->escapeHtml($_code); ?>" value="<?= $block->escapeHtml($_code); ?>" type="radio" name="payment[method]"
-                   title="<?= $block->escapeHtml($_method->getTitle()); ?>"
-                   onclick="payment.switchMethod('<?= $block->escapeHtml($_code); ?>')"<?php if ($block->getSelectedMethodCode() == $_code): ?> checked="checked"<?php endif; ?>
-                   class="admin__control-radio<?php if ($_counter == $_methodsCount) : ?> validate-one-required-by-name<?php endif; ?>"/>
-        <?php else :?>
-            <span class="no-display">
-                <input id="p_method_<?= $block->escapeHtml($_code); ?>" value="<?= $block->escapeHtml($_code); ?>" type="radio"
-=======
         <?php if ($_methodsCount > 1) : ?>
             <input id="p_method_<?= $block->escapeHtml($_code); ?>"
                    value="<?= $block->escapeHtml($_code); ?>"
@@ -44,25 +34,17 @@
                 <input id="p_method_<?= $block->escapeHtml($_code); ?>"
                        value="<?= $block->escapeHtml($_code); ?>"
                        type="radio"
->>>>>>> 46d54c4c
                        name="payment[method]" class="admin__control-radio"
                        checked="checked"/>
             </span>
         <?php endif;?>
 
-<<<<<<< HEAD
-            <label class="admin__field-label" for="p_method_<?= $block->escapeHtml($_code); ?>"><?= $block->escapeHtml($_method->getTitle()) ?></label>
-        </dt>
-        <dd class="admin__payment-method-wrapper">
-            <?= $block->getChildHtml('payment.method.' . $_code) ?>
-=======
             <label class="admin__field-label"
                    for="p_method_<?= $block->escapeHtml($_code); ?>"><?= $block->escapeHtml($_method->getTitle()) ?>
             </label>
         </dt>
         <dd class="admin__payment-method-wrapper">
             <?= /* @noEscape */ $block->getChildHtml('payment.method.' . $_code) ?>
->>>>>>> 46d54c4c
         </dd>
     <?php endforeach; ?>
     </dl>
@@ -73,19 +55,11 @@
             'Magento_Sales/order/create/form'
         ], function(mage) {
             mage.apply();
-<<<<<<< HEAD
-        <?php if ($_methodsCount != 1):?>
-=======
         <?php if ($_methodsCount != 1) : ?>
->>>>>>> 46d54c4c
             order.setPaymentMethod('<?= $block->escapeHtml($block->getSelectedMethodCode()); ?>');
         <?php endif; ?>
         });
     </script>
-<<<<<<< HEAD
-<?php else: ?>
-=======
 <?php else : ?>
->>>>>>> 46d54c4c
     <div class="admin__message-empty"><?= $block->escapeHtml(__('No Payment Methods')); ?></div>
 <?php endif; ?>