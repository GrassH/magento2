--- conflicted
+++ resolved
@@ -4,13 +4,9 @@
  * See COPYING.txt for license details.
  */
 
-<<<<<<< HEAD
-/** @var $block \Magento\Sales\Block\Adminhtml\Order\Create\Sidebar */
-=======
 // @codingStandardsIgnoreFile
 
-/** @var $this \Magento\Sales\Block\Adminhtml\Order\Create\Sidebar */
->>>>>>> c2cfbbfd
+/** @var $block \Magento\Sales\Block\Adminhtml\Order\Create\Sidebar */
 ?>
 <div class="customer-current-activity-inner">
     <h4><?php echo __('Customer\'s Activities') ?></h4>
