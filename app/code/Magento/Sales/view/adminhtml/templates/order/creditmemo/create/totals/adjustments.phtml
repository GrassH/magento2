<?php
/**
 * Copyright © Magento, Inc. All rights reserved.
 * See COPYING.txt for license details.
 */
/** @var \Magento\Framework\View\Helper\SecureHtmlRenderer $secureRenderer */
?>
<?php $_source  = $block->getSource() ?>
<?php if ($_source): ?>
    <tr>
        <td class="label">
            <?= $block->escapeHtml($block->getShippingLabel()) ?>
            <div id="shipping_amount_adv"></div>
        </td>
        <td>
            <input type="text"
                   name="creditmemo[shipping_amount]"
                   value="<?= /* @noEscape */ $block->formatValue($block->getShippingAmount()) ?>"
                   class="input-text admin__control-text not-negative-amount"
                   id="shipping_amount" />
        </td>
    </tr>
    <tr>
<<<<<<< HEAD
        <td class="label"><?= $block->escapeHtml(__('Adjustment Refund'))?><div id="adjustment_positive_adv"></div></td>
=======
        <td class="label">
            <?= $block->escapeHtml(__('Adjustment Refund')) ?>
            <div id="adjustment_positive_adv"></div>
        </td>
>>>>>>> 727476bd
        <td>
            <input type="text"
                   name="creditmemo[adjustment_positive]"
                   value="<?= /* @noEscape */ $block->formatValue($_source->getBaseAdjustmentPositive()) ?>"
                   class="input-text admin__control-text not-negative-amount"
                   id="adjustment_positive" />
        </td>
    </tr>
    <tr>
        <td class="label">
            <?= $block->escapeHtml(__('Adjustment Fee')) ?>
            <div id="adjustment_negative_adv"></div>
        </td>
        <td>
            <input type="text"
                   name="creditmemo[adjustment_negative]"
                   value="<?= /* @noEscape */ $block->formatValue($_source->getBaseAdjustmentNegative()) ?>"
                   class="input-text admin__control-text not-negative-amount"
                   id="adjustment_negative"/>
            <?php $scriptString = <<<script
                require(['prototype'], function(){

                //<![CDATA[
                Validation.addAllThese([
<<<<<<< HEAD
                    ['not-negative-amount', '{$block->escapeJs(__('Please enter a positive number in this field.'))}',
                     function(v) {
                        if(v.length)
                            return /^\s*\d+([,.]\d+)*\s*%?\s*$/.test(v);
                        else
                            return true;
                    }]
=======
                    [
                        'not-negative-amount',
                        '<?= $block->escapeJs(__('Please enter a positive number in this field.')) ?>',
                        function (v) {
                            if (v.length)
                                return /^\s*\d+([,.]\d+)*\s*%?\s*$/.test(v);
                            else
                                return true;
                        }
                    ]
>>>>>>> 727476bd
                ]);

                if ($('shipping_amount')) {
                    $('shipping_amount').advaiceContainer = $('shipping_amount_adv');
                    unblockSubmit('shipping_amount');
                }
                if ($('adjustment_positive')) {
                    $('adjustment_positive').advaiceContainer = $('adjustment_positive_adv');
                    unblockSubmit('adjustment_positive');
                }
                if ($('adjustment_negative')) {
                    $('adjustment_negative').advaiceContainer = $('adjustment_negative_adv');
                    unblockSubmit('adjustment_negative');
                }

                function unblockSubmit(id) {
                    $(id).observe('focus', function(event) {
                        if ($$('button[class="scalable update-button disabled"]').size() > 0) {
                            enableElements('submit-button');
                        }
                    });
                    $(id).observe('change', function (event) {
                        enableElements('submit-button');
                    });
                }
                //]]>

                });
script;
            ?>
            <?= /* @noEscape */ $secureRenderer->renderTag('script', [], $scriptString, false) ?>
        </td>
    </tr>

<?php endif; ?><|MERGE_RESOLUTION|>--- conflicted
+++ resolved
@@ -3,6 +3,7 @@
  * Copyright © Magento, Inc. All rights reserved.
  * See COPYING.txt for license details.
  */
+
 /** @var \Magento\Framework\View\Helper\SecureHtmlRenderer $secureRenderer */
 ?>
 <?php $_source  = $block->getSource() ?>
@@ -21,14 +22,10 @@
         </td>
     </tr>
     <tr>
-<<<<<<< HEAD
-        <td class="label"><?= $block->escapeHtml(__('Adjustment Refund'))?><div id="adjustment_positive_adv"></div></td>
-=======
         <td class="label">
             <?= $block->escapeHtml(__('Adjustment Refund')) ?>
             <div id="adjustment_positive_adv"></div>
         </td>
->>>>>>> 727476bd
         <td>
             <input type="text"
                    name="creditmemo[adjustment_positive]"
@@ -53,18 +50,9 @@
 
                 //<![CDATA[
                 Validation.addAllThese([
-<<<<<<< HEAD
-                    ['not-negative-amount', '{$block->escapeJs(__('Please enter a positive number in this field.'))}',
-                     function(v) {
-                        if(v.length)
-                            return /^\s*\d+([,.]\d+)*\s*%?\s*$/.test(v);
-                        else
-                            return true;
-                    }]
-=======
                     [
                         'not-negative-amount',
-                        '<?= $block->escapeJs(__('Please enter a positive number in this field.')) ?>',
+                        '{$block->escapeJs(__('Please enter a positive number in this field.'))}',
                         function (v) {
                             if (v.length)
                                 return /^\s*\d+([,.]\d+)*\s*%?\s*$/.test(v);
@@ -72,7 +60,6 @@
                                 return true;
                         }
                     ]
->>>>>>> 727476bd
                 ]);
 
                 if ($('shipping_amount')) {
