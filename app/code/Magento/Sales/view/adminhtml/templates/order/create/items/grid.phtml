<?php
/**
 * Copyright © 2015 Magento. All rights reserved.
 * See COPYING.txt for license details.
 */

?>
<?php
/**
 * @var $block \Magento\Sales\Block\Adminhtml\Order\Create\Items\Grid
 */
?>

<?php $_items = $block->getItems() ?>
<?php if (empty($_items)): ?>
    <div class="grid" id="order-items_grid">
        <table cellspacing="0" class="data-table order-tables">
            <thead>
                <tr class="headings">
                    <th class="col-product"><span><?php echo __('Product') ?></span></th>
                    <th class="col-price"><span><?php echo __('Price') ?></span></th>
                    <th class="col-qty"><span><?php echo __('Qty') ?></span></th>
                    <th class="col-subtotal"><span><?php echo __('Subtotal') ?></span></th>
                    <th class="col-discount"><span><?php echo __('Discount') ?></span></th>
                    <th class="col-row-total"><span><?php echo __('Row Subtotal') ?></span></th>
                    <th class="col-action"><span><?php echo __('Action') ?></span></th>
                </tr>
            </thead>
            <tbody>
                <tr class="even">
                    <td class="empty-text" colspan="100"><?php echo __('No ordered items') ?></td>
                </tr>
            </tbody>
        </table>
    </div>
<?php else: ?>

<div class="grid" id="order-items_grid">
    <div class="hor-scroll">
    <?php if (count($_items)>10): ?>
        <div class="actions update">
            <?php echo $block->getButtonHtml(__('Update Items and Qty\'s'), 'order.itemsUpdate()'); ?>
        </div>
    <?php endif; ?>
        <table cellspacing="0" class="data-table order-tables">
            <thead>
                <tr class="headings">
                    <th class="col-product" colspan="2"><span><?php echo __('Product') ?></span></th>
                    <th class="col-price"><span><?php echo __('Price') ?></span></th>
                    <th class="col-qty"><span><?php echo __('Qty') ?></span></th>
                    <th class="col-subtotal"><span><?php echo __('Subtotal') ?></span></th>
                    <th class="col-discount"><span><?php echo __('Discount') ?></span></th>
                    <th class="col-row-total"><span><?php echo __('Row Subtotal') ?></span></th>
                    <th class="col-action"><span><?php echo __('Action') ?></span></th>
                </tr>
            </thead>
            <tfoot>
                <tr>
                    <td class="col-total" colspan="2"><?php echo __('Total %1 product(s)', count($_items)) ?></td>
                    <td colspan="2" class="col-subtotal"><?php echo __('Subtotal:') ?></td>
                    <td class="col-price"><strong><?php echo $block->formatPrice($block->getSubtotal()) ?></strong></td>
                    <td class="col-price"><strong><?php echo $block->formatPrice($block->getDiscountAmount()) ?></strong></td>
                    <td class="col-price"><strong>
                    <?php
                        echo $block->formatPrice($block->getSubtotal() + $block->getDiscountAmount());
                    ?></strong></td>
                    <td colspan="2">&nbsp;</td>
                </tr>
            </tfoot>
                <?php $i = 0 ?>
                <?php foreach ($_items as $_item):$i++ ?>
                <tbody class="<?php echo($i%2) ? 'even' : 'odd' ?>">
                    <tr>
                        <td class="col-product">
                            <span id="order_item_<?php echo $_item->getId() ?>_title"><?php echo $block->escapeHtml($_item->getName()) ?></span>
                            <div>
                                <strong><?php echo __('SKU') ?>:</strong>
                                <?php echo implode('<br />', $this->helper('Magento\Catalog\Helper\Data')->splitSku($block->escapeHtml($_item->getSku()))); ?>
                            </div>
                        </td>
                        <td class="col-configure">
                            <?php echo $block->getConfigureButtonHtml($_item) ?>
                        </td>
                        <td class="col-price">

                            <?php echo $block->getItemUnitPriceHtml($_item); ?>

                            <?php $_isCustomPrice = $block->usedCustomPriceForItem($_item) ?>
                            <?php if ($_tier = $block->getTierHtml($_item)): ?>
                            <div id="item_tier_block_<?php echo $_item->getId() ?>"<?php if ($_isCustomPrice): ?> style="display:none"<?php endif; ?>>
                                <a href="#" onclick="$('item_tier_<?php echo $_item->getId() ?>').toggle();return false;"><?php echo __('Tier Pricing') ?></a>
                                <div style="display:none" id="item_tier_<?php echo $_item->getId() ?>"><?php echo $_tier ?></div>
                            </div>
                            <?php endif; ?>
                            <?php if ($block->canApplyCustomPrice($_item)): ?>
                            <div class="nobr">
                            <input type="checkbox" id="item_use_custom_price_<?php echo $_item->getId() ?>"<?php if ($_isCustomPrice): ?> checked="checked"<?php endif; ?> onclick="order.toggleCustomPrice(this, 'item_custom_price_<?php echo $_item->getId() ?>', 'item_tier_block_<?php echo $_item->getId() ?>');"/>
                            <label class="normal" for="item_use_custom_price_<?php echo $_item->getId() ?>"><?php echo __('Custom Price') ?>*</label>
                            </div>
                            <?php endif; ?>
                            <input id="item_custom_price_<?php echo $_item->getId() ?>" name="item[<?php echo $_item->getId() ?>][custom_price]" value="<?php echo sprintf("%.2f", $block->getOriginalEditablePrice($_item))?>"<?php if (!$_isCustomPrice): ?> style="display:none" disabled="disabled"<?php endif; ?> class="input-text item-price"/>
                        </td>
                        <td class="col-qty"><input name="item[<?php echo $_item->getId() ?>][qty]" class="input-text item-qty" value="<?php echo $_item->getQty()*1 ?>" maxlength="12" /></td>
                        <td class="col-subtotal col-price">
                            <?php echo $block->getItemRowTotalHtml($_item); ?>
                        </td>
                        <td class="col-discount col-price">
                            <?php echo $block->formatPrice(-$_item->getTotalDiscountAmount()) ?><br />
                            <input id="item_use_discount_<?php echo $_item->getId() ?>" name="item[<?php echo $_item->getId() ?>][use_discount]"<?php if (!$_item->getNoDiscount()): ?>checked="checked"<?php endif; ?> value="1" type="checkbox" />
                            <label for="item_use_discount_<?php echo $_item->getId() ?>" class="normal"><?php echo __('Apply') ?></label>
                        </td>
                        <td class="col-price col-row-subtotal">
                            <?php echo $block->getItemRowTotalWithDiscountHtml($_item); ?>
                        </td>
                        <td class="col-actions last">
                            <select name="item[<?php echo $_item->getId() ?>][action]" style="width:100px;">
                                <option value=""></option>
                                <option value="remove"><?php echo __('Remove') ?></option>
                                <?php if ($block->getCustomerId() && $block->getMoveToCustomerStorage()): ?>
                                    <option value="cart"><?php echo __('Move to Shopping Cart') ?></option>
                                    <?php if ($block->isMoveToWishlistAllowed($_item)): ?>
                                        <?php $wishlists = $block->getCustomerWishlists();?>
                                        <?php if (count($wishlists) <= 1):?>
                                            <option value="wishlist"><?php echo __('Move to Wishlist') ?></option>
                                        <?php else: ?>
                                            <optgroup label="<?php echo __('Move to Wishlist') ?>">
                                                <?php foreach ($wishlists as $wishlist):?>
                                                    <option value="wishlist_<?php echo $wishlist->getId();?>"><?php echo $block->escapeHtml($wishlist->getName());?></option>
                                                <?php endforeach;?>
                                            </optgroup>
                                        <?php endif; ?>
                                    <?php endif; ?>
                                <?php endif; ?>
                            </select>
                        </td>
                    </tr>
                    <tr>
                        <td colspan="100">
                            <?php foreach ($_item->getMessage(false) as $message):
                                if (empty($message)) {
                                    continue;
                                }
                                ?>
                                <div class="message <?php if ($_item->getHasError()): ?>error<?php else: ?>notice<?php endif; ?>">
                                    <?php echo $block->escapeHtml($message); ?>
                                </div>
                            <?php endforeach; ?>
                        </td>
                    </tr>
                    <?php echo $block->getItemExtraInfo($_item)->toHtml(); ?>
                </tbody>
                <?php endforeach; ?>
        </table>
        <p><small><?php echo $block->getInclExclTaxMessage(); ?></small></p>
        <p><?php echo $block->getButtonHtml(__('Update Items and Qty\'s'), 'order.itemsUpdate()'); ?></p>
    </div>
<<<<<<< HEAD
    <div class="order-coupons" id="order-coupons"><?php echo $block->getChildHtml();?></div>
    <script type="text/javascript">
=======
    <div class="order-coupons" id="order-coupons"><?php echo $this->getChildHtml();?></div>
    <script>
>>>>>>> 52b2e787
require([
    'Magento_Sales/order/create/form'
], function(){
    order.itemsOnchangeBind()
});
</script>
</div>

<<<<<<< HEAD
<?php if ($block->isGiftMessagesAvailable()) : ?>
<script type="text/javascript">
=======
<?php if ($this->isGiftMessagesAvailable()) : ?>
<script>
>>>>>>> 52b2e787
require([
    "prototype",
    "Magento_Sales/order/giftoptions_tooltip"
], function(){

//<![CDATA[
    /**
     * Retrieve gift options tooltip content
     */
    function getGiftOptionsTooltipContent(itemId) {
        var contentLines = [];
        var headerLine = null;
        var contentLine = null;

        $$('#gift_options_data_' + itemId + ' .gift-options-tooltip-content').each(function (element) {
            if (element.down(0)) {
                headerLine = element.down(0).innerHTML;
                contentLine = element.down(0).next().innerHTML;
                if (contentLine.length > 30) {
                    contentLine = contentLine.slice(0,30) + '...';
                }
                contentLines.push(headerLine + ' ' + contentLine);
            }
        });
        return contentLines.join('<br/>');
    }

    giftOptionsTooltip.setTooltipContentLoaderFunction(getGiftOptionsTooltipContent);

    window.getGiftOptionsTooltipContent = getGiftOptionsTooltipContent;

//]]>

});
</script>
<?php endif; ?>
<?php endif; ?><|MERGE_RESOLUTION|>--- conflicted
+++ resolved
@@ -154,13 +154,8 @@
         <p><small><?php echo $block->getInclExclTaxMessage(); ?></small></p>
         <p><?php echo $block->getButtonHtml(__('Update Items and Qty\'s'), 'order.itemsUpdate()'); ?></p>
     </div>
-<<<<<<< HEAD
     <div class="order-coupons" id="order-coupons"><?php echo $block->getChildHtml();?></div>
-    <script type="text/javascript">
-=======
-    <div class="order-coupons" id="order-coupons"><?php echo $this->getChildHtml();?></div>
     <script>
->>>>>>> 52b2e787
 require([
     'Magento_Sales/order/create/form'
 ], function(){
@@ -169,13 +164,8 @@
 </script>
 </div>
 
-<<<<<<< HEAD
 <?php if ($block->isGiftMessagesAvailable()) : ?>
-<script type="text/javascript">
-=======
-<?php if ($this->isGiftMessagesAvailable()) : ?>
 <script>
->>>>>>> 52b2e787
 require([
     "prototype",
     "Magento_Sales/order/giftoptions_tooltip"
