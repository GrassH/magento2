--- conflicted
+++ resolved
@@ -19,18 +19,18 @@
 <tr class="summary-total" onclick="expandDetails(this, '.summary-details')">
 <?php else: ?>
 <tr>
-<?php endif; ?>
+    <?php endif; ?>
     <td class="label">
         <div class="summary-collapse" tabindex="0">
-        <?php if ($this->helper('Magento\Tax\Helper\Data')->displayFullSummary()): ?>
-            <?php /* @escapeNotVerified */ echo __('Total Tax') ?>
-        <?php else: ?>
-            <?php /* @escapeNotVerified */ echo __('Tax') ?>
-        <?php endif;?>
+            <?php if ($this->helper('Magento\Tax\Helper\Data')->displayFullSummary()): ?>
+                <?= /* @escapeNotVerified */ __('Total Tax') ?>
+            <?php else: ?>
+                <?= /* @escapeNotVerified */ __('Tax') ?>
+            <?php endif;?>
         </div>
     </td>
     <td>
-        <?php /* @escapeNotVerified */ echo $block->displayAmount($_source->getTaxAmount(), $_source->getBaseTaxAmount()); ?>
+        <?= /* @escapeNotVerified */ $block->displayAmount($_source->getTaxAmount(), $_source->getBaseTaxAmount()) ?>
     </td>
 </tr>
 <?php if ($block->displayFullSummary()): ?>
@@ -49,31 +49,17 @@
             ?>
 
             <?php foreach ($rates as $rate): ?>
-<<<<<<< HEAD
-                <tr class="summary-details<?php if ($isTop): echo ' summary-details-first'; endif; ?>" style="display:none;">
-                    <?php if (!is_null($rate['percent'])): ?>
-                        <td class="admin__total-mark"><?php /* @escapeNotVerified */ echo $rate['title']; ?> (<?php echo (float)$rate['percent']; ?>%)<br /></td>
-                    <?php else: ?>
-                        <td class="admin__total-mark"><?php /* @escapeNotVerified */ echo $rate['title']; ?><br /></td>
-                    <?php endif; ?>
-                    <?php if ($isFirst): ?>
-                        <td rowspan="<?php echo count($rates); ?>"><?php /* @escapeNotVerified */ echo $block->displayAmount($amount, $baseAmount); ?></td>
-                    <?php endif; ?>
-                </tr>
-                <?php
-=======
             <tr class="summary-details<?php if ($isTop): echo ' summary-details-first'; endif; ?>" style="display:none;">
                 <?php if (!is_null($rate['percent'])): ?>
-                    <td class="label"><?= /* @escapeNotVerified */ $rate['title'] ?> (<?= (float)$rate['percent'] ?>%)<br /></td>
+                    <td class="admin__total-mark"><?= /* @escapeNotVerified */ $rate['title'] ?> (<?= (float)$rate['percent'] ?>%)<br /></td>
                 <?php else: ?>
-                    <td class="label"><?= /* @escapeNotVerified */ $rate['title'] ?><br /></td>
+                    <td class="admin__total-mark"><?= /* @escapeNotVerified */ $rate['title'] ?><br /></td>
                 <?php endif; ?>
                 <?php if ($isFirst): ?>
                     <td rowspan="<?= count($rates) ?>"><?= /* @escapeNotVerified */ $block->displayAmount($amount, $baseAmount) ?></td>
                 <?php endif; ?>
             </tr>
             <?php
->>>>>>> c17c5df9
                 $isFirst = 0;
                 $isTop = 0;
                 ?>
@@ -90,19 +76,11 @@
 
             <tr class="summary-details<?php if ($isTop): echo ' summary-details-first'; endif; ?>" style="display:none;">
                 <?php if (!is_null($info['percent'])): ?>
-<<<<<<< HEAD
-                    <td class="admin__total-mark"><?php echo $block->escapeHtml($info['title']); ?> (<?php echo (float)$info['percent']; ?>%)<br /></td>
+                    <td class="admin__total-mark"><?= $block->escapeHtml($info['title']) ?> (<?= (float)$info['percent'] ?>%)<br /></td>
                 <?php else: ?>
-                    <td class="admin__total-mark"><?php echo $block->escapeHtml($info['title']); ?><br /></td>
-                <?php endif; ?>
-                <td><?php /* @escapeNotVerified */ echo $block->displayAmount($amount, $baseAmount); ?></td>
-=======
-                    <td class="label"><?= $block->escapeHtml($info['title']) ?> (<?= (float)$info['percent'] ?>%)<br /></td>
-                <?php else: ?>
-                    <td class="label"><?= $block->escapeHtml($info['title']) ?><br /></td>
+                    <td class="admin__total-mark"><?= $block->escapeHtml($info['title']) ?><br /></td>
                 <?php endif; ?>
                     <td><?= /* @escapeNotVerified */ $block->displayAmount($amount, $baseAmount) ?></td>
->>>>>>> c17c5df9
             </tr>
             <?php
             $isFirst = 0;
@@ -110,26 +88,4 @@
             ?>
         <?php endforeach; ?>
     <?php endif; ?>
-<<<<<<< HEAD
 <?php endif;?>
-=======
-<?php endif;?>
-<?php if ($block->displayFullSummary() && $_fullInfo): ?>
-<tr class="summary-total" onclick="expandDetails(this, '.summary-details')">
-<?php else: ?>
-<tr>
-<?php endif; ?>
-    <td class="label">
-        <div class="summary-collapse">
-        <?php if ($this->helper('Magento\Tax\Helper\Data')->displayFullSummary()): ?>
-            <?= /* @escapeNotVerified */ __('Total Tax') ?>
-        <?php else: ?>
-            <?= /* @escapeNotVerified */ __('Tax') ?>
-        <?php endif;?>
-        </div>
-    </td>
-    <td>
-        <?= /* @escapeNotVerified */ $block->displayAmount($_source->getTaxAmount(), $_source->getBaseTaxAmount()) ?>
-    </td>
-</tr>
->>>>>>> c17c5df9
