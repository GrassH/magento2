<?php
/**
 * Copyright © Magento, Inc. All rights reserved.
 * See COPYING.txt for license details.
 */

/**
 * @var $block \Magento\Sales\Block\Adminhtml\Order\Totals\Tax
 * @var \Magento\Framework\View\Helper\SecureHtmlRenderer $secureRenderer
 */

/** @var $_source \Magento\Sales\Model\Order\Invoice */
$_source    = $block->getSource();
$_order     = $block->getOrder();
$_fullInfo  = $block->getFullTaxInfo();

/** @var \Magento\Tax\Helper\Data $taxHelper */
$taxHelper = $block->getData('taxHelper');
/** @var \Magento\Framework\Math\Random $randomHelper */
$randomHelper = $block->getData('randomHelper');
?>

<?php if ($block->displayFullSummary() && $_fullInfo): ?>
<tr class="summary-total">
<?php else: ?>
<tr>
<?php endif; ?>
    <td class="label">
        <div class="summary-collapse" tabindex="0">
            <?php if ($taxHelper->displayFullSummary()): ?>
                <?= $block->escapeHtml(__('Total Tax')) ?>
            <?php else: ?>
                <?= $block->escapeHtml(__('Tax')) ?>
            <?php endif;?>
        </div>
    </td>
    <td>
        <?= /* @noEscape */ $block->displayAmount($_source->getTaxAmount(), $_source->getBaseTaxAmount()) ?>
    </td>
</tr>
<?= /* @noEscape */ $secureRenderer->renderEventListenerAsTag(
    'onclick',
    "expandDetails(this, '.summary-details')",
    'tr.summary-total'
) ?>
<?php if ($block->displayFullSummary()): ?>
    <?php $isTop = 1; ?>
    <?php if (isset($_fullInfo[0]['rates'])): ?>
        <?php foreach ($_fullInfo as $info): ?>
            <?php if (isset($info['hidden']) && $info['hidden']):
                continue;
            endif; ?>
            <?php
            $percent    = $info['percent'];
            $amount     = $info['amount'];
            $baseAmount = $info['base_amount'];
            $rates      = $info['rates'];
            $isFirst    = 1;
            $rateRow    = 0;
            ?>

            <?php foreach ($rates as $rate): ?>
<<<<<<< HEAD
                <?php
                    $rateId = $randomHelper->getRandomString(20);
                ?>
                <tr id="rate-<?= /* @noEscape */ $rateId ?>"
=======
                <tr id="rate-<?= $rateRow ?>"
>>>>>>> 9728fe3e
                    class="summary-details<?= ($isTop ? ' summary-details-first' : '') ?>">
                    <?php if ($rate['percent'] !== null): ?>
                        <td class="admin__total-mark">
                            <?= $block->escapeHtml($rate['title']) ?> (<?= (float)$rate['percent'] ?>%)<br />
                        </td>
                    <?php else: ?>
                        <td class="admin__total-mark"><?= $block->escapeHtml($rate['title']) ?><br /></td>
                    <?php endif; ?>
                    <?php if ($isFirst): ?>
                        <td rowspan="<?= count($rates) ?>">
                            <?= /* @noEscape */ $block->displayAmount($amount, $baseAmount) ?>
                        </td>
                    <?php endif; ?>
                </tr>
<<<<<<< HEAD
                <?= /* @noEscape */ $secureRenderer->renderStyleAsTag("display:none;", 'tr#rate-' . $rateId) ?>
=======
                <?= /* @noEscape */ $secureRenderer->renderStyleAsTag("display:none;", 'tr#rate-' . $rateRow) ?>
>>>>>>> 9728fe3e
                <?php
                $isFirst = 0;
                $isTop = 0;
                $rateRow++;
                ?>
            <?php endforeach; ?>
        <?php endforeach; ?>
    <?php else: ?>
        <?php foreach ($_fullInfo as $info): ?>
            <?php
            $percent    = $info['percent'];
            $amount     = $info['tax_amount'];
            $baseAmount = $info['base_tax_amount'];
            $isFirst    = 1;
            $infoId = $randomHelper->getRandomString(20);
            ?>
            <tr id="info-<?= /* @noEscape */ $infoId ?>"
                class="summary-details<?= ($isTop ? ' summary-details-first' : '') ?>">
                <?php if ($info['percent'] !== null): ?>
                    <td class="admin__total-mark">
                        <?= $block->escapeHtml($info['title']) ?> (<?= (float)$info['percent'] ?>%)<br />
                    </td>
                <?php else: ?>
                    <td class="admin__total-mark"><?= $block->escapeHtml($info['title']) ?><br /></td>
                <?php endif; ?>
                    <td><?= /* @noEscape */ $block->displayAmount($amount, $baseAmount) ?></td>
            </tr>
            <?= /* @noEscape */ $secureRenderer->renderStyleAsTag("display:none;", 'tr#info-' . $infoId) ?>
            <?php
            $isFirst = 0;
            $isTop = 0;
            ?>
        <?php endforeach; ?>
    <?php endif; ?>
<?php endif;?>
<|MERGE_RESOLUTION|>--- conflicted
+++ resolved
@@ -60,14 +60,7 @@
             ?>
 
             <?php foreach ($rates as $rate): ?>
-<<<<<<< HEAD
-                <?php
-                    $rateId = $randomHelper->getRandomString(20);
-                ?>
-                <tr id="rate-<?= /* @noEscape */ $rateId ?>"
-=======
                 <tr id="rate-<?= $rateRow ?>"
->>>>>>> 9728fe3e
                     class="summary-details<?= ($isTop ? ' summary-details-first' : '') ?>">
                     <?php if ($rate['percent'] !== null): ?>
                         <td class="admin__total-mark">
@@ -82,11 +75,7 @@
                         </td>
                     <?php endif; ?>
                 </tr>
-<<<<<<< HEAD
-                <?= /* @noEscape */ $secureRenderer->renderStyleAsTag("display:none;", 'tr#rate-' . $rateId) ?>
-=======
                 <?= /* @noEscape */ $secureRenderer->renderStyleAsTag("display:none;", 'tr#rate-' . $rateRow) ?>
->>>>>>> 9728fe3e
                 <?php
                 $isFirst = 0;
                 $isTop = 0;
