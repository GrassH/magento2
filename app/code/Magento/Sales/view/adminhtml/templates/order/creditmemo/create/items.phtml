<?php
/**
 * Copyright © Magento, Inc. All rights reserved.
 * See COPYING.txt for license details.
 */

/* @var \Magento\Sales\Block\Adminhtml\Order\Creditmemo\Create\Items $block */
/** @var \Magento\Framework\View\Helper\SecureHtmlRenderer $secureRenderer */
?>
<?php
/** @var Magento\Sales\ViewModel\CreditMemo\Create\UpdateTotalsButton $viewModel */
$viewModel = $block->getData('viewModel');
/** @var Magento\Sales\ViewModel\CreditMemo\Create\ItemsToRender $itemsToRenderViewModel */
$itemsToRenderViewModel = $block->getData('itemsToRenderViewModel');
$_items = $itemsToRenderViewModel->getItems();
$commentText = $block->getCreditmemo()->getCommentText();
?>

<section class="admin__page-section">
    <div class="admin__page-section-title">
        <span class="title"><?= $block->escapeHtml(__('Items to Refund')) ?></span>
    </div>

    <?php if (count($_items)): ?>
    <div class="admin__table-wrapper">
        <table class="data-table admin__table-primary order-creditmemo-tables">
            <thead>
                <tr class="headings">
                    <th class="col-product"><span><?= $block->escapeHtml(__('Product')) ?></span></th>
                    <th class="col-price"><span><?= $block->escapeHtml(__('Price')) ?></span></th>
                    <th class="col-ordered-qty"><span><?= $block->escapeHtml(__('Qty')) ?></span></th>
                    <?php if ($block->canReturnToStock()): ?>
                    <th class="col-return-to-stock"><span><?= $block->escapeHtml(__('Return to Stock')) ?></span></th>
                    <?php endif; ?>
                    <th class="col-refund"><span><?= $block->escapeHtml(__('Qty to Refund')) ?></span></th>
                    <th class="col-subtotal"><span><?= $block->escapeHtml(__('Subtotal')) ?></span></th>
                    <th class="col-tax-amount"><span><?= $block->escapeHtml(__('Tax Amount')) ?></span></th>
                    <th class="col-discont"><span><?= $block->escapeHtml(__('Discount Amount')) ?></span></th>
                    <th class="col-total last"><span><?= $block->escapeHtml(__('Row Total')) ?></span></th>
                </tr>
            </thead>
            <?php if ($block->canEditQty()): ?>
            <tfoot>
                <tr>
                    <td colspan="4">&nbsp;</td>
                    <td>
                        <?= $block->getUpdateButtonHtml() ?>
                    </td>
                    <td colspan="4" class="last">&nbsp;</td>
                </tr>
            </tfoot>
            <?php endif; ?>
            <?php $i = 0; foreach ($_items as $_item): ?>
                <?php if ($_item->getOrderItem()->getParentItem()):
                    continue;
                else:
                    $i++;
                endif; ?>
                <tbody class="<?= /* @noEscape */ $i%2 ? 'even' : 'odd' ?>">
                    <?= $block->getItemHtml($_item) ?>
                    <?= $block->getItemExtraInfoHtml($_item->getOrderItem()) ?>
                </tbody>
            <?php endforeach; ?>
        </table>
    </div>
    <?php else: ?>
    <div class="no-items">
        <?= $block->escapeHtml(__('No Items To Refund')) ?>
    </div>
    <?php endif; ?>
</section>

<?php $orderTotalBar = $block->getChildHtml('order_totalbar'); ?>

<?php if (!empty($orderTotalBar)): ?>
<section class="fieldset-wrapper">
    <?= /* @noEscape */ $orderTotalBar ?>
</section>
<?php endif; ?>

<section class="admin__page-section">
    <input type="hidden" name="creditmemo[do_offline]" id="creditmemo_do_offline" value="0" />
    <div class="admin__page-section-title">
        <span class="title"><?= $block->escapeHtml(__('Order Total')) ?></span>
    </div>
    <div class="admin__page-section-content">
        <div class="admin__page-section-item order-comments-history">
            <div class="admin__page-section-item-title">
                <span class="title"><?= $block->escapeHtml(__('Credit Memo Comments')) ?></span>
            </div>
            <div id="history_form" class="admin__fieldset-wrapper-content">
                <div class="admin__field">
                    <label class="normal admin__field-label"
                           for="creditmemo_comment_text">
                        <span><?= $block->escapeHtml(__('Comment Text')) ?></span></label>
                    <div class="admin__field-control">
                        <textarea id="creditmemo_comment_text"
                                  class="admin__control-textarea"
                                  name="creditmemo[comment_text]"
                                  rows="3"
<<<<<<< HEAD
                                  cols="5"><?= $block->escapeHtml($block->getCreditmemo()->getCommentText()) ?>
                        </textarea>
=======
                                  cols="5"><?= $block->escapeHtml($commentText) ?></textarea>
>>>>>>> 56e17b8c
                    </div>
                </div>
            </div>
        </div>
        <div class="admin__page-section-item order-totals creditmemo-totals">
            <div class="admin__page-section-item-title">
                <span class="title"><?= $block->escapeHtml(__('Refund Totals')) ?></span>
            </div>
            <?= $block->getChildHtml('creditmemo_totals') ?>
            <div class="totals-actions"><?= /* @noEscape */ $viewModel->getUpdateTotalsButton() ?></div>
            <div class="order-totals-actions">
                <div class="field choice admin__field admin__field-option field-append-comments">
                    <input id="notify_customer"
                           class="admin__control-checkbox"
                           name="creditmemo[comment_customer_notify]"
                           value="1"
                           type="checkbox" />
                    <label for="notify_customer" class="admin__field-label">
                        <span><?= $block->escapeHtml(__('Append Comments')) ?></span>
                    </label>
                </div>
                <?php if ($block->canSendCreditmemoEmail()):?>
                <div class="field choice admin__field admin__field-option field-email-copy">
                    <input id="send_email"
                           class="admin__control-checkbox"
                           name="creditmemo[send_email]"
                           value="1"
                           type="checkbox" />
                    <label for="send_email" class="admin__field-label">
                        <span><?= $block->escapeHtml(__('Email Copy of Credit Memo')) ?></span>
                    </label>
                </div>
                <?php endif; ?>
                <?= $block->getChildHtml('submit_before') ?>
                <div class="actions">
                    <?= $block->getChildHtml('submit_offline') ?>
                    <?= $block->getChildHtml('submit_button') ?>
                    <?= $block->getChildHtml('submit_after') ?>
                </div>
            </div>
        </div>
    </div>
</section>

<?php $scriptString = <<<script

require(['jquery'], function(jQuery){

//<![CDATA[
var submitButtons = jQuery('.submit-button');
var updateButtons = jQuery('.update-button, .update-totals-button');
var fields = jQuery('.qty-input, .order-subtotal-table input[type="text"]');
function enableButtons(buttons) {
    buttons.removeClass('disabled').prop('disabled', false);
}

function disableButtons(buttons) {
    buttons.addClass('disabled').prop('disabled', true);
}

disableButtons(updateButtons);

fields.on('change', checkButtonsRelation);
fields.each(function (i, elem) {
    elem.baseValue = elem.value;
});

function checkButtonsRelation() {
    var hasChanges = false;
    fields.each(function (i, elem) {
        if (elem.baseValue != elem.value) {
            hasChanges = true;
        }
    }.bind(this));
    if (hasChanges) {
        disableButtons(submitButtons);
        enableButtons(updateButtons);
    }
    else {
        enableButtons(submitButtons);
        disableButtons(updateButtons);
    }
}

submitCreditMemo = function() {
    var creditMemoOffline = jQuery('#creditmemo_do_offline');
    if (creditMemoOffline.length) {
        creditMemoOffline.prop('value', 0);
    }
    // Temporary solution will be replaced after refactoring order functionality
    jQuery('#edit_form').triggerHandler('save');
};

submitCreditMemoOffline = function() {
    var creditMemoOffline = jQuery('#creditmemo_do_offline');
    if (creditMemoOffline.length) {
        creditMemoOffline.prop('value', 1);
    }
    // Temporary solution will be replaced after refactoring order functionality
    jQuery('#edit_form').triggerHandler('save');
};

var sendEmailCheckbox = jQuery('#send_email');
if (sendEmailCheckbox.length) {
    var notifyCustomerCheckbox = jQuery('#notify_customer');
    sendEmailCheckbox.on('change', bindSendEmail);
    bindSendEmail();
}

function bindSendEmail() {
    if (sendEmailCheckbox.prop('checked') == true) {
        notifyCustomerCheckbox.prop('disabled', false);
    }
    else {
        notifyCustomerCheckbox.prop('disabled', true);
    }
}

window.bindSendEmail = bindSendEmail;
window.checkButtonsRelation = checkButtonsRelation;
//]]>

});
script;
?>
<?= /* @noEscape */ $secureRenderer->renderTag('script', [], $scriptString, false) ?><|MERGE_RESOLUTION|>--- conflicted
+++ resolved
@@ -98,12 +98,7 @@
                                   class="admin__control-textarea"
                                   name="creditmemo[comment_text]"
                                   rows="3"
-<<<<<<< HEAD
-                                  cols="5"><?= $block->escapeHtml($block->getCreditmemo()->getCommentText()) ?>
-                        </textarea>
-=======
                                   cols="5"><?= $block->escapeHtml($commentText) ?></textarea>
->>>>>>> 56e17b8c
                     </div>
                 </div>
             </div>
