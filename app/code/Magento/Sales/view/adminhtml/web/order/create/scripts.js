/**
 * Copyright © Magento, Inc. All rights reserved.
 * See COPYING.txt for license details.
 */

define([
    'jquery',
    'Magento_Ui/js/modal/confirm',
    'Magento_Ui/js/modal/alert',
    'mage/template',
    'text!Magento_Sales/templates/order/create/shipping/reload.html',
    'text!Magento_Sales/templates/order/create/payment/reload.html',
    'mage/translate',
    'prototype',
    'Magento_Catalog/catalog/product/composite/configure',
    'Magento_Ui/js/lib/view/utils/async'
], function (jQuery, confirm, alert, template, shippingTemplate, paymentTemplate) {

    window.AdminOrder = new Class.create();

    AdminOrder.prototype = {
        initialize: function (data) {
            if (!data) data = {};
            this.loadBaseUrl = false;
            this.customerId = data.customer_id ? data.customer_id : false;
            this.storeId = data.store_id ? data.store_id : false;
            this.quoteId = data['quote_id'] ? data['quote_id'] : false;
            this.currencyId = false;
            this.currencySymbol = data.currency_symbol ? data.currency_symbol : '';
            this.addresses = data.addresses ? data.addresses : $H({});
            this.shippingAsBilling = data.shippingAsBilling ? data.shippingAsBilling : false;
            this.gridProducts = $H({});
            this.gridProductsGift = $H({});
            this.billingAddressContainer = '';
            this.shippingAddressContainer = '';
            this.isShippingMethodReseted = data.shipping_method_reseted ? data.shipping_method_reseted : false;
            this.overlayData = $H({});
            this.giftMessageDataChanged = false;
            this.productConfigureAddFields = {};
            this.productPriceBase = {};
            this.collectElementsValue = true;
            this.isOnlyVirtualProduct = false;
            this.excludedPaymentMethods = [];
            this.summarizePrice = true;
            this.selectAddressEvent = false;
            this.shippingTemplate = template(shippingTemplate, {
                data: {
                    title: jQuery.mage.__('Shipping Method'),
                    linkText: jQuery.mage.__('Get shipping methods and rates')
                }
            });
            this.paymentTemplate = template(paymentTemplate, {
                data: {
                    title: jQuery.mage.__('Payment Method'),
                    linkText: jQuery.mage.__('Get available payment methods')
                }
            });

            jQuery.async('#order-items', (function () {
                this.dataArea = new OrderFormArea('data', $(this.getAreaId('data')), this);
                this.itemsArea = Object.extend(new OrderFormArea('items', $(this.getAreaId('items')), this), {
                    addControlButton: function (button) {
                        var controlButtonArea = $(this.node).select('.actions')[0];
                        if (typeof controlButtonArea != 'undefined') {
                            var buttons = controlButtonArea.childElements();
                            for (var i = 0; i < buttons.length; i++) {
                                if (buttons[i].innerHTML.include(button.getLabel())) {
                                    return;
                                }
                            }
                            button.insertIn(controlButtonArea, 'top');
                        }
                    }
                });

                var searchButtonId = 'add_products',
                    searchButton = new ControlButton(jQuery.mage.__('Add Products'), searchButtonId),
                    searchAreaId = this.getAreaId('search');
                searchButton.onClick = function () {
                    $(searchAreaId).show();
                    var el = this;
                    window.setTimeout(function () {
                        el.remove();
                    }, 10);
                };

                if (jQuery('#' + this.getAreaId('items')).is(':visible')) {
                    this.dataArea.onLoad = this.dataArea.onLoad.wrap(function (proceed) {
                        proceed();
                        this._parent.itemsArea.setNode($(this._parent.getAreaId('items')));
                        this._parent.itemsArea.onLoad();
                    });

                    this.itemsArea.onLoad = this.itemsArea.onLoad.wrap(function (proceed) {
                        proceed();
                        if ($(searchAreaId) && !$(searchAreaId).visible() && !$(searchButtonId)) {
                            this.addControlButton(searchButton);
                        }
                    });
                    this.areasLoaded();
                    this.itemsArea.onLoad();
                }
            }).bind(this));

            jQuery('#edit_form')
                .on('submitOrder', function () {
                    jQuery(this).trigger('realOrder');
                })
                .on('realOrder', this._realSubmit.bind(this));
        },

        areasLoaded: function () {
        },

        itemsLoaded: function () {
        },

        dataLoaded: function () {
            this.dataShow();
        },

        setLoadBaseUrl: function (url) {
            this.loadBaseUrl = url;
        },

        setAddresses: function (addresses) {
            this.addresses = addresses;
        },

        addExcludedPaymentMethod: function (method) {
            this.excludedPaymentMethods.push(method);
        },

        setCustomerId: function (id) {
            this.customerId = id;
            this.loadArea('header', true);
            $(this.getAreaId('header')).callback = 'setCustomerAfter';
            $('back_order_top_button').hide();
            $('reset_order_top_button').show();
        },

        setCustomerAfter: function () {
            this.customerSelectorHide();
            if (this.storeId) {
                $(this.getAreaId('data')).callback = 'dataLoaded';
                this.loadArea(['data'], true);
            } else {
                this.storeSelectorShow();
            }
        },

        setStoreId: function (id) {
            this.storeId = id;
            this.storeSelectorHide();
            this.sidebarShow();
            //this.loadArea(['header', 'sidebar','data'], true);
            this.dataShow();
            this.loadArea(['header', 'data'], true);
        },

        setCurrencyId: function (id) {
            this.currencyId = id;
            //this.loadArea(['sidebar', 'data'], true);
            this.loadArea(['data'], true);
        },

        setCurrencySymbol: function (symbol) {
            this.currencySymbol = symbol;
        },

<<<<<<< HEAD
        selectAddress: function (el, container) {
=======
        selectAddress : function(el, container){

>>>>>>> 15100ac1
            id = el.value;
            if (id.length == 0) {
                id = '0';
            }
<<<<<<< HEAD
            if (this.addresses[id]) {
                this.fillAddressFields(container, this.addresses[id]);

=======

            this.selectAddressEvent = true;
            if (this.addresses[id]) {
                this.fillAddressFields(container, this.addresses[id]);
>>>>>>> 15100ac1
            } else {
                this.fillAddressFields(container, {});
            }
            this.selectAddressEvent = false;

            var data = this.serializeData(container);
            data[el.name] = id;

            this.resetPaymentMethod();
            if (this.isShippingField(container) && !this.isShippingMethodReseted) {
                this.resetShippingMethod(data);
            } else {
                this.saveData(data);
            }

        },

        /**
         * Checks if the field belongs to the shipping address.
         *
         * @param {String} fieldId
         * @return {Boolean}
         */
        isShippingField: function (fieldId) {
            if (this.shippingAsBilling) {
                return fieldId.include('billing');
            }

            return fieldId.include('shipping');
        },

        /**
         * Checks if the field belongs to the billing address.
         *
         * @param {String} fieldId
         * @return {Boolean}
         */
        isBillingField: function (fieldId) {
            return fieldId.include('billing');
        },

        /**
         * Binds events on container form fields.
         *
         * @param {String} container
         */
        bindAddressFields: function (container) {
            var fields = $(container).select('input', 'select', 'textarea'),
                i;

            for (i = 0; i < fields.length; i++) {
                jQuery(fields[i]).change(this.changeAddressField.bind(this));
            }
        },

        /**
         * Triggers on each form's element changes.
         *
         * @param {Event} event
         */
        changeAddressField: function (event) {
            var field = Event.element(event),
                re = /[^\[]*\[([^\]]*)_address\]\[([^\]]*)\](\[(\d)\])?/,
                matchRes = field.name.match(re),
                type,
                name,
                data,
                resetShipping = false;

            if (!matchRes) {
                return;
            }

            type = matchRes[1];
            name = matchRes[2];

            if (this.isBillingField(field.id)) {
                data = this.serializeData(this.billingAddressContainer);
            } else {
                data = this.serializeData(this.shippingAddressContainer);
            }
            data = data.toObject();

            if (type === 'billing' && this.shippingAsBilling) {
                this.syncAddressField(this.shippingAddressContainer, field.name, field.value);
                resetShipping = true;
            }

            if (type === 'shipping' && !this.shippingAsBilling) {
                resetShipping = true;
            }

            if (resetShipping) {
                data['reset_shipping'] = true;
            }

            data['order[' + type + '_address][customer_address_id]'] = null;
            data['shipping_as_billing'] = +this.shippingAsBilling;

            if (name === 'customer_address_id') {
                data['order[' + type + '_address][customer_address_id]'] =
                    $('order-' + type + '_address_customer_address_id').value;
            }

            if (name === 'country_id' && this.selectAddressEvent === false) {
                $('order-' + type + '_address_customer_address_id').value = '';
            }

            this.resetPaymentMethod();

            if (data['reset_shipping']) {
                this.resetShippingMethod();
            } else {
                this.saveData(data);

                if (name === 'country_id' || name === 'customer_address_id') {
                    this.loadArea(['shipping_method', 'billing_method', 'totals', 'items'], true, data);
                }
            }
        },

        /**
         * Set address container form field value.
         *
         * @param {String} container - container ID
         * @param {String} fieldName - form field name
         * @param {*} fieldValue - form field value
         */
        syncAddressField: function (container, fieldName, fieldValue) {
            var syncName;

            if (this.isBillingField(fieldName)) {
                syncName = fieldName.replace('billing', 'shipping');
            }

            $(container).select('[name="' + syncName + '"]').each(function (element) {
                if (~['input', 'textarea', 'select'].indexOf(element.tagName.toLowerCase())) {
                    element.value = fieldValue;
                }
            });
        },

        fillAddressFields: function (container, data) {
            var regionIdElem = false;
            var regionIdElemValue = false;

            var fields = $(container).select('input', 'select', 'textarea');
            var re = /[^\[]*\[[^\]]*\]\[([^\]]*)\](\[(\d)\])?/;
            for (var i = 0; i < fields.length; i++) {
                // skip input type file @Security error code: 1000
                if (fields[i].tagName.toLowerCase() == 'input' && fields[i].type.toLowerCase() == 'file') {
                    continue;
                }
                var matchRes = fields[i].name.match(re);
                if (matchRes === null) {
                    continue;
                }
                var name = matchRes[1];
                var index = matchRes[3];

                if (index) {
                    // multiply line
                    if (data[name]) {
                        var values = data[name].split("\n");
                        fields[i].value = values[index] ? values[index] : '';
                    } else {
                        fields[i].value = '';
                    }
                } else if (fields[i].tagName.toLowerCase() == 'select' && fields[i].multiple) {
                    // multiselect
                    if (data[name]) {
                        values = [''];
                        if (Object.isString(data[name])) {
                            values = data[name].split(',');
                        } else if (Object.isArray(data[name])) {
                            values = data[name];
                        }
                        fields[i].setValue(values);
                    }
                } else {
                    fields[i].setValue(data[name] ? data[name] : '');
                }

                if (fields[i].changeUpdater) {
                    fields[i].changeUpdater();
                }

                if (name == 'region' && data['region_id'] && !data['region']) {
                    fields[i].value = data['region_id'];
                }

                jQuery(fields[i]).trigger('change');
            }
        },

        disableShippingAddress: function (flag) {
            this.shippingAsBilling = flag;
            if ($('order-shipping_address_customer_address_id')) {
                $('order-shipping_address_customer_address_id').disabled = flag;
            }
            if ($(this.shippingAddressContainer)) {
                var dataFields = $(this.shippingAddressContainer).select('input', 'select', 'textarea');
                for (var i = 0; i < dataFields.length; i++) {
                    dataFields[i].disabled = flag;

                    if (this.isOnlyVirtualProduct) {
                        dataFields[i].setValue('');
                    }
                }
                var buttons = $(this.shippingAddressContainer).select('button');
                // Add corresponding class to buttons while disabling them
                for (i = 0; i < buttons.length; i++) {
                    buttons[i].disabled = flag;
                    if (flag) {
                        buttons[i].addClassName('disabled');
                    } else {
                        buttons[i].removeClassName('disabled');
                    }
                }
            }
        },

        /**
         * Equals shipping and billing addresses.
         *
         * @param {Boolean} flag
         */
        setShippingAsBilling: function (flag) {
            var data,
                areasToLoad = ['billing_method', 'shipping_address', 'shipping_method', 'totals', 'giftmessage'];

            this.disableShippingAddress(flag);
            data = this.serializeData(flag ? this.billingAddressContainer : this.shippingAddressContainer);
            data = data.toObject();
            data['shipping_as_billing'] = flag ? 1 : 0;
            data['reset_shipping'] = 1;
            this.loadArea(areasToLoad, true, data);
        },

        /**
         * Replace shipping method area.
         */
        resetShippingMethod: function () {
            if (!this.isOnlyVirtualProduct) {
                $(this.getAreaId('shipping_method')).update(this.shippingTemplate);
            }
        },

        /**
         * Replace payment method area.
         */
        resetPaymentMethod: function () {
            $(this.getAreaId('billing_method')).update(this.paymentTemplate);
        },

        /**
         * Loads shipping options according to address data.
         *
         * @return {Boolean}
         */
        loadShippingRates: function () {
            var addressContainer = this.shippingAsBilling ?
                'billingAddressContainer' :
                'shippingAddressContainer',
                data = this.serializeData(this[addressContainer]).toObject();

            data['collect_shipping_rates'] = 1;
            this.isShippingMethodReseted = false;
            this.loadArea(['shipping_method', 'totals'], true, data);

            return false;
        },

        setShippingMethod: function (method) {
            var data = {};

            data['order[shipping_method]'] = method;
            this.loadArea([
                'shipping_method',
                'totals',
                'billing_method'
            ], true, data);
        },

        /**
         * Updates available payment
         * methods list according to order data.
         *
         * @return boolean
         */
        loadPaymentMethods: function () {
            var data = this.serializeData(this.billingAddressContainer).toObject();

            this.loadArea(['billing_method', 'totals'], true, data);

            return false;
        },

        switchPaymentMethod: function (method) {
            jQuery('#edit_form')
                .off('submitOrder')
                .on('submitOrder', function () {
                    jQuery(this).trigger('realOrder');
                });
            jQuery('#edit_form').trigger('changePaymentMethod', [method]);
            this.setPaymentMethod(method);
            var data = {};
            data['order[payment_method]'] = method;
            this.loadArea(['card_validation'], true, data);
        },

        setPaymentMethod: function (method) {
            if (this.paymentMethod && $('payment_form_' + this.paymentMethod)) {
                var form = 'payment_form_' + this.paymentMethod;
                [form + '_before', form, form + '_after'].each(function (el) {
                    var block = $(el);
                    if (block) {
                        block.hide();
                        block.select('input', 'select', 'textarea').each(function (field) {
                            field.disabled = true;
                        });
                    }
                });
            }

            if (!this.paymentMethod || method) {
                $('order-billing_method_form').select('input', 'select', 'textarea').each(function (elem) {
                    if (elem.type != 'radio') elem.disabled = true;
                })
            }

            if ($('payment_form_' + method)) {
                jQuery('#' + this.getAreaId('billing_method')).trigger('contentUpdated');
                this.paymentMethod = method;
                var form = 'payment_form_' + method;
                [form + '_before', form, form + '_after'].each(function (el) {
                    var block = $(el);
                    if (block) {
                        block.show();
                        block.select('input', 'select', 'textarea').each(function (field) {
                            field.disabled = false;
                            if (!el.include('_before') && !el.include('_after') && !field.bindChange) {
                                field.bindChange = true;
                                field.paymentContainer = form;
                                field.method = method;
                                field.observe('change', this.changePaymentData.bind(this))
                            }
                        }, this);
                    }
                }, this);
            }
        },

        changePaymentData: function (event) {
            var elem = Event.element(event);
            if (elem && elem.method) {
                var data = this.getPaymentData(elem.method);
                if (data) {
                    this.loadArea(['card_validation'], true, data);
                } else {
                    return;
                }
            }
        },

        getPaymentData: function (currentMethod) {
            if (typeof (currentMethod) == 'undefined') {
                if (this.paymentMethod) {
                    currentMethod = this.paymentMethod;
                } else {
                    return false;
                }
            }
            if (this.isPaymentValidationAvailable() == false) {
                return false;
            }
            var data = {};
            var fields = $('payment_form_' + currentMethod).select('input', 'select');
            for (var i = 0; i < fields.length; i++) {
                data[fields[i].name] = fields[i].getValue();
            }
            if ((typeof data['payment[cc_type]']) != 'undefined' && (!data['payment[cc_type]'] || !data['payment[cc_number]'])) {
                return false;
            }
            return data;
        },

        applyCoupon: function (code) {
            this.loadArea(['items', 'shipping_method', 'totals', 'billing_method'], true, {
                'order[coupon][code]': code,
                reset_shipping: 0
            });
            this.orderItemChanged = false;
        },

        addProduct: function (id) {
            this.loadArea(['items', 'shipping_method', 'totals', 'billing_method'], true, {
                add_product: id,
                reset_shipping: true
            });
        },

        removeQuoteItem: function (id) {
            this.loadArea(['items', 'shipping_method', 'totals', 'billing_method'], true,
                {remove_item: id, from: 'quote', reset_shipping: true});
        },

        moveQuoteItem: function (id, to) {
            this.loadArea(['sidebar_' + to, 'items', 'shipping_method', 'totals', 'billing_method'], this.getAreaId('items'),
                {move_item: id, to: to, reset_shipping: true});
        },

        productGridShow: function (buttonElement) {
            this.productGridShowButton = buttonElement;
            Element.hide(buttonElement);
            this.showArea('search');
        },

        productGridRowInit: function (grid, row) {
            var checkbox = $(row).select('.checkbox')[0];
            var inputs = $(row).select('.input-text');
            if (checkbox && inputs.length > 0) {
                checkbox.inputElements = inputs;
                for (var i = 0; i < inputs.length; i++) {
                    var input = inputs[i];
                    input.checkboxElement = checkbox;

                    var product = this.gridProducts.get(checkbox.value);
                    if (product) {
                        var defaultValue = product[input.name];
                        if (defaultValue) {
                            if (input.name == 'giftmessage') {
                                input.checked = true;
                            } else {
                                input.value = defaultValue;
                            }
                        }
                    }

                    input.disabled = !checkbox.checked || input.hasClassName('input-inactive');

                    Event.observe(input, 'keyup', this.productGridRowInputChange.bind(this));
                    Event.observe(input, 'change', this.productGridRowInputChange.bind(this));
                }
            }
        },

        productGridRowInputChange: function (event) {
            var element = Event.element(event);
            if (element && element.checkboxElement && element.checkboxElement.checked) {
                if (element.name != 'giftmessage' || element.checked) {
                    this.gridProducts.get(element.checkboxElement.value)[element.name] = element.value;
                } else if (element.name == 'giftmessage' && this.gridProducts.get(element.checkboxElement.value)[element.name]) {
                    delete (this.gridProducts.get(element.checkboxElement.value)[element.name]);
                }
            }
        },

        productGridRowClick: function (grid, event) {
            var trElement = Event.findElement(event, 'tr');
            var qtyElement = trElement.select('input[name="qty"]')[0];
            var eventElement = Event.element(event);

            if (eventElement.tagName === 'LABEL'
                && trElement.querySelector('#' + eventElement.htmlFor)
                && trElement.querySelector('#' + eventElement.htmlFor).type === 'checkbox'
            ) {
                event.stopPropagation();
                trElement.querySelector('#' + eventElement.htmlFor).trigger('click');
                return;
            }

            var isInputCheckbox = (eventElement.tagName === 'INPUT' && eventElement.type === 'checkbox');
            var isInputQty = grid.targetElement && grid.targetElement.tagName === 'INPUT' && grid.targetElement.name === 'qty';
            if (trElement && !isInputQty) {
                var checkbox = Element.select(trElement, 'input[type="checkbox"]')[0];
                var confLink = Element.select(trElement, 'a')[0];
                var priceColl = Element.select(trElement, '.price')[0];
                if (checkbox) {
                    // processing non composite product
                    if (confLink.readAttribute('disabled')) {
                        var checked = isInputCheckbox ? checkbox.checked : !checkbox.checked;
                        grid.setCheckboxChecked(checkbox, checked);
                        // processing composite product
                    } else if (isInputCheckbox && !checkbox.checked) {
                        grid.setCheckboxChecked(checkbox, false);
                        // processing composite product
                    } else if (!isInputCheckbox || (isInputCheckbox && checkbox.checked)) {
                        var listType = confLink.readAttribute('list_type');
                        var productId = confLink.readAttribute('product_id');
                        if (typeof this.productPriceBase[productId] == 'undefined') {
                            var priceBase = priceColl.innerHTML.match(/.*?([\d,]+\.?\d*)/);
                            if (!priceBase) {
                                this.productPriceBase[productId] = 0;
                            } else {
                                this.productPriceBase[productId] = parseFloat(priceBase[1].replace(/,/g, ''));
                            }
                        }
                        productConfigure.setConfirmCallback(listType, function () {
                            // sync qty of popup and qty of grid
                            var confirmedCurrentQty = productConfigure.getCurrentConfirmedQtyElement();
                            if (qtyElement && confirmedCurrentQty && !isNaN(confirmedCurrentQty.value)) {
                                qtyElement.value = confirmedCurrentQty.value;
                            }
                            // calc and set product price
                            var productPrice = this._calcProductPrice();
                            if (this._isSummarizePrice()) {
                                productPrice += this.productPriceBase[productId];
                            }
                            productPrice = parseFloat(Math.round(productPrice + "e+2") + "e-2");
                            priceColl.innerHTML = this.currencySymbol + productPrice.toFixed(2);
                            // and set checkbox checked
                            grid.setCheckboxChecked(checkbox, true);
                        }.bind(this));
                        productConfigure.setCancelCallback(listType, function () {
                            if (!$(productConfigure.confirmedCurrentId) || !$(productConfigure.confirmedCurrentId).innerHTML) {
                                grid.setCheckboxChecked(checkbox, false);
                            }
                        });
                        productConfigure.setShowWindowCallback(listType, function () {
                            // sync qty of grid and qty of popup
                            var formCurrentQty = productConfigure.getCurrentFormQtyElement();
                            if (formCurrentQty && qtyElement && !isNaN(qtyElement.value)) {
                                formCurrentQty.value = qtyElement.value;
                            }
                        }.bind(this));
                        productConfigure.showItemConfiguration(listType, productId);
                    }
                }
            }
        },

        /**
         * Is need to summarize price
         */
        _isSummarizePrice: function (elm) {
            if (elm && elm.hasAttribute('summarizePrice')) {
                this.summarizePrice = parseInt(elm.readAttribute('summarizePrice'));
            }
            return this.summarizePrice;
        },
        /**
         * Calc product price through its options
         */
        _calcProductPrice: function () {
            var productPrice = 0;
            var getPriceFields = function (elms) {
                var productPrice = 0;
                var getPrice = function (elm) {
                    var optQty = 1;
                    if (elm.hasAttribute('qtyId')) {
                        if (!$(elm.getAttribute('qtyId')).value) {
                            return 0;
                        } else {
                            optQty = parseFloat($(elm.getAttribute('qtyId')).value);
                        }
                    }
                    if (elm.hasAttribute('price') && !elm.disabled) {
                        return parseFloat(elm.readAttribute('price')) * optQty;
                    }
                    return 0;
                };
                for (var i = 0; i < elms.length; i++) {
                    if (elms[i].type == 'select-one' || elms[i].type == 'select-multiple') {
                        for (var ii = 0; ii < elms[i].options.length; ii++) {
                            if (elms[i].options[ii].selected) {
                                if (this._isSummarizePrice(elms[i].options[ii])) {
                                    productPrice += getPrice(elms[i].options[ii]);
                                } else {
                                    productPrice = getPrice(elms[i].options[ii]);
                                }
                            }
                        }
                    } else if (((elms[i].type == 'checkbox' || elms[i].type == 'radio') && elms[i].checked)
                        || ((elms[i].type == 'file' || elms[i].type == 'text' || elms[i].type == 'textarea' || elms[i].type == 'hidden')
                            && Form.Element.getValue(elms[i]))
                    ) {
                        if (this._isSummarizePrice(elms[i])) {
                            productPrice += getPrice(elms[i]);
                        } else {
                            productPrice = getPrice(elms[i]);
                        }
                    }
                }
                return productPrice;
            }.bind(this);
            productPrice += getPriceFields($(productConfigure.confirmedCurrentId).getElementsByTagName('input'));
            productPrice += getPriceFields($(productConfigure.confirmedCurrentId).getElementsByTagName('select'));
            productPrice += getPriceFields($(productConfigure.confirmedCurrentId).getElementsByTagName('textarea'));
            return productPrice;
        },

        productGridCheckboxCheck: function (grid, element, checked) {
            if (checked) {
                if (element.inputElements) {
                    this.gridProducts.set(element.value, {});
                    var product = this.gridProducts.get(element.value);
                    for (var i = 0; i < element.inputElements.length; i++) {
                        var input = element.inputElements[i];
                        if (!input.hasClassName('input-inactive')) {
                            input.disabled = false;
                            if (input.name == 'qty' && !input.value) {
                                input.value = 1;
                            }
                        }

                        if (input.checked || input.name != 'giftmessage') {
                            product[input.name] = input.value;
                        } else if (product[input.name]) {
                            delete (product[input.name]);
                        }
                    }
                }
            } else {
                if (element.inputElements) {
                    for (var i = 0; i < element.inputElements.length; i++) {
                        element.inputElements[i].disabled = true;
                    }
                }
                this.gridProducts.unset(element.value);
            }
            grid.reloadParams = {'products[]': this.gridProducts.keys()};
        },

        /**
         * Submit configured products to quote
         */
        productGridAddSelected: function () {
            if (this.productGridShowButton) Element.show(this.productGridShowButton);
            var area = ['search', 'items', 'shipping_method', 'totals', 'giftmessage', 'billing_method'];
            // prepare additional fields and filtered items of products
            var fieldsPrepare = {};
            var itemsFilter = [];
            var products = this.gridProducts.toObject();
            for (var productId in products) {
                itemsFilter.push(productId);
                var paramKey = 'item[' + productId + ']';
                for (var productParamKey in products[productId]) {
                    paramKey += '[' + productParamKey + ']';
                    fieldsPrepare[paramKey] = products[productId][productParamKey];
                }
            }
            this.productConfigureSubmit('product_to_add', area, fieldsPrepare, itemsFilter);
            productConfigure.clean('quote_items');
            this.hideArea('search');
            this.gridProducts = $H({});
        },

        selectCustomer: function (grid, event) {
            var element = Event.findElement(event, 'tr');
            if (element.title) {
                this.setCustomerId(element.title);
            }
        },

        customerSelectorHide: function () {
            this.hideArea('customer-selector');
        },

        customerSelectorShow: function () {
            this.showArea('customer-selector');
        },

        storeSelectorHide: function () {
            this.hideArea('store-selector');
        },

        storeSelectorShow: function () {
            this.showArea('store-selector');
        },

        dataHide: function () {
            this.hideArea('data');
        },

        dataShow: function () {
            if ($('submit_order_top_button')) {
                $('submit_order_top_button').show();
            }
            this.showArea('data');
        },

        clearShoppingCart: function (confirmMessage) {
            var self = this;

            confirm({
                content: confirmMessage,
                actions: {
                    confirm: function () {
                        self.collectElementsValue = false;
                        order.sidebarApplyChanges({'sidebar[empty_customer_cart]': 1});
                        self.collectElementsValue = true;
                    }
                }
            });
        },

        sidebarApplyChanges: function (auxiliaryParams) {
            if ($(this.getAreaId('sidebar'))) {
                var data = {};
                if (this.collectElementsValue) {
                    var elems = $(this.getAreaId('sidebar')).select('input');
                    for (var i = 0; i < elems.length; i++) {
                        if (elems[i].getValue()) {
                            data[elems[i].name] = elems[i].getValue();
                        }
                    }
                }
                if (auxiliaryParams instanceof Object) {
                    for (var paramName in auxiliaryParams) {
                        data[paramName] = String(auxiliaryParams[paramName]);
                    }
                }
                data.reset_shipping = true;
                this.loadArea(['sidebar', 'items', 'shipping_method', 'billing_method', 'totals', 'giftmessage'], true, data);
            }
        },

        sidebarHide: function () {
            if (this.storeId === false && $('page:left') && $('page:container')) {
                $('page:left').hide();
                $('page:container').removeClassName('container');
                $('page:container').addClassName('container-collapsed');
            }
        },

        sidebarShow: function () {
            if ($('page:left') && $('page:container')) {
                $('page:left').show();
                $('page:container').removeClassName('container-collapsed');
                $('page:container').addClassName('container');
            }
        },

        /**
         * Show configuration of product and add handlers on submit form
         *
         * @param productId
         */
        sidebarConfigureProduct: function (listType, productId, itemId) {
            // create additional fields
            var params = {};
            params.reset_shipping = true;
            params.add_product = productId;
            this.prepareParams(params);
            for (var i in params) {
                if (params[i] === null) {
                    unset(params[i]);
                } else if (typeof (params[i]) == 'boolean') {
                    params[i] = params[i] ? 1 : 0;
                }
            }
            var fields = [];
            for (var name in params) {
                fields.push(new Element('input', {type: 'hidden', name: name, value: params[name]}));
            }
            // add additional fields before triggered submit
            productConfigure.setBeforeSubmitCallback(listType, function () {
                productConfigure.addFields(fields);
            }.bind(this));
            // response handler
            productConfigure.setOnLoadIFrameCallback(listType, function (response) {
                if (!response.ok) {
                    return;
                }
                this.loadArea(['items', 'shipping_method', 'billing_method', 'totals', 'giftmessage'], true);
            }.bind(this));
            // show item configuration
            itemId = itemId ? itemId : productId;
            productConfigure.showItemConfiguration(listType, itemId);
            return false;
        },

        removeSidebarItem: function (id, from) {
            this.loadArea(['sidebar_' + from], 'sidebar_data_' + from, {remove_item: id, from: from});
        },

        itemsUpdate: function () {
            var area = ['sidebar', 'items', 'shipping_method', 'billing_method', 'totals', 'giftmessage'];
            // prepare additional fields
            var fieldsPrepare = {update_items: 1};
            var info = $('order-items_grid').select('input', 'select', 'textarea');
            for (var i = 0; i < info.length; i++) {
                if (!info[i].disabled && (info[i].type != 'checkbox' || info[i].checked)) {
                    fieldsPrepare[info[i].name] = info[i].getValue();
                }
            }
            fieldsPrepare = Object.extend(fieldsPrepare, this.productConfigureAddFields);
            this.productConfigureSubmit('quote_items', area, fieldsPrepare);
            this.orderItemChanged = false;
        },

        itemsOnchangeBind: function () {
            var elems = $('order-items_grid').select('input', 'select', 'textarea');
            for (var i = 0; i < elems.length; i++) {
                if (!elems[i].bindOnchange) {
                    elems[i].bindOnchange = true;
                    elems[i].observe('change', this.itemChange.bind(this))
                }
            }
        },

        itemChange: function (event) {
            this.giftmessageOnItemChange(event);
            this.orderItemChanged = true;
        },

        /**
         * Submit batch of configured products
         *
         * @param listType
         * @param area
         * @param fieldsPrepare
         * @param itemsFilter
         */
        productConfigureSubmit: function (listType, area, fieldsPrepare, itemsFilter) {
            // prepare loading areas and build url
            area = this.prepareArea(area);
            this.loadingAreas = area;
            var url = this.loadBaseUrl + 'block/' + area + '?isAjax=true';

            // prepare additional fields
            fieldsPrepare = this.prepareParams(fieldsPrepare);
            fieldsPrepare.reset_shipping = 1;
            fieldsPrepare.json = 1;

            // create fields
            var fields = [];
            for (var name in fieldsPrepare) {
                fields.push(new Element('input', {type: 'hidden', name: name, value: fieldsPrepare[name]}));
            }
            productConfigure.addFields(fields);

            // filter items
            if (itemsFilter) {
                productConfigure.addItemsFilter(listType, itemsFilter);
            }

            // prepare and do submit
            productConfigure.addListType(listType, {urlSubmit: url});
            productConfigure.setOnLoadIFrameCallback(listType, function (response) {
                this.loadAreaResponseHandler(response);
            }.bind(this));
            productConfigure.submit(listType);
            // clean
            this.productConfigureAddFields = {};
        },

        /**
         * Show configuration of quote item
         *
         * @param itemId
         */
        showQuoteItemConfiguration: function (itemId) {
            var listType = 'quote_items';
            var qtyElement = $('order-items_grid').select('input[name="item\[' + itemId + '\]\[qty\]"]')[0];
            productConfigure.setConfirmCallback(listType, function () {
                // sync qty of popup and qty of grid
                var confirmedCurrentQty = productConfigure.getCurrentConfirmedQtyElement();
                if (qtyElement && confirmedCurrentQty && !isNaN(confirmedCurrentQty.value)) {
                    qtyElement.value = confirmedCurrentQty.value;
                }
                this.productConfigureAddFields['item[' + itemId + '][configured]'] = 1;
                this.itemsUpdate();

            }.bind(this));
            productConfigure.setShowWindowCallback(listType, function () {
                // sync qty of grid and qty of popup
                var formCurrentQty = productConfigure.getCurrentFormQtyElement();
                if (formCurrentQty && qtyElement && !isNaN(qtyElement.value)) {
                    formCurrentQty.value = qtyElement.value;
                }
            }.bind(this));
            productConfigure.showItemConfiguration(listType, itemId);
        },

        accountFieldsBind: function (container) {
            if ($(container)) {
                var fields = $(container).select('input', 'select', 'textarea');
                for (var i = 0; i < fields.length; i++) {
                    if (fields[i].id == 'group_id') {
                        fields[i].observe('change', this.accountGroupChange.bind(this))
                    } else {
                        fields[i].observe('change', this.accountFieldChange.bind(this))
                    }
                }
            }
        },

        accountGroupChange: function () {
            this.loadArea(['data'], true, this.serializeData('order-form_account').toObject());
        },

        accountFieldChange: function () {
            this.saveData(this.serializeData('order-form_account'));
        },

        commentFieldsBind: function (container) {
            if ($(container)) {
                var fields = $(container).select('input', 'textarea');
                for (var i = 0; i < fields.length; i++)
                    fields[i].observe('change', this.commentFieldChange.bind(this))
            }
        },

        commentFieldChange: function () {
            this.saveData(this.serializeData('order-comment'));
        },

        giftmessageFieldsBind: function (container) {
            if ($(container)) {
                var fields = $(container).select('input', 'textarea');
                for (var i = 0; i < fields.length; i++)
                    fields[i].observe('change', this.giftmessageFieldChange.bind(this))
            }
        },

        giftmessageFieldChange: function () {
            this.giftMessageDataChanged = true;
        },

        giftmessageOnItemChange: function (event) {
            var element = Event.element(event);
            if (element.name.indexOf("giftmessage") != -1 && element.type == "checkbox" && !element.checked) {
                var messages = $("order-giftmessage").select('textarea');
                var name;
                for (var i = 0; i < messages.length; i++) {
                    name = messages[i].id.split("_");
                    if (name.length < 2) continue;
                    if (element.name.indexOf("[" + name[1] + "]") != -1 && messages[i].value != "") {
                        alert({
                            content: "First, clean the Message field in Gift Message form"
                        });
                        element.checked = true;
                    }
                }
            }
        },

        loadArea: function (area, indicator, params) {
            var deferred = new jQuery.Deferred();
            var url = this.loadBaseUrl;
            if (area) {
                area = this.prepareArea(area);
                url += 'block/' + area;
            }
            if (indicator === true) indicator = 'html-body';
            params = this.prepareParams(params);
            params.json = true;
            if (!this.loadingAreas) this.loadingAreas = [];
            if (indicator) {
                this.loadingAreas = area;
                new Ajax.Request(url, {
                    parameters: params,
                    loaderArea: indicator,
                    onSuccess: function (transport) {
                        var response = transport.responseText.evalJSON();
                        this.loadAreaResponseHandler(response);
                        deferred.resolve();
                    }.bind(this)
                });
            } else {
                new Ajax.Request(url, {
                    parameters: params,
                    loaderArea: indicator,
                    onSuccess: function (transport) {
                        deferred.resolve();
                    }
                });
            }
            if (typeof productConfigure != 'undefined' && area instanceof Array && area.indexOf('items') != -1) {
                productConfigure.clean('quote_items');
            }
            return deferred.promise();
        },

        loadAreaResponseHandler: function (response) {
            if (response.error) {
                alert({
                    content: response.message
                });
            }
            if (response.ajaxExpired && response.ajaxRedirect) {
                setLocation(response.ajaxRedirect);
            }
            if (!this.loadingAreas) {
                this.loadingAreas = [];
            }
            if (typeof this.loadingAreas == 'string') {
                this.loadingAreas = [this.loadingAreas];
            }
            if (this.loadingAreas.indexOf('message') == -1) {
                this.loadingAreas.push('message');
            }
            if (response.header) {
                jQuery('.page-actions-inner').attr('data-title', response.header);
            }

            for (var i = 0; i < this.loadingAreas.length; i++) {
                var id = this.loadingAreas[i];
                if ($(this.getAreaId(id))) {
                    if ('message' != id || response[id]) {
                        $(this.getAreaId(id)).update(response[id]);
                    }
                    if ($(this.getAreaId(id)).callback) {
                        this[$(this.getAreaId(id)).callback]();
                    }
                }
            }
        },

        prepareArea: function (area) {
            if (this.giftMessageDataChanged) {
                return area.without('giftmessage');
            }
            return area;
        },

        saveData: function (data) {
            this.loadArea(false, false, data);
        },

        showArea: function (area) {
            var id = this.getAreaId(area);
            if ($(id)) {
                $(id).show();
                this.areaOverlay();
            }
        },

        hideArea: function (area) {
            var id = this.getAreaId(area);
            if ($(id)) {
                $(id).hide();
                this.areaOverlay();
            }
        },

        areaOverlay: function () {
            $H(order.overlayData).each(function (e) {
                e.value.fx();
            });
        },

        getAreaId: function (area) {
            return 'order-' + area;
        },

        prepareParams: function (params) {
            if (!params) {
                params = {};
            }
            if (!params.customer_id) {
                params.customer_id = this.customerId;
            }
            if (!params.store_id) {
                params.store_id = this.storeId;
            }
            if (!params.currency_id) {
                params.currency_id = this.currencyId;
            }
            if (!params.form_key) {
                params.form_key = FORM_KEY;
            }

            if (this.isPaymentValidationAvailable()) {
                var data = this.serializeData('order-billing_method');
                if (data) {
                    data.each(function (value) {
                        params[value[0]] = value[1];
                    });
                }
            } else {
                params['payment[method]'] = this.paymentMethod;
            }
            return params;
        },

        /**
         * Prevent from sending credit card information to server for some payment methods
         *
         * @returns {boolean}
         */
        isPaymentValidationAvailable: function () {
            return ((typeof this.paymentMethod) == 'undefined'
                || this.excludedPaymentMethods.indexOf(this.paymentMethod) == -1);
        },

        /**
         * Serializes container form elements data.
         *
         * @param {String} container
         * @return {Object}
         */
        serializeData: function (container) {
            var fields = $(container).select('input', 'select', 'textarea'),
                data = Form.serializeElements(fields, true);

            return $H(data);
        },

        toggleCustomPrice: function (checkbox, elemId, tierBlock) {
            if (checkbox.checked) {
                $(elemId).disabled = false;
                $(elemId).show();
                if ($(tierBlock)) $(tierBlock).hide();
            } else {
                $(elemId).disabled = true;
                $(elemId).hide();
                if ($(tierBlock)) $(tierBlock).show();
            }
        },

        submit: function () {
            var $editForm = jQuery('#edit_form');

            if ($editForm.valid()) {
                $editForm.trigger('processStart');
                $editForm.trigger('submitOrder');
            }
        },

        _realSubmit: function () {
            var disableAndSave = function () {
                disableElements('save');
                jQuery('#edit_form').on('invalid-form.validate', function () {
                    enableElements('save');
                    jQuery('#edit_form').trigger('processStop');
                    jQuery('#edit_form').off('invalid-form.validate');
                });
                jQuery('#edit_form').triggerHandler('save');
            }
            if (this.orderItemChanged) {
                var self = this;

                jQuery('#edit_form').trigger('processStop');

                confirm({
                    content: jQuery.mage.__('You have item changes'),
                    actions: {
                        confirm: function () {
                            jQuery('#edit_form').trigger('processStart');
                            disableAndSave();
                        },
                        cancel: function () {
                            self.itemsUpdate();
                        }
                    }
                });
            } else {
                disableAndSave();
            }
        },

        overlay: function (elId, show, observe) {
            if (typeof (show) == 'undefined') {
                show = true;
            }

            var orderObj = this;
            var obj = this.overlayData.get(elId);
            if (!obj) {
                obj = {
                    show: show,
                    el: elId,
                    order: orderObj,
                    fx: function (event) {
                        this.order.processOverlay(this.el, this.show);
                    }
                };
                obj.bfx = obj.fx.bindAsEventListener(obj);
                this.overlayData.set(elId, obj);
            } else {
                obj.show = show;
                Event.stopObserving(window, 'resize', obj.bfx);
            }

            Event.observe(window, 'resize', obj.bfx);

            this.processOverlay(elId, show);
        },

        processOverlay: function (elId, show) {
            var el = $(elId);

            if (!el) {
                return;
            }

            var parentEl = el.up(1);
            if (show) {
                parentEl.removeClassName('ignore-validate');
            } else {
                parentEl.addClassName('ignore-validate');
            }

            if (Prototype.Browser.IE) {
                parentEl.select('select').each(function (elem) {
                    if (show) {
                        elem.needShowOnSuccess = false;
                        elem.style.visibility = '';
                    } else {
                        elem.style.visibility = 'hidden';
                        elem.needShowOnSuccess = true;
                    }
                });
            }

            parentEl.setStyle({position: 'relative'});
            el.setStyle({
                display: show ? 'none' : ''
            });
        },

        validateVat: function (parameters) {
            var params = {
                country: $(parameters.countryElementId).value,
                vat: $(parameters.vatElementId).value
            };

            if (this.storeId !== false) {
                params.store_id = this.storeId;
            }

            var currentCustomerGroupId = $(parameters.groupIdHtmlId)
                ? $(parameters.groupIdHtmlId).value : '';

            new Ajax.Request(parameters.validateUrl, {
                parameters: params,
                onSuccess: function (response) {
                    var message = '';
                    var groupActionRequired = null;
                    try {
                        response = response.responseText.evalJSON();

                        if (null === response.group) {
                            if (true === response.valid) {
                                message = parameters.vatValidMessage;
                            } else if (true === response.success) {
                                message = parameters.vatInvalidMessage.replace(/%s/, params.vat);
                            } else {
                                message = parameters.vatValidationFailedMessage;
                            }
                        } else {
                            if (true === response.valid) {
                                message = parameters.vatValidAndGroupValidMessage;
                                if (0 === response.group) {
                                    message = parameters.vatValidAndGroupInvalidMessage;
                                    groupActionRequired = 'inform';
                                } else if (currentCustomerGroupId != response.group) {
                                    message = parameters.vatValidAndGroupChangeMessage;
                                    groupActionRequired = 'change';
                                }
                            } else if (response.success) {
                                message = parameters.vatInvalidMessage.replace(/%s/, params.vat);
                                groupActionRequired = 'inform';
                            } else {
                                message = parameters.vatValidationFailedMessage;
                                groupActionRequired = 'inform';
                            }
                        }
                    } catch (e) {
                        message = parameters.vatValidationFailedMessage;
                    }
                    if (null === groupActionRequired) {
                        alert({
                            content: message
                        });
                    } else {
                        this.processCustomerGroupChange(
                            parameters.groupIdHtmlId,
                            message,
                            parameters.vatCustomerGroupMessage,
                            parameters.vatGroupErrorMessage,
                            response.group,
                            groupActionRequired
                        );
                    }
                }.bind(this)
            });
        },

        processCustomerGroupChange: function (groupIdHtmlId, message, customerGroupMessage, errorMessage, groupId, action) {
            var groupMessage = '';
            try {
                var currentCustomerGroupId = $(groupIdHtmlId).value;
                var currentCustomerGroupTitle =
                    $$('#' + groupIdHtmlId + ' > option[value=' + currentCustomerGroupId + ']')[0].text;
                var customerGroupOption = $$('#' + groupIdHtmlId + ' > option[value=' + groupId + ']')[0];
                groupMessage = customerGroupMessage.replace(/%s/, customerGroupOption.text);
            } catch (e) {
                groupMessage = errorMessage;
                if (action === 'change') {
                    message = '';
                    action = 'inform';
                }
            }

            if (action === 'change') {
                var confirmText = message.replace(/%s/, customerGroupOption.text);
                confirmText = confirmText.replace(/%s/, currentCustomerGroupTitle);
                if (confirm(confirmText)) {
                    $$('#' + groupIdHtmlId + ' option').each(function (o) {
                        o.selected = o.readAttribute('value') == groupId;
                    });
                    this.accountGroupChange();
                }
            } else if (action === 'inform') {
                alert({
                    content: message + '\n' + groupMessage
                });
            }
        }
    };

    window.OrderFormArea = Class.create();
    OrderFormArea.prototype = {
        _name: null,
        _node: null,
        _parent: null,
        _callbackName: null,

        initialize: function (name, node, parent) {
            if (!node)
                return;
            this._name = name;
            this._parent = parent;
            this._callbackName = node.callback;
            if (typeof this._callbackName == 'undefined') {
                this._callbackName = name + 'Loaded';
                node.callback = this._callbackName;
            }
            parent[this._callbackName] = parent[this._callbackName].wrap((function (proceed) {
                proceed();
                this.onLoad();
            }).bind(this));

            this.setNode(node);
        },

        setNode: function (node) {
            if (!node.callback) {
                node.callback = this._callbackName;
            }
            this.node = node;
        },

        onLoad: function () {
        }
    };

    window.ControlButton = Class.create();

    ControlButton.prototype = {
        _label: '',
        _node: null,

        initialize: function (label, id) {
            this._label = label;
            this._node = new Element('button', {
                'class': 'action-secondary action-add',
                'type': 'button'
            });
            if (typeof id !== 'undefined') {
                this._node.setAttribute('id', id)
            }
        },

        onClick: function () {
        },

        insertIn: function (element, position) {
            var node = Object.extend(this._node),
                content = {};
            node.observe('click', this.onClick);
            node.update('<span>' + this._label + '</span>');
            content[position] = node;
            Element.insert(element, content);
        },

        getLabel: function () {
            return this._label;
        }
    };
});<|MERGE_RESOLUTION|>--- conflicted
+++ resolved
@@ -168,26 +168,15 @@
             this.currencySymbol = symbol;
         },
 
-<<<<<<< HEAD
         selectAddress: function (el, container) {
-=======
-        selectAddress : function(el, container){
-
->>>>>>> 15100ac1
             id = el.value;
             if (id.length == 0) {
                 id = '0';
             }
-<<<<<<< HEAD
-            if (this.addresses[id]) {
-                this.fillAddressFields(container, this.addresses[id]);
-
-=======
 
             this.selectAddressEvent = true;
             if (this.addresses[id]) {
                 this.fillAddressFields(container, this.addresses[id]);
->>>>>>> 15100ac1
             } else {
                 this.fillAddressFields(container, {});
             }
@@ -202,7 +191,6 @@
             } else {
                 this.saveData(data);
             }
-
         },
 
         /**
