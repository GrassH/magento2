--- conflicted
+++ resolved
@@ -22,13 +22,6 @@
             <block class="Magento\Sales\Block\Adminhtml\Order\View\Tabs" name="sales_order_tabs">
                 <block class="Magento\Sales\Block\Adminhtml\Order\View\Tab\Info" name="order_tab_info" template="Magento_Sales::order/view/tab/info.phtml">
                     <block class="Magento\Sales\Block\Adminhtml\Order\View\Messages" name="order_messages"/>
-<<<<<<< HEAD
-                    <block class="Magento\Sales\Block\Adminhtml\Order\View\Info" name="order_info" template="Magento_Sales::order/view/info.phtml"/>
-                    <block class="Magento\Sales\Block\Adminhtml\Order\View\Items" name="order_items" template="Magento_Sales::order/view/items.phtml">
-                        <block class="Magento\Sales\Block\Adminhtml\Order\View\Items\Renderer\DefaultRenderer" as="default" template="Magento_Sales::order/view/items/renderer/default.phtml"/>
-                        <block class="Magento\Sales\Block\Adminhtml\Items\Column\Qty" name="column_qty" template="Magento_Sales::items/column/qty.phtml" group="column"/>
-                        <block class="Magento\Sales\Block\Adminhtml\Items\Column\Name" name="column_name" template="Magento_Sales::items/column/name.phtml" group="column"/>
-=======
                     <block class="Magento\Sales\Block\Adminhtml\Order\View\Info" name="order_info" template="order/view/info.phtml">
                         <container name="extra_customer_info"/>
                     </block>
@@ -66,7 +59,6 @@
                         </block>
                         <block class="Magento\Sales\Block\Adminhtml\Items\Column\Qty" name="column_qty" template="items/column/qty.phtml" group="column"/>
                         <block class="Magento\Sales\Block\Adminhtml\Items\Column\Name" name="column_name" template="items/column/name.phtml" group="column"/>
->>>>>>> 2002ef27
                         <block class="Magento\Framework\View\Element\Text\ListText" name="order_item_extra_info"/>
                     </block>
 
