<?xml version="1.0"?>
<!--
/**
 * Copyright © 2013-2017 Magento, Inc. All rights reserved.
 * See COPYING.txt for license details.
 */
-->
<page xmlns:xsi="http://www.w3.org/2001/XMLSchema-instance" xsi:noNamespaceSchemaLocation="urn:magento:framework:View/Layout/etc/page_configuration.xsd">
    <body>
        <referenceContainer name="content">
<<<<<<< HEAD
            <block class="Magento\Sales\Block\Order\Recent" name="customer_account_dashboard_top" after="customer_account_dashboard_hello" template="Magento_Sales::order/recent.phtml"/>
=======
            <block class="Magento\Sales\Block\Order\Recent" name="customer_account_dashboard_top" template="order/recent.phtml"/>
>>>>>>> 2002ef27
        </referenceContainer>
    </body>
</page><|MERGE_RESOLUTION|>--- conflicted
+++ resolved
@@ -8,11 +8,7 @@
 <page xmlns:xsi="http://www.w3.org/2001/XMLSchema-instance" xsi:noNamespaceSchemaLocation="urn:magento:framework:View/Layout/etc/page_configuration.xsd">
     <body>
         <referenceContainer name="content">
-<<<<<<< HEAD
-            <block class="Magento\Sales\Block\Order\Recent" name="customer_account_dashboard_top" after="customer_account_dashboard_hello" template="Magento_Sales::order/recent.phtml"/>
-=======
             <block class="Magento\Sales\Block\Order\Recent" name="customer_account_dashboard_top" template="order/recent.phtml"/>
->>>>>>> 2002ef27
         </referenceContainer>
     </body>
 </page>