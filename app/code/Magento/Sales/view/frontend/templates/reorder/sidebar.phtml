<?php
/**
 * Copyright © 2015 Magento. All rights reserved.
 * See COPYING.txt for license details.
 */
?>
<?php
/**
 * Last order sidebar
 *
 * @see \Magento\Sale\Block\Reorder\Sidebar
 */
?>
<?php $_items = $block->getItems()?>
<?php if ($_items): ?>
<div class="block block-reorder">
    <div class="block-title">
        <strong id="block-reorder-heading" role="heading" aria-level="2"><?php echo __('My Orders') ?></strong>
    </div>
    <div class="block-content" aria-labelledby="block-reorder-heading">
        <form method="post" class="form reorder" action="<?php echo $block->getFormActionUrl() ?>" id="reorder-validate-detail">
            <strong class="subtitle"><?php echo __('Last Ordered Items') ?></strong>
            <ol id="cart-sidebar-reorder" class="product-items product-items-names">
            <?php $_showAddButtonFlag = false ?>
            <?php foreach ($_items as $_item): ?>
                <li class="product-item">
                    <?php if ($block->isItemAvailableForReorder($_item)): ?>
                        <?php $_showAddButtonFlag = true ?>
                        <div class="field item choice">
                            <label class="label" for="reorder-item-<?php echo $_item->getId() ?>"><span><?php echo __('Add to Cart') ?></span></label>
                            <div class="control">
                                <input type="checkbox" name="order_items[]" id="reorder-item-<?php echo $_item->getId() ?>" value="<?php echo $_item->getId() ?>" title="<?php echo __('Add to Cart') ?>"
                                       class="checkbox" data-validate='{"validate-one-checkbox-required-by-name": true}'/>
                            </div>
                        </div>
                    <?php endif; ?>
                    <strong class="product-item-name">
                        <a href="<?php echo $_item->getProduct()->getProductUrl() ?>"
                           class="product-item-link"><?php echo $block->escapeHtml($_item->getName()) ?></a>
                    </strong>
                </li>
            <?php endforeach; ?>
            </ol>
            <div id="cart-sidebar-reorder-advice-container"></div>
            <div class="actions-toolbar">
                <?php if ($_showAddButtonFlag): ?>
                    <div class="primary">
                        <button type="submit" title="<?php echo __('Add to Cart') ?>" class="action tocart primary">
                            <span><?php echo __('Add to Cart') ?></span>
                        </button>
                    </div>
                <?php endif; ?>
                <div class="secondary">
                    <a class="action view" href="<?php echo $block->getUrl('customer/account') ?>">
                        <span><?php echo __('View All'); ?></span>
                    </a>
                </div>
            </div>
        </form>
    </div>
<<<<<<< HEAD
    <?php echo $block->getPagerHtml(); ?>
    <script type="text/javascript">
=======
    <?php echo $this->getPagerHtml(); ?>
    <script>
>>>>>>> 52b2e787
require(["jquery", "mage/mage"], function(jQuery){

jQuery('#reorder-validate-detail').mage('validation', {
    errorPlacement: function(error, element) {
        error.appendTo('#cart-sidebar-reorder-advice-container');
    }
});

});
</script>
</div>
<?php endif ?><|MERGE_RESOLUTION|>--- conflicted
+++ resolved
@@ -58,13 +58,8 @@
             </div>
         </form>
     </div>
-<<<<<<< HEAD
     <?php echo $block->getPagerHtml(); ?>
-    <script type="text/javascript">
-=======
-    <?php echo $this->getPagerHtml(); ?>
     <script>
->>>>>>> 52b2e787
 require(["jquery", "mage/mage"], function(jQuery){
 
 jQuery('#reorder-validate-detail').mage('validation', {
