--- conflicted
+++ resolved
@@ -4,13 +4,9 @@
  * See COPYING.txt for license details.
  */
 
-<<<<<<< HEAD
-/** @var $block \Magento\Sales\Block\Order\Info\Buttons\Rss */
-=======
 // @codingStandardsIgnoreFile
 
-/** @var $this \Magento\Sales\Block\Order\Info\Buttons\Rss */
->>>>>>> c2cfbbfd
+/** @var $block \Magento\Sales\Block\Order\Info\Buttons\Rss */
 ?>
 <?php if ($block->isRssAllowed() && $block->getLink()): ?>
 <a href="<?php echo $block->getLink() ?>" class="action rss">
