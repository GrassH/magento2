<?php
/**
 * Copyright © 2013-2017 Magento, Inc. All rights reserved.
 * See COPYING.txt for license details.
 */

// @codingStandardsIgnoreFile

/** @var \Magento\Sales\Block\Order\Items $block */
?>
<div class="table-wrapper order-items">
    <table class="data table table-order-items" id="my-orders-table" summary="<?php /* @escapeNotVerified */ echo __('Items Ordered') ?>">
        <caption class="table-caption"><?php /* @escapeNotVerified */ echo __('Items Ordered') ?></caption>
        <thead>
            <?php if($block->isPagerDisplayed()): ?>
                <tr>
                    <td colspan="5" data-block="order-items-pager-top" class="order-pager-wrapper order-pager-wrapper-top">
                        <?php echo $block->getPagerHtml() ?>
                    </td>
                </tr>
            <?php endif ?>
            <tr>
                <th class="col name"><?php /* @escapeNotVerified */ echo __('Product Name') ?></th>
                <th class="col sku"><?php /* @escapeNotVerified */ echo __('SKU') ?></th>
                <th class="col price"><?php /* @escapeNotVerified */ echo __('Price') ?></th>
                <th class="col qty"><?php /* @escapeNotVerified */ echo __('Qty') ?></th>
                <th class="col subtotal"><?php /* @escapeNotVerified */ echo __('Subtotal') ?></th>
            </tr>
        </thead>
        <?php $items = $block->getItems(); ?>
        <?php $giftMessage = ''?>
        <?php foreach ($items as $item): ?>
<<<<<<< HEAD
=======
            <?php if ($item->getParentItem()) continue; ?>
>>>>>>> 532385e2
            <tbody>
                <?php echo $block->getItemHtml($item) ?>
                <?php if ($this->helper('Magento\GiftMessage\Helper\Message')->isMessagesAllowed('order_item', $item) && $item->getGiftMessageId()): ?>
                    <?php $giftMessage = $this->helper('Magento\GiftMessage\Helper\Message')->getGiftMessageForEntity($item); ?>
                    <tr>
                        <td class="col options" colspan="5">
                            <a href="#"
                               id="order-item-gift-message-link-<?php /* @escapeNotVerified */ echo $item->getId() ?>"
                               class="action show"
                               aria-controls="order-item-gift-message-<?php /* @escapeNotVerified */ echo $item->getId() ?>"
                               data-item-id="<?php /* @escapeNotVerified */ echo $item->getId() ?>">
                                <?php /* @escapeNotVerified */ echo __('Gift Message') ?>
                            </a>
                            <?php $giftMessage = $this->helper('Magento\GiftMessage\Helper\Message')->getGiftMessageForEntity($item); ?>
                            <div class="order-gift-message" id="order-item-gift-message-<?php /* @escapeNotVerified */ echo $item->getId() ?>" role="region" aria-expanded="false" tabindex="-1">
                                <a href="#"
                                   title="<?php /* @escapeNotVerified */ echo __('Close') ?>"
                                   aria-controls="order-item-gift-message-<?php /* @escapeNotVerified */ echo $item->getId()?>"
                                   data-item-id="<?php /* @escapeNotVerified */ echo $item->getId()?>"
                                   class="action close">
                                    <?php /* @escapeNotVerified */ echo __('Close') ?>
                                </a>
                                <dl class="item-options">
                                    <dt class="item-sender"><strong class="label"><?php /* @escapeNotVerified */ echo __('From') ?></strong><?php echo $block->escapeHtml($giftMessage->getSender()) ?></dt>
                                    <dt class="item-recipient"><strong class="label"><?php /* @escapeNotVerified */ echo __('To') ?></strong><?php echo $block->escapeHtml($giftMessage->getRecipient()) ?></dt>
                                    <dd class="item-message"><?php /* @escapeNotVerified */ echo $this->helper('Magento\GiftMessage\Helper\Message')->getEscapedGiftMessage($item) ?></dd>
                                </dl>
                            </div>
                        </td>
                    </tr>
                <?php endif ?>
            </tbody>
        <?php endforeach; ?>
        <tfoot>
            <?php if($block->isPagerDisplayed()): ?>
                <tr>
                    <td colspan="5" data-block="order-items-pager-bottom" class="order-pager-wrapper order-pager-wrapper-bottom">
                        <?php echo $block->getPagerHtml();?>
                    </td>
                </tr>
            <?php endif ?>
            <?php echo $block->getChildHtml('order_totals') ?>
        </tfoot>
    </table>
</div>
<?php if ($giftMessage): ?>
<script type="text/x-magento-init">
    {
        "a.action.show, a.action.close": {
            "giftMessage": {}
        }
    }
</script>
<?php endif; ?><|MERGE_RESOLUTION|>--- conflicted
+++ resolved
@@ -30,10 +30,7 @@
         <?php $items = $block->getItems(); ?>
         <?php $giftMessage = ''?>
         <?php foreach ($items as $item): ?>
-<<<<<<< HEAD
-=======
             <?php if ($item->getParentItem()) continue; ?>
->>>>>>> 532385e2
             <tbody>
                 <?php echo $block->getItemHtml($item) ?>
                 <?php if ($this->helper('Magento\GiftMessage\Helper\Message')->isMessagesAllowed('order_item', $item) && $item->getGiftMessageId()): ?>
