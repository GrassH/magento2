<?php
/**
 * Copyright © 2015 Magento. All rights reserved.
 * See COPYING.txt for license details.
 */

// @codingStandardsIgnoreFile

?>
<?php $_order = $block->getOrder() ?>
<?php if ($_order): ?>
<<<<<<< HEAD
    <?php $_items = $_order->getAllItems(); ?>
    <?php $_itemCount = count($_items); ?>
    <tr>
        <td>
            <table class="items" cellpadding="0" cellspacing="0" border="0">
                <thead>
                    <tr>
                        <th class="cell-name">
                            <?php if($_itemCount > 1): ?>
                                <?php echo __('Items in your order'); ?>
                            <?php else: ?>
                                <?php echo __('Item in your order'); ?>
                            <?php endif; ?>
                        </th>
                        <th class="cell-name align-center">
                            <?php echo __('Qty'); ?>
                        </th>
                        <th class="cell-name align-right">
                            <?php echo __('Price'); ?>
                        </th>
                    </tr>
                </thead>
                <tbody>
                    <?php $i=0; foreach ($_items as $_item): ?>
                        <?php if($_item->getParentItem()) continue; else $i++; ?>
                        <?php echo $this->getItemHtml($_item) ?>
                    <?php endforeach; ?>
                </tbody>
            </table>
        </td>
    </tr>
    <tr>
        <td>
            <table class="table-totals" cellspacing="0" cellpadding="0" border="0">
                <tr>
                    <td class="padding-totals">
                        <table cellspacing="0" cellpadding="0" border="0">
                            <?php echo $block->getChildHtml('order_totals') ?>
                        </table>
                    </td>
                </tr>
            </table>
        </td>
    </tr>
    <?php if ($this->helper('Magento\GiftMessage\Helper\Message')->isMessagesAllowed('order', $_order, $_order->getStore()) && $_order->getGiftMessageId()): ?>
        <?php $_giftMessage = $this->helper('Magento\GiftMessage\Helper\Message')->getGiftMessage($_order->getGiftMessageId()); ?>
        <?php if ($_giftMessage): ?>
            <tr>
                <td>
                    <table class="message-gift" cellspacing="0" cellpadding="0" border="0">
                        <tr>
                            <td>
                                <h3><?php echo __('Gift Message for this Order') ?></h3>
                                <strong><?php echo __('From:'); ?></strong> <?php echo $block->escapeHtml($_giftMessage->getSender()) ?>
                                <br /><strong><?php echo __('To:'); ?></strong> <?php echo $block->escapeHtml($_giftMessage->getRecipient()) ?>
                                <br /><strong><?php echo __('Message:'); ?></strong><br /> <?php echo $block->escapeHtml($_giftMessage->getMessage()) ?>
                            </td>
                        </tr>
                    </table>
                </td>
            </tr>
        <?php endif; ?>
=======
<table>
    <thead>
        <tr>
            <th><?= __('Item') ?></th>
            <th><?= __('Sku') ?></th>
            <th><?= __('Qty') ?></th>
            <th><?= __('Subtotal') ?></th>
        </tr>
    </thead>

    <?php foreach ($_order->getAllItems() as $_item): ?>
    <tbody>
        <?= $block->getItemHtml($_item) ?>
    </tbody>
    <?php endforeach; ?>

    <tbody>
        <?= $block->getChildHtml('order_totals') ?>
    </tbody>
</table>
<?php if ($this->helper('Magento\GiftMessage\Helper\Message')->isMessagesAllowed('order', $_order, $_order->getStore()) && $_order->getGiftMessageId()): ?>
    <?php $_giftMessage = $this->helper('Magento\GiftMessage\Helper\Message')->getGiftMessage($_order->getGiftMessageId()); ?>
    <?php if ($_giftMessage): ?>
<br />
<table>
    <thead>
        <tr>
            <th><?= __('Gift Message for this Order') ?></th>
        </tr>
    </thead>
    <tbody>
        <tr>
            <td><strong><?= __('From:') ?></strong> <?= $block->escapeHtml($_giftMessage->getSender()) ?>
            <br /><strong><?= __('To:') ?></strong> <?= $block->escapeHtml($_giftMessage->getRecipient()) ?>
            <br /><strong><?= __('Message:') ?></strong><br /> <?= $block->escapeHtml($_giftMessage->getMessage()) ?>
            </td>
        </tr>
    </tbody>
</table>
>>>>>>> 7a03f199
    <?php endif; ?>
<?php endif; ?><|MERGE_RESOLUTION|>--- conflicted
+++ resolved
@@ -9,7 +9,6 @@
 ?>
 <?php $_order = $block->getOrder() ?>
 <?php if ($_order): ?>
-<<<<<<< HEAD
     <?php $_items = $_order->getAllItems(); ?>
     <?php $_itemCount = count($_items); ?>
     <tr>
@@ -18,24 +17,28 @@
                 <thead>
                     <tr>
                         <th class="cell-name">
-                            <?php if($_itemCount > 1): ?>
-                                <?php echo __('Items in your order'); ?>
+                            <?php if ($_itemCount > 1): ?>
+                                <?= __('Items in your order'); ?>
                             <?php else: ?>
-                                <?php echo __('Item in your order'); ?>
+                                <?= __('Item in your order'); ?>
                             <?php endif; ?>
                         </th>
                         <th class="cell-name align-center">
-                            <?php echo __('Qty'); ?>
+                            <?= __('Qty'); ?>
                         </th>
                         <th class="cell-name align-right">
-                            <?php echo __('Price'); ?>
+                            <?= __('Price'); ?>
                         </th>
                     </tr>
                 </thead>
                 <tbody>
-                    <?php $i=0; foreach ($_items as $_item): ?>
-                        <?php if($_item->getParentItem()) continue; else $i++; ?>
-                        <?php echo $this->getItemHtml($_item) ?>
+                    <?php $i = 0; foreach ($_items as $_item): ?>
+                        <?php if ($_item->getParentItem()) {
+    continue;
+} else {
+    $i++;
+} ?>
+                        <?= $this->getItemHtml($_item) ?>
                     <?php endforeach; ?>
                 </tbody>
             </table>
@@ -47,7 +50,7 @@
                 <tr>
                     <td class="padding-totals">
                         <table cellspacing="0" cellpadding="0" border="0">
-                            <?php echo $block->getChildHtml('order_totals') ?>
+                            <?= $block->getChildHtml('order_totals') ?>
                         </table>
                     </td>
                 </tr>
@@ -62,56 +65,16 @@
                     <table class="message-gift" cellspacing="0" cellpadding="0" border="0">
                         <tr>
                             <td>
-                                <h3><?php echo __('Gift Message for this Order') ?></h3>
-                                <strong><?php echo __('From:'); ?></strong> <?php echo $block->escapeHtml($_giftMessage->getSender()) ?>
-                                <br /><strong><?php echo __('To:'); ?></strong> <?php echo $block->escapeHtml($_giftMessage->getRecipient()) ?>
-                                <br /><strong><?php echo __('Message:'); ?></strong><br /> <?php echo $block->escapeHtml($_giftMessage->getMessage()) ?>
+                                <h3><?= __('Gift Message for this Order') ?></h3>
+                                <strong><?= __('From:'); ?></strong> <?= $block->escapeHtml($_giftMessage->getSender()) ?>
+                                <br /><strong><?= __('To:'); ?></strong> <?= $block->escapeHtml($_giftMessage->getRecipient()) ?>
+                                <br /><strong><?= __('Message:'); ?></strong>
+                                <br /><?= $block->escapeHtml($_giftMessage->getMessage()) ?>
                             </td>
                         </tr>
                     </table>
                 </td>
             </tr>
         <?php endif; ?>
-=======
-<table>
-    <thead>
-        <tr>
-            <th><?= __('Item') ?></th>
-            <th><?= __('Sku') ?></th>
-            <th><?= __('Qty') ?></th>
-            <th><?= __('Subtotal') ?></th>
-        </tr>
-    </thead>
-
-    <?php foreach ($_order->getAllItems() as $_item): ?>
-    <tbody>
-        <?= $block->getItemHtml($_item) ?>
-    </tbody>
-    <?php endforeach; ?>
-
-    <tbody>
-        <?= $block->getChildHtml('order_totals') ?>
-    </tbody>
-</table>
-<?php if ($this->helper('Magento\GiftMessage\Helper\Message')->isMessagesAllowed('order', $_order, $_order->getStore()) && $_order->getGiftMessageId()): ?>
-    <?php $_giftMessage = $this->helper('Magento\GiftMessage\Helper\Message')->getGiftMessage($_order->getGiftMessageId()); ?>
-    <?php if ($_giftMessage): ?>
-<br />
-<table>
-    <thead>
-        <tr>
-            <th><?= __('Gift Message for this Order') ?></th>
-        </tr>
-    </thead>
-    <tbody>
-        <tr>
-            <td><strong><?= __('From:') ?></strong> <?= $block->escapeHtml($_giftMessage->getSender()) ?>
-            <br /><strong><?= __('To:') ?></strong> <?= $block->escapeHtml($_giftMessage->getRecipient()) ?>
-            <br /><strong><?= __('Message:') ?></strong><br /> <?= $block->escapeHtml($_giftMessage->getMessage()) ?>
-            </td>
-        </tr>
-    </tbody>
-</table>
->>>>>>> 7a03f199
     <?php endif; ?>
 <?php endif; ?>