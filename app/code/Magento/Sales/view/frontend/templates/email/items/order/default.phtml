--- conflicted
+++ resolved
@@ -13,28 +13,16 @@
 $_order = $_item->getOrder();
 ?>
 <tr>
-<<<<<<< HEAD
     <td class="cell-content product-info">
-        <p class="product-name"><?php echo $block->escapeHtml($_item->getName()) ?></p>
-        <p class="sku"><?php echo __('SKU'); ?>: <?php echo $block->escapeHtml($block->getSku($_item)) ?></p>
+        <p class="product-name"><?= $block->escapeHtml($_item->getName()) ?></p>
+        <p class="sku"><?= __('SKU'); ?>: <?= $block->escapeHtml($block->getSku($_item)) ?></p>
         <?php if ($block->getItemOptions()): ?>
             <dl>
             <?php foreach ($block->getItemOptions() as $option): ?>
-                <dt><strong><em><?php echo $option['label'] ?></em></strong></dt>
+                <dt><strong><em><?= $option['label'] ?></em></strong></dt>
                 <dd>
-                    <?php echo nl2br($option['value']) ?>
+                    <?= nl2br($option['value']) ?>
                 </dd>
-=======
-    <td>
-        <strong><?= $block->escapeHtml($_item->getName()) ?></strong>
-        <?php if ($block->getItemOptions()): ?>
-        <dl>
-            <?php foreach ($block->getItemOptions() as $option): ?>
-            <dt><strong><em><?= $option['label'] ?></em></strong></dt>
-            <dd>
-                <?= nl2br($option['value']) ?>
-            </dd>
->>>>>>> 7a03f199
             <?php endforeach; ?>
             </dl>
         <?php endif; ?>
@@ -44,39 +32,24 @@
         <?php endif; ?>
         <?= $block->escapeHtml($_item->getDescription()) ?>
     </td>
-<<<<<<< HEAD
-    <td class="cell-content align-center"><?php echo $_item->getQtyOrdered()*1 ?></td>
+    <td class="cell-content align-center"><?= $_item->getQtyOrdered() * 1 ?></td>
     <td class="cell-content align-right">
-        <?php echo $block->getItemPrice($_item); ?>
-=======
-    <td><?= $block->escapeHtml($block->getSku($_item)) ?></td>
-    <td><?= $_item->getQtyOrdered()*1 ?></td>
-    <td>
-        <?= $block->getItemPrice($_item) ?>
->>>>>>> 7a03f199
+        <?= $block->getItemPrice($_item); ?>
     </td>
 </tr>
 <?php if ($_item->getGiftMessageId() && $_giftMessage = $this->helper('Magento\GiftMessage\Helper\Message')->getGiftMessage($_item->getGiftMessageId())): ?>
 <tr>
-<<<<<<< HEAD
     <td colspan="3">
         <table class="message-gift">
             <tr>
                 <td>
-                    <strong><?php echo __('Gift Message') ?></strong>
-                    <?php echo __('From:'); ?> <?php echo $block->escapeHtml($_giftMessage->getSender()) ?><br />
-                    <?php echo __('To:'); ?> <?php echo $block->escapeHtml($_giftMessage->getRecipient()) ?><br />
-                    <strong><?php echo __('Message:'); ?></strong><br /><?php echo $block->escapeHtml($_giftMessage->getMessage()) ?>
+                    <strong><?= __('Gift Message') ?></strong>
+                    <?= __('From:'); ?> <?= $block->escapeHtml($_giftMessage->getSender()) ?><br />
+                    <?= __('To:'); ?> <?= $block->escapeHtml($_giftMessage->getRecipient()) ?><br />
+                    <strong><?= __('Message:'); ?></strong><br /><?= $block->escapeHtml($_giftMessage->getMessage()) ?>
                 </td>
             </tr>
         </table>
-=======
-    <td colspan="4">
-        <strong><?= __('Gift Message') ?></strong>
-        <?= __('From:') ?> <?= $block->escapeHtml($_giftMessage->getSender()) ?><br />
-        <?= __('To:') ?> <?= $block->escapeHtml($_giftMessage->getRecipient()) ?><br />
-        <strong><?= __('Message:') ?></strong><br /><?= $block->escapeHtml($_giftMessage->getMessage()) ?>
->>>>>>> 7a03f199
     </td>
 </tr>
 <?php endif; ?>