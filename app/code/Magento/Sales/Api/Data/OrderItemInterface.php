--- conflicted
+++ resolved
@@ -456,33 +456,21 @@
     /**
      * Gets the base discount tax compensation amount for the order item.
      *
-<<<<<<< HEAD
-     * @return float|null Base hidden tax amount.
-=======
      * @return float Base discount tax compensation amount.
->>>>>>> 1ceb2866
      */
     public function getBaseDiscountTaxCompensationAmount();
 
     /**
      * Gets the base discount tax compensation invoiced for the order item.
      *
-<<<<<<< HEAD
-     * @return float|null Base hidden tax invoiced.
-=======
      * @return float Base discount tax compensation invoiced.
->>>>>>> 1ceb2866
      */
     public function getBaseDiscountTaxCompensationInvoiced();
 
     /**
      * Gets the base discount tax compensation refunded for the order item.
      *
-<<<<<<< HEAD
-     * @return float|null Base hidden tax refunded.
-=======
      * @return float Base discount tax compensation refunded.
->>>>>>> 1ceb2866
      */
     public function getBaseDiscountTaxCompensationRefunded();
 
@@ -749,44 +737,28 @@
     /**
      * Gets the discount tax compensation amount for the order item.
      *
-<<<<<<< HEAD
-     * @return float|null Hidden tax amount.
-=======
      * @return float Discount tax compensation amount.
->>>>>>> 1ceb2866
      */
     public function getDiscountTaxCompensationAmount();
 
     /**
      * Gets the discount tax compensation canceled for the order item.
      *
-<<<<<<< HEAD
-     * @return float|null Hidden tax canceled.
-=======
      * @return float Discount tax compensation canceled.
->>>>>>> 1ceb2866
      */
     public function getDiscountTaxCompensationCanceled();
 
     /**
      * Gets the discount tax compensation invoiced for the order item.
      *
-<<<<<<< HEAD
-     * @return float|null Hidden tax invoiced.
-=======
      * @return float Discount tax compensation invoiced.
->>>>>>> 1ceb2866
      */
     public function getDiscountTaxCompensationInvoiced();
 
     /**
      * Gets the discount tax compensation refunded for the order item.
      *
-<<<<<<< HEAD
-     * @return float|null Hidden tax refunded.
-=======
      * @return float Discount tax compensation refunded.
->>>>>>> 1ceb2866
      */
     public function getDiscountTaxCompensationRefunded();
 
