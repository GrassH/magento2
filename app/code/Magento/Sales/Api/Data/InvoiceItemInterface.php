--- conflicted
+++ resolved
@@ -140,11 +140,7 @@
     /**
      * Gets the base discount tax compensation amount for the invoice item.
      *
-<<<<<<< HEAD
-     * @return float|null Base hidden tax amount.
-=======
      * @return float Base discount tax compensation amount.
->>>>>>> 1ceb2866
      */
     public function getBaseDiscountTaxCompensationAmount();
 
@@ -215,11 +211,7 @@
     /**
      * Gets the discount tax compensation amount for the invoice item.
      *
-<<<<<<< HEAD
-     * @return float|null Hidden tax amount.
-=======
      * @return float Discount tax compensation amount.
->>>>>>> 1ceb2866
      */
     public function getDiscountTaxCompensationAmount();
 
