--- conflicted
+++ resolved
@@ -659,33 +659,21 @@
     /**
      * Gets the base discount tax compensation amount for the order.
      *
-<<<<<<< HEAD
-     * @return float|null Base hidden tax amount.
-=======
      * @return float Base discount tax compensation amount.
->>>>>>> 1ceb2866
      */
     public function getBaseDiscountTaxCompensationAmount();
 
     /**
      * Gets the base discount tax compensation invoiced amount for the order.
      *
-<<<<<<< HEAD
-     * @return float|null Base hidden tax invoiced.
-=======
      * @return float Base discount tax compensation invoiced.
->>>>>>> 1ceb2866
      */
     public function getBaseDiscountTaxCompensationInvoiced();
 
     /**
      * Gets the base discount tax compensation refunded amount for the order.
      *
-<<<<<<< HEAD
-     * @return float|null Base hidden tax refunded.
-=======
      * @return float Base discount tax compensation refunded.
->>>>>>> 1ceb2866
      */
     public function getBaseDiscountTaxCompensationRefunded();
 
@@ -713,11 +701,7 @@
     /**
      * Gets the base shipping discount tax compensation amount for the order.
      *
-<<<<<<< HEAD
-     * @return float|null Base shipping hidden tax amount.
-=======
      * @return float Base shipping discount tax compensation amount.
->>>>>>> 1ceb2866
      */
     public function getBaseShippingDiscountTaxCompensationAmnt();
 
@@ -1139,33 +1123,21 @@
     /**
      * Gets the discount tax compensation amount for the order.
      *
-<<<<<<< HEAD
-     * @return float|null Hidden tax amount.
-=======
      * @return float Discount tax compensation amount.
->>>>>>> 1ceb2866
      */
     public function getDiscountTaxCompensationAmount();
 
     /**
      * Gets the discount tax compensation invoiced amount for the order.
      *
-<<<<<<< HEAD
-     * @return float|null Hidden tax invoiced amount.
-=======
      * @return float Discount tax compensation invoiced amount.
->>>>>>> 1ceb2866
      */
     public function getDiscountTaxCompensationInvoiced();
 
     /**
      * Gets the discount tax compensation refunded amount for the order.
      *
-<<<<<<< HEAD
-     * @return float|null Hidden tax refunded amount.
-=======
      * @return float Discount tax compensation refunded amount.
->>>>>>> 1ceb2866
      */
     public function getDiscountTaxCompensationRefunded();
 
@@ -1319,11 +1291,7 @@
     /**
      * Gets the shipping discount tax compensation amount for the order.
      *
-<<<<<<< HEAD
-     * @return float|null Shipping hidden tax amount.
-=======
      * @return float Shipping discount tax compensation amount.
->>>>>>> 1ceb2866
      */
     public function getShippingDiscountTaxCompensationAmount();
 
