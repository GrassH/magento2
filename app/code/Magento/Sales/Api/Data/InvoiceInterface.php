--- conflicted
+++ resolved
@@ -225,11 +225,7 @@
     /**
      * Gets the base discount tax compensation amount for the invoice.
      *
-<<<<<<< HEAD
-     * @return float|null Base hidden tax amount.
-=======
      * @return float Base discount tax compensation amount.
->>>>>>> 1ceb2866
      */
     public function getBaseDiscountTaxCompensationAmount();
 
@@ -243,11 +239,7 @@
     /**
      * Gets the base shipping discount tax compensation amount for the invoice.
      *
-<<<<<<< HEAD
-     * @return float|null Base shipping hidden tax amount.
-=======
      * @return float Base shipping discount tax compensation amount.
->>>>>>> 1ceb2866
      */
     public function getBaseShippingDiscountTaxCompensationAmnt();
 
@@ -389,11 +381,7 @@
     /**
      * Gets the discount tax compensation amount for the invoice.
      *
-<<<<<<< HEAD
-     * @return float|null Hidden tax amount.
-=======
      * @return float Discount tax compensation amount.
->>>>>>> 1ceb2866
      */
     public function getDiscountTaxCompensationAmount();
 
@@ -442,11 +430,7 @@
     /**
      * Gets the shipping discount tax compensation amount for the invoice.
      *
-<<<<<<< HEAD
-     * @return float|null Shipping hidden tax amount.
-=======
      * @return float Shipping discount tax compensation amount.
->>>>>>> 1ceb2866
      */
     public function getShippingDiscountTaxCompensationAmount();
 
