--- conflicted
+++ resolved
@@ -22,27 +22,11 @@
 
     /**
      * @param \Magento\Framework\App\Helper\Context $context
-<<<<<<< HEAD
-=======
-     * @param \Magento\Framework\App\Config\ScopeConfigInterface $scopeConfig
-     * @param \Magento\Store\Model\StoreManagerInterface $storeManager
-     * @param \Magento\Framework\App\State $appState
-     * @param \Magento\Framework\Pricing\PriceCurrencyInterface $priceCurrency
->>>>>>> baadf057
      * @param \Magento\Customer\Model\Session $customerSession
      */
     public function __construct(
         \Magento\Framework\App\Helper\Context $context,
-<<<<<<< HEAD
         \Magento\Customer\Model\Session $customerSession
-=======
-        \Magento\Framework\App\Config\ScopeConfigInterface $scopeConfig,
-        \Magento\Store\Model\StoreManagerInterface $storeManager,
-        \Magento\Framework\App\State $appState,
-        \Magento\Framework\Pricing\PriceCurrencyInterface $priceCurrency,
-        \Magento\Customer\Model\Session $customerSession,
-        $dbCompatibleMode = true
->>>>>>> baadf057
     ) {
         $this->_customerSession = $customerSession;
         parent::__construct(
@@ -66,11 +50,7 @@
      */
     public function isAllowed($store = null)
     {
-<<<<<<< HEAD
-        if ($this->scopeConfig->getValue(self::XML_PATH_SALES_REORDER_ALLOW, \Magento\Framework\Store\ScopeInterface::SCOPE_STORE, $store)) {
-=======
-        if ($this->_scopeConfig->getValue(self::XML_PATH_SALES_REORDER_ALLOW, \Magento\Store\Model\ScopeInterface::SCOPE_STORE, $store)) {
->>>>>>> baadf057
+        if ($this->scopeConfig->getValue(self::XML_PATH_SALES_REORDER_ALLOW, \Magento\Store\Model\ScopeInterface::SCOPE_STORE, $store)) {
             return true;
         }
         return false;
