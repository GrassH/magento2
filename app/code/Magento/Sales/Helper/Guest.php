--- conflicted
+++ resolved
@@ -73,14 +73,7 @@
 
     /**
      * @param App\Helper\Context $context
-<<<<<<< HEAD
-     * @param App\Config\ScopeConfigInterface $scopeConfig
      * @param \Magento\Store\Model\StoreManagerInterface $storeManager
-     * @param \Magento\Framework\App\State $appState
-     * @param \Magento\Framework\Pricing\PriceCurrencyInterface $priceCurrency
-=======
-     * @param \Magento\Store\Model\StoreManagerInterface $storeManager
->>>>>>> 92552fa9
      * @param \Magento\Framework\Registry $coreRegistry
      * @param \Magento\Customer\Model\Session $customerSession
      * @param \Magento\Framework\Stdlib\CookieManagerInterface $cookieManager
@@ -93,14 +86,7 @@
      */
     public function __construct(
         App\Helper\Context $context,
-<<<<<<< HEAD
-        App\Config\ScopeConfigInterface $scopeConfig,
         \Magento\Store\Model\StoreManagerInterface $storeManager,
-        \Magento\Framework\App\State $appState,
-        \Magento\Framework\Pricing\PriceCurrencyInterface $priceCurrency,
-=======
-        \Magento\Store\Model\StoreManagerInterface $storeManager,
->>>>>>> 92552fa9
         \Magento\Framework\Registry $coreRegistry,
         \Magento\Customer\Model\Session $customerSession,
         \Magento\Framework\Stdlib\CookieManagerInterface $cookieManager,
