--- conflicted
+++ resolved
@@ -19,13 +19,7 @@
             </argument>
         </arguments>
     </type>
-<<<<<<< HEAD
-    <type name="Magento\Sales\Model\Order\ShipmentRepository">
-        <plugin name="process_order_and_shipment_via_api" type="Magento\Sales\Plugin\ProcessOrderAndShipmentViaAPI" />
-    </type>
     <type name="Magento\Sales\Model\Service\InvoiceService">
         <plugin name="addTransactionCommentAfterCapture" type="Magento\Sales\Plugin\Model\Service\Invoice\AddTransactionCommentAfterCapture"/>
     </type>
-=======
->>>>>>> 485c714f
 </config>