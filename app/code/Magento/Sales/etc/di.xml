--- conflicted
+++ resolved
@@ -57,15 +57,10 @@
     <preference for="Magento\Sales\Api\ShipmentRepositoryInterface" type="Magento\Sales\Model\Order\ShipmentRepository"/>
     <preference for="Magento\Sales\Api\ShipmentManagementInterface" type="Magento\Sales\Model\Service\ShipmentService"/>
     <preference for="Magento\Sales\Api\ShipmentTrackRepositoryInterface" type="Magento\Sales\Api\Data\ShipmentTrack\Repository"/>
-<<<<<<< HEAD
-    <preference for="Magento\Sales\Api\TransactionRepositoryInterface" type="Magento\Sales\Api\Data\Transaction\Repository"/>
-    <preference for="Magento\Sales\Api\OrderCustomerManagementInterface" type="Magento\Sales\Model\Order\CustomerManagement" />
-=======
     <preference for="Magento\Sales\Api\TransactionRepositoryInterface" type="Magento\Sales\Model\Order\Payment\Transaction\Repository"/>
     <preference for="Magento\Sales\Model\Order\Payment\Transaction\ManagerInterface" type="Magento\Sales\Model\Order\Payment\Transaction\Manager"/>
     <preference for="Magento\Sales\Model\Order\Payment\Transaction\BuilderInterface" type="Magento\Sales\Model\Order\Payment\Transaction\Builder"/>
     <preference for="Magento\Sales\Api\OrderCustomerManagementInterface" type="Magento\Sales\Model\Order\Customer\Management" />
->>>>>>> 04c2e63c
     <preference for="Magento\Sales\Model\Spi\CreditmemoCommentResourceInterface" type="Magento\Sales\Model\Resource\Order\Creditmemo\Comment"/>
     <preference for="Magento\Sales\Model\Spi\CreditmemoItemResourceInterface" type="Magento\Sales\Model\Resource\Order\Creditmemo\Item"/>
     <preference for="Magento\Sales\Model\Spi\CreditmemoResourceInterface" type="Magento\Sales\Model\Resource\Order\Creditmemo"/>
@@ -471,104 +466,61 @@
             </argument>
         </arguments>
     </virtualType>
-    <virtualType name="CustomerNameAggregator" type="Magento\Framework\DB\Sql\ConcatExpression">
-        <arguments>
-            <argument name="columns" xsi:type="array">
-                <item name="customer_firstname" xsi:type="array">
-                    <item name="tableAlias" xsi:type="string">sales_order</item>
-                    <item name="columnName" xsi:type="string">customer_firstname</item>
-                </item>
-                <item name="customer_lastname" xsi:type="array">
-                    <item name="tableAlias" xsi:type="string">sales_order</item>
-                    <item name="columnName" xsi:type="string">customer_lastname</item>
-                </item>
-            </argument>
-        </arguments>
-    </virtualType>
-    <virtualType name="ShippingNameAggregator" type="Magento\Framework\DB\Sql\ConcatExpression">
-        <arguments>
-            <argument name="columns" xsi:type="array">
-                <item name="firstname" xsi:type="array">
-                    <item name="tableAlias" xsi:type="string">sales_shipping_address</item>
-                    <item name="columnName" xsi:type="string">firstname</item>
-                </item>
-                <item name="lastname" xsi:type="array">
-                    <item name="tableAlias" xsi:type="string">sales_shipping_address</item>
-                    <item name="columnName" xsi:type="string">lastname</item>
-                </item>
-            </argument>
-        </arguments>
-    </virtualType>
-    <virtualType name="BillingNameAggregator" type="Magento\Framework\DB\Sql\ConcatExpression">
-        <arguments>
-            <argument name="columns" xsi:type="array">
-                <item name="firstname" xsi:type="array">
-                    <item name="tableAlias" xsi:type="string">sales_billing_address</item>
-                    <item name="columnName" xsi:type="string">firstname</item>
-                </item>
-                <item name="lastname" xsi:type="array">
-                    <item name="tableAlias" xsi:type="string">sales_billing_address</item>
-                    <item name="columnName" xsi:type="string">lastname</item>
-                </item>
-            </argument>
-        </arguments>
-    </virtualType>
-    <virtualType name="ShippingAddressAggregator" type="Magento\Framework\DB\Sql\ConcatExpression">
-        <arguments>
-            <argument name="columns" xsi:type="array">
-                <item name="street" xsi:type="array">
-                    <item name="tableAlias" xsi:type="string">sales_shipping_address</item>
-                    <item name="columnName" xsi:type="string">street</item>
-                </item>
-                <item name="city" xsi:type="array">
-                    <item name="tableAlias" xsi:type="string">sales_shipping_address</item>
-                    <item name="columnName" xsi:type="string">city</item>
-                </item>
-                <item name="region" xsi:type="array">
-                    <item name="tableAlias" xsi:type="string">sales_shipping_address</item>
-                    <item name="columnName" xsi:type="string">region</item>
-                </item>
-                <item name="postcode" xsi:type="array">
-                    <item name="tableAlias" xsi:type="string">sales_shipping_address</item>
-                    <item name="columnName" xsi:type="string">postcode</item>
-                </item>
+    <virtualType name="CustomerNameAggregator" type="Magento\Sales\Model\Resource\Order\Grid\Sql\Concat">
+        <arguments>
+            <argument name="columns" xsi:type="array">
+                <item name="customer_firstname" xsi:type="string">sales_order.customer_firstname</item>
+                <item name="customer_lastname" xsi:type="string">sales_order.customer_lastname</item>
+            </argument>
+        </arguments>
+    </virtualType>
+    <virtualType name="ShippingNameAggregator" type="Magento\Sales\Model\Resource\Order\Grid\Sql\Concat">
+        <arguments>
+            <argument name="columns" xsi:type="array">
+                <item name="firstname" xsi:type="string">sales_shipping_address.firstname</item>
+                <item name="lastname" xsi:type="string">sales_shipping_address.lastname</item>
+            </argument>
+        </arguments>
+    </virtualType>
+    <virtualType name="BillingNameAggregator" type="Magento\Sales\Model\Resource\Order\Grid\Sql\Concat">
+        <arguments>
+            <argument name="columns" xsi:type="array">
+                <item name="firstname" xsi:type="string">sales_billing_address.firstname</item>
+                <item name="lastname" xsi:type="string">sales_billing_address.lastname</item>
+            </argument>
+        </arguments>
+    </virtualType>
+    <virtualType name="ShippingAddressAggregator" type="Magento\Sales\Model\Resource\Order\Grid\Sql\Concat">
+        <arguments>
+            <argument name="columns" xsi:type="array">
+                <item name="street" xsi:type="string">sales_shipping_address.street</item>
+                <item name="city" xsi:type="string">sales_shipping_address.city</item>
+                <item name="region" xsi:type="string">sales_shipping_address.region</item>
+                <item name="postcode" xsi:type="string">sales_shipping_address.postcode</item>
             </argument>
             <argument name="separator" xsi:type="string">, </argument>
         </arguments>
     </virtualType>
-    <virtualType name="BillingAddressAggregator" type="Magento\Framework\DB\Sql\ConcatExpression">
-        <arguments>
-            <argument name="columns" xsi:type="array">
-                <item name="street" xsi:type="array">
-                    <item name="tableAlias" xsi:type="string">sales_billing_address</item>
-                    <item name="columnName" xsi:type="string">street</item>
-                </item>
-                <item name="city" xsi:type="array">
-                    <item name="tableAlias" xsi:type="string">sales_billing_address</item>
-                    <item name="columnName" xsi:type="string">city</item>
-                </item>
-                <item name="region" xsi:type="array">
-                    <item name="tableAlias" xsi:type="string">sales_billing_address</item>
-                    <item name="columnName" xsi:type="string">region</item>
-                </item>
-                <item name="postcode" xsi:type="array">
-                    <item name="tableAlias" xsi:type="string">sales_billing_address</item>
-                    <item name="columnName" xsi:type="string">postcode</item>
-                </item>
+    <virtualType name="BillingAddressAggregator" type="Magento\Sales\Model\Resource\Order\Grid\Sql\Concat">
+        <arguments>
+            <argument name="columns" xsi:type="array">
+                <item name="street" xsi:type="string">sales_billing_address.street</item>
+                <item name="city" xsi:type="string">sales_billing_address.city</item>
+                <item name="region" xsi:type="string">sales_billing_address.region</item>
+                <item name="postcode" xsi:type="string">sales_billing_address.postcode</item>
             </argument>
             <argument name="separator" xsi:type="string">, </argument>
         </arguments>
     </virtualType>
-    <virtualType name="PaymentMethodSubSelect" type="Magento\Framework\DB\Sql\LookupExpression">
-        <arguments>
-            <argument name="targetTable" xsi:type="string">sales_order_payment</argument>
-            <argument name="targetColumn" xsi:type="string">method</argument>
-            <argument name="referenceColumns" xsi:type="array">
-                <item name="parent_id" xsi:type="array">
-                    <item name="tableAlias" xsi:type="string">sales_order</item>
-                    <item name="columnName" xsi:type="string">entity_id</item>
-                </item>
-            </argument>
+    <virtualType name="PaymentMethodSubSelect" type="Magento\Sales\Model\Resource\Order\Grid\Sql\SubSelect">
+        <arguments>
+            <argument name="connectionName" xsi:type="string">sales_read</argument>
+            <argument name="table" xsi:type="string">sales_order_payment</argument>
+            <argument name="columns" xsi:type="array">
+                <item name="method" xsi:type="string">method</item>
+            </argument>
+            <argument name="originColumn" xsi:type="string">parent_id</argument>
+            <argument name="targetColumn" xsi:type="string">sales_order.entity_id</argument>
         </arguments>
     </virtualType>
     <type name="Magento\Sales\Model\Resource\GridPool">
@@ -581,76 +533,42 @@
             </argument>
         </arguments>
     </type>
-    <type name="Magento\Framework\View\Element\UiComponent\DataProvider\FilterPool">
+    <virtualType name="SalesGirdFilterPool" type="Magento\Framework\View\Element\UiComponent\DataProvider\FilterPool">
         <arguments>
             <argument name="appliers" xsi:type="array">
                 <item name="regular" xsi:type="object">Magento\Framework\View\Element\UiComponent\DataProvider\RegularFilter</item>
                 <item name="fulltext" xsi:type="object">Magento\Framework\View\Element\UiComponent\DataProvider\FulltextFilter</item>
             </argument>
         </arguments>
-    </type>
-    <type name="Magento\Framework\View\Element\UiComponent\DataProvider\CollectionFactory">
-        <arguments>
-            <argument name="collections" xsi:type="array">
-                <item name="sales_order_grid_data_source" xsi:type="string">Magento\Sales\Model\Resource\Order\Grid\Collection</item>
-                <item name="sales_order_invoice_grid_data_source" xsi:type="string">Magento\Sales\Model\Resource\Order\Invoice\Grid\Collection</item>
-                <item name="sales_order_shipment_grid_data_source" xsi:type="string">Magento\Sales\Model\Resource\Order\Shipment\Grid\Collection</item>
-                <item name="sales_order_creditmemo_grid_data_source" xsi:type="string">Magento\Sales\Model\Resource\Order\Creditmemo\Grid\Collection</item>
-                <item name="sales_order_view_invoice_grid_data_source" xsi:type="string">Magento\Sales\Model\Resource\Order\Invoice\Orders\Grid\Collection</item>
-                <item name="sales_order_view_shipment_grid_data_source" xsi:type="string">Magento\Sales\Model\Resource\Order\Shipment\Order\Grid\Collection</item>
-                <item name="sales_order_view_creditmemo_grid_data_source" xsi:type="string">Magento\Sales\Model\Resource\Order\Creditmemo\Order\Grid\Collection</item>
-            </argument>
-        </arguments>
-    </type>
+    </virtualType>
+    <virtualType name="OrderGridDataProvider" type="Magento\Framework\View\Element\UiComponent\DataProvider\DataProvider">
+        <arguments>
+            <argument name="collection" xsi:type="object" shared="false">Magento\Sales\Model\Resource\Order\Grid\Collection</argument>
+            <argument name="filterPool" xsi:type="object" shared="false">SalesGirdFilterPool</argument>
+        </arguments>
+    </virtualType>
+    <virtualType name="InvoiceGridDataProvider" type="Magento\Framework\View\Element\UiComponent\DataProvider\DataProvider">
+        <arguments>
+            <argument name="collection" xsi:type="object" shared="false">Magento\Sales\Model\Resource\Order\Invoice\Grid\Collection</argument>
+            <argument name="filterPool" xsi:type="object" shared="false">SalesGirdFilterPool</argument>
+        </arguments>
+    </virtualType>
+    <virtualType name="ShipmentGridDataProvider" type="Magento\Framework\View\Element\UiComponent\DataProvider\DataProvider">
+        <arguments>
+            <argument name="collection" xsi:type="object" shared="false">Magento\Sales\Model\Resource\Order\Shipment\Grid\Collection</argument>
+            <argument name="filterPool" xsi:type="object" shared="false">SalesGirdFilterPool</argument>
+        </arguments>
+    </virtualType>
+    <virtualType name="CreditmemoGridDataProvider" type="Magento\Framework\View\Element\UiComponent\DataProvider\DataProvider">
+        <arguments>
+            <argument name="collection" xsi:type="object" shared="false">Magento\Sales\Model\Resource\Order\Creditmemo\Grid\Collection</argument>
+            <argument name="filterPool" xsi:type="object" shared="false">SalesGirdFilterPool</argument>
+        </arguments>
+    </virtualType>
     <type name="Magento\Sales\Model\Order\Config">
         <arguments>
             <argument name="state" xsi:type="object">Magento\Framework\App\State\Proxy</argument>
         </arguments>
-    </type>
-    <virtualType name="Magento\Sales\Model\Resource\Order\Grid\Collection" type="Magento\Framework\View\Element\UiComponent\DataProvider\SearchResult">
-        <arguments>
-            <argument name="mainTable" xsi:type="string">sales_order_grid</argument>
-            <argument name="resourceModel" xsi:type="string">Magento\Sales\Model\Resource\Order</argument>
-        </arguments>
-    </virtualType>
-    <virtualType name="Magento\Sales\Model\Resource\Order\Invoice\Grid\Collection" type="Magento\Framework\View\Element\UiComponent\DataProvider\SearchResult">
-        <arguments>
-            <argument name="mainTable" xsi:type="string">sales_invoice_grid</argument>
-            <argument name="resourceModel" xsi:type="string">Magento\Sales\Model\Resource\Order\Invoice</argument>
-        </arguments>
-    </virtualType>
-    <virtualType name="Magento\Sales\Model\Resource\Order\Shipment\Grid\Collection" type="Magento\Framework\View\Element\UiComponent\DataProvider\SearchResult">
-        <arguments>
-            <argument name="mainTable" xsi:type="string">sales_shipment_grid</argument>
-            <argument name="resourceModel" xsi:type="string">Magento\Sales\Model\Resource\Order\Shipment</argument>
-        </arguments>
-    </virtualType>
-    <virtualType name="Magento\Sales\Model\Resource\Order\Creditmemo\Grid\Collection" type="Magento\Framework\View\Element\UiComponent\DataProvider\SearchResult">
-        <arguments>
-            <argument name="mainTable" xsi:type="string">sales_creditmemo_grid</argument>
-            <argument name="resourceModel" xsi:type="string">Magento\Sales\Model\Resource\Order\Creditmemo</argument>
-        </arguments>
-    </virtualType>
-    <virtualType name="Magento\Sales\Model\Resource\Order\Invoice\Orders\Grid\Collection" type="Magento\Framework\View\Element\UiComponent\DataProvider\SearchResult">
-        <arguments>
-            <argument name="mainTable" xsi:type="string">sales_invoice_grid</argument>
-            <argument name="resourceModel" xsi:type="string">Magento\Sales\Model\Resource\Order\Invoice</argument>
-        </arguments>
-    </virtualType>
-    <virtualType name="Magento\Sales\Model\Resource\Order\Shipment\Order\Grid\Collection" type="Magento\Framework\View\Element\UiComponent\DataProvider\SearchResult">
-        <arguments>
-            <argument name="mainTable" xsi:type="string">sales_shipment_grid</argument>
-            <argument name="resourceModel" xsi:type="string">Magento\Sales\Model\Resource\Order\Shipment</argument>
-        </arguments>
-<<<<<<< HEAD
-    </virtualType>
-    <virtualType name="Magento\Sales\Model\Resource\Order\Creditmemo\Order\Grid\Collection" type="Magento\Framework\View\Element\UiComponent\DataProvider\SearchResult">
-        <arguments>
-            <argument name="mainTable" xsi:type="string">sales_creditmemo_grid</argument>
-            <argument name="resourceModel" xsi:type="string">Magento\Sales\Model\Resource\Order\Creditmemo</argument>
-        </arguments>
-    </virtualType>
-=======
     </type>
     <virtualType name="orderMetadata" type="Magento\Sales\Model\Resource\Metadata">
         <arguments>
@@ -749,5 +667,4 @@
             <argument name="stateCommand" xsi:type="object">Magento\Sales\Model\Order\Payment\State\RegisterCaptureNotificationCommand</argument>
         </arguments>
     </type>
->>>>>>> 04c2e63c
 </config>