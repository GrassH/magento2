<?xml version="1.0"?>
<!--
/**
 * Copyright © 2015 Magento. All rights reserved.
 * See COPYING.txt for license details.
 */
-->
<config xmlns:xsi="http://www.w3.org/2001/XMLSchema-instance" xsi:noNamespaceSchemaLocation="../../../../../lib/internal/Magento/Framework/ObjectManager/etc/config.xsd">
    <preference for="Magento\Sales\Api\Data\CreditmemoCommentInterface" type="Magento\Sales\Model\Order\Creditmemo\Comment"/>
    <preference for="Magento\Sales\Api\Data\CreditmemoCommentSearchResultInterface" type="Magento\Sales\Model\Resource\Order\Creditmemo\Comment\Collection"/>
    <preference for="Magento\Sales\Api\Data\CreditmemoInterface" type="Magento\Sales\Model\Order\Creditmemo"/>
    <preference for="Magento\Sales\Api\Data\CreditmemoItemInterface" type="Magento\Sales\Model\Order\Creditmemo\Item"/>
    <preference for="Magento\Sales\Api\Data\CreditmemoItemSearchResultInterface" type="Magento\Sales\Model\Resource\Order\Creditmemo\Item\Collection"/>
    <preference for="Magento\Sales\Api\Data\CreditmemoSearchResultInterface" type="Magento\Sales\Model\Resource\Order\Creditmemo\Collection"/>
    <preference for="Magento\Sales\Api\Data\InvoiceCommentInterface" type="Magento\Sales\Model\Order\Invoice\Comment"/>
    <preference for="Magento\Sales\Api\Data\InvoiceCommentSearchResultInterface" type="Magento\Sales\Model\Resource\Order\Invoice\Comment\Collection"/>
    <preference for="Magento\Sales\Api\Data\InvoiceInterface" type="Magento\Sales\Model\Order\Invoice"/>
    <preference for="Magento\Sales\Api\Data\InvoiceItemInterface" type="Magento\Sales\Model\Order\Invoice\Item"/>
    <preference for="Magento\Sales\Api\Data\InvoiceItemSearchResultInterface" type="Magento\Sales\Model\Resource\Order\Invoice\Item\Collection"/>
    <preference for="Magento\Sales\Api\Data\InvoiceSearchResultInterface" type="Magento\Sales\Model\Resource\Order\Invoice\Collection"/>
    <preference for="Magento\Sales\Api\Data\OrderAddressInterface" type="Magento\Sales\Model\Order\Address"/>
    <preference for="Magento\Sales\Api\Data\OrderAddressSearchResultInterface" type="Magento\Sales\Model\Resource\Order\Address\Collection"/>
    <preference for="Magento\Sales\Api\Data\OrderInterface" type="Magento\Sales\Model\Order"/>
    <preference for="Magento\Sales\Api\Data\OrderItemInterface" type="Magento\Sales\Model\Order\Item"/>
    <preference for="Magento\Sales\Api\Data\OrderItemSearchResultInterface" type="Magento\Sales\Model\Resource\Order\Item\Collection"/>
    <preference for="Magento\Sales\Api\Data\OrderPaymentInterface" type="Magento\Sales\Model\Order\Payment"/>
    <preference for="Magento\Sales\Api\Data\OrderPaymentSearchResultInterface" type="Magento\Sales\Model\Resource\Order\Payment\Collection"/>
    <preference for="Magento\Sales\Api\Data\OrderSearchResultInterface" type="Magento\Sales\Model\Resource\Order\Collection"/>
    <preference for="Magento\Sales\Api\Data\OrderStatusHistoryInterface" type="Magento\Sales\Model\Order\Status\History"/>
    <preference for="Magento\Sales\Api\Data\OrderStatusHistorySearchResultInterface" type="Magento\Sales\Model\Resource\Order\Status\History\Collection"/>
    <preference for="Magento\Sales\Api\Data\ShipmentCommentInterface" type="Magento\Sales\Model\Order\Shipment\Comment"/>
    <preference for="Magento\Sales\Api\Data\ShipmentCommentSearchResultInterface" type="Magento\Sales\Model\Resource\Order\Shipment\Comment\Collection"/>
    <preference for="Magento\Sales\Api\Data\ShipmentInterface" type="Magento\Sales\Model\Order\Shipment"/>
    <preference for="Magento\Sales\Api\Data\ShipmentItemInterface" type="Magento\Sales\Model\Order\Shipment\Item"/>
    <preference for="Magento\Sales\Api\Data\ShipmentItemSearchResultInterface" type="Magento\Sales\Model\Resource\Order\Shipment\Item\Collection"/>
    <preference for="Magento\Sales\Api\Data\ShipmentSearchResultInterface" type="Magento\Sales\Model\Resource\Order\Shipment\Collection"/>
    <preference for="Magento\Sales\Api\Data\ShipmentTrackInterface" type="Magento\Sales\Model\Order\Shipment\Track"/>
    <preference for="Magento\Sales\Api\Data\ShipmentTrackSearchResultInterface" type="Magento\Sales\Model\Resource\Order\Shipment\Track\Collection"/>
    <preference for="Magento\Sales\Api\Data\TransactionInterface" type="Magento\Sales\Model\Order\Payment\Transaction"/>
    <preference for="Magento\Sales\Api\Data\TransactionSearchResultInterface" type="Magento\Sales\Model\Resource\Transaction\Collection"/>
    <preference for="Magento\Sales\Api\CreditmemoCommentRepositoryInterface" type="Magento\Sales\Api\Data\CreditmemoComment\Repository"/>
    <preference for="Magento\Sales\Api\CreditmemoItemRepositoryInterface" type="Magento\Sales\Api\Data\CreditmemoItem\Repository"/>
    <preference for="Magento\Sales\Api\CreditmemoRepositoryInterface" type="Magento\Sales\Api\Data\Creditmemo\Repository"/>
    <preference for="Magento\Sales\Api\CreditmemoManagementInterface" type="Magento\Sales\Model\Service\CreditmemoService"/>
    <preference for="Magento\Sales\Api\InvoiceCommentRepositoryInterface" type="Magento\Sales\Api\Data\InvoiceComment\Repository"/>
    <preference for="Magento\Sales\Api\InvoiceItemRepositoryInterface" type="Magento\Sales\Api\Data\InvoiceItem\Repository"/>
    <preference for="Magento\Sales\Api\InvoiceRepositoryInterface" type="Magento\Sales\Api\Data\Invoice\Repository"/>
    <preference for="Magento\Sales\Api\InvoiceManagementInterface" type="Magento\Sales\Model\Service\InvoiceService"/>
    <preference for="Magento\Sales\Api\OrderAddressRepositoryInterface" type="Magento\Sales\Api\Data\OrderAddress\Repository"/>
    <preference for="Magento\Sales\Api\OrderItemRepositoryInterface" type="Magento\Sales\Api\Data\OrderItem\Repository"/>
    <preference for="Magento\Sales\Api\OrderPaymentRepositoryInterface" type="Magento\Sales\Model\Order\Payment\Repository"/>
    <preference for="Magento\Sales\Api\OrderRepositoryInterface" type="Magento\Sales\Model\OrderRepository"/>
    <preference for="Magento\Sales\Api\OrderManagementInterface" type="Magento\Sales\Model\Service\OrderService"/>
    <preference for="Magento\Sales\Api\OrderStatusHistoryRepositoryInterface" type="Magento\Sales\Api\Data\OrderStatusHistory\Repository"/>
    <preference for="Magento\Sales\Api\ShipmentCommentRepositoryInterface" type="Magento\Sales\Api\Data\ShipmentComment\Repository"/>
    <preference for="Magento\Sales\Api\ShipmentItemRepositoryInterface" type="Magento\Sales\Api\Data\ShipmentItem\Repository"/>
    <preference for="Magento\Sales\Api\ShipmentRepositoryInterface" type="Magento\Sales\Model\Order\ShipmentRepository"/>
    <preference for="Magento\Sales\Api\ShipmentManagementInterface" type="Magento\Sales\Model\Service\ShipmentService"/>
    <preference for="Magento\Sales\Api\ShipmentTrackRepositoryInterface" type="Magento\Sales\Api\Data\ShipmentTrack\Repository"/>
    <preference for="Magento\Sales\Api\TransactionRepositoryInterface" type="Magento\Sales\Model\Order\Payment\Transaction\Repository"/>
    <preference for="Magento\Sales\Api\OrderCustomerManagementInterface" type="Magento\Sales\Model\Order\Customer\Management" />
    <preference for="Magento\Sales\Model\Spi\CreditmemoCommentResourceInterface" type="Magento\Sales\Model\Resource\Order\Creditmemo\Comment"/>
    <preference for="Magento\Sales\Model\Spi\CreditmemoItemResourceInterface" type="Magento\Sales\Model\Resource\Order\Creditmemo\Item"/>
    <preference for="Magento\Sales\Model\Spi\CreditmemoResourceInterface" type="Magento\Sales\Model\Resource\Order\Creditmemo"/>
    <preference for="Magento\Sales\Model\Spi\InvoiceCommentResourceInterface" type="Magento\Sales\Model\Resource\Order\Invoice\Comment"/>
    <preference for="Magento\Sales\Model\Spi\InvoiceItemResourceInterface" type="Magento\Sales\Model\Resource\Order\Invoice\Item"/>
    <preference for="Magento\Sales\Model\Spi\InvoiceResourceInterface" type="Magento\Sales\Model\Resource\Order\Invoice"/>
    <preference for="Magento\Sales\Model\Spi\OrderAddressResourceInterface" type="Magento\Sales\Model\Resource\Order\Address"/>
    <preference for="Magento\Sales\Model\Spi\OrderItemResourceInterface" type="Magento\Sales\Model\Resource\Order\Item"/>
    <preference for="Magento\Sales\Model\Spi\OrderPaymentResourceInterface" type="Magento\Sales\Model\Resource\Order\Payment"/>
    <preference for="Magento\Sales\Model\Spi\OrderResourceInterface" type="Magento\Sales\Model\Resource\Order"/>
    <preference for="Magento\Sales\Model\Spi\OrderStatusHistoryResourceInterface" type="Magento\Sales\Model\Resource\Order\Status\History"/>
    <preference for="Magento\Sales\Model\Spi\ShipmentCommentResourceInterface" type="Magento\Sales\Model\Resource\Order\Shipment\Comment"/>
    <preference for="Magento\Sales\Model\Spi\ShipmentItemResourceInterface" type="Magento\Sales\Model\Resource\Order\Shipment\Item"/>
    <preference for="Magento\Sales\Model\Spi\ShipmentResourceInterface" type="Magento\Sales\Model\Resource\Order\Shipment"/>
    <preference for="Magento\Sales\Model\Spi\ShipmentTrackResourceInterface" type="Magento\Sales\Model\Resource\Order\Shipment\Track"/>
    <preference for="Magento\Sales\Model\Spi\TransactionResourceInterface" type="Magento\Sales\Model\Resource\Order\Payment\Transaction"/>
    <type name="Magento\Sales\Model\Resource\Report" shared="false"/>
    <type name="Magento\Sales\Model\Order\Pdf\Config\Reader">
        <arguments>
            <argument name="fileName" xsi:type="string">pdf.xml</argument>
            <argument name="converter" xsi:type="object">Magento\Sales\Model\Order\Pdf\Config\Converter</argument>
            <argument name="schemaLocator" xsi:type="object">Magento\Sales\Model\Order\Pdf\Config\SchemaLocator</argument>
        </arguments>
    </type>
    <virtualType name="pdfConfigDataStorage" type="Magento\Framework\Config\Data">
        <arguments>
            <argument name="reader" xsi:type="object">Magento\Sales\Model\Order\Pdf\Config\Reader</argument>
            <argument name="cacheId" xsi:type="string">sales_pdf_config</argument>
        </arguments>
    </virtualType>
    <type name="Magento\Sales\Model\Order\Pdf\Config">
        <arguments>
            <argument name="dataStorage" xsi:type="object">pdfConfigDataStorage</argument>
        </arguments>
    </type>
    <type name="Magento\Catalog\Helper\Product\Flat\Indexer">
        <arguments>
            <argument name="flatAttributeGroups" xsi:type="array">
                <item name="quote_item" xsi:type="string">quote_item</item>
            </argument>
        </arguments>
    </type>
    <type name="Magento\Payment\Model\Checks\SpecificationFactory">
        <arguments>
            <argument name="mapping" xsi:type="array">
                <item name="country" xsi:type="object">Magento\Payment\Model\Checks\CanUseForCountry</item>
                <item name="currency" xsi:type="object">Magento\Payment\Model\Checks\CanUseForCurrency</item>
                <item name="checkout" xsi:type="object">Magento\Payment\Model\Checks\CanUseCheckout</item>
                <item name="internal" xsi:type="object">Magento\Payment\Model\Checks\CanUseInternal</item>
                <item name="total" xsi:type="object">Magento\Payment\Model\Checks\TotalMinMax</item>
                <item name="zero_total" xsi:type="object">Magento\Payment\Model\Checks\ZeroTotal</item>
            </argument>
        </arguments>
    </type>
    <type name="Magento\Framework\Model\ActionValidator\RemoveAction">
        <arguments>
            <argument name="protectedModels" xsi:type="array">
                <item name="salesOrder" xsi:type="string">Magento\Sales\Model\Order</item>
                <item name="salesOrderCreditmemo" xsi:type="string">Magento\Sales\Model\Order\Creditmemo</item>
                <item name="salesOrderInvoice" xsi:type="string">Magento\Sales\Model\Order\Invoice</item>
                <item name="salesOrderShipment" xsi:type="string">Magento\Sales\Model\Order\Shipment</item>
            </argument>
        </arguments>
    </type>
    <type name="Magento\Sales\Model\Config\Data">
        <arguments>
            <argument name="reader" xsi:type="object">Magento\Sales\Model\Config\Reader\Proxy</argument>
        </arguments>
    </type>
    <type name="Magento\Sales\Controller\OrderInterface">
        <plugin name="authentication" type="\Magento\Sales\Controller\Order\Plugin\Authentication"/>
    </type>
    <type name="Magento\Framework\App\Rss\RssManagerInterface">
        <arguments>
            <argument name="dataProviders" xsi:type="array">
                <item name="order_status" xsi:type="string">Magento\Sales\Model\Rss\OrderStatus</item>
            </argument>
        </arguments>
    </type>
    <virtualType name="Magento\Sales\Model\Observer\Order\IndexGrid" type="Magento\Sales\Model\Observer\IndexGrid">
        <arguments>
            <argument name="entityGrid" xsi:type="object">Magento\Sales\Model\Resource\Order\Grid</argument>
        </arguments>
    </virtualType>
    <virtualType name="Magento\Sales\Model\Observer\Order\Invoice\IndexGrid" type="Magento\Sales\Model\Observer\IndexGrid">
        <arguments>
            <argument name="entityGrid" xsi:type="object">Magento\Sales\Model\Resource\Order\Invoice\Grid</argument>
        </arguments>
    </virtualType>
    <virtualType name="Magento\Sales\Model\Observer\Order\Shipment\IndexGrid" type="Magento\Sales\Model\Observer\IndexGrid">
        <arguments>
            <argument name="entityGrid" xsi:type="object">ShipmentGridAggregator</argument>
        </arguments>
    </virtualType>
    <virtualType name="Magento\Sales\Model\Observer\Order\Creditmemo\IndexGrid" type="Magento\Sales\Model\Observer\IndexGrid">
        <arguments>
            <argument name="entityGrid" xsi:type="object">CreditmemoGridAggregator</argument>
        </arguments>
    </virtualType>
    <virtualType name="Magento\Sales\Model\Observer\Order\SendEmails" type="Magento\Sales\Model\Observer\SendEmails">
        <arguments>
            <argument name="emailSender" xsi:type="object">Magento\Sales\Model\Order\Email\Sender\OrderSender</argument>
            <argument name="entityResource" xsi:type="object">Magento\Sales\Model\Resource\Order</argument>
            <argument name="entityCollection" xsi:type="object" shared="false">Magento\Sales\Model\Resource\Order\Collection</argument>
        </arguments>
    </virtualType>
    <virtualType name="Magento\Sales\Model\Observer\Order\Invoice\SendEmails" type="Magento\Sales\Model\Observer\SendEmails">
        <arguments>
            <argument name="emailSender" xsi:type="object">Magento\Sales\Model\Order\Email\Sender\InvoiceSender</argument>
            <argument name="entityResource" xsi:type="object">Magento\Sales\Model\Resource\Order\Invoice</argument>
            <argument name="entityCollection" xsi:type="object" shared="false">Magento\Sales\Model\Resource\Order\Invoice\Collection</argument>
        </arguments>
    </virtualType>
    <virtualType name="Magento\Sales\Model\Observer\Order\Shipment\SendEmails" type="Magento\Sales\Model\Observer\SendEmails">
        <arguments>
            <argument name="emailSender" xsi:type="object">Magento\Sales\Model\Order\Email\Sender\ShipmentSender</argument>
            <argument name="entityResource" xsi:type="object">Magento\Sales\Model\Resource\Order\Shipment</argument>
            <argument name="entityCollection" xsi:type="object" shared="false">Magento\Sales\Model\Resource\Order\Shipment\Collection</argument>
        </arguments>
    </virtualType>
    <virtualType name="Magento\Sales\Model\Observer\Order\Creditmemo\SendEmails" type="Magento\Sales\Model\Observer\SendEmails">
        <arguments>
            <argument name="emailSender" xsi:type="object">Magento\Sales\Model\Order\Email\Sender\CreditmemoSender</argument>
            <argument name="entityResource" xsi:type="object">Magento\Sales\Model\Resource\Order\Creditmemo</argument>
            <argument name="entityCollection" xsi:type="object" shared="false">Magento\Sales\Model\Resource\Order\Creditmemo\Collection</argument>
        </arguments>
    </virtualType>
    <type name="Magento\SalesSequence\Model\EntityPool">
        <arguments>
            <argument name="entities" xsi:type="array">
                <item name="order" xsi:type="string">order</item>
                <item name="invoice" xsi:type="string">invoice</item>
                <item name="creditmemo" xsi:type="string">creditmemo</item>
                <item name="shipment" xsi:type="string">shipment</item>
            </argument>
        </arguments>
    </type>
    <type name="Magento\SalesSequence\Model\Resource\Meta">
        <arguments>
            <argument name="resourcePrefix" xsi:type="string">sales</argument>
        </arguments>
    </type>
    <type name="Magento\SalesSequence\Model\Resource\Profile">
        <arguments>
            <argument name="resourcePrefix" xsi:type="string">sales</argument>
        </arguments>
    </type>
    <type name="Magento\Sales\Model\Resource\Report\Order\Createdat">
        <arguments>
            <argument name="resourcePrefix" xsi:type="string">sales</argument>
        </arguments>
    </type>
    <type name="Magento\Sales\Model\Resource\Report\Bestsellers">
        <arguments>
            <argument name="resourcePrefix" xsi:type="string">sales</argument>
        </arguments>
    </type>
    <type name="Magento\Sales\Model\Resource\Order\Status">
        <arguments>
            <argument name="resourcePrefix" xsi:type="string">sales</argument>
        </arguments>
    </type>
    <virtualType name="OrderRelationsComposite" type="Magento\Framework\Model\Resource\Db\VersionControl\RelationComposite">
        <arguments>
            <argument name="relationProcessors" xsi:type="array">
                <item name="default" xsi:type="object">Magento\Sales\Model\Resource\Order\Relation</item>
            </argument>
        </arguments>
    </virtualType>
    <type name="Magento\Sales\Model\Resource\Order">
        <arguments>
            <argument name="entityRelationComposite" xsi:type="object">OrderRelationsComposite</argument>
        </arguments>
    </type>
    <virtualType name="InvoiceRelationsComposite" type="Magento\Framework\Model\Resource\Db\VersionControl\RelationComposite">
        <arguments>
            <argument name="relationProcessors" xsi:type="array">
                <item name="default" xsi:type="object">Magento\Sales\Model\Resource\Order\Invoice\Relation</item>
            </argument>
        </arguments>
    </virtualType>
    <type name="Magento\Sales\Model\Resource\Order\Invoice">
        <arguments>
            <argument name="entityRelationComposite" xsi:type="object">InvoiceRelationsComposite</argument>
        </arguments>
    </type>
    <virtualType name="ShipmentRelationsComposite" type="Magento\Framework\Model\Resource\Db\VersionControl\RelationComposite">
        <arguments>
            <argument name="relationProcessors" xsi:type="array">
                <item name="default" xsi:type="object">Magento\Sales\Model\Resource\Order\Shipment\Relation</item>
            </argument>
        </arguments>
    </virtualType>
    <type name="Magento\Sales\Model\Resource\Order\Shipment">
        <arguments>
            <argument name="entityRelationComposite" xsi:type="object">ShipmentRelationsComposite</argument>
        </arguments>
    </type>
    <virtualType name="CreditmemoRelationsComposite" type="Magento\Framework\Model\Resource\Db\VersionControl\RelationComposite">
        <arguments>
            <argument name="relationProcessors" xsi:type="array">
                <item name="default" xsi:type="object">Magento\Sales\Model\Resource\Order\Creditmemo\Relation</item>
            </argument>
        </arguments>
    </virtualType>
    <type name="Magento\Sales\Model\Resource\Order\Creditmemo">
        <arguments>
            <argument name="entityRelationComposite" xsi:type="object">CreditmemoRelationsComposite</argument>
        </arguments>
    </type>
    <virtualType name="Magento\Sales\Model\Resource\Order\Grid" type="Magento\Sales\Model\Resource\Grid">
        <arguments>
            <argument name="mainTableName" xsi:type="string">sales_order</argument>
            <argument name="gridTableName" xsi:type="string">sales_order_grid</argument>
            <argument name="orderIdField" xsi:type="string">sales_order.entity_id</argument>
            <argument name="joins" xsi:type="array">
                <item name="sales_shipping_address" xsi:type="array">
                    <item name="table" xsi:type="string">sales_order_address</item>
                    <item name="origin_column" xsi:type="string">shipping_address_id</item>
                    <item name="target_column" xsi:type="string">entity_id</item>
                </item>
                <item name="sales_billing_address" xsi:type="array">
                    <item name="table" xsi:type="string">sales_order_address</item>
                    <item name="origin_column" xsi:type="string">billing_address_id</item>
                    <item name="target_column" xsi:type="string">entity_id</item>
                </item>
            </argument>
            <argument name="columns" xsi:type="array">
                <item name="entity_id" xsi:type="string">sales_order.entity_id</item>
                <item name="status" xsi:type="string">sales_order.status</item>
                <item name="store_id" xsi:type="string">sales_order.store_id</item>
                <item name="store_name" xsi:type="string">sales_order.store_name</item>
                <item name="customer_id" xsi:type="string">sales_order.customer_id</item>
                <item name="base_grand_total" xsi:type="string">sales_order.base_grand_total</item>
                <item name="base_total_paid" xsi:type="string">sales_order.base_total_paid</item>
                <item name="grand_total" xsi:type="string">sales_order.grand_total</item>
                <item name="total_paid" xsi:type="string">sales_order.total_paid</item>
                <item name="increment_id" xsi:type="string">sales_order.increment_id</item>
                <item name="base_currency_code" xsi:type="string">sales_order.base_currency_code</item>
                <item name="order_currency_code" xsi:type="string">sales_order.order_currency_code</item>
                <item name="shipping_name" xsi:type="object">ShippingNameAggregator</item>
                <item name="billing_name" xsi:type="object">BillingNameAggregator</item>
                <item name="created_at" xsi:type="string">sales_order.created_at</item>
                <item name="updated_at" xsi:type="string">sales_order.updated_at</item>
                <item name="billing_address" xsi:type="object">BillingAddressAggregator</item>
                <item name="shipping_address" xsi:type="object">ShippingAddressAggregator</item>
                <item name="shipping_information" xsi:type="string">sales_order.shipping_description</item>
                <item name="customer_email" xsi:type="string">sales_order.customer_email</item>
                <item name="customer_group" xsi:type="string">sales_order.customer_group_id</item>
                <item name="subtotal" xsi:type="string">sales_order.base_subtotal</item>
                <item name="shipping_and_handling" xsi:type="string">sales_order.base_shipping_amount</item>
                <item name="customer_name" xsi:type="object">CustomerNameAggregator</item>
                <item name="payment_method" xsi:type="object">PaymentMethodSubSelect</item>
                <item name="total_refunded" xsi:type="string">sales_order.total_refunded</item>
            </argument>
        </arguments>
    </virtualType>
    <virtualType name="ShipmentGridAggregator" type="Magento\Sales\Model\Resource\Grid">
        <arguments>
            <argument name="mainTableName" xsi:type="string">sales_shipment</argument>
            <argument name="gridTableName" xsi:type="string">sales_shipment_grid</argument>
            <argument name="orderIdField" xsi:type="string">sales_shipment.order_id</argument>
            <argument name="joins" xsi:type="array">
                <item name="sales_order" xsi:type="array">
                    <item name="table" xsi:type="string">sales_order</item>
                    <item name="origin_column" xsi:type="string">order_id</item>
                    <item name="target_column" xsi:type="string">entity_id</item>
                </item>
                <item name="sales_shipping_address" xsi:type="array">
                    <item name="table" xsi:type="string">sales_order_address</item>
                    <item name="origin_column" xsi:type="string">shipping_address_id</item>
                    <item name="target_column" xsi:type="string">entity_id</item>
                </item>
                <item name="sales_billing_address" xsi:type="array">
                    <item name="table" xsi:type="string">sales_order_address</item>
                    <item name="origin_column" xsi:type="string">billing_address_id</item>
                    <item name="target_column" xsi:type="string">entity_id</item>
                </item>
            </argument>
            <argument name="columns" xsi:type="array">
                <item name="entity_id" xsi:type="string">sales_shipment.entity_id</item>
                <item name="increment_id" xsi:type="string">sales_shipment.increment_id</item>
                <item name="store_id" xsi:type="string">sales_shipment.store_id</item>
                <item name="order_increment_id" xsi:type="string">sales_order.increment_id</item>
                <item name="order_created_at" xsi:type="string">sales_order.created_at</item>
                <item name="customer_name" xsi:type="object">CustomerNameAggregator</item>
                <item name="total_qty" xsi:type="string">sales_shipment.total_qty</item>
                <item name="shipment_status" xsi:type="string">sales_shipment.shipment_status</item>
                <item name="order_status" xsi:type="string">sales_order.status</item>
                <item name="billing_address" xsi:type="object">BillingAddressAggregator</item>
                <item name="shipping_address" xsi:type="object">ShippingAddressAggregator</item>
                <item name="billing_name" xsi:type="object">BillingNameAggregator</item>
                <item name="shipping_name" xsi:type="object">ShippingNameAggregator</item>
                <item name="customer_email" xsi:type="string">sales_order.customer_email</item>
                <item name="customer_group_id" xsi:type="string">sales_order.customer_group_id</item>
                <item name="payment_method" xsi:type="object">PaymentMethodSubSelect</item>
                <item name="created_at" xsi:type="string">sales_shipment.created_at</item>
                <item name="updated_at" xsi:type="string">sales_shipment.updated_at</item>
                <item name="order_id" xsi:type="string">sales_shipment.order_id</item>
                <item name="shipping_information" xsi:type="string">sales_order.shipping_description</item>
            </argument>
        </arguments>
    </virtualType>
    <virtualType name="CreditmemoGridAggregator" type="Magento\Sales\Model\Resource\Grid">
        <arguments>
            <argument name="mainTableName" xsi:type="string">sales_creditmemo</argument>
            <argument name="gridTableName" xsi:type="string">sales_creditmemo_grid</argument>
            <argument name="orderIdField" xsi:type="string">sales_creditmemo.order_id</argument>
            <argument name="joins" xsi:type="array">
                <item name="sales_shipping_address" xsi:type="array">
                    <item name="table" xsi:type="string">sales_order_address</item>
                    <item name="origin_column" xsi:type="string">shipping_address_id</item>
                    <item name="target_column" xsi:type="string">entity_id</item>
                </item>
                <item name="sales_billing_address" xsi:type="array">
                    <item name="table" xsi:type="string">sales_order_address</item>
                    <item name="origin_column" xsi:type="string">billing_address_id</item>
                    <item name="target_column" xsi:type="string">entity_id</item>
                </item>
                <item name="sales_order" xsi:type="array">
                    <item name="table" xsi:type="string">sales_order</item>
                    <item name="origin_column" xsi:type="string">order_id</item>
                    <item name="target_column" xsi:type="string">entity_id</item>
                </item>
            </argument>
            <argument name="columns" xsi:type="array">
                <item name="entity_id" xsi:type="string">sales_creditmemo.entity_id</item>
                <item name="increment_id" xsi:type="string">sales_creditmemo.increment_id</item>
                <item name="created_at" xsi:type="string">sales_creditmemo.created_at</item>
                <item name="updated_at" xsi:type="string">sales_creditmemo.updated_at</item>
                <item name="order_id" xsi:type="string">sales_order.entity_id</item>
                <item name="order_increment_id" xsi:type="string">sales_order.increment_id</item>
                <item name="order_created_at" xsi:type="string">sales_order.created_at</item>
                <item name="billing_name" xsi:type="object">BillingNameAggregator</item>
                <item name="state" xsi:type="string">sales_creditmemo.state</item>
                <item name="base_grand_total" xsi:type="string">sales_creditmemo.base_grand_total</item>
                <item name="order_status" xsi:type="string">sales_order.status</item>
                <item name="store_id" xsi:type="string">sales_creditmemo.store_id</item>
                <item name="billing_address" xsi:type="object">BillingAddressAggregator</item>
                <item name="shipping_address" xsi:type="object">ShippingAddressAggregator</item>
                <item name="customer_name" xsi:type="object">CustomerNameAggregator</item>
                <item name="customer_email" xsi:type="string">sales_order.customer_email</item>
                <item name="customer_group_id" xsi:type="string">sales_order.customer_group_id</item>
                <item name="payment_method" xsi:type="object">PaymentMethodSubSelect</item>
                <item name="shipping_information" xsi:type="string">sales_order.shipping_description</item>
                <item name="subtotal" xsi:type="string">sales_creditmemo.subtotal</item>
                <item name="shipping_and_handling" xsi:type="string">sales_creditmemo.shipping_amount</item>
                <item name="adjustment_positive" xsi:type="string">sales_creditmemo.adjustment_positive</item>
                <item name="adjustment_negative" xsi:type="string">sales_creditmemo.adjustment_negative</item>
                <item name="order_base_grand_total" xsi:type="string">sales_order.base_grand_total</item>
            </argument>
        </arguments>
    </virtualType>
    <virtualType name="Magento\Sales\Model\Resource\Order\Invoice\Grid" type="Magento\Sales\Model\Resource\Grid">
        <arguments>
            <argument name="mainTableName" xsi:type="string">sales_invoice</argument>
            <argument name="gridTableName" xsi:type="string">sales_invoice_grid</argument>
            <argument name="orderIdField" xsi:type="string">sales_invoice.order_id</argument>
            <argument name="joins" xsi:type="array">
                <item name="sales_order" xsi:type="array">
                    <item name="table" xsi:type="string">sales_order</item>
                    <item name="origin_column" xsi:type="string">order_id</item>
                    <item name="target_column" xsi:type="string">entity_id</item>
                </item>
                <item name="sales_shipping_address" xsi:type="array">
                    <item name="table" xsi:type="string">sales_order_address</item>
                    <item name="origin_column" xsi:type="string">shipping_address_id</item>
                    <item name="target_column" xsi:type="string">entity_id</item>
                </item>
                <item name="sales_billing_address" xsi:type="array">
                    <item name="table" xsi:type="string">sales_order_address</item>
                    <item name="origin_column" xsi:type="string">billing_address_id</item>
                    <item name="target_column" xsi:type="string">entity_id</item>
                </item>
            </argument>
            <argument name="columns" xsi:type="array">
                <item name="entity_id" xsi:type="string">sales_invoice.entity_id</item>
                <item name="increment_id" xsi:type="string">sales_invoice.increment_id</item>
                <item name="state" xsi:type="string">sales_invoice.state</item>
                <item name="store_id" xsi:type="string">sales_invoice.store_id</item>
                <item name="store_name" xsi:type="string">sales_order.store_name</item>
                <item name="order_id" xsi:type="string">sales_invoice.order_id</item>
                <item name="order_increment_id" xsi:type="string">sales_order.increment_id</item>
                <item name="order_created_at" xsi:type="string">sales_order.created_at</item>
                <item name="customer_name" xsi:type="object">CustomerNameAggregator</item>
                <item name="customer_email" xsi:type="string">sales_order.customer_email</item>
                <item name="customer_group_id" xsi:type="string">sales_order.customer_group_id</item>
                <item name="payment_method" xsi:type="object">PaymentMethodSubSelect</item>
                <item name="store_currency_code" xsi:type="string">sales_invoice.store_currency_code</item>
                <item name="order_currency_code" xsi:type="string">sales_invoice.order_currency_code</item>
                <item name="base_currency_code" xsi:type="string">sales_invoice.base_currency_code</item>
                <item name="global_currency_code" xsi:type="string">sales_invoice.global_currency_code</item>
                <item name="billing_name" xsi:type="object">BillingNameAggregator</item>
                <item name="billing_address" xsi:type="object">BillingAddressAggregator</item>
                <item name="shipping_address" xsi:type="object">ShippingAddressAggregator</item>
                <item name="shipping_information" xsi:type="string">sales_order.shipping_description</item>
                <item name="subtotal" xsi:type="string">sales_order.base_subtotal</item>
                <item name="shipping_and_handling" xsi:type="string">sales_order.base_shipping_amount</item>
                <item name="grand_total" xsi:type="string">sales_invoice.grand_total</item>
                <item name="created_at" xsi:type="string">sales_invoice.created_at</item>
                <item name="updated_at" xsi:type="string">sales_invoice.updated_at</item>
            </argument>
        </arguments>
    </virtualType>
    <virtualType name="CustomerNameAggregator" type="Magento\Sales\Model\Resource\Order\Grid\Sql\Concat">
        <arguments>
            <argument name="columns" xsi:type="array">
                <item name="customer_firstname" xsi:type="string">sales_order.customer_firstname</item>
                <item name="customer_lastname" xsi:type="string">sales_order.customer_lastname</item>
            </argument>
        </arguments>
    </virtualType>
    <virtualType name="ShippingNameAggregator" type="Magento\Sales\Model\Resource\Order\Grid\Sql\Concat">
        <arguments>
            <argument name="columns" xsi:type="array">
                <item name="firstname" xsi:type="string">sales_shipping_address.firstname</item>
                <item name="lastname" xsi:type="string">sales_shipping_address.lastname</item>
            </argument>
        </arguments>
    </virtualType>
    <virtualType name="BillingNameAggregator" type="Magento\Sales\Model\Resource\Order\Grid\Sql\Concat">
        <arguments>
            <argument name="columns" xsi:type="array">
                <item name="firstname" xsi:type="string">sales_billing_address.firstname</item>
                <item name="lastname" xsi:type="string">sales_billing_address.lastname</item>
            </argument>
        </arguments>
    </virtualType>
    <virtualType name="ShippingAddressAggregator" type="Magento\Sales\Model\Resource\Order\Grid\Sql\Concat">
        <arguments>
            <argument name="columns" xsi:type="array">
                <item name="street" xsi:type="string">sales_shipping_address.street</item>
                <item name="city" xsi:type="string">sales_shipping_address.city</item>
                <item name="region" xsi:type="string">sales_shipping_address.region</item>
                <item name="postcode" xsi:type="string">sales_shipping_address.postcode</item>
            </argument>
            <argument name="separator" xsi:type="string">, </argument>
        </arguments>
    </virtualType>
    <virtualType name="BillingAddressAggregator" type="Magento\Sales\Model\Resource\Order\Grid\Sql\Concat">
        <arguments>
            <argument name="columns" xsi:type="array">
                <item name="street" xsi:type="string">sales_billing_address.street</item>
                <item name="city" xsi:type="string">sales_billing_address.city</item>
                <item name="region" xsi:type="string">sales_billing_address.region</item>
                <item name="postcode" xsi:type="string">sales_billing_address.postcode</item>
            </argument>
            <argument name="separator" xsi:type="string">, </argument>
        </arguments>
    </virtualType>
    <virtualType name="PaymentMethodSubSelect" type="Magento\Sales\Model\Resource\Order\Grid\Sql\SubSelect">
        <arguments>
            <argument name="connectionName" xsi:type="string">sales_read</argument>
            <argument name="table" xsi:type="string">sales_order_payment</argument>
            <argument name="columns" xsi:type="array">
                <item name="method" xsi:type="string">method</item>
            </argument>
            <argument name="originColumn" xsi:type="string">parent_id</argument>
            <argument name="targetColumn" xsi:type="string">sales_order.entity_id</argument>
        </arguments>
    </virtualType>
    <type name="Magento\Sales\Model\Resource\GridPool">
        <arguments>
            <argument name="grids" xsi:type="array">
                <item name="order_grid" xsi:type="object">Magento\Sales\Model\Resource\Order\Grid</item>
                <item name="invoice_grid" xsi:type="object">Magento\Sales\Model\Resource\Order\Invoice\Grid</item>
                <item name="shipment_grid" xsi:type="object">ShipmentGridAggregator</item>
                <item name="creditmemo_grid" xsi:type="object">CreditmemoGridAggregator</item>
            </argument>
        </arguments>
    </type>
    <virtualType name="SalesGirdFilterPool" type="Magento\Framework\View\Element\UiComponent\DataProvider\FilterPool">
        <arguments>
            <argument name="appliers" xsi:type="array">
                <item name="regular" xsi:type="object">Magento\Framework\View\Element\UiComponent\DataProvider\RegularFilter</item>
                <item name="fulltext" xsi:type="object">Magento\Framework\View\Element\UiComponent\DataProvider\FulltextFilter</item>
            </argument>
        </arguments>
    </virtualType>
    <virtualType name="OrderGridDataProvider" type="Magento\Framework\View\Element\UiComponent\DataProvider\DataProvider">
        <arguments>
            <argument name="collection" xsi:type="object" shared="false">Magento\Sales\Model\Resource\Order\Grid\Collection</argument>
            <argument name="filterPool" xsi:type="object" shared="false">SalesGirdFilterPool</argument>
        </arguments>
    </virtualType>
    <virtualType name="InvoiceGridDataProvider" type="Magento\Framework\View\Element\UiComponent\DataProvider\DataProvider">
        <arguments>
            <argument name="collection" xsi:type="object" shared="false">Magento\Sales\Model\Resource\Order\Invoice\Grid\Collection</argument>
            <argument name="filterPool" xsi:type="object" shared="false">SalesGirdFilterPool</argument>
        </arguments>
    </virtualType>
    <virtualType name="ShipmentGridDataProvider" type="Magento\Framework\View\Element\UiComponent\DataProvider\DataProvider">
        <arguments>
            <argument name="collection" xsi:type="object" shared="false">Magento\Sales\Model\Resource\Order\Shipment\Grid\Collection</argument>
            <argument name="filterPool" xsi:type="object" shared="false">SalesGirdFilterPool</argument>
        </arguments>
    </virtualType>
    <virtualType name="CreditmemoGridDataProvider" type="Magento\Framework\View\Element\UiComponent\DataProvider\DataProvider">
        <arguments>
            <argument name="collection" xsi:type="object" shared="false">Magento\Sales\Model\Resource\Order\Creditmemo\Grid\Collection</argument>
            <argument name="filterPool" xsi:type="object" shared="false">SalesGirdFilterPool</argument>
        </arguments>
    </virtualType>
    <type name="Magento\Sales\Model\Order\Config">
        <arguments>
            <argument name="state" xsi:type="object">Magento\Framework\App\State\Proxy</argument>
        </arguments>
    </type>
    <virtualType name="orderMetadata" type="Magento\Sales\Model\Resource\Metadata">
        <arguments>
            <argument name="resourceClassName" xsi:type="string">Magento\Sales\Model\Resource\Order</argument>
            <argument name="modelClassName" xsi:type="string">Magento\Sales\Model\Order</argument>
        </arguments>
    </virtualType>
    <virtualType name="shipmentMetadata" type="Magento\Sales\Model\Resource\Metadata">
        <arguments>
            <argument name="resourceClassName" xsi:type="string">Magento\Sales\Model\Resource\Order\Shipment</argument>
            <argument name="modelClassName" xsi:type="string">Magento\Sales\Model\Order\Shipment</argument>
        </arguments>
    </virtualType>
    <virtualType name="creditmemoMetadata" type="Magento\Sales\Model\Resource\Metadata">
        <arguments>
            <argument name="resourceClassName" xsi:type="string">Magento\Sales\Model\Resource\Order\Creditmemo</argument>
            <argument name="modelClassName" xsi:type="string">Magento\Sales\Model\Order\Creditmemo</argument>
        </arguments>
    </virtualType>
    <virtualType name="transactionMetaData" type="Magento\Sales\Model\Resource\Metadata">
        <arguments>
            <argument name="resourceClassName" xsi:type="string">Magento\Sales\Model\Resource\Order\Payment\Transaction</argument>
            <argument name="modelClassName" xsi:type="string">Magento\Sales\Model\Order\Payment\Transaction</argument>
        </arguments>
    </virtualType>
    <virtualType name="paymentMetaData" type="Magento\Sales\Model\Resource\Metadata">
        <arguments>
            <argument name="resourceClassName" xsi:type="string">Magento\Sales\Model\Resource\Payment</argument>
            <argument name="modelClassName" xsi:type="string">Magento\Sales\Model\Payment</argument>
        </arguments>
    </virtualType>
    <type name="Magento\Sales\Model\OrderRepository">
        <arguments>
            <argument name="metadata" xsi:type="object">orderMetadata</argument>
        </arguments>
    </type>
    <type name="Magento\Sales\Model\Order\ShipmentRepository">
        <arguments>
            <argument name="metadata" xsi:type="object">shipmentMetadata</argument>
        </arguments>
    </type>
<<<<<<< HEAD
    <type name="Magento\Sales\Model\Order\Payment\Transaction\Repository">
=======
    <type name="Magento\Sales\Model\Order\CreditmemoRepository">
        <arguments>
            <argument name="metadata" xsi:type="object">creditmemoMetadata</argument>
        </arguments>
    </type>
    <type name="Magento\Sales\Model\Order\Payment\TransactionRepository">
>>>>>>> e34183b1
        <arguments>
            <argument name="metaData" xsi:type="object">transactionMetaData</argument>
        </arguments>
    </type>
    <type name="Magento\Sales\Model\Order\Payment\Repository">
        <arguments>
            <argument name="metaData" xsi:type="object">paymentMetaData</argument>
        </arguments>
    </type>
</config><|MERGE_RESOLUTION|>--- conflicted
+++ resolved
@@ -607,16 +607,12 @@
             <argument name="metadata" xsi:type="object">shipmentMetadata</argument>
         </arguments>
     </type>
-<<<<<<< HEAD
+    <type name="Magento\Sales\Model\Order\CreditmemoRepository">
+        <arguments>
+            <argument name="metadata" xsi:type="object">creditmemoMetadata</argument>
+        </arguments>
+    </type>
     <type name="Magento\Sales\Model\Order\Payment\Transaction\Repository">
-=======
-    <type name="Magento\Sales\Model\Order\CreditmemoRepository">
-        <arguments>
-            <argument name="metadata" xsi:type="object">creditmemoMetadata</argument>
-        </arguments>
-    </type>
-    <type name="Magento\Sales\Model\Order\Payment\TransactionRepository">
->>>>>>> e34183b1
         <arguments>
             <argument name="metaData" xsi:type="object">transactionMetaData</argument>
         </arguments>
