<?xml version="1.0"?>
<!--
/**
 * Copyright © 2015 Magento. All rights reserved.
 * See COPYING.txt for license details.
 */
-->
<config xmlns:xsi="http://www.w3.org/2001/XMLSchema-instance" xsi:noNamespaceSchemaLocation="../../../../../lib/internal/Magento/Framework/ObjectManager/etc/config.xsd">
    <preference for="Magento\Sales\Api\Data\CreditmemoCommentInterface" type="Magento\Sales\Model\Order\Creditmemo\Comment"/>
    <preference for="Magento\Sales\Api\Data\CreditmemoCommentSearchResultInterface" type="Magento\Sales\Model\Resource\Order\Creditmemo\Comment\Collection"/>
    <preference for="Magento\Sales\Api\Data\CreditmemoInterface" type="Magento\Sales\Model\Order\Creditmemo"/>
    <preference for="Magento\Sales\Api\Data\CreditmemoItemInterface" type="Magento\Sales\Model\Order\Creditmemo\Item"/>
    <preference for="Magento\Sales\Api\Data\CreditmemoItemSearchResultInterface" type="Magento\Sales\Model\Resource\Order\Creditmemo\Item\Collection"/>
    <preference for="Magento\Sales\Api\Data\CreditmemoSearchResultInterface" type="Magento\Sales\Model\Resource\Order\Creditmemo\Collection"/>
    <preference for="Magento\Sales\Api\Data\InvoiceCommentInterface" type="Magento\Sales\Model\Order\Invoice\Comment"/>
    <preference for="Magento\Sales\Api\Data\InvoiceCommentSearchResultInterface" type="Magento\Sales\Model\Resource\Order\Invoice\Comment\Collection"/>
    <preference for="Magento\Sales\Api\Data\InvoiceInterface" type="Magento\Sales\Model\Order\Invoice"/>
    <preference for="Magento\Sales\Api\Data\InvoiceItemInterface" type="Magento\Sales\Model\Order\Invoice\Item"/>
    <preference for="Magento\Sales\Api\Data\InvoiceItemSearchResultInterface" type="Magento\Sales\Model\Resource\Order\Invoice\Item\Collection"/>
    <preference for="Magento\Sales\Api\Data\InvoiceSearchResultInterface" type="Magento\Sales\Model\Resource\Order\Invoice\Collection"/>
    <preference for="Magento\Sales\Api\Data\OrderAddressInterface" type="Magento\Sales\Model\Order\Address"/>
    <preference for="Magento\Sales\Api\Data\OrderAddressSearchResultInterface" type="Magento\Sales\Model\Resource\Order\Address\Collection"/>
    <preference for="Magento\Sales\Api\Data\OrderInterface" type="Magento\Sales\Model\Order"/>
    <preference for="Magento\Sales\Api\Data\OrderItemInterface" type="Magento\Sales\Model\Order\Item"/>
    <preference for="Magento\Sales\Api\Data\OrderItemSearchResultInterface" type="Magento\Sales\Model\Resource\Order\Item\Collection"/>
    <preference for="Magento\Sales\Api\Data\OrderPaymentInterface" type="Magento\Sales\Model\Order\Payment"/>
    <preference for="Magento\Sales\Api\Data\OrderPaymentSearchResultInterface" type="Magento\Sales\Model\Resource\Order\Payment\Collection"/>
    <preference for="Magento\Sales\Api\Data\OrderSearchResultInterface" type="Magento\Sales\Model\Resource\Order\Collection"/>
    <preference for="Magento\Sales\Api\Data\OrderStatusHistoryInterface" type="Magento\Sales\Model\Order\Status\History"/>
    <preference for="Magento\Sales\Api\Data\OrderStatusHistorySearchResultInterface" type="Magento\Sales\Model\Resource\Order\Status\History\Collection"/>
    <preference for="Magento\Sales\Api\Data\ShipmentCommentInterface" type="Magento\Sales\Model\Order\Shipment\Comment"/>
    <preference for="Magento\Sales\Api\Data\ShipmentCommentSearchResultInterface" type="Magento\Sales\Model\Resource\Order\Shipment\Comment\Collection"/>
    <preference for="Magento\Sales\Api\Data\ShipmentInterface" type="Magento\Sales\Model\Order\Shipment"/>
    <preference for="Magento\Sales\Api\Data\ShipmentItemInterface" type="Magento\Sales\Model\Order\Shipment\Item"/>
    <preference for="Magento\Sales\Api\Data\ShipmentItemSearchResultInterface" type="Magento\Sales\Model\Resource\Order\Shipment\Item\Collection"/>
    <preference for="Magento\Sales\Api\Data\ShipmentSearchResultInterface" type="Magento\Sales\Model\Resource\Order\Shipment\Collection"/>
    <preference for="Magento\Sales\Api\Data\ShipmentTrackInterface" type="Magento\Sales\Model\Order\Shipment\Track"/>
    <preference for="Magento\Sales\Api\Data\ShipmentTrackSearchResultInterface" type="Magento\Sales\Model\Resource\Order\Shipment\Track\Collection"/>
    <preference for="Magento\Sales\Api\Data\TransactionInterface" type="Magento\Sales\Model\Order\Payment\Transaction"/>
    <preference for="Magento\Sales\Api\Data\TransactionSearchResultInterface" type="Magento\Sales\Model\Resource\Transaction\Grid\Collection"/>
    <preference for="Magento\Sales\Api\CreditmemoCommentRepositoryInterface" type="Magento\Sales\Api\Data\CreditmemoComment\Repository"/>
    <preference for="Magento\Sales\Api\CreditmemoItemRepositoryInterface" type="Magento\Sales\Api\Data\CreditmemoItem\Repository"/>
    <preference for="Magento\Sales\Api\CreditmemoRepositoryInterface" type="Magento\Sales\Api\Data\Creditmemo\Repository"/>
    <preference for="Magento\Sales\Api\CreditmemoManagementInterface" type="Magento\Sales\Model\Service\CreditmemoService"/>
    <preference for="Magento\Sales\Api\InvoiceCommentRepositoryInterface" type="Magento\Sales\Api\Data\InvoiceComment\Repository"/>
    <preference for="Magento\Sales\Api\InvoiceItemRepositoryInterface" type="Magento\Sales\Api\Data\InvoiceItem\Repository"/>
    <preference for="Magento\Sales\Api\InvoiceRepositoryInterface" type="Magento\Sales\Api\Data\Invoice\Repository"/>
    <preference for="Magento\Sales\Api\InvoiceManagementInterface" type="Magento\Sales\Model\Service\InvoiceService"/>
    <preference for="Magento\Sales\Api\OrderAddressRepositoryInterface" type="Magento\Sales\Api\Data\OrderAddress\Repository"/>
    <preference for="Magento\Sales\Api\OrderItemRepositoryInterface" type="Magento\Sales\Api\Data\OrderItem\Repository"/>
    <preference for="Magento\Sales\Api\OrderPaymentRepositoryInterface" type="Magento\Sales\Api\Data\OrderPayment\Repository"/>
    <preference for="Magento\Sales\Api\OrderRepositoryInterface" type="Magento\Sales\Api\Data\Order\Repository"/>
    <preference for="Magento\Sales\Api\OrderManagementInterface" type="Magento\Sales\Model\Service\OrderService"/>
    <preference for="Magento\Sales\Api\OrderStatusHistoryRepositoryInterface" type="Magento\Sales\Api\Data\OrderStatusHistory\Repository"/>
    <preference for="Magento\Sales\Api\ShipmentCommentRepositoryInterface" type="Magento\Sales\Api\Data\ShipmentComment\Repository"/>
    <preference for="Magento\Sales\Api\ShipmentItemRepositoryInterface" type="Magento\Sales\Api\Data\ShipmentItem\Repository"/>
    <preference for="Magento\Sales\Api\ShipmentRepositoryInterface" type="Magento\Sales\Api\Data\Shipment\Repository"/>
    <preference for="Magento\Sales\Api\ShipmentManagementInterface" type="Magento\Sales\Model\Service\ShipmentService"/>
    <preference for="Magento\Sales\Api\ShipmentTrackRepositoryInterface" type="Magento\Sales\Api\Data\ShipmentTrack\Repository"/>
    <preference for="Magento\Sales\Api\TransactionRepositoryInterface" type="Magento\Sales\Api\Data\Transaction\Repository"/>
    <preference for="Magento\Sales\Model\Spi\CreditmemoCommentResourceInterface" type="Magento\Sales\Model\Resource\Order\Creditmemo\Comment"/>
    <preference for="Magento\Sales\Model\Spi\CreditmemoItemResourceInterface" type="Magento\Sales\Model\Resource\Order\Creditmemo\Item"/>
    <preference for="Magento\Sales\Model\Spi\CreditmemoResourceInterface" type="Magento\Sales\Model\Resource\Order\Creditmemo"/>
    <preference for="Magento\Sales\Model\Spi\InvoiceCommentResourceInterface" type="Magento\Sales\Model\Resource\Order\Invoice\Comment"/>
    <preference for="Magento\Sales\Model\Spi\InvoiceItemResourceInterface" type="Magento\Sales\Model\Resource\Order\Invoice\Item"/>
    <preference for="Magento\Sales\Model\Spi\InvoiceResourceInterface" type="Magento\Sales\Model\Resource\Order\Invoice"/>
    <preference for="Magento\Sales\Model\Spi\OrderAddressResourceInterface" type="Magento\Sales\Model\Resource\Order\Address"/>
    <preference for="Magento\Sales\Model\Spi\OrderItemResourceInterface" type="Magento\Sales\Model\Resource\Order\Item"/>
    <preference for="Magento\Sales\Model\Spi\OrderPaymentResourceInterface" type="Magento\Sales\Model\Resource\Order\Payment"/>
    <preference for="Magento\Sales\Model\Spi\OrderResourceInterface" type="Magento\Sales\Model\Resource\Order"/>
    <preference for="Magento\Sales\Model\Spi\OrderStatusHistoryResourceInterface" type="Magento\Sales\Model\Resource\Order\Status\History"/>
    <preference for="Magento\Sales\Model\Spi\ShipmentCommentResourceInterface" type="Magento\Sales\Model\Resource\Order\Shipment\Comment"/>
    <preference for="Magento\Sales\Model\Spi\ShipmentItemResourceInterface" type="Magento\Sales\Model\Resource\Order\Shipment\Item"/>
    <preference for="Magento\Sales\Model\Spi\ShipmentResourceInterface" type="Magento\Sales\Model\Resource\Order\Shipment"/>
    <preference for="Magento\Sales\Model\Spi\ShipmentTrackResourceInterface" type="Magento\Sales\Model\Resource\Order\Shipment\Track"/>
    <preference for="Magento\Sales\Model\Spi\TransactionResourceInterface" type="Magento\Sales\Model\Resource\Order\Payment\Transaction"/>
    <type name="Magento\Sales\Model\Resource\Report" shared="false"/>
    <type name="Magento\Sales\Model\Order\Pdf\Config\Reader">
        <arguments>
            <argument name="fileName" xsi:type="string">pdf.xml</argument>
            <argument name="converter" xsi:type="object">Magento\Sales\Model\Order\Pdf\Config\Converter</argument>
            <argument name="schemaLocator" xsi:type="object">Magento\Sales\Model\Order\Pdf\Config\SchemaLocator</argument>
        </arguments>
    </type>
    <virtualType name="pdfConfigDataStorage" type="Magento\Framework\Config\Data">
        <arguments>
            <argument name="reader" xsi:type="object">Magento\Sales\Model\Order\Pdf\Config\Reader</argument>
            <argument name="cacheId" xsi:type="string">sales_pdf_config</argument>
        </arguments>
    </virtualType>
    <type name="Magento\Sales\Model\Order\Pdf\Config">
        <arguments>
            <argument name="dataStorage" xsi:type="object">pdfConfigDataStorage</argument>
        </arguments>
    </type>
    <type name="Magento\Catalog\Helper\Product\Flat\Indexer">
        <arguments>
            <argument name="flatAttributeGroups" xsi:type="array">
                <item name="quote_item" xsi:type="string">quote_item</item>
            </argument>
        </arguments>
    </type>
    <type name="Magento\Payment\Model\Checks\SpecificationFactory">
        <arguments>
            <argument name="mapping" xsi:type="array">
                <item name="country" xsi:type="object">Magento\Payment\Model\Checks\CanUseForCountry</item>
                <item name="currency" xsi:type="object">Magento\Payment\Model\Checks\CanUseForCurrency</item>
                <item name="checkout" xsi:type="object">Magento\Payment\Model\Checks\CanUseCheckout</item>
                <item name="internal" xsi:type="object">Magento\Payment\Model\Checks\CanUseInternal</item>
                <item name="total" xsi:type="object">Magento\Payment\Model\Checks\TotalMinMax</item>
                <item name="zero_total" xsi:type="object">Magento\Payment\Model\Checks\ZeroTotal</item>
            </argument>
        </arguments>
    </type>
    <type name="Magento\Framework\Model\ActionValidator\RemoveAction">
        <arguments>
            <argument name="protectedModels" xsi:type="array">
                <item name="salesOrder" xsi:type="string">Magento\Sales\Model\Order</item>
                <item name="salesOrderCreditmemo" xsi:type="string">Magento\Sales\Model\Order\Creditmemo</item>
                <item name="salesOrderInvoice" xsi:type="string">Magento\Sales\Model\Order\Invoice</item>
                <item name="salesOrderShipment" xsi:type="string">Magento\Sales\Model\Order\Shipment</item>
            </argument>
        </arguments>
    </type>
    <type name="Magento\Sales\Model\Config\Data">
        <arguments>
            <argument name="reader" xsi:type="object">Magento\Sales\Model\Config\Reader\Proxy</argument>
        </arguments>
    </type>
    <type name="Magento\Sales\Controller\OrderInterface">
        <plugin name="authentication" type="\Magento\Sales\Controller\Order\Plugin\Authentication"/>
    </type>
    <type name="Magento\Framework\App\Rss\RssManagerInterface">
        <arguments>
            <argument name="dataProviders" xsi:type="array">
                <item name="order_status" xsi:type="string">Magento\Sales\Model\Rss\OrderStatus</item>
            </argument>
        </arguments>
    </type>
    <virtualType name="Magento\Sales\Model\Observer\Order\IndexGrid" type="Magento\Sales\Model\Observer\IndexGrid">
        <arguments>
            <argument name="entityGrid" xsi:type="object">Magento\Sales\Model\Resource\Order\Grid</argument>
        </arguments>
    </virtualType>
    <virtualType name="Magento\Sales\Model\Observer\Order\Invoice\IndexGrid" type="Magento\Sales\Model\Observer\IndexGrid">
        <arguments>
            <argument name="entityGrid" xsi:type="object">Magento\Sales\Model\Resource\Order\Invoice\Grid</argument>
        </arguments>
    </virtualType>
    <virtualType name="Magento\Sales\Model\Observer\Order\Shipment\IndexGrid" type="Magento\Sales\Model\Observer\IndexGrid">
        <arguments>
            <argument name="entityGrid" xsi:type="object">ShipmentGridAggregator</argument>
        </arguments>
    </virtualType>
    <virtualType name="Magento\Sales\Model\Observer\Order\Creditmemo\IndexGrid" type="Magento\Sales\Model\Observer\IndexGrid">
        <arguments>
            <argument name="entityGrid" xsi:type="object">CreditmemoGridAggregator</argument>
        </arguments>
    </virtualType>
    <virtualType name="Magento\Sales\Model\Observer\Order\SendEmails" type="Magento\Sales\Model\Observer\SendEmails">
        <arguments>
            <argument name="emailSender" xsi:type="object">Magento\Sales\Model\Order\Email\Sender\OrderSender</argument>
            <argument name="entityResource" xsi:type="object">Magento\Sales\Model\Resource\Order</argument>
            <argument name="entityCollection" xsi:type="object" shared="false">Magento\Sales\Model\Resource\Order\Collection</argument>
        </arguments>
    </virtualType>
    <virtualType name="Magento\Sales\Model\Observer\Order\Invoice\SendEmails" type="Magento\Sales\Model\Observer\SendEmails">
        <arguments>
            <argument name="emailSender" xsi:type="object">Magento\Sales\Model\Order\Email\Sender\InvoiceSender</argument>
            <argument name="entityResource" xsi:type="object">Magento\Sales\Model\Resource\Order\Invoice</argument>
            <argument name="entityCollection" xsi:type="object" shared="false">Magento\Sales\Model\Resource\Order\Invoice\Collection</argument>
        </arguments>
    </virtualType>
    <virtualType name="Magento\Sales\Model\Observer\Order\Shipment\SendEmails" type="Magento\Sales\Model\Observer\SendEmails">
        <arguments>
            <argument name="emailSender" xsi:type="object">Magento\Sales\Model\Order\Email\Sender\ShipmentSender</argument>
            <argument name="entityResource" xsi:type="object">Magento\Sales\Model\Resource\Order\Shipment</argument>
            <argument name="entityCollection" xsi:type="object" shared="false">Magento\Sales\Model\Resource\Order\Shipment\Collection</argument>
        </arguments>
    </virtualType>
    <virtualType name="Magento\Sales\Model\Observer\Order\Creditmemo\SendEmails" type="Magento\Sales\Model\Observer\SendEmails">
        <arguments>
            <argument name="emailSender" xsi:type="object">Magento\Sales\Model\Order\Email\Sender\CreditmemoSender</argument>
            <argument name="entityResource" xsi:type="object">Magento\Sales\Model\Resource\Order\Creditmemo</argument>
            <argument name="entityCollection" xsi:type="object" shared="false">Magento\Sales\Model\Resource\Order\Creditmemo\Collection</argument>
        </arguments>
    </virtualType>
    <type name="Magento\SalesSequence\Model\EntityPool">
        <arguments>
            <argument name="entities" xsi:type="array">
                <item name="order" xsi:type="string">order</item>
                <item name="invoice" xsi:type="string">invoice</item>
                <item name="creditmemo" xsi:type="string">creditmemo</item>
                <item name="shipment" xsi:type="string">shipment</item>
            </argument>
        </arguments>
    </type>
    <type name="Magento\SalesSequence\Model\Resource\Meta">
        <arguments>
            <argument name="resourcePrefix" xsi:type="string">sales</argument>
        </arguments>
    </type>
    <type name="Magento\SalesSequence\Model\Resource\Profile">
        <arguments>
            <argument name="resourcePrefix" xsi:type="string">sales</argument>
        </arguments>
    </type>
    <type name="Magento\Sales\Model\Resource\Report\Order\Createdat">
        <arguments>
            <argument name="resourcePrefix" xsi:type="string">sales</argument>
        </arguments>
    </type>
    <type name="Magento\Sales\Model\Resource\Report\Bestsellers">
        <arguments>
            <argument name="resourcePrefix" xsi:type="string">sales</argument>
        </arguments>
    </type>
    <type name="Magento\Sales\Model\Resource\Order\Status">
        <arguments>
            <argument name="resourcePrefix" xsi:type="string">sales</argument>
        </arguments>
    </type>
    <virtualType name="OrderRelationsComposite" type="Magento\Framework\Model\Resource\Db\VersionControl\RelationComposite">
        <arguments>
            <argument name="relationProcessors" xsi:type="array">
                <item name="default" xsi:type="object">Magento\Sales\Model\Resource\Order\Relation</item>
            </argument>
        </arguments>
    </virtualType>
    <type name="Magento\Sales\Model\Resource\Order">
        <arguments>
            <argument name="entityRelationComposite" xsi:type="object">OrderRelationsComposite</argument>
        </arguments>
    </type>
    <virtualType name="InvoiceRelationsComposite" type="Magento\Framework\Model\Resource\Db\VersionControl\RelationComposite">
        <arguments>
            <argument name="relationProcessors" xsi:type="array">
                <item name="default" xsi:type="object">Magento\Sales\Model\Resource\Order\Invoice\Relation</item>
            </argument>
        </arguments>
    </virtualType>
    <type name="Magento\Sales\Model\Resource\Order\Invoice">
        <arguments>
            <argument name="entityRelationComposite" xsi:type="object">InvoiceRelationsComposite</argument>
        </arguments>
    </type>
    <virtualType name="ShipmentRelationsComposite" type="Magento\Framework\Model\Resource\Db\VersionControl\RelationComposite">
        <arguments>
            <argument name="relationProcessors" xsi:type="array">
                <item name="default" xsi:type="object">Magento\Sales\Model\Resource\Order\Shipment\Relation</item>
            </argument>
        </arguments>
    </virtualType>
    <type name="Magento\Sales\Model\Resource\Order\Shipment">
        <arguments>
            <argument name="entityRelationComposite" xsi:type="object">ShipmentRelationsComposite</argument>
        </arguments>
    </type>
    <virtualType name="CreditmemoRelationsComposite" type="Magento\Framework\Model\Resource\Db\VersionControl\RelationComposite">
        <arguments>
            <argument name="relationProcessors" xsi:type="array">
                <item name="default" xsi:type="object">Magento\Sales\Model\Resource\Order\Creditmemo\Relation</item>
            </argument>
        </arguments>
    </virtualType>
    <type name="Magento\Sales\Model\Resource\Order\Creditmemo">
        <arguments>
            <argument name="entityRelationComposite" xsi:type="object">CreditmemoRelationsComposite</argument>
        </arguments>
    </type>
    <virtualType name="Magento\Sales\Model\Resource\Order\Grid" type="Magento\Sales\Model\Resource\Grid">
        <arguments>
            <argument name="mainTableName" xsi:type="string">sales_order</argument>
            <argument name="gridTableName" xsi:type="string">sales_order_grid</argument>
            <argument name="orderIdField" xsi:type="string">sales_order.entity_id</argument>
            <argument name="joins" xsi:type="array">
                <item name="sales_shipping_address" xsi:type="array">
                    <item name="table" xsi:type="string">sales_order_address</item>
                    <item name="origin_column" xsi:type="string">shipping_address_id</item>
                    <item name="target_column" xsi:type="string">entity_id</item>
                </item>
                <item name="sales_billing_address" xsi:type="array">
                    <item name="table" xsi:type="string">sales_order_address</item>
                    <item name="origin_column" xsi:type="string">billing_address_id</item>
                    <item name="target_column" xsi:type="string">entity_id</item>
                </item>
            </argument>
            <argument name="columns" xsi:type="array">
                <item name="entity_id" xsi:type="string">sales_order.entity_id</item>
                <item name="status" xsi:type="string">sales_order.status</item>
                <item name="store_id" xsi:type="string">sales_order.store_id</item>
                <item name="store_name" xsi:type="string">sales_order.store_name</item>
                <item name="customer_id" xsi:type="string">sales_order.customer_id</item>
                <item name="base_grand_total" xsi:type="string">sales_order.base_grand_total</item>
                <item name="base_total_paid" xsi:type="string">sales_order.base_total_paid</item>
                <item name="grand_total" xsi:type="string">sales_order.grand_total</item>
                <item name="total_paid" xsi:type="string">sales_order.total_paid</item>
                <item name="increment_id" xsi:type="string">sales_order.increment_id</item>
                <item name="base_currency_code" xsi:type="string">sales_order.base_currency_code</item>
                <item name="order_currency_code" xsi:type="string">sales_order.order_currency_code</item>
                <item name="shipping_name" xsi:type="object">ShippingNameAggregator</item>
                <item name="billing_name" xsi:type="object">BillingNameAggregator</item>
                <item name="created_at" xsi:type="string">sales_order.created_at</item>
                <item name="updated_at" xsi:type="string">sales_order.updated_at</item>
                <item name="billing_address" xsi:type="object">BillingAddressAggregator</item>
                <item name="shipping_address" xsi:type="object">ShippingAddressAggregator</item>
                <item name="shipping_information" xsi:type="string">sales_order.shipping_description</item>
                <item name="customer_email" xsi:type="string">sales_order.customer_email</item>
                <item name="customer_group" xsi:type="string">sales_order.customer_group_id</item>
                <item name="subtotal" xsi:type="string">sales_order.base_subtotal</item>
                <item name="shipping_and_handling" xsi:type="string">sales_order.base_shipping_amount</item>
                <item name="customer_name" xsi:type="object">CustomerNameAggregator</item>
                <item name="payment_method" xsi:type="object">PaymentMethodSubSelect</item>
                <item name="total_refunded" xsi:type="string">sales_order.total_refunded</item>
            </argument>
        </arguments>
    </virtualType>
    <virtualType name="ShipmentGridAggregator" type="Magento\Sales\Model\Resource\Grid">
        <arguments>
            <argument name="mainTableName" xsi:type="string">sales_shipment</argument>
            <argument name="gridTableName" xsi:type="string">sales_shipment_grid</argument>
            <argument name="orderIdField" xsi:type="string">sales_shipment.order_id</argument>
            <argument name="joins" xsi:type="array">
                <item name="sales_order" xsi:type="array">
                    <item name="table" xsi:type="string">sales_order</item>
                    <item name="origin_column" xsi:type="string">order_id</item>
                    <item name="target_column" xsi:type="string">entity_id</item>
                </item>
                <item name="sales_shipping_address" xsi:type="array">
                    <item name="table" xsi:type="string">sales_order_address</item>
                    <item name="origin_column" xsi:type="string">shipping_address_id</item>
                    <item name="target_column" xsi:type="string">entity_id</item>
                </item>
                <item name="sales_billing_address" xsi:type="array">
                    <item name="table" xsi:type="string">sales_order_address</item>
                    <item name="origin_column" xsi:type="string">billing_address_id</item>
                    <item name="target_column" xsi:type="string">entity_id</item>
                </item>
            </argument>
            <argument name="columns" xsi:type="array">
                <item name="entity_id" xsi:type="string">sales_shipment.entity_id</item>
                <item name="increment_id" xsi:type="string">sales_shipment.increment_id</item>
                <item name="store_id" xsi:type="string">sales_shipment.store_id</item>
                <item name="order_increment_id" xsi:type="string">sales_order.increment_id</item>
                <item name="order_created_at" xsi:type="string">sales_order.created_at</item>
                <item name="customer_name" xsi:type="object">CustomerNameAggregator</item>
                <item name="total_qty" xsi:type="string">sales_shipment.total_qty</item>
                <item name="shipment_status" xsi:type="string">sales_shipment.shipment_status</item>
                <item name="order_status" xsi:type="string">sales_order.status</item>
                <item name="billing_address" xsi:type="object">BillingAddressAggregator</item>
                <item name="shipping_address" xsi:type="object">ShippingAddressAggregator</item>
                <item name="billing_name" xsi:type="object">BillingNameAggregator</item>
                <item name="shipping_name" xsi:type="object">ShippingNameAggregator</item>
                <item name="customer_email" xsi:type="string">sales_order.customer_email</item>
                <item name="customer_group_id" xsi:type="string">sales_order.customer_group_id</item>
                <item name="payment_method" xsi:type="object">PaymentMethodSubSelect</item>
                <item name="created_at" xsi:type="string">sales_shipment.created_at</item>
                <item name="updated_at" xsi:type="string">sales_shipment.updated_at</item>
                <item name="order_id" xsi:type="string">sales_shipment.order_id</item>
                <item name="shipping_information" xsi:type="string">sales_order.shipping_description</item>
            </argument>
        </arguments>
    </virtualType>
    <virtualType name="CreditmemoGridAggregator" type="Magento\Sales\Model\Resource\Grid">
        <arguments>
            <argument name="mainTableName" xsi:type="string">sales_creditmemo</argument>
            <argument name="gridTableName" xsi:type="string">sales_creditmemo_grid</argument>
            <argument name="orderIdField" xsi:type="string">sales_creditmemo.order_id</argument>
            <argument name="joins" xsi:type="array">
                <item name="sales_shipping_address" xsi:type="array">
                    <item name="table" xsi:type="string">sales_order_address</item>
                    <item name="origin_column" xsi:type="string">shipping_address_id</item>
                    <item name="target_column" xsi:type="string">entity_id</item>
                </item>
                <item name="sales_billing_address" xsi:type="array">
                    <item name="table" xsi:type="string">sales_order_address</item>
                    <item name="origin_column" xsi:type="string">billing_address_id</item>
                    <item name="target_column" xsi:type="string">entity_id</item>
                </item>
                <item name="sales_order" xsi:type="array">
                    <item name="table" xsi:type="string">sales_order</item>
                    <item name="origin_column" xsi:type="string">order_id</item>
                    <item name="target_column" xsi:type="string">entity_id</item>
                </item>
            </argument>
            <argument name="columns" xsi:type="array">
                <item name="entity_id" xsi:type="string">sales_creditmemo.entity_id</item>
                <item name="increment_id" xsi:type="string">sales_creditmemo.increment_id</item>
                <item name="created_at" xsi:type="string">sales_creditmemo.created_at</item>
                <item name="updated_at" xsi:type="string">sales_creditmemo.updated_at</item>
                <item name="order_id" xsi:type="string">sales_order.entity_id</item>
                <item name="order_increment_id" xsi:type="string">sales_order.increment_id</item>
                <item name="order_created_at" xsi:type="string">sales_order.created_at</item>
                <item name="billing_name" xsi:type="object">BillingNameAggregator</item>
                <item name="state" xsi:type="string">sales_creditmemo.state</item>
                <item name="base_grand_total" xsi:type="string">sales_creditmemo.base_grand_total</item>
                <item name="order_status" xsi:type="string">sales_order.status</item>
                <item name="store_id" xsi:type="string">sales_creditmemo.store_id</item>
                <item name="billing_address" xsi:type="object">BillingAddressAggregator</item>
                <item name="shipping_address" xsi:type="object">ShippingAddressAggregator</item>
                <item name="customer_name" xsi:type="object">CustomerNameAggregator</item>
                <item name="customer_email" xsi:type="string">sales_order.customer_email</item>
                <item name="customer_group_id" xsi:type="string">sales_order.customer_group_id</item>
                <item name="payment_method" xsi:type="object">PaymentMethodSubSelect</item>
                <item name="shipping_information" xsi:type="string">sales_order.shipping_description</item>
                <item name="subtotal" xsi:type="string">sales_creditmemo.subtotal</item>
                <item name="shipping_and_handling" xsi:type="string">sales_creditmemo.shipping_amount</item>
                <item name="adjustment_positive" xsi:type="string">sales_creditmemo.adjustment_positive</item>
                <item name="adjustment_negative" xsi:type="string">sales_creditmemo.adjustment_negative</item>
                <item name="order_base_grand_total" xsi:type="string">sales_order.base_grand_total</item>
            </argument>
        </arguments>
    </virtualType>
    <virtualType name="Magento\Sales\Model\Resource\Order\Invoice\Grid" type="Magento\Sales\Model\Resource\Grid">
        <arguments>
            <argument name="mainTableName" xsi:type="string">sales_invoice</argument>
            <argument name="gridTableName" xsi:type="string">sales_invoice_grid</argument>
            <argument name="orderIdField" xsi:type="string">sales_invoice.order_id</argument>
            <argument name="joins" xsi:type="array">
                <item name="sales_order" xsi:type="array">
                    <item name="table" xsi:type="string">sales_order</item>
                    <item name="origin_column" xsi:type="string">order_id</item>
                    <item name="target_column" xsi:type="string">entity_id</item>
                </item>
                <item name="sales_shipping_address" xsi:type="array">
                    <item name="table" xsi:type="string">sales_order_address</item>
                    <item name="origin_column" xsi:type="string">shipping_address_id</item>
                    <item name="target_column" xsi:type="string">entity_id</item>
                </item>
                <item name="sales_billing_address" xsi:type="array">
                    <item name="table" xsi:type="string">sales_order_address</item>
                    <item name="origin_column" xsi:type="string">billing_address_id</item>
                    <item name="target_column" xsi:type="string">entity_id</item>
                </item>
            </argument>
            <argument name="columns" xsi:type="array">
                <item name="entity_id" xsi:type="string">sales_invoice.entity_id</item>
                <item name="increment_id" xsi:type="string">sales_invoice.increment_id</item>
                <item name="state" xsi:type="string">sales_invoice.state</item>
                <item name="store_id" xsi:type="string">sales_invoice.store_id</item>
                <item name="store_name" xsi:type="string">sales_order.store_name</item>
                <item name="order_id" xsi:type="string">sales_invoice.order_id</item>
                <item name="order_increment_id" xsi:type="string">sales_order.increment_id</item>
                <item name="order_created_at" xsi:type="string">sales_order.created_at</item>
                <item name="customer_name" xsi:type="object">CustomerNameAggregator</item>
                <item name="customer_email" xsi:type="string">sales_order.customer_email</item>
                <item name="customer_group_id" xsi:type="string">sales_order.customer_group_id</item>
                <item name="payment_method" xsi:type="object">PaymentMethodSubSelect</item>
                <item name="store_currency_code" xsi:type="string">sales_invoice.store_currency_code</item>
                <item name="order_currency_code" xsi:type="string">sales_invoice.order_currency_code</item>
                <item name="base_currency_code" xsi:type="string">sales_invoice.base_currency_code</item>
                <item name="global_currency_code" xsi:type="string">sales_invoice.global_currency_code</item>
                <item name="billing_name" xsi:type="object">BillingNameAggregator</item>
                <item name="billing_address" xsi:type="object">BillingAddressAggregator</item>
                <item name="shipping_address" xsi:type="object">ShippingAddressAggregator</item>
                <item name="shipping_information" xsi:type="string">sales_order.shipping_description</item>
                <item name="subtotal" xsi:type="string">sales_order.base_subtotal</item>
                <item name="shipping_and_handling" xsi:type="string">sales_order.base_shipping_amount</item>
                <item name="grand_total" xsi:type="string">sales_invoice.grand_total</item>
                <item name="created_at" xsi:type="string">sales_invoice.created_at</item>
                <item name="updated_at" xsi:type="string">sales_invoice.updated_at</item>
            </argument>
        </arguments>
    </virtualType>
    <virtualType name="CustomerNameAggregator" type="Magento\Sales\Model\Resource\Order\Grid\Sql\Concat">
        <arguments>
            <argument name="columns" xsi:type="array">
                <item name="customer_firstname" xsi:type="string">sales_order.customer_firstname</item>
                <item name="customer_lastname" xsi:type="string">sales_order.customer_lastname</item>
            </argument>
        </arguments>
    </virtualType>
    <virtualType name="ShippingNameAggregator" type="Magento\Sales\Model\Resource\Order\Grid\Sql\Concat">
        <arguments>
            <argument name="columns" xsi:type="array">
                <item name="firstname" xsi:type="string">sales_shipping_address.firstname</item>
                <item name="lastname" xsi:type="string">sales_shipping_address.lastname</item>
            </argument>
        </arguments>
    </virtualType>
    <virtualType name="BillingNameAggregator" type="Magento\Sales\Model\Resource\Order\Grid\Sql\Concat">
        <arguments>
            <argument name="columns" xsi:type="array">
                <item name="firstname" xsi:type="string">sales_billing_address.firstname</item>
                <item name="lastname" xsi:type="string">sales_billing_address.lastname</item>
            </argument>
        </arguments>
    </virtualType>
    <virtualType name="ShippingAddressAggregator" type="Magento\Sales\Model\Resource\Order\Grid\Sql\Concat">
        <arguments>
            <argument name="columns" xsi:type="array">
                <item name="street" xsi:type="string">sales_shipping_address.street</item>
                <item name="city" xsi:type="string">sales_shipping_address.city</item>
                <item name="region" xsi:type="string">sales_shipping_address.region</item>
                <item name="postcode" xsi:type="string">sales_shipping_address.postcode</item>
            </argument>
            <argument name="separator" xsi:type="string">, </argument>
        </arguments>
    </virtualType>
    <virtualType name="BillingAddressAggregator" type="Magento\Sales\Model\Resource\Order\Grid\Sql\Concat">
        <arguments>
            <argument name="columns" xsi:type="array">
                <item name="street" xsi:type="string">sales_billing_address.street</item>
                <item name="city" xsi:type="string">sales_billing_address.city</item>
                <item name="region" xsi:type="string">sales_billing_address.region</item>
                <item name="postcode" xsi:type="string">sales_billing_address.postcode</item>
            </argument>
            <argument name="separator" xsi:type="string">, </argument>
        </arguments>
    </virtualType>
    <virtualType name="PaymentMethodSubSelect" type="Magento\Sales\Model\Resource\Order\Grid\Sql\SubSelect">
        <arguments>
            <argument name="connectionName" xsi:type="string">sales_read</argument>
            <argument name="table" xsi:type="string">sales_order_payment</argument>
            <argument name="columns" xsi:type="array">
                <item name="method" xsi:type="string">method</item>
            </argument>
            <argument name="originColumn" xsi:type="string">parent_id</argument>
            <argument name="targetColumn" xsi:type="string">sales_order.entity_id</argument>
        </arguments>
    </virtualType>
    <type name="Magento\Sales\Model\Resource\GridPool">
        <arguments>
            <argument name="grids" xsi:type="array">
                <item name="order_grid" xsi:type="object">Magento\Sales\Model\Resource\Order\Grid</item>
                <item name="invoice_grid" xsi:type="object">Magento\Sales\Model\Resource\Order\Invoice\Grid</item>
                <item name="shipment_grid" xsi:type="object">ShipmentGridAggregator</item>
                <item name="creditmemo_grid" xsi:type="object">CreditmemoGridAggregator</item>
            </argument>
        </arguments>
    </type>
    <type name ="Magento\Framework\View\Element\UiComponent\DataProvider\FilterPool">
        <arguments>
            <argument name="appliers" xsi:type="array">
                <item name="regular" xsi:type="object">Magento\Framework\View\Element\UiComponent\DataProvider\RegularFilter</item>
                <item name="fulltext" xsi:type="object">Magento\Framework\View\Element\UiComponent\DataProvider\FulltextFilter</item>
            </argument>
        </arguments>
<<<<<<< HEAD
    </type>
    <virtualType name="OrderGridDataProvider" type="Magento\Framework\View\Element\UiComponent\DataProvider\SearchDataProvider">
=======
    </virtualType>
    <virtualType name="OrderGridDataProvider" type="Magento\Framework\View\Element\UiComponent\DataProvider\DataProvider">
>>>>>>> a309d353
        <arguments>
            <argument name="collection" xsi:type="object" shared="false">Magento\Sales\Model\Resource\Order\Grid\Collection</argument>
        </arguments>
    </virtualType>
    <virtualType name="InvoiceGridDataProvider" type="Magento\Framework\View\Element\UiComponent\DataProvider\DataProvider">
        <arguments>
            <argument name="collection" xsi:type="object" shared="false">Magento\Sales\Model\Resource\Order\Invoice\Grid\Collection</argument>
        </arguments>
    </virtualType>
    <virtualType name="ShipmentGridDataProvider" type="Magento\Framework\View\Element\UiComponent\DataProvider\DataProvider">
        <arguments>
            <argument name="collection" xsi:type="object" shared="false">Magento\Sales\Model\Resource\Order\Shipment\Grid\Collection</argument>
        </arguments>
    </virtualType>
    <virtualType name="CreditmemoGridDataProvider" type="Magento\Framework\View\Element\UiComponent\DataProvider\DataProvider">
        <arguments>
            <argument name="collection" xsi:type="object" shared="false">Magento\Sales\Model\Resource\Order\Creditmemo\Grid\Collection</argument>
        </arguments>
    </virtualType>
    <type name="Magento\Sales\Model\Order\Config">
        <arguments>
            <argument name="state" xsi:type="object">Magento\Framework\App\State\Proxy</argument>
        </arguments>
    </type>
<<<<<<< HEAD
    <type name="Magento\Framework\View\Element\UiComponent\DataProvider\CollectionPool">
        <arguments>
            <argument name="collections" xsi:type="array">
                <item name="sales_order_grid_data_source" xsi:type="object" shared="false">Magento\Sales\Model\Resource\Order\Grid\Collection</item>
            </argument>
=======
    <type name="Magento\Sales\Model\Resource\Order\Grid\Collection">
        <arguments>
            <argument name="mainTable" xsi:type="string">sales_order_grid</argument>
            <argument name="eventPrefix" xsi:type="string">sales_order_grid_collection</argument>
            <argument name="eventObject" xsi:type="string">order_grid_collection</argument>
            <argument name="resourceModel" xsi:type="string">Magento\Sales\Model\Resource\Order</argument>
        </arguments>
    </type>
    <virtualType name="Magento\Sales\Model\Resource\Order\Invoice\Grid\Collection" type="Magento\Sales\Model\Resource\Grid\Collection">
        <arguments>
            <argument name="mainTable" xsi:type="string">sales_invoice_grid</argument>
            <argument name="eventPrefix" xsi:type="string">sales_order_invoice_grid_collection</argument>
            <argument name="eventObject" xsi:type="string">order_invoice_grid_collection</argument>
            <argument name="resourceModel" xsi:type="string">Magento\Sales\Model\Resource\Order\Invoice</argument>
        </arguments>
    </virtualType>
    <virtualType name="Magento\Sales\Model\Resource\Order\Shipment\Grid\Collection" type="Magento\Sales\Model\Resource\Grid\Collection">
        <arguments>
            <argument name="mainTable" xsi:type="string">sales_shipment_grid</argument>
            <argument name="eventPrefix" xsi:type="string">sales_order_shipment_grid_collection</argument>
            <argument name="eventObject" xsi:type="string">order_shipment_grid_collection</argument>
            <argument name="resourceModel" xsi:type="string">Magento\Sales\Model\Resource\Order\Shipment</argument>
        </arguments>
    </virtualType>
    <virtualType name="Magento\Sales\Model\Resource\Order\Creditmemo\Grid\Collection" type="Magento\Sales\Model\Resource\Grid\Collection">
        <arguments>
            <argument name="mainTable" xsi:type="string">sales_creditmemo_grid</argument>
            <argument name="eventPrefix" xsi:type="string">sales_order_creditmemo_grid_collection</argument>
            <argument name="eventObject" xsi:type="string">order_creditmemo_grid_collection</argument>
            <argument name="resourceModel" xsi:type="string">Magento\Sales\Model\Resource\Order\Creditmemo</argument>
        </arguments>
    </virtualType>
    <type name="Magento\Sales\Model\Resource\Order\Invoice\Orders\Grid\Collection">
        <arguments>
            <argument name="mainTable" xsi:type="string">sales_invoice_grid</argument>
            <argument name="eventPrefix" xsi:type="string">sales_order_invoice_grid_collection</argument>
            <argument name="eventObject" xsi:type="string">order_invoice_grid_collection</argument>
            <argument name="resourceModel" xsi:type="string">Magento\Sales\Model\Resource\Order\Invoice</argument>
        </arguments>
    </type>
    <type name="\Magento\Sales\Model\Resource\Order\Shipment\Order\Grid\Collection">
        <arguments>
            <argument name="mainTable" xsi:type="string">sales_shipment_grid</argument>
            <argument name="eventPrefix" xsi:type="string">sales_order_shipment_grid_collection</argument>
            <argument name="eventObject" xsi:type="string">order_shipment_grid_collection</argument>
            <argument name="resourceModel" xsi:type="string">Magento\Sales\Model\Resource\Order\Shipment</argument>
        </arguments>
    </type>
    <type name="\Magento\Sales\Model\Resource\Order\Creditmemo\Order\Grid\Collection">
        <arguments>
            <argument name="mainTable" xsi:type="string">sales_creditmemo_grid</argument>
            <argument name="eventPrefix" xsi:type="string">sales_order_creditmemo_grid_collection</argument>
            <argument name="eventObject" xsi:type="string">order_creditmemo_grid_collection</argument>
            <argument name="resourceModel" xsi:type="string">Magento\Sales\Model\Resource\Order\Creditmemo</argument>
>>>>>>> a309d353
        </arguments>
    </type>
</config><|MERGE_RESOLUTION|>--- conflicted
+++ resolved
@@ -529,37 +529,36 @@
             </argument>
         </arguments>
     </type>
-    <type name ="Magento\Framework\View\Element\UiComponent\DataProvider\FilterPool">
+    <virtualType name="SalesGirdFilterPool" type="Magento\Framework\View\Element\UiComponent\DataProvider\FilterPool">
         <arguments>
             <argument name="appliers" xsi:type="array">
                 <item name="regular" xsi:type="object">Magento\Framework\View\Element\UiComponent\DataProvider\RegularFilter</item>
                 <item name="fulltext" xsi:type="object">Magento\Framework\View\Element\UiComponent\DataProvider\FulltextFilter</item>
             </argument>
         </arguments>
-<<<<<<< HEAD
-    </type>
-    <virtualType name="OrderGridDataProvider" type="Magento\Framework\View\Element\UiComponent\DataProvider\SearchDataProvider">
-=======
     </virtualType>
     <virtualType name="OrderGridDataProvider" type="Magento\Framework\View\Element\UiComponent\DataProvider\DataProvider">
->>>>>>> a309d353
         <arguments>
             <argument name="collection" xsi:type="object" shared="false">Magento\Sales\Model\Resource\Order\Grid\Collection</argument>
+            <argument name="filterPool" xsi:type="object" shared="false">SalesGirdFilterPool</argument>
         </arguments>
     </virtualType>
     <virtualType name="InvoiceGridDataProvider" type="Magento\Framework\View\Element\UiComponent\DataProvider\DataProvider">
         <arguments>
             <argument name="collection" xsi:type="object" shared="false">Magento\Sales\Model\Resource\Order\Invoice\Grid\Collection</argument>
+            <argument name="filterPool" xsi:type="object" shared="false">SalesGirdFilterPool</argument>
         </arguments>
     </virtualType>
     <virtualType name="ShipmentGridDataProvider" type="Magento\Framework\View\Element\UiComponent\DataProvider\DataProvider">
         <arguments>
             <argument name="collection" xsi:type="object" shared="false">Magento\Sales\Model\Resource\Order\Shipment\Grid\Collection</argument>
+            <argument name="filterPool" xsi:type="object" shared="false">SalesGirdFilterPool</argument>
         </arguments>
     </virtualType>
     <virtualType name="CreditmemoGridDataProvider" type="Magento\Framework\View\Element\UiComponent\DataProvider\DataProvider">
         <arguments>
             <argument name="collection" xsi:type="object" shared="false">Magento\Sales\Model\Resource\Order\Creditmemo\Grid\Collection</argument>
+            <argument name="filterPool" xsi:type="object" shared="false">SalesGirdFilterPool</argument>
         </arguments>
     </virtualType>
     <type name="Magento\Sales\Model\Order\Config">
@@ -567,13 +566,6 @@
             <argument name="state" xsi:type="object">Magento\Framework\App\State\Proxy</argument>
         </arguments>
     </type>
-<<<<<<< HEAD
-    <type name="Magento\Framework\View\Element\UiComponent\DataProvider\CollectionPool">
-        <arguments>
-            <argument name="collections" xsi:type="array">
-                <item name="sales_order_grid_data_source" xsi:type="object" shared="false">Magento\Sales\Model\Resource\Order\Grid\Collection</item>
-            </argument>
-=======
     <type name="Magento\Sales\Model\Resource\Order\Grid\Collection">
         <arguments>
             <argument name="mainTable" xsi:type="string">sales_order_grid</argument>
@@ -628,7 +620,6 @@
             <argument name="eventPrefix" xsi:type="string">sales_order_creditmemo_grid_collection</argument>
             <argument name="eventObject" xsi:type="string">order_creditmemo_grid_collection</argument>
             <argument name="resourceModel" xsi:type="string">Magento\Sales\Model\Resource\Order\Creditmemo</argument>
->>>>>>> a309d353
         </arguments>
     </type>
 </config>