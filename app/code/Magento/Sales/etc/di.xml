--- conflicted
+++ resolved
@@ -686,11 +686,7 @@
                 <item name="shipping_address" xsi:type="object">ShippingAddressAggregator</item>
                 <item name="shipping_information" xsi:type="string">sales_order.shipping_description</item>
                 <item name="subtotal" xsi:type="string">sales_invoice.base_subtotal</item>
-<<<<<<< HEAD
                 <item name="shipping_and_handling" xsi:type="string">sales_order.base_shipping_amount</item>
-=======
-                <item name="shipping_and_handling" xsi:type="string">sales_invoice.base_shipping_amount</item>
->>>>>>> c2b46577
                 <item name="base_grand_total" xsi:type="string">sales_invoice.base_grand_total</item>
                 <item name="grand_total" xsi:type="string">sales_invoice.grand_total</item>
                 <item name="created_at" xsi:type="string">sales_invoice.created_at</item>
