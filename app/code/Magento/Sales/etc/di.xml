--- conflicted
+++ resolved
@@ -670,17 +670,13 @@
             <argument name="modelClassName" xsi:type="string">Magento\Sales\Model\Order</argument>
         </arguments>
     </virtualType>
-<<<<<<< HEAD
-    <virtualType name="invoiceMetadata" type="Magento\Sales\Model\ResourceModel\Metadata">
-=======
-    <virtualType name="orderItemMetadata" type="Magento\Sales\Model\Resource\Metadata">
+    <virtualType name="orderItemMetadata" type="Magento\Sales\Model\ResourceModel\Metadata">
         <arguments>
             <argument name="resourceClassName" xsi:type="string">Magento\Sales\Model\Resource\Order\Item</argument>
             <argument name="modelClassName" xsi:type="string">Magento\Sales\Model\Order\Item</argument>
         </arguments>
     </virtualType>
-    <virtualType name="invoiceMetadata" type="Magento\Sales\Model\Resource\Metadata">
->>>>>>> 2e2785cc
+    <virtualType name="invoiceMetadata" type="Magento\Sales\Model\ResourceModel\Metadata">
         <arguments>
             <argument name="resourceClassName" xsi:type="string">Magento\Sales\Model\ResourceModel\Order\Invoice</argument>
             <argument name="modelClassName" xsi:type="string">Magento\Sales\Model\Order\Invoice</argument>
