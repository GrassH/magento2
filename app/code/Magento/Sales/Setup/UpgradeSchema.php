<?php
/**
 * Copyright © 2015 Magento. All rights reserved.
 * See COPYING.txt for license details.
 */

namespace Magento\Sales\Setup;

use Magento\Framework\DB\Ddl\Table;
use Magento\Framework\Setup\UpgradeSchemaInterface;
use Magento\Framework\Setup\ModuleContextInterface;
use Magento\Framework\Setup\SchemaSetupInterface;

/**
 * @codeCoverageIgnore
 */
class UpgradeSchema implements UpgradeSchemaInterface
{
    /**
     * {@inheritdoc}
     */
    public function upgrade(SchemaSetupInterface $setup, ModuleContextInterface $context)
    {
        $installer = $setup;
        /** @var \Magento\Framework\DB\Adapter\AdapterInterface $connection */
        $connection = $installer->getConnection();
        if (version_compare($context->getVersion(), '2.0.1') < 0) {
            /**
             * update columns created_at and updated_at in sales entities tables
             */
            $tables = [
                'sales_creditmemo',
                'sales_creditmemo_comment',
                'sales_invoice',
                'sales_invoice_comment',
                'sales_order',
                'sales_order_item',
                'sales_order_status_history',
                'sales_payment_transaction',
                'sales_shipment',
                'sales_shipment_comment',
                'sales_shipment_track'
            ];
            foreach ($tables as $table) {
                $columns = $connection->describeTable($installer->getTable($table));
                if (isset($columns['created_at'])) {
                    $createdAt = $columns['created_at'];
                    $createdAt['DEFAULT'] = Table::TIMESTAMP_INIT;
                    $createdAt['TYPE'] = Table::TYPE_TIMESTAMP;
                    $connection->modifyColumn($installer->getTable($table), 'created_at', $createdAt);
                }
                if (isset($columns['updated_at'])) {
                    $updatedAt = $columns['updated_at'];
                    $updatedAt['DEFAULT'] = Table::TIMESTAMP_UPDATE;
                    $updatedAt['TYPE'] = Table::TYPE_TIMESTAMP;
                    $connection->modifyColumn($installer->getTable($table), 'updated_at', $updatedAt);
                }
            }
            $dropIncrementIndexTables = [
                'sales_creditmemo',
                'sales_invoice',
                'sales_order',
                'sales_shipment',
                'sales_creditmemo_grid',
                'sales_invoice_grid',
                'sales_order_grid',
                'sales_shipment_grid',
            ];
            foreach ($dropIncrementIndexTables as $table) {
                $connection->dropIndex(
                    $installer->getTable($table),
                    $installer->getIdxName(
                        $installer->getTable($table),
                        ['increment_id'],
                        \Magento\Framework\DB\Adapter\AdapterInterface::INDEX_TYPE_UNIQUE
                    )
                );
            }
        }
        if (version_compare($context->getVersion(), '2.0.2') < 0) {
            $createIncrementIndexTables = [
                'sales_creditmemo',
                'sales_invoice',
                'sales_order',
                'sales_shipment',
                'sales_creditmemo_grid',
                'sales_invoice_grid',
                'sales_order_grid',
                'sales_shipment_grid',
            ];
            foreach ($createIncrementIndexTables as $table) {
                $connection->addIndex(
                    $installer->getTable($table),
                    $installer->getIdxName(
                        $installer->getTable($table),
                        ['increment_id', 'store_id'],
                        \Magento\Framework\DB\Adapter\AdapterInterface::INDEX_TYPE_UNIQUE
                    ),
                    ['increment_id', 'store_id'],
                    \Magento\Framework\DB\Adapter\AdapterInterface::INDEX_TYPE_UNIQUE
                );
            }
        }
<<<<<<< HEAD
        $setup->endSetup();
=======

        if (version_compare($context->getVersion(), '2.0.2') < 0) {

            /**
             * Adding 'updated_at' columns.
             */

            $tables = ['sales_shipment_grid', 'sales_invoice_grid', 'sales_creditmemo_grid'];

            foreach ($tables as $table) {
                $table = $setup->getTable($table);

                $setup->getConnection()
                    ->addColumn(
                        $table,
                        'updated_at',
                        [
                            'type' => Table::TYPE_TIMESTAMP,
                            'after' => 'created_at',
                            'comment' => 'Updated At'
                        ]
                    );

                $setup->getConnection()
                    ->addIndex($table, $setup->getIdxName($table, ['updated_at']), 'updated_at');
            }

            /**
             * Modifying default value of 'updated_at' columns.
             */

            $tables = ['sales_order', 'sales_shipment', 'sales_invoice', 'sales_creditmemo'];

            foreach ($tables as $table) {
                $table = $setup->getTable($table);

                $setup->getConnection()
                    ->modifyColumn(
                        $table,
                        'updated_at',
                        [
                            'type' => Table::TYPE_TIMESTAMP,
                            'default' => Table::TIMESTAMP_INIT_UPDATE
                        ]
                    );
            }
        }
>>>>>>> a2aa819c
    }
}<|MERGE_RESOLUTION|>--- conflicted
+++ resolved
@@ -21,13 +21,14 @@
      */
     public function upgrade(SchemaSetupInterface $setup, ModuleContextInterface $context)
     {
-        $installer = $setup;
-        /** @var \Magento\Framework\DB\Adapter\AdapterInterface $connection */
-        $connection = $installer->getConnection();
         if (version_compare($context->getVersion(), '2.0.1') < 0) {
+
+            $installer = $setup;
+
             /**
              * update columns created_at and updated_at in sales entities tables
              */
+
             $tables = [
                 'sales_creditmemo',
                 'sales_creditmemo_comment',
@@ -41,6 +42,8 @@
                 'sales_shipment_comment',
                 'sales_shipment_track'
             ];
+            /** @var \Magento\Framework\DB\Adapter\AdapterInterface $connection */
+            $connection = $installer->getConnection();
             foreach ($tables as $table) {
                 $columns = $connection->describeTable($installer->getTable($table));
                 if (isset($columns['created_at'])) {
@@ -56,54 +59,7 @@
                     $connection->modifyColumn($installer->getTable($table), 'updated_at', $updatedAt);
                 }
             }
-            $dropIncrementIndexTables = [
-                'sales_creditmemo',
-                'sales_invoice',
-                'sales_order',
-                'sales_shipment',
-                'sales_creditmemo_grid',
-                'sales_invoice_grid',
-                'sales_order_grid',
-                'sales_shipment_grid',
-            ];
-            foreach ($dropIncrementIndexTables as $table) {
-                $connection->dropIndex(
-                    $installer->getTable($table),
-                    $installer->getIdxName(
-                        $installer->getTable($table),
-                        ['increment_id'],
-                        \Magento\Framework\DB\Adapter\AdapterInterface::INDEX_TYPE_UNIQUE
-                    )
-                );
-            }
         }
-        if (version_compare($context->getVersion(), '2.0.2') < 0) {
-            $createIncrementIndexTables = [
-                'sales_creditmemo',
-                'sales_invoice',
-                'sales_order',
-                'sales_shipment',
-                'sales_creditmemo_grid',
-                'sales_invoice_grid',
-                'sales_order_grid',
-                'sales_shipment_grid',
-            ];
-            foreach ($createIncrementIndexTables as $table) {
-                $connection->addIndex(
-                    $installer->getTable($table),
-                    $installer->getIdxName(
-                        $installer->getTable($table),
-                        ['increment_id', 'store_id'],
-                        \Magento\Framework\DB\Adapter\AdapterInterface::INDEX_TYPE_UNIQUE
-                    ),
-                    ['increment_id', 'store_id'],
-                    \Magento\Framework\DB\Adapter\AdapterInterface::INDEX_TYPE_UNIQUE
-                );
-            }
-        }
-<<<<<<< HEAD
-        $setup->endSetup();
-=======
 
         if (version_compare($context->getVersion(), '2.0.2') < 0) {
 
@@ -151,6 +107,5 @@
                     );
             }
         }
->>>>>>> a2aa819c
     }
 }