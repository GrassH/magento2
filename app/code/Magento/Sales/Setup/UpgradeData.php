<?php
/**
 * Copyright © 2016 Magento. All rights reserved.
 * See COPYING.txt for license details.
 */
namespace Magento\Sales\Setup;

/**
 * Class UpgradeData
 * @package Magento\Sales\Setup
 * @SuppressWarnings(PHPMD.CouplingBetweenObjects)
 */
class UpgradeData implements \Magento\Framework\Setup\UpgradeDataInterface
{
    /**
     * Sales setup factory
     *
     * @var \Magento\Sales\Setup\SalesSetupFactory
     */
    private $salesSetupFactory;

    /**
     * @var \Magento\Eav\Model\Config
     */
    private $eavConfig;

    /**
     * @var \Magento\Sales\Setup\ConvertSerializedDataToJsonFactory
     */
    private $convertSerializedDataToJsonFactory;

    /**
     * Constructor
     *
     * @param \Magento\Sales\Setup\SalesSetupFactory $salesSetupFactory
     * @param \Magento\Sales\Setup\ConvertSerializedDataToJsonFactory $convertSerializedDataToJsonFactory
     * @param \Magento\Eav\Model\Config $eavConfig
     */
    public function __construct(
        \Magento\Sales\Setup\SalesSetupFactory $salesSetupFactory,
        \Magento\Sales\Setup\ConvertSerializedDataToJsonFactory $convertSerializedDataToJsonFactory,
        \Magento\Eav\Model\Config $eavConfig
    ) {
        $this->salesSetupFactory = $salesSetupFactory;
        $this->convertSerializedDataToJsonFactory = $convertSerializedDataToJsonFactory;
        $this->eavConfig = $eavConfig;
    }

    /**
     * {@inheritdoc}
     */
    public function upgrade(
        \Magento\Framework\Setup\ModuleDataSetupInterface $setup,
        \Magento\Framework\Setup\ModuleContextInterface $context
    ) {
        $salesSetup = $this->salesSetupFactory->create(['setup' => $setup]);
        if (version_compare($context->getVersion(), '2.0.1', '<')) {
            $this->upgradeToTwoZeroOne($salesSetup);
        }
        if (version_compare($context->getVersion(), '2.0.5', '<')) {
            $this->convertSerializedDataToJsonFactory->create(['salesSetup' => $salesSetup])
                ->convert();
        }
        $this->eavConfig->clear();
    }

    /**
     * Upgrade to version 2.0.1
     *
     * @param \Magento\Sales\Setup\SalesSetup $setup
     * @return void
     */
    private function upgradeToTwoZeroOne(\Magento\Sales\Setup\SalesSetup $setup)
    {
        $setup->updateEntityType(
            \Magento\Sales\Model\Order::ENTITY,
            'entity_model',
            \Magento\Sales\Model\ResourceModel\Order::class
        );
        $setup->updateEntityType(
            \Magento\Sales\Model\Order::ENTITY,
            'increment_model',
            \Magento\Eav\Model\Entity\Increment\NumericValue::class
        );
        $setup->updateEntityType(
            'invoice',
            'entity_model',
            \Magento\Sales\Model\ResourceModel\Order::class
        );
        $setup->updateEntityType(
            'invoice',
            'increment_model',
            \Magento\Eav\Model\Entity\Increment\NumericValue::class
        );
        $setup->updateEntityType(
            'creditmemo',
            'entity_model',
            \Magento\Sales\Model\ResourceModel\Order\Creditmemo::class
        );
        $setup->updateEntityType(
            'creditmemo',
            'increment_model',
            \Magento\Eav\Model\Entity\Increment\NumericValue::class
        );
        $setup->updateEntityType(
            'shipment',
            'entity_model',
            \Magento\Sales\Model\ResourceModel\Order\Shipment::class
        );
        $setup->updateEntityType(
            'shipment',
            'increment_model',
            \Magento\Eav\Model\Entity\Increment\NumericValue::class
        );
    }
<<<<<<< HEAD

    /**
     * Upgrade to version 2.0.5, convert data for the following fields from serialized to JSON format:
     * sales_order_item.product_options
     * sales_shipment.packages
     * sales_order_payment.additional_information
     * sales_payment_transaction.additional_information
     *
     * @param \Magento\Framework\Setup\ModuleDataSetupInterface $setup
     * @return void
     */
    private function upgradeToVersionTwoZeroFive(\Magento\Framework\Setup\ModuleDataSetupInterface $setup)
    {
        $productOptionsDataConverter = $this->fieldDataConverterFactory->create(
            \Magento\Sales\Setup\SerializedDataConverter::class
        );
        $productOptionsDataConverter->convert(
            $setup->getConnection(),
            $setup->getTable('sales_order_item'),
            'item_id',
            'product_options'
        );
        $fieldDataConverter = $this->fieldDataConverterFactory->create(
            \Magento\Framework\DB\DataConverter\SerializedToJson::class
        );
        $fieldDataConverter->convert(
            $setup->getConnection(),
            $setup->getTable('sales_shipment'),
            'entity_id',
            'packages'
        );
        $fieldDataConverter->convert(
            $setup->getConnection(),
            $setup->getTable('sales_order_payment'),
            'entity_id',
            'additional_information'
        );
        $fieldDataConverter->convert(
            $setup->getConnection(),
            $setup->getTable('sales_payment_transaction'),
            'transaction_id',
            'additional_information'
        );
    }
=======
>>>>>>> 0f32a098
}<|MERGE_RESOLUTION|>--- conflicted
+++ resolved
@@ -6,9 +6,7 @@
 namespace Magento\Sales\Setup;
 
 /**
- * Class UpgradeData
- * @package Magento\Sales\Setup
- * @SuppressWarnings(PHPMD.CouplingBetweenObjects)
+ * Data upgrade script
  */
 class UpgradeData implements \Magento\Framework\Setup\UpgradeDataInterface
 {
@@ -113,51 +111,4 @@
             \Magento\Eav\Model\Entity\Increment\NumericValue::class
         );
     }
-<<<<<<< HEAD
-
-    /**
-     * Upgrade to version 2.0.5, convert data for the following fields from serialized to JSON format:
-     * sales_order_item.product_options
-     * sales_shipment.packages
-     * sales_order_payment.additional_information
-     * sales_payment_transaction.additional_information
-     *
-     * @param \Magento\Framework\Setup\ModuleDataSetupInterface $setup
-     * @return void
-     */
-    private function upgradeToVersionTwoZeroFive(\Magento\Framework\Setup\ModuleDataSetupInterface $setup)
-    {
-        $productOptionsDataConverter = $this->fieldDataConverterFactory->create(
-            \Magento\Sales\Setup\SerializedDataConverter::class
-        );
-        $productOptionsDataConverter->convert(
-            $setup->getConnection(),
-            $setup->getTable('sales_order_item'),
-            'item_id',
-            'product_options'
-        );
-        $fieldDataConverter = $this->fieldDataConverterFactory->create(
-            \Magento\Framework\DB\DataConverter\SerializedToJson::class
-        );
-        $fieldDataConverter->convert(
-            $setup->getConnection(),
-            $setup->getTable('sales_shipment'),
-            'entity_id',
-            'packages'
-        );
-        $fieldDataConverter->convert(
-            $setup->getConnection(),
-            $setup->getTable('sales_order_payment'),
-            'entity_id',
-            'additional_information'
-        );
-        $fieldDataConverter->convert(
-            $setup->getConnection(),
-            $setup->getTable('sales_payment_transaction'),
-            'transaction_id',
-            'additional_information'
-        );
-    }
-=======
->>>>>>> 0f32a098
 }