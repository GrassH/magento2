--- conflicted
+++ resolved
@@ -122,11 +122,8 @@
     {
         $this->changeFieldFormat($setup, 'sales_order_item', 'item_id', 'product_options');
         $this->changeFieldFormat($setup, 'quote_payment', 'payment_id', 'additional_information');
-<<<<<<< HEAD
         $this->changeFieldFormat($setup, 'sales_order_payment', 'entity_id', 'additional_information');
-=======
         $this->changeFieldFormat($setup, 'sales_shipment', 'entity_id', 'packages');
->>>>>>> e5be730d
     }
 
     /**
