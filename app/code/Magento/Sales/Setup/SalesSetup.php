<?php
/**
 * Copyright © 2016 Magento. All rights reserved.
 * See COPYING.txt for license details.
 */
namespace Magento\Sales\Setup;

use Magento\Eav\Model\Entity\Setup\Context;
use Magento\Eav\Model\ResourceModel\Entity\Attribute\Group\CollectionFactory;
use Magento\Framework\App\CacheInterface;
use Magento\Framework\App\Config\ScopeConfigInterface;
use Magento\Framework\Encryption\EncryptorInterface;
use Magento\Framework\Setup\ModuleDataSetupInterface;

/**
 * Setup Model of Sales Module
 * @codeCoverageIgnore
 */
class SalesSetup extends \Magento\Eav\Setup\EavSetup
{
    /**
     * This should be set explicitly
     */
    const ORDER_ENTITY_TYPE_ID = 5;

    /**
     * This should be set explicitly
     */
    const INVOICE_PRODUCT_ENTITY_TYPE_ID = 6;

    /**
     * This should be set explicitly
     */
    const CREDITMEMO_PRODUCT_ENTITY_TYPE_ID = 7;

    /**
     * This should be set explicitly
     */
    const SHIPMENT_PRODUCT_ENTITY_TYPE_ID = 8;

    /**
     * @var ScopeConfigInterface
     */
    protected $config;

    /**
     * @var EncryptorInterface
     */
    protected $encryptor;

    /**
     * @param ModuleDataSetupInterface $setup
     * @param Context $context
     * @param CacheInterface $cache
     * @param CollectionFactory $attrGroupCollectionFactory
     * @param ScopeConfigInterface $config
     */
    public function __construct(
        ModuleDataSetupInterface $setup,
        Context $context,
        CacheInterface $cache,
        CollectionFactory $attrGroupCollectionFactory,
        ScopeConfigInterface $config
    ) {
        $this->config = $config;
        $this->encryptor = $context->getEncryptor();
        parent::__construct($setup, $context, $cache, $attrGroupCollectionFactory);
    }

    /**
     * List of entities converted from EAV to flat data structure
     *
     * @var $_flatEntityTables array
     */
    protected $_flatEntityTables = [
        'order' => 'sales_order',
        'order_payment' => 'sales_order_payment',
        'order_item' => 'sales_order_item',
        'order_address' => 'sales_order_address',
        'order_status_history' => 'sales_order_status_history',
        'invoice' => 'sales_invoice',
        'invoice_item' => 'sales_invoice_item',
        'invoice_comment' => 'sales_invoice_comment',
        'creditmemo' => 'sales_creditmemo',
        'creditmemo_item' => 'sales_creditmemo_item',
        'creditmemo_comment' => 'sales_creditmemo_comment',
        'shipment' => 'sales_shipment',
        'shipment_item' => 'sales_shipment_item',
        'shipment_track' => 'sales_shipment_track',
        'shipment_comment' => 'sales_shipment_comment',
    ];

    /**
     * List of entities used with separate grid table
     *
     * @var string[] $_flatEntitiesGrid
     */
    protected $_flatEntitiesGrid = ['order', 'invoice', 'shipment', 'creditmemo'];

    /**
     * Check if table exist for flat entity
     *
     * @param string $table
     * @return bool
     */
    protected function _flatTableExist($table)
    {
        $tablesList = $this->getSetup()->getConnection()->listTables();
        return in_array(strtoupper($this->getSetup()->getTable($table)), array_map('strtoupper', $tablesList));
    }

    /**
     * Add entity attribute. Overwritten for flat entities support
     *
     * @param int|string $entityTypeId
     * @param string $code
     * @param array $attr
     * @return $this
     */
    public function addAttribute($entityTypeId, $code, array $attr)
    {
        if (isset(
            $this->_flatEntityTables[$entityTypeId]
        ) && $this->_flatTableExist(
            $this->_flatEntityTables[$entityTypeId]
        )
        ) {
            $this->_addFlatAttribute($this->_flatEntityTables[$entityTypeId], $code, $attr);
            $this->_addGridAttribute($this->_flatEntityTables[$entityTypeId], $code, $attr, $entityTypeId);
        } else {
            parent::addAttribute($entityTypeId, $code, $attr);
        }
        return $this;
    }

    /**
     * Add attribute as separate column in the table
     *
     * @param string $table
     * @param string $attribute
     * @param array $attr
     * @return $this
     */
    protected function _addFlatAttribute($table, $attribute, $attr)
    {
        $tableInfo = $this->getSetup()->getConnection()->describeTable($this->getSetup()->getTable($table));
        if (isset($tableInfo[$attribute])) {
            return $this;
        }
        $columnDefinition = $this->_getAttributeColumnDefinition($attribute, $attr);
        $this->getSetup()->getConnection()->addColumn(
            $this->getSetup()->getTable($table),
            $attribute,
            $columnDefinition
        );
        return $this;
    }

    /**
     * Add attribute to grid table if necessary
     *
     * @param string $table
     * @param string $attribute
     * @param array $attr
     * @param string $entityTypeId
     * @return $this
     */
    protected function _addGridAttribute($table, $attribute, $attr, $entityTypeId)
    {
        if (in_array($entityTypeId, $this->_flatEntitiesGrid) && !empty($attr['grid'])) {
            $columnDefinition = $this->_getAttributeColumnDefinition($attribute, $attr);
            $this->getSetup()->getConnection()->addColumn(
                $this->getSetup()->getTable($table . '_grid'),
                $attribute,
                $columnDefinition
            );
        }
        return $this;
    }

    /**
     * Retrieve definition of column for create in flat table
     *
     * @param string $code
     * @param array $data
     * @return array
     * @SuppressWarnings(PHPMD.CyclomaticComplexity)
     * @SuppressWarnings(PHPMD.NPathComplexity)
     */
    protected function _getAttributeColumnDefinition($code, $data)
    {
        // Convert attribute type to column info
        $data['type'] = isset($data['type']) ? $data['type'] : 'varchar';
        $type = null;
        $length = null;
        switch ($data['type']) {
            case 'timestamp':
                $type = \Magento\Framework\DB\Ddl\Table::TYPE_TIMESTAMP;
                break;
            case 'datetime':
                $type = \Magento\Framework\DB\Ddl\Table::TYPE_DATETIME;
                break;
            case 'decimal':
                $type = \Magento\Framework\DB\Ddl\Table::TYPE_DECIMAL;
                $length = '12,4';
                break;
            case 'int':
                $type = \Magento\Framework\DB\Ddl\Table::TYPE_INTEGER;
                break;
            case 'text':
                $type = \Magento\Framework\DB\Ddl\Table::TYPE_TEXT;
                $length = 65536;
                break;
            case 'char':
            case 'varchar':
                $type = \Magento\Framework\DB\Ddl\Table::TYPE_TEXT;
                $length = 255;
                break;
        }
        if ($type !== null) {
            $data['type'] = $type;
            $data['length'] = $length;
        }

        $data['nullable'] = isset($data['required']) ? !$data['required'] : true;
        $data['comment'] = isset($data['comment']) ? $data['comment'] : ucwords(str_replace('_', ' ', $code));
        return $data;
    }

    /**
     * @return array
     */
    public function getDefaultEntities()
    {
        $entities = [
            'order' => [
<<<<<<< HEAD
                'entity_model' => \Magento\Sales\Model\ResourceModel\Order::class,
=======
                'entity_type_id' => self::ORDER_ENTITY_TYPE_ID,
                'entity_model' => 'Magento\Sales\Model\ResourceModel\Order',
>>>>>>> f5539378
                'table' => 'sales_order',
                'increment_model' => \Magento\Eav\Model\Entity\Increment\NumericValue::class,
                'increment_per_store' => true,
                'attributes' => [],
            ],
            'invoice' => [
<<<<<<< HEAD
                'entity_model' => \Magento\Sales\Model\ResourceModel\Order\Invoice::class,
=======
                'entity_type_id' => self::INVOICE_PRODUCT_ENTITY_TYPE_ID,
                'entity_model' => 'Magento\Sales\Model\ResourceModel\Order\Invoice',
>>>>>>> f5539378
                'table' => 'sales_invoice',
                'increment_model' => \Magento\Eav\Model\Entity\Increment\NumericValue::class,
                'increment_per_store' => true,
                'attributes' => [],
            ],
            'creditmemo' => [
<<<<<<< HEAD
                'entity_model' => \Magento\Sales\Model\ResourceModel\Order\Creditmemo::class,
=======
                'entity_type_id' => self::CREDITMEMO_PRODUCT_ENTITY_TYPE_ID,
                'entity_model' => 'Magento\Sales\Model\ResourceModel\Order\Creditmemo',
>>>>>>> f5539378
                'table' => 'sales_creditmemo',
                'increment_model' => \Magento\Eav\Model\Entity\Increment\NumericValue::class,
                'increment_per_store' => true,
                'attributes' => [],
            ],
            'shipment' => [
<<<<<<< HEAD
                'entity_model' => \Magento\Sales\Model\ResourceModel\Order\Shipment::class,
=======
                'entity_type_id' => self::SHIPMENT_PRODUCT_ENTITY_TYPE_ID,
                'entity_model' => 'Magento\Sales\Model\ResourceModel\Order\Shipment',
>>>>>>> f5539378
                'table' => 'sales_shipment',
                'increment_model' => \Magento\Eav\Model\Entity\Increment\NumericValue::class,
                'increment_per_store' => true,
                'attributes' => [],
            ],
        ];
        return $entities;
    }

    /**
     * Get config model
     *
     * @return ScopeConfigInterface
     */
    public function getConfigModel()
    {
        return $this->config;
    }

    /**
     * @return EncryptorInterface
     */
    public function getEncryptor()
    {
        return $this->encryptor;
    }
}<|MERGE_RESOLUTION|>--- conflicted
+++ resolved
@@ -234,48 +234,32 @@
     {
         $entities = [
             'order' => [
-<<<<<<< HEAD
+                'entity_type_id' => self::ORDER_ENTITY_TYPE_ID,
                 'entity_model' => \Magento\Sales\Model\ResourceModel\Order::class,
-=======
-                'entity_type_id' => self::ORDER_ENTITY_TYPE_ID,
-                'entity_model' => 'Magento\Sales\Model\ResourceModel\Order',
->>>>>>> f5539378
                 'table' => 'sales_order',
                 'increment_model' => \Magento\Eav\Model\Entity\Increment\NumericValue::class,
                 'increment_per_store' => true,
                 'attributes' => [],
             ],
             'invoice' => [
-<<<<<<< HEAD
+                'entity_type_id' => self::INVOICE_PRODUCT_ENTITY_TYPE_ID,
                 'entity_model' => \Magento\Sales\Model\ResourceModel\Order\Invoice::class,
-=======
-                'entity_type_id' => self::INVOICE_PRODUCT_ENTITY_TYPE_ID,
-                'entity_model' => 'Magento\Sales\Model\ResourceModel\Order\Invoice',
->>>>>>> f5539378
                 'table' => 'sales_invoice',
                 'increment_model' => \Magento\Eav\Model\Entity\Increment\NumericValue::class,
                 'increment_per_store' => true,
                 'attributes' => [],
             ],
             'creditmemo' => [
-<<<<<<< HEAD
+                'entity_type_id' => self::CREDITMEMO_PRODUCT_ENTITY_TYPE_ID,
                 'entity_model' => \Magento\Sales\Model\ResourceModel\Order\Creditmemo::class,
-=======
-                'entity_type_id' => self::CREDITMEMO_PRODUCT_ENTITY_TYPE_ID,
-                'entity_model' => 'Magento\Sales\Model\ResourceModel\Order\Creditmemo',
->>>>>>> f5539378
                 'table' => 'sales_creditmemo',
                 'increment_model' => \Magento\Eav\Model\Entity\Increment\NumericValue::class,
                 'increment_per_store' => true,
                 'attributes' => [],
             ],
             'shipment' => [
-<<<<<<< HEAD
+                'entity_type_id' => self::SHIPMENT_PRODUCT_ENTITY_TYPE_ID,
                 'entity_model' => \Magento\Sales\Model\ResourceModel\Order\Shipment::class,
-=======
-                'entity_type_id' => self::SHIPMENT_PRODUCT_ENTITY_TYPE_ID,
-                'entity_model' => 'Magento\Sales\Model\ResourceModel\Order\Shipment',
->>>>>>> f5539378
                 'table' => 'sales_shipment',
                 'increment_model' => \Magento\Eav\Model\Entity\Increment\NumericValue::class,
                 'increment_per_store' => true,
