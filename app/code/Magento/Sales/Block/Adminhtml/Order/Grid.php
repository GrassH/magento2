--- conflicted
+++ resolved
@@ -12,62 +12,4 @@
  */
 class Grid extends \Magento\Backend\Block\Widget\Grid
 {
-<<<<<<< HEAD
-    /**
-     * @var string
-     */
-    protected $componentName;
-
-    /**
-     * @var \Magento\Framework\View\Element\UiComponentFactory
-     */
-    protected $componentFactory;
-
-    /**
-     * @param \Magento\Backend\Block\Template\Context $context
-     * @param \Magento\Backend\Helper\Data $backendHelper
-     * @param \Magento\Framework\View\Element\UiComponentFactory $componentFactory
-     * @param string $componentName
-     * @param array $data
-     */
-    public function __construct(
-        \Magento\Backend\Block\Template\Context $context,
-        \Magento\Backend\Helper\Data $backendHelper,
-        \Magento\Framework\View\Element\UiComponentFactory $componentFactory,
-        $componentName = 'sales_order_grid',
-        array $data = []
-    ) {
-        $this->componentName = $componentName;
-        $this->componentFactory = $componentFactory;
-
-        parent::__construct($context, $backendHelper, $data);
-    }
-
-    /**
-     * @return $this
-     * @throws \Magento\Framework\Exception\LocalizedException
-     */
-    protected function _prepareCollection()
-    {
-        $component = $this->componentFactory->create($this->componentName);
-        $this->prepareComponent($component);
-        $collection = $component->getContext()->getDataProvider()->getCollection();
-        $this->setData('dataSource', $collection);
-
-        return parent::_prepareCollection();
-    }
-
-    /**
-     * @param \Magento\Framework\View\Element\UiComponentInterface $componentElement
-     * @return void
-     */
-    protected function prepareComponent(\Magento\Framework\View\Element\UiComponentInterface $componentElement)
-    {
-        foreach ($componentElement->getChildComponents() as $childComponent) {
-            $this->prepareComponent($childComponent);
-        }
-        $componentElement->prepare();
-    }
-=======
->>>>>>> 57a09f44
 }