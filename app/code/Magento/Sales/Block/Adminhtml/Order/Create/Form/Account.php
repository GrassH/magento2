--- conflicted
+++ resolved
@@ -132,13 +132,7 @@
         $this->_addAttributesToForm($attributes, $fieldset);
 
         $this->_form->addFieldNameSuffix('order[account]');
-<<<<<<< HEAD
-
-        $formValues = $this->extractValuesFromAttributes($attributes);
-        $this->_form->setValues($formValues);
-=======
         $this->_form->setValues($this->extractValuesFromAttributes($attributes));
->>>>>>> 25ea720c
 
         return $this;
     }
