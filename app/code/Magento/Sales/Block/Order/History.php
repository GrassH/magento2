<?php
/**
 * Copyright © 2016 Magento. All rights reserved.
 * See COPYING.txt for license details.
 */
namespace Magento\Sales\Block\Order;

use \Magento\Framework\App\ObjectManager;
use \Magento\Sales\Model\ResourceModel\Order\CollectionFactoryInterface;

/**
 * Sales order history block
 */
class History extends \Magento\Framework\View\Element\Template
{
    /**
     * @var string
     */
    protected $_template = 'order/history.phtml';

    /**
     * @var \Magento\Sales\Model\ResourceModel\Order\CollectionFactory
     */
    protected $_orderCollectionFactory;

    /**
     * @var \Magento\Customer\Model\Session
     */
    protected $_customerSession;

    /**
     * @var \Magento\Sales\Model\Order\Config
     */
    protected $_orderConfig;

    /** @var \Magento\Sales\Model\ResourceModel\Order\Collection */
    protected $orders;

    /**
     * @var CollectionFactoryInterface
     */
    private $orderCollectionFactory;

    /**
     * @param \Magento\Framework\View\Element\Template\Context $context
     * @param \Magento\Sales\Model\ResourceModel\Order\CollectionFactoryInterface $orderCollectionFactory
     * @param \Magento\Customer\Model\Session $customerSession
     * @param \Magento\Sales\Model\Order\Config $orderConfig
     * @param array $data
     */
    public function __construct(
        \Magento\Framework\View\Element\Template\Context $context,
        \Magento\Sales\Model\ResourceModel\Order\CollectionFactoryInterface $orderCollectionFactory,
        \Magento\Customer\Model\Session $customerSession,
        \Magento\Sales\Model\Order\Config $orderConfig,
        array $data = []
    ) {
        $this->_orderCollectionFactory = $orderCollectionFactory;
        $this->_customerSession = $customerSession;
        $this->_orderConfig = $orderConfig;
        parent::__construct($context, $data);
    }

    /**
     * @return void
     */
    protected function _construct()
    {
        parent::_construct();
        $this->pageConfig->getTitle()->set(__('My Orders'));
    }

    /**
     * @return CollectionFactoryInterface
     *
     * @deprecated
     */
    private function getOrderCollectionFactory()
    {
        if ($this->orderCollectionFactory === null) {
            $this->orderCollectionFactory = ObjectManager::getInstance()->get(CollectionFactoryInterface::class);
        }
        return $this->orderCollectionFactory;
    }

    /**
     * @return bool|\Magento\Sales\Model\ResourceModel\Order\Collection
     */
    public function getOrders()
    {
        if (!($customerId = $this->_customerSession->getCustomerId())) {
            return false;
        }
        if (!$this->orders) {
<<<<<<< HEAD
            $this->orders = $this->_orderCollectionFactory->create($customerId)->addFieldToSelect(
=======
            $this->orders = $this->getOrderCollectionFactory()->create($customerId)->addFieldToSelect(
>>>>>>> 49f24974
                '*'
            )->addFieldToFilter(
                'status',
                ['in' => $this->_orderConfig->getVisibleOnFrontStatuses()]
            )->setOrder(
                'created_at',
                'desc'
            );
        }
        return $this->orders;
    }

    /**
     * @return $this
     */
    protected function _prepareLayout()
    {
        parent::_prepareLayout();
        if ($this->getOrders()) {
            $pager = $this->getLayout()->createBlock(
                'Magento\Theme\Block\Html\Pager',
                'sales.order.history.pager'
            )->setCollection(
                $this->getOrders()
            );
            $this->setChild('pager', $pager);
            $this->getOrders()->load();
        }
        return $this;
    }

    /**
     * @return string
     */
    public function getPagerHtml()
    {
        return $this->getChildHtml('pager');
    }

    /**
     * @param object $order
     * @return string
     */
    public function getViewUrl($order)
    {
        return $this->getUrl('sales/order/view', ['order_id' => $order->getId()]);
    }

    /**
     * @param object $order
     * @return string
     */
    public function getTrackUrl($order)
    {
        return $this->getUrl('sales/order/track', ['order_id' => $order->getId()]);
    }

    /**
     * @param object $order
     * @return string
     */
    public function getReorderUrl($order)
    {
        return $this->getUrl('sales/order/reorder', ['order_id' => $order->getId()]);
    }

    /**
     * @return string
     */
    public function getBackUrl()
    {
        return $this->getUrl('customer/account/');
    }
}<|MERGE_RESOLUTION|>--- conflicted
+++ resolved
@@ -43,14 +43,14 @@
 
     /**
      * @param \Magento\Framework\View\Element\Template\Context $context
-     * @param \Magento\Sales\Model\ResourceModel\Order\CollectionFactoryInterface $orderCollectionFactory
+     * @param \Magento\Sales\Model\ResourceModel\Order\CollectionFactory $orderCollectionFactory
      * @param \Magento\Customer\Model\Session $customerSession
      * @param \Magento\Sales\Model\Order\Config $orderConfig
      * @param array $data
      */
     public function __construct(
         \Magento\Framework\View\Element\Template\Context $context,
-        \Magento\Sales\Model\ResourceModel\Order\CollectionFactoryInterface $orderCollectionFactory,
+        \Magento\Sales\Model\ResourceModel\Order\CollectionFactory $orderCollectionFactory,
         \Magento\Customer\Model\Session $customerSession,
         \Magento\Sales\Model\Order\Config $orderConfig,
         array $data = []
@@ -92,11 +92,7 @@
             return false;
         }
         if (!$this->orders) {
-<<<<<<< HEAD
-            $this->orders = $this->_orderCollectionFactory->create($customerId)->addFieldToSelect(
-=======
             $this->orders = $this->getOrderCollectionFactory()->create($customerId)->addFieldToSelect(
->>>>>>> 49f24974
                 '*'
             )->addFieldToFilter(
                 'status',
