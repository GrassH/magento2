--- conflicted
+++ resolved
@@ -34,11 +34,7 @@
     protected $unserialize;
 
     /**
-<<<<<<< HEAD
-     * @var \Magento\Framework\Serialize\SerializerInterface
-=======
      * @var \Magento\Framework\Serialize\Serializer\Json
->>>>>>> 9b0ad97f
      */
     private $serializer;
 
@@ -47,33 +43,21 @@
      * @param ForwardFactory $resultForwardFactory
      * @param \Magento\Sales\Model\Download $download
      * @param \Magento\Framework\Unserialize\Unserialize $unserialize
-<<<<<<< HEAD
-     * @param \Magento\Framework\Serialize\SerializerInterface $serializer
-=======
      * @param \Magento\Framework\Serialize\Serializer\Json $serializer
->>>>>>> 9b0ad97f
      */
     public function __construct(
         Context $context,
         ForwardFactory $resultForwardFactory,
         \Magento\Sales\Model\Download $download,
         \Magento\Framework\Unserialize\Unserialize $unserialize,
-<<<<<<< HEAD
-        \Magento\Framework\Serialize\SerializerInterface $serializer = null
-=======
         \Magento\Framework\Serialize\Serializer\Json $serializer = null
->>>>>>> 9b0ad97f
     ) {
         parent::__construct($context);
         $this->resultForwardFactory = $resultForwardFactory;
         $this->download = $download;
         $this->unserialize = $unserialize;
         $this->serializer = $serializer ?: ObjectManager::getInstance()->get(
-<<<<<<< HEAD
-            \Magento\Framework\Serialize\SerializerInterface::class
-=======
             \Magento\Framework\Serialize\Serializer\Json::class
->>>>>>> 9b0ad97f
         );
     }
 
