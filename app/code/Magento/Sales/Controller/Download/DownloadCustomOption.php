<?php
/**
<<<<<<< HEAD
 *
 * Copyright © 2013-2017 Magento, Inc. All rights reserved.
=======
 * Copyright © 2016 Magento. All rights reserved.
>>>>>>> 2d6bb430
 * See COPYING.txt for license details.
 */

namespace Magento\Sales\Controller\Download;

use Magento\Framework\App\ObjectManager;
use Magento\Framework\App\Action\Context;
use Magento\Catalog\Model\Product\Type\AbstractType;
use Magento\Framework\Controller\Result\ForwardFactory;

/**
 * Class DownloadCustomOption
 * @package Magento\Sales\Controller\Download
 */
class DownloadCustomOption extends \Magento\Framework\App\Action\Action
{
    /**
     * @var ForwardFactory
     */
    protected $resultForwardFactory;

    /**
     * @var \Magento\Sales\Model\Download
     */
    protected $download;

    /**
     * @var \Magento\Framework\Unserialize\Unserialize
     * @deprecated
     */
    protected $unserialize;

    /**
     * @var \Magento\Framework\Serialize\Serializer\Json
     */
    private $serializer;

    /**
     * @param Context $context
     * @param ForwardFactory $resultForwardFactory
     * @param \Magento\Sales\Model\Download $download
     * @param \Magento\Framework\Unserialize\Unserialize $unserialize
     * @param \Magento\Framework\Serialize\Serializer\Json $serializer
     */
    public function __construct(
        Context $context,
        ForwardFactory $resultForwardFactory,
        \Magento\Sales\Model\Download $download,
        \Magento\Framework\Unserialize\Unserialize $unserialize,
        \Magento\Framework\Serialize\Serializer\Json $serializer = null
    ) {
        parent::__construct($context);
        $this->resultForwardFactory = $resultForwardFactory;
        $this->download = $download;
        $this->unserialize = $unserialize;
        $this->serializer = $serializer ?: ObjectManager::getInstance()->get(
            \Magento\Framework\Serialize\Serializer\Json::class
        );
    }

    /**
     * Custom options download action
     *
     * @return void|\Magento\Framework\Controller\Result\Forward
     *
     * @SuppressWarnings(PHPMD.CyclomaticComplexity)
     */
    public function execute()
    {
        $quoteItemOptionId = $this->getRequest()->getParam('id');
        /** @var $option \Magento\Quote\Model\Quote\Item\Option */
        $option = $this->_objectManager->create(
            \Magento\Quote\Model\Quote\Item\Option::class
        )->load($quoteItemOptionId);
        /** @var \Magento\Framework\Controller\Result\Forward $resultForward */
        $resultForward = $this->resultForwardFactory->create();

        if (!$option->getId()) {
            return $resultForward->forward('noroute');
        }

        $optionId = null;
        if (strpos($option->getCode(), AbstractType::OPTION_PREFIX) === 0) {
            $optionId = str_replace(AbstractType::OPTION_PREFIX, '', $option->getCode());
            if ((int)$optionId != $optionId) {
                $optionId = null;
            }
        }
        $productOption = null;
        if ($optionId) {
            /** @var $productOption \Magento\Catalog\Model\Product\Option */
            $productOption = $this->_objectManager->create(
                \Magento\Catalog\Model\Product\Option::class
            )->load($optionId);
        }

        if (!$productOption || !$productOption->getId() || $productOption->getType() != 'file') {
            return $resultForward->forward('noroute');
        }

        try {
            $info = $this->serializer->unserialize($option->getValue());
            if ($this->getRequest()->getParam('key') != $info['secret_key']) {
                return $resultForward->forward('noroute');
            }
            $this->download->downloadFile($info);
        } catch (\Exception $e) {
            return $resultForward->forward('noroute');
        }
        $this->endExecute();
    }

    /**
     * Ends execution process
     *
     * @return void
     * @SuppressWarnings(PHPMD.ExitExpression)
     */
    protected function endExecute()
    {
        exit(0);
    }
}<|MERGE_RESOLUTION|>--- conflicted
+++ resolved
@@ -1,11 +1,7 @@
 <?php
 /**
-<<<<<<< HEAD
  *
  * Copyright © 2013-2017 Magento, Inc. All rights reserved.
-=======
- * Copyright © 2016 Magento. All rights reserved.
->>>>>>> 2d6bb430
  * See COPYING.txt for license details.
  */
 
