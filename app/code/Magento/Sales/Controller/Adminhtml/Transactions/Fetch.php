--- conflicted
+++ resolved
@@ -26,21 +26,13 @@
         $txn->getOrderPaymentObject()->setOrder($txn->getOrder())->importTransactionInfo($txn);
         $txn->save();
         $this->messageManager->addSuccess(__('The transaction details have been updated.'));
-<<<<<<< HEAD
-        return $this->getDefaultRedirect();
-=======
         return $this->getDefaultResult();
->>>>>>> 7d5fec50
     }
 
     /**
      * @return \Magento\Backend\Model\View\Result\Redirect
      */
-<<<<<<< HEAD
-    public function getDefaultRedirect()
-=======
     public function getDefaultResult()
->>>>>>> 7d5fec50
     {
         $resultRedirect = $this->resultRedirectFactory->create();
         return $resultRedirect->setPath('sales/transactions/view', ['_current' => true]);
