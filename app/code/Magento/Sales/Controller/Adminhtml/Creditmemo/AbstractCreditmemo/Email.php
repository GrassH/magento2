<?php
/**
 * Copyright © 2015 Magento. All rights reserved.
 * See COPYING.txt for license details.
 */
namespace Magento\Sales\Controller\Adminhtml\Creditmemo\AbstractCreditmemo;

/**
 * Class Email
 *
 * @package Magento\Sales\Controller\Adminhtml\Creditmemo\AbstractCreditmemo
 */
class Email extends \Magento\Backend\App\Action
{
    /**
<<<<<<< HEAD
     * @param \Magento\Backend\App\Action\Context $context
     */
    public function __construct(\Magento\Backend\App\Action\Context $context)
    {
        parent::__construct($context);
    }

    /**
=======
>>>>>>> bdd4b6f3
     * @return bool
     */
    protected function _isAllowed()
    {
        return $this->_authorization->isAllowed('Magento_Sales::sales_creditmemo');
    }

    /**
     * Notify user
     *
     * @return \Magento\Backend\Model\View\Result\Redirect
     */
    public function execute()
    {
        $creditmemoId = $this->getRequest()->getParam('creditmemo_id');
        if (!$creditmemoId) {
            return;
        }
        $creditmemo = $this->_objectManager->create('Magento\Sales\Model\Order\Creditmemo')->load($creditmemoId);
        if (!$creditmemo) {
            return;
        }
        $this->_objectManager->create('Magento\Sales\Model\Order\CreditmemoNotifier')
            ->notify($creditmemo);

        $this->messageManager->addSuccess(__('We sent the message.'));
        $resultRedirect = $this->resultRedirectFactory->create();
        $resultRedirect->setPath('sales/order_creditmemo/view', ['creditmemo_id' => $creditmemoId]);
        return $resultRedirect;
    }
}<|MERGE_RESOLUTION|>--- conflicted
+++ resolved
@@ -13,17 +13,6 @@
 class Email extends \Magento\Backend\App\Action
 {
     /**
-<<<<<<< HEAD
-     * @param \Magento\Backend\App\Action\Context $context
-     */
-    public function __construct(\Magento\Backend\App\Action\Context $context)
-    {
-        parent::__construct($context);
-    }
-
-    /**
-=======
->>>>>>> bdd4b6f3
      * @return bool
      */
     protected function _isAllowed()
