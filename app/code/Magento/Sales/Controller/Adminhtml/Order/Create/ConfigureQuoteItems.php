<?php
/**
 *
 * Copyright © 2015 Magento. All rights reserved.
 * See COPYING.txt for license details.
 */
namespace Magento\Sales\Controller\Adminhtml\Order\Create;


class ConfigureQuoteItems extends \Magento\Sales\Controller\Adminhtml\Order\Create
{
    /**
     * Ajax handler to response configuration fieldset of composite product in quote items
     *
     * @return \Magento\Framework\View\Result\Layout
     */
    public function execute()
    {
        // Prepare data
        $configureResult = new \Magento\Framework\Object();
        try {
            $quoteItemId = (int)$this->getRequest()->getParam('id');
            if (!$quoteItemId) {
                throw new \Magento\Framework\Model\Exception(__('Quote item id is not received.'));
            }

            $quoteItem = $this->_objectManager->create('Magento\Quote\Model\Quote\Item')->load($quoteItemId);
            if (!$quoteItem->getId()) {
                throw new \Magento\Framework\Model\Exception(__('Quote item is not loaded.'));
            }

            $configureResult->setOk(true);
<<<<<<< HEAD
            $optionCollection = $this->_objectManager->create(
                'Magento\Quote\Model\Quote\Item\Option'
            )->getCollection()->addItemFilter(
                [$quoteItemId]
            );
=======
            $optionCollection = $this->_objectManager->create('Magento\Sales\Model\Quote\Item\Option')
                ->getCollection()
                ->addItemFilter([$quoteItemId]);
>>>>>>> fe2849f5
            $quoteItem->setOptions($optionCollection->getOptionsByItem($quoteItem));

            $configureResult->setBuyRequest($quoteItem->getBuyRequest());
            $configureResult->setCurrentStoreId($quoteItem->getStoreId());
            $configureResult->setProductId($quoteItem->getProductId());
            $sessionQuote = $this->_objectManager->get('Magento\Backend\Model\Session\Quote');
            $configureResult->setCurrentCustomerId($sessionQuote->getCustomerId());
        } catch (\Exception $e) {
            $configureResult->setError(true);
            $configureResult->setMessage($e->getMessage());
        }

        // Render page
        return $this->_objectManager->get('Magento\Catalog\Helper\Product\Composite')
            ->renderConfigureResult($configureResult);
    }
}<|MERGE_RESOLUTION|>--- conflicted
+++ resolved
@@ -30,17 +30,9 @@
             }
 
             $configureResult->setOk(true);
-<<<<<<< HEAD
-            $optionCollection = $this->_objectManager->create(
-                'Magento\Quote\Model\Quote\Item\Option'
-            )->getCollection()->addItemFilter(
-                [$quoteItemId]
-            );
-=======
-            $optionCollection = $this->_objectManager->create('Magento\Sales\Model\Quote\Item\Option')
+            $optionCollection = $this->_objectManager->create('Magento\Quote\Model\Quote\Item\Option')
                 ->getCollection()
                 ->addItemFilter([$quoteItemId]);
->>>>>>> fe2849f5
             $quoteItem->setOptions($optionCollection->getOptionsByItem($quoteItem));
 
             $configureResult->setBuyRequest($quoteItem->getBuyRequest());
