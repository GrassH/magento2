--- conflicted
+++ resolved
@@ -9,22 +9,6 @@
 class Void extends \Magento\Sales\Controller\Adminhtml\Invoice\AbstractInvoice\View
 {
     /**
-<<<<<<< HEAD
-     * @param Context $context
-     * @param Registry $registry
-     * @param \Magento\Backend\Model\View\Result\ForwardFactory $resultForwardFactory
-     */
-    public function __construct(
-        Context $context,
-        Registry $registry,
-        \Magento\Backend\Model\View\Result\ForwardFactory $resultForwardFactory
-    ) {
-        parent::__construct($context, $registry, $resultForwardFactory);
-    }
-
-    /**
-=======
->>>>>>> bdd4b6f3
      * Void invoice action
      *
      * @return \Magento\Framework\Controller\ResultInterface
