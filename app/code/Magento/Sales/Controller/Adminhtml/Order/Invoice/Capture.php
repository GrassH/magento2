<?php
/**
 *
 * Copyright © 2015 Magento. All rights reserved.
 * See COPYING.txt for license details.
 */
namespace Magento\Sales\Controller\Adminhtml\Order\Invoice;

class Capture extends \Magento\Sales\Controller\Adminhtml\Invoice\AbstractInvoice\View
{
<<<<<<< HEAD
    /**
     * @param Context $context
     * @param Registry $registry
     * @param \Magento\Backend\Model\View\Result\ForwardFactory $resultForwardFactory
     */
    public function __construct(
        Context $context,
        Registry $registry,
        \Magento\Backend\Model\View\Result\ForwardFactory $resultForwardFactory
    ) {
        parent::__construct($context, $registry, $resultForwardFactory);
    }

=======
>>>>>>> 41f2fc8f
    /**
     * Capture invoice action
     *
     * @return \Magento\Framework\Controller\ResultInterface
     */
    public function execute()
    {
        $invoice = $this->getInvoice();
        if (!$invoice) {
            /** @var \Magento\Backend\Model\View\Result\Forward $resultForward */
            $resultForward = $this->resultForwardFactory->create();
            $resultForward->forward('noroute');
            return $resultForward;
        }
        try {
            $invoice->capture();
            $invoice->getOrder()->setIsInProcess(true);
            $this->_objectManager->create(
                'Magento\Framework\DB\Transaction'
            )->addObject(
                $invoice
            )->addObject(
                $invoice->getOrder()
            )->save();
            $this->messageManager->addSuccess(__('The invoice has been captured.'));
        } catch (\Magento\Framework\Exception\LocalizedException $e) {
            $this->messageManager->addError($e->getMessage());
        } catch (\Exception $e) {
            $this->messageManager->addError(__('Invoice capturing error'));
        }
        /** @var \Magento\Backend\Model\View\Result\Redirect $resultRedirect */
        $resultRedirect = $this->resultRedirectFactory->create();
        $resultRedirect->setPath('sales/*/view', ['invoice_id' => $invoice->getId()]);
        return $resultRedirect;
    }
}<|MERGE_RESOLUTION|>--- conflicted
+++ resolved
@@ -8,22 +8,6 @@
 
 class Capture extends \Magento\Sales\Controller\Adminhtml\Invoice\AbstractInvoice\View
 {
-<<<<<<< HEAD
-    /**
-     * @param Context $context
-     * @param Registry $registry
-     * @param \Magento\Backend\Model\View\Result\ForwardFactory $resultForwardFactory
-     */
-    public function __construct(
-        Context $context,
-        Registry $registry,
-        \Magento\Backend\Model\View\Result\ForwardFactory $resultForwardFactory
-    ) {
-        parent::__construct($context, $registry, $resultForwardFactory);
-    }
-
-=======
->>>>>>> 41f2fc8f
     /**
      * Capture invoice action
      *
