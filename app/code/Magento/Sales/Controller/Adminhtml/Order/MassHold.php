<?php
/**
 * Copyright © 2015 Magento. All rights reserved.
 * See COPYING.txt for license details.
 */
namespace Magento\Sales\Controller\Adminhtml\Order;

use Magento\Framework\Model\Resource\Db\Collection\AbstractCollection;
use Magento\Backend\App\Action\Context;
use Magento\Ui\Component\MassAction\Filter;
use Magento\Sales\Model\Resource\Order\CollectionFactory;
<<<<<<< HEAD
=======
use Magento\Sales\Api\OrderManagementInterface;
>>>>>>> 93df71b1

/**
 * Class MassHold
 */
class MassHold extends \Magento\Sales\Controller\Adminhtml\Order\AbstractMassAction
{
    /**
<<<<<<< HEAD
=======
     * @var OrderManagementInterface
     */
    protected $orderManagement;

    /**
>>>>>>> 93df71b1
     * @param Context $context
     * @param Filter $filter
     * @param CollectionFactory $collectionFactory
     */
<<<<<<< HEAD
    public function __construct(Context $context, Filter $filter, CollectionFactory $collectionFactory)
    {
        parent::__construct($context, $filter);
        $this->collectionFactory = $collectionFactory;
=======
    public function __construct(
        Context $context,
        Filter $filter,
        CollectionFactory $collectionFactory,
        OrderManagementInterface $orderManagement
    ) {
        parent::__construct($context, $filter);
        $this->collectionFactory = $collectionFactory;
        $this->orderManagement = $orderManagement;
>>>>>>> 93df71b1
    }

    /**
     * Hold selected orders
     *
     * @param AbstractCollection $collection
     * @return \Magento\Backend\Model\View\Result\Redirect
     */
    protected function massAction(AbstractCollection $collection)
    {
        $countHoldOrder = 0;
        foreach ($collection->getItems() as $order) {
            if (!$order->canHold()) {
                continue;
            }
            $this->orderManagement->hold($order->getEntityId());
            $countHoldOrder++;
        }
        $countNonHoldOrder = $collection->count() - $countHoldOrder;

        if ($countNonHoldOrder && $countHoldOrder) {
            $this->messageManager->addError(__('%1 order(s) were not put on hold.', $countNonHoldOrder));
        } elseif ($countNonHoldOrder) {
            $this->messageManager->addError(__('No order(s) were put on hold.'));
        }

        if ($countHoldOrder) {
            $this->messageManager->addSuccess(__('You have put %1 order(s) on hold.', $countHoldOrder));
        }

        $resultRedirect = $this->resultRedirectFactory->create();
        $resultRedirect->setPath($this->getComponentRefererUrl());
        return $resultRedirect;
    }
}<|MERGE_RESOLUTION|>--- conflicted
+++ resolved
@@ -9,10 +9,7 @@
 use Magento\Backend\App\Action\Context;
 use Magento\Ui\Component\MassAction\Filter;
 use Magento\Sales\Model\Resource\Order\CollectionFactory;
-<<<<<<< HEAD
-=======
 use Magento\Sales\Api\OrderManagementInterface;
->>>>>>> 93df71b1
 
 /**
  * Class MassHold
@@ -20,24 +17,15 @@
 class MassHold extends \Magento\Sales\Controller\Adminhtml\Order\AbstractMassAction
 {
     /**
-<<<<<<< HEAD
-=======
      * @var OrderManagementInterface
      */
     protected $orderManagement;
 
     /**
->>>>>>> 93df71b1
      * @param Context $context
      * @param Filter $filter
      * @param CollectionFactory $collectionFactory
      */
-<<<<<<< HEAD
-    public function __construct(Context $context, Filter $filter, CollectionFactory $collectionFactory)
-    {
-        parent::__construct($context, $filter);
-        $this->collectionFactory = $collectionFactory;
-=======
     public function __construct(
         Context $context,
         Filter $filter,
@@ -47,7 +35,6 @@
         parent::__construct($context, $filter);
         $this->collectionFactory = $collectionFactory;
         $this->orderManagement = $orderManagement;
->>>>>>> 93df71b1
     }
 
     /**
