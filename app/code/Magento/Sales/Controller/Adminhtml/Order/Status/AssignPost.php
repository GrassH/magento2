<?php
/**
 *
 * Copyright © 2015 Magento. All rights reserved.
 * See COPYING.txt for license details.
 */
namespace Magento\Sales\Controller\Adminhtml\Order\Status;

<<<<<<< HEAD
use Magento\Framework\Registry;
use Magento\Backend\App\Action\Context;

class AssignPost extends \Magento\Sales\Controller\Adminhtml\Order\Status
{
    /**
     * @param Context $context
     * @param Registry $coreRegistry
     */
    public function __construct(Context $context, Registry $coreRegistry)
    {
        parent::__construct($context, $coreRegistry);
    }

    /**
=======
class AssignPost extends \Magento\Sales\Controller\Adminhtml\Order\Status
{
    /**
>>>>>>> 41f2fc8f
     * Save status assignment to state
     *
     * @return \Magento\Backend\Model\View\Result\Redirect
     */
    public function execute()
    {
        $data = $this->getRequest()->getPostValue();
        /** @var \Magento\Backend\Model\View\Result\Redirect $resultRedirect */
        $resultRedirect = $this->resultRedirectFactory->create();
        if ($data) {
            $state = $this->getRequest()->getParam('state');
            $isDefault = $this->getRequest()->getParam('is_default');
            $visibleOnFront = $this->getRequest()->getParam('visible_on_front');
            $status = $this->_initStatus();
            if ($status && $status->getStatus()) {
                try {
                    $status->assignState($state, $isDefault, $visibleOnFront);
                    $this->messageManager->addSuccess(__('You have assigned the order status.'));
                    return $resultRedirect->setPath('sales/*/');
                } catch (\Magento\Framework\Exception\LocalizedException $e) {
                    $this->messageManager->addError($e->getMessage());
                } catch (\Exception $e) {
                    $this->messageManager->addException(
                        $e,
                        __('An error occurred while assigning order status. Status has not been assigned.')
                    );
                }
            } else {
                $this->messageManager->addError(__('We can\'t find this order status.'));
            }
            return $resultRedirect->setPath('sales/*/assign');
        }
        return $resultRedirect->setPath('sales/*/');
    }
}<|MERGE_RESOLUTION|>--- conflicted
+++ resolved
@@ -6,27 +6,9 @@
  */
 namespace Magento\Sales\Controller\Adminhtml\Order\Status;
 
-<<<<<<< HEAD
-use Magento\Framework\Registry;
-use Magento\Backend\App\Action\Context;
-
 class AssignPost extends \Magento\Sales\Controller\Adminhtml\Order\Status
 {
     /**
-     * @param Context $context
-     * @param Registry $coreRegistry
-     */
-    public function __construct(Context $context, Registry $coreRegistry)
-    {
-        parent::__construct($context, $coreRegistry);
-    }
-
-    /**
-=======
-class AssignPost extends \Magento\Sales\Controller\Adminhtml\Order\Status
-{
-    /**
->>>>>>> 41f2fc8f
      * Save status assignment to state
      *
      * @return \Magento\Backend\Model\View\Result\Redirect
