--- conflicted
+++ resolved
@@ -74,12 +74,7 @@
      * @param CreditmemoRepository $creditmemoRepository
      * @param CreditmemoFactory $creditmemoFactory
      * @param \Magento\Sales\Model\OrderFactory $orderFactory
-<<<<<<< HEAD
      * @param \Magento\Sales\Api\InvoiceRepositoryInterface $invoiceRepository
-     * @param \Magento\Sales\Model\Service\OrderFactory $orderServiceFactory
-=======
-     * @param \Magento\Sales\Model\Order\InvoiceFactory $invoiceFactory
->>>>>>> a508e1ea
      * @param \Magento\Framework\Event\ManagerInterface $eventManager
      * @param \Magento\Backend\Model\Session $backendSession
      * @param \Magento\Framework\Message\ManagerInterface $messageManager
@@ -92,12 +87,7 @@
         CreditmemoRepository $creditmemoRepository,
         CreditmemoFactory $creditmemoFactory,
         \Magento\Sales\Model\OrderFactory $orderFactory,
-<<<<<<< HEAD
         \Magento\Sales\Api\InvoiceRepositoryInterface $invoiceRepository,
-        \Magento\Sales\Model\Service\OrderFactory $orderServiceFactory,
-=======
-        \Magento\Sales\Model\Order\InvoiceFactory $invoiceFactory,
->>>>>>> a508e1ea
         \Magento\Framework\Event\ManagerInterface $eventManager,
         \Magento\Backend\Model\Session $backendSession,
         \Magento\Framework\Message\ManagerInterface $messageManager,
@@ -108,12 +98,7 @@
         $this->creditmemoRepository = $creditmemoRepository;
         $this->creditmemoFactory = $creditmemoFactory;
         $this->orderFactory = $orderFactory;
-<<<<<<< HEAD
         $this->invoiceRepository = $invoiceRepository;
-        $this->orderServiceFactory = $orderServiceFactory;
-=======
-        $this->invoiceFactory = $invoiceFactory;
->>>>>>> a508e1ea
         $this->eventManager = $eventManager;
         $this->backendSession = $backendSession;
         $this->messageManager = $messageManager;
