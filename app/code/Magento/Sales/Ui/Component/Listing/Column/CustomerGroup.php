--- conflicted
+++ resolved
@@ -55,15 +55,10 @@
                 try {
                     $item[$this->getData('name')] = $this->groupRepository->getById($item[$this->getData('name')])
                         ->getCode();
-<<<<<<< HEAD
-                } catch (\Exception $e) {
-
-=======
                 } catch (NoSuchEntityException $exception) {
                     $item[$this->getData('name')] = __('Group was removed');
                 } catch (\Exception $exception) {
                     $item[$this->getData('name')] = '';
->>>>>>> 04c2e63c
                 }
             }
         }
