<?php
/**
 * Copyright © 2016 Magento. All rights reserved.
 * See COPYING.txt for license details.
 */

// @codingStandardsIgnoreFile

namespace Magento\Sales\Model\AdminOrder;

use Magento\Customer\Api\AddressMetadataInterface;
use Magento\Customer\Model\Metadata\Form as CustomerForm;
use Magento\Quote\Model\Quote\Item;

/**
 * Order create model
 * @SuppressWarnings(PHPMD.TooManyFields)
 * @SuppressWarnings(PHPMD.ExcessiveClassComplexity)
 * @SuppressWarnings(PHPMD.CouplingBetweenObjects)
 */
class Create extends \Magento\Framework\DataObject implements \Magento\Checkout\Model\Cart\CartInterface
{
    /**
     * Xml default email domain path
     */
    const XML_PATH_DEFAULT_EMAIL_DOMAIN = 'customer/create_account/email_domain';

    /**
     * Quote session object
     *
     * @var \Magento\Backend\Model\Session\Quote
     */
    protected $_session;

    /**
     * Quote customer wishlist model object
     *
     * @var \Magento\Wishlist\Model\Wishlist
     */
    protected $_wishlist;

    /**
     * Sales Quote instance
     *
     * @var \Magento\Quote\Model\Quote
     */
    protected $_cart;

    /**
     * Catalog Compare List instance
     *
     * @var \Magento\Catalog\Model\Product\Compare\ListCompare
     */
    protected $_compareList;

    /**
     * Re-collect quote flag
     *
     * @var boolean
     */
    protected $_needCollect;

    /**
     * Re-collect cart flag
     *
     * @var boolean
     */
    protected $_needCollectCart = false;

    /**
     * Collect (import) data and validate it flag
     *
     * @var boolean
     */
    protected $_isValidate = false;

    /**
     * Array of validate errors
     *
     * @var array
     */
    protected $_errors = [];

    /**
     * Quote associated with the model
     *
     * @var \Magento\Quote\Model\Quote
     */
    protected $_quote;

    /**
     * Core registry
     *
     * @var \Magento\Framework\Registry
     */
    protected $_coreRegistry = null;

    /**
     * @var \Psr\Log\LoggerInterface
     */
    protected $_logger;

    /**
     * Core event manager proxy
     *
     * @var \Magento\Framework\Event\ManagerInterface
     */
    protected $_eventManager = null;

    /**
     * @var \Magento\Sales\Model\Config
     */
    protected $_salesConfig;

    /**
     * @var \Magento\Framework\ObjectManagerInterface
     */
    protected $_objectManager;

    /**
     * @var \Magento\Framework\DataObject\Copy
     */
    protected $_objectCopyService;

    /**
     * @var \Magento\Framework\Message\ManagerInterface
     */
    protected $messageManager;

    /**
     * @var Product\Quote\Initializer
     */
    protected $quoteInitializer;

    /**
     * @var \Magento\Customer\Api\CustomerRepositoryInterface
     */
    protected $customerRepository;

    /**
     * @var \Magento\Customer\Api\AddressRepositoryInterface
     */
    protected $addressRepository;

    /**
     * @var \Magento\Customer\Api\Data\AddressInterfaceFactory
     */
    protected $addressFactory;

    /**
     * @var \Magento\Customer\Model\Metadata\FormFactory
     */
    protected $_metadataFormFactory;

    /**
     * @var \Magento\Customer\Api\GroupRepositoryInterface
     */
    protected $groupRepository;

    /**
     * @var \Magento\Framework\App\Config\ScopeConfigInterface
     */
    protected $_scopeConfig;

    /**
     * @var \Magento\CatalogInventory\Api\StockRegistryInterface
     */
    protected $stockRegistry;

    /**
     * @var \Magento\Sales\Model\AdminOrder\EmailSender
     */
    protected $emailSender;

    /**
     * @var \Magento\Quote\Model\Quote\Item\Updater
     */
    protected $quoteItemUpdater;

    /**
     * @var \Magento\Framework\DataObject\Factory
     */
    protected $objectFactory;

    /**
     * @var \Magento\Customer\Api\AccountManagementInterface
     */
    protected $accountManagement;

    /**
     * @var \Magento\Customer\Api\Data\CustomerInterfaceFactory
     */
    protected $customerFactory;

    /**
     * Constructor
     *
     * @var \Magento\Customer\Model\Customer\Mapper
     */
    protected $customerMapper;

    /**
     * @var \Magento\Quote\Api\CartRepositoryInterface
     */
    protected $quoteRepository;

    /**
     * @var \Magento\Quote\Api\CartManagementInterface
     */
    protected $quoteManagement;

    /**
     * @var \Magento\Framework\Api\DataObjectHelper
     */
    protected $dataObjectHelper;

    /**
     * @var \Magento\Sales\Api\OrderManagementInterface
     */
    protected $orderManagement;

    /**
     * @var \Magento\Quote\Model\QuoteFactory
     */
    protected $quoteFactory;

    /**
     * Serializer interface instance.
     *
<<<<<<< HEAD
     * @var \Magento\Framework\Serialize\SerializerInterface
=======
     * @var \Magento\Framework\Serialize\Serializer\Json
>>>>>>> 9b0ad97f
     */
    private $serializer;

    /**
     * @param \Magento\Framework\ObjectManagerInterface $objectManager
     * @param \Magento\Framework\Event\ManagerInterface $eventManager
     * @param \Magento\Framework\Registry $coreRegistry
     * @param \Magento\Sales\Model\Config $salesConfig
     * @param \Magento\Backend\Model\Session\Quote $quoteSession
     * @param \Psr\Log\LoggerInterface $logger
     * @param \Magento\Framework\DataObject\Copy $objectCopyService
     * @param \Magento\Framework\Message\ManagerInterface $messageManager
     * @param Product\Quote\Initializer $quoteInitializer
     * @param \Magento\Customer\Api\CustomerRepositoryInterface $customerRepository
     * @param \Magento\Customer\Api\AddressRepositoryInterface $addressRepository
     * @param \Magento\Customer\Api\Data\AddressInterfaceFactory $addressFactory
     * @param \Magento\Customer\Model\Metadata\FormFactory $metadataFormFactory
     * @param \Magento\Customer\Api\GroupRepositoryInterface $groupRepository
     * @param \Magento\Framework\App\Config\ScopeConfigInterface $scopeConfig
     * @param EmailSender $emailSender
     * @param \Magento\CatalogInventory\Api\StockRegistryInterface $stockRegistry
     * @param Item\Updater $quoteItemUpdater
     * @param \Magento\Framework\DataObject\Factory $objectFactory
     * @param \Magento\Quote\Api\CartRepositoryInterface $quoteRepository
     * @param \Magento\Customer\Api\AccountManagementInterface $accountManagement
     * @param \Magento\Customer\Api\Data\CustomerInterfaceFactory $customerFactory
     * @param \Magento\Customer\Model\Customer\Mapper $customerMapper
     * @param \Magento\Quote\Api\CartManagementInterface $quoteManagement
     * @param \Magento\Framework\Api\DataObjectHelper $dataObjectHelper
     * @param \Magento\Sales\Api\OrderManagementInterface $orderManagement
     * @param \Magento\Quote\Model\QuoteFactory $quoteFactory
     * @param array $data
<<<<<<< HEAD
     * @param \Magento\Framework\Serialize\SerializerInterface|null $serializer
=======
     * @param \Magento\Framework\Serialize\Serializer\Json|null $serializer
>>>>>>> 9b0ad97f
     * @SuppressWarnings(PHPMD.ExcessiveParameterList)
     */
    public function __construct(
        \Magento\Framework\ObjectManagerInterface $objectManager,
        \Magento\Framework\Event\ManagerInterface $eventManager,
        \Magento\Framework\Registry $coreRegistry,
        \Magento\Sales\Model\Config $salesConfig,
        \Magento\Backend\Model\Session\Quote $quoteSession,
        \Psr\Log\LoggerInterface $logger,
        \Magento\Framework\DataObject\Copy $objectCopyService,
        \Magento\Framework\Message\ManagerInterface $messageManager,
        Product\Quote\Initializer $quoteInitializer,
        \Magento\Customer\Api\CustomerRepositoryInterface $customerRepository,
        \Magento\Customer\Api\AddressRepositoryInterface $addressRepository,
        \Magento\Customer\Api\Data\AddressInterfaceFactory $addressFactory,
        \Magento\Customer\Model\Metadata\FormFactory $metadataFormFactory,
        \Magento\Customer\Api\GroupRepositoryInterface $groupRepository,
        \Magento\Framework\App\Config\ScopeConfigInterface $scopeConfig,
        \Magento\Sales\Model\AdminOrder\EmailSender $emailSender,
        \Magento\CatalogInventory\Api\StockRegistryInterface $stockRegistry,
        \Magento\Quote\Model\Quote\Item\Updater $quoteItemUpdater,
        \Magento\Framework\DataObject\Factory $objectFactory,
        \Magento\Quote\Api\CartRepositoryInterface $quoteRepository,
        \Magento\Customer\Api\AccountManagementInterface $accountManagement,
        \Magento\Customer\Api\Data\CustomerInterfaceFactory $customerFactory,
        \Magento\Customer\Model\Customer\Mapper $customerMapper,
        \Magento\Quote\Api\CartManagementInterface $quoteManagement,
        \Magento\Framework\Api\DataObjectHelper $dataObjectHelper,
        \Magento\Sales\Api\OrderManagementInterface $orderManagement,
        \Magento\Quote\Model\QuoteFactory $quoteFactory,
        array $data = [],
<<<<<<< HEAD
        \Magento\Framework\Serialize\SerializerInterface $serializer = null
=======
        \Magento\Framework\Serialize\Serializer\Json $serializer = null
>>>>>>> 9b0ad97f
    ) {
        $this->_objectManager = $objectManager;
        $this->_eventManager = $eventManager;
        $this->_coreRegistry = $coreRegistry;
        $this->_salesConfig = $salesConfig;
        $this->_session = $quoteSession;
        $this->_logger = $logger;
        $this->_objectCopyService = $objectCopyService;
        $this->quoteInitializer = $quoteInitializer;
        $this->messageManager = $messageManager;
        $this->customerRepository = $customerRepository;
        $this->addressRepository = $addressRepository;
        $this->addressFactory = $addressFactory;
        $this->_metadataFormFactory = $metadataFormFactory;
        $this->customerFactory = $customerFactory;
        $this->groupRepository = $groupRepository;
        $this->_scopeConfig = $scopeConfig;
        $this->emailSender = $emailSender;
        $this->stockRegistry = $stockRegistry;
        $this->quoteItemUpdater = $quoteItemUpdater;
        $this->objectFactory = $objectFactory;
        $this->quoteRepository = $quoteRepository;
        $this->accountManagement = $accountManagement;
        $this->customerMapper = $customerMapper;
        $this->quoteManagement = $quoteManagement;
        $this->dataObjectHelper = $dataObjectHelper;
        $this->orderManagement = $orderManagement;
        $this->quoteFactory = $quoteFactory;
        $this->serializer = $serializer ?: \Magento\Framework\App\ObjectManager::getInstance()
<<<<<<< HEAD
            ->get(\Magento\Framework\Serialize\SerializerInterface::class);
=======
            ->get(\Magento\Framework\Serialize\Serializer\Json::class);
>>>>>>> 9b0ad97f
        parent::__construct($data);
    }

    /**
     * Set validate data in import data flag
     *
     * @param boolean $flag
     * @return $this
     */
    public function setIsValidate($flag)
    {
        $this->_isValidate = (bool)$flag;
        return $this;
    }

    /**
     * Return is validate data in import flag
     *
     * @return boolean
     * @SuppressWarnings(PHPMD.BooleanGetMethodName)
     */
    public function getIsValidate()
    {
        return $this->_isValidate;
    }

    /**
     * Retrieve quote item
     *
     * @param int|\Magento\Quote\Model\Quote\Item $item
     * @return \Magento\Quote\Model\Quote\Item|false
     */
    protected function _getQuoteItem($item)
    {
        if ($item instanceof \Magento\Quote\Model\Quote\Item) {
            return $item;
        } elseif (is_numeric($item)) {
            return $this->getSession()->getQuote()->getItemById($item);
        }

        return false;
    }

    /**
     * Initialize data for price rules
     *
     * @return $this
     */
    public function initRuleData()
    {
        $this->_coreRegistry->register(
            'rule_data',
            new \Magento\Framework\DataObject(
                [
                    'store_id' => $this->_session->getStore()->getId(),
                    'website_id' => $this->_session->getStore()->getWebsiteId(),
                    'customer_group_id' => $this->getCustomerGroupId()
                ]
            )
        );

        return $this;
    }

    /**
     * Set collect totals flag for quote
     *
     * @param   bool $flag
     * @return $this
     */
    public function setRecollect($flag)
    {
        $this->_needCollect = $flag;
        return $this;
    }

    /**
     * Recollect totals for customer cart.
     * Set recollect totals flag for quote
     *
     * @return $this
     */
    public function recollectCart()
    {
        if ($this->_needCollectCart === true) {
            $this->getCustomerCart()->collectTotals();
            $this->quoteRepository->save($this->getCustomerCart());
        }
        $this->setRecollect(true);

        return $this;
    }

    /**
     * Quote saving
     *
     * @return $this
     */
    public function saveQuote()
    {
        if (!$this->getQuote()->getId()) {
            return $this;
        }

        if ($this->_needCollect) {
            $this->getQuote()->collectTotals();
        }

        $this->quoteRepository->save($this->getQuote());
        return $this;
    }

    /**
     * Retrieve session model object of quote
     *
     * @return \Magento\Backend\Model\Session\Quote
     */
    public function getSession()
    {
        return $this->_session;
    }

    /**
     * Retrieve quote object model
     *
     * @return \Magento\Quote\Model\Quote
     */
    public function getQuote()
    {
        if (!$this->_quote) {
            $this->_quote = $this->getSession()->getQuote();
        }

        return $this->_quote;
    }

    /**
     * Set quote object
     *
     * @param \Magento\Quote\Model\Quote $quote
     * @return $this
     */
    public function setQuote(\Magento\Quote\Model\Quote $quote)
    {
        $this->_quote = $quote;
        return $this;
    }

    /**
     * Initialize creation data from existing order
     *
     * @param \Magento\Sales\Model\Order $order
     * @return $this
     * @throws \Magento\Framework\Exception\LocalizedException
     * @SuppressWarnings(PHPMD.CyclomaticComplexity)
     * @SuppressWarnings(PHPMD.NPathComplexity)
     */
    public function initFromOrder(\Magento\Sales\Model\Order $order)
    {
        $session = $this->getSession();
        $session->setData($order->getReordered() ? 'reordered' : 'order_id', $order->getId());
        $session->setCurrencyId($order->getOrderCurrencyCode());
        /* Check if we edit guest order */
        $session->setCustomerId($order->getCustomerId() ?: false);
        $session->setStoreId($order->getStoreId());

        /* Initialize catalog rule data with new session values */
        $this->initRuleData();
        foreach ($order->getItemsCollection($this->_salesConfig->getAvailableProductTypes(), true) as $orderItem) {
            /* @var $orderItem \Magento\Sales\Model\Order\Item */
            if (!$orderItem->getParentItem()) {
                $qty = $orderItem->getQtyOrdered();
                if (!$order->getReordered()) {
                    $qty -= max($orderItem->getQtyShipped(), $orderItem->getQtyInvoiced());
                }

                if ($qty > 0) {
                    $item = $this->initFromOrderItem($orderItem, $qty);
                    if (is_string($item)) {
                        throw new \Magento\Framework\Exception\LocalizedException(__($item));
                    }
                }
            }
        }

        $shippingAddress = $order->getShippingAddress();
        if ($shippingAddress) {
            $addressDiff = array_diff_assoc($shippingAddress->getData(), $order->getBillingAddress()->getData());
            unset($addressDiff['address_type'], $addressDiff['entity_id']);
            $shippingAddress->setSameAsBilling(empty($addressDiff));
        }

        $this->_initBillingAddressFromOrder($order);
        $this->_initShippingAddressFromOrder($order);

        $quote = $this->getQuote();
        if (!$quote->isVirtual() && $this->getShippingAddress()->getSameAsBilling()) {
            $this->setShippingAsBilling(1);
        }

        $this->setShippingMethod($order->getShippingMethod());
        $quote->getShippingAddress()->setShippingDescription($order->getShippingDescription());

        $orderCouponCode = $order->getCouponCode();
        if ($orderCouponCode) {
            $quote->setCouponCode($orderCouponCode);
        }

        if ($quote->getCouponCode()) {
            $quote->collectTotals();
        }

        $this->_objectCopyService->copyFieldsetToTarget('sales_copy_order', 'to_edit', $order, $quote);

        $this->_eventManager->dispatch('sales_convert_order_to_quote', ['order' => $order, 'quote' => $quote]);

        if (!$order->getCustomerId()) {
            $quote->setCustomerIsGuest(true);
        }

        if ($session->getUseOldShippingMethod(true)) {
            /*
             * if we are making reorder or editing old order
             * we need to show old shipping as preselected
             * so for this we need to collect shipping rates
             */
            $this->collectShippingRates();
        } else {
            /*
             * if we are creating new order then we don't need to collect
             * shipping rates before customer hit appropriate button
             */
            $this->collectRates();
        }

        $quote->getShippingAddress()->unsCachedItemsAll();
        $quote->setTotalsCollectedFlag(false);

        $this->quoteRepository->save($quote);

        return $this;
    }

    /**
     * Copy billing address from order
     *
     * @param \Magento\Sales\Model\Order $order
     * @return void
     */
    protected function _initBillingAddressFromOrder(\Magento\Sales\Model\Order $order)
    {
        $this->getQuote()->getBillingAddress()->setCustomerAddressId('');
        $this->_objectCopyService->copyFieldsetToTarget(
            'sales_copy_order_billing_address',
            'to_order',
            $order->getBillingAddress(),
            $this->getQuote()->getBillingAddress()
        );
    }

    /**
     * Copy shipping address from order
     *
     * @param \Magento\Sales\Model\Order $order
     * @return void
     */
    protected function _initShippingAddressFromOrder(\Magento\Sales\Model\Order $order)
    {
        $orderShippingAddress = $order->getShippingAddress();
        $quoteShippingAddress = $this->getQuote()->getShippingAddress()->setCustomerAddressId(
            ''
        )->setSameAsBilling(
            $orderShippingAddress && $orderShippingAddress->getSameAsBilling()
        );
        $this->_objectCopyService->copyFieldsetToTarget(
            'sales_copy_order_shipping_address',
            'to_order',
            $orderShippingAddress,
            $quoteShippingAddress
        );
    }

    /**
     * Initialize creation data from existing order Item
     *
     * @param \Magento\Sales\Model\Order\Item $orderItem
     * @param int $qty
     * @return \Magento\Quote\Model\Quote\Item|string|$this
     */
    public function initFromOrderItem(\Magento\Sales\Model\Order\Item $orderItem, $qty = null)
    {
        if (!$orderItem->getId()) {
            return $this;
        }

        $product = $this->_objectManager->create(
            \Magento\Catalog\Model\Product::class
        )->setStoreId(
            $this->getSession()->getStoreId()
        )->load(
            $orderItem->getProductId()
        );

        if ($product->getId()) {
            $product->setSkipCheckRequiredOption(true);
            $buyRequest = $orderItem->getBuyRequest();
            if (is_numeric($qty)) {
                $buyRequest->setQty($qty);
            }
            $item = $this->getQuote()->addProduct($product, $buyRequest);
            if (is_string($item)) {
                return $item;
            }

            if ($additionalOptions = $orderItem->getProductOptionByCode('additional_options')) {
                $item->addOption(
                    new \Magento\Framework\DataObject(
                        [
                            'product' => $item->getProduct(),
                            'code' => 'additional_options',
                            'value' => $this->serializer->serialize($additionalOptions)
                        ]
                    )
                );
            }

            $this->_eventManager->dispatch(
                'sales_convert_order_item_to_quote_item',
                ['order_item' => $orderItem, 'quote_item' => $item]
            );
            return $item;
        }

        return $this;
    }

    /**
     * Retrieve customer wishlist model object
     *
     * @param bool $cacheReload pass cached wishlist object and get new one
     * @return \Magento\Wishlist\Model\Wishlist|false Return false if customer ID is not specified
     */
    public function getCustomerWishlist($cacheReload = false)
    {
        if (!is_null($this->_wishlist) && !$cacheReload) {
            return $this->_wishlist;
        }

        $customerId = (int)$this->getSession()->getCustomerId();
        if ($customerId) {
            $this->_wishlist = $this->_objectManager->create(\Magento\Wishlist\Model\Wishlist::class);
            $this->_wishlist->loadByCustomerId($customerId, true);
            $this->_wishlist->setStore(
                $this->getSession()->getStore()
            )->setSharedStoreIds(
                $this->getSession()->getStore()->getWebsite()->getStoreIds()
            );
        } else {
            $this->_wishlist = false;
        }

        return $this->_wishlist;
    }

    /**
     * Retrieve customer cart quote object model
     *
     * @return \Magento\Quote\Model\Quote
     */
    public function getCustomerCart()
    {
        if (!is_null($this->_cart)) {
            return $this->_cart;
        }

        $this->_cart = $this->quoteFactory->create();

        $customerId = (int)$this->getSession()->getCustomerId();
        if ($customerId) {
            try {
                $this->_cart = $this->quoteRepository->getForCustomer($customerId);
            } catch (\Magento\Framework\Exception\NoSuchEntityException $e) {
                $this->_cart->setStore($this->getSession()->getStore());
                $customerData = $this->customerRepository->getById($customerId);
                $this->_cart->assignCustomer($customerData);
                $this->quoteRepository->save($this->_cart);
            }
        }

        return $this->_cart;
    }

    /**
     * Retrieve customer compare list model object
     *
     * @return \Magento\Catalog\Model\Product\Compare\ListCompare
     */
    public function getCustomerCompareList()
    {
        if (!is_null($this->_compareList)) {
            return $this->_compareList;
        }
        $customerId = (int)$this->getSession()->getCustomerId();
        if ($customerId) {
            $this->_compareList = $this->_objectManager->create(
                \Magento\Catalog\Model\Product\Compare\ListCompare::class);
        } else {
            $this->_compareList = false;
        }

        return $this->_compareList;
    }

    /**
     * Retrieve current customer group ID.
     *
     * @return int
     */
    public function getCustomerGroupId()
    {
        $groupId = $this->getQuote()->getCustomerGroupId();
        if (!$groupId) {
            $groupId = $this->getSession()->getCustomerGroupId();
        }

        return $groupId;
    }

    /**
     * Move quote item to another items list
     *
     * @param int|\Magento\Quote\Model\Quote\Item $item
     * @param string $moveTo
     * @param int $qty
     * @return $this
     * @throws \Magento\Framework\Exception\LocalizedException
     * @SuppressWarnings(PHPMD.CyclomaticComplexity)
     * @SuppressWarnings(PHPMD.ExcessiveMethodLength)
     */
    public function moveQuoteItem($item, $moveTo, $qty)
    {
        $item = $this->_getQuoteItem($item);
        if ($item) {
            $removeItem = false;
            $moveTo = explode('_', $moveTo);
            switch ($moveTo[0]) {
                case 'order':
                    $info = $item->getBuyRequest();
                    $info->setOptions($this->_prepareOptionsForRequest($item))->setQty($qty);

                    $product = $this->_objectManager->create(
                        \Magento\Catalog\Model\Product::class
                    )->setStoreId(
                        $this->getQuote()->getStoreId()
                    )->load(
                        $item->getProduct()->getId()
                    );

                    $product->setSkipCheckRequiredOption(true);
                    $newItem = $this->getQuote()->addProduct($product, $info);

                    if (is_string($newItem)) {
                        throw new \Magento\Framework\Exception\LocalizedException(__($newItem));
                    }
                    $product->unsSkipCheckRequiredOption();
                    $newItem->checkData();
                    $this->_needCollectCart = true;
                    break;
                case 'cart':
                    $cart = $this->getCustomerCart();
                    if ($cart && is_null($item->getOptionByCode('additional_options'))) {
                        //options and info buy request
                        $product = $this->_objectManager->create(
                            \Magento\Catalog\Model\Product::class
                        )->setStoreId(
                            $this->getQuote()->getStoreId()
                        )->load(
                            $item->getProduct()->getId()
                        );

                        $info = $item->getOptionByCode('info_buyRequest');
                        if ($info) {
                            $info = new \Magento\Framework\DataObject(
                                $this->serializer->unserialize($info->getValue())
                            );
                            $info->setQty($qty);
                            $info->setOptions($this->_prepareOptionsForRequest($item));
                        } else {
                            $info = new \Magento\Framework\DataObject(
                                [
                                    'product_id' => $product->getId(),
                                    'qty' => $qty,
                                    'options' => $this->_prepareOptionsForRequest($item)
                                ]
                            );
                        }

                        $cartItem = $cart->addProduct($product, $info);
                        if (is_string($cartItem)) {
                            throw new \Magento\Framework\Exception\LocalizedException(__($cartItem));
                        }
                        $cartItem->setPrice($item->getProduct()->getPrice());
                        $this->_needCollectCart = true;
                        $removeItem = true;
                    }
                    break;
                case 'wishlist':
                    $wishlist = null;
                    if (!isset($moveTo[1])) {
                        $wishlist = $this->_objectManager->create(
                            \Magento\Wishlist\Model\Wishlist::class
                        )->loadByCustomerId(
                            $this->getSession()->getCustomerId(),
                            true
                        );
                    } else {
                        $wishlist = $this->_objectManager->create(
                            \Magento\Wishlist\Model\Wishlist::class)->load($moveTo[1]);
                        if (!$wishlist->getId() || $wishlist->getCustomerId() != $this->getSession()->getCustomerId()
                        ) {
                            $wishlist = null;
                        }
                    }
                    if (!$wishlist) {
                        throw new \Magento\Framework\Exception\LocalizedException(
                            __('We can\'t find this wish list.')
                        );
                    }
                    $wishlist->setStore(
                        $this->getSession()->getStore()
                    )->setSharedStoreIds(
                        $this->getSession()->getStore()->getWebsite()->getStoreIds()
                    );

                    if ($wishlist->getId() && $item->getProduct()->isVisibleInSiteVisibility()) {
                        $info = $item->getBuyRequest();
                        $info->setOptions(
                            $this->_prepareOptionsForRequest($item)
                        )->setQty(
                            $qty
                        )->setStoreId(
                            $this->getSession()->getStoreId()
                        );
                        $wishlist->addNewItem($item->getProduct(), $info);
                        $removeItem = true;
                    }
                    break;
                case 'remove':
                    $removeItem = true;
                    break;
                default:
                    break;
            }
            if ($removeItem) {
                $this->getQuote()->deleteItem($item);
            }
            $this->setRecollect(true);
        }

        return $this;
    }

    /**
     * Handle data sent from sidebar
     *
     * @param array $data
     * @return $this
     * @throws \Magento\Framework\Exception\LocalizedException
     * @SuppressWarnings(PHPMD.CyclomaticComplexity)
     * @SuppressWarnings(PHPMD.NPathComplexity)
     * @SuppressWarnings(PHPMD.UnusedLocalVariable)
     */
    public function applySidebarData($data)
    {
        if (isset($data['add_order_item'])) {
            foreach ($data['add_order_item'] as $orderItemId => $value) {
                /* @var $orderItem \Magento\Sales\Model\Order\Item */
                $orderItem = $this->_objectManager->create(\Magento\Sales\Model\Order\Item::class)->load($orderItemId);
                $item = $this->initFromOrderItem($orderItem);
                if (is_string($item)) {
                    throw new \Magento\Framework\Exception\LocalizedException(__($item));
                }
            }
        }
        if (isset($data['add_cart_item'])) {
            foreach ($data['add_cart_item'] as $itemId => $qty) {
                $item = $this->getCustomerCart()->getItemById($itemId);
                if ($item) {
                    $this->moveQuoteItem($item, 'order', $qty);
                    $this->removeItem($itemId, 'cart');
                }
            }
        }
        if (isset($data['add_wishlist_item'])) {
            foreach ($data['add_wishlist_item'] as $itemId => $qty) {
                $item = $this->_objectManager->create(
                    \Magento\Wishlist\Model\Item::class
                )->loadWithOptions(
                    $itemId,
                    'info_buyRequest'
                );
                if ($item->getId()) {
                    $this->addProduct($item->getProduct(), $item->getBuyRequest()->toArray());
                }
            }
        }
        if (isset($data['add'])) {
            foreach ($data['add'] as $productId => $qty) {
                $this->addProduct($productId, ['qty' => $qty]);
            }
        }
        if (isset($data['remove'])) {
            foreach ($data['remove'] as $itemId => $from) {
                $this->removeItem($itemId, $from);
            }
        }
        if (isset($data['empty_customer_cart']) && (int)$data['empty_customer_cart'] == 1) {
            $this->getCustomerCart()->removeAllItems()->collectTotals();
            $this->quoteRepository->save($this->getCustomerCart());
        }

        $this->recollectCart();

        return $this;
    }

    /**
     * Remove item from some of customer items storage (shopping cart, wishlist etc.)
     *
     * @param int $itemId
     * @param string $from
     * @return $this
     */
    public function removeItem($itemId, $from)
    {
        switch ($from) {
            case 'quote':
                $this->removeQuoteItem($itemId);
                break;
            case 'cart':
                $cart = $this->getCustomerCart();
                if ($cart) {
                    $cart->removeItem($itemId);
                    $this->_needCollectCart = true;
                }
                break;
            case 'wishlist':
                $wishlist = $this->getCustomerWishlist();
                if ($wishlist) {
                    $item = $this->_objectManager->create(\Magento\Wishlist\Model\Item::class)->load($itemId);
                    $item->delete();
                }
                break;
            case 'compared':
                $this->_objectManager->create(
                    \Magento\Catalog\Model\Product\Compare\Item::class)->load($itemId)->delete();
                break;
        }

        return $this;
    }

    /**
     * Remove quote item
     *
     * @param int $item
     * @return $this
     */
    public function removeQuoteItem($item)
    {
        $this->getQuote()->removeItem($item);
        $this->setRecollect(true);

        return $this;
    }

    /**
     * Add product to current order quote
     * $product can be either product id or product model
     * $config can be either buyRequest config, or just qty
     *
     * @param int|\Magento\Catalog\Model\Product $product
     * @param array|float|int|\Magento\Framework\DataObject $config
     * @return $this
     * @throws \Magento\Framework\Exception\LocalizedException
     */
    public function addProduct($product, $config = 1)
    {
        if (!is_array($config) && !$config instanceof \Magento\Framework\DataObject) {
            $config = ['qty' => $config];
        }
        $config = new \Magento\Framework\DataObject($config);

        if (!$product instanceof \Magento\Catalog\Model\Product) {
            $productId = $product;
            $product = $this->_objectManager->create(
                \Magento\Catalog\Model\Product::class
            )->setStore(
                $this->getSession()->getStore()
            )->setStoreId(
                $this->getSession()->getStoreId()
            )->load(
                $product
            );
            if (!$product->getId()) {
                throw new \Magento\Framework\Exception\LocalizedException(
                    __('We could not add a product to cart by the ID "%1".', $productId)
                );
            }
        }

        $item = $this->quoteInitializer->init($this->getQuote(), $product, $config);

        if (is_string($item)) {
            throw new \Magento\Framework\Exception\LocalizedException(__($item));
        }
        $item->checkData();
        $this->setRecollect(true);

        return $this;
    }

    /**
     * Add multiple products to current order quote
     *
     * @param array $products
     * @return $this
     */
    public function addProducts(array $products)
    {
        foreach ($products as $productId => $config) {
            $config['qty'] = isset($config['qty']) ? (double)$config['qty'] : 1;
            try {
                $this->addProduct($productId, $config);
            } catch (\Magento\Framework\Exception\LocalizedException $e) {
                $this->messageManager->addError($e->getMessage());
            } catch (\Exception $e) {
                return $e;
            }
        }

        return $this;
    }

    /**
     * Update quantity of order quote items
     *
     * @param array $items
     * @return $this
     * @throws \Exception|\Magento\Framework\Exception\LocalizedException
     */
    public function updateQuoteItems($items)
    {
        if (!is_array($items)) {
            return $this;
        }

        try {
            foreach ($items as $itemId => $info) {
                if (!empty($info['configured'])) {
                    $item = $this->getQuote()->updateItem($itemId, $this->objectFactory->create($info));
                    $info['qty'] = (double)$item->getQty();
                } else {
                    $item = $this->getQuote()->getItemById($itemId);
                    if (!$item) {
                        continue;
                    }
                    $info['qty'] = (double)$info['qty'];
                }
                $this->quoteItemUpdater->update($item, $info);
                if ($item && !empty($info['action'])) {
                    $this->moveQuoteItem($item, $info['action'], $item->getQty());
                }
            }
        } catch (\Magento\Framework\Exception\LocalizedException $e) {
            $this->recollectCart();
            throw $e;
        } catch (\Exception $e) {
            $this->_logger->critical($e);
        }
        $this->recollectCart();

        return $this;
    }

    /**
     * Parse additional options and sync them with product options
     *
     * @param \Magento\Quote\Model\Quote\Item $item
     * @param string $additionalOptions
     * @return array
     * @throws \Magento\Framework\Exception\LocalizedException
     *
     * @deprecated
     */
    protected function _parseOptions(\Magento\Quote\Model\Quote\Item $item, $additionalOptions)
    {
        $productOptions = $this->_objectManager->get(
            \Magento\Catalog\Model\Product\Option\Type\DefaultType::class
        )->setProduct(
            $item->getProduct()
        )->getProductOptions();

        $newOptions = [];
        $newAdditionalOptions = [];

        foreach (explode("\n", $additionalOptions) as $_additionalOption) {
            if (strlen(trim($_additionalOption))) {
                try {
                    if (strpos($_additionalOption, ':') === false) {
                        throw new \Magento\Framework\Exception\LocalizedException(__('There is an error in one of the option rows.'));
                    }
                    list($label, $value) = explode(':', $_additionalOption, 2);
                } catch (\Exception $e) {
                    throw new \Magento\Framework\Exception\LocalizedException(__('There is an error in one of the option rows.'));
                }
                $label = trim($label);
                $value = trim($value);
                if (empty($value)) {
                    continue;
                }

                if (array_key_exists($label, $productOptions)) {
                    $optionId = $productOptions[$label]['option_id'];
                    $option = $item->getProduct()->getOptionById($optionId);

                    $group = $this->_objectManager->get(
                        \Magento\Catalog\Model\Product\Option::class
                    )->groupFactory(
                        $option->getType()
                    )->setOption(
                        $option
                    )->setProduct(
                        $item->getProduct()
                    );

                    $parsedValue = $group->parseOptionValue($value, $productOptions[$label]['values']);

                    if ($parsedValue !== null) {
                        $newOptions[$optionId] = $parsedValue;
                    } else {
                        $newAdditionalOptions[] = ['label' => $label, 'value' => $value];
                    }
                } else {
                    $newAdditionalOptions[] = ['label' => $label, 'value' => $value];
                }
            }
        }

        return ['options' => $newOptions, 'additional_options' => $newAdditionalOptions];
    }

    /**
     * Assign options to item
     *
     * @param \Magento\Quote\Model\Quote\Item $item
     * @param array $options
     * @return $this
     *
     * @deprecated
     */
    protected function _assignOptionsToItem(\Magento\Quote\Model\Quote\Item $item, $options)
    {
        $optionIds = $item->getOptionByCode('option_ids');
        if ($optionIds) {
            foreach (explode(',', $optionIds->getValue()) as $optionId) {
                $item->removeOption('option_' . $optionId);
            }
            $item->removeOption('option_ids');
        }
        if ($item->getOptionByCode('additional_options')) {
            $item->removeOption('additional_options');
        }
        $item->save();
        if (!empty($options['options'])) {
            $item->addOption(
                new \Magento\Framework\DataObject(
                    [
                        'product' => $item->getProduct(),
                        'code' => 'option_ids',
                        'value' => implode(',', array_keys($options['options']))
                    ]
                )
            );

            foreach ($options['options'] as $optionId => $optionValue) {
                $item->addOption(
                    new \Magento\Framework\DataObject(
                        [
                            'product' => $item->getProduct(),
                            'code' => 'option_' . $optionId,
                            'value' => $optionValue
                        ]
                    )
                );
            }
        }
        if (!empty($options['additional_options'])) {
            $item->addOption(
                new \Magento\Framework\DataObject(
                    [
                        'product' => $item->getProduct(),
                        'code' => 'additional_options',
                        'value' => $this->serializer->serialize($options['additional_options'])
                    ]
                )
            );
        }

        return $this;
    }

    /**
     * Prepare options array for info buy request
     *
     * @param \Magento\Quote\Model\Quote\Item $item
     * @return array
     */
    protected function _prepareOptionsForRequest($item)
    {
        $newInfoOptions = [];
        $optionIds = $item->getOptionByCode('option_ids');
        if ($optionIds) {
            foreach (explode(',', $optionIds->getValue()) as $optionId) {
                $option = $item->getProduct()->getOptionById($optionId);
                $optionValue = $item->getOptionByCode('option_' . $optionId)->getValue();

                $group = $this->_objectManager->get(
                    \Magento\Catalog\Model\Product\Option::class
                )->groupFactory(
                    $option->getType()
                )->setOption(
                    $option
                )->setQuoteItem(
                    $item
                );

                $newInfoOptions[$optionId] = $group->prepareOptionValueForRequest($optionValue);
            }
        }

        return $newInfoOptions;
    }

    /**
     * Return valid price
     *
     * @param float|int $price
     * @return float|int
     */
    protected function _parseCustomPrice($price)
    {
        $price = $this->_objectManager->get(\Magento\Framework\Locale\FormatInterface::class)->getNumber($price);
        $price = $price > 0 ? $price : 0;

        return $price;
    }

    /**
     * Retrieve oreder quote shipping address
     *
     * @return \Magento\Quote\Model\Quote\Address
     */
    public function getShippingAddress()
    {
        return $this->getQuote()->getShippingAddress();
    }

    /**
     * Return Customer (Checkout) Form instance
     *
     * @param \Magento\Customer\Api\Data\CustomerInterface $customer
     * @return CustomerForm
     */
    protected function _createCustomerForm(\Magento\Customer\Api\Data\CustomerInterface $customer)
    {
        $customerForm = $this->_metadataFormFactory->create(
            \Magento\Customer\Api\CustomerMetadataInterface::ENTITY_TYPE_CUSTOMER,
            'adminhtml_checkout',
            $this->customerMapper->toFlatArray($customer),
            false,
            CustomerForm::IGNORE_INVISIBLE
        );

        return $customerForm;
    }

    /**
     * Set and validate Quote address
     * All errors added to _errors
     *
     * @param \Magento\Quote\Model\Quote\Address $address
     * @param array $data
     * @return $this
     */
    protected function _setQuoteAddress(\Magento\Quote\Model\Quote\Address $address, array $data)
    {
        $isAjax = !$this->getIsValidate();

        // Region is a Data Object, so it is represented by an array. validateData() doesn't understand arrays, so we
        // need to merge region data with address data. This is going to be removed when we switch to use address Data
        // Object instead of the address model.
        // Note: if we use getRegion() here it will pull region from db using the region_id
        $data = isset($data['region']) && is_array($data['region']) ? array_merge($data, $data['region']) : $data;

        $addressForm = $this->_metadataFormFactory->create(
            
            AddressMetadataInterface::ENTITY_TYPE_ADDRESS,
            'adminhtml_customer_address',
            $data,
            $isAjax,
            CustomerForm::DONT_IGNORE_INVISIBLE,
            []
        );

        // prepare request
        // save original request structure for files
        if ($address->getAddressType() == \Magento\Quote\Model\Quote\Address::TYPE_SHIPPING) {
            $requestData = ['order' => ['shipping_address' => $data]];
            $requestScope = 'order/shipping_address';
        } else {
            $requestData = ['order' => ['billing_address' => $data]];
            $requestScope = 'order/billing_address';
        }
        $request = $addressForm->prepareRequest($requestData);
        $addressData = $addressForm->extractData($request, $requestScope);
        if ($this->getIsValidate()) {
            $errors = $addressForm->validateData($addressData);
            if ($errors !== true) {
                if ($address->getAddressType() == \Magento\Quote\Model\Quote\Address::TYPE_SHIPPING) {
                    $typeName = __('Shipping Address: ');
                } else {
                    $typeName = __('Billing Address: ');
                }
                foreach ($errors as $error) {
                    $this->_errors[] = $typeName . $error;
                }
                $address->setData($addressForm->restoreData($addressData));
            } else {
                $address->setData($addressForm->compactData($addressData));
            }
        } else {
            $address->addData($addressForm->restoreData($addressData));
        }

        return $this;
    }

    /**
     * Set shipping address into quote
     *
     * @param \Magento\Quote\Model\Quote\Address|array $address
     * @return $this
     */
    public function setShippingAddress($address)
    {
        if (is_array($address)) {
            $shippingAddress = $this->_objectManager->create(
                \Magento\Quote\Model\Quote\Address::class
            )->setData(
                $address
            )->setAddressType(
                \Magento\Quote\Model\Quote\Address::TYPE_SHIPPING
            );
            if (!$this->getQuote()->isVirtual()) {
                $this->_setQuoteAddress($shippingAddress, $address);
            }
            /**
             * save_in_address_book is not a valid attribute and is filtered out by _setQuoteAddress,
             * that is why it should be added after _setQuoteAddress call
             */
            $saveInAddressBook = (int)(!empty($address['save_in_address_book']));
            $shippingAddress->setData('save_in_address_book', $saveInAddressBook);
        }
        if ($address instanceof \Magento\Quote\Model\Quote\Address) {
            $shippingAddress = $address;
        }

        $this->setRecollect(true);
        $this->getQuote()->setShippingAddress($shippingAddress);

        return $this;
    }

    /**
     * Set shipping anddress to be same as billing
     *
     * @param bool $flag If true - don't save in address book and actually copy data across billing and shipping
     *                   addresses
     * @return $this
     */
    public function setShippingAsBilling($flag)
    {
        if ($flag) {
            $tmpAddress = clone $this->getBillingAddress();
            $tmpAddress->unsAddressId()->unsAddressType();
            $data = $tmpAddress->getData();
            $data['save_in_address_book'] = 0;
            // Do not duplicate address (billing address will do saving too)
            $this->getShippingAddress()->addData($data);
        }
        $this->getShippingAddress()->setSameAsBilling($flag);
        $this->setRecollect(true);
        return $this;
    }

    /**
     * Retrieve quote billing address
     *
     * @return \Magento\Quote\Model\Quote\Address
     */
    public function getBillingAddress()
    {
        return $this->getQuote()->getBillingAddress();
    }

    /**
     * Set billing address into quote
     *
     * @param array $address
     * @return $this
     */
    public function setBillingAddress($address)
    {
        if (is_array($address)) {
            $billingAddress = $this->_objectManager->create(
                \Magento\Quote\Model\Quote\Address::class
            )->setData(
                $address
            )->setAddressType(
                \Magento\Quote\Model\Quote\Address::TYPE_BILLING
            );
            $this->_setQuoteAddress($billingAddress, $address);
            /**
             * save_in_address_book is not a valid attribute and is filtered out by _setQuoteAddress,
             * that is why it should be added after _setQuoteAddress call
             */
            $saveInAddressBook = (int)(!empty($address['save_in_address_book']));
            $billingAddress->setData('save_in_address_book', $saveInAddressBook);

            if (!$this->getQuote()->isVirtual() && $this->getShippingAddress()->getSameAsBilling()) {
                $shippingAddress = clone $billingAddress;
                $shippingAddress->setSameAsBilling(true);
                $shippingAddress->setSaveInAddressBook(false);
                $address['save_in_address_book'] = 0;
                $this->setShippingAddress($address);
            }

            $this->getQuote()->setBillingAddress($billingAddress);
        }

        return $this;
    }

    /**
     * Set shipping method
     *
     * @param string $method
     * @return $this
     */
    public function setShippingMethod($method)
    {
        $this->getShippingAddress()->setShippingMethod($method);
        $this->setRecollect(true);

        return $this;
    }

    /**
     * Empty shipping method and clear shipping rates
     *
     * @return $this
     */
    public function resetShippingMethod()
    {
        $this->getShippingAddress()->setShippingMethod(false);
        $this->getShippingAddress()->removeAllShippingRates();

        return $this;
    }

    /**
     * Collect shipping data for quote shipping address
     *
     * @return $this
     */
    public function collectShippingRates()
    {
        $this->getQuote()->getShippingAddress()->setCollectShippingRates(true);
        $this->collectRates();

        return $this;
    }

    /**
     * Calculate totals
     *
     * @return void
     */
    public function collectRates()
    {
        $this->getQuote()->collectTotals();
    }

    /**
     * Set payment method into quote
     *
     * @param string $method
     * @return $this
     */
    public function setPaymentMethod($method)
    {
        $this->getQuote()->getPayment()->setMethod($method);
        return $this;
    }

    /**
     * Set payment data into quote
     *
     * @param array $data
     * @return $this
     */
    public function setPaymentData($data)
    {
        if (!isset($data['method'])) {
            $data['method'] = $this->getQuote()->getPayment()->getMethod();
        }
        $this->getQuote()->getPayment()->importData($data);

        return $this;
    }

    /**
     * Add coupon code to the quote
     *
     * @param string $code
     * @return $this
     */
    public function applyCoupon($code)
    {
        $code = trim((string)$code);
        $this->getQuote()->getShippingAddress()->setCollectShippingRates(true);

        if (empty($code)) {
            $this->getQuote()->getShippingAddress()->setFreeShipping(null);
        }
        $this->getQuote()->setCouponCode($code);
        $this->setRecollect(true);

        return $this;
    }

    /**
     * Add account data to quote
     *
     * @param array $accountData
     * @return $this
     */
    public function setAccountData($accountData)
    {
        $customer = $this->getQuote()->getCustomer();
        $form = $this->_createCustomerForm($customer);

        // emulate request
        $request = $form->prepareRequest($accountData);
        $data = $form->extractData($request);
        $data = $form->restoreData($data);
        $customer = $this->customerFactory->create();
        $this->dataObjectHelper->populateWithArray(
            $customer,
            $data, \Magento\Customer\Api\Data\CustomerInterface::class
        );
        $this->getQuote()->updateCustomerData($customer);
        $data = [];

        $customerData = $this->customerMapper->toFlatArray($customer);
        foreach ($form->getAttributes() as $attribute) {
            $code = sprintf('customer_%s', $attribute->getAttributeCode());
            $data[$code] = isset($customerData[$attribute->getAttributeCode()])
                ? $customerData[$attribute->getAttributeCode()]
                : null;
        }

        if (isset($data['customer_group_id'])) {
            $customerGroup = $this->groupRepository->getById($data['customer_group_id']);
            $data['customer_tax_class_id'] = $customerGroup->getTaxClassId();
            $this->setRecollect(true);
        }

        $this->getQuote()->addData($data);

        return $this;
    }

    /**
     * Parse data retrieved from request
     *
     * @param   array $data
     * @return  $this
     * @SuppressWarnings(PHPMD.CyclomaticComplexity)
     * @SuppressWarnings(PHPMD.NPathComplexity)
     */
    public function importPostData($data)
    {
        if (is_array($data)) {
            $this->addData($data);
        } else {
            return $this;
        }

        if (isset($data['account'])) {
            $this->setAccountData($data['account']);
        }

        if (isset($data['comment'])) {
            $this->getQuote()->addData($data['comment']);
            if (empty($data['comment']['customer_note_notify'])) {
                $this->getQuote()->setCustomerNoteNotify(false);
            } else {
                $this->getQuote()->setCustomerNoteNotify(true);
            }
        }

        if (isset($data['billing_address'])) {
            $this->setBillingAddress($data['billing_address']);
        }

        if (isset($data['shipping_address'])) {
            $this->setShippingAddress($data['shipping_address']);
        }

        if (isset($data['shipping_method'])) {
            $this->setShippingMethod($data['shipping_method']);
        }

        if (isset($data['payment_method'])) {
            $this->setPaymentMethod($data['payment_method']);
        }

        if (isset($data['coupon']['code'])) {
            $this->applyCoupon($data['coupon']['code']);
        }

        return $this;
    }

    /**
     * Check whether we need to create new customer (for another website) during order creation
     *
     * @param \Magento\Store\Model\Store $store
     * @return bool
     */
    protected function _customerIsInStore($store)
    {
        $customerId = (int)$this->getSession()->getCustomerId();
        $customer = $this->customerRepository->getById($customerId);

        return $customer->getWebsiteId() == $store->getWebsiteId()
            || $this->accountManagement->isCustomerInStore($customer->getWebsiteId(), $store->getId());
    }

    /**
     * Set and validate Customer data. Return the updated Data Object merged with the account data
     *
     * @param \Magento\Customer\Api\Data\CustomerInterface $customer
     * @return \Magento\Customer\Api\Data\CustomerInterface
     */
    protected function _validateCustomerData(\Magento\Customer\Api\Data\CustomerInterface $customer)
    {
        $form = $this->_createCustomerForm($customer);
        // emulate request
        $request = $form->prepareRequest(['order' => $this->getData()]);
        $data = $form->extractData($request, 'order/account');
        $validationResults = $this->accountManagement->validate($customer);
        if (!$validationResults->isValid()) {
            $errors = $validationResults->getMessages();
            if (is_array($errors)) {
                foreach ($errors as $error) {
                    $this->_errors[] = $error;
                }
            }
        }
        $data = $form->restoreData($data);
        foreach ($data as $key => $value) {
            if (!is_null($value)) {
                unset($data[$key]);
            }
        }

        $this->dataObjectHelper->populateWithArray(
            $customer,
            $data, \Magento\Customer\Api\Data\CustomerInterface::class
        );
        return $customer;
    }

    /**
     * Prepare customer data for order creation.
     *
     * Create customer if not created using data from customer form.
     * Create customer billing/shipping address if necessary using data from customer address forms.
     * Set customer data to quote.
     *
     * @return $this
     * @SuppressWarnings(PHPMD.CyclomaticComplexity)
     */
    public function _prepareCustomer()
    {
        if ($this->getQuote()->getCustomerIsGuest()) {
            return $this;
        }
        /** @var $store \Magento\Store\Model\Store */
        $store = $this->getSession()->getStore();
        $customer = $this->getQuote()->getCustomer();
        if ($customer->getId() && !$this->_customerIsInStore($store)) {
            /** Create a new customer record if it is not available in the specified store */
            /** Unset customer ID to ensure that new customer will be created */
            $customer->setId(null)
                ->setStoreId($store->getId())
                ->setWebsiteId($store->getWebsiteId())
                ->setCreatedAt(null);
            $customer = $this->_validateCustomerData($customer);
        } else if (!$customer->getId()) {
            /** Create new customer */
            $customerBillingAddressDataObject = $this->getBillingAddress()->exportCustomerAddress();
            $customer->setSuffix($customerBillingAddressDataObject->getSuffix())
                ->setFirstname($customerBillingAddressDataObject->getFirstname())
                ->setLastname($customerBillingAddressDataObject->getLastname())
                ->setMiddlename($customerBillingAddressDataObject->getMiddlename())
                ->setPrefix($customerBillingAddressDataObject->getPrefix())
                ->setStoreId($store->getId())
                ->setWebsiteId($store->getWebsiteId())
                ->setEmail($this->_getNewCustomerEmail());
            $customer = $this->_validateCustomerData($customer);
        }
        $this->getQuote()->setCustomer($customer);

        if ($this->getBillingAddress()->getSaveInAddressBook()) {
            $this->_prepareCustomerAddress($this->getQuote()->getCustomer(), $this->getBillingAddress());
            $address = $this->getBillingAddress()->setCustomerId($this->getQuote()->getCustomer()->getId());
            $this->setBillingAddress($address);
        }
        if (!$this->getQuote()->isVirtual() && $this->getShippingAddress()->getSaveInAddressBook()) {
            $this->_prepareCustomerAddress($this->getQuote()->getCustomer(), $this->getShippingAddress());
            $address = $this->getShippingAddress()->setCustomerId($this->getQuote()->getCustomer()->getId());
            $this->setShippingAddress($address);
        }
        $this->getQuote()->updateCustomerData($this->getQuote()->getCustomer());

        $customer = $this->getQuote()->getCustomer();
        $origAddresses = $customer->getAddresses(); // save original addresses
        $customer->setAddresses([]);
        $customerData = $this->customerMapper->toFlatArray($customer);
        $customer->setAddresses($origAddresses); // restore original addresses
        foreach ($this->_createCustomerForm($customer)->getUserAttributes() as $attribute) {
            if (isset($customerData[$attribute->getAttributeCode()])) {
                $quoteCode = sprintf('customer_%s', $attribute->getAttributeCode());
                $this->getQuote()->setData($quoteCode, $customerData[$attribute->getAttributeCode()]);
            }
        }

        return $this;
    }

    /**
     * Create customer address and save it in the quote so that it can be used to persist later.
     *
     * @param \Magento\Customer\Api\Data\CustomerInterface $customer
     * @param \Magento\Quote\Model\Quote\Address $quoteCustomerAddress
     * @return void
     * @throws \InvalidArgumentException
     * @SuppressWarnings(PHPMD.CyclomaticComplexity)
     */
    protected function _prepareCustomerAddress($customer, $quoteCustomerAddress)
    {
        // Possible that customerId is null for new customers
        $quoteCustomerAddress->setCustomerId($customer->getId());
        $customerAddress = $quoteCustomerAddress->exportCustomerAddress();
        $quoteAddressId = $quoteCustomerAddress->getCustomerAddressId();
        $addressType = $quoteCustomerAddress->getAddressType();
        if ($quoteAddressId) {
            /** Update existing address */
            $existingAddressDataObject = $this->addressRepository->getById($quoteAddressId);
            /** Update customer address data */
            $this->dataObjectHelper->mergeDataObjects(
                get_class($existingAddressDataObject),
                $existingAddressDataObject,
                $customerAddress
            );
            $customerAddress = $existingAddressDataObject;
        } elseif ($addressType == \Magento\Quote\Model\Quote\Address::ADDRESS_TYPE_SHIPPING) {
            try {
                $billingAddressDataObject = $this->accountManagement->getDefaultBillingAddress($customer->getId());
            } catch (\Exception $e) {
                /** Billing address does not exist. */
            }
            $isShippingAsBilling = $quoteCustomerAddress->getSameAsBilling();
            if (isset($billingAddressDataObject) && $isShippingAsBilling) {
                /** Set existing billing address as default shipping */
                $customerAddress = $billingAddressDataObject;
                $customerAddress->setIsDefaultShipping(true);
            }
        }

        switch ($addressType) {
            case \Magento\Quote\Model\Quote\Address::ADDRESS_TYPE_BILLING:
                if (is_null($customer->getDefaultBilling())) {
                    $customerAddress->setIsDefaultBilling(true);
                }
                break;
            case \Magento\Quote\Model\Quote\Address::ADDRESS_TYPE_SHIPPING:
                if (is_null($customer->getDefaultShipping())) {
                    $customerAddress->setIsDefaultShipping(true);
                }
                break;
            default:
                throw new \InvalidArgumentException('Customer address type is invalid.');
        }
        $this->getQuote()->setCustomer($customer);
        $this->getQuote()->addCustomerAddress($customerAddress);
    }

    /**
     * Prepare item otions
     *
     * @return $this
     */
    protected function _prepareQuoteItems()
    {
        foreach ($this->getQuote()->getAllItems() as $item) {
            $options = [];
            $productOptions = $item->getProduct()->getTypeInstance()->getOrderOptions($item->getProduct());
            if ($productOptions) {
                $productOptions['info_buyRequest']['options'] = $this->_prepareOptionsForRequest($item);
                $options = $productOptions;
            }
            $addOptions = $item->getOptionByCode('additional_options');
            if ($addOptions) {
                $options['additional_options'] = $this->serializer->unserialize($addOptions->getValue());
            }
            $item->setProductOrderOptions($options);
        }
        return $this;
    }

    /**
     * Create new order
     *
     * @return \Magento\Sales\Model\Order
     */
    public function createOrder()
    {
        $this->_prepareCustomer();
        $this->_validate();
        $quote = $this->getQuote();
        $this->_prepareQuoteItems();

        $orderData = [];
        if ($this->getSession()->getOrder()->getId()) {
            $oldOrder = $this->getSession()->getOrder();
            $originalId = $oldOrder->getOriginalIncrementId();
            if (!$originalId) {
                $originalId = $oldOrder->getIncrementId();
            }
            $orderData = [
                'original_increment_id' => $originalId,
                'relation_parent_id' => $oldOrder->getId(),
                'relation_parent_real_id' => $oldOrder->getIncrementId(),
                'edit_increment' => $oldOrder->getEditIncrement() + 1,
                'increment_id' => $originalId . '-' . ($oldOrder->getEditIncrement() + 1)
            ];
            $quote->setReservedOrderId($orderData['increment_id']);
        }
        $order = $this->quoteManagement->submit($quote, $orderData);

        if ($this->getSession()->getOrder()->getId()) {
            $oldOrder = $this->getSession()->getOrder();
            $oldOrder->setRelationChildId($order->getId());
            $oldOrder->setRelationChildRealId($order->getIncrementId());
            $this->orderManagement->cancel($oldOrder->getEntityId());
            $order->save();
        }
        if ($this->getSendConfirmation()) {
            $this->emailSender->send($order);
        }

        $this->_eventManager->dispatch('checkout_submit_all_after', ['order' => $order, 'quote' => $quote]);

        return $order;
    }

    /**
     * Validate quote data before order creation
     *
     * @return $this
     * @throws \Magento\Framework\Exception\LocalizedException
     * @SuppressWarnings(PHPMD.CyclomaticComplexity)
     * @SuppressWarnings(PHPMD.NPathComplexity)
     */
    protected function _validate()
    {
        $customerId = $this->getSession()->getCustomerId();
        if (is_null($customerId)) {
            throw new \Magento\Framework\Exception\LocalizedException(__('Please select a customer'));
        }

        if (!$this->getSession()->getStore()->getId()) {
            throw new \Magento\Framework\Exception\LocalizedException(__('Please select a store'));
        }
        $items = $this->getQuote()->getAllItems();

        if (count($items) == 0) {
            $this->_errors[] = __('Please specify order items.');
        }

        foreach ($items as $item) {
            $messages = $item->getMessage(false);
            if ($item->getHasError() && is_array($messages) && !empty($messages)) {
                $this->_errors = array_merge($this->_errors, $messages);
            }
        }

        if (!$this->getQuote()->isVirtual()) {
            if (!$this->getQuote()->getShippingAddress()->getShippingMethod()) {
                $this->_errors[] = __('Please specify a shipping method.');
            }
        }

        if (!$this->getQuote()->getPayment()->getMethod()) {
            $this->_errors[] = __('Please specify a payment method.');
        } else {
            $method = $this->getQuote()->getPayment()->getMethodInstance();
            if (!$method->isAvailable($this->getQuote())) {
                $this->_errors[] = __('This payment method is not available.');
            } else {
                try {
                    $method->validate();
                } catch (\Magento\Framework\Exception\LocalizedException $e) {
                    $this->_errors[] = $e->getMessage();
                }
            }
        }
        if (!empty($this->_errors)) {
            foreach ($this->_errors as $error) {
                $this->messageManager->addError($error);
            }
            throw new \Magento\Framework\Exception\LocalizedException(__('Validation is failed.'));
        }

        return $this;
    }

    /**
     * Retrieve or generate new customer email.
     *
     * @return string
     */
    protected function _getNewCustomerEmail()
    {
        $email = $this->getData('account/email');
        if (empty($email)) {
            $host = $this->_scopeConfig->getValue(
                self::XML_PATH_DEFAULT_EMAIL_DOMAIN,
                \Magento\Store\Model\ScopeInterface::SCOPE_STORE
            );
            $account = time();
            $email = $account . '@' . $host;
            $account = $this->getData('account');
            $account['email'] = $email;
            $this->setData('account', $account);
        }

        return $email;
    }
}<|MERGE_RESOLUTION|>--- conflicted
+++ resolved
@@ -227,11 +227,7 @@
     /**
      * Serializer interface instance.
      *
-<<<<<<< HEAD
-     * @var \Magento\Framework\Serialize\SerializerInterface
-=======
      * @var \Magento\Framework\Serialize\Serializer\Json
->>>>>>> 9b0ad97f
      */
     private $serializer;
 
@@ -264,11 +260,7 @@
      * @param \Magento\Sales\Api\OrderManagementInterface $orderManagement
      * @param \Magento\Quote\Model\QuoteFactory $quoteFactory
      * @param array $data
-<<<<<<< HEAD
-     * @param \Magento\Framework\Serialize\SerializerInterface|null $serializer
-=======
      * @param \Magento\Framework\Serialize\Serializer\Json|null $serializer
->>>>>>> 9b0ad97f
      * @SuppressWarnings(PHPMD.ExcessiveParameterList)
      */
     public function __construct(
@@ -300,11 +292,7 @@
         \Magento\Sales\Api\OrderManagementInterface $orderManagement,
         \Magento\Quote\Model\QuoteFactory $quoteFactory,
         array $data = [],
-<<<<<<< HEAD
-        \Magento\Framework\Serialize\SerializerInterface $serializer = null
-=======
         \Magento\Framework\Serialize\Serializer\Json $serializer = null
->>>>>>> 9b0ad97f
     ) {
         $this->_objectManager = $objectManager;
         $this->_eventManager = $eventManager;
@@ -334,11 +322,7 @@
         $this->orderManagement = $orderManagement;
         $this->quoteFactory = $quoteFactory;
         $this->serializer = $serializer ?: \Magento\Framework\App\ObjectManager::getInstance()
-<<<<<<< HEAD
-            ->get(\Magento\Framework\Serialize\SerializerInterface::class);
-=======
             ->get(\Magento\Framework\Serialize\Serializer\Json::class);
->>>>>>> 9b0ad97f
         parent::__construct($data);
     }
 
