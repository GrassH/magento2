--- conflicted
+++ resolved
@@ -100,11 +100,8 @@
     protected $_quote;
 
     /**
-<<<<<<< HEAD
-=======
      * Core registry model to bind rules
      *
->>>>>>> ef0ffcd3
      * @var \Magento\Framework\Registry
      */
     protected $_coreRegistry = null;
