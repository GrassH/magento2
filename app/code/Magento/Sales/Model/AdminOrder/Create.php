<?php
/**
 * Copyright © 2016 Magento. All rights reserved.
 * See COPYING.txt for license details.
 */

// @codingStandardsIgnoreFile

namespace Magento\Sales\Model\AdminOrder;

use Magento\Framework\Serialize\SerializerInterface;
use Magento\Customer\Api\AddressMetadataInterface;
use Magento\Customer\Model\Metadata\Form as CustomerForm;
use Magento\Quote\Model\Quote\Item;

/**
 * Order create model
 * @SuppressWarnings(PHPMD.TooManyFields)
 * @SuppressWarnings(PHPMD.ExcessiveClassComplexity)
 * @SuppressWarnings(PHPMD.CouplingBetweenObjects)
 */
class Create extends \Magento\Framework\DataObject implements \Magento\Checkout\Model\Cart\CartInterface
{
    /**
     * Xml default email domain path
     */
    const XML_PATH_DEFAULT_EMAIL_DOMAIN = 'customer/create_account/email_domain';

    /**
     * Quote session object
     *
     * @var \Magento\Backend\Model\Session\Quote
     */
    protected $_session;

    /**
     * Quote customer wishlist model object
     *
     * @var \Magento\Wishlist\Model\Wishlist
     */
    protected $_wishlist;

    /**
     * Sales Quote instance
     *
     * @var \Magento\Quote\Model\Quote
     */
    protected $_cart;

    /**
     * Catalog Compare List instance
     *
     * @var \Magento\Catalog\Model\Product\Compare\ListCompare
     */
    protected $_compareList;

    /**
     * Re-collect quote flag
     *
     * @var boolean
     */
    protected $_needCollect;

    /**
     * Re-collect cart flag
     *
     * @var boolean
     */
    protected $_needCollectCart = false;

    /**
     * Collect (import) data and validate it flag
     *
     * @var boolean
     */
    protected $_isValidate = false;

    /**
     * Array of validate errors
     *
     * @var array
     */
    protected $_errors = [];

    /**
     * Quote associated with the model
     *
     * @var \Magento\Quote\Model\Quote
     */
    protected $_quote;

    /**
     * Core registry
     *
     * @var \Magento\Framework\Registry
     */
    protected $_coreRegistry = null;

    /**
     * @var \Psr\Log\LoggerInterface
     */
    protected $_logger;

    /**
     * Core event manager proxy
     *
     * @var \Magento\Framework\Event\ManagerInterface
     */
    protected $_eventManager = null;

    /**
     * @var \Magento\Sales\Model\Config
     */
    protected $_salesConfig;

    /**
     * @var \Magento\Framework\ObjectManagerInterface
     */
    protected $_objectManager;

    /**
     * @var \Magento\Framework\DataObject\Copy
     */
    protected $_objectCopyService;

    /**
     * @var \Magento\Framework\Message\ManagerInterface
     */
    protected $messageManager;

    /**
     * @var Product\Quote\Initializer
     */
    protected $quoteInitializer;

    /**
     * @var \Magento\Customer\Api\CustomerRepositoryInterface
     */
    protected $customerRepository;

    /**
     * @var \Magento\Customer\Api\AddressRepositoryInterface
     */
    protected $addressRepository;

    /**
     * @var \Magento\Customer\Api\Data\AddressInterfaceFactory
     */
    protected $addressFactory;

    /**
     * @var \Magento\Customer\Model\Metadata\FormFactory
     */
    protected $_metadataFormFactory;

    /**
     * @var \Magento\Customer\Api\GroupRepositoryInterface
     */
    protected $groupRepository;

    /**
     * @var \Magento\Framework\App\Config\ScopeConfigInterface
     */
    protected $_scopeConfig;

    /**
     * @var \Magento\CatalogInventory\Api\StockRegistryInterface
     */
    protected $stockRegistry;

    /**
     * @var \Magento\Sales\Model\AdminOrder\EmailSender
     */
    protected $emailSender;

    /**
     * @var \Magento\Quote\Model\Quote\Item\Updater
     */
    protected $quoteItemUpdater;

    /**
     * @var \Magento\Framework\DataObject\Factory
     */
    protected $objectFactory;

    /**
     * @var \Magento\Customer\Api\AccountManagementInterface
     */
    protected $accountManagement;

    /**
     * @var \Magento\Customer\Api\Data\CustomerInterfaceFactory
     */
    protected $customerFactory;

    /**
     * Constructor
     *
     * @var \Magento\Customer\Model\Customer\Mapper
     */
    protected $customerMapper;

    /**
     * @var \Magento\Quote\Api\CartRepositoryInterface
     */
    protected $quoteRepository;

    /**
     * @var \Magento\Quote\Api\CartManagementInterface
     */
    protected $quoteManagement;

    /**
     * @var \Magento\Framework\Api\DataObjectHelper
     */
    protected $dataObjectHelper;

    /**
     * @var \Magento\Sales\Api\OrderManagementInterface
     */
    protected $orderManagement;

    /**
     * @var \Magento\Quote\Model\QuoteFactory
     */
    protected $quoteFactory;

    /**
<<<<<<< HEAD
     * Serializer interface instance.
     *
     * @var \Magento\Framework\Serialize\SerializerInterface
=======
     * @var SerializerInterface
>>>>>>> 24630b62
     */
    private $serializer;

    /**
     * @param \Magento\Framework\ObjectManagerInterface $objectManager
     * @param \Magento\Framework\Event\ManagerInterface $eventManager
     * @param \Magento\Framework\Registry $coreRegistry
     * @param \Magento\Sales\Model\Config $salesConfig
     * @param \Magento\Backend\Model\Session\Quote $quoteSession
     * @param \Psr\Log\LoggerInterface $logger
     * @param \Magento\Framework\DataObject\Copy $objectCopyService
     * @param \Magento\Framework\Message\ManagerInterface $messageManager
     * @param Product\Quote\Initializer $quoteInitializer
     * @param \Magento\Customer\Api\CustomerRepositoryInterface $customerRepository
     * @param \Magento\Customer\Api\AddressRepositoryInterface $addressRepository
     * @param \Magento\Customer\Api\Data\AddressInterfaceFactory $addressFactory
     * @param \Magento\Customer\Model\Metadata\FormFactory $metadataFormFactory
     * @param \Magento\Customer\Api\GroupRepositoryInterface $groupRepository
     * @param \Magento\Framework\App\Config\ScopeConfigInterface $scopeConfig
     * @param EmailSender $emailSender
     * @param \Magento\CatalogInventory\Api\StockRegistryInterface $stockRegistry
     * @param Item\Updater $quoteItemUpdater
     * @param \Magento\Framework\DataObject\Factory $objectFactory
     * @param \Magento\Quote\Api\CartRepositoryInterface $quoteRepository
     * @param \Magento\Customer\Api\AccountManagementInterface $accountManagement
     * @param \Magento\Customer\Api\Data\CustomerInterfaceFactory $customerFactory
     * @param \Magento\Customer\Model\Customer\Mapper $customerMapper
     * @param \Magento\Quote\Api\CartManagementInterface $quoteManagement
     * @param \Magento\Framework\Api\DataObjectHelper $dataObjectHelper
     * @param \Magento\Sales\Api\OrderManagementInterface $orderManagement
     * @param \Magento\Quote\Model\QuoteFactory $quoteFactory
     * @param array $data
<<<<<<< HEAD
     * @param \Magento\Framework\Serialize\SerializerInterface $serializer [optional]
=======
     * @param SerializerInterface $serializer
>>>>>>> 24630b62
     * @SuppressWarnings(PHPMD.ExcessiveParameterList)
     */
    public function __construct(
        \Magento\Framework\ObjectManagerInterface $objectManager,
        \Magento\Framework\Event\ManagerInterface $eventManager,
        \Magento\Framework\Registry $coreRegistry,
        \Magento\Sales\Model\Config $salesConfig,
        \Magento\Backend\Model\Session\Quote $quoteSession,
        \Psr\Log\LoggerInterface $logger,
        \Magento\Framework\DataObject\Copy $objectCopyService,
        \Magento\Framework\Message\ManagerInterface $messageManager,
        Product\Quote\Initializer $quoteInitializer,
        \Magento\Customer\Api\CustomerRepositoryInterface $customerRepository,
        \Magento\Customer\Api\AddressRepositoryInterface $addressRepository,
        \Magento\Customer\Api\Data\AddressInterfaceFactory $addressFactory,
        \Magento\Customer\Model\Metadata\FormFactory $metadataFormFactory,
        \Magento\Customer\Api\GroupRepositoryInterface $groupRepository,
        \Magento\Framework\App\Config\ScopeConfigInterface $scopeConfig,
        \Magento\Sales\Model\AdminOrder\EmailSender $emailSender,
        \Magento\CatalogInventory\Api\StockRegistryInterface $stockRegistry,
        \Magento\Quote\Model\Quote\Item\Updater $quoteItemUpdater,
        \Magento\Framework\DataObject\Factory $objectFactory,
        \Magento\Quote\Api\CartRepositoryInterface $quoteRepository,
        \Magento\Customer\Api\AccountManagementInterface $accountManagement,
        \Magento\Customer\Api\Data\CustomerInterfaceFactory $customerFactory,
        \Magento\Customer\Model\Customer\Mapper $customerMapper,
        \Magento\Quote\Api\CartManagementInterface $quoteManagement,
        \Magento\Framework\Api\DataObjectHelper $dataObjectHelper,
        \Magento\Sales\Api\OrderManagementInterface $orderManagement,
        \Magento\Quote\Model\QuoteFactory $quoteFactory,
        array $data = [],
<<<<<<< HEAD
        \Magento\Framework\Serialize\SerializerInterface $serializer = null
=======
        SerializerInterface $serializer = null
>>>>>>> 24630b62
    ) {
        $this->_objectManager = $objectManager;
        $this->_eventManager = $eventManager;
        $this->_coreRegistry = $coreRegistry;
        $this->_salesConfig = $salesConfig;
        $this->_session = $quoteSession;
        $this->_logger = $logger;
        $this->_objectCopyService = $objectCopyService;
        $this->quoteInitializer = $quoteInitializer;
        $this->messageManager = $messageManager;
        $this->customerRepository = $customerRepository;
        $this->addressRepository = $addressRepository;
        $this->addressFactory = $addressFactory;
        $this->_metadataFormFactory = $metadataFormFactory;
        $this->customerFactory = $customerFactory;
        $this->groupRepository = $groupRepository;
        $this->_scopeConfig = $scopeConfig;
        $this->emailSender = $emailSender;
        $this->stockRegistry = $stockRegistry;
        $this->quoteItemUpdater = $quoteItemUpdater;
        $this->objectFactory = $objectFactory;
        $this->quoteRepository = $quoteRepository;
        $this->accountManagement = $accountManagement;
        $this->customerMapper = $customerMapper;
        $this->quoteManagement = $quoteManagement;
        $this->dataObjectHelper = $dataObjectHelper;
        $this->orderManagement = $orderManagement;
        $this->quoteFactory = $quoteFactory;
<<<<<<< HEAD
        $this->serializer = $serializer ?: \Magento\Framework\App\ObjectManager::getInstance()
            ->get(\Magento\Framework\Serialize\SerializerInterface::class);
=======
        $this->serializer = $serializer ?: $objectManager->get(SerializerInterface::class);
>>>>>>> 24630b62
        parent::__construct($data);
    }

    /**
     * Set validate data in import data flag
     *
     * @param boolean $flag
     * @return $this
     */
    public function setIsValidate($flag)
    {
        $this->_isValidate = (bool)$flag;
        return $this;
    }

    /**
     * Return is validate data in import flag
     *
     * @return boolean
     * @SuppressWarnings(PHPMD.BooleanGetMethodName)
     */
    public function getIsValidate()
    {
        return $this->_isValidate;
    }

    /**
     * Retrieve quote item
     *
     * @param int|\Magento\Quote\Model\Quote\Item $item
     * @return \Magento\Quote\Model\Quote\Item|false
     */
    protected function _getQuoteItem($item)
    {
        if ($item instanceof \Magento\Quote\Model\Quote\Item) {
            return $item;
        } elseif (is_numeric($item)) {
            return $this->getSession()->getQuote()->getItemById($item);
        }

        return false;
    }

    /**
     * Initialize data for price rules
     *
     * @return $this
     */
    public function initRuleData()
    {
        $this->_coreRegistry->register(
            'rule_data',
            new \Magento\Framework\DataObject(
                [
                    'store_id' => $this->_session->getStore()->getId(),
                    'website_id' => $this->_session->getStore()->getWebsiteId(),
                    'customer_group_id' => $this->getCustomerGroupId()
                ]
            )
        );

        return $this;
    }

    /**
     * Set collect totals flag for quote
     *
     * @param   bool $flag
     * @return $this
     */
    public function setRecollect($flag)
    {
        $this->_needCollect = $flag;
        return $this;
    }

    /**
     * Recollect totals for customer cart.
     * Set recollect totals flag for quote
     *
     * @return $this
     */
    public function recollectCart()
    {
        if ($this->_needCollectCart === true) {
            $this->getCustomerCart()->collectTotals();
            $this->quoteRepository->save($this->getCustomerCart());
        }
        $this->setRecollect(true);

        return $this;
    }

    /**
     * Quote saving
     *
     * @return $this
     */
    public function saveQuote()
    {
        if (!$this->getQuote()->getId()) {
            return $this;
        }

        if ($this->_needCollect) {
            $this->getQuote()->collectTotals();
        }

        $this->quoteRepository->save($this->getQuote());
        return $this;
    }

    /**
     * Retrieve session model object of quote
     *
     * @return \Magento\Backend\Model\Session\Quote
     */
    public function getSession()
    {
        return $this->_session;
    }

    /**
     * Retrieve quote object model
     *
     * @return \Magento\Quote\Model\Quote
     */
    public function getQuote()
    {
        if (!$this->_quote) {
            $this->_quote = $this->getSession()->getQuote();
        }

        return $this->_quote;
    }

    /**
     * Set quote object
     *
     * @param \Magento\Quote\Model\Quote $quote
     * @return $this
     */
    public function setQuote(\Magento\Quote\Model\Quote $quote)
    {
        $this->_quote = $quote;
        return $this;
    }

    /**
     * Initialize creation data from existing order
     *
     * @param \Magento\Sales\Model\Order $order
     * @return $this
     * @throws \Magento\Framework\Exception\LocalizedException
     * @SuppressWarnings(PHPMD.CyclomaticComplexity)
     * @SuppressWarnings(PHPMD.NPathComplexity)
     */
    public function initFromOrder(\Magento\Sales\Model\Order $order)
    {
        $session = $this->getSession();
        $session->setData($order->getReordered() ? 'reordered' : 'order_id', $order->getId());
        $session->setCurrencyId($order->getOrderCurrencyCode());
        /* Check if we edit guest order */
        $session->setCustomerId($order->getCustomerId() ?: false);
        $session->setStoreId($order->getStoreId());

        /* Initialize catalog rule data with new session values */
        $this->initRuleData();
        foreach ($order->getItemsCollection($this->_salesConfig->getAvailableProductTypes(), true) as $orderItem) {
            /* @var $orderItem \Magento\Sales\Model\Order\Item */
            if (!$orderItem->getParentItem()) {
                $qty = $orderItem->getQtyOrdered();
                if (!$order->getReordered()) {
                    $qty -= max($orderItem->getQtyShipped(), $orderItem->getQtyInvoiced());
                }

                if ($qty > 0) {
                    $item = $this->initFromOrderItem($orderItem, $qty);
                    if (is_string($item)) {
                        throw new \Magento\Framework\Exception\LocalizedException(__($item));
                    }
                }
            }
        }

        $shippingAddress = $order->getShippingAddress();
        if ($shippingAddress) {
            $addressDiff = array_diff_assoc($shippingAddress->getData(), $order->getBillingAddress()->getData());
            unset($addressDiff['address_type'], $addressDiff['entity_id']);
            $shippingAddress->setSameAsBilling(empty($addressDiff));
        }

        $this->_initBillingAddressFromOrder($order);
        $this->_initShippingAddressFromOrder($order);

        $quote = $this->getQuote();
        if (!$quote->isVirtual() && $this->getShippingAddress()->getSameAsBilling()) {
            $this->setShippingAsBilling(1);
        }

        $this->setShippingMethod($order->getShippingMethod());
        $quote->getShippingAddress()->setShippingDescription($order->getShippingDescription());

        $orderCouponCode = $order->getCouponCode();
        if ($orderCouponCode) {
            $quote->setCouponCode($orderCouponCode);
        }

        if ($quote->getCouponCode()) {
            $quote->collectTotals();
        }

        $this->_objectCopyService->copyFieldsetToTarget('sales_copy_order', 'to_edit', $order, $quote);

        $this->_eventManager->dispatch('sales_convert_order_to_quote', ['order' => $order, 'quote' => $quote]);

        if (!$order->getCustomerId()) {
            $quote->setCustomerIsGuest(true);
        }

        if ($session->getUseOldShippingMethod(true)) {
            /*
             * if we are making reorder or editing old order
             * we need to show old shipping as preselected
             * so for this we need to collect shipping rates
             */
            $this->collectShippingRates();
        } else {
            /*
             * if we are creating new order then we don't need to collect
             * shipping rates before customer hit appropriate button
             */
            $this->collectRates();
        }

        $quote->getShippingAddress()->unsCachedItemsAll();
        $quote->setTotalsCollectedFlag(false);

        $this->quoteRepository->save($quote);

        return $this;
    }

    /**
     * Copy billing address from order
     *
     * @param \Magento\Sales\Model\Order $order
     * @return void
     */
    protected function _initBillingAddressFromOrder(\Magento\Sales\Model\Order $order)
    {
        $this->getQuote()->getBillingAddress()->setCustomerAddressId('');
        $this->_objectCopyService->copyFieldsetToTarget(
            'sales_copy_order_billing_address',
            'to_order',
            $order->getBillingAddress(),
            $this->getQuote()->getBillingAddress()
        );
    }

    /**
     * Copy shipping address from order
     *
     * @param \Magento\Sales\Model\Order $order
     * @return void
     */
    protected function _initShippingAddressFromOrder(\Magento\Sales\Model\Order $order)
    {
        $orderShippingAddress = $order->getShippingAddress();
        $quoteShippingAddress = $this->getQuote()->getShippingAddress()->setCustomerAddressId(
            ''
        )->setSameAsBilling(
            $orderShippingAddress && $orderShippingAddress->getSameAsBilling()
        );
        $this->_objectCopyService->copyFieldsetToTarget(
            'sales_copy_order_shipping_address',
            'to_order',
            $orderShippingAddress,
            $quoteShippingAddress
        );
    }

    /**
     * Initialize creation data from existing order Item
     *
     * @param \Magento\Sales\Model\Order\Item $orderItem
     * @param int $qty
     * @return \Magento\Quote\Model\Quote\Item|string|$this
     */
    public function initFromOrderItem(\Magento\Sales\Model\Order\Item $orderItem, $qty = null)
    {
        if (!$orderItem->getId()) {
            return $this;
        }

        $product = $this->_objectManager->create(
            \Magento\Catalog\Model\Product::class
        )->setStoreId(
            $this->getSession()->getStoreId()
        )->load(
            $orderItem->getProductId()
        );

        if ($product->getId()) {
            $product->setSkipCheckRequiredOption(true);
            $buyRequest = $orderItem->getBuyRequest();
            if (is_numeric($qty)) {
                $buyRequest->setQty($qty);
            }
            $item = $this->getQuote()->addProduct($product, $buyRequest);
            if (is_string($item)) {
                return $item;
            }

            if ($additionalOptions = $orderItem->getProductOptionByCode('additional_options')) {
                $item->addOption(
                    new \Magento\Framework\DataObject(
                        [
                            'product' => $item->getProduct(),
                            'code' => 'additional_options',
                            'value' => $this->serializer->serialize($additionalOptions)
                        ]
                    )
                );
            }

            $this->_eventManager->dispatch(
                'sales_convert_order_item_to_quote_item',
                ['order_item' => $orderItem, 'quote_item' => $item]
            );
            return $item;
        }

        return $this;
    }

    /**
     * Retrieve customer wishlist model object
     *
     * @param bool $cacheReload pass cached wishlist object and get new one
     * @return \Magento\Wishlist\Model\Wishlist|false Return false if customer ID is not specified
     */
    public function getCustomerWishlist($cacheReload = false)
    {
        if (!is_null($this->_wishlist) && !$cacheReload) {
            return $this->_wishlist;
        }

        $customerId = (int)$this->getSession()->getCustomerId();
        if ($customerId) {
            $this->_wishlist = $this->_objectManager->create(\Magento\Wishlist\Model\Wishlist::class);
            $this->_wishlist->loadByCustomerId($customerId, true);
            $this->_wishlist->setStore(
                $this->getSession()->getStore()
            )->setSharedStoreIds(
                $this->getSession()->getStore()->getWebsite()->getStoreIds()
            );
        } else {
            $this->_wishlist = false;
        }

        return $this->_wishlist;
    }

    /**
     * Retrieve customer cart quote object model
     *
     * @return \Magento\Quote\Model\Quote
     */
    public function getCustomerCart()
    {
        if (!is_null($this->_cart)) {
            return $this->_cart;
        }

        $this->_cart = $this->quoteFactory->create();

        $customerId = (int)$this->getSession()->getCustomerId();
        if ($customerId) {
            try {
                $this->_cart = $this->quoteRepository->getForCustomer($customerId);
            } catch (\Magento\Framework\Exception\NoSuchEntityException $e) {
                $this->_cart->setStore($this->getSession()->getStore());
                $customerData = $this->customerRepository->getById($customerId);
                $this->_cart->assignCustomer($customerData);
                $this->quoteRepository->save($this->_cart);
            }
        }

        return $this->_cart;
    }

    /**
     * Retrieve customer compare list model object
     *
     * @return \Magento\Catalog\Model\Product\Compare\ListCompare
     */
    public function getCustomerCompareList()
    {
        if (!is_null($this->_compareList)) {
            return $this->_compareList;
        }
        $customerId = (int)$this->getSession()->getCustomerId();
        if ($customerId) {
            $this->_compareList = $this->_objectManager->create(
                \Magento\Catalog\Model\Product\Compare\ListCompare::class);
        } else {
            $this->_compareList = false;
        }

        return $this->_compareList;
    }

    /**
     * Retrieve current customer group ID.
     *
     * @return int
     */
    public function getCustomerGroupId()
    {
        $groupId = $this->getQuote()->getCustomerGroupId();
        if (!$groupId) {
            $groupId = $this->getSession()->getCustomerGroupId();
        }

        return $groupId;
    }

    /**
     * Move quote item to another items list
     *
     * @param int|\Magento\Quote\Model\Quote\Item $item
     * @param string $moveTo
     * @param int $qty
     * @return $this
     * @throws \Magento\Framework\Exception\LocalizedException
     * @SuppressWarnings(PHPMD.CyclomaticComplexity)
     * @SuppressWarnings(PHPMD.ExcessiveMethodLength)
     */
    public function moveQuoteItem($item, $moveTo, $qty)
    {
        $item = $this->_getQuoteItem($item);
        if ($item) {
            $removeItem = false;
            $moveTo = explode('_', $moveTo);
            switch ($moveTo[0]) {
                case 'order':
                    $info = $item->getBuyRequest();
                    $info->setOptions($this->_prepareOptionsForRequest($item))->setQty($qty);

                    $product = $this->_objectManager->create(
                        \Magento\Catalog\Model\Product::class
                    )->setStoreId(
                        $this->getQuote()->getStoreId()
                    )->load(
                        $item->getProduct()->getId()
                    );

                    $product->setSkipCheckRequiredOption(true);
                    $newItem = $this->getQuote()->addProduct($product, $info);

                    if (is_string($newItem)) {
                        throw new \Magento\Framework\Exception\LocalizedException(__($newItem));
                    }
                    $product->unsSkipCheckRequiredOption();
                    $newItem->checkData();
                    $this->_needCollectCart = true;
                    break;
                case 'cart':
                    $cart = $this->getCustomerCart();
                    if ($cart && is_null($item->getOptionByCode('additional_options'))) {
                        //options and info buy request
                        $product = $this->_objectManager->create(
                            \Magento\Catalog\Model\Product::class
                        )->setStoreId(
                            $this->getQuote()->getStoreId()
                        )->load(
                            $item->getProduct()->getId()
                        );

                        $info = $item->getOptionByCode('info_buyRequest');
                        if ($info) {
                            $info = new \Magento\Framework\DataObject(
                                $this->serializer->unserialize($info->getValue())
                            );
                            $info->setQty($qty);
                            $info->setOptions($this->_prepareOptionsForRequest($item));
                        } else {
                            $info = new \Magento\Framework\DataObject(
                                [
                                    'product_id' => $product->getId(),
                                    'qty' => $qty,
                                    'options' => $this->_prepareOptionsForRequest($item)
                                ]
                            );
                        }

                        $cartItem = $cart->addProduct($product, $info);
                        if (is_string($cartItem)) {
                            throw new \Magento\Framework\Exception\LocalizedException(__($cartItem));
                        }
                        $cartItem->setPrice($item->getProduct()->getPrice());
                        $this->_needCollectCart = true;
                        $removeItem = true;
                    }
                    break;
                case 'wishlist':
                    $wishlist = null;
                    if (!isset($moveTo[1])) {
                        $wishlist = $this->_objectManager->create(
                            \Magento\Wishlist\Model\Wishlist::class
                        )->loadByCustomerId(
                            $this->getSession()->getCustomerId(),
                            true
                        );
                    } else {
                        $wishlist = $this->_objectManager->create(
                            \Magento\Wishlist\Model\Wishlist::class)->load($moveTo[1]);
                        if (!$wishlist->getId() || $wishlist->getCustomerId() != $this->getSession()->getCustomerId()
                        ) {
                            $wishlist = null;
                        }
                    }
                    if (!$wishlist) {
                        throw new \Magento\Framework\Exception\LocalizedException(
                            __('We can\'t find this wish list.')
                        );
                    }
                    $wishlist->setStore(
                        $this->getSession()->getStore()
                    )->setSharedStoreIds(
                        $this->getSession()->getStore()->getWebsite()->getStoreIds()
                    );

                    if ($wishlist->getId() && $item->getProduct()->isVisibleInSiteVisibility()) {
                        $info = $item->getBuyRequest();
                        $info->setOptions(
                            $this->_prepareOptionsForRequest($item)
                        )->setQty(
                            $qty
                        )->setStoreId(
                            $this->getSession()->getStoreId()
                        );
                        $wishlist->addNewItem($item->getProduct(), $info);
                        $removeItem = true;
                    }
                    break;
                case 'remove':
                    $removeItem = true;
                    break;
                default:
                    break;
            }
            if ($removeItem) {
                $this->getQuote()->deleteItem($item);
            }
            $this->setRecollect(true);
        }

        return $this;
    }

    /**
     * Handle data sent from sidebar
     *
     * @param array $data
     * @return $this
     * @throws \Magento\Framework\Exception\LocalizedException
     * @SuppressWarnings(PHPMD.CyclomaticComplexity)
     * @SuppressWarnings(PHPMD.NPathComplexity)
     * @SuppressWarnings(PHPMD.UnusedLocalVariable)
     */
    public function applySidebarData($data)
    {
        if (isset($data['add_order_item'])) {
            foreach ($data['add_order_item'] as $orderItemId => $value) {
                /* @var $orderItem \Magento\Sales\Model\Order\Item */
                $orderItem = $this->_objectManager->create(\Magento\Sales\Model\Order\Item::class)->load($orderItemId);
                $item = $this->initFromOrderItem($orderItem);
                if (is_string($item)) {
                    throw new \Magento\Framework\Exception\LocalizedException(__($item));
                }
            }
        }
        if (isset($data['add_cart_item'])) {
            foreach ($data['add_cart_item'] as $itemId => $qty) {
                $item = $this->getCustomerCart()->getItemById($itemId);
                if ($item) {
                    $this->moveQuoteItem($item, 'order', $qty);
                    $this->removeItem($itemId, 'cart');
                }
            }
        }
        if (isset($data['add_wishlist_item'])) {
            foreach ($data['add_wishlist_item'] as $itemId => $qty) {
                $item = $this->_objectManager->create(
                    \Magento\Wishlist\Model\Item::class
                )->loadWithOptions(
                    $itemId,
                    'info_buyRequest'
                );
                if ($item->getId()) {
                    $this->addProduct($item->getProduct(), $item->getBuyRequest()->toArray());
                }
            }
        }
        if (isset($data['add'])) {
            foreach ($data['add'] as $productId => $qty) {
                $this->addProduct($productId, ['qty' => $qty]);
            }
        }
        if (isset($data['remove'])) {
            foreach ($data['remove'] as $itemId => $from) {
                $this->removeItem($itemId, $from);
            }
        }
        if (isset($data['empty_customer_cart']) && (int)$data['empty_customer_cart'] == 1) {
            $this->getCustomerCart()->removeAllItems()->collectTotals();
            $this->quoteRepository->save($this->getCustomerCart());
        }

        $this->recollectCart();

        return $this;
    }

    /**
     * Remove item from some of customer items storage (shopping cart, wishlist etc.)
     *
     * @param int $itemId
     * @param string $from
     * @return $this
     */
    public function removeItem($itemId, $from)
    {
        switch ($from) {
            case 'quote':
                $this->removeQuoteItem($itemId);
                break;
            case 'cart':
                $cart = $this->getCustomerCart();
                if ($cart) {
                    $cart->removeItem($itemId);
                    $this->_needCollectCart = true;
                }
                break;
            case 'wishlist':
                $wishlist = $this->getCustomerWishlist();
                if ($wishlist) {
                    $item = $this->_objectManager->create(\Magento\Wishlist\Model\Item::class)->load($itemId);
                    $item->delete();
                }
                break;
            case 'compared':
                $this->_objectManager->create(
                    \Magento\Catalog\Model\Product\Compare\Item::class)->load($itemId)->delete();
                break;
        }

        return $this;
    }

    /**
     * Remove quote item
     *
     * @param int $item
     * @return $this
     */
    public function removeQuoteItem($item)
    {
        $this->getQuote()->removeItem($item);
        $this->setRecollect(true);

        return $this;
    }

    /**
     * Add product to current order quote
     * $product can be either product id or product model
     * $config can be either buyRequest config, or just qty
     *
     * @param int|\Magento\Catalog\Model\Product $product
     * @param array|float|int|\Magento\Framework\DataObject $config
     * @return $this
     * @throws \Magento\Framework\Exception\LocalizedException
     */
    public function addProduct($product, $config = 1)
    {
        if (!is_array($config) && !$config instanceof \Magento\Framework\DataObject) {
            $config = ['qty' => $config];
        }
        $config = new \Magento\Framework\DataObject($config);

        if (!$product instanceof \Magento\Catalog\Model\Product) {
            $productId = $product;
            $product = $this->_objectManager->create(
                \Magento\Catalog\Model\Product::class
            )->setStore(
                $this->getSession()->getStore()
            )->setStoreId(
                $this->getSession()->getStoreId()
            )->load(
                $product
            );
            if (!$product->getId()) {
                throw new \Magento\Framework\Exception\LocalizedException(
                    __('We could not add a product to cart by the ID "%1".', $productId)
                );
            }
        }

        $item = $this->quoteInitializer->init($this->getQuote(), $product, $config);

        if (is_string($item)) {
            throw new \Magento\Framework\Exception\LocalizedException(__($item));
        }
        $item->checkData();
        $this->setRecollect(true);

        return $this;
    }

    /**
     * Add multiple products to current order quote
     *
     * @param array $products
     * @return $this
     */
    public function addProducts(array $products)
    {
        foreach ($products as $productId => $config) {
            $config['qty'] = isset($config['qty']) ? (double)$config['qty'] : 1;
            try {
                $this->addProduct($productId, $config);
            } catch (\Magento\Framework\Exception\LocalizedException $e) {
                $this->messageManager->addError($e->getMessage());
            } catch (\Exception $e) {
                return $e;
            }
        }

        return $this;
    }

    /**
     * Update quantity of order quote items
     *
     * @param array $items
     * @return $this
     * @throws \Exception|\Magento\Framework\Exception\LocalizedException
     */
    public function updateQuoteItems($items)
    {
        if (!is_array($items)) {
            return $this;
        }

        try {
            foreach ($items as $itemId => $info) {
                if (!empty($info['configured'])) {
                    $item = $this->getQuote()->updateItem($itemId, $this->objectFactory->create($info));
                    $info['qty'] = (double)$item->getQty();
                } else {
                    $item = $this->getQuote()->getItemById($itemId);
                    if (!$item) {
                        continue;
                    }
                    $info['qty'] = (double)$info['qty'];
                }
                $this->quoteItemUpdater->update($item, $info);
                if ($item && !empty($info['action'])) {
                    $this->moveQuoteItem($item, $info['action'], $item->getQty());
                }
            }
        } catch (\Magento\Framework\Exception\LocalizedException $e) {
            $this->recollectCart();
            throw $e;
        } catch (\Exception $e) {
            $this->_logger->critical($e);
        }
        $this->recollectCart();

        return $this;
    }

    /**
     * Parse additional options and sync them with product options
     *
     * @param \Magento\Quote\Model\Quote\Item $item
     * @param string $additionalOptions
     * @return array
     * @throws \Magento\Framework\Exception\LocalizedException
     */
    protected function _parseOptions(\Magento\Quote\Model\Quote\Item $item, $additionalOptions)
    {
        $productOptions = $this->_objectManager->get(
            \Magento\Catalog\Model\Product\Option\Type\DefaultType::class
        )->setProduct(
            $item->getProduct()
        )->getProductOptions();

        $newOptions = [];
        $newAdditionalOptions = [];

        foreach (explode("\n", $additionalOptions) as $_additionalOption) {
            if (strlen(trim($_additionalOption))) {
                try {
                    if (strpos($_additionalOption, ':') === false) {
                        throw new \Magento\Framework\Exception\LocalizedException(__('There is an error in one of the option rows.'));
                    }
                    list($label, $value) = explode(':', $_additionalOption, 2);
                } catch (\Exception $e) {
                    throw new \Magento\Framework\Exception\LocalizedException(__('There is an error in one of the option rows.'));
                }
                $label = trim($label);
                $value = trim($value);
                if (empty($value)) {
                    continue;
                }

                if (array_key_exists($label, $productOptions)) {
                    $optionId = $productOptions[$label]['option_id'];
                    $option = $item->getProduct()->getOptionById($optionId);

                    $group = $this->_objectManager->get(
                        \Magento\Catalog\Model\Product\Option::class
                    )->groupFactory(
                        $option->getType()
                    )->setOption(
                        $option
                    )->setProduct(
                        $item->getProduct()
                    );

                    $parsedValue = $group->parseOptionValue($value, $productOptions[$label]['values']);

                    if ($parsedValue !== null) {
                        $newOptions[$optionId] = $parsedValue;
                    } else {
                        $newAdditionalOptions[] = ['label' => $label, 'value' => $value];
                    }
                } else {
                    $newAdditionalOptions[] = ['label' => $label, 'value' => $value];
                }
            }
        }

        return ['options' => $newOptions, 'additional_options' => $newAdditionalOptions];
    }

    /**
     * Assign options to item
     *
     * @param \Magento\Quote\Model\Quote\Item $item
     * @param array $options
     * @return $this
     *
     * @deprecated
     */
    protected function _assignOptionsToItem(\Magento\Quote\Model\Quote\Item $item, $options)
    {
        $optionIds = $item->getOptionByCode('option_ids');
        if ($optionIds) {
            foreach (explode(',', $optionIds->getValue()) as $optionId) {
                $item->removeOption('option_' . $optionId);
            }
            $item->removeOption('option_ids');
        }
        if ($item->getOptionByCode('additional_options')) {
            $item->removeOption('additional_options');
        }
        $item->save();
        if (!empty($options['options'])) {
            $item->addOption(
                new \Magento\Framework\DataObject(
                    [
                        'product' => $item->getProduct(),
                        'code' => 'option_ids',
                        'value' => implode(',', array_keys($options['options']))
                    ]
                )
            );

            foreach ($options['options'] as $optionId => $optionValue) {
                $item->addOption(
                    new \Magento\Framework\DataObject(
                        [
                            'product' => $item->getProduct(),
                            'code' => 'option_' . $optionId,
                            'value' => $optionValue
                        ]
                    )
                );
            }
        }
        if (!empty($options['additional_options'])) {
            $item->addOption(
                new \Magento\Framework\DataObject(
                    [
                        'product' => $item->getProduct(),
                        'code' => 'additional_options',
                        'value' => $this->serializer->serialize($options['additional_options'])
                    ]
                )
            );
        }

        return $this;
    }

    /**
     * Prepare options array for info buy request
     *
     * @param \Magento\Quote\Model\Quote\Item $item
     * @return array
     */
    protected function _prepareOptionsForRequest($item)
    {
        $newInfoOptions = [];
        $optionIds = $item->getOptionByCode('option_ids');
        if ($optionIds) {
            foreach (explode(',', $optionIds->getValue()) as $optionId) {
                $option = $item->getProduct()->getOptionById($optionId);
                $optionValue = $item->getOptionByCode('option_' . $optionId)->getValue();

                $group = $this->_objectManager->get(
                    \Magento\Catalog\Model\Product\Option::class
                )->groupFactory(
                    $option->getType()
                )->setOption(
                    $option
                )->setQuoteItem(
                    $item
                );

                $newInfoOptions[$optionId] = $group->prepareOptionValueForRequest($optionValue);
            }
        }

        return $newInfoOptions;
    }

    /**
     * Return valid price
     *
     * @param float|int $price
     * @return float|int
     */
    protected function _parseCustomPrice($price)
    {
        $price = $this->_objectManager->get(\Magento\Framework\Locale\FormatInterface::class)->getNumber($price);
        $price = $price > 0 ? $price : 0;

        return $price;
    }

    /**
     * Retrieve oreder quote shipping address
     *
     * @return \Magento\Quote\Model\Quote\Address
     */
    public function getShippingAddress()
    {
        return $this->getQuote()->getShippingAddress();
    }

    /**
     * Return Customer (Checkout) Form instance
     *
     * @param \Magento\Customer\Api\Data\CustomerInterface $customer
     * @return CustomerForm
     */
    protected function _createCustomerForm(\Magento\Customer\Api\Data\CustomerInterface $customer)
    {
        $customerForm = $this->_metadataFormFactory->create(
            \Magento\Customer\Api\CustomerMetadataInterface::ENTITY_TYPE_CUSTOMER,
            'adminhtml_checkout',
            $this->customerMapper->toFlatArray($customer),
            false,
            CustomerForm::IGNORE_INVISIBLE
        );

        return $customerForm;
    }

    /**
     * Set and validate Quote address
     * All errors added to _errors
     *
     * @param \Magento\Quote\Model\Quote\Address $address
     * @param array $data
     * @return $this
     */
    protected function _setQuoteAddress(\Magento\Quote\Model\Quote\Address $address, array $data)
    {
        $isAjax = !$this->getIsValidate();

        // Region is a Data Object, so it is represented by an array. validateData() doesn't understand arrays, so we
        // need to merge region data with address data. This is going to be removed when we switch to use address Data
        // Object instead of the address model.
        // Note: if we use getRegion() here it will pull region from db using the region_id
        $data = isset($data['region']) && is_array($data['region']) ? array_merge($data, $data['region']) : $data;

        $addressForm = $this->_metadataFormFactory->create(
            
            AddressMetadataInterface::ENTITY_TYPE_ADDRESS,
            'adminhtml_customer_address',
            $data,
            $isAjax,
            CustomerForm::DONT_IGNORE_INVISIBLE,
            []
        );

        // prepare request
        // save original request structure for files
        if ($address->getAddressType() == \Magento\Quote\Model\Quote\Address::TYPE_SHIPPING) {
            $requestData = ['order' => ['shipping_address' => $data]];
            $requestScope = 'order/shipping_address';
        } else {
            $requestData = ['order' => ['billing_address' => $data]];
            $requestScope = 'order/billing_address';
        }
        $request = $addressForm->prepareRequest($requestData);
        $addressData = $addressForm->extractData($request, $requestScope);
        if ($this->getIsValidate()) {
            $errors = $addressForm->validateData($addressData);
            if ($errors !== true) {
                if ($address->getAddressType() == \Magento\Quote\Model\Quote\Address::TYPE_SHIPPING) {
                    $typeName = __('Shipping Address: ');
                } else {
                    $typeName = __('Billing Address: ');
                }
                foreach ($errors as $error) {
                    $this->_errors[] = $typeName . $error;
                }
                $address->setData($addressForm->restoreData($addressData));
            } else {
                $address->setData($addressForm->compactData($addressData));
            }
        } else {
            $address->addData($addressForm->restoreData($addressData));
        }

        return $this;
    }

    /**
     * Set shipping address into quote
     *
     * @param \Magento\Quote\Model\Quote\Address|array $address
     * @return $this
     */
    public function setShippingAddress($address)
    {
        if (is_array($address)) {
            $shippingAddress = $this->_objectManager->create(
                \Magento\Quote\Model\Quote\Address::class
            )->setData(
                $address
            )->setAddressType(
                \Magento\Quote\Model\Quote\Address::TYPE_SHIPPING
            );
            if (!$this->getQuote()->isVirtual()) {
                $this->_setQuoteAddress($shippingAddress, $address);
            }
            /**
             * save_in_address_book is not a valid attribute and is filtered out by _setQuoteAddress,
             * that is why it should be added after _setQuoteAddress call
             */
            $saveInAddressBook = (int)(!empty($address['save_in_address_book']));
            $shippingAddress->setData('save_in_address_book', $saveInAddressBook);
        }
        if ($address instanceof \Magento\Quote\Model\Quote\Address) {
            $shippingAddress = $address;
        }

        $this->setRecollect(true);
        $this->getQuote()->setShippingAddress($shippingAddress);

        return $this;
    }

    /**
     * Set shipping anddress to be same as billing
     *
     * @param bool $flag If true - don't save in address book and actually copy data across billing and shipping
     *                   addresses
     * @return $this
     */
    public function setShippingAsBilling($flag)
    {
        if ($flag) {
            $tmpAddress = clone $this->getBillingAddress();
            $tmpAddress->unsAddressId()->unsAddressType();
            $data = $tmpAddress->getData();
            $data['save_in_address_book'] = 0;
            // Do not duplicate address (billing address will do saving too)
            $this->getShippingAddress()->addData($data);
        }
        $this->getShippingAddress()->setSameAsBilling($flag);
        $this->setRecollect(true);
        return $this;
    }

    /**
     * Retrieve quote billing address
     *
     * @return \Magento\Quote\Model\Quote\Address
     */
    public function getBillingAddress()
    {
        return $this->getQuote()->getBillingAddress();
    }

    /**
     * Set billing address into quote
     *
     * @param array $address
     * @return $this
     */
    public function setBillingAddress($address)
    {
        if (is_array($address)) {
            $billingAddress = $this->_objectManager->create(
                \Magento\Quote\Model\Quote\Address::class
            )->setData(
                $address
            )->setAddressType(
                \Magento\Quote\Model\Quote\Address::TYPE_BILLING
            );
            $this->_setQuoteAddress($billingAddress, $address);
            /**
             * save_in_address_book is not a valid attribute and is filtered out by _setQuoteAddress,
             * that is why it should be added after _setQuoteAddress call
             */
            $saveInAddressBook = (int)(!empty($address['save_in_address_book']));
            $billingAddress->setData('save_in_address_book', $saveInAddressBook);

            if (!$this->getQuote()->isVirtual() && $this->getShippingAddress()->getSameAsBilling()) {
                $shippingAddress = clone $billingAddress;
                $shippingAddress->setSameAsBilling(true);
                $shippingAddress->setSaveInAddressBook(false);
                $address['save_in_address_book'] = 0;
                $this->setShippingAddress($address);
            }

            $this->getQuote()->setBillingAddress($billingAddress);
        }

        return $this;
    }

    /**
     * Set shipping method
     *
     * @param string $method
     * @return $this
     */
    public function setShippingMethod($method)
    {
        $this->getShippingAddress()->setShippingMethod($method);
        $this->setRecollect(true);

        return $this;
    }

    /**
     * Empty shipping method and clear shipping rates
     *
     * @return $this
     */
    public function resetShippingMethod()
    {
        $this->getShippingAddress()->setShippingMethod(false);
        $this->getShippingAddress()->removeAllShippingRates();

        return $this;
    }

    /**
     * Collect shipping data for quote shipping address
     *
     * @return $this
     */
    public function collectShippingRates()
    {
        $this->getQuote()->getShippingAddress()->setCollectShippingRates(true);
        $this->collectRates();

        return $this;
    }

    /**
     * Calculate totals
     *
     * @return void
     */
    public function collectRates()
    {
        $this->getQuote()->collectTotals();
    }

    /**
     * Set payment method into quote
     *
     * @param string $method
     * @return $this
     */
    public function setPaymentMethod($method)
    {
        $this->getQuote()->getPayment()->setMethod($method);
        return $this;
    }

    /**
     * Set payment data into quote
     *
     * @param array $data
     * @return $this
     */
    public function setPaymentData($data)
    {
        if (!isset($data['method'])) {
            $data['method'] = $this->getQuote()->getPayment()->getMethod();
        }
        $this->getQuote()->getPayment()->importData($data);

        return $this;
    }

    /**
     * Add coupon code to the quote
     *
     * @param string $code
     * @return $this
     */
    public function applyCoupon($code)
    {
        $code = trim((string)$code);
        $this->getQuote()->getShippingAddress()->setCollectShippingRates(true);

        if (empty($code)) {
            $this->getQuote()->getShippingAddress()->setFreeShipping(null);
        }
        $this->getQuote()->setCouponCode($code);
        $this->setRecollect(true);

        return $this;
    }

    /**
     * Add account data to quote
     *
     * @param array $accountData
     * @return $this
     */
    public function setAccountData($accountData)
    {
        $customer = $this->getQuote()->getCustomer();
        $form = $this->_createCustomerForm($customer);

        // emulate request
        $request = $form->prepareRequest($accountData);
        $data = $form->extractData($request);
        $data = $form->restoreData($data);
        $customer = $this->customerFactory->create();
        $this->dataObjectHelper->populateWithArray(
            $customer,
            $data, \Magento\Customer\Api\Data\CustomerInterface::class
        );
        $this->getQuote()->updateCustomerData($customer);
        $data = [];

        $customerData = $this->customerMapper->toFlatArray($customer);
        foreach ($form->getAttributes() as $attribute) {
            $code = sprintf('customer_%s', $attribute->getAttributeCode());
            $data[$code] = isset($customerData[$attribute->getAttributeCode()])
                ? $customerData[$attribute->getAttributeCode()]
                : null;
        }

        if (isset($data['customer_group_id'])) {
            $customerGroup = $this->groupRepository->getById($data['customer_group_id']);
            $data['customer_tax_class_id'] = $customerGroup->getTaxClassId();
            $this->setRecollect(true);
        }

        $this->getQuote()->addData($data);

        return $this;
    }

    /**
     * Parse data retrieved from request
     *
     * @param   array $data
     * @return  $this
     * @SuppressWarnings(PHPMD.CyclomaticComplexity)
     * @SuppressWarnings(PHPMD.NPathComplexity)
     */
    public function importPostData($data)
    {
        if (is_array($data)) {
            $this->addData($data);
        } else {
            return $this;
        }

        if (isset($data['account'])) {
            $this->setAccountData($data['account']);
        }

        if (isset($data['comment'])) {
            $this->getQuote()->addData($data['comment']);
            if (empty($data['comment']['customer_note_notify'])) {
                $this->getQuote()->setCustomerNoteNotify(false);
            } else {
                $this->getQuote()->setCustomerNoteNotify(true);
            }
        }

        if (isset($data['billing_address'])) {
            $this->setBillingAddress($data['billing_address']);
        }

        if (isset($data['shipping_address'])) {
            $this->setShippingAddress($data['shipping_address']);
        }

        if (isset($data['shipping_method'])) {
            $this->setShippingMethod($data['shipping_method']);
        }

        if (isset($data['payment_method'])) {
            $this->setPaymentMethod($data['payment_method']);
        }

        if (isset($data['coupon']['code'])) {
            $this->applyCoupon($data['coupon']['code']);
        }

        return $this;
    }

    /**
     * Check whether we need to create new customer (for another website) during order creation
     *
     * @param \Magento\Store\Model\Store $store
     * @return bool
     */
    protected function _customerIsInStore($store)
    {
        $customerId = (int)$this->getSession()->getCustomerId();
        $customer = $this->customerRepository->getById($customerId);

        return $customer->getWebsiteId() == $store->getWebsiteId()
            || $this->accountManagement->isCustomerInStore($customer->getWebsiteId(), $store->getId());
    }

    /**
     * Set and validate Customer data. Return the updated Data Object merged with the account data
     *
     * @param \Magento\Customer\Api\Data\CustomerInterface $customer
     * @return \Magento\Customer\Api\Data\CustomerInterface
     */
    protected function _validateCustomerData(\Magento\Customer\Api\Data\CustomerInterface $customer)
    {
        $form = $this->_createCustomerForm($customer);
        // emulate request
        $request = $form->prepareRequest(['order' => $this->getData()]);
        $data = $form->extractData($request, 'order/account');
        $validationResults = $this->accountManagement->validate($customer);
        if (!$validationResults->isValid()) {
            $errors = $validationResults->getMessages();
            if (is_array($errors)) {
                foreach ($errors as $error) {
                    $this->_errors[] = $error;
                }
            }
        }
        $data = $form->restoreData($data);
        foreach ($data as $key => $value) {
            if (!is_null($value)) {
                unset($data[$key]);
            }
        }

        $this->dataObjectHelper->populateWithArray(
            $customer,
            $data, \Magento\Customer\Api\Data\CustomerInterface::class
        );
        return $customer;
    }

    /**
     * Prepare customer data for order creation.
     *
     * Create customer if not created using data from customer form.
     * Create customer billing/shipping address if necessary using data from customer address forms.
     * Set customer data to quote.
     *
     * @return $this
     * @SuppressWarnings(PHPMD.CyclomaticComplexity)
     */
    public function _prepareCustomer()
    {
        if ($this->getQuote()->getCustomerIsGuest()) {
            return $this;
        }
        /** @var $store \Magento\Store\Model\Store */
        $store = $this->getSession()->getStore();
        $customer = $this->getQuote()->getCustomer();
        if ($customer->getId() && !$this->_customerIsInStore($store)) {
            /** Create a new customer record if it is not available in the specified store */
            /** Unset customer ID to ensure that new customer will be created */
            $customer->setId(null)
                ->setStoreId($store->getId())
                ->setWebsiteId($store->getWebsiteId())
                ->setCreatedAt(null);
            $customer = $this->_validateCustomerData($customer);
        } else if (!$customer->getId()) {
            /** Create new customer */
            $customerBillingAddressDataObject = $this->getBillingAddress()->exportCustomerAddress();
            $customer->setSuffix($customerBillingAddressDataObject->getSuffix())
                ->setFirstname($customerBillingAddressDataObject->getFirstname())
                ->setLastname($customerBillingAddressDataObject->getLastname())
                ->setMiddlename($customerBillingAddressDataObject->getMiddlename())
                ->setPrefix($customerBillingAddressDataObject->getPrefix())
                ->setStoreId($store->getId())
                ->setWebsiteId($store->getWebsiteId())
                ->setEmail($this->_getNewCustomerEmail());
            $customer = $this->_validateCustomerData($customer);
        }
        $this->getQuote()->setCustomer($customer);

        if ($this->getBillingAddress()->getSaveInAddressBook()) {
            $this->_prepareCustomerAddress($this->getQuote()->getCustomer(), $this->getBillingAddress());
            $address = $this->getBillingAddress()->setCustomerId($this->getQuote()->getCustomer()->getId());
            $this->setBillingAddress($address);
        }
        if (!$this->getQuote()->isVirtual() && $this->getShippingAddress()->getSaveInAddressBook()) {
            $this->_prepareCustomerAddress($this->getQuote()->getCustomer(), $this->getShippingAddress());
            $address = $this->getShippingAddress()->setCustomerId($this->getQuote()->getCustomer()->getId());
            $this->setShippingAddress($address);
        }
        $this->getQuote()->updateCustomerData($this->getQuote()->getCustomer());

        $customer = $this->getQuote()->getCustomer();
        $origAddresses = $customer->getAddresses(); // save original addresses
        $customer->setAddresses([]);
        $customerData = $this->customerMapper->toFlatArray($customer);
        $customer->setAddresses($origAddresses); // restore original addresses
        foreach ($this->_createCustomerForm($customer)->getUserAttributes() as $attribute) {
            if (isset($customerData[$attribute->getAttributeCode()])) {
                $quoteCode = sprintf('customer_%s', $attribute->getAttributeCode());
                $this->getQuote()->setData($quoteCode, $customerData[$attribute->getAttributeCode()]);
            }
        }

        return $this;
    }

    /**
     * Create customer address and save it in the quote so that it can be used to persist later.
     *
     * @param \Magento\Customer\Api\Data\CustomerInterface $customer
     * @param \Magento\Quote\Model\Quote\Address $quoteCustomerAddress
     * @return void
     * @throws \InvalidArgumentException
     * @SuppressWarnings(PHPMD.CyclomaticComplexity)
     */
    protected function _prepareCustomerAddress($customer, $quoteCustomerAddress)
    {
        // Possible that customerId is null for new customers
        $quoteCustomerAddress->setCustomerId($customer->getId());
        $customerAddress = $quoteCustomerAddress->exportCustomerAddress();
        $quoteAddressId = $quoteCustomerAddress->getCustomerAddressId();
        $addressType = $quoteCustomerAddress->getAddressType();
        if ($quoteAddressId) {
            /** Update existing address */
            $existingAddressDataObject = $this->addressRepository->getById($quoteAddressId);
            /** Update customer address data */
            $this->dataObjectHelper->mergeDataObjects(
                get_class($existingAddressDataObject),
                $existingAddressDataObject,
                $customerAddress
            );
            $customerAddress = $existingAddressDataObject;
        } elseif ($addressType == \Magento\Quote\Model\Quote\Address::ADDRESS_TYPE_SHIPPING) {
            try {
                $billingAddressDataObject = $this->accountManagement->getDefaultBillingAddress($customer->getId());
            } catch (\Exception $e) {
                /** Billing address does not exist. */
            }
            $isShippingAsBilling = $quoteCustomerAddress->getSameAsBilling();
            if (isset($billingAddressDataObject) && $isShippingAsBilling) {
                /** Set existing billing address as default shipping */
                $customerAddress = $billingAddressDataObject;
                $customerAddress->setIsDefaultShipping(true);
            }
        }

        switch ($addressType) {
            case \Magento\Quote\Model\Quote\Address::ADDRESS_TYPE_BILLING:
                if (is_null($customer->getDefaultBilling())) {
                    $customerAddress->setIsDefaultBilling(true);
                }
                break;
            case \Magento\Quote\Model\Quote\Address::ADDRESS_TYPE_SHIPPING:
                if (is_null($customer->getDefaultShipping())) {
                    $customerAddress->setIsDefaultShipping(true);
                }
                break;
            default:
                throw new \InvalidArgumentException('Customer address type is invalid.');
        }
        $this->getQuote()->setCustomer($customer);
        $this->getQuote()->addCustomerAddress($customerAddress);
    }

    /**
     * Prepare item otions
     *
     * @return $this
     */
    protected function _prepareQuoteItems()
    {
        foreach ($this->getQuote()->getAllItems() as $item) {
            $options = [];
            $productOptions = $item->getProduct()->getTypeInstance()->getOrderOptions($item->getProduct());
            if ($productOptions) {
                $productOptions['info_buyRequest']['options'] = $this->_prepareOptionsForRequest($item);
                $options = $productOptions;
            }
            $addOptions = $item->getOptionByCode('additional_options');
            if ($addOptions) {
                $options['additional_options'] = $this->serializer->unserialize($addOptions->getValue());
            }
            $item->setProductOrderOptions($options);
        }
        return $this;
    }

    /**
     * Create new order
     *
     * @return \Magento\Sales\Model\Order
     */
    public function createOrder()
    {
        $this->_prepareCustomer();
        $this->_validate();
        $quote = $this->getQuote();
        $this->_prepareQuoteItems();

        $orderData = [];
        if ($this->getSession()->getOrder()->getId()) {
            $oldOrder = $this->getSession()->getOrder();
            $originalId = $oldOrder->getOriginalIncrementId();
            if (!$originalId) {
                $originalId = $oldOrder->getIncrementId();
            }
            $orderData = [
                'original_increment_id' => $originalId,
                'relation_parent_id' => $oldOrder->getId(),
                'relation_parent_real_id' => $oldOrder->getIncrementId(),
                'edit_increment' => $oldOrder->getEditIncrement() + 1,
                'increment_id' => $originalId . '-' . ($oldOrder->getEditIncrement() + 1)
            ];
            $quote->setReservedOrderId($orderData['increment_id']);
        }
        $order = $this->quoteManagement->submit($quote, $orderData);

        if ($this->getSession()->getOrder()->getId()) {
            $oldOrder = $this->getSession()->getOrder();
            $oldOrder->setRelationChildId($order->getId());
            $oldOrder->setRelationChildRealId($order->getIncrementId());
            $this->orderManagement->cancel($oldOrder->getEntityId());
            $order->save();
        }
        if ($this->getSendConfirmation()) {
            $this->emailSender->send($order);
        }

        $this->_eventManager->dispatch('checkout_submit_all_after', ['order' => $order, 'quote' => $quote]);

        return $order;
    }

    /**
     * Validate quote data before order creation
     *
     * @return $this
     * @throws \Magento\Framework\Exception\LocalizedException
     * @SuppressWarnings(PHPMD.CyclomaticComplexity)
     * @SuppressWarnings(PHPMD.NPathComplexity)
     */
    protected function _validate()
    {
        $customerId = $this->getSession()->getCustomerId();
        if (is_null($customerId)) {
            throw new \Magento\Framework\Exception\LocalizedException(__('Please select a customer'));
        }

        if (!$this->getSession()->getStore()->getId()) {
            throw new \Magento\Framework\Exception\LocalizedException(__('Please select a store'));
        }
        $items = $this->getQuote()->getAllItems();

        if (count($items) == 0) {
            $this->_errors[] = __('Please specify order items.');
        }

        foreach ($items as $item) {
            $messages = $item->getMessage(false);
            if ($item->getHasError() && is_array($messages) && !empty($messages)) {
                $this->_errors = array_merge($this->_errors, $messages);
            }
        }

        if (!$this->getQuote()->isVirtual()) {
            if (!$this->getQuote()->getShippingAddress()->getShippingMethod()) {
                $this->_errors[] = __('Please specify a shipping method.');
            }
        }

        if (!$this->getQuote()->getPayment()->getMethod()) {
            $this->_errors[] = __('Please specify a payment method.');
        } else {
            $method = $this->getQuote()->getPayment()->getMethodInstance();
            if (!$method->isAvailable($this->getQuote())) {
                $this->_errors[] = __('This payment method is not available.');
            } else {
                try {
                    $method->validate();
                } catch (\Magento\Framework\Exception\LocalizedException $e) {
                    $this->_errors[] = $e->getMessage();
                }
            }
        }
        if (!empty($this->_errors)) {
            foreach ($this->_errors as $error) {
                $this->messageManager->addError($error);
            }
            throw new \Magento\Framework\Exception\LocalizedException(__('Validation is failed.'));
        }

        return $this;
    }

    /**
     * Retrieve or generate new customer email.
     *
     * @return string
     */
    protected function _getNewCustomerEmail()
    {
        $email = $this->getData('account/email');
        if (empty($email)) {
            $host = $this->_scopeConfig->getValue(
                self::XML_PATH_DEFAULT_EMAIL_DOMAIN,
                \Magento\Store\Model\ScopeInterface::SCOPE_STORE
            );
            $account = time();
            $email = $account . '@' . $host;
            $account = $this->getData('account');
            $account['email'] = $email;
            $this->setData('account', $account);
        }

        return $email;
    }
}<|MERGE_RESOLUTION|>--- conflicted
+++ resolved
@@ -8,7 +8,6 @@
 
 namespace Magento\Sales\Model\AdminOrder;
 
-use Magento\Framework\Serialize\SerializerInterface;
 use Magento\Customer\Api\AddressMetadataInterface;
 use Magento\Customer\Model\Metadata\Form as CustomerForm;
 use Magento\Quote\Model\Quote\Item;
@@ -226,13 +225,9 @@
     protected $quoteFactory;
 
     /**
-<<<<<<< HEAD
      * Serializer interface instance.
      *
      * @var \Magento\Framework\Serialize\SerializerInterface
-=======
-     * @var SerializerInterface
->>>>>>> 24630b62
      */
     private $serializer;
 
@@ -265,11 +260,7 @@
      * @param \Magento\Sales\Api\OrderManagementInterface $orderManagement
      * @param \Magento\Quote\Model\QuoteFactory $quoteFactory
      * @param array $data
-<<<<<<< HEAD
      * @param \Magento\Framework\Serialize\SerializerInterface $serializer [optional]
-=======
-     * @param SerializerInterface $serializer
->>>>>>> 24630b62
      * @SuppressWarnings(PHPMD.ExcessiveParameterList)
      */
     public function __construct(
@@ -301,11 +292,7 @@
         \Magento\Sales\Api\OrderManagementInterface $orderManagement,
         \Magento\Quote\Model\QuoteFactory $quoteFactory,
         array $data = [],
-<<<<<<< HEAD
         \Magento\Framework\Serialize\SerializerInterface $serializer = null
-=======
-        SerializerInterface $serializer = null
->>>>>>> 24630b62
     ) {
         $this->_objectManager = $objectManager;
         $this->_eventManager = $eventManager;
@@ -334,12 +321,8 @@
         $this->dataObjectHelper = $dataObjectHelper;
         $this->orderManagement = $orderManagement;
         $this->quoteFactory = $quoteFactory;
-<<<<<<< HEAD
         $this->serializer = $serializer ?: \Magento\Framework\App\ObjectManager::getInstance()
             ->get(\Magento\Framework\Serialize\SerializerInterface::class);
-=======
-        $this->serializer = $serializer ?: $objectManager->get(SerializerInterface::class);
->>>>>>> 24630b62
         parent::__construct($data);
     }
 
