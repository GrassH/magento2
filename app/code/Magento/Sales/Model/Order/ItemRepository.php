<?php
/**
 * Copyright © Magento, Inc. All rights reserved.
 * See COPYING.txt for license details.
 */

namespace Magento\Sales\Model\Order;

use Magento\Catalog\Model\ProductOptionProcessorInterface;
use Magento\Framework\Api\SearchCriteria\CollectionProcessorInterface;
use Magento\Framework\Api\SearchCriteriaInterface;
use Magento\Framework\DataObject;
use Magento\Framework\DataObject\Factory as DataObjectFactory;
use Magento\Framework\Exception\InputException;
use Magento\Framework\Exception\NoSuchEntityException;
use Magento\Sales\Api\Data\OrderItemInterface;
use Magento\Sales\Api\Data\OrderItemSearchResultInterfaceFactory;
use Magento\Sales\Api\OrderItemRepositoryInterface;
use Magento\Sales\Model\Order\ProductOption;
use Magento\Sales\Model\ResourceModel\Metadata;

/**
 * Repository class for @see OrderItemInterface
 * @SuppressWarnings(PHPMD.CouplingBetweenObjects)
 */
class ItemRepository implements OrderItemRepositoryInterface
{
    /**
     * @var DataObjectFactory
     */
    protected $objectFactory;

    /**
     * @var Metadata
     */
    protected $metadata;

    /**
     * @var OrderItemSearchResultInterfaceFactory
     */
    protected $searchResultFactory;

    /**
     * @var ProductOptionProcessorInterface[]
     */
    protected $processorPool;

    /**
     * @var OrderItemInterface[]
     */
    protected $registry = [];

    /**
     * @var CollectionProcessorInterface
     */
    private $collectionProcessor;

    /**
     * @var ProductOption
     */
    private $productOption;

    /**
     * @param DataObjectFactory $objectFactory
     * @param Metadata $metadata
     * @param OrderItemSearchResultInterfaceFactory $searchResultFactory
     * @param CollectionProcessorInterface $collectionProcessor
     * @param ProductOption $productOption
     * @param array $processorPool
     */
    public function __construct(
        DataObjectFactory $objectFactory,
        Metadata $metadata,
        OrderItemSearchResultInterfaceFactory $searchResultFactory,
        CollectionProcessorInterface $collectionProcessor,
        ProductOption $productOption,
        array $processorPool = []
    ) {
        $this->objectFactory = $objectFactory;
        $this->metadata = $metadata;
        $this->searchResultFactory = $searchResultFactory;
        $this->collectionProcessor = $collectionProcessor;
        $this->productOption = $productOption;
        $this->processorPool = $processorPool;
    }

    /**
<<<<<<< HEAD
     * Load entity
=======
     * Loads entity.
>>>>>>> 8b7e6838
     *
     * @param int $id
     * @return OrderItemInterface
     * @throws InputException
     * @throws NoSuchEntityException
     */
    public function get($id)
    {
        if (!$id) {
            throw new InputException(__('An ID is needed. Set the ID and try again.'));
        }
        if (!isset($this->registry[$id])) {
            /** @var OrderItemInterface $orderItem */
            $orderItem = $this->metadata->getNewInstance()->load($id);
            if (!$orderItem->getItemId()) {
                throw new NoSuchEntityException(
                    __("The entity that was requested doesn't exist. Verify the entity and try again.")
                );
            }

            $this->productOption->add($orderItem);
            $this->addParentItem($orderItem);
            $this->registry[$id] = $orderItem;
        }
        return $this->registry[$id];
    }

    /**
     * Find entities by criteria
     *
     * @param SearchCriteriaInterface $searchCriteria
     * @return OrderItemInterface[]
     */
    public function getList(SearchCriteriaInterface $searchCriteria)
    {
        /** @var \Magento\Sales\Model\ResourceModel\Order\Item\Collection $searchResult */
        $searchResult = $this->searchResultFactory->create();
        $searchResult->setSearchCriteria($searchCriteria);
        $this->collectionProcessor->process($searchCriteria, $searchResult);
        /** @var OrderItemInterface $orderItem */
        foreach ($searchResult->getItems() as $orderItem) {
            $this->productOption->add($orderItem);
        }

        return $searchResult;
    }

    /**
     * Register entity to delete
     *
     * @param OrderItemInterface $entity
     * @return bool
     */
    public function delete(OrderItemInterface $entity)
    {
        $this->metadata->getMapper()->delete($entity);
        unset($this->registry[$entity->getEntityId()]);
        return true;
    }

    /**
     * Delete entity by Id
     *
     * @param int $id
     * @return bool
     */
    public function deleteById($id)
    {
        $entity = $this->get($id);
        return $this->delete($entity);
    }

    /**
     * Perform persist operations for one entity
     *
     * @param OrderItemInterface $entity
     * @return OrderItemInterface
     */
    public function save(OrderItemInterface $entity)
    {
        if ($entity->getProductOption()) {
            $request = $this->getBuyRequest($entity);
            $productOptions = $entity->getProductOptions();
            $productOptions['info_buyRequest'] = $request->toArray();
            $entity->setProductOptions($productOptions);
        }

        $this->metadata->getMapper()->save($entity);
        $this->registry[$entity->getEntityId()] = $entity;
        return $this->registry[$entity->getEntityId()];
    }

    /**
     * Set parent item.
     *
     * @param OrderItemInterface $orderItem
     * @throws InputException
     * @throws NoSuchEntityException
     */
    private function addParentItem(OrderItemInterface $orderItem)
    {
        if ($parentId = $orderItem->getParentItemId()) {
            $orderItem->setParentItem($this->get($parentId));
        } else {
            $orderCollection = $orderItem->getOrder()->getItemsCollection()->filterByParent($orderItem->getItemId());
<<<<<<< HEAD

            foreach ($orderCollection->getItems() as $item) {
                if ($item->getParentItemId() === $orderItem->getItemId()) {
                    $item->setParentItem($orderItem);
                }
            }
        }
    }
=======
>>>>>>> 8b7e6838

            foreach ($orderCollection->getItems() as $item) {
                if ($item->getParentItemId() === $orderItem->getItemId()) {
                    $item->setParentItem($orderItem);
                }
            }
        }
    }

    /**
     * Retrieve order item's buy request
     *
     * @param OrderItemInterface $entity
     * @return DataObject
     */
    protected function getBuyRequest(OrderItemInterface $entity)
    {
        $request = $this->objectFactory->create(['qty' => $entity->getQtyOrdered()]);

        $productType = $entity->getProductType();
        if (isset($this->processorPool[$productType])
            && !$entity->getParentItemId()) {
            $productOption = $entity->getProductOption();
            if ($productOption) {
                $requestUpdate = $this->processorPool[$productType]->convertToBuyRequest($productOption);
                $request->addData($requestUpdate->getData());
            }
        }

        if (isset($this->processorPool['custom_options'])
            && !$entity->getParentItemId()) {
            $productOption = $entity->getProductOption();
            if ($productOption) {
                $requestUpdate = $this->processorPool['custom_options']->convertToBuyRequest($productOption);
                $request->addData($requestUpdate->getData());
            }
        }

        return $request;
    }
}<|MERGE_RESOLUTION|>--- conflicted
+++ resolved
@@ -85,11 +85,7 @@
     }
 
     /**
-<<<<<<< HEAD
-     * Load entity
-=======
      * Loads entity.
->>>>>>> 8b7e6838
      *
      * @param int $id
      * @return OrderItemInterface
@@ -195,17 +191,6 @@
             $orderItem->setParentItem($this->get($parentId));
         } else {
             $orderCollection = $orderItem->getOrder()->getItemsCollection()->filterByParent($orderItem->getItemId());
-<<<<<<< HEAD
-
-            foreach ($orderCollection->getItems() as $item) {
-                if ($item->getParentItemId() === $orderItem->getItemId()) {
-                    $item->setParentItem($orderItem);
-                }
-            }
-        }
-    }
-=======
->>>>>>> 8b7e6838
 
             foreach ($orderCollection->getItems() as $item) {
                 if ($item->getParentItemId() === $orderItem->getItemId()) {
