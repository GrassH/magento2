<?php
/**
 * Copyright © Magento, Inc. All rights reserved.
 * See COPYING.txt for license details.
 */
namespace Magento\Sales\Model\Order;

/**
 * Order configuration model
 *
 * @api
 */
class Config
{
    /**
     * @var \Magento\Sales\Model\ResourceModel\Order\Status\Collection
     */
    protected $collection;

    /**
     * Statuses per state array
     *
     * @var array
     */
    protected $stateStatuses;

    /**
     * @var array
     */
    private $statuses;

    /**
     * @var Status
     */
    protected $orderStatusFactory;

    /**
     * @var \Magento\Sales\Model\ResourceModel\Order\Status\CollectionFactory
     */
    protected $orderStatusCollectionFactory;

    /**
     * @var \Magento\Framework\App\State
     */
    protected $state;

    /**
     * @var array
     */
    protected $maskStatusesMapping = [
        \Magento\Framework\App\Area::AREA_FRONTEND => [
            \Magento\Sales\Model\Order::STATUS_FRAUD => \Magento\Sales\Model\Order::STATE_PROCESSING,
            \Magento\Sales\Model\Order::STATE_PAYMENT_REVIEW => \Magento\Sales\Model\Order::STATE_PROCESSING
        ]
    ];

    /**
     * Constructor
     *
     * @param \Magento\Sales\Model\Order\StatusFactory $orderStatusFactory
     * @param \Magento\Sales\Model\ResourceModel\Order\Status\CollectionFactory $orderStatusCollectionFactory
     * @param \Magento\Framework\App\State $state
     */
    public function __construct(
        \Magento\Sales\Model\Order\StatusFactory $orderStatusFactory,
        \Magento\Sales\Model\ResourceModel\Order\Status\CollectionFactory $orderStatusCollectionFactory,
        \Magento\Framework\App\State $state
    ) {
        $this->orderStatusFactory = $orderStatusFactory;
        $this->orderStatusCollectionFactory = $orderStatusCollectionFactory;
        $this->state = $state;
    }

    /**
     * @return \Magento\Sales\Model\ResourceModel\Order\Status\Collection
     */
    protected function _getCollection()
    {
        if ($this->collection == null) {
            $this->collection = $this->orderStatusCollectionFactory->create()->joinStates();
        }
        return $this->collection;
    }

    /**
     * @param string $state
     * @return Status|null
     */
    protected function _getState($state)
    {
        foreach ($this->_getCollection() as $item) {
            if ($item->getData('state') == $state) {
                return $item;
            }
        }
        return null;
    }

    /**
     * Retrieve default status for state
     *
     * @param   string $state
     * @return  string
     */
    public function getStateDefaultStatus($state)
    {
        $status = false;
        $stateNode = $this->_getState($state);
        if ($stateNode) {
            $status = $this->orderStatusFactory->create()->loadDefaultByState($state);
            $status = $status->getStatus();
        }
        return $status;
    }

    /**
     * Retrieve status label
     *
     * @param   string $code
     * @return  string
     */
    public function getStatusLabel($code)
    {
        $code = $this->maskStatusForArea($this->state->getAreaCode(), $code);
        $status = $this->orderStatusFactory->create()->load($code);
        return $status->getStoreLabel();
    }

    /**
     * Mask status for order for specified area
     *
     * @param string $area
     * @param string $code
     * @return string
     */
    protected function maskStatusForArea($area, $code)
    {
        if (isset($this->maskStatusesMapping[$area][$code])) {
            return $this->maskStatusesMapping[$area][$code];
        }
        return $code;
    }

    /**
     * State label getter
     *
     * @param   string $state
     * @return \Magento\Framework\Phrase|string
     */
    public function getStateLabel($state)
    {
        if ($stateItem = $this->_getState($state)) {
            $label = $stateItem->getData('label');
            return __($label);
        }
        return $state;
    }

    /**
     * Retrieve all statuses
     *
     * @return array
     */
    public function getStatuses()
    {
        $statuses = $this->orderStatusCollectionFactory->create()->toOptionHash();
        return $statuses;
    }

    /**
     * Order states getter
     *
     * @return array
     */
    public function getStates()
    {
        $states = [];
        foreach ($this->_getCollection() as $item) {
            if ($item->getState()) {
                $states[$item->getState()] = __($item->getData('label'));
            }
        }
        return $states;
    }

    /**
     * Retrieve statuses available for state
     * Get all possible statuses, or for specified state, or specified states array
     * Add labels by default. Return plain array of statuses, if no labels.
     *
     * @param mixed $state
     * @param bool $addLabels
     * @return array
     */
    public function getStateStatuses($state, $addLabels = true)
    {
        $key = sha1(json_encode([$state, $addLabels]));
        if (isset($this->stateStatuses[$key])) {
            return $this->stateStatuses[$key];
        }
        $statuses = [];

        if (!is_array($state)) {
            $state = [$state];
        }
        foreach ($state as $_state) {
            $stateNode = $this->_getState($_state);
            if ($stateNode) {
                $collection = $this->orderStatusCollectionFactory->create()->addStateFilter($_state)->orderByLabel();
                foreach ($collection as $item) {
                    $status = $item->getData('status');
                    if ($addLabels) {
                        $statuses[$status] = $item->getStoreLabel();
                    } else {
                        $statuses[] = $status;
                    }
                }
            }
        }
        $this->stateStatuses[$key] = $statuses;
        return $statuses;
    }

    /**
     * Retrieve states which are visible on front end
     *
     * @return array
     */
    public function getVisibleOnFrontStatuses()
    {
        return $this->_getStatuses(true);
    }

    /**
     * Get order statuses, invisible on frontend
     *
     * @return array
     */
    public function getInvisibleOnFrontStatuses()
    {
        return $this->_getStatuses(false);
    }

    /**
     * Get existing order statuses
     * Visible or invisible on frontend according to passed param
     *
     * @param bool $visibility
     * @return array
     */
    protected function _getStatuses($visibility)
    {
<<<<<<< HEAD
        if ($this->statuses === null) {
            
            $this->statuses = [ true => [], false => [] ];
            
=======
        if ($this->statuses == null) {
            $this->statuses = [
                true => [],
                false => [],
            ];
>>>>>>> 38420a0c
            foreach ($this->_getCollection() as $item) {
                $visible = (bool) $item->getData('visible_on_front');
                $this->statuses[$visible][] = $item->getData('status');
            }
        }
        return $this->statuses[(bool) $visibility];
    }

    /**
     * Retrieve label by state  and status
     *
     * @param string $state
     * @param string $status
     * @return \Magento\Framework\Phrase|string
     */
    public function getStateLabelByStateAndStatus($state, $status)
    {
        foreach ($this->_getCollection() as $item) {
            if ($item->getData('state') == $state && $item->getData('status') == $status) {
                $label = $item->getData('label');
                return __($label);
            }
        }
        return $state;
    }
}<|MERGE_RESOLUTION|>--- conflicted
+++ resolved
@@ -250,18 +250,11 @@
      */
     protected function _getStatuses($visibility)
     {
-<<<<<<< HEAD
-        if ($this->statuses === null) {
-            
-            $this->statuses = [ true => [], false => [] ];
-            
-=======
         if ($this->statuses == null) {
             $this->statuses = [
                 true => [],
                 false => [],
             ];
->>>>>>> 38420a0c
             foreach ($this->_getCollection() as $item) {
                 $visible = (bool) $item->getData('visible_on_front');
                 $this->statuses[$visible][] = $item->getData('status');
