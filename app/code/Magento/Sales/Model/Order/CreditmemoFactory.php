--- conflicted
+++ resolved
@@ -29,11 +29,7 @@
     protected $unserialize;
 
     /**
-<<<<<<< HEAD
-     * @var \Magento\Framework\Serialize\SerializerInterface
-=======
      * @var \Magento\Framework\Serialize\Serializer\Json
->>>>>>> 9b0ad97f
      */
     private $serializer;
 
@@ -42,29 +38,17 @@
      *
      * @param \Magento\Sales\Model\Convert\OrderFactory $convertOrderFactory
      * @param \Magento\Tax\Model\Config $taxConfig
-<<<<<<< HEAD
-     * @param \Magento\Framework\Serialize\SerializerInterface $serializer
-=======
      * @param \Magento\Framework\Serialize\Serializer\Json $serializer
->>>>>>> 9b0ad97f
      */
     public function __construct(
         \Magento\Sales\Model\Convert\OrderFactory $convertOrderFactory,
         \Magento\Tax\Model\Config $taxConfig,
-<<<<<<< HEAD
-        \Magento\Framework\Serialize\SerializerInterface $serializer = null
-=======
         \Magento\Framework\Serialize\Serializer\Json $serializer = null
->>>>>>> 9b0ad97f
     ) {
         $this->convertor = $convertOrderFactory->create();
         $this->taxConfig = $taxConfig;
         $this->serializer = $serializer ?: \Magento\Framework\App\ObjectManager::getInstance()->get(
-<<<<<<< HEAD
-            \Magento\Framework\Serialize\SerializerInterface::class
-=======
             \Magento\Framework\Serialize\Serializer\Json::class
->>>>>>> 9b0ad97f
         );
     }
 
