<?php
/**
 * Copyright © 2015 Magento. All rights reserved.
 * See COPYING.txt for license details.
 */
namespace Magento\Sales\Model\Order\Email\Sender;

use Magento\Sales\Model\Order;
use Magento\Sales\Model\Order\Email\Container\ShipmentCommentIdentity;
use Magento\Sales\Model\Order\Email\Container\Template;
use Magento\Sales\Model\Order\Email\NotifySender;
use Magento\Sales\Model\Order\Shipment;
use Magento\Sales\Model\Order\Address\Renderer;
use Magento\Framework\Event\ManagerInterface;

/**
 * Class ShipmentCommentSender
 */
class ShipmentCommentSender extends NotifySender
{
    /**
     * @var Renderer
     */
    protected $addressRenderer;

    /**
     * Application Event Dispatcher
     *
     * @var ManagerInterface
     */
    protected $eventManager;

    /**
     * @param Template $templateContainer
     * @param ShipmentCommentIdentity $identityContainer
     * @param Order\Email\SenderBuilderFactory $senderBuilderFactory
     * @param \Psr\Log\LoggerInterface $logger
     * @param Renderer $addressRenderer
     * @param ManagerInterface $eventManager
     */
    public function __construct(
        Template $templateContainer,
        ShipmentCommentIdentity $identityContainer,
        \Magento\Sales\Model\Order\Email\SenderBuilderFactory $senderBuilderFactory,
        \Psr\Log\LoggerInterface $logger,
        Renderer $addressRenderer,
        ManagerInterface $eventManager
    ) {
        parent::__construct($templateContainer, $identityContainer, $senderBuilderFactory, $logger);
        $this->addressRenderer = $addressRenderer;
        $this->eventManager = $eventManager;
    }

    /**
     * Send email to customer
     *
     * @param Shipment $shipment
     * @param bool $notify
     * @param string $comment
     * @return bool
     */
    public function send(Shipment $shipment, $notify = true, $comment = '')
    {
        $order = $shipment->getOrder();
        if ($order->getShippingAddress()) {
            $formattedShippingAddress = $this->addressRenderer->format($order->getShippingAddress(), 'html');
        } else {
            $formattedShippingAddress = '';
        }
        $formattedBillingAddress = $this->addressRenderer->format($order->getBillingAddress(), 'html');

        $transport = new \Magento\Framework\Object(
            ['template_vars' =>
                 [
                     'order'                    => $order,
                     'shipment'                 => $shipment,
                     'comment'                  => $comment,
                     'billing'                  => $order->getBillingAddress(),
                     'store'                    => $order->getStore(),
                     'formattedShippingAddress' => $formattedShippingAddress,
                     'formattedBillingAddress'  => $formattedBillingAddress,
                 ]
            ]
        );

        $this->eventManager->dispatch(
<<<<<<< HEAD
            'email_shipment_comment_set_template_vars_before', array('sender' => $this, 'transport' => $transport)
=======
            'email_shipment_comment_set_template_vars_before',
            ['sender' => $this, 'transport' => $transport]
>>>>>>> 5445f80e
        );

        $this->templateContainer->setTemplateVars($transport->getTemplateVars());

        return $this->checkAndSend($order, $notify);
    }
}<|MERGE_RESOLUTION|>--- conflicted
+++ resolved
@@ -84,12 +84,8 @@
         );
 
         $this->eventManager->dispatch(
-<<<<<<< HEAD
-            'email_shipment_comment_set_template_vars_before', array('sender' => $this, 'transport' => $transport)
-=======
             'email_shipment_comment_set_template_vars_before',
             ['sender' => $this, 'transport' => $transport]
->>>>>>> 5445f80e
         );
 
         $this->templateContainer->setTemplateVars($transport->getTemplateVars());
