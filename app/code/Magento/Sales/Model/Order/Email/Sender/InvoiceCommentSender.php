<?php
/**
 * Copyright © 2015 Magento. All rights reserved.
 * See COPYING.txt for license details.
 */
namespace Magento\Sales\Model\Order\Email\Sender;

use Magento\Sales\Model\Order;
use Magento\Sales\Model\Order\Email\Container\InvoiceCommentIdentity;
use Magento\Sales\Model\Order\Email\Container\Template;
use Magento\Sales\Model\Order\Email\NotifySender;
use Magento\Sales\Model\Order\Invoice;
use Magento\Sales\Model\Order\Address\Renderer;
use Magento\Framework\Event\ManagerInterface;

/**
 * Class InvoiceCommentSender
 */
class InvoiceCommentSender extends NotifySender
{
    /**
     * @var Renderer
     */
    protected $addressRenderer;

    /**
     * Application Event Dispatcher
     *
     * @var ManagerInterface
     */
    protected $eventManager;

    /**
     * @param Template $templateContainer
     * @param InvoiceCommentIdentity $identityContainer
     * @param Order\Email\SenderBuilderFactory $senderBuilderFactory
     * @param \Psr\Log\LoggerInterface $logger
     * @param Renderer $addressRenderer
     * @param ManagerInterface $eventManager
     */
    public function __construct(
        Template $templateContainer,
        InvoiceCommentIdentity $identityContainer,
        \Magento\Sales\Model\Order\Email\SenderBuilderFactory $senderBuilderFactory,
<<<<<<< HEAD
        Renderer $addressRenderer,
        ManagerInterface $eventManager
=======
        \Psr\Log\LoggerInterface $logger,
        Renderer $addressRenderer
>>>>>>> b90dafde
    ) {
        parent::__construct($templateContainer, $identityContainer, $senderBuilderFactory, $logger);
        $this->addressRenderer = $addressRenderer;
        $this->eventManager = $eventManager;
    }

    /**
     * Send email to customer
     *
     * @param Invoice $invoice
     * @param bool $notify
     * @param string $comment
     * @return bool
     */
    public function send(Invoice $invoice, $notify = true, $comment = '')
    {
        $order = $invoice->getOrder();
        if ($order->getShippingAddress()) {
            $formattedShippingAddress = $this->addressRenderer->format($order->getShippingAddress(), 'html');
        } else {
            $formattedShippingAddress = '';
        }
        $formattedBillingAddress = $this->addressRenderer->format($order->getBillingAddress(), 'html');

        $transport = new \Magento\Framework\Object(
            ['template_vars' =>
                 [
                     'order'                    => $order,
                     'invoice'                  => $invoice,
                     'comment'                  => $comment,
                     'billing'                  => $order->getBillingAddress(),
                     'store'                    => $order->getStore(),
                     'formattedShippingAddress' => $formattedShippingAddress,
                     'formattedBillingAddress'  => $formattedBillingAddress,
                 ]
            ]
        );

        $this->eventManager->dispatch(
            'email_invoice_comment_set_template_vars_before', array('sender' => $this, 'transport' => $transport)
        );

        $this->templateContainer->setTemplateVars($transport->getTemplateVars());

        return $this->checkAndSend($order, $notify);
    }
}<|MERGE_RESOLUTION|>--- conflicted
+++ resolved
@@ -42,13 +42,9 @@
         Template $templateContainer,
         InvoiceCommentIdentity $identityContainer,
         \Magento\Sales\Model\Order\Email\SenderBuilderFactory $senderBuilderFactory,
-<<<<<<< HEAD
+        \Psr\Log\LoggerInterface $logger,
         Renderer $addressRenderer,
         ManagerInterface $eventManager
-=======
-        \Psr\Log\LoggerInterface $logger,
-        Renderer $addressRenderer
->>>>>>> b90dafde
     ) {
         parent::__construct($templateContainer, $identityContainer, $senderBuilderFactory, $logger);
         $this->addressRenderer = $addressRenderer;
