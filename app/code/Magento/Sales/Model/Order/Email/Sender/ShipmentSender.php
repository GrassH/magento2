--- conflicted
+++ resolved
@@ -69,13 +69,9 @@
         \Psr\Log\LoggerInterface $logger,
         PaymentHelper $paymentHelper,
         ShipmentResource $shipmentResource,
-<<<<<<< HEAD
+        \Magento\Framework\App\Config\ScopeConfigInterface $globalConfig,
         Renderer $addressRenderer,
         ManagerInterface $eventManager
-=======
-        \Magento\Framework\App\Config\ScopeConfigInterface $globalConfig,
-        Renderer $addressRenderer
->>>>>>> b90dafde
     ) {
         parent::__construct($templateContainer, $identityContainer, $senderBuilderFactory, $logger);
         $this->paymentHelper = $paymentHelper;
@@ -102,41 +98,6 @@
      */
     public function send(Shipment $shipment, $forceSyncMode = false)
     {
-<<<<<<< HEAD
-        $order = $shipment->getOrder();
-        if ($order->getShippingAddress()) {
-            $formattedShippingAddress = $this->addressRenderer->format($order->getShippingAddress(), 'html');
-        } else {
-            $formattedShippingAddress = '';
-        }
-        $formattedBillingAddress = $this->addressRenderer->format($order->getBillingAddress(), 'html');
-
-        $transport = new \Magento\Framework\Object(
-            ['template_vars' =>
-                 [
-                     'order'                    => $order,
-                     'shipment'                 => $shipment,
-                     'comment'                  => $comment,
-                     'billing'                  => $order->getBillingAddress(),
-                     'payment_html'             => $this->getPaymentHtml($order),
-                     'store'                    => $order->getStore(),
-                     'formattedShippingAddress' => $formattedShippingAddress,
-                     'formattedBillingAddress'  => $formattedBillingAddress,
-                 ]
-            ]
-        );
-
-        $this->eventManager->dispatch(
-            'email_shipment_set_template_vars_before', array('sender' => $this, 'transport' => $transport)
-        );
-
-        $this->templateContainer->setTemplateVars($transport->getTemplateVars());
-
-        $result = $this->checkAndSend($order, $notify);
-        if ($result) {
-            $shipment->setEmailSent(true);
-            $this->shipmentResource->saveAttribute($shipment, 'email_sent');
-=======
         $shipment->setSendEmail(true);
 
         if (!$this->globalConfig->getValue('sales_email/general/async_sending') || $forceSyncMode) {
@@ -149,18 +110,28 @@
             }
             $formattedBillingAddress = $this->addressRenderer->format($order->getBillingAddress(), 'html');
 
-            $this->templateContainer->setTemplateVars(
-                [
-                    'order' => $order,
-                    'shipment' => $shipment,
-                    'comment' => $shipment->getCustomerNoteNotify() ? $shipment->getCustomerNote() : '',
-                    'billing' => $order->getBillingAddress(),
-                    'payment_html' => $this->getPaymentHtml($order),
-                    'store' => $order->getStore(),
-                    'formattedShippingAddress' => $formattedShippingAddress,
-                    'formattedBillingAddress' => $formattedBillingAddress
+            $transport = new \Magento\Framework\Object(
+                ['template_vars' =>
+                     [
+                         'order'                    => $order,
+                         'shipment'                 => $shipment,
+                         'comment'                  => $shipment->getCustomerNoteNotify()
+                             ? $shipment->getCustomerNote()
+                             : '',
+                         'billing'                  => $order->getBillingAddress(),
+                         'payment_html'             => $this->getPaymentHtml($order),
+                         'store'                    => $order->getStore(),
+                         'formattedShippingAddress' => $formattedShippingAddress,
+                         'formattedBillingAddress'  => $formattedBillingAddress
+                     ]
                 ]
             );
+
+            $this->eventManager->dispatch(
+                'email_shipment_set_template_vars_before', array('sender' => $this, 'transport' => $transport)
+            );
+
+            $this->templateContainer->setTemplateVars($transport->getTemplateVars());
 
             if ($this->checkAndSend($order)) {
                 $shipment->setEmailSent(true);
@@ -169,7 +140,6 @@
 
                 return true;
             }
->>>>>>> b90dafde
         }
 
         $this->shipmentResource->saveAttribute($shipment, 'send_email');
