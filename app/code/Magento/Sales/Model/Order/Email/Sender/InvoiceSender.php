--- conflicted
+++ resolved
@@ -14,14 +14,10 @@
 use Magento\Sales\Model\Resource\Order\Invoice as InvoiceResource;
 use Magento\Sales\Model\Order\Address\Renderer;
 
-<<<<<<< HEAD
-class InvoiceSender extends Sender
-=======
 /**
  * Class InvoiceSender
  */
-class InvoiceSender extends NotifySender
->>>>>>> c915f363
+class InvoiceSender extends Sender
 {
     /**
      * @var PaymentHelper
@@ -34,17 +30,16 @@
     protected $invoiceResource;
 
     /**
-<<<<<<< HEAD
      * Global configuration storage.
      *
      * @var \Magento\Framework\App\Config\ScopeConfigInterface
      */
     protected $globalConfig;
-=======
+
+    /**
      * @var Renderer
      */
     protected $addressRenderer;
->>>>>>> c915f363
 
     /**
      * @param Template $templateContainer
@@ -52,11 +47,8 @@
      * @param Order\Email\SenderBuilderFactory $senderBuilderFactory
      * @param PaymentHelper $paymentHelper
      * @param InvoiceResource $invoiceResource
-<<<<<<< HEAD
      * @param \Magento\Framework\App\Config\ScopeConfigInterface $globalConfig
-=======
      * @param Renderer $addressRenderer
->>>>>>> c915f363
      */
     public function __construct(
         Template $templateContainer,
@@ -64,20 +56,14 @@
         \Magento\Sales\Model\Order\Email\SenderBuilderFactory $senderBuilderFactory,
         PaymentHelper $paymentHelper,
         InvoiceResource $invoiceResource,
-<<<<<<< HEAD
-        \Magento\Framework\App\Config\ScopeConfigInterface $globalConfig
-=======
+        \Magento\Framework\App\Config\ScopeConfigInterface $globalConfig,
         Renderer $addressRenderer
->>>>>>> c915f363
     ) {
         parent::__construct($templateContainer, $identityContainer, $senderBuilderFactory);
         $this->paymentHelper = $paymentHelper;
         $this->invoiceResource = $invoiceResource;
-<<<<<<< HEAD
         $this->globalConfig = $globalConfig;
-=======
         $this->addressRenderer = $addressRenderer;
->>>>>>> c915f363
     }
 
     /**
@@ -97,53 +83,38 @@
      */
     public function send(Invoice $invoice, $forceSyncMode = false)
     {
-<<<<<<< HEAD
         $invoice->setSendEmail(true);
 
         if (!$this->globalConfig->getValue('sales_email/general/async_sending') || $forceSyncMode) {
+            $order = $invoice->getOrder();
+
+            if ($order->getShippingAddress()) {
+                $formattedShippingAddress = $this->addressRenderer->format($order->getShippingAddress(), 'html');
+            } else {
+                $formattedShippingAddress = '';
+            }
+            $formattedBillingAddress = $this->addressRenderer->format($order->getBillingAddress(), 'html');
+            
             $this->templateContainer->setTemplateVars(
                 [
-                    'order' => $invoice->getOrder(),
+                    'order' => $order,
                     'invoice' => $invoice,
                     'comment' => $invoice->getCustomerNoteNotify() ? $invoice->getCustomerNote() : '',
-                    'billing' => $invoice->getOrder()->getBillingAddress(),
-                    'payment_html' => $this->getPaymentHtml($invoice->getOrder()),
-                    'store' => $invoice->getOrder()->getStore()
+                    'billing' => $order->getBillingAddress(),
+                    'payment_html' => $this->getPaymentHtml($order),
+                    'store' => $order->getStore(),
+                    'formattedShippingAddress' => $formattedShippingAddress,
+                    'formattedBillingAddress' => $formattedBillingAddress
                 ]
             );
 
-            if ($this->checkAndSend($invoice->getOrder())) {
+            if ($this->checkAndSend($order)) {
                 $invoice->setEmailSent(true);
 
                 $this->invoiceResource->saveAttribute($invoice, ['send_email', 'email_sent']);
 
                 return true;
             }
-=======
-        $order = $invoice->getOrder();
-        if ($order->getShippingAddress()) {
-            $formattedShippingAddress = $this->addressRenderer->format($order->getShippingAddress(), 'html');
-        } else {
-            $formattedShippingAddress = '';
-        }
-        $formattedBillingAddress = $this->addressRenderer->format($order->getBillingAddress(), 'html');
-        $this->templateContainer->setTemplateVars(
-            [
-                'order' => $order,
-                'invoice' => $invoice,
-                'comment' => $comment,
-                'billing' => $order->getBillingAddress(),
-                'payment_html' => $this->getPaymentHtml($order),
-                'store' => $order->getStore(),
-                'formattedShippingAddress' => $formattedShippingAddress,
-                'formattedBillingAddress' => $formattedBillingAddress,
-            ]
-        );
-        $result = $this->checkAndSend($order, $notify);
-        if ($result) {
-            $invoice->setEmailSent(true);
-            $this->invoiceResource->saveAttribute($invoice, 'email_sent');
->>>>>>> c915f363
         }
 
         $this->invoiceResource->saveAttribute($invoice, 'send_email');
