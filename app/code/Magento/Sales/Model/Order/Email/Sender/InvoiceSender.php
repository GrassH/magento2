--- conflicted
+++ resolved
@@ -127,12 +127,8 @@
             );
 
             $this->eventManager->dispatch(
-<<<<<<< HEAD
-                'email_invoice_set_template_vars_before', array('sender' => $this, 'transport' => $transport)
-=======
                 'email_invoice_set_template_vars_before',
                 ['sender' => $this, 'transport' => $transport]
->>>>>>> 5445f80e
             );
 
             $this->templateContainer->setTemplateVars($transport->getTemplateVars());
