--- conflicted
+++ resolved
@@ -69,13 +69,9 @@
         \Psr\Log\LoggerInterface $logger,
         PaymentHelper $paymentHelper,
         CreditmemoResource $creditmemoResource,
-<<<<<<< HEAD
+        \Magento\Framework\App\Config\ScopeConfigInterface $globalConfig,
         Renderer $addressRenderer,
         ManagerInterface $eventManager
-=======
-        \Magento\Framework\App\Config\ScopeConfigInterface $globalConfig,
-        Renderer $addressRenderer
->>>>>>> b90dafde
     ) {
         parent::__construct($templateContainer, $identityContainer, $senderBuilderFactory, $logger);
         $this->paymentHelper = $paymentHelper;
@@ -102,41 +98,6 @@
      */
     public function send(Creditmemo $creditmemo, $forceSyncMode = false)
     {
-<<<<<<< HEAD
-        $order = $creditmemo->getOrder();
-        if ($order->getShippingAddress()) {
-            $formattedShippingAddress = $this->addressRenderer->format($order->getShippingAddress(), 'html');
-        } else {
-            $formattedShippingAddress = '';
-        }
-        $formattedBillingAddress = $this->addressRenderer->format($order->getBillingAddress(), 'html');
-
-        $transport = new \Magento\Framework\Object(
-            ['template_vars' =>
-                 [
-                     'order' => $creditmemo->getOrder(),
-                     'creditmemo' => $creditmemo,
-                     'comment' => $comment,
-                     'billing' => $order->getBillingAddress(),
-                     'payment_html' => $this->getPaymentHtml($order),
-                     'store' => $order->getStore(),
-                     'formattedShippingAddress' => $formattedShippingAddress,
-                     'formattedBillingAddress' => $formattedBillingAddress
-                 ]
-            ]
-        );
-
-        $this->eventManager->dispatch(
-            'email_creditmemo_set_template_vars_before', array('sender' => $this, 'transport' => $transport)
-        );
-
-        $this->templateContainer->setTemplateVars($transport->getTemplateVars());
-
-        $result = $this->checkAndSend($order, $notify);
-        if ($result) {
-            $creditmemo->setEmailSent(true);
-            $this->creditmemoResource->saveAttribute($creditmemo, 'email_sent');
-=======
         $creditmemo->setSendEmail(true);
 
         if (!$this->globalConfig->getValue('sales_email/general/async_sending') || $forceSyncMode) {
@@ -150,18 +111,27 @@
 
             $formattedBillingAddress = $this->addressRenderer->format($order->getBillingAddress(), 'html');
 
-            $this->templateContainer->setTemplateVars(
-                [
-                    'order' => $order,
-                    'creditmemo' => $creditmemo,
-                    'comment' => $creditmemo->getCustomerNoteNotify() ? $creditmemo->getCustomerNote() : '',
-                    'billing' => $order->getBillingAddress(),
-                    'payment_html' => $this->getPaymentHtml($order),
-                    'store' => $order->getStore(),
-                    'formattedShippingAddress' => $formattedShippingAddress,
-                    'formattedBillingAddress' => $formattedBillingAddress,
+            $transport = new \Magento\Framework\Object(
+                ['template_vars' =>
+                     [
+                         'order'                    => $order,
+                         'creditmemo'               => $creditmemo,
+                         'comment'                  => $creditmemo->getCustomerNoteNotify()
+                             ? $creditmemo->getCustomerNote() : '',
+                         'billing'                  => $order->getBillingAddress(),
+                         'payment_html'             => $this->getPaymentHtml($order),
+                         'store'                    => $order->getStore(),
+                         'formattedShippingAddress' => $formattedShippingAddress,
+                         'formattedBillingAddress'  => $formattedBillingAddress
+                     ]
                 ]
             );
+
+            $this->eventManager->dispatch(
+                'email_creditmemo_set_template_vars_before', array('sender' => $this, 'transport' => $transport)
+            );
+
+            $this->templateContainer->setTemplateVars($transport->getTemplateVars());
 
             if ($this->checkAndSend($order)) {
                 $creditmemo->setEmailSent(true);
@@ -170,7 +140,6 @@
 
                 return true;
             }
->>>>>>> b90dafde
         }
 
         $this->creditmemoResource->saveAttribute($creditmemo, 'send_email');
