--- conflicted
+++ resolved
@@ -133,12 +133,8 @@
         );
 
         $this->eventManager->dispatch(
-<<<<<<< HEAD
-            'email_order_set_template_vars_before', array('sender' => $this, 'transport' => $transport)
-=======
             'email_order_set_template_vars_before',
             ['sender' => $this, 'transport' => $transport]
->>>>>>> 5445f80e
         );
 
         $this->templateContainer->setTemplateVars($transport->getTemplateVars());
