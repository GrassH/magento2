--- conflicted
+++ resolved
@@ -84,12 +84,8 @@
     {
         $copyTo = $this->identityContainer->getEmailCopyTo();
 
-<<<<<<< HEAD
         if (!empty($copyTo)) {
-=======
-        if (!empty($copyTo) && $this->identityContainer->getCopyMethod() == 'copy') {
             $this->configureEmailTemplate();
->>>>>>> 0c127064
             foreach ($copyTo as $email) {
                 $this->transportBuilder->addTo($email);
                 $transport = $this->transportBuilder->getTransport();
