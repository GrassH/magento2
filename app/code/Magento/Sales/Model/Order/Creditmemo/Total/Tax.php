<?php
/**
 * Copyright © Magento, Inc. All rights reserved.
 * See COPYING.txt for license details.
 */
namespace Magento\Sales\Model\Order\Creditmemo\Total;

use Magento\Framework\App\ObjectManager;
use Magento\Sales\Api\Data\CreditmemoInterface;
use Magento\Sales\Model\Order\Creditmemo;
use Magento\Sales\Model\Order\Invoice;
use Magento\Sales\Model\ResourceModel\Order\Invoice as ResourceInvoice;
use Magento\Tax\Model\Calculation as TaxCalculation;
use Magento\Tax\Model\Config as TaxConfig;

/**
 * Collects credit memo taxes.
 */
class Tax extends AbstractTotal
{
    /**
     * @var ResourceInvoice
     */
    private $resourceInvoice;

    /**
     * Tax config from Tax model
     *
     * @var TaxConfig
     */
    private $taxConfig;

    /**
     * @param ResourceInvoice $resourceInvoice
     * @param array $data
     * @param TaxConfig|null $taxConfig
     */
    public function __construct(ResourceInvoice $resourceInvoice, array $data = [], ?TaxConfig $taxConfig = null)
    {
        $this->resourceInvoice = $resourceInvoice;
        $this->taxConfig = $taxConfig ?: ObjectManager::getInstance()->get(TaxConfig::class);
        parent::__construct($data);
    }

    /**
     * @inheritdoc
     *
     * @SuppressWarnings(PHPMD.NPathComplexity)
     * @SuppressWarnings(PHPMD.CyclomaticComplexity)
     * @SuppressWarnings(PHPMD.ExcessiveMethodLength)
     */
    public function collect(Creditmemo $creditmemo)
    {
        $shippingTaxAmount = 0;
        $baseShippingTaxAmount = 0;
        $totalTax = 0;
        $baseTotalTax = 0;
        $totalDiscountTaxCompensation = 0;
        $baseTotalDiscountTaxCompensation = 0;
        $order = $creditmemo->getOrder();

        foreach ($creditmemo->getAllItems() as $item) {
            $orderItem = $item->getOrderItem();
            if ($orderItem->isDummy() || $item->getQty() <= 0) {
                continue;
            }

            $orderItemTax = (double)$orderItem->getTaxInvoiced();
            $baseOrderItemTax = (double)$orderItem->getBaseTaxInvoiced();
            $orderItemQty = (double)$orderItem->getQtyInvoiced();

            if ($orderItemQty) {
                /** Check item tax amount */
                $tax = $orderItemTax - $orderItem->getTaxRefunded();
                $baseTax = $baseOrderItemTax - $orderItem->getBaseTaxRefunded();
                $discountTaxCompensation = $orderItem->getDiscountTaxCompensationInvoiced()
                    - $orderItem->getDiscountTaxCompensationRefunded();
                $baseDiscountTaxCompensation = $orderItem->getBaseDiscountTaxCompensationInvoiced()
                    - $orderItem->getBaseDiscountTaxCompensationRefunded();
                if (!$item->isLast()) {
                    $availableQty = $orderItemQty - $orderItem->getQtyRefunded();
                    $tax = $creditmemo->roundPrice($tax / $availableQty * $item->getQty());
                    $baseTax = $creditmemo->roundPrice(($baseTax / $availableQty * $item->getQty()), 'base');
                    $discountTaxCompensation = $creditmemo->roundPrice(
                        $discountTaxCompensation / $availableQty * $item->getQty()
                    );
                    $baseDiscountTaxCompensation = $creditmemo->roundPrice(
                        $baseDiscountTaxCompensation / $availableQty * $item->getQty(),
                        'base'
                    );
                }

                $item->setTaxAmount($tax);
                $item->setBaseTaxAmount($baseTax);
                $item->setDiscountTaxCompensationAmount($discountTaxCompensation);
                $item->setBaseDiscountTaxCompensationAmount($baseDiscountTaxCompensation);

                $totalTax += $tax;
                $baseTotalTax += $baseTax;
                $totalDiscountTaxCompensation += $discountTaxCompensation;
                $baseTotalDiscountTaxCompensation += $baseDiscountTaxCompensation;
            }
        }

        $isPartialShippingRefunded = false;
        $baseOrderShippingAmount = (float)$order->getBaseShippingAmount();
        if ($invoice = $creditmemo->getInvoice()) {
            // recalculate tax amounts in case if refund shipping value was changed
            if ($baseOrderShippingAmount && $creditmemo->getBaseShippingAmount() !== null) {
                $taxFactor = $creditmemo->getBaseShippingAmount() / $baseOrderShippingAmount;
                $shippingTaxAmount = $invoice->getShippingTaxAmount() * $taxFactor;
                $baseShippingTaxAmount = $invoice->getBaseShippingTaxAmount() * $taxFactor;
                $totalDiscountTaxCompensation += $invoice->getShippingDiscountTaxCompensationAmount() * $taxFactor;
                $baseTotalDiscountTaxCompensation += $invoice->getBaseShippingDiscountTaxCompensationAmnt()
                    * $taxFactor;
                $shippingTaxAmount = $creditmemo->roundPrice($shippingTaxAmount);
                $baseShippingTaxAmount = $creditmemo->roundPrice($baseShippingTaxAmount, 'base');
                $totalDiscountTaxCompensation = $creditmemo->roundPrice($totalDiscountTaxCompensation);
                $baseTotalDiscountTaxCompensation = $creditmemo->roundPrice($baseTotalDiscountTaxCompensation, 'base');
                if ($taxFactor < 1 && $invoice->getShippingTaxAmount() > 0 ||
                    ($order->getShippingDiscountAmount() >= $order->getShippingAmount())
                ) {
                    $isPartialShippingRefunded = true;
                }
                $totalTax += $shippingTaxAmount;
                $baseTotalTax += $baseShippingTaxAmount;
            }
        } else {
            $orderShippingAmount = $order->getShippingAmount();
            $baseOrderShippingRefundedAmount = $order->getBaseShippingRefunded();
            $shippingTaxAmount = 0;
            $baseShippingTaxAmount = 0;
            $shippingDiscountTaxCompensationAmount = 0;
            $baseShippingDiscountTaxCompensationAmount = 0;
            $shippingDelta = $baseOrderShippingAmount - $baseOrderShippingRefundedAmount;

<<<<<<< HEAD
            if ($shippingDelta > $creditmemo->getBaseShippingAmount() ||
                $this->isShippingIncludeTaxWithTaxAfterDiscount($order->getStoreId())) {
                $part = $creditmemo->getShippingAmount();
                if ($orderShippingAmount > 0) {
                    $part = $creditmemo->getShippingAmount() / $orderShippingAmount;
                }
                $basePart = $creditmemo->getBaseShippingAmount();
                if ($baseOrderShippingAmount > 0) {
                    $basePart = $creditmemo->getBaseShippingAmount() / $baseOrderShippingAmount;
                }
=======
            if ($orderShippingAmount > 0 && ($shippingDelta > $creditmemo->getBaseShippingAmount() ||
                $this->isShippingIncludeTaxWithTaxAfterDiscount($order->getStoreId()))) {
                $part = $creditmemo->getShippingAmount() / $orderShippingAmount;
                $basePart = $creditmemo->getBaseShippingAmount() / $baseOrderShippingAmount;
>>>>>>> 820b1a36
                $shippingTaxAmount = $order->getShippingTaxAmount() * $part;
                $baseShippingTaxAmount = $order->getBaseShippingTaxAmount() * $basePart;
                $shippingDiscountTaxCompensationAmount = $order->getShippingDiscountTaxCompensationAmount() * $part;
                $baseShippingDiscountTaxCompensationAmount = $order->getBaseShippingDiscountTaxCompensationAmnt()
                    * $basePart;
                $shippingTaxAmount = $creditmemo->roundPrice($shippingTaxAmount);
                $baseShippingTaxAmount = $creditmemo->roundPrice($baseShippingTaxAmount, 'base');
                $shippingDiscountTaxCompensationAmount = $creditmemo->roundPrice(
                    $shippingDiscountTaxCompensationAmount
                );
                $baseShippingDiscountTaxCompensationAmount = $creditmemo->roundPrice(
                    $baseShippingDiscountTaxCompensationAmount,
                    'base'
                );
                if ($part < 1 && ($order->getShippingTaxAmount() > 0 ||
                        ($order->getShippingDiscountAmount() >= $order->getShippingAmount()))
                ) {
                    $isPartialShippingRefunded = true;
                }
            } elseif ($shippingDelta == $creditmemo->getBaseShippingAmount()) {
                $shippingTaxAmount = $order->getShippingTaxAmount() - $order->getShippingTaxRefunded();
                $baseShippingTaxAmount = $order->getBaseShippingTaxAmount() - $order->getBaseShippingTaxRefunded();
                $shippingDiscountTaxCompensationAmount = $order->getShippingDiscountTaxCompensationAmount()
                    - $order->getShippingDiscountTaxCompensationRefunded();
                $baseShippingDiscountTaxCompensationAmount = $order->getBaseShippingDiscountTaxCompensationAmnt()
                    - $order->getBaseShippingDiscountTaxCompensationRefunded();
            }

            $totalTax += $shippingTaxAmount;
            $baseTotalTax += $baseShippingTaxAmount;
            $totalDiscountTaxCompensation += $shippingDiscountTaxCompensationAmount;
            $baseTotalDiscountTaxCompensation += $baseShippingDiscountTaxCompensationAmount;
        }

        $allowedTax = $this->calculateAllowedTax($creditmemo);
        $allowedBaseTax = $this->calculateAllowedBaseTax($creditmemo);
        $allowedDiscountTaxCompensation = $this->calculateAllowedDiscountTaxCompensation($creditmemo);
        $allowedBaseDiscountTaxCompensation = $this->calculateAllowedBaseDiscountTaxCompensation($creditmemo);

        if ($creditmemo->isLast() && !$isPartialShippingRefunded) {
            $totalTax = $allowedTax;
            $baseTotalTax = $allowedBaseTax;
            $totalDiscountTaxCompensation = $allowedDiscountTaxCompensation;
            $baseTotalDiscountTaxCompensation = $allowedBaseDiscountTaxCompensation;
        } else {
            $totalTax = min($allowedTax, $totalTax);
            $baseTotalTax = min($allowedBaseTax, $baseTotalTax);
            $totalDiscountTaxCompensation = min($allowedDiscountTaxCompensation, $totalDiscountTaxCompensation);
            $baseTotalDiscountTaxCompensation = min(
                $allowedBaseDiscountTaxCompensation,
                $baseTotalDiscountTaxCompensation
            );
        }

        $creditmemo->setTaxAmount($creditmemo->getTaxAmount() + $totalTax);
        $creditmemo->setBaseTaxAmount($creditmemo->getBaseTaxAmount() + $baseTotalTax);
        $creditmemo->setDiscountTaxCompensationAmount($totalDiscountTaxCompensation);
        $creditmemo->setBaseDiscountTaxCompensationAmount($baseTotalDiscountTaxCompensation);

        $creditmemo->setShippingTaxAmount($shippingTaxAmount);
        $creditmemo->setBaseShippingTaxAmount($baseShippingTaxAmount);

        $creditmemo->setGrandTotal($creditmemo->getGrandTotal() + $totalTax + $totalDiscountTaxCompensation);
        $creditmemo->setBaseGrandTotal(
            $creditmemo->getBaseGrandTotal() + $baseTotalTax + $baseTotalDiscountTaxCompensation
        );
        return $this;
    }

    /**
     * Checks if shipping provided incl tax, tax applied after discount, and discount applied on shipping excl tax
     *
     * @param int|null $storeId
     * @return bool
     */
    private function isShippingIncludeTaxWithTaxAfterDiscount(?int $storeId): bool
    {
        $calculationSequence = $this->taxConfig->getCalculationSequence($storeId);
        return ($calculationSequence === TaxCalculation::CALC_TAX_AFTER_DISCOUNT_ON_EXCL
            || $calculationSequence === TaxCalculation::CALC_TAX_AFTER_DISCOUNT_ON_INCL)
            && $this->taxConfig->displaySalesShippingInclTax($storeId);
    }

    /**
     * Calculate allowed to Credit Memo tax amount
     *
     * @param Creditmemo $creditMemo
     * @return float
     */
    private function calculateAllowedTax(Creditmemo $creditMemo): float
    {
        $invoice = $creditMemo->getInvoice();
        $order = $creditMemo->getOrder();
        if ($invoice!== null) {
            $amount = $invoice->getTaxAmount()
                - $this->calculateInvoiceRefundedAmount($invoice, CreditmemoInterface::TAX_AMOUNT);
        } else {
            $amount = $order->getTaxInvoiced() - $order->getTaxRefunded();
        }

        return (float) $amount - $creditMemo->getTaxAmount();
    }

    /**
     * Calculate allowed to Credit Memo tax amount in the base currency
     *
     * @param Creditmemo $creditMemo
     * @return float
     */
    private function calculateAllowedBaseTax(Creditmemo $creditMemo): float
    {
        $invoice = $creditMemo->getInvoice();
        $order = $creditMemo->getOrder();

        if ($invoice!== null) {
            $amount = $invoice->getBaseTaxAmount()
                - $this->calculateInvoiceRefundedAmount($invoice, CreditmemoInterface::BASE_TAX_AMOUNT);
        } else {
            $amount = $order->getBaseTaxInvoiced() - $order->getBaseTaxRefunded();
        }

        return (float) $amount - $creditMemo->getBaseTaxAmount();
    }

    /**
     * Calculate allowed to Credit Memo discount tax compensation amount
     *
     * @param Creditmemo $creditMemo
     * @return float
     */
    private function calculateAllowedDiscountTaxCompensation(Creditmemo $creditMemo): float
    {
        $invoice = $creditMemo->getInvoice();
        $order = $creditMemo->getOrder();

        if ($invoice) {
            $amount = $invoice->getDiscountTaxCompensationAmount()
                + $invoice->getShippingDiscountTaxCompensationAmount()
                - $this->calculateInvoiceRefundedAmount(
                    $invoice,
                    CreditmemoInterface::DISCOUNT_TAX_COMPENSATION_AMOUNT
                ) - $this->calculateInvoiceRefundedAmount(
                    $invoice,
                    CreditmemoInterface::SHIPPING_DISCOUNT_TAX_COMPENSATION_AMOUNT
                );
        } else {
            $amount = $order->getDiscountTaxCompensationInvoiced()
                + $order->getShippingDiscountTaxCompensationAmount()
                - $order->getDiscountTaxCompensationRefunded()
                - $order->getShippingDiscountTaxCompensationRefunded();
        }

        return (float) $amount
            - $creditMemo->getDiscountTaxCompensationAmount()
            - $creditMemo->getShippingDiscountTaxCompensationAmount();
    }

    /**
     * Calculate allowed to Credit Memo discount tax compensation amount in the base currency
     *
     * @param Creditmemo $creditMemo
     * @return float
     */
    private function calculateAllowedBaseDiscountTaxCompensation(Creditmemo $creditMemo): float
    {
        $invoice = $creditMemo->getInvoice();
        $order = $creditMemo->getOrder();

        if ($invoice) {
            $amount = $invoice->getBaseDiscountTaxCompensationAmount()
                + $invoice->getBaseShippingDiscountTaxCompensationAmnt()
                - $this->calculateInvoiceRefundedAmount(
                    $invoice,
                    CreditmemoInterface::BASE_DISCOUNT_TAX_COMPENSATION_AMOUNT
                ) - $this->calculateInvoiceRefundedAmount(
                    $invoice,
                    CreditmemoInterface::BASE_SHIPPING_DISCOUNT_TAX_COMPENSATION_AMNT
                );
        } else {
            $amount = $order->getBaseDiscountTaxCompensationInvoiced()
                + $order->getBaseShippingDiscountTaxCompensationAmnt()
                - $order->getBaseDiscountTaxCompensationRefunded()
                - $order->getBaseShippingDiscountTaxCompensationRefunded();
        }

        return (float) $amount
            - $creditMemo->getBaseShippingDiscountTaxCompensationAmnt()
            - $creditMemo->getBaseDiscountTaxCompensationAmount();
    }

    /**
     * Calculate refunded amount for invoice
     *
     * @param Invoice $invoice
     * @param string $field
     * @return float
     */
    private function calculateInvoiceRefundedAmount(Invoice $invoice, string $field): float
    {
        if (empty($invoice->getId())) {
            return 0;
        }

        return $this->resourceInvoice->calculateRefundedAmount((int)$invoice->getId(), $field);
    }
}<|MERGE_RESOLUTION|>--- conflicted
+++ resolved
@@ -134,23 +134,10 @@
             $baseShippingDiscountTaxCompensationAmount = 0;
             $shippingDelta = $baseOrderShippingAmount - $baseOrderShippingRefundedAmount;
 
-<<<<<<< HEAD
-            if ($shippingDelta > $creditmemo->getBaseShippingAmount() ||
-                $this->isShippingIncludeTaxWithTaxAfterDiscount($order->getStoreId())) {
-                $part = $creditmemo->getShippingAmount();
-                if ($orderShippingAmount > 0) {
-                    $part = $creditmemo->getShippingAmount() / $orderShippingAmount;
-                }
-                $basePart = $creditmemo->getBaseShippingAmount();
-                if ($baseOrderShippingAmount > 0) {
-                    $basePart = $creditmemo->getBaseShippingAmount() / $baseOrderShippingAmount;
-                }
-=======
             if ($orderShippingAmount > 0 && ($shippingDelta > $creditmemo->getBaseShippingAmount() ||
                 $this->isShippingIncludeTaxWithTaxAfterDiscount($order->getStoreId()))) {
                 $part = $creditmemo->getShippingAmount() / $orderShippingAmount;
                 $basePart = $creditmemo->getBaseShippingAmount() / $baseOrderShippingAmount;
->>>>>>> 820b1a36
                 $shippingTaxAmount = $order->getShippingTaxAmount() * $part;
                 $baseShippingTaxAmount = $order->getBaseShippingTaxAmount() * $basePart;
                 $shippingDiscountTaxCompensationAmount = $order->getShippingDiscountTaxCompensationAmount() * $part;
