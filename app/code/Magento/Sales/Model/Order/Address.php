--- conflicted
+++ resolved
@@ -174,11 +174,8 @@
      *
      * @param array|string $key
      * @param array|string $value
-<<<<<<< HEAD
+     *
      * @return \Magento\Framework\DataObject
-=======
-     * @return $this
->>>>>>> 7755eef9
      */
     public function setData($key, $value = null)
     {
@@ -713,11 +710,8 @@
 
     /**
      * @inheritdoc
-<<<<<<< HEAD
-=======
      *
      * @return \Magento\Sales\Api\Data\OrderAddressExtensionInterface|null
->>>>>>> 7755eef9
      */
     public function getExtensionAttributes()
     {
