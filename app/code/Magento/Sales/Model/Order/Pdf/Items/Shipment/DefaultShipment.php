--- conflicted
+++ resolved
@@ -69,10 +69,7 @@
         // draw Product name
         $lines[0] = [
             [
-<<<<<<< HEAD
-=======
                 // phpcs:ignore Magento2.Functions.DiscouragedFunction
->>>>>>> fde17889
                 'text' => $this->string->split(html_entity_decode($item->getName()), 60, true, true),
                 'feed' => 100
             ]
@@ -83,10 +80,7 @@
 
         // draw SKU
         $lines[0][] = [
-<<<<<<< HEAD
-=======
             // phpcs:ignore Magento2.Functions.DiscouragedFunction
->>>>>>> fde17889
             'text' => $this->string->split(html_entity_decode($this->getSku($item)), 25),
             'feed' => 565,
             'align' => 'right',
