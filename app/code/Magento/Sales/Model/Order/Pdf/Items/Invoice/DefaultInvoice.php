<?php
/**
 * Copyright © Magento, Inc. All rights reserved.
 * See COPYING.txt for license details.
 */
namespace Magento\Sales\Model\Order\Pdf\Items\Invoice;

/**
 * Sales Order Invoice Pdf default items renderer
 */
class DefaultInvoice extends \Magento\Sales\Model\Order\Pdf\Items\AbstractItems
{
    /**
     * Core string
     *
     * @var \Magento\Framework\Stdlib\StringUtils
     */
    protected $string;

    /**
     * @param \Magento\Framework\Model\Context $context
     * @param \Magento\Framework\Registry $registry
     * @param \Magento\Tax\Helper\Data $taxData
     * @param \Magento\Framework\Filesystem $filesystem
     * @param \Magento\Framework\Filter\FilterManager $filterManager
     * @param \Magento\Framework\Stdlib\StringUtils $string
     * @param \Magento\Framework\Model\ResourceModel\AbstractResource $resource
     * @param \Magento\Framework\Data\Collection\AbstractDb $resourceCollection
     * @param array $data
     */
    public function __construct(
        \Magento\Framework\Model\Context $context,
        \Magento\Framework\Registry $registry,
        \Magento\Tax\Helper\Data $taxData,
        \Magento\Framework\Filesystem $filesystem,
        \Magento\Framework\Filter\FilterManager $filterManager,
        \Magento\Framework\Stdlib\StringUtils $string,
        \Magento\Framework\Model\ResourceModel\AbstractResource $resource = null,
        \Magento\Framework\Data\Collection\AbstractDb $resourceCollection = null,
        array $data = []
    ) {
        $this->string = $string;
        parent::__construct(
            $context,
            $registry,
            $taxData,
            $filesystem,
            $filterManager,
            $resource,
            $resourceCollection,
            $data
        );
    }

    /**
     * Draw item line
     *
     * @return void
     */
    public function draw()
    {
        $order = $this->getOrder();
        $item = $this->getItem();
        $pdf = $this->getPdf();
        $page = $this->getPage();
        $lines = [];

        // draw Product name
        $lines[0] = [['text' => $this->string->split($item->getName(), 35, true, true), 'feed' => 35]];

        // draw SKU
        $lines[0][] = [
            'text' => $this->string->split($this->getSku($item), 17),
            'feed' => 290,
            'align' => 'right',
        ];

        // draw QTY
        $lines[0][] = ['text' => $item->getQty() * 1, 'feed' => 435, 'align' => 'right'];

        // draw item Prices
        $i = 0;
        $prices = $this->getItemPricesForDisplay();
        $feedPrice = 395;
        $feedSubtotal = $feedPrice + 170;
        foreach ($prices as $priceData) {
            if (isset($priceData['label'])) {
                // draw Price label
                $lines[$i][] = ['text' => $priceData['label'], 'feed' => $feedPrice, 'align' => 'right'];
                // draw Subtotal label
                $lines[$i][] = ['text' => $priceData['label'], 'feed' => $feedSubtotal, 'align' => 'right'];
                $i++;
            }
            // draw Price
            $lines[$i][] = [
                'text' => $priceData['price'],
                'feed' => $feedPrice,
                'font' => 'bold',
                'align' => 'right',
            ];
            // draw Subtotal
            $lines[$i][] = [
                'text' => $priceData['subtotal'],
                'feed' => $feedSubtotal,
                'font' => 'bold',
                'align' => 'right',
            ];
            $i++;
        }

        // draw Tax
        $lines[0][] = [
            'text' => $order->formatPriceTxt($item->getTaxAmount()),
            'feed' => 495,
            'font' => 'bold',
            'align' => 'right',
        ];

        // custom options
        $options = $this->getItemOptions();
        if ($options) {
            foreach ($options as $option) {
                // draw options label
                $lines[][] = [
                    'text' => $this->string->split($this->filterManager->stripTags($option['label']), 40, true, true),
                    'font' => 'italic',
                    'feed' => 35,
                ];

<<<<<<< HEAD
                if ($option['value'] !== null) {
=======
                // Checking whether option value is not null
                if ($option['value']!= null) {
>>>>>>> 6d3dab24
                    if (isset($option['print_value'])) {
                        $printValue = $option['print_value'];
                    } else {
                        $printValue = $this->filterManager->stripTags($option['value']);
                    }
                    $values = explode(', ', $printValue);
                    foreach ($values as $value) {
                        $lines[][] = ['text' => $this->string->split($value, 30, true, true), 'feed' => 40];
                    }
                }
            }
        }

        $lineBlock = ['lines' => $lines, 'height' => 20];

        $page = $pdf->drawLineBlocks($page, [$lineBlock], ['table_header' => true]);
        $this->setPage($page);
    }
}<|MERGE_RESOLUTION|>--- conflicted
+++ resolved
@@ -127,12 +127,8 @@
                     'feed' => 35,
                 ];
 
-<<<<<<< HEAD
+                // Checking whether option value is not null
                 if ($option['value'] !== null) {
-=======
-                // Checking whether option value is not null
-                if ($option['value']!= null) {
->>>>>>> 6d3dab24
                     if (isset($option['print_value'])) {
                         $printValue = $option['print_value'];
                     } else {
