--- conflicted
+++ resolved
@@ -70,10 +70,7 @@
         // draw Product name
         $lines[0] = [
             [
-<<<<<<< HEAD
-=======
                 // phpcs:ignore Magento2.Functions.DiscouragedFunction
->>>>>>> fde17889
                 'text' => $this->string->split(html_entity_decode($item->getName()), 35, true, true),
                 'feed' => 35
             ]
@@ -81,10 +78,7 @@
 
         // draw SKU
         $lines[0][] = [
-<<<<<<< HEAD
-=======
             // phpcs:ignore Magento2.Functions.DiscouragedFunction
->>>>>>> fde17889
             'text' => $this->string->split(html_entity_decode($this->getSku($item)), 17),
             'feed' => 255,
             'align' => 'right',
