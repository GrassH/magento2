--- conflicted
+++ resolved
@@ -952,20 +952,11 @@
     {
         $transactionId = $isOnline ? $this->getLastTransId() : $this->getTransactionId();
 
-<<<<<<< HEAD
-        /** @var \Magento\Payment\Model\Method\AbstractMethod $method */
-        $method = $this->getMethodInstance();
-        $method->setStore(
-            $this->getOrder()->getStoreId()
-        );
-        if ($method->denyPayment($this)) {
-=======
         $result = $isOnline ?
             $this->getMethodInstance()->setStore($this->getOrder()->getStoreId())->denyPayment($this) :
             (bool)$this->getNotificationResult();
 
         if ($result) {
->>>>>>> 6b29e6b2
             $invoice = $this->_getInvoiceForTransactionId($transactionId);
             $message = $this->_appendTransactionToMessage(
                 $transactionId,
@@ -996,16 +987,12 @@
         $transactionId = $isOnline ? $this->getLastTransId() : $this->getTransactionId();
         $invoice = $this->_getInvoiceForTransactionId($transactionId);
 
-<<<<<<< HEAD
-        $method = $this->getMethodInstance();
-        $method->setStore($this->getOrder()->getStoreId());
-        $method->fetchTransactionInfo($this, $transactionId);
-=======
+        
         if ($isOnline) {
-            $this->getMethodInstance()->setStore($this->getOrder()->getStoreId())
-                ->fetchTransactionInfo($this, $transactionId);
-        }
->>>>>>> 6b29e6b2
+            $method = $this->getMethodInstance();
+            $method->setStore($this->getOrder()->getStoreId());
+            $method->fetchTransactionInfo($this, $transactionId);
+        }
 
         if ($this->getIsTransactionApproved()) {
             $message = $this->_appendTransactionToMessage(
