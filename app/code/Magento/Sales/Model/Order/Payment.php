--- conflicted
+++ resolved
@@ -300,11 +300,7 @@
     }
 
     /**
-<<<<<<< HEAD
-     * Check refund availability
-=======
      * Check refund availability.
->>>>>>> 5bc05b22
      *
      * @return bool
      */
@@ -314,11 +310,7 @@
     }
 
     /**
-<<<<<<< HEAD
-     * Check partial refund availability for invoice
-=======
      * Check partial refund availability for invoice.
->>>>>>> 5bc05b22
      *
      * @return bool
      */
@@ -328,11 +320,7 @@
     }
 
     /**
-<<<<<<< HEAD
-     * Check partial capture availability
-=======
      * Check partial capture availability.
->>>>>>> 5bc05b22
      *
      * @return bool
      */
@@ -558,13 +546,7 @@
     }
 
     /**
-<<<<<<< HEAD
-     * Create new invoice with maximum qty for invoice for each item
-     *
-     * Register this invoice and capture
-=======
      * Create new invoice with maximum qty for invoice for each item register this invoice and capture
->>>>>>> 5bc05b22
      *
      * @return Invoice
      */
@@ -1224,11 +1206,7 @@
     }
 
     /**
-<<<<<<< HEAD
-     * Add message to the specified transaction.
-=======
      * Add transaction comments to order.
->>>>>>> 5bc05b22
      *
      * @param Transaction|null $transaction
      * @param string $message
