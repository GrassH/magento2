--- conflicted
+++ resolved
@@ -131,7 +131,6 @@
      * @param Transaction\BuilderInterface $transactionBuilder
      * @param Payment\Processor $paymentProcessor
      * @param OrderRepositoryInterface $orderRepository
-     * @param CreditmemoManager $creditmemoManager
      * @param \Magento\Framework\Model\ResourceModel\AbstractResource $resource
      * @param \Magento\Framework\Data\Collection\AbstractDb $resourceCollection
      * @param array $data
@@ -152,7 +151,6 @@
         \Magento\Sales\Model\Order\Payment\Transaction\BuilderInterface $transactionBuilder,
         \Magento\Sales\Model\Order\Payment\Processor $paymentProcessor,
         OrderRepositoryInterface $orderRepository,
-        CreditmemoManager $creditmemoManager,
         \Magento\Framework\Model\ResourceModel\AbstractResource $resource = null,
         \Magento\Framework\Data\Collection\AbstractDb $resourceCollection = null,
         array $data = [],
@@ -165,11 +163,7 @@
         $this->transactionBuilder = $transactionBuilder;
         $this->orderPaymentProcessor = $paymentProcessor;
         $this->orderRepository = $orderRepository;
-<<<<<<< HEAD
-        $this->creditmemoManager = $creditmemoManager;
-=======
         $this->creditmemoManager = $creditmemoManager ?: ObjectManager::getInstance()->get(CreditmemoManager::class);
->>>>>>> 38f5e055
         parent::__construct(
             $context,
             $registry,
