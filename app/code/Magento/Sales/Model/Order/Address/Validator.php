--- conflicted
+++ resolved
@@ -64,10 +64,7 @@
     }
 
     /**
-<<<<<<< HEAD
-=======
      * Validate address.
->>>>>>> e09429f7
      *
      * @param \Magento\Sales\Model\Order\Address $address
      * @return array
