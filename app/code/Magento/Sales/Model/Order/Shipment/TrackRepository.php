--- conflicted
+++ resolved
@@ -16,14 +16,9 @@
 use Magento\Sales\Api\Data\ShipmentTrackSearchResultInterfaceFactory;
 use Magento\Sales\Api\ShipmentTrackRepositoryInterface;
 use Magento\Sales\Model\Spi\ShipmentTrackResourceInterface;
-<<<<<<< HEAD
-use \Magento\Sales\Model\OrderRepository;
-use \Magento\Framework\App\ObjectManager;
-=======
 use \Magento\Sales\Api\OrderRepositoryInterface;
 use \Magento\Framework\App\ObjectManager;
 use Psr\Log\LoggerInterface;
->>>>>>> fc5049dd
 
 /**
  * Repository of shipment tracking information
@@ -51,58 +46,39 @@
     private $collectionProcessor;
 
     /**
-<<<<<<< HEAD
-     * @var OrderRepository
-=======
      * @var OrderRepositoryInterface
->>>>>>> fc5049dd
      */
     private $orderRepository;
 
     /**
-<<<<<<< HEAD
-=======
      * @var LoggerInterface
      */
     private $logger;
 
     /**
->>>>>>> fc5049dd
      * @param ShipmentTrackResourceInterface $trackResource
      * @param ShipmentTrackInterfaceFactory $trackFactory
      * @param ShipmentTrackSearchResultInterfaceFactory $searchResultFactory
      * @param CollectionProcessorInterface $collectionProcessor
-<<<<<<< HEAD
-     * @param OrderRepository $orderRepository
-=======
      * @param OrderRepositoryInterface|null $orderRepository
      * @param LoggerInterface|null $logger
->>>>>>> fc5049dd
      */
     public function __construct(
         ShipmentTrackResourceInterface $trackResource,
         ShipmentTrackInterfaceFactory $trackFactory,
         ShipmentTrackSearchResultInterfaceFactory $searchResultFactory,
         CollectionProcessorInterface $collectionProcessor,
-<<<<<<< HEAD
-        OrderRepository $orderRepository = null
-=======
         OrderRepositoryInterface $orderRepository = null,
         LoggerInterface $logger = null
->>>>>>> fc5049dd
     ) {
         $this->trackResource = $trackResource;
         $this->trackFactory = $trackFactory;
         $this->searchResultFactory = $searchResultFactory;
         $this->collectionProcessor = $collectionProcessor;
         $this->orderRepository = $orderRepository ?:
-<<<<<<< HEAD
-            ObjectManager::getInstance()->get(OrderRepository::class);
-=======
             ObjectManager::getInstance()->get(OrderRepositoryInterface::class);
         $this->logger = $logger ?:
             ObjectManager::getInstance()->get(LoggerInterface::class);
->>>>>>> fc5049dd
     }
 
     /**
@@ -151,12 +127,8 @@
         }
 
         if (array_search($entity['parent_id'], $shipmentId) === false) {
-<<<<<<< HEAD
-            throw new CouldNotSaveException(__('The shipment doesn\'t belong to the order.'));
-=======
             $this->logger->error('The shipment doesn\'t belong to the order.');
             throw new CouldNotSaveException(__('Could not save the shipment tracking.'));
->>>>>>> fc5049dd
         }
 
         try {
