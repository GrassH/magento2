--- conflicted
+++ resolved
@@ -8,11 +8,7 @@
 use Magento\Framework\App\ObjectManager;
 use Magento\Framework\Exception\LocalizedException;
 use Magento\Sales\Model\Order\Shipment\ShipmentValidatorInterface;
-<<<<<<< HEAD
-use Magento\Framework\Serialize\SerializerInterface;
-=======
 use Magento\Framework\Serialize\Serializer\Json;
->>>>>>> 9b0ad97f
 
 /**
  * Factory class for @see \Magento\Sales\Api\Data\ShipmentInterface
@@ -43,11 +39,7 @@
     /**
      * Serializer
      *
-<<<<<<< HEAD
-     * @var SerializerInterface
-=======
      * @var Json
->>>>>>> 9b0ad97f
      */
     private $serializer;
 
@@ -56,30 +48,18 @@
      *
      * @param \Magento\Sales\Model\Convert\OrderFactory $convertOrderFactory
      * @param \Magento\Sales\Model\Order\Shipment\TrackFactory $trackFactory
-<<<<<<< HEAD
-     * @param \Magento\Framework\Serialize\SerializerInterface $serializer
-=======
      * @param \Magento\Framework\Serialize\Serializer\Json $serializer
->>>>>>> 9b0ad97f
      */
     public function __construct(
         \Magento\Sales\Model\Convert\OrderFactory $convertOrderFactory,
         \Magento\Sales\Model\Order\Shipment\TrackFactory $trackFactory,
-<<<<<<< HEAD
-        SerializerInterface $serializer = null
-=======
         Json $serializer = null
->>>>>>> 9b0ad97f
     ) {
         $this->converter = $convertOrderFactory->create();
         $this->trackFactory = $trackFactory;
         $this->instanceName = \Magento\Sales\Api\Data\ShipmentInterface::class;
         $this->serializer = $serializer ?: \Magento\Framework\App\ObjectManager::getInstance()
-<<<<<<< HEAD
-            ->get(SerializerInterface::class);
-=======
             ->get(Json::class);
->>>>>>> 9b0ad97f
     }
 
     /**
