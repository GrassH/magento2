--- conflicted
+++ resolved
@@ -600,12 +600,6 @@
         }
 
         if ($this->getData(ShipmentInterface::TRACKS) === null) {
-<<<<<<< HEAD
-            foreach ($this->getTracksCollection() as $item) {
-                $item->setShipment($this);
-            }
-=======
->>>>>>> 8b7e6838
             $this->setData(ShipmentInterface::TRACKS, $this->getTracksCollection()->getItems());
         }
         return $this->getData(ShipmentInterface::TRACKS);
