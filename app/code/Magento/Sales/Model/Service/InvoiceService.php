<?php
/**
 * Copyright © Magento, Inc. All rights reserved.
 * See COPYING.txt for license details.
 */
namespace Magento\Sales\Model\Service;

use Magento\Sales\Api\InvoiceManagementInterface;
use Magento\Sales\Model\Order;
use Magento\Framework\App\ObjectManager;
use Magento\Framework\Serialize\Serializer\Json;
use Magento\Catalog\Model\Product\Type;

/**
 * Class InvoiceService
 *
 * @SuppressWarnings(PHPMD.CouplingBetweenObjects)
 */
class InvoiceService implements InvoiceManagementInterface
{
    /**
     * Repository
     *
     * @var \Magento\Sales\Api\InvoiceRepositoryInterface
     */
    protected $repository;

    /**
     * Repository
     *
     * @var \Magento\Sales\Api\InvoiceCommentRepositoryInterface
     */
    protected $commentRepository;

    /**
     * Search Criteria Builder
     *
     * @var \Magento\Framework\Api\SearchCriteriaBuilder
     */
    protected $criteriaBuilder;

    /**
     * Filter Builder
     *
     * @var \Magento\Framework\Api\FilterBuilder
     */
    protected $filterBuilder;

    /**
     * Invoice Notifier
     *
     * @var \Magento\Sales\Model\Order\InvoiceNotifier
     */
    protected $invoiceNotifier;

    /**
     * @var \Magento\Sales\Api\OrderRepositoryInterface
     */
    protected $orderRepository;

    /**
     * @var \Magento\Sales\Model\Convert\Order
     */
    protected $orderConverter;

    /**
     * Serializer interface instance.
     *
     * @var Json
     */
    private $serializer;

    /**
     * Constructor
     *
     * @param \Magento\Sales\Api\InvoiceRepositoryInterface $repository
     * @param \Magento\Sales\Api\InvoiceCommentRepositoryInterface $commentRepository
     * @param \Magento\Framework\Api\SearchCriteriaBuilder $criteriaBuilder
     * @param \Magento\Framework\Api\FilterBuilder $filterBuilder
     * @param \Magento\Sales\Model\Order\InvoiceNotifier $notifier
     * @param \Magento\Sales\Api\OrderRepositoryInterface $orderRepository
     * @param \Magento\Sales\Model\Convert\Order $orderConverter
     * @param Json|null $serializer
     */
    public function __construct(
        \Magento\Sales\Api\InvoiceRepositoryInterface $repository,
        \Magento\Sales\Api\InvoiceCommentRepositoryInterface $commentRepository,
        \Magento\Framework\Api\SearchCriteriaBuilder $criteriaBuilder,
        \Magento\Framework\Api\FilterBuilder $filterBuilder,
        \Magento\Sales\Model\Order\InvoiceNotifier $notifier,
        \Magento\Sales\Api\OrderRepositoryInterface $orderRepository,
        \Magento\Sales\Model\Convert\Order $orderConverter,
        Json $serializer = null
    ) {
        $this->repository = $repository;
        $this->commentRepository = $commentRepository;
        $this->criteriaBuilder = $criteriaBuilder;
        $this->filterBuilder = $filterBuilder;
        $this->invoiceNotifier = $notifier;
        $this->orderRepository = $orderRepository;
        $this->orderConverter = $orderConverter;
        $this->serializer = $serializer ?: ObjectManager::getInstance()->get(Json::class);
    }

    /**
     * @inheritdoc
     */
    public function setCapture($id)
    {
        return (bool)$this->repository->get($id)->capture();
    }

    /**
     * @inheritdoc
     */
    public function getCommentsList($id)
    {
        $this->criteriaBuilder->addFilters(
            [$this->filterBuilder->setField('parent_id')->setValue($id)->setConditionType('eq')->create()]
        );
        $searchCriteria = $this->criteriaBuilder->create();
        return $this->commentRepository->getList($searchCriteria);
    }

    /**
     * @inheritdoc
     */
    public function notify($id)
    {
        $invoice = $this->repository->get($id);
        return $this->invoiceNotifier->notify($invoice);
    }

    /**
     * @inheritdoc
     */
    public function setVoid($id)
    {
        return (bool)$this->repository->get($id)->void();
    }

    /**
     * Creates an invoice based on the order and quantities provided
     *
     * @param Order $order
     * @param array $qtys
     * @return \Magento\Sales\Model\Order\Invoice
     * @throws \Magento\Framework\Exception\LocalizedException
     */
    public function prepareInvoice(Order $order, array $qtys = [])
    {
        $invoice = $this->orderConverter->toInvoice($order);
        $totalQty = 0;
        $qtys = $this->prepareItemsQty($order, $qtys);
        foreach ($order->getAllItems() as $orderItem) {
            if (!$this->_canInvoiceItem($orderItem, $qtys)) {
                continue;
            }
            $item = $this->orderConverter->itemToInvoiceItem($orderItem);
            if (isset($qtys[$orderItem->getId()])) {
                $qty = (double) $qtys[$orderItem->getId()];
            } elseif ($orderItem->isDummy()) {
                $qty = $orderItem->getQtyOrdered() ? $orderItem->getQtyOrdered() : 1;
            } elseif (empty($qtys)) {
                $qty = $orderItem->getQtyToInvoice();
            } else {
                $qty = 0;
            }
            $totalQty += $qty;
            $this->setInvoiceItemQuantity($item, $qty);
            $invoice->addItem($item);
        }
        $invoice->setTotalQty($totalQty);
        $invoice->collectTotals();
        $order->getInvoiceCollection()->addItem($invoice);
        return $invoice;
    }

    /**
     * Prepare qty to invoice for parent and child products if theirs qty is not specified in initial request.
     *
     * @param Order $order
     * @param array $qtys
     * @return array
     */
    private function prepareItemsQty(Order $order, array $qtys = [])
    {
        foreach ($order->getAllItems() as $orderItem) {
            if (empty($qtys[$orderItem->getId()])) {
<<<<<<< HEAD
                if ($orderItem->getProductType() == Type::TYPE_BUNDLE && !$orderItem->isShipSeparately()) {
                    $qtys[$orderItem->getId()] = $orderItem->getQtyOrdered() - $orderItem->getQtyInvoiced();
                } else {
                    continue;
                }
            }

            $this->prepareItemQty($orderItem, $qtys);
        }

        return $qtys;
    }

    /**
     * Prepare qty_invoiced for order item
     *
     * @param \Magento\Sales\Api\Data\OrderItemInterface $orderItem
     * @param array $qtys
     */
    private function prepareItemQty(\Magento\Sales\Api\Data\OrderItemInterface $orderItem, &$qtys)
    {
        $this->prepareBundleQty($orderItem, $qtys);

        if ($orderItem->isDummy()) {
            if ($orderItem->getHasChildren()) {
                foreach ($orderItem->getChildrenItems() as $child) {
                    if (!isset($qtys[$child->getId()])) {
                        $qtys[$child->getId()] = $child->getQtyToInvoice();
                    }
=======
                $parentId = $orderItem->getParentItemId();
                if ($parentId && array_key_exists($parentId, $qtys)) {
                    $qtys[$orderItem->getId()] = $qtys[$parentId];
                } else {
                    continue;
>>>>>>> 9216724a
                }
            } elseif ($orderItem->getParentItem()) {
                $parent = $orderItem->getParentItem();
                if (!isset($qtys[$parent->getId()])) {
                    $qtys[$parent->getId()] = $parent->getQtyToInvoice();
                }
            }
            $this->prepareItemQty($orderItem, $qtys);
        }
    }

    /**
     * Prepare qty to invoice for bundle products
     *
     * @param \Magento\Sales\Api\Data\OrderItemInterface $orderItem
     * @param array $qtys
     */
    private function prepareBundleQty(\Magento\Sales\Api\Data\OrderItemInterface $orderItem, &$qtys)
    {
        if ($orderItem->getProductType() == Type::TYPE_BUNDLE && !$orderItem->isShipSeparately()) {
            foreach ($orderItem->getChildrenItems() as $childItem) {
                $bundleSelectionAttributes = $this->serializer->unserialize(
                    $childItem->getProductOptionByCode('bundle_selection_attributes')
                );
                $qtys[$childItem->getId()] = $qtys[$orderItem->getId()] * $bundleSelectionAttributes['qty'];
            }
        }
    }

    /**
     * Prepare qty to invoice item.
     *
     * @param Order\Item $orderItem
     * @param array $qtys
     * @return void
     */
    private function prepareItemQty(\Magento\Sales\Api\Data\OrderItemInterface $orderItem, &$qtys)
    {
        if ($orderItem->isDummy()) {
            if ($orderItem->getHasChildren()) {
                foreach ($orderItem->getChildrenItems() as $child) {
                    if (!isset($qtys[$child->getId()])) {
                        $qtys[$child->getId()] = $child->getQtyToInvoice();
                    }
                }
            } elseif ($orderItem->getParentItem()) {
                $parent = $orderItem->getParentItem();
                if (!isset($qtys[$parent->getId()])) {
                    $qtys[$parent->getId()] = $parent->getQtyToInvoice();
                }
            }
        }
    }

    /**
     * Check if order item can be invoiced.
     *
     * @param \Magento\Sales\Api\Data\OrderItemInterface $item
     * @param array $qtys
     * @return bool
     * @SuppressWarnings(PHPMD.CyclomaticComplexity)
     */
    protected function _canInvoiceItem(\Magento\Sales\Api\Data\OrderItemInterface $item, array $qtys = [])
    {
        if ($item->getLockedDoInvoice()) {
            return false;
        }
        if ($item->isDummy()) {
            if ($item->getHasChildren()) {
                foreach ($item->getChildrenItems() as $child) {
                    if (empty($qtys)) {
                        if ($child->getQtyToInvoice() > 0) {
                            return true;
                        }
                    } else {
                        if (isset($qtys[$child->getId()]) && $qtys[$child->getId()] > 0) {
                            return true;
                        }
                    }
                }
                return false;
            } elseif ($item->getParentItem()) {
                $parent = $item->getParentItem();
                if (empty($qtys)) {
                    return $parent->getQtyToInvoice() > 0;
                } else {
                    return isset($qtys[$parent->getId()]) && $qtys[$parent->getId()] > 0;
                }
            }
        } else {
            return $item->getQtyToInvoice() > 0;
        }
    }

    /**
     * Set quantity to invoice item
     *
     * @param \Magento\Sales\Api\Data\InvoiceItemInterface $item
     * @param float $qty
     * @return $this
     * @throws \Magento\Framework\Exception\LocalizedException
     */
    protected function setInvoiceItemQuantity(\Magento\Sales\Api\Data\InvoiceItemInterface $item, $qty)
    {
        $qty = ($item->getOrderItem()->getIsQtyDecimal()) ? (double) $qty : (int) $qty;
        $qty = $qty > 0 ? $qty : 0;

        /**
         * Check qty availability
         */
        $qtyToInvoice = sprintf("%F", $item->getOrderItem()->getQtyToInvoice());
        $qty = sprintf("%F", $qty);
        if ($qty > $qtyToInvoice && !$item->getOrderItem()->isDummy()) {
            throw new \Magento\Framework\Exception\LocalizedException(
                __('We found an invalid quantity to invoice item "%1".', $item->getName())
            );
        }

        $item->setQty($qty);

        return $this;
    }
}<|MERGE_RESOLUTION|>--- conflicted
+++ resolved
@@ -187,7 +187,6 @@
     {
         foreach ($order->getAllItems() as $orderItem) {
             if (empty($qtys[$orderItem->getId()])) {
-<<<<<<< HEAD
                 if ($orderItem->getProductType() == Type::TYPE_BUNDLE && !$orderItem->isShipSeparately()) {
                     $qtys[$orderItem->getId()] = $orderItem->getQtyOrdered() - $orderItem->getQtyInvoiced();
                 } else {
@@ -217,13 +216,12 @@
                     if (!isset($qtys[$child->getId()])) {
                         $qtys[$child->getId()] = $child->getQtyToInvoice();
                     }
-=======
-                $parentId = $orderItem->getParentItemId();
-                if ($parentId && array_key_exists($parentId, $qtys)) {
-                    $qtys[$orderItem->getId()] = $qtys[$parentId];
-                } else {
-                    continue;
->>>>>>> 9216724a
+                    $parentId = $orderItem->getParentItemId();
+                    if ($parentId && array_key_exists($parentId, $qtys)) {
+                        $qtys[$orderItem->getId()] = $qtys[$parentId];
+                    } else {
+                        continue;
+                    }
                 }
             } elseif ($orderItem->getParentItem()) {
                 $parent = $orderItem->getParentItem();
@@ -249,31 +247,6 @@
                     $childItem->getProductOptionByCode('bundle_selection_attributes')
                 );
                 $qtys[$childItem->getId()] = $qtys[$orderItem->getId()] * $bundleSelectionAttributes['qty'];
-            }
-        }
-    }
-
-    /**
-     * Prepare qty to invoice item.
-     *
-     * @param Order\Item $orderItem
-     * @param array $qtys
-     * @return void
-     */
-    private function prepareItemQty(\Magento\Sales\Api\Data\OrderItemInterface $orderItem, &$qtys)
-    {
-        if ($orderItem->isDummy()) {
-            if ($orderItem->getHasChildren()) {
-                foreach ($orderItem->getChildrenItems() as $child) {
-                    if (!isset($qtys[$child->getId()])) {
-                        $qtys[$child->getId()] = $child->getQtyToInvoice();
-                    }
-                }
-            } elseif ($orderItem->getParentItem()) {
-                $parent = $orderItem->getParentItem();
-                if (!isset($qtys[$parent->getId()])) {
-                    $qtys[$parent->getId()] = $parent->getQtyToInvoice();
-                }
             }
         }
     }
