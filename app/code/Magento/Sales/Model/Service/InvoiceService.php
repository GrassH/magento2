--- conflicted
+++ resolved
@@ -145,17 +145,10 @@
      * @throws LocalizedException
      * @throws \Exception
      */
-<<<<<<< HEAD
-    public function prepareInvoice(Order $order, array $qtys = [])
-    {
-        $isQtysEmpty = empty($qtys);
-        $invoice = $this->orderConverter->toInvoice($order);
-=======
     public function prepareInvoice(
         Order $order,
         array $orderItemsQtyToInvoice = []
     ): InvoiceInterface {
->>>>>>> f85e6644
         $totalQty = 0;
         $invoice = $this->orderConverter->toInvoice($order);
         $preparedItemsQty = $this->prepareItemsQty($order, $orderItemsQtyToInvoice);
@@ -169,11 +162,7 @@
                 $qty = $preparedItemsQty[$orderItem->getId()];
             } elseif ($orderItem->isDummy()) {
                 $qty = $orderItem->getQtyOrdered() ? $orderItem->getQtyOrdered() : 1;
-<<<<<<< HEAD
-            } elseif ($isQtysEmpty) {
-=======
             } elseif (empty($orderItemsQtyToInvoice)) {
->>>>>>> f85e6644
                 $qty = $orderItem->getQtyToInvoice();
             } else {
                 $qty = 0;
@@ -204,18 +193,6 @@
         array $orderItemsQtyToInvoice
     ): array {
         foreach ($order->getAllItems() as $orderItem) {
-<<<<<<< HEAD
-            if (empty($qtys[$orderItem->getId()])) {
-                if ($orderItem->getProductType() == Type::TYPE_BUNDLE && !$orderItem->isShipSeparately()) {
-                    $qtys[$orderItem->getId()] = $orderItem->getQtyOrdered() - $orderItem->getQtyInvoiced();
-                } else {
-                    $parentItem = $orderItem->getParentItem();
-                    $parentItemId = $parentItem ? $parentItem->getId() : null;
-                    if ($parentItemId && isset($qtys[$parentItemId])) {
-                        $qtys[$orderItem->getId()] = $qtys[$parentItemId];
-                    }
-                    continue;
-=======
             if (isset($orderItemsQtyToInvoice[$orderItem->getId()])) {
                 if ($orderItem->isDummy() && $orderItem->getHasChildren()) {
                     $orderItemsQtyToInvoice = $this->setChildItemsQtyToInvoice($orderItem, $orderItemsQtyToInvoice);
@@ -224,7 +201,6 @@
                 if (isset($orderItemsQtyToInvoice[$orderItem->getParentItemId()])) {
                     $orderItemsQtyToInvoice[$orderItem->getId()] =
                         $orderItemsQtyToInvoice[$orderItem->getParentItemId()];
->>>>>>> f85e6644
                 }
             }
         }
