<?php
/**
 * Copyright © Magento, Inc. All rights reserved.
 * See COPYING.txt for license details.
 */
namespace Magento\Sales\Model\Service;

use Magento\Sales\Api\OrderManagementInterface;
use Magento\Payment\Gateway\Command\CommandException;
use Psr\Log\LoggerInterface;

/**
<<<<<<< HEAD
 * Services Related To Order
 *
=======
>>>>>>> 09c80c7d
 * @SuppressWarnings(PHPMD.CouplingBetweenObjects)
 */
class OrderService implements OrderManagementInterface
{
    /**
     * @var \Magento\Sales\Api\OrderRepositoryInterface
     */
    protected $orderRepository;

    /**
     * @var \Magento\Sales\Api\OrderStatusHistoryRepositoryInterface
     */
    protected $historyRepository;

    /**
     * @var \Magento\Framework\Api\SearchCriteriaBuilder
     */
    protected $criteriaBuilder;

    /**
     * @var \Magento\Framework\Api\FilterBuilder
     */
    protected $filterBuilder;

    /**
     * @var \Magento\Sales\Model\OrderNotifier
     */
    protected $notifier;

    /**
     * @var \Magento\Framework\Event\ManagerInterface
     */
    protected $eventManager;

    /**
     * @var \Magento\Sales\Model\Order\Email\Sender\OrderCommentSender
     */
    protected $orderCommentSender;

    /**
     * @var \Magento\Sales\Api\PaymentFailuresInterface
     */
    private $paymentFailures;

    /**
     * @var LoggerInterface
     */
    private $logger;

    /**
     * Constructor
     *
     * @param \Magento\Sales\Api\OrderRepositoryInterface $orderRepository
     * @param \Magento\Sales\Api\OrderStatusHistoryRepositoryInterface $historyRepository
     * @param \Magento\Framework\Api\SearchCriteriaBuilder $criteriaBuilder
     * @param \Magento\Framework\Api\FilterBuilder $filterBuilder
     * @param \Magento\Sales\Model\OrderNotifier $notifier
     * @param \Magento\Framework\Event\ManagerInterface $eventManager
     * @param \Magento\Sales\Model\Order\Email\Sender\OrderCommentSender $orderCommentSender
     * @param \Magento\Sales\Api\PaymentFailuresInterface $paymentFailures
     * @param LoggerInterface $logger
     */
    public function __construct(
        \Magento\Sales\Api\OrderRepositoryInterface $orderRepository,
        \Magento\Sales\Api\OrderStatusHistoryRepositoryInterface $historyRepository,
        \Magento\Framework\Api\SearchCriteriaBuilder $criteriaBuilder,
        \Magento\Framework\Api\FilterBuilder $filterBuilder,
        \Magento\Sales\Model\OrderNotifier $notifier,
        \Magento\Framework\Event\ManagerInterface $eventManager,
        \Magento\Sales\Model\Order\Email\Sender\OrderCommentSender $orderCommentSender,
        \Magento\Sales\Api\PaymentFailuresInterface $paymentFailures,
        LoggerInterface $logger
    ) {
        $this->orderRepository = $orderRepository;
        $this->historyRepository = $historyRepository;
        $this->criteriaBuilder = $criteriaBuilder;
        $this->filterBuilder = $filterBuilder;
        $this->notifier = $notifier;
        $this->eventManager = $eventManager;
        $this->orderCommentSender = $orderCommentSender;
        $this->paymentFailures = $paymentFailures;
        $this->logger = $logger;
    }

    /**
     * Order cancel
     *
     * @param int $id
     * @return bool
     */
    public function cancel($id)
    {
        $order = $this->orderRepository->get($id);
        if ($order->canCancel()) {
            $order->cancel();
            $this->orderRepository->save($order);
            return true;
        }

        return false;
    }

    /**
     * Returns list of comments attached to order
     *
     * @param int $id
     * @return \Magento\Sales\Api\Data\OrderStatusHistorySearchResultInterface
     */
    public function getCommentsList($id)
    {
        $this->criteriaBuilder->addFilters(
            [$this->filterBuilder->setField('parent_id')->setValue($id)->setConditionType('eq')->create()]
        );
        $searchCriteria = $this->criteriaBuilder->create();
        return $this->historyRepository->getList($searchCriteria);
    }

    /**
     * Add comment to order
     *
     * @param int $id
     * @param \Magento\Sales\Api\Data\OrderStatusHistoryInterface $statusHistory
     * @return bool
     */
    public function addComment($id, \Magento\Sales\Api\Data\OrderStatusHistoryInterface $statusHistory)
    {
        $order = $this->orderRepository->get($id);
        $order->addStatusHistory($statusHistory);
        $this->orderRepository->save($order);
        $notify = $statusHistory['is_customer_notified'] ?? false;
        $comment = $statusHistory->getComment() !== null ? trim(strip_tags($statusHistory->getComment())) : '';
        $this->orderCommentSender->send($order, $notify, $comment);
        return true;
    }

    /**
     * Notify user
     *
     * @param int $id
     * @return bool
     */
    public function notify($id)
    {
        $order = $this->orderRepository->get($id);
        return $this->notifier->notify($order);
    }

    /**
     * Returns order status
     *
     * @param int $id
     * @return string
     */
    public function getStatus($id)
    {
        return $this->orderRepository->get($id)->getStatus();
    }

    /**
     * Order hold
     *
     * @param int $id
     * @return bool
     */
    public function hold($id)
    {
        $order = $this->orderRepository->get($id);
        $order->hold();
        return (bool)$this->orderRepository->save($order);
    }

    /**
     * Order un hold
     *
     * @param int $id
     * @return bool
     */
    public function unHold($id)
    {
        $object = $this->orderRepository->get($id);
        $object->unhold();
        return (bool)$this->orderRepository->save($object);
    }

    /**
     * Perform place order.
     *
     * @param \Magento\Sales\Api\Data\OrderInterface $order
     * @return \Magento\Sales\Api\Data\OrderInterface
     * @throws \Exception
     */
    public function place(\Magento\Sales\Api\Data\OrderInterface $order)
    {
        try {
            $order->place();
        } catch (CommandException $e) {
            $this->paymentFailures->handle((int)$order->getQuoteId(), __($e->getMessage()));
            throw $e;
        }

        try {
            $order = $this->orderRepository->save($order);
        } catch (\Exception $e) {
            $this->logger->critical(
                'Saving order ' . $order->getIncrementId() . ' failed: ' . $e->getMessage()
            );
            throw $e;
        }

        return $order;
    }

    /**
     * Order state setter.
     *
     * If status is specified, will add order status history with specified comment
     * the setData() cannot be overridden because of compatibility issues with resource model
     * By default allows to set any state. Can also update status to default or specified value
     * Complete and closed states are encapsulated intentionally
     *
     * @param \Magento\Sales\Api\Data\OrderInterface $order
     * @param string $state
     * @param string|bool $status
     * @param string $comment
     * @param bool $isCustomerNotified
     * @param bool $shouldProtectState
     * @return \Magento\Sales\Model\Service\OrderService
     * @throws \Magento\Framework\Exception\LocalizedException
     */
    public function setState(
        \Magento\Sales\Api\Data\OrderInterface $order,
        $state,
        $status = false,
        $comment = '',
        $isCustomerNotified = null,
        $shouldProtectState = true
    ) {
        // attempt to set the specified state
        if ($shouldProtectState) {
            if ($order->isStateProtected($state)) {
                throw new \Magento\Framework\Exception\LocalizedException(
                    __('The Order State "%1" must not be set manually.', $state)
                );
            }
        }

        $transport = new \Magento\Framework\DataObject(
            [
                'state'     => $state,
                'status'    => $status,
                'comment'   => $comment,
                'is_customer_notified'    => $isCustomerNotified
            ]
        );

        $this->eventManager->dispatch(
            'sales_order_state_change_before',
            ['order' => $this, 'transport' => $transport, 'order_object' => $order]
        );
        $status = $transport->getStatus();
        $order->setData('state', $transport->getState());

        // add status history
        if ($status) {
            if ($status === true) {
                $status = $order->getConfig()->getStateDefaultStatus($transport->getState());
            }
            $order->setStatus($status);
            $history = $order->addStatusHistoryComment($transport->getComment(), false);
            // no sense to set $status again
            $history->setIsCustomerNotified($transport->getIsCustomerNotified());
        }
        return $this;
    }
}<|MERGE_RESOLUTION|>--- conflicted
+++ resolved
@@ -10,11 +10,6 @@
 use Psr\Log\LoggerInterface;
 
 /**
-<<<<<<< HEAD
- * Services Related To Order
- *
-=======
->>>>>>> 09c80c7d
  * @SuppressWarnings(PHPMD.CouplingBetweenObjects)
  */
 class OrderService implements OrderManagementInterface
