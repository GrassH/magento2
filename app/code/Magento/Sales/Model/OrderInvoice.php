<?php
/**
 * Copyright © 2016 Magento. All rights reserved.
 * See COPYING.txt for license details.
 */

namespace Magento\Sales\Model;

use Magento\Framework\App\ResourceConnection;
use Magento\Sales\Api\Data\InvoiceCommentCreationInterface;
use Magento\Sales\Api\Data\InvoiceCreationArgumentsInterface;
use Magento\Sales\Api\OrderInvoiceInterface;
use Magento\Sales\Api\OrderRepositoryInterface;
use Magento\Sales\Model\Order\Config as OrderConfig;
<<<<<<< HEAD
use Magento\Sales\Model\Order\Invoice\InvoiceValidator;
=======
use Magento\Sales\Model\Order\Invoice\InvoiceValidatorInterface;
>>>>>>> 56a75709
use Magento\Sales\Model\Order\Invoice\NotifierInterface;
use Magento\Sales\Model\Order\InvoiceDocumentFactory;
use Magento\Sales\Model\Order\InvoiceQuantityValidator;
use Magento\Sales\Model\Order\InvoiceRepository;
use Magento\Sales\Model\Order\OrderStateResolverInterface;
use Magento\Sales\Model\Order\OrderValidatorInterface;
use Magento\Sales\Model\Order\PaymentAdapterInterface;
use Magento\Sales\Model\Order\Validation\CanInvoice;
<<<<<<< HEAD
use Magento\Sales\Model\Order\OrderValidator;
=======
>>>>>>> 56a75709
use Psr\Log\LoggerInterface;

/**
 * Class InvoiceService
 * @SuppressWarnings(PHPMD.CouplingBetweenObjects)
 */
class OrderInvoice implements OrderInvoiceInterface
{
    /**
     * @var ResourceConnection
     */
    private $resourceConnection;

    /**
     * @var OrderRepositoryInterface
     */
    private $orderRepository;

    /**
     * @var InvoiceDocumentFactory
     */
    private $invoiceDocumentFactory;

    /**
     * @var InvoiceValidator
     */
    private $invoiceValidator;

    /**
     * @var PaymentAdapterInterface
     */
    private $paymentAdapter;

    /**
     * @var OrderStateResolverInterface
     */
    private $orderStateResolver;

    /**
     * @var OrderConfig
     */
    private $config;

    /**
     * @var InvoiceRepository
     */
    private $invoiceRepository;

    /**
     * @var NotifierInterface
     */
    private $notifierInterface;

    /**
     * @var LoggerInterface
     */
    private $logger;

    /**
<<<<<<< HEAD
     * @var OrderValidator
=======
     * @var OrderValidatorInterface
>>>>>>> 56a75709
     */
    private $orderValidator;

    /**
     * OrderInvoice constructor.
     * @param ResourceConnection $resourceConnection
     * @param OrderRepositoryInterface $orderRepository
     * @param InvoiceDocumentFactory $invoiceDocumentFactory
<<<<<<< HEAD
     * @param InvoiceValidator $invoiceValidator
     * @param OrderValidator $orderValidator
=======
     * @param InvoiceValidatorInterface $invoiceValidator
     * @param OrderValidatorInterface $orderValidator
>>>>>>> 56a75709
     * @param PaymentAdapterInterface $paymentAdapter
     * @param OrderStateResolverInterface $orderStateResolver
     * @param OrderConfig $config
     * @param InvoiceRepository $invoiceRepository
     * @param NotifierInterface $notifierInterface
     * @param LoggerInterface $logger
     * @SuppressWarnings(PHPMD.ExcessiveParameterList)
     */
    public function __construct(
        ResourceConnection $resourceConnection,
        OrderRepositoryInterface $orderRepository,
        InvoiceDocumentFactory $invoiceDocumentFactory,
<<<<<<< HEAD
        InvoiceValidator $invoiceValidator,
        OrderValidator $orderValidator,
=======
        InvoiceValidatorInterface $invoiceValidator,
        OrderValidatorInterface $orderValidator,
>>>>>>> 56a75709
        PaymentAdapterInterface $paymentAdapter,
        OrderStateResolverInterface $orderStateResolver,
        OrderConfig $config,
        InvoiceRepository $invoiceRepository,
        NotifierInterface $notifierInterface,
        LoggerInterface $logger
    ) {
        $this->resourceConnection = $resourceConnection;
        $this->orderRepository = $orderRepository;
        $this->invoiceDocumentFactory = $invoiceDocumentFactory;
        $this->invoiceValidator = $invoiceValidator;
        $this->orderValidator = $orderValidator;
        $this->paymentAdapter = $paymentAdapter;
        $this->orderStateResolver = $orderStateResolver;
        $this->config = $config;
        $this->invoiceRepository = $invoiceRepository;
        $this->notifierInterface = $notifierInterface;
        $this->logger = $logger;
    }

    /**
     * @param int $orderId
     * @param bool $capture
     * @param array $items
     * @param bool $notify
     * @param bool $appendComment
     * @param \Magento\Sales\Api\Data\InvoiceCommentCreationInterface|null $comment
     * @param \Magento\Sales\Api\Data\InvoiceCreationArgumentsInterface|null $arguments
     * @return int
     * @throws \Magento\Sales\Api\Exception\DocumentValidationExceptionInterface
     * @throws \Magento\Sales\Api\Exception\CouldNotInvoiceExceptionInterface
     * @throws \Magento\Framework\Exception\InputException
     * @throws \Magento\Framework\Exception\NoSuchEntityException
     * @throws \DomainException
     */
    public function execute(
        $orderId,
        $capture = false,
        array $items = [],
        $notify = false,
        $appendComment = false,
        InvoiceCommentCreationInterface $comment = null,
        InvoiceCreationArgumentsInterface $arguments = null
    ) {
        $connection = $this->resourceConnection->getConnection('sales');
        $order = $this->orderRepository->get($orderId);
        $invoice = $this->invoiceDocumentFactory->create(
            $order,
            $items,
            $comment,
            ($appendComment && $notify),
            $arguments
        );
        $errorMessages = array_merge(
            $this->invoiceValidator->validate(
                $invoice,
                [InvoiceQuantityValidator::class]
            ),
            $this->orderValidator->validate(
                $order,
                [CanInvoice::class]
            )
        );
        if (!empty($errorMessages)) {
            throw new \Magento\Sales\Exception\DocumentValidationException(
                __("Invoice Document Validation Error(s):\n" . implode("\n", $errorMessages))
            );
        }
        $connection->beginTransaction();
        try {
            $order = $this->paymentAdapter->pay($order, $invoice, $capture);
            $order->setState(
                $this->orderStateResolver->getStateForOrder($order, [OrderStateResolverInterface::IN_PROGRESS])
            );
            $order->setStatus($this->config->getStateDefaultStatus($order->getState()));
            $invoice->setState(\Magento\Sales\Model\Order\Invoice::STATE_PAID);
            $this->invoiceRepository->save($invoice);
            $this->orderRepository->save($order);
            $connection->commit();
        } catch (\Exception $e) {
            $this->logger->critical($e);
            $connection->rollBack();
            throw new \Magento\Sales\Exception\CouldNotInvoiceException(
                __('Could not save an invoice, see error log for details')
            );
        }
        if ($notify) {
            if (!$appendComment) {
                $comment = null;
            }
            $this->notifierInterface->notify($order, $invoice, $comment);
        }
        return $invoice->getEntityId();
    }
}<|MERGE_RESOLUTION|>--- conflicted
+++ resolved
@@ -12,11 +12,7 @@
 use Magento\Sales\Api\OrderInvoiceInterface;
 use Magento\Sales\Api\OrderRepositoryInterface;
 use Magento\Sales\Model\Order\Config as OrderConfig;
-<<<<<<< HEAD
-use Magento\Sales\Model\Order\Invoice\InvoiceValidator;
-=======
 use Magento\Sales\Model\Order\Invoice\InvoiceValidatorInterface;
->>>>>>> 56a75709
 use Magento\Sales\Model\Order\Invoice\NotifierInterface;
 use Magento\Sales\Model\Order\InvoiceDocumentFactory;
 use Magento\Sales\Model\Order\InvoiceQuantityValidator;
@@ -25,10 +21,6 @@
 use Magento\Sales\Model\Order\OrderValidatorInterface;
 use Magento\Sales\Model\Order\PaymentAdapterInterface;
 use Magento\Sales\Model\Order\Validation\CanInvoice;
-<<<<<<< HEAD
-use Magento\Sales\Model\Order\OrderValidator;
-=======
->>>>>>> 56a75709
 use Psr\Log\LoggerInterface;
 
 /**
@@ -53,7 +45,7 @@
     private $invoiceDocumentFactory;
 
     /**
-     * @var InvoiceValidator
+     * @var InvoiceValidatorInterface
      */
     private $invoiceValidator;
 
@@ -88,11 +80,7 @@
     private $logger;
 
     /**
-<<<<<<< HEAD
-     * @var OrderValidator
-=======
      * @var OrderValidatorInterface
->>>>>>> 56a75709
      */
     private $orderValidator;
 
@@ -101,13 +89,8 @@
      * @param ResourceConnection $resourceConnection
      * @param OrderRepositoryInterface $orderRepository
      * @param InvoiceDocumentFactory $invoiceDocumentFactory
-<<<<<<< HEAD
-     * @param InvoiceValidator $invoiceValidator
-     * @param OrderValidator $orderValidator
-=======
      * @param InvoiceValidatorInterface $invoiceValidator
      * @param OrderValidatorInterface $orderValidator
->>>>>>> 56a75709
      * @param PaymentAdapterInterface $paymentAdapter
      * @param OrderStateResolverInterface $orderStateResolver
      * @param OrderConfig $config
@@ -120,13 +103,8 @@
         ResourceConnection $resourceConnection,
         OrderRepositoryInterface $orderRepository,
         InvoiceDocumentFactory $invoiceDocumentFactory,
-<<<<<<< HEAD
-        InvoiceValidator $invoiceValidator,
-        OrderValidator $orderValidator,
-=======
         InvoiceValidatorInterface $invoiceValidator,
         OrderValidatorInterface $orderValidator,
->>>>>>> 56a75709
         PaymentAdapterInterface $paymentAdapter,
         OrderStateResolverInterface $orderStateResolver,
         OrderConfig $config,
