<?php
/**
 * Copyright © Magento, Inc. All rights reserved.
 * See COPYING.txt for license details.
 */

namespace Magento\Sales\Model\ResourceModel;

use Magento\Eav\Model\Entity\Attribute\AbstractAttribute;
use Magento\Framework\App\ResourceConnection as AppResource;
use Magento\Framework\Event\ManagerInterface as EventManager;
use Magento\Framework\ObjectManager\ResetAfterRequestInterface;
use Magento\Sales\Model\AbstractModel;

class Attribute implements ResetAfterRequestInterface
{
    /**
     * @var \Magento\Framework\App\ResourceConnection
     */
    protected $resource;

    /**
     * @var \Magento\Framework\DB\Adapter\AdapterInterface|null
     */
    protected $connection;

    /**
     * @var \Magento\Framework\Event\ManagerInterface
     */
    protected $eventManager;

    /**
     * @param AppResource $resource
     * @param EventManager $eventManager
     */
    public function __construct(
        AppResource $resource,
        EventManager $eventManager
    ) {
        $this->resource = $resource;
        $this->eventManager = $eventManager;
    }

    /**
     * @inheritDoc
     */
    public function _resetState(): void
    {
        $this->connection = null;
    }

    /**
<<<<<<< HEAD
     * Gets the connection, lazy loading it if needed
=======
     * Retrieve connection
>>>>>>> 52ba9906
     *
     * @return \Magento\Framework\DB\Adapter\AdapterInterface
     */
    protected function getConnection()
    {
        if (!$this->connection) {
            $this->connection = $this->resource->getConnection('sales');
        }
        return $this->connection;
    }

    /**
     * Before save object attribute
     *
     * @param AbstractModel $object
     * @param string $attribute
     * @return \Magento\Sales\Model\ResourceModel\Attribute
     */
    protected function _beforeSaveAttribute(AbstractModel $object, $attribute)
    {
        if ($object->getEventObject() && $object->getEventPrefix()) {
            $this->eventManager->dispatch(
                $object->getEventPrefix() . '_save_attribute_before',
                [
                    $object->getEventObject() => $this,
                    'object' => $object,
                    'attribute' => $attribute
                ]
            );
        }
        return $this;
    }

    /**
     * Perform actions after object save
     *
     * @param AbstractModel $object
     * @param mixed $attribute
     * @return $this
     * @throws \Exception
     */
    public function saveAttribute(AbstractModel $object, mixed $attribute)
    {
        if ($attribute instanceof AbstractAttribute) {
            $attributes = $attribute->getAttributeCode();
        } elseif (is_string($attribute)) {
            $attributes = [$attribute];
        } else {
            $attributes = $attribute;
        }
        if (is_array($attributes) && !empty($attributes)) {
            $this->getConnection()->beginTransaction();
            $data = array_intersect_key($object->getData(), array_flip($attributes));
            try {
                $this->_beforeSaveAttribute($object, $attributes);
                if ($object->getId() && !empty($data)) {
                    $this->getConnection()->update(
                        $object->getResource()->getMainTable(),
                        $data,
                        [$object->getResource()->getIdFieldName() . '= ?' => (int)$object->getId()]
                    );
                    $object->addData($data);
                }
                $this->_afterSaveAttribute($object, $attributes);
                $this->getConnection()->commit();
            } catch (\Exception $e) {
                $this->getConnection()->rollBack();
                throw $e;
            }
        }
        return $this;
    }

    /**
     * After save object attribute
     *
     * @param AbstractModel $object
     * @param string $attribute
     * @return \Magento\Sales\Model\ResourceModel\Attribute
     */
    protected function _afterSaveAttribute(AbstractModel $object, $attribute)
    {
        if ($object->getEventObject() && $object->getEventPrefix()) {
            $this->eventManager->dispatch(
                $object->getEventPrefix() . '_save_attribute_after',
                [
                    $object->getEventObject() => $this,
                    'object' => $object,
                    'attribute' => $attribute
                ]
            );
        }
        return $this;
    }
}<|MERGE_RESOLUTION|>--- conflicted
+++ resolved
@@ -50,11 +50,7 @@
     }
 
     /**
-<<<<<<< HEAD
      * Gets the connection, lazy loading it if needed
-=======
-     * Retrieve connection
->>>>>>> 52ba9906
      *
      * @return \Magento\Framework\DB\Adapter\AdapterInterface
      */
