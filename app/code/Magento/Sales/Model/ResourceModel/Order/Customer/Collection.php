--- conflicted
+++ resolved
@@ -21,11 +21,7 @@
 use Psr\Log\LoggerInterface;
 
 /**
-<<<<<<< HEAD
- * Customer collection
-=======
  * Customer Grid Collection
->>>>>>> b44100e5
  *
  * @SuppressWarnings(PHPMD.CouplingBetweenObjects)
  */
