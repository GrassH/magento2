<?php
/**
 * Copyright © 2016 Magento. All rights reserved.
 * See COPYING.txt for license details.
 */
namespace Magento\Sales\Model;

use Magento\Sales\Model\ResourceModel\Order as Resource;
use Magento\Sales\Model\ResourceModel\Metadata;
use Magento\Sales\Model\Order\ShippingAssignmentBuilder;
use Magento\Sales\Api\Data\OrderSearchResultInterfaceFactory as SearchResultFactory;
use Magento\Sales\Api\Data\OrderExtensionInterface;
use Magento\Sales\Api\Data\OrderExtensionFactory;
use Magento\Sales\Api\Data\OrderInterface;
use Magento\Sales\Api\Data\ShippingAssignmentInterface;
use Magento\Framework\Exception\NoSuchEntityException;
use Magento\Framework\Exception\InputException;
use Magento\Framework\Api\SortOrder;

/**
 * Repository class for @see OrderInterface
 * @SuppressWarnings(PHPMD.CouplingBetweenObjects)
 */
class OrderRepository implements \Magento\Sales\Api\OrderRepositoryInterface
{
    /**
     * @var Metadata
     */
    protected $metadata;

    /**
     * @var SearchResultFactory
     */
    protected $searchResultFactory = null;

    /**
     * @var OrderExtensionFactory
     */
    private $orderExtensionFactory;

    /**
     * @var ShippingAssignmentBuilder
     */
    private $shippingAssignmentBuilder;

    /**
     * OrderInterface[]
     *
     * @var array
     */
    protected $registry = [];

    /**
     * OrderRepository constructor.
     *
     * @param Metadata $metadata
     * @param SearchResultFactory $searchResultFactory
     */
    public function __construct(
        Metadata $metadata,
        SearchResultFactory $searchResultFactory
    ) {
        $this->metadata = $metadata;
        $this->searchResultFactory = $searchResultFactory;
    }

    /**
     * load entity
     *
     * @param int $id
     * @return \Magento\Sales\Api\Data\OrderInterface
     * @throws \Magento\Framework\Exception\InputException
     * @throws \Magento\Framework\Exception\NoSuchEntityException
     */
    public function get($id)
    {
        if (!$id) {
            throw new InputException(__('Id required'));
        }
        if (!isset($this->registry[$id])) {
            /** @var OrderInterface $entity */
            $entity = $this->metadata->getNewInstance()->load($id);
            if (!$entity->getEntityId()) {
                throw new NoSuchEntityException(__('Requested entity doesn\'t exist'));
            }
            $this->setShippingAssignments($entity);
            $this->registry[$id] = $entity;
        }
        return $this->registry[$id];
    }

    /**
     * Find entities by criteria
     *
     * @param \Magento\Framework\Api\SearchCriteria $searchCriteria
     * @return OrderInterface[]
     */
    public function getList(\Magento\Framework\Api\SearchCriteria $searchCriteria)
    {
        /** @var \Magento\Sales\Api\Data\OrderSearchResultInterface $searchResult */
        $searchResult = $this->searchResultFactory->create();
        foreach ($searchCriteria->getFilterGroups() as $filterGroup) {
            $this->addFilterGroupToCollection($filterGroup, $searchResult);
        }

        $sortOrders = $searchCriteria->getSortOrders();
        if ($sortOrders === null) {
            $sortOrders = [];
        }
        /** @var \Magento\Framework\Api\SortOrder $sortOrder */
        foreach ($sortOrders as $sortOrder) {
            $field = $sortOrder->getField();
            $searchResult->addOrder(
                $field,
                ($sortOrder->getDirection() == SortOrder::SORT_ASC) ? 'ASC' : 'DESC'
            );
        }

        $searchResult->setSearchCriteria($searchCriteria);
        $searchResult->setCurPage($searchCriteria->getCurrentPage());
        $searchResult->setPageSize($searchCriteria->getPageSize());
        foreach ($searchResult->getItems() as $order) {
            $this->setShippingAssignments($order);
        }
        return $searchResult;
    }

    /**
     * Register entity to delete
     *
     * @param \Magento\Sales\Api\Data\OrderInterface $entity
     * @return bool
     */
    public function delete(\Magento\Sales\Api\Data\OrderInterface $entity)
    {
        $this->metadata->getMapper()->delete($entity);
        unset($this->registry[$entity->getEntityId()]);
        return true;
    }

    /**
     * Delete entity by Id
     *
     * @param int $id
     * @return bool
     */
    public function deleteById($id)
    {
        $entity = $this->get($id);
        return $this->delete($entity);
    }

    /**
     * Perform persist operations for one entity
     *
     * @param \Magento\Sales\Api\Data\OrderInterface $entity
     * @return \Magento\Sales\Api\Data\OrderInterface
     */
    public function save(\Magento\Sales\Api\Data\OrderInterface $entity)
    {
        $this->metadata->getMapper()->save($entity);
        $this->registry[$entity->getEntityId()] = $entity;
        return $this->registry[$entity->getEntityId()];
    }

    /**
     * @param OrderInterface $order
     * @return void
     */
    private function setShippingAssignments(OrderInterface $order)
    {
        /** @var OrderExtensionInterface $extensionAttributes */
        $extensionAttributes = $order->getExtensionAttributes();

        if ($extensionAttributes === null) {
            $extensionAttributes = $this->getOrderExtensionFactory()->create();
        } elseif ($extensionAttributes->getShippingAssignments() !== null) {
            return;
        }
        /** @var ShippingAssignmentInterface $shippingAssignment */
        $shippingAssignments = $this->getShippingAssignmentBuilderDependency();
        $shippingAssignments->setOrderId($order->getEntityId());
        $extensionAttributes->setShippingAssignments($shippingAssignments->create());
        $order->setExtensionAttributes($extensionAttributes);
    }

    /**
     * Get the new OrderExtensionFactory for application code
     * 
     * @return OrderExtensionFactory
     * @deprecated
     */
    private function getOrderExtensionFactory()
    {
<<<<<<< HEAD
        if (!$this->orderExtension instanceof OrderExtension) {
            $this->orderExtension = \Magento\Framework\App\ObjectManager::getInstance()->get(
                \Magento\Sales\Api\Data\OrderExtension::class
=======
        if (!$this->orderExtensionFactory instanceof OrderExtensionFactory) {
            $this->orderExtensionFactory = \Magento\Framework\App\ObjectManager::getInstance()->get(
                '\Magento\Sales\Api\Data\OrderExtensionFactory'
>>>>>>> f5539378
            );
        }
        return $this->orderExtensionFactory;
    }

    /**
     * Get the new ShippingAssignmentBuilder dependency for application code
     *
     * @return ShippingAssignmentBuilder
     * @deprecated
     */
    private function getShippingAssignmentBuilderDependency()
    {
        if (!$this->shippingAssignmentBuilder instanceof ShippingAssignmentBuilder) {
            $this->shippingAssignmentBuilder = \Magento\Framework\App\ObjectManager::getInstance()->get(
                \Magento\Sales\Model\Order\ShippingAssignmentBuilder::class
            );
        }
        return $this->shippingAssignmentBuilder;
    }

    /**
     * Helper function that adds a FilterGroup to the collection.
     *
     * @param \Magento\Framework\Api\Search\FilterGroup $filterGroup
     * @param \Magento\Sales\Api\Data\OrderSearchResultInterface $searchResult
     * @return void
     * @throws \Magento\Framework\Exception\InputException
     */
    protected function addFilterGroupToCollection(
        \Magento\Framework\Api\Search\FilterGroup $filterGroup,
        \Magento\Sales\Api\Data\OrderSearchResultInterface $searchResult
    ) {
        $fields = [];
        $conditions = [];
        foreach ($filterGroup->getFilters() as $filter) {
            $condition = $filter->getConditionType() ? $filter->getConditionType() : 'eq';
            $conditions[] = [$condition => $filter->getValue()];
            $fields[] = $filter->getField();
        }
        if ($fields) {
            $searchResult->addFieldToFilter($fields, $conditions);
        }
    }
}<|MERGE_RESOLUTION|>--- conflicted
+++ resolved
@@ -186,21 +186,15 @@
 
     /**
      * Get the new OrderExtensionFactory for application code
-     * 
+     *
      * @return OrderExtensionFactory
      * @deprecated
      */
     private function getOrderExtensionFactory()
     {
-<<<<<<< HEAD
-        if (!$this->orderExtension instanceof OrderExtension) {
-            $this->orderExtension = \Magento\Framework\App\ObjectManager::getInstance()->get(
-                \Magento\Sales\Api\Data\OrderExtension::class
-=======
         if (!$this->orderExtensionFactory instanceof OrderExtensionFactory) {
             $this->orderExtensionFactory = \Magento\Framework\App\ObjectManager::getInstance()->get(
-                '\Magento\Sales\Api\Data\OrderExtensionFactory'
->>>>>>> f5539378
+                \Magento\Sales\Api\Data\OrderExtensionFactory::class
             );
         }
         return $this->orderExtensionFactory;
