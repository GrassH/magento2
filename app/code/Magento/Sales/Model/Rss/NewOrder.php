--- conflicted
+++ resolved
@@ -97,11 +97,7 @@
      */
     public function getRssData()
     {
-<<<<<<< HEAD
-        $dateTime = new \DateTime('now', new \DateTimeZone('GMT'));
-=======
         $dateTime = new \DateTime('now', new \DateTimeZone('UTC'));
->>>>>>> bcc36f62
         $interval = new \DateInterval('P7D');
         $dateTime->sub($interval);
         $fromDate = $this->dateTime->formatDate($dateTime->getTimestamp());
