--- conflicted
+++ resolved
@@ -957,14 +957,10 @@
             ]
         );
 
-<<<<<<< HEAD
-        $this->_eventManager->dispatch('sales_order_state_change_before', array('order' => $this, 'transport' => $transport));
-=======
         $this->_eventManager->dispatch(
             'sales_order_state_change_before',
             ['order' => $this, 'transport' => $transport]
         );
->>>>>>> 5445f80e
         $status = $transport->getStatus();
         $this->setData('state', $transport->getState());
 
