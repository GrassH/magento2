<?php
/**
 * Copyright © Magento, Inc. All rights reserved.
 * See COPYING.txt for license details.
 */
namespace Magento\Sales\Model;

use Magento\Directory\Model\Currency;
use Magento\Framework\Api\AttributeValueFactory;
use Magento\Framework\App\ObjectManager;
use Magento\Framework\Locale\ResolverInterface;
use Magento\Framework\Pricing\PriceCurrencyInterface;
use Magento\Sales\Api\Data\OrderInterface;
use Magento\Sales\Api\Data\OrderStatusHistoryInterface;
use Magento\Sales\Model\Order\Payment;
use Magento\Sales\Model\ResourceModel\Order\Address\Collection;
use Magento\Sales\Model\ResourceModel\Order\Creditmemo\Collection as CreditmemoCollection;
use Magento\Sales\Model\ResourceModel\Order\Invoice\Collection as InvoiceCollection;
use Magento\Sales\Model\ResourceModel\Order\Item\Collection as ItemCollection;
use Magento\Sales\Model\ResourceModel\Order\Payment\Collection as PaymentCollection;
use Magento\Sales\Model\ResourceModel\Order\Shipment\Collection as ShipmentCollection;
use Magento\Sales\Model\ResourceModel\Order\Shipment\Track\Collection as TrackCollection;
use Magento\Sales\Model\ResourceModel\Order\Status\History\Collection as HistoryCollection;

/**
 * Order model
 *
 * Supported events:
 *  sales_order_load_after
 *  sales_order_save_before
 *  sales_order_save_after
 *  sales_order_delete_before
 *  sales_order_delete_after
 *
 * @api
 * @method int getGiftMessageId()
 * @method \Magento\Sales\Model\Order setGiftMessageId(int $value)
 * @method bool hasBillingAddressId()
 * @method \Magento\Sales\Model\Order unsBillingAddressId()
 * @method bool hasShippingAddressId()
 * @method \Magento\Sales\Model\Order unsShippingAddressId()
 * @method int getShippigAddressId()
 * @method bool hasCustomerNoteNotify()
 * @method bool hasForcedCanCreditmemo()
 * @method bool getIsInProcess()
 * @method \Magento\Customer\Model\Customer getCustomer()
 * @method \Magento\Sales\Model\Order setSendEmail(bool $value)
 * @SuppressWarnings(PHPMD.ExcessivePublicCount)
 * @SuppressWarnings(PHPMD.TooManyFields)
 * @SuppressWarnings(PHPMD.ExcessiveClassComplexity)
 * @SuppressWarnings(PHPMD.CouplingBetweenObjects)
 * @since 100.0.2
 */
class Order extends AbstractModel implements EntityInterface, OrderInterface
{
    const ENTITY = 'order';

    /**
     * Order states
     */
    const STATE_NEW = 'new';

    const STATE_PENDING_PAYMENT = 'pending_payment';

    const STATE_PROCESSING = 'processing';

    const STATE_COMPLETE = 'complete';

    const STATE_CLOSED = 'closed';

    const STATE_CANCELED = 'canceled';

    const STATE_HOLDED = 'holded';

    const STATE_PAYMENT_REVIEW = 'payment_review';

    /**
     * Order statuses
     */
    const STATUS_FRAUD = 'fraud';

    /**
     * Order flags
     */
    const ACTION_FLAG_CANCEL = 'cancel';

    const ACTION_FLAG_HOLD = 'hold';

    const ACTION_FLAG_UNHOLD = 'unhold';

    const ACTION_FLAG_EDIT = 'edit';

    const ACTION_FLAG_CREDITMEMO = 'creditmemo';

    const ACTION_FLAG_INVOICE = 'invoice';

    const ACTION_FLAG_REORDER = 'reorder';

    const ACTION_FLAG_SHIP = 'ship';

    const ACTION_FLAG_COMMENT = 'comment';

    /**
     * Report date types
     */
    const REPORT_DATE_TYPE_CREATED = 'created';

    const REPORT_DATE_TYPE_UPDATED = 'updated';

    /**
     * @var string
     */
    protected $_eventPrefix = 'sales_order';

    /**
     * @var string
     */
    protected $_eventObject = 'order';

    /**
     * @var InvoiceCollection
     */
    protected $_invoices;

    /**
     * @var TrackCollection
     */
    protected $_tracks;

    /**
     * @var ShipmentCollection
     */
    protected $_shipments;

    /**
     * @var CreditmemoCollection
     */
    protected $_creditmemos;

    /**
     * @var array
     */
    protected $_relatedObjects = [];

    /**
     * @var Currency
     */
    protected $_orderCurrency = null;

    /**
     * @var Currency|null
     */
    protected $_baseCurrency = null;

    /**
     * Array of action flags for canUnhold, canEdit, etc.
     *
     * @var array
     */
    protected $_actionFlag = [];

    /**
     * Flag: if after order placing we can send new email to the customer.
     *
     * @var bool
     */
    protected $_canSendNewEmailFlag = true;

    /**
     * Identifier for history item
     *
     * @var string
     */
    protected $entityType = 'order';

    /**
     * @var \Magento\Store\Model\StoreManagerInterface
     */
    protected $_storeManager;

    /**
     * @var \Magento\Sales\Model\Order\Config
     */
    protected $_orderConfig;

    /**
     * @var \Magento\Catalog\Api\ProductRepositoryInterface
     * @deprecated 100.1.7 Remove unused dependency.
     */
    protected $productRepository;

    /**
     * @var \Magento\Catalog\Model\ResourceModel\Product\CollectionFactory
     */
    protected $productListFactory;

    /**
     * @var \Magento\Sales\Model\ResourceModel\Order\Item\CollectionFactory
     */
    protected $_orderItemCollectionFactory;

    /**
     * @var \Magento\Catalog\Model\Product\Visibility
     */
    protected $_productVisibility;

    /**
     * @var \Magento\Sales\Model\Service\InvoiceService
     */
    protected $invoiceManagement;

    /**
     * @var \Magento\Directory\Model\CurrencyFactory
     */
    protected $_currencyFactory;

    /**
     * @var \Magento\Eav\Model\Config
     */
    private $_eavConfig;

    /**
     * @var \Magento\Sales\Model\Order\Status\HistoryFactory
     */
    protected $_orderHistoryFactory;

    /**
     * @var \Magento\Sales\Model\ResourceModel\Order\Address\CollectionFactory
     */
    protected $_addressCollectionFactory;

    /**
     * @var \Magento\Sales\Model\ResourceModel\Order\Payment\CollectionFactory
     */
    protected $_paymentCollectionFactory;

    /**
     * @var \Magento\Sales\Model\ResourceModel\Order\Status\History\CollectionFactory
     */
    protected $_historyCollectionFactory;

    /**
     * @var \Magento\Sales\Model\ResourceModel\Order\Invoice\CollectionFactory
     */
    protected $_invoiceCollectionFactory;

    /**
     * @var \Magento\Sales\Model\ResourceModel\Order\Shipment\CollectionFactory
     */
    protected $_shipmentCollectionFactory;

    /**
     * @var \Magento\Sales\Model\ResourceModel\Order\Creditmemo\CollectionFactory
     */
    protected $_memoCollectionFactory;

    /**
     * @var \Magento\Sales\Model\ResourceModel\Order\Shipment\Track\CollectionFactory
     */
    protected $_trackCollectionFactory;

    /**
     * @var \Magento\Sales\Model\ResourceModel\Order\CollectionFactory
     */
    protected $salesOrderCollectionFactory;

    /**
     * @var PriceCurrencyInterface
     */
    protected $priceCurrency;

    /**
     * @var \Magento\Framework\Stdlib\DateTime\TimezoneInterface
     */
    protected $timezone;

    /**
     * @var ResolverInterface
     */
    private $localeResolver;

    /**
     * @param \Magento\Framework\Model\Context $context
     * @param \Magento\Framework\Registry $registry
     * @param \Magento\Framework\Api\ExtensionAttributesFactory $extensionFactory
     * @param AttributeValueFactory $customAttributeFactory
     * @param \Magento\Framework\Stdlib\DateTime\TimezoneInterface $timezone
     * @param \Magento\Store\Model\StoreManagerInterface $storeManager
     * @param Order\Config $orderConfig
     * @param \Magento\Catalog\Api\ProductRepositoryInterface $productRepository
     * @param \Magento\Sales\Model\ResourceModel\Order\Item\CollectionFactory $orderItemCollectionFactory
     * @param \Magento\Catalog\Model\Product\Visibility $productVisibility
     * @param \Magento\Sales\Api\InvoiceManagementInterface $invoiceManagement
     * @param \Magento\Directory\Model\CurrencyFactory $currencyFactory
     * @param \Magento\Eav\Model\Config $eavConfig
     * @param Order\Status\HistoryFactory $orderHistoryFactory
     * @param \Magento\Sales\Model\ResourceModel\Order\Address\CollectionFactory $addressCollectionFactory
     * @param \Magento\Sales\Model\ResourceModel\Order\Payment\CollectionFactory $paymentCollectionFactory
     * @param \Magento\Sales\Model\ResourceModel\Order\Status\History\CollectionFactory $historyCollectionFactory
     * @param \Magento\Sales\Model\ResourceModel\Order\Invoice\CollectionFactory $invoiceCollectionFactory
     * @param \Magento\Sales\Model\ResourceModel\Order\Shipment\CollectionFactory $shipmentCollectionFactory
     * @param \Magento\Sales\Model\ResourceModel\Order\Creditmemo\CollectionFactory $memoCollectionFactory
     * @param \Magento\Sales\Model\ResourceModel\Order\Shipment\Track\CollectionFactory $trackCollectionFactory
     * @param ResourceModel\Order\CollectionFactory $salesOrderCollectionFactory
     * @param PriceCurrencyInterface $priceCurrency
     * @param \Magento\Catalog\Model\ResourceModel\Product\CollectionFactory $productListFactory
     * @param \Magento\Framework\Model\ResourceModel\AbstractResource $resource
     * @param \Magento\Framework\Data\Collection\AbstractDb $resourceCollection
     * @param array $data
     * @param ResolverInterface $localeResolver
     * @SuppressWarnings(PHPMD.ExcessiveParameterList)
     */
    public function __construct(
        \Magento\Framework\Model\Context $context,
        \Magento\Framework\Registry $registry,
        \Magento\Framework\Api\ExtensionAttributesFactory $extensionFactory,
        AttributeValueFactory $customAttributeFactory,
        \Magento\Framework\Stdlib\DateTime\TimezoneInterface $timezone,
        \Magento\Store\Model\StoreManagerInterface $storeManager,
        \Magento\Sales\Model\Order\Config $orderConfig,
        \Magento\Catalog\Api\ProductRepositoryInterface $productRepository,
        \Magento\Sales\Model\ResourceModel\Order\Item\CollectionFactory $orderItemCollectionFactory,
        \Magento\Catalog\Model\Product\Visibility $productVisibility,
        \Magento\Sales\Api\InvoiceManagementInterface $invoiceManagement,
        \Magento\Directory\Model\CurrencyFactory $currencyFactory,
        \Magento\Eav\Model\Config $eavConfig,
        \Magento\Sales\Model\Order\Status\HistoryFactory $orderHistoryFactory,
        \Magento\Sales\Model\ResourceModel\Order\Address\CollectionFactory $addressCollectionFactory,
        \Magento\Sales\Model\ResourceModel\Order\Payment\CollectionFactory $paymentCollectionFactory,
        \Magento\Sales\Model\ResourceModel\Order\Status\History\CollectionFactory $historyCollectionFactory,
        \Magento\Sales\Model\ResourceModel\Order\Invoice\CollectionFactory $invoiceCollectionFactory,
        \Magento\Sales\Model\ResourceModel\Order\Shipment\CollectionFactory $shipmentCollectionFactory,
        \Magento\Sales\Model\ResourceModel\Order\Creditmemo\CollectionFactory $memoCollectionFactory,
        \Magento\Sales\Model\ResourceModel\Order\Shipment\Track\CollectionFactory $trackCollectionFactory,
        \Magento\Sales\Model\ResourceModel\Order\CollectionFactory $salesOrderCollectionFactory,
        PriceCurrencyInterface $priceCurrency,
        \Magento\Catalog\Model\ResourceModel\Product\CollectionFactory $productListFactory,
        \Magento\Framework\Model\ResourceModel\AbstractResource $resource = null,
        \Magento\Framework\Data\Collection\AbstractDb $resourceCollection = null,
        array $data = [],
        ResolverInterface $localeResolver = null
    ) {
        $this->_storeManager = $storeManager;
        $this->_orderConfig = $orderConfig;
        $this->productRepository = $productRepository;
        $this->productListFactory = $productListFactory;
        $this->timezone = $timezone;
        $this->_orderItemCollectionFactory = $orderItemCollectionFactory;
        $this->_productVisibility = $productVisibility;
        $this->invoiceManagement = $invoiceManagement;
        $this->_currencyFactory = $currencyFactory;
        $this->_eavConfig = $eavConfig;
        $this->_orderHistoryFactory = $orderHistoryFactory;
        $this->_addressCollectionFactory = $addressCollectionFactory;
        $this->_paymentCollectionFactory = $paymentCollectionFactory;
        $this->_historyCollectionFactory = $historyCollectionFactory;
        $this->_invoiceCollectionFactory = $invoiceCollectionFactory;
        $this->_shipmentCollectionFactory = $shipmentCollectionFactory;
        $this->_memoCollectionFactory = $memoCollectionFactory;
        $this->_trackCollectionFactory = $trackCollectionFactory;
        $this->salesOrderCollectionFactory = $salesOrderCollectionFactory;
        $this->priceCurrency = $priceCurrency;
        $this->localeResolver = $localeResolver ?: ObjectManager::getInstance()->get(ResolverInterface::class);

        parent::__construct(
            $context,
            $registry,
            $extensionFactory,
            $customAttributeFactory,
            $resource,
            $resourceCollection,
            $data
        );
    }

    /**
     * Initialize resource model
     *
     * @return void
     */
    protected function _construct()
    {
        $this->_init(\Magento\Sales\Model\ResourceModel\Order::class);
    }

    /**
     * Clear order object data
     *
     * @param string $key data key
     * @return $this
     */
    public function unsetData($key = null)
    {
        parent::unsetData($key);
        if ($key === null) {
            $this->setItems(null);
        }
        return $this;
    }

    /**
     * Retrieve can flag for action (edit, unhold, etc..)
     *
     * @param string $action
     * @return boolean|null
     */
    public function getActionFlag($action)
    {
        if (isset($this->_actionFlag[$action])) {
            return $this->_actionFlag[$action];
        }
        return null;
    }

    /**
     * Set can flag value for action (edit, unhold, etc...)
     *
     * @param string $action
     * @param boolean $flag
     * @return $this
     */
    public function setActionFlag($action, $flag)
    {
        $this->_actionFlag[$action] = (bool)$flag;
        return $this;
    }

    /**
     * Return flag for order if it can sends new email to customer.
     *
     * @return bool
     * @SuppressWarnings(PHPMD.BooleanGetMethodName)
     */
    public function getCanSendNewEmailFlag()
    {
        return $this->_canSendNewEmailFlag;
    }

    /**
     * Set flag for order if it can sends new email to customer.
     *
     * @param bool $flag
     * @return $this
     */
    public function setCanSendNewEmailFlag($flag)
    {
        $this->_canSendNewEmailFlag = (bool)$flag;
        return $this;
    }

    /**
     * Load order by system increment identifier
     *
     * @param string $incrementId
     * @return \Magento\Sales\Model\Order
     */
    public function loadByIncrementId($incrementId)
    {
        return $this->loadByAttribute('increment_id', $incrementId);
    }

    /**
     * Load order by system increment and store identifiers
     *
     * @param string $incrementId
     * @param string $storeId
     * @return \Magento\Sales\Model\Order
     */
    public function loadByIncrementIdAndStoreId($incrementId, $storeId)
    {
        $orderCollection = $this->getSalesOrderCollection(
            [
                'increment_id' => $incrementId,
                'store_id' => $storeId
            ]
        );
        return $orderCollection->getFirstItem();
    }

    /**
     * Get sales Order collection model populated with data
     *
     * @param array $filters
     * @return \Magento\Sales\Model\ResourceModel\Order\Collection
     */
    protected function getSalesOrderCollection(array $filters = [])
    {
        /** @var \Magento\Sales\Model\ResourceModel\Order\Collection $salesOrderCollection */
        $salesOrderCollection = $this->salesOrderCollectionFactory->create();
        foreach ($filters as $field => $condition) {
            $salesOrderCollection->addFieldToFilter($field, $condition);
        }
        return $salesOrderCollection->load();
    }

    /**
     * Load order by custom attribute value. Attribute value should be unique
     *
     * @param string $attribute
     * @param string $value
     * @return $this
     */
    public function loadByAttribute($attribute, $value)
    {
        $this->load($value, $attribute);
        return $this;
    }

    /**
     * Retrieve store model instance
     *
     * @return \Magento\Store\Model\Store
     */
    public function getStore()
    {
        $storeId = $this->getStoreId();
        if ($storeId) {
            return $this->_storeManager->getStore($storeId);
        }
        return $this->_storeManager->getStore();
    }

    /**
     * Retrieve order cancel availability
     *
     * @return bool
     * @SuppressWarnings(PHPMD.CyclomaticComplexity)
     * @SuppressWarnings(PHPMD.NPathComplexity)
     */
    public function canCancel()
    {
        if (!$this->_canVoidOrder()) {
            return false;
        }
        if ($this->canUnhold()) {
            return false;
        }
        if (!$this->canReviewPayment() && $this->canFetchPaymentReviewUpdate()) {
            return false;
        }

        $allInvoiced = true;
        foreach ($this->getAllItems() as $item) {
            if ($item->getQtyToInvoice()) {
                $allInvoiced = false;
                break;
            }
        }

        $allRefunded = true;
        foreach ($this->getAllItems() as $orderItem) {
            $allRefunded = $allRefunded && ((float)$orderItem->getQtyRefunded() == (float)$orderItem->getQtyInvoiced());
        }

        if ($allInvoiced && !$allRefunded) {
            return false;
        }

        $state = $this->getState();
        if ($this->isCanceled() || $state === self::STATE_COMPLETE || $state === self::STATE_CLOSED) {
            return false;
        }

        if ($this->getActionFlag(self::ACTION_FLAG_CANCEL) === false) {
            return false;
        }

        return true;
    }

    /**
     * Getter whether the payment can be voided
     *
     * @return bool
     */
    public function canVoidPayment()
    {
        return $this->_canVoidOrder() ? $this->getPayment()->canVoid() : false;
    }

    /**
     * Check whether order could be canceled by states and flags
     *
     * @return bool
     */
    protected function _canVoidOrder()
    {
        return !($this->isCanceled() || $this->canUnhold() || $this->isPaymentReview());
    }

    /**
     * Retrieve order invoice availability
     *
     * @return bool
     * @SuppressWarnings(PHPMD.CyclomaticComplexity)
     */
    public function canInvoice()
    {
        if ($this->canUnhold() || $this->isPaymentReview()) {
            return false;
        }
        $state = $this->getState();
        if ($this->isCanceled() || $state === self::STATE_COMPLETE || $state === self::STATE_CLOSED) {
            return false;
        }

        if ($this->getActionFlag(self::ACTION_FLAG_INVOICE) === false) {
            return false;
        }

        foreach ($this->getAllItems() as $item) {
            if ($item->getQtyToInvoice() > 0 && !$item->getLockedDoInvoice()) {
                return true;
            }
        }
        return false;
    }

    /**
     * Retrieve order credit memo (refund) availability
     *
     * @return bool
     */
    public function canCreditmemo()
    {
        if ($this->hasForcedCanCreditmemo()) {
            return $this->getForcedCanCreditmemo();
        }

        if ($this->canUnhold() || $this->isPaymentReview()) {
            return false;
        }

        if ($this->isCanceled() || $this->getState() === self::STATE_CLOSED) {
            return false;
        }

        /**
         * We can have problem with float in php (on some server $a=762.73;$b=762.73; $a-$b!=0)
         * for this we have additional diapason for 0
         * TotalPaid - contains amount, that were not rounded.
         */
        $totalRefunded = $this->priceCurrency->round($this->getTotalPaid()) - $this->getTotalRefunded();
        if (abs($totalRefunded) < .0001) {
            return false;
        }
        // Case when Adjustment Fee (adjustment_negative) has been used for first creditmemo
        if (abs($totalRefunded - $this->getAdjustmentNegative()) < .0001) {
            return false;
        }

        if ($this->getActionFlag(self::ACTION_FLAG_EDIT) === false) {
            return false;
        }
        return true;
    }

    /**
     * Retrieve order hold availability
     *
     * @return bool
     */
    public function canHold()
    {
        $notHoldableStates = [
            self::STATE_CANCELED,
            self::STATE_PAYMENT_REVIEW,
            self::STATE_COMPLETE,
            self::STATE_CLOSED,
            self::STATE_HOLDED
        ];
        if (in_array($this->getState(), $notHoldableStates)) {
            return false;
        }

        if ($this->getActionFlag(self::ACTION_FLAG_HOLD) === false) {
            return false;
        }
        return true;
    }

    /**
     * Retrieve order unhold availability
     *
     * @return bool
     */
    public function canUnhold()
    {
        if ($this->getActionFlag(self::ACTION_FLAG_UNHOLD) === false || $this->isPaymentReview()) {
            return false;
        }
        return $this->getState() === self::STATE_HOLDED;
    }

    /**
     * Check if comment can be added to order history
     *
     * @return bool
     */
    public function canComment()
    {
        if ($this->getActionFlag(self::ACTION_FLAG_COMMENT) === false) {
            return false;
        }
        return true;
    }

    /**
     * Retrieve order shipment availability
     *
     * @return bool
     * @SuppressWarnings(PHPMD.CyclomaticComplexity)
     */
    public function canShip()
    {
        if ($this->canUnhold() || $this->isPaymentReview()) {
            return false;
        }

        if ($this->getIsVirtual() || $this->isCanceled()) {
            return false;
        }

        if ($this->getActionFlag(self::ACTION_FLAG_SHIP) === false) {
            return false;
        }

        foreach ($this->getAllItems() as $item) {
            if ($item->getQtyToShip() > 0 && !$item->getIsVirtual() && !$item->getLockedDoShip()) {
                return true;
            }
        }
        return false;
    }

    /**
     * Retrieve order edit availability
     *
     * @return bool
     */
    public function canEdit()
    {
        if ($this->canUnhold()) {
            return false;
        }

        $state = $this->getState();
        if ($this->isCanceled() ||
            $this->isPaymentReview() ||
            $state === self::STATE_COMPLETE ||
            $state === self::STATE_CLOSED
        ) {
            return false;
        }

        if ($this->hasInvoices()) {
            return false;
        }

        if (!$this->getPayment()->getMethodInstance()->canEdit()) {
            return false;
        }

        if ($this->getActionFlag(self::ACTION_FLAG_EDIT) === false) {
            return false;
        }

        return true;
    }

    /**
     * Retrieve order reorder availability
     *
     * @return bool
     */
    public function canReorder()
    {
        return $this->_canReorder(false);
    }

    /**
     * Check the ability to reorder ignoring the availability in stock or status of the ordered products
     *
     * @return bool
     */
    public function canReorderIgnoreSalable()
    {
        return $this->_canReorder(true);
    }

    /**
     * Retrieve order reorder availability
     *
     * @param bool $ignoreSalable
     * @return bool
     * @SuppressWarnings(PHPMD.CyclomaticComplexity)
     */
    protected function _canReorder($ignoreSalable = false)
    {
        if ($this->canUnhold() || $this->isPaymentReview()) {
            return false;
        }

        if ($this->getActionFlag(self::ACTION_FLAG_REORDER) === false) {
            return false;
        }

        $products = [];
        $itemsCollection = $this->getItemsCollection();
        foreach ($itemsCollection as $item) {
            $products[] = $item->getProductId();
        }

        if (!empty($products)) {
            $productsCollection = $this->productListFactory->create()
                ->setStoreId($this->getStoreId())
                ->addIdFilter($products)
                ->addAttributeToSelect('status')
                ->load();

            foreach ($itemsCollection as $item) {
                $product = $productsCollection->getItemById($item->getProductId());
                if (!$product) {
                    return false;
                }
                if (!$ignoreSalable && !$product->isSalable()) {
                    return false;
                }
            }
        }

        return true;
    }

    /**
     * Check whether the payment is in payment review state
     * In this state order cannot be normally processed. Possible actions can be:
     * - accept or deny payment
     * - fetch transaction information
     *
     * @return bool
     */
    public function isPaymentReview()
    {
        return $this->getState() === self::STATE_PAYMENT_REVIEW;
    }

    /**
     * Check whether payment can be accepted or denied
     *
     * @return bool
     */
    public function canReviewPayment()
    {
        return $this->isPaymentReview() && $this->getPayment()->canReviewPayment();
    }

    /**
     * Check whether there can be a transaction update fetched for payment in review state
     *
     * @return bool
     */
    public function canFetchPaymentReviewUpdate()
    {
        return $this->isPaymentReview() && $this->getPayment()->canFetchTransactionInfo();
    }

    /**
     * Retrieve order configuration model
     *
     * @return \Magento\Sales\Model\Order\Config
     */
    public function getConfig()
    {
        return $this->_orderConfig;
    }

    /**
     * Place order payments
     *
     * @return $this
     */
    protected function _placePayment()
    {
        $this->getPayment()->place();
        return $this;
    }

    /**
     * @inheritdoc
     */
    public function getPayment()
    {
        $payment = $this->getData(OrderInterface::PAYMENT);
        if ($payment === null) {
            $paymentItems = $this->getPaymentsCollection()->getItems();
            if (count($paymentItems)) {
                $payment = reset($paymentItems);
                $this->setData(
                    OrderInterface::PAYMENT,
                    $payment
                );
            }
        }
        if ($payment) {
            $payment->setOrder($this);
        }
        return $payment;
    }

    /**
     * Sets the billing address, if any, for the order.
     *
     * @param \Magento\Sales\Api\Data\OrderAddressInterface $address
     * @return $this
     */
    public function setBillingAddress(\Magento\Sales\Api\Data\OrderAddressInterface $address = null)
    {
        $old = $this->getBillingAddress();
        if (!empty($old) && !empty($address)) {
            $address->setId($old->getId());
        }

        if (!empty($address)) {
            $address->setEmail($this->getCustomerEmail());
            $this->addAddress($address->setAddressType('billing'));
        }
        return $this;
    }

    /**
     * Declare order shipping address
     *
     * @param \Magento\Sales\Api\Data\OrderAddressInterface $address
     * @return $this
     */
    public function setShippingAddress(\Magento\Sales\Api\Data\OrderAddressInterface $address = null)
    {
        $old = $this->getShippingAddress();
        if (!empty($old) && !empty($address)) {
            $address->setId($old->getId());
        }

        if (!empty($address)) {
            $address->setEmail($this->getCustomerEmail());
            $this->addAddress($address->setAddressType('shipping'));
        }
        return $this;
    }

    /**
     * Retrieve order billing address
     *
     * @return \Magento\Sales\Api\Data\OrderAddressInterface|null
     */
    public function getBillingAddress()
    {
        foreach ($this->getAddresses() as $address) {
            if ($address->getAddressType() == 'billing' && !$address->isDeleted()) {
                return $address;
            }
        }
        return null;
    }

    /**
     * Retrieve order shipping address
     *
     * @return \Magento\Sales\Model\Order\Address|null
     */
    public function getShippingAddress()
    {
        foreach ($this->getAddresses() as $address) {
            if ($address->getAddressType() == 'shipping' && !$address->isDeleted()) {
                return $address;
            }
        }
        return null;
    }

    /**
     * @inheritdoc
     *
     * @param string $state
     * @return $this
     */
    public function setState($state)
    {
        return $this->setData(self::STATE, $state);
    }

    /**
     * Retrieve label of order status
     *
     * @return string
     */
    public function getStatusLabel()
    {
        return $this->getConfig()->getStatusLabel($this->getStatus());
    }

    /**
     * Add status change information to history
     *
     * @param  string $status
     * @param  string $comment
     * @param  bool $isCustomerNotified
     * @return $this
     */
    public function addStatusToHistory($status, $comment = '', $isCustomerNotified = false)
    {
        $this->addStatusHistoryComment($comment, $status)->setIsCustomerNotified($isCustomerNotified);
        return $this;
    }

    /**
<<<<<<< HEAD
     * Add a comment to order.
     *
     * Different or default status may be specified.
=======
     * Add a comment to order
     *
     * Different or default status may be specified
>>>>>>> a4742253
     *
     * @param string $comment
     * @param bool|string $status
     * @return OrderStatusHistoryInterface
     * @deprecated
     * @see addCommentToStatusHistory
     */
    public function addStatusHistoryComment($comment, $status = false)
    {
        return $this->addCommentToStatusHistory($comment, $status, false);
    }
    
    /**
<<<<<<< HEAD
     * Add a comment to order status history.
     *
     * Different or default status may be specified.
=======
     * Add a comment to order status history
     *
     * Different or default status may be specified
>>>>>>> a4742253
     *
     * @param string $comment
     * @param bool|string $status
     * @param bool $isVisibleOnFront
     * @return OrderStatusHistoryInterface
     */
    public function addCommentToStatusHistory($comment, $status = false, $isVisibleOnFront = false)
    {
        if (false === $status) {
            $status = $this->getStatus();
        } elseif (true === $status) {
            $status = $this->getConfig()->getStateDefaultStatus($this->getState());
        } else {
            $this->setStatus($status);
        }
        $history = $this->_orderHistoryFactory->create()->setStatus(
            $status
        )->setComment(
            $comment
        )->setEntityName(
            $this->entityType
        )->setIsVisibleOnFront(
            $isVisibleOnFront
        );
        $this->addStatusHistory($history);
        return $history;
    }

    /**
     * Overrides entity id, which will be saved to comments history status
     *
     * @param string $entityName
     * @return $this
     */
    public function setHistoryEntityName($entityName)
    {
        $this->entityType = $entityName;
        return $this;
    }

    /**
     * Return order entity type
     *
     * @return string
     */
    public function getEntityType()
    {
        return $this->entityType;
    }

    /**
     * Place order
     *
     * @return $this
     */
    public function place()
    {
        $this->_eventManager->dispatch('sales_order_place_before', ['order' => $this]);
        $this->_placePayment();
        $this->_eventManager->dispatch('sales_order_place_after', ['order' => $this]);
        return $this;
    }

    /**
<<<<<<< HEAD
     * Hold
=======
     * Hold order
>>>>>>> a4742253
     *
     * @return $this
     * @throws \Magento\Framework\Exception\LocalizedException
     */
    public function hold()
    {
        if (!$this->canHold()) {
            throw new \Magento\Framework\Exception\LocalizedException(__('A hold action is not available.'));
        }
        $this->setHoldBeforeState($this->getState());
        $this->setHoldBeforeStatus($this->getStatus());
        $this->setState(self::STATE_HOLDED)
            ->setStatus($this->getConfig()->getStateDefaultStatus(self::STATE_HOLDED));
        return $this;
    }

    /**
     * Attempt to unhold the order
     *
     * @return $this
     * @throws \Magento\Framework\Exception\LocalizedException
     */
    public function unhold()
    {
        if (!$this->canUnhold()) {
            throw new \Magento\Framework\Exception\LocalizedException(__('You cannot remove the hold.'));
        }

        $this->setState($this->getHoldBeforeState())
            ->setStatus($this->getHoldBeforeStatus());
        $this->setHoldBeforeState(null);
        $this->setHoldBeforeStatus(null);
        return $this;
    }

    /**
     * Cancel order
     *
     * @return $this
     */
    public function cancel()
    {
        if ($this->canCancel()) {
            $this->getPayment()->cancel();
            $this->registerCancellation();

            $this->_eventManager->dispatch('order_cancel_after', ['order' => $this]);
        }

        return $this;
    }

    /**
     * Is order status in DB "Fraud detected"
     *
     * @return bool
     */
    public function isFraudDetected()
    {
        return $this->getOrigData(self::STATE) == self::STATE_PAYMENT_REVIEW
            && $this->getOrigData(self::STATUS) == self::STATUS_FRAUD;
    }

    /**
     * Prepare order totals to cancellation
     *
     * @param string $comment
     * @param bool $graceful
     * @return $this
     * @throws \Magento\Framework\Exception\LocalizedException
     * @SuppressWarnings(PHPMD.CyclomaticComplexity)
     */
    public function registerCancellation($comment = '', $graceful = true)
    {
        if ($this->canCancel() || $this->isPaymentReview() || $this->isFraudDetected()) {
            $state = self::STATE_CANCELED;
            foreach ($this->getAllItems() as $item) {
                if ($state != self::STATE_PROCESSING && $item->getQtyToRefund()) {
                    if ($item->isProcessingAvailable()) {
                        $state = self::STATE_PROCESSING;
                    } else {
                        $state = self::STATE_COMPLETE;
                    }
                }
                $item->cancel();
            }

            $this->setSubtotalCanceled($this->getSubtotal() - $this->getSubtotalInvoiced());
            $this->setBaseSubtotalCanceled($this->getBaseSubtotal() - $this->getBaseSubtotalInvoiced());

            $this->setTaxCanceled($this->getTaxAmount() - $this->getTaxInvoiced());
            $this->setBaseTaxCanceled($this->getBaseTaxAmount() - $this->getBaseTaxInvoiced());

            $this->setShippingCanceled($this->getShippingAmount() - $this->getShippingInvoiced());
            $this->setBaseShippingCanceled($this->getBaseShippingAmount() - $this->getBaseShippingInvoiced());

            $this->setDiscountCanceled(abs($this->getDiscountAmount()) - $this->getDiscountInvoiced());
            $this->setBaseDiscountCanceled(abs($this->getBaseDiscountAmount()) - $this->getBaseDiscountInvoiced());

            $this->setTotalCanceled($this->getGrandTotal() - $this->getTotalPaid());
            $this->setBaseTotalCanceled($this->getBaseGrandTotal() - $this->getBaseTotalPaid());

            $this->setState($state)
                ->setStatus($this->getConfig()->getStateDefaultStatus($state));
            if (!empty($comment)) {
                $this->addStatusHistoryComment($comment, false);
            }
        } elseif (!$graceful) {
            throw new \Magento\Framework\Exception\LocalizedException(__('We cannot cancel this order.'));
        }
        return $this;
    }

    /**
     * Retrieve tracking numbers
     *
     * @return array
     */
    public function getTrackingNumbers()
    {
        if ($this->getData('tracking_numbers')) {
            return explode(',', $this->getData('tracking_numbers'));
        }
        return [];
    }

    /**
     * Retrieve shipping method
     *
     * @param bool $asObject return carrier code and shipping method data as object
     * @return string|\Magento\Framework\DataObject
     */
    public function getShippingMethod($asObject = false)
    {
        $shippingMethod = parent::getShippingMethod();
        if (!$asObject) {
            return $shippingMethod;
        } else {
            list($carrierCode, $method) = explode('_', $shippingMethod, 2);
            return new \Magento\Framework\DataObject(['carrier_code' => $carrierCode, 'method' => $method]);
        }
    }

    /*********************** ADDRESSES ***************************/

    /**
<<<<<<< HEAD
     * Get addresses collection
=======
     * Returns address collection instance
>>>>>>> a4742253
     *
     * @return Collection
     */
    public function getAddressesCollection()
    {
        $collection = $this->_addressCollectionFactory->create()->setOrderFilter($this);
        if ($this->getId()) {
            foreach ($collection as $address) {
                $address->setOrder($this);
            }
        }
        return $collection;
    }

    /**
<<<<<<< HEAD
     * Get address by id
=======
     * Returns address by id
>>>>>>> a4742253
     *
     * @param mixed $addressId
     * @return false
     */
    public function getAddressById($addressId)
    {
        foreach ($this->getAddressesCollection() as $address) {
            if ($address->getId() == $addressId) {
                return $address;
            }
        }
        return false;
    }

    /**
<<<<<<< HEAD
     * Add address
=======
     * Add address to order
>>>>>>> a4742253
     *
     * @param \Magento\Sales\Model\Order\Address $address
     * @return $this
     */
    public function addAddress(\Magento\Sales\Model\Order\Address $address)
    {
        $address->setOrder($this)->setParentId($this->getId());
        if (!$address->getId()) {
            $this->setAddresses(array_merge($this->getAddresses(), [$address]));
            $this->setDataChanges(true);
        }
        return $this;
    }

    /**
<<<<<<< HEAD
     * Get items collection
=======
     * Returns items collection
>>>>>>> a4742253
     *
     * @param array $filterByTypes
     * @param bool $nonChildrenOnly
     * @return ItemCollection
     */
    public function getItemsCollection($filterByTypes = [], $nonChildrenOnly = false)
    {
        $collection = $this->_orderItemCollectionFactory->create()->setOrderFilter($this);

        if ($filterByTypes) {
            $collection->filterByTypes($filterByTypes);
        }
        if ($nonChildrenOnly) {
            $collection->filterByParent();
        }

        if ($this->getId()) {
            foreach ($collection as $item) {
                $item->setOrder($this);
            }
        }
        return $collection;
    }

    /**
     * Get random items collection without related children
     *
     * @param int $limit
     * @return ItemCollection
     */
    public function getParentItemsRandomCollection($limit = 1)
    {
        return $this->_getItemsRandomCollection($limit, true);
    }

    /**
     * Get random items collection with or without related children
     *
     * @param int $limit
     * @param bool $nonChildrenOnly
     * @return ItemCollection
     */
    protected function _getItemsRandomCollection($limit, $nonChildrenOnly = false)
    {
        $collection = $this->_orderItemCollectionFactory->create()->setOrderFilter($this)->setRandomOrder();

        if ($nonChildrenOnly) {
            $collection->filterByParent();
        }
        $products = [];
        foreach ($collection as $item) {
            $products[] = $item->getProductId();
        }

        $productsCollection = $this->productListFactory->create()->addIdFilter(
            $products
        )->setVisibility(
            $this->_productVisibility->getVisibleInSiteIds()
        )->addPriceData()->setPageSize(
            $limit
        )->load();

        foreach ($collection as $item) {
            $product = $productsCollection->getItemById($item->getProductId());
            if ($product) {
                $item->setProduct($product);
            }
        }

        return $collection;
    }

    /**
<<<<<<< HEAD
     * Get all items
=======
     * Returns all order items
>>>>>>> a4742253
     *
     * @return \Magento\Sales\Model\Order\Item[]
     */
    public function getAllItems()
    {
        $items = [];
        foreach ($this->getItems() as $item) {
            if (!$item->isDeleted()) {
                $items[] = $item;
            }
        }
        return $items;
    }

    /**
<<<<<<< HEAD
     * Get all visible items
=======
     * Returns all visible items
>>>>>>> a4742253
     *
     * @return array
     */
    public function getAllVisibleItems()
    {
        $items = [];
        foreach ($this->getItems() as $item) {
            if (!$item->isDeleted() && !$item->getParentItemId()) {
                $items[] = $item;
            }
        }
        return $items;
    }

    /**
     * Gets order item by given ID.
     *
     * @param int $itemId
     * @return \Magento\Framework\DataObject|null
     */
    public function getItemById($itemId)
    {
        $items = $this->getItems();

        if (isset($items[$itemId])) {
            return $items[$itemId];
        }

        return null;
    }

    /**
<<<<<<< HEAD
     * Get item by quote item id
=======
     * Returns Item By QuoteItem Id
>>>>>>> a4742253
     *
     * @param mixed $quoteItemId
     * @return  \Magento\Framework\DataObject|null
     */
    public function getItemByQuoteItemId($quoteItemId)
    {
        foreach ($this->getItems() as $item) {
            if ($item->getQuoteItemId() == $quoteItemId) {
                return $item;
            }
        }
        return null;
    }

    /**
<<<<<<< HEAD
     * Add item
=======
     * Add item to order
>>>>>>> a4742253
     *
     * @param \Magento\Sales\Model\Order\Item $item
     * @return $this
     */
    public function addItem(\Magento\Sales\Model\Order\Item $item)
    {
        $item->setOrder($this);
        if (!$item->getId()) {
            $this->setItems(array_merge($this->getItems(), [$item]));
        }
        return $this;
    }

    /*********************** PAYMENTS ***************************/

    /**
<<<<<<< HEAD
     * Get payments collection
=======
     * Returns payment collection
>>>>>>> a4742253
     *
     * @return PaymentCollection
     */
    public function getPaymentsCollection()
    {
        $collection = $this->_paymentCollectionFactory->create()->setOrderFilter($this);
        if ($this->getId()) {
            foreach ($collection as $payment) {
                $payment->setOrder($this);
            }
        }
        return $collection;
    }

    /**
<<<<<<< HEAD
     * Get all payments
=======
     * Returns all payments
>>>>>>> a4742253
     *
     * @return array
     */
    public function getAllPayments()
    {
        $payments = [];
        foreach ($this->getPaymentsCollection() as $payment) {
            if (!$payment->isDeleted()) {
                $payments[] = $payment;
            }
        }
        return $payments;
    }

    /**
<<<<<<< HEAD
     * Get payment by id
=======
     * Returns payment by id
>>>>>>> a4742253
     *
     * @param mixed $paymentId
     * @return Payment|false
     */
    public function getPaymentById($paymentId)
    {
        foreach ($this->getPaymentsCollection() as $payment) {
            if ($payment->getId() == $paymentId) {
                return $payment;
            }
        }
        return false;
    }

    /**
     * @inheritdoc
     */
    public function setPayment(\Magento\Sales\Api\Data\OrderPaymentInterface $payment = null)
    {
        $this->setData(OrderInterface::PAYMENT, $payment);
        if ($payment !== null) {
            $payment->setOrder($this)->setParentId($this->getId());
            if (!$payment->getId()) {
                $this->setDataChanges(true);
            }
        }
        return $payment;
    }

    /*********************** STATUSES ***************************/

    /**
     * Return collection of order status history items.
     *
     * @return HistoryCollection
     */
    public function getStatusHistoryCollection()
    {
        $collection = $this->_historyCollectionFactory->create()->setOrderFilter($this)
            ->setOrder('created_at', 'desc')
            ->setOrder('entity_id', 'desc');
        if ($this->getId()) {
            foreach ($collection as $status) {
                $status->setOrder($this);
            }
        }
        return $collection;
    }

    /**
     * Return array of order status history items without deleted.
     *
     * @return array
     */
    public function getAllStatusHistory()
    {
        $history = [];
        foreach ($this->getStatusHistoryCollection() as $status) {
            if (!$status->isDeleted()) {
                $history[] = $status;
            }
        }
        return $history;
    }

    /**
     * Return collection of visible on frontend order status history items.
     *
     * @return array
     */
    public function getVisibleStatusHistory()
    {
        $history = [];
        foreach ($this->getStatusHistoryCollection() as $status) {
            if (!$status->isDeleted() && $status->getComment() && $status->getIsVisibleOnFront()) {
                $history[] = $status;
            }
        }
        return $history;
    }

    /**
<<<<<<< HEAD
     * GetStatus history by id
=======
     * Returns status history by id
>>>>>>> a4742253
     *
     * @param mixed $statusId
     * @return string|false
     */
    public function getStatusHistoryById($statusId)
    {
        foreach ($this->getStatusHistoryCollection() as $status) {
            if ($status->getId() == $statusId) {
                return $status;
            }
        }
        return false;
    }

    /**
<<<<<<< HEAD
     * @inheritdoc
=======
     * Set the order status history object and the order object to each other
>>>>>>> a4742253
     *
     * Adds the object to the status history collection, which is automatically saved when the order is saved.
     * See the entity_id attribute backend model.
     * Or the history record can be saved standalone after this.
     *
     * @param \Magento\Sales\Model\Order\Status\History $history
     * @return $this
     */
    public function addStatusHistory(\Magento\Sales\Model\Order\Status\History $history)
    {
        $history->setOrder($this);
        $this->setStatus($history->getStatus());
        if (!$history->getId()) {
            $this->setStatusHistories(array_merge($this->getStatusHistories(), [$history]));
            $this->setDataChanges(true);
        }
        return $this;
    }

    /**
<<<<<<< HEAD
     * Get real real_order_id
=======
     * Returns real order id
>>>>>>> a4742253
     *
     * @return string
     */
    public function getRealOrderId()
    {
        $id = $this->getData('real_order_id');
        if ($id === null) {
            $id = $this->getIncrementId();
        }
        return $id;
    }

    /**
     * Get currency model instance. Will be used currency with which order placed
     *
     * @return Currency
     */
    public function getOrderCurrency()
    {
        if ($this->_orderCurrency === null) {
            $this->_orderCurrency = $this->_currencyFactory->create();
            $this->_orderCurrency->load($this->getOrderCurrencyCode());
        }
        return $this->_orderCurrency;
    }

    /**
     * Get formatted price value including order currency rate to order website currency
     *
     * @param float $price
     * @param bool $addBrackets
     * @return string
     */
    public function formatPrice($price, $addBrackets = false)
    {
        return $this->formatPricePrecision($price, 2, $addBrackets);
    }

    /**
     * Format price precision
     *
     * @param float $price
     * @param int $precision
     * @param bool $addBrackets
     * @return string
     */
    public function formatPricePrecision($price, $precision, $addBrackets = false)
    {
        return $this->getOrderCurrency()->formatPrecision($price, $precision, [], true, $addBrackets);
    }

    /**
     * Retrieve text formatted price value including order rate
     *
     * @param float $price
     * @return string
     */
    public function formatPriceTxt($price)
    {
        return $this->getOrderCurrency()->formatTxt($price);
    }

    /**
     * Retrieve order website currency for working with base prices
     *
     * @return Currency
     */
    public function getBaseCurrency()
    {
        if ($this->_baseCurrency === null) {
            $this->_baseCurrency = $this->_currencyFactory->create()->load($this->getBaseCurrencyCode());
        }
        return $this->_baseCurrency;
    }

    /**
<<<<<<< HEAD
     * Format BasePrice
=======
     * Format base price
>>>>>>> a4742253
     *
     * @param float $price
     * @return string
     */
    public function formatBasePrice($price)
    {
        return $this->formatBasePricePrecision($price, 2);
    }

    /**
<<<<<<< HEAD
     * Format BasePrice Precision
=======
     * Format Base Price Precision
>>>>>>> a4742253
     *
     * @param float $price
     * @param int $precision
     * @return string
     */
    public function formatBasePricePrecision($price, $precision)
    {
        return $this->getBaseCurrency()->formatPrecision($price, $precision);
    }

    /**
<<<<<<< HEAD
     * Is currency different
=======
     * Is Currency Different
>>>>>>> a4742253
     *
     * @return bool
     */
    public function isCurrencyDifferent()
    {
        return $this->getOrderCurrencyCode() != $this->getBaseCurrencyCode();
    }

    /**
     * Retrieve order total due value
     *
     * @return float|null
     */
    public function getTotalDue()
    {
        $total = $this->getGrandTotal() - $this->getTotalPaid();
        $total = $this->priceCurrency->round($total);
        return max($total, 0);
    }

    /**
     * Retrieve order total due value
     *
     * @return float|null
     */
    public function getBaseTotalDue()
    {
        $total = $this->getBaseGrandTotal() - $this->getBaseTotalPaid();
        $total = $this->priceCurrency->round($total);
        return max($total, 0);
    }

    /**
<<<<<<< HEAD
     * Get data
=======
     * Returns object data
>>>>>>> a4742253
     *
     * @param string $key
     * @param null|string|int $index
     * @return mixed
     */
    public function getData($key = '', $index = null)
    {
        if ($key == 'total_due') {
            return $this->getTotalDue();
        }
        if ($key == 'base_total_due') {
            return $this->getBaseTotalDue();
        }
        return parent::getData($key, $index);
    }

    /**
     * Retrieve order invoices collection
     *
     * @return InvoiceCollection
     */
    public function getInvoiceCollection()
    {
        if ($this->_invoices === null) {
            $this->_invoices = $this->_invoiceCollectionFactory->create()->setOrderFilter($this);

            if ($this->getId()) {
                foreach ($this->_invoices as $invoice) {
                    $invoice->setOrder($this);
                }
            }
        }
        return $this->_invoices;
    }

    /**
     * @inheritdoc
     *
     * @param InvoiceCollection $invoices
     * @return $this
     */
    public function setInvoiceCollection(InvoiceCollection $invoices)
    {
        $this->_invoices = $invoices;
        return $this;
    }

    /**
     * Retrieve order shipments collection
     *
     * @return ShipmentCollection|false
     */
    public function getShipmentsCollection()
    {
        if (empty($this->_shipments)) {
            if ($this->getId()) {
                $this->_shipments = $this->_shipmentCollectionFactory->create()->setOrderFilter($this)->load();
            } else {
                return false;
            }
        }
        return $this->_shipments;
    }

    /**
     * Retrieve order creditmemos collection
     *
     * @return CreditmemoCollection|false
     */
    public function getCreditmemosCollection()
    {
        if (empty($this->_creditmemos)) {
            if ($this->getId()) {
                $this->_creditmemos = $this->_memoCollectionFactory->create()->setOrderFilter($this)->load();
            } else {
                return false;
            }
        }
        return $this->_creditmemos;
    }

    /**
     * Retrieve order tracking numbers collection
     *
     * @return TrackCollection
     */
    public function getTracksCollection()
    {
        if (empty($this->_tracks)) {
            $this->_tracks = $this->_trackCollectionFactory->create()->setOrderFilter($this);

            if ($this->getId()) {
                $this->_tracks->load();
            }
        }
        return $this->_tracks;
    }

    /**
     * Check order invoices availability
     *
     * @return bool
     */
    public function hasInvoices()
    {
        return (bool)$this->getInvoiceCollection()->count();
    }

    /**
     * Check order shipments availability
     *
     * @return bool
     */
    public function hasShipments()
    {
        return (bool)$this->getShipmentsCollection()->count();
    }

    /**
     * Check order creditmemos availability
     *
     * @return bool
     */
    public function hasCreditmemos()
    {
        return (bool)$this->getCreditmemosCollection()->count();
    }

    /**
     * Retrieve array of related objects
     *
     * Used for order saving
     *
     * @return array
     */
    public function getRelatedObjects()
    {
        return $this->_relatedObjects;
    }

    /**
<<<<<<< HEAD
     * Get customer name
=======
     * Returns customer name
>>>>>>> a4742253
     *
     * @return string
     */
    public function getCustomerName()
    {
        if ($this->getCustomerFirstname()) {
            $customerName = $this->getCustomerFirstname() . ' ' . $this->getCustomerLastname();
        } else {
            $customerName = (string)__('Guest');
        }
        return $customerName;
    }

    /**
     * Add New object to related array
     *
     * @param \Magento\Framework\Model\AbstractModel $object
     * @return $this
     */
    public function addRelatedObject(\Magento\Framework\Model\AbstractModel $object)
    {
        $this->_relatedObjects[] = $object;
        return $this;
    }

    /**
     * Get formatted order created date in store timezone
     *
     * @param string $format date format type (short|medium|long|full)
     * @return string
     */
    public function getCreatedAtFormatted($format)
    {
        return $this->timezone->formatDateTime(
            new \DateTime($this->getCreatedAt()),
            $format,
            $format,
            $this->localeResolver->getDefaultLocale(),
            $this->timezone->getConfigTimezone('store', $this->getStore())
        );
    }

    /**
<<<<<<< HEAD
     * Get email customer note
=======
     * Returns email customer note
>>>>>>> a4742253
     *
     * @return string
     */
    public function getEmailCustomerNote()
    {
        if ($this->getCustomerNoteNotify()) {
            return $this->getCustomerNote();
        }
        return '';
    }

    /**
<<<<<<< HEAD
     * Get store group name
=======
     * Returns store group name
>>>>>>> a4742253
     *
     * @return string
     */
    public function getStoreGroupName()
    {
        $storeId = $this->getStoreId();
        if ($storeId === null) {
            return $this->getStoreName(1);
        }
        return $this->getStore()->getGroup()->getName();
    }

    /**
<<<<<<< HEAD
     * Reset all data in object so after another load it will be complete new object.
=======
     * Resets all data in object
     *
     * So after another load it will be complete new object
>>>>>>> a4742253
     *
     * @return $this
     */
    public function reset()
    {
        $this->unsetData();
        $this->_actionFlag = [];
        $this->setAddresses(null);
        $this->setItems(null);
        $this->setPayment(null);
        $this->setStatusHistories(null);
        $this->_invoices = null;
        $this->_tracks = null;
        $this->_shipments = null;
        $this->_creditmemos = null;
        $this->_relatedObjects = [];
        $this->_orderCurrency = null;
        $this->_baseCurrency = null;

        return $this;
    }

    /**
<<<<<<< HEAD
     * Get IsNotVirtual
=======
     * Get order is not virtual
>>>>>>> a4742253
     *
     * @return bool
     * @SuppressWarnings(PHPMD.BooleanGetMethodName)
     */
    public function getIsNotVirtual()
    {
        return !$this->getIsVirtual();
    }

    /**
     * Create new invoice with maximum qty for invoice for each item
     *
     * @param array $qtys
     * @return \Magento\Sales\Model\Order\Invoice
     */
    public function prepareInvoice($qtys = [])
    {
        return $this->invoiceManagement->prepareInvoice($this, $qtys);
    }

    /**
     * Check whether order is canceled
     *
     * @return bool
     */
    public function isCanceled()
    {
        return $this->getState() === self::STATE_CANCELED;
    }

    /**
     * Return increment id
     *
     * @codeCoverageIgnore
     *
     * @return string
     */
    public function getIncrementId()
    {
        return $this->getData('increment_id');
    }

    /**
<<<<<<< HEAD
     * Get Items
=======
     * Returns order items
>>>>>>> a4742253
     *
     * @return \Magento\Sales\Api\Data\OrderItemInterface[]
     */
    public function getItems()
    {
        if ($this->getData(OrderInterface::ITEMS) == null) {
            $this->setData(
                OrderInterface::ITEMS,
                $this->getItemsCollection()->getItems()
            );
        }
        return $this->getData(OrderInterface::ITEMS);
    }

    /**
     * @inheritdoc
     * @codeCoverageIgnore
     */
    public function setItems($items)
    {
        return $this->setData(OrderInterface::ITEMS, $items);
    }

    /**
<<<<<<< HEAD
     * Get addresses
=======
     * Returns order addresses
>>>>>>> a4742253
     *
     * @return \Magento\Sales\Api\Data\OrderAddressInterface[]
     */
    public function getAddresses()
    {
        if ($this->getData('addresses') == null) {
            $this->setData(
                'addresses',
                $this->getAddressesCollection()->getItems()
            );
        }
        return $this->getData('addresses');
    }

    /**
<<<<<<< HEAD
     * Get status History
=======
     * Returns status history
>>>>>>> a4742253
     *
     * @return \Magento\Sales\Api\Data\OrderStatusHistoryInterface[]|null
     */
    public function getStatusHistories()
    {
        if ($this->getData(OrderInterface::STATUS_HISTORIES) == null) {
            $this->setData(
                OrderInterface::STATUS_HISTORIES,
                $this->getStatusHistoryCollection()->getItems()
            );
        }
        return $this->getData(OrderInterface::STATUS_HISTORIES);
    }

    /**
<<<<<<< HEAD
     * Get ExtensionAttributes
=======
     * @inheritdoc
>>>>>>> a4742253
     *
     * @return \Magento\Sales\Api\Data\OrderExtensionInterface|null
     */
    public function getExtensionAttributes()
    {
        return $this->_getExtensionAttributes();
    }

    /**
     * @inheritdoc
     *
     * @param \Magento\Sales\Api\Data\OrderExtensionInterface $extensionAttributes
     * @return $this
     */
    public function setExtensionAttributes(\Magento\Sales\Api\Data\OrderExtensionInterface $extensionAttributes)
    {
        return $this->_setExtensionAttributes($extensionAttributes);
    }

    //@codeCoverageIgnoreStart

    /**
     * Return adjustment_negative
     *
     * @return float|null
     */
    public function getAdjustmentNegative()
    {
        return $this->getData(OrderInterface::ADJUSTMENT_NEGATIVE);
    }

    /**
     * Return adjustment_positive
     *
     * @return float|null
     */
    public function getAdjustmentPositive()
    {
        return $this->getData(OrderInterface::ADJUSTMENT_POSITIVE);
    }

    /**
     * Return applied_rule_ids
     *
     * @return string|null
     */
    public function getAppliedRuleIds()
    {
        return $this->getData(OrderInterface::APPLIED_RULE_IDS);
    }

    /**
     * Return base_adjustment_negative
     *
     * @return float|null
     */
    public function getBaseAdjustmentNegative()
    {
        return $this->getData(OrderInterface::BASE_ADJUSTMENT_NEGATIVE);
    }

    /**
     * Return base_adjustment_positive
     *
     * @return float|null
     */
    public function getBaseAdjustmentPositive()
    {
        return $this->getData(OrderInterface::BASE_ADJUSTMENT_POSITIVE);
    }

    /**
     * Return base_currency_code
     *
     * @return string|null
     */
    public function getBaseCurrencyCode()
    {
        return $this->getData(OrderInterface::BASE_CURRENCY_CODE);
    }

    /**
     * Return base_discount_amount
     *
     * @return float|null
     */
    public function getBaseDiscountAmount()
    {
        return $this->getData(OrderInterface::BASE_DISCOUNT_AMOUNT);
    }

    /**
     * Return base_discount_canceled
     *
     * @return float|null
     */
    public function getBaseDiscountCanceled()
    {
        return $this->getData(OrderInterface::BASE_DISCOUNT_CANCELED);
    }

    /**
     * Return base_discount_invoiced
     *
     * @return float|null
     */
    public function getBaseDiscountInvoiced()
    {
        return $this->getData(OrderInterface::BASE_DISCOUNT_INVOICED);
    }

    /**
     * Return base_discount_refunded
     *
     * @return float|null
     */
    public function getBaseDiscountRefunded()
    {
        return $this->getData(OrderInterface::BASE_DISCOUNT_REFUNDED);
    }

    /**
     * Return base_grand_total
     *
     * @return float
     */
    public function getBaseGrandTotal()
    {
        return $this->getData(OrderInterface::BASE_GRAND_TOTAL);
    }

    /**
     * Return base_discount_tax_compensation_amount
     *
     * @return float|null
     */
    public function getBaseDiscountTaxCompensationAmount()
    {
        return $this->getData(OrderInterface::BASE_DISCOUNT_TAX_COMPENSATION_AMOUNT);
    }

    /**
     * Return base_discount_tax_compensation_invoiced
     *
     * @return float|null
     */
    public function getBaseDiscountTaxCompensationInvoiced()
    {
        return $this->getData(OrderInterface::BASE_DISCOUNT_TAX_COMPENSATION_INVOICED);
    }

    /**
     * Return base_discount_tax_compensation_refunded
     *
     * @return float|null
     */
    public function getBaseDiscountTaxCompensationRefunded()
    {
        return $this->getData(OrderInterface::BASE_DISCOUNT_TAX_COMPENSATION_REFUNDED);
    }

    /**
     * Return base_shipping_amount
     *
     * @return float|null
     */
    public function getBaseShippingAmount()
    {
        return $this->getData(OrderInterface::BASE_SHIPPING_AMOUNT);
    }

    /**
     * Return base_shipping_canceled
     *
     * @return float|null
     */
    public function getBaseShippingCanceled()
    {
        return $this->getData(OrderInterface::BASE_SHIPPING_CANCELED);
    }

    /**
     * Return base_shipping_discount_amount
     *
     * @return float|null
     */
    public function getBaseShippingDiscountAmount()
    {
        return $this->getData(OrderInterface::BASE_SHIPPING_DISCOUNT_AMOUNT);
    }

    /**
     * Return base_shipping_discount_tax_compensation_amnt
     *
     * @return float|null
     */
    public function getBaseShippingDiscountTaxCompensationAmnt()
    {
        return $this->getData(OrderInterface::BASE_SHIPPING_DISCOUNT_TAX_COMPENSATION_AMNT);
    }

    /**
     * Return base_shipping_incl_tax
     *
     * @return float|null
     */
    public function getBaseShippingInclTax()
    {
        return $this->getData(OrderInterface::BASE_SHIPPING_INCL_TAX);
    }

    /**
     * Return base_shipping_invoiced
     *
     * @return float|null
     */
    public function getBaseShippingInvoiced()
    {
        return $this->getData(OrderInterface::BASE_SHIPPING_INVOICED);
    }

    /**
     * Return base_shipping_refunded
     *
     * @return float|null
     */
    public function getBaseShippingRefunded()
    {
        return $this->getData(OrderInterface::BASE_SHIPPING_REFUNDED);
    }

    /**
     * Return base_shipping_tax_amount
     *
     * @return float|null
     */
    public function getBaseShippingTaxAmount()
    {
        return $this->getData(OrderInterface::BASE_SHIPPING_TAX_AMOUNT);
    }

    /**
     * Return base_shipping_tax_refunded
     *
     * @return float|null
     */
    public function getBaseShippingTaxRefunded()
    {
        return $this->getData(OrderInterface::BASE_SHIPPING_TAX_REFUNDED);
    }

    /**
     * Return base_subtotal
     *
     * @return float|null
     */
    public function getBaseSubtotal()
    {
        return $this->getData(OrderInterface::BASE_SUBTOTAL);
    }

    /**
     * Return base_subtotal_canceled
     *
     * @return float|null
     */
    public function getBaseSubtotalCanceled()
    {
        return $this->getData(OrderInterface::BASE_SUBTOTAL_CANCELED);
    }

    /**
     * Return base_subtotal_incl_tax
     *
     * @return float|null
     */
    public function getBaseSubtotalInclTax()
    {
        return $this->getData(OrderInterface::BASE_SUBTOTAL_INCL_TAX);
    }

    /**
     * Return base_subtotal_invoiced
     *
     * @return float|null
     */
    public function getBaseSubtotalInvoiced()
    {
        return $this->getData(OrderInterface::BASE_SUBTOTAL_INVOICED);
    }

    /**
     * Return base_subtotal_refunded
     *
     * @return float|null
     */
    public function getBaseSubtotalRefunded()
    {
        return $this->getData(OrderInterface::BASE_SUBTOTAL_REFUNDED);
    }

    /**
     * Return base_tax_amount
     *
     * @return float|null
     */
    public function getBaseTaxAmount()
    {
        return $this->getData(OrderInterface::BASE_TAX_AMOUNT);
    }

    /**
     * Return base_tax_canceled
     *
     * @return float|null
     */
    public function getBaseTaxCanceled()
    {
        return $this->getData(OrderInterface::BASE_TAX_CANCELED);
    }

    /**
     * Return base_tax_invoiced
     *
     * @return float|null
     */
    public function getBaseTaxInvoiced()
    {
        return $this->getData(OrderInterface::BASE_TAX_INVOICED);
    }

    /**
     * Return base_tax_refunded
     *
     * @return float|null
     */
    public function getBaseTaxRefunded()
    {
        return $this->getData(OrderInterface::BASE_TAX_REFUNDED);
    }

    /**
     * Return base_total_canceled
     *
     * @return float|null
     */
    public function getBaseTotalCanceled()
    {
        return $this->getData(OrderInterface::BASE_TOTAL_CANCELED);
    }

    /**
     * Return base_total_invoiced
     *
     * @return float|null
     */
    public function getBaseTotalInvoiced()
    {
        return $this->getData(OrderInterface::BASE_TOTAL_INVOICED);
    }

    /**
     * Return base_total_invoiced_cost
     *
     * @return float|null
     */
    public function getBaseTotalInvoicedCost()
    {
        return $this->getData(OrderInterface::BASE_TOTAL_INVOICED_COST);
    }

    /**
     * Return base_total_offline_refunded
     *
     * @return float|null
     */
    public function getBaseTotalOfflineRefunded()
    {
        return $this->getData(OrderInterface::BASE_TOTAL_OFFLINE_REFUNDED);
    }

    /**
     * Return base_total_online_refunded
     *
     * @return float|null
     */
    public function getBaseTotalOnlineRefunded()
    {
        return $this->getData(OrderInterface::BASE_TOTAL_ONLINE_REFUNDED);
    }

    /**
     * Return base_total_paid
     *
     * @return float|null
     */
    public function getBaseTotalPaid()
    {
        return $this->getData(OrderInterface::BASE_TOTAL_PAID);
    }

    /**
     * Return base_total_qty_ordered
     *
     * @return float|null
     */
    public function getBaseTotalQtyOrdered()
    {
        return $this->getData(OrderInterface::BASE_TOTAL_QTY_ORDERED);
    }

    /**
     * Return base_total_refunded
     *
     * @return float|null
     */
    public function getBaseTotalRefunded()
    {
        return $this->getData(OrderInterface::BASE_TOTAL_REFUNDED);
    }

    /**
     * Return base_to_global_rate
     *
     * @return float|null
     */
    public function getBaseToGlobalRate()
    {
        return $this->getData(OrderInterface::BASE_TO_GLOBAL_RATE);
    }

    /**
     * Return base_to_order_rate
     *
     * @return float|null
     */
    public function getBaseToOrderRate()
    {
        return $this->getData(OrderInterface::BASE_TO_ORDER_RATE);
    }

    /**
     * Return billing_address_id
     *
     * @return int|null
     */
    public function getBillingAddressId()
    {
        return $this->getData(OrderInterface::BILLING_ADDRESS_ID);
    }

    /**
     * Return can_ship_partially
     *
     * @return int|null
     */
    public function getCanShipPartially()
    {
        return $this->getData(OrderInterface::CAN_SHIP_PARTIALLY);
    }

    /**
     * Return can_ship_partially_item
     *
     * @return int|null
     */
    public function getCanShipPartiallyItem()
    {
        return $this->getData(OrderInterface::CAN_SHIP_PARTIALLY_ITEM);
    }

    /**
     * Return coupon_code
     *
     * @return string|null
     */
    public function getCouponCode()
    {
        return $this->getData(OrderInterface::COUPON_CODE);
    }

    /**
     * Return created_at
     *
     * @return string|null
     */
    public function getCreatedAt()
    {
        return $this->getData(OrderInterface::CREATED_AT);
    }

    /**
     * @inheritdoc
     */
    public function setCreatedAt($createdAt)
    {
        return $this->setData(OrderInterface::CREATED_AT, $createdAt);
    }

    /**
     * Return customer_dob
     *
     * @return string|null
     */
    public function getCustomerDob()
    {
        return $this->getData(OrderInterface::CUSTOMER_DOB);
    }

    /**
     * Return customer_email
     *
     * @return string
     */
    public function getCustomerEmail()
    {
        return $this->getData(OrderInterface::CUSTOMER_EMAIL);
    }

    /**
     * Return customer_firstname
     *
     * @return string|null
     */
    public function getCustomerFirstname()
    {
        return $this->getData(OrderInterface::CUSTOMER_FIRSTNAME);
    }

    /**
     * Return customer_gender
     *
     * @return int|null
     */
    public function getCustomerGender()
    {
        return $this->getData(OrderInterface::CUSTOMER_GENDER);
    }

    /**
     * Return customer_group_id
     *
     * @return int|null
     */
    public function getCustomerGroupId()
    {
        return $this->getData(OrderInterface::CUSTOMER_GROUP_ID);
    }

    /**
     * Return customer_id
     *
     * @return int|null
     */
    public function getCustomerId()
    {
        return $this->getData(OrderInterface::CUSTOMER_ID);
    }

    /**
     * Return customer_is_guest
     *
     * @return int|null
     */
    public function getCustomerIsGuest()
    {
        return $this->getData(OrderInterface::CUSTOMER_IS_GUEST);
    }

    /**
     * Return customer_lastname
     *
     * @return string|null
     */
    public function getCustomerLastname()
    {
        return $this->getData(OrderInterface::CUSTOMER_LASTNAME);
    }

    /**
     * Return customer_middlename
     *
     * @return string|null
     */
    public function getCustomerMiddlename()
    {
        return $this->getData(OrderInterface::CUSTOMER_MIDDLENAME);
    }

    /**
     * Return customer_note
     *
     * @return string|null
     */
    public function getCustomerNote()
    {
        return $this->getData(OrderInterface::CUSTOMER_NOTE);
    }

    /**
     * Return customer_note_notify
     *
     * @return int|null
     */
    public function getCustomerNoteNotify()
    {
        return $this->getData(OrderInterface::CUSTOMER_NOTE_NOTIFY);
    }

    /**
     * Return customer_prefix
     *
     * @return string|null
     */
    public function getCustomerPrefix()
    {
        return $this->getData(OrderInterface::CUSTOMER_PREFIX);
    }

    /**
     * Return customer_suffix
     *
     * @return string|null
     */
    public function getCustomerSuffix()
    {
        return $this->getData(OrderInterface::CUSTOMER_SUFFIX);
    }

    /**
     * Return customer_taxvat
     *
     * @return string|null
     */
    public function getCustomerTaxvat()
    {
        return $this->getData(OrderInterface::CUSTOMER_TAXVAT);
    }

    /**
     * Return discount_amount
     *
     * @return float|null
     */
    public function getDiscountAmount()
    {
        return $this->getData(OrderInterface::DISCOUNT_AMOUNT);
    }

    /**
     * Return discount_canceled
     *
     * @return float|null
     */
    public function getDiscountCanceled()
    {
        return $this->getData(OrderInterface::DISCOUNT_CANCELED);
    }

    /**
     * Return discount_description
     *
     * @return string|null
     */
    public function getDiscountDescription()
    {
        return $this->getData(OrderInterface::DISCOUNT_DESCRIPTION);
    }

    /**
     * Return discount_invoiced
     *
     * @return float|null
     */
    public function getDiscountInvoiced()
    {
        return $this->getData(OrderInterface::DISCOUNT_INVOICED);
    }

    /**
     * Return discount_refunded
     *
     * @return float|null
     */
    public function getDiscountRefunded()
    {
        return $this->getData(OrderInterface::DISCOUNT_REFUNDED);
    }

    /**
     * Return edit_increment
     *
     * @return int|null
     */
    public function getEditIncrement()
    {
        return $this->getData(OrderInterface::EDIT_INCREMENT);
    }

    /**
     * Return email_sent
     *
     * @return int|null
     */
    public function getEmailSent()
    {
        return $this->getData(OrderInterface::EMAIL_SENT);
    }

    /**
     * Return ext_customer_id
     *
     * @return string|null
     */
    public function getExtCustomerId()
    {
        return $this->getData(OrderInterface::EXT_CUSTOMER_ID);
    }

    /**
     * Return ext_order_id
     *
     * @return string|null
     */
    public function getExtOrderId()
    {
        return $this->getData(OrderInterface::EXT_ORDER_ID);
    }

    /**
     * Return forced_shipment_with_invoice
     *
     * @return int|null
     */
    public function getForcedShipmentWithInvoice()
    {
        return $this->getData(OrderInterface::FORCED_SHIPMENT_WITH_INVOICE);
    }

    /**
     * Return global_currency_code
     *
     * @return string|null
     */
    public function getGlobalCurrencyCode()
    {
        return $this->getData(OrderInterface::GLOBAL_CURRENCY_CODE);
    }

    /**
     * Return grand_total
     *
     * @return float
     */
    public function getGrandTotal()
    {
        return $this->getData(OrderInterface::GRAND_TOTAL);
    }

    /**
     * Return discount_tax_compensation_amount
     *
     * @return float|null
     */
    public function getDiscountTaxCompensationAmount()
    {
        return $this->getData(OrderInterface::DISCOUNT_TAX_COMPENSATION_AMOUNT);
    }

    /**
     * Return discount_tax_compensation_invoiced
     *
     * @return float|null
     */
    public function getDiscountTaxCompensationInvoiced()
    {
        return $this->getData(OrderInterface::DISCOUNT_TAX_COMPENSATION_INVOICED);
    }

    /**
     * Return discount_tax_compensation_refunded
     *
     * @return float|null
     */
    public function getDiscountTaxCompensationRefunded()
    {
        return $this->getData(OrderInterface::DISCOUNT_TAX_COMPENSATION_REFUNDED);
    }

    /**
     * Return hold_before_state
     *
     * @return string|null
     */
    public function getHoldBeforeState()
    {
        return $this->getData(OrderInterface::HOLD_BEFORE_STATE);
    }

    /**
     * Return hold_before_status
     *
     * @return string|null
     */
    public function getHoldBeforeStatus()
    {
        return $this->getData(OrderInterface::HOLD_BEFORE_STATUS);
    }

    /**
     * Return is_virtual
     *
     * @return int|null
     */
    public function getIsVirtual()
    {
        return $this->getData(OrderInterface::IS_VIRTUAL);
    }

    /**
     * Return order_currency_code
     *
     * @return string|null
     */
    public function getOrderCurrencyCode()
    {
        return $this->getData(OrderInterface::ORDER_CURRENCY_CODE);
    }

    /**
     * Return original_increment_id
     *
     * @return string|null
     */
    public function getOriginalIncrementId()
    {
        return $this->getData(OrderInterface::ORIGINAL_INCREMENT_ID);
    }

    /**
     * Return payment_authorization_amount
     *
     * @return float|null
     */
    public function getPaymentAuthorizationAmount()
    {
        return $this->getData(OrderInterface::PAYMENT_AUTHORIZATION_AMOUNT);
    }

    /**
     * Return payment_auth_expiration
     *
     * @return int|null
     */
    public function getPaymentAuthExpiration()
    {
        return $this->getData(OrderInterface::PAYMENT_AUTH_EXPIRATION);
    }

    /**
     * Return protect_code
     *
     * @return string|null
     */
    public function getProtectCode()
    {
        return $this->getData(OrderInterface::PROTECT_CODE);
    }

    /**
     * Return quote_address_id
     *
     * @return int|null
     */
    public function getQuoteAddressId()
    {
        return $this->getData(OrderInterface::QUOTE_ADDRESS_ID);
    }

    /**
     * Return quote_id
     *
     * @return int|null
     */
    public function getQuoteId()
    {
        return $this->getData(OrderInterface::QUOTE_ID);
    }

    /**
     * Return relation_child_id
     *
     * @return string|null
     */
    public function getRelationChildId()
    {
        return $this->getData(OrderInterface::RELATION_CHILD_ID);
    }

    /**
     * Return relation_child_real_id
     *
     * @return string|null
     */
    public function getRelationChildRealId()
    {
        return $this->getData(OrderInterface::RELATION_CHILD_REAL_ID);
    }

    /**
     * Return relation_parent_id
     *
     * @return string|null
     */
    public function getRelationParentId()
    {
        return $this->getData(OrderInterface::RELATION_PARENT_ID);
    }

    /**
     * Return relation_parent_real_id
     *
     * @return string|null
     */
    public function getRelationParentRealId()
    {
        return $this->getData(OrderInterface::RELATION_PARENT_REAL_ID);
    }

    /**
     * Return remote_ip
     *
     * @return string|null
     */
    public function getRemoteIp()
    {
        return $this->getData(OrderInterface::REMOTE_IP);
    }

    /**
     * Return shipping_amount
     *
     * @return float|null
     */
    public function getShippingAmount()
    {
        return $this->getData(OrderInterface::SHIPPING_AMOUNT);
    }

    /**
     * Return shipping_canceled
     *
     * @return float|null
     */
    public function getShippingCanceled()
    {
        return $this->getData(OrderInterface::SHIPPING_CANCELED);
    }

    /**
     * Return shipping_description
     *
     * @return string|null
     */
    public function getShippingDescription()
    {
        return $this->getData(OrderInterface::SHIPPING_DESCRIPTION);
    }

    /**
     * Return shipping_discount_amount
     *
     * @return float|null
     */
    public function getShippingDiscountAmount()
    {
        return $this->getData(OrderInterface::SHIPPING_DISCOUNT_AMOUNT);
    }

    /**
     * Return shipping_discount_tax_compensation_amount
     *
     * @return float|null
     */
    public function getShippingDiscountTaxCompensationAmount()
    {
        return $this->getData(OrderInterface::SHIPPING_DISCOUNT_TAX_COMPENSATION_AMOUNT);
    }

    /**
     * Return shipping_incl_tax
     *
     * @return float|null
     */
    public function getShippingInclTax()
    {
        return $this->getData(OrderInterface::SHIPPING_INCL_TAX);
    }

    /**
     * Return shipping_invoiced
     *
     * @return float|null
     */
    public function getShippingInvoiced()
    {
        return $this->getData(OrderInterface::SHIPPING_INVOICED);
    }

    /**
     * Return shipping_refunded
     *
     * @return float|null
     */
    public function getShippingRefunded()
    {
        return $this->getData(OrderInterface::SHIPPING_REFUNDED);
    }

    /**
     * Return shipping_tax_amount
     *
     * @return float|null
     */
    public function getShippingTaxAmount()
    {
        return $this->getData(OrderInterface::SHIPPING_TAX_AMOUNT);
    }

    /**
     * Return shipping_tax_refunded
     *
     * @return float|null
     */
    public function getShippingTaxRefunded()
    {
        return $this->getData(OrderInterface::SHIPPING_TAX_REFUNDED);
    }

    /**
     * Return state
     *
     * @return string|null
     */
    public function getState()
    {
        return $this->getData(OrderInterface::STATE);
    }

    /**
     * Return status
     *
     * @return string|null
     */
    public function getStatus()
    {
        return $this->getData(OrderInterface::STATUS);
    }

    /**
     * Return store_currency_code
     *
     * @return string|null
     */
    public function getStoreCurrencyCode()
    {
        return $this->getData(OrderInterface::STORE_CURRENCY_CODE);
    }

    /**
     * Return store_id
     *
     * @return int|null
     */
    public function getStoreId()
    {
        return $this->getData(OrderInterface::STORE_ID);
    }

    /**
     * Return store_name
     *
     * @return string|null
     */
    public function getStoreName()
    {
        return $this->getData(OrderInterface::STORE_NAME);
    }

    /**
     * Return store_to_base_rate
     *
     * @return float|null
     */
    public function getStoreToBaseRate()
    {
        return $this->getData(OrderInterface::STORE_TO_BASE_RATE);
    }

    /**
     * Return store_to_order_rate
     *
     * @return float|null
     */
    public function getStoreToOrderRate()
    {
        return $this->getData(OrderInterface::STORE_TO_ORDER_RATE);
    }

    /**
     * Return subtotal
     *
     * @return float|null
     */
    public function getSubtotal()
    {
        return $this->getData(OrderInterface::SUBTOTAL);
    }

    /**
     * Return subtotal_canceled
     *
     * @return float|null
     */
    public function getSubtotalCanceled()
    {
        return $this->getData(OrderInterface::SUBTOTAL_CANCELED);
    }

    /**
     * Return subtotal_incl_tax
     *
     * @return float|null
     */
    public function getSubtotalInclTax()
    {
        return $this->getData(OrderInterface::SUBTOTAL_INCL_TAX);
    }

    /**
     * Return subtotal_invoiced
     *
     * @return float|null
     */
    public function getSubtotalInvoiced()
    {
        return $this->getData(OrderInterface::SUBTOTAL_INVOICED);
    }

    /**
     * Return subtotal_refunded
     *
     * @return float|null
     */
    public function getSubtotalRefunded()
    {
        return $this->getData(OrderInterface::SUBTOTAL_REFUNDED);
    }

    /**
     * Return tax_amount
     *
     * @return float|null
     */
    public function getTaxAmount()
    {
        return $this->getData(OrderInterface::TAX_AMOUNT);
    }

    /**
     * Return tax_canceled
     *
     * @return float|null
     */
    public function getTaxCanceled()
    {
        return $this->getData(OrderInterface::TAX_CANCELED);
    }

    /**
     * Return tax_invoiced
     *
     * @return float|null
     */
    public function getTaxInvoiced()
    {
        return $this->getData(OrderInterface::TAX_INVOICED);
    }

    /**
     * Return tax_refunded
     *
     * @return float|null
     */
    public function getTaxRefunded()
    {
        return $this->getData(OrderInterface::TAX_REFUNDED);
    }

    /**
     * Return total_canceled
     *
     * @return float|null
     */
    public function getTotalCanceled()
    {
        return $this->getData(OrderInterface::TOTAL_CANCELED);
    }

    /**
     * Return total_invoiced
     *
     * @return float|null
     */
    public function getTotalInvoiced()
    {
        return $this->getData(OrderInterface::TOTAL_INVOICED);
    }

    /**
     * Return total_item_count
     *
     * @return int|null
     */
    public function getTotalItemCount()
    {
        return $this->getData(OrderInterface::TOTAL_ITEM_COUNT);
    }

    /**
     * Return total_offline_refunded
     *
     * @return float|null
     */
    public function getTotalOfflineRefunded()
    {
        return $this->getData(OrderInterface::TOTAL_OFFLINE_REFUNDED);
    }

    /**
     * Return total_online_refunded
     *
     * @return float|null
     */
    public function getTotalOnlineRefunded()
    {
        return $this->getData(OrderInterface::TOTAL_ONLINE_REFUNDED);
    }

    /**
     * Return total_paid
     *
     * @return float|null
     */
    public function getTotalPaid()
    {
        return $this->getData(OrderInterface::TOTAL_PAID);
    }

    /**
     * Return total_qty_ordered
     *
     * @return float|null
     */
    public function getTotalQtyOrdered()
    {
        return $this->getData(OrderInterface::TOTAL_QTY_ORDERED);
    }

    /**
     * Return total_refunded
     *
     * @return float|null
     */
    public function getTotalRefunded()
    {
        return $this->getData(OrderInterface::TOTAL_REFUNDED);
    }

    /**
     * Return updated_at
     *
     * @return string|null
     */
    public function getUpdatedAt()
    {
        return $this->getData(OrderInterface::UPDATED_AT);
    }

    /**
     * Return weight
     *
     * @return float|null
     */
    public function getWeight()
    {
        return $this->getData(OrderInterface::WEIGHT);
    }

    /**
     * Return x_forwarded_for
     *
     * @return string|null
     */
    public function getXForwardedFor()
    {
        return $this->getData(OrderInterface::X_FORWARDED_FOR);
    }

    /**
     * @inheritdoc
     */
    public function setStatusHistories(array $statusHistories = null)
    {
        return $this->setData(OrderInterface::STATUS_HISTORIES, $statusHistories);
    }

    /**
     * @inheritdoc
     */
    public function setStatus($status)
    {
        return $this->setData(OrderInterface::STATUS, $status);
    }

    /**
     * @inheritdoc
     */
    public function setCouponCode($code)
    {
        return $this->setData(OrderInterface::COUPON_CODE, $code);
    }

    /**
     * @inheritdoc
     */
    public function setProtectCode($code)
    {
        return $this->setData(OrderInterface::PROTECT_CODE, $code);
    }

    /**
     * @inheritdoc
     */
    public function setShippingDescription($description)
    {
        return $this->setData(OrderInterface::SHIPPING_DESCRIPTION, $description);
    }

    /**
     * @inheritdoc
     */
    public function setIsVirtual($isVirtual)
    {
        return $this->setData(OrderInterface::IS_VIRTUAL, $isVirtual);
    }

    /**
     * @inheritdoc
     */
    public function setStoreId($id)
    {
        return $this->setData(OrderInterface::STORE_ID, $id);
    }

    /**
     * @inheritdoc
     */
    public function setCustomerId($id)
    {
        return $this->setData(OrderInterface::CUSTOMER_ID, $id);
    }

    /**
     * @inheritdoc
     */
    public function setBaseDiscountAmount($amount)
    {
        return $this->setData(OrderInterface::BASE_DISCOUNT_AMOUNT, $amount);
    }

    /**
     * @inheritdoc
     */
    public function setBaseDiscountCanceled($baseDiscountCanceled)
    {
        return $this->setData(OrderInterface::BASE_DISCOUNT_CANCELED, $baseDiscountCanceled);
    }

    /**
     * @inheritdoc
     */
    public function setBaseDiscountInvoiced($baseDiscountInvoiced)
    {
        return $this->setData(OrderInterface::BASE_DISCOUNT_INVOICED, $baseDiscountInvoiced);
    }

    /**
     * @inheritdoc
     */
    public function setBaseDiscountRefunded($baseDiscountRefunded)
    {
        return $this->setData(OrderInterface::BASE_DISCOUNT_REFUNDED, $baseDiscountRefunded);
    }

    /**
     * @inheritdoc
     */
    public function setBaseGrandTotal($amount)
    {
        return $this->setData(OrderInterface::BASE_GRAND_TOTAL, $amount);
    }

    /**
     * @inheritdoc
     */
    public function setBaseShippingAmount($amount)
    {
        return $this->setData(OrderInterface::BASE_SHIPPING_AMOUNT, $amount);
    }

    /**
     * @inheritdoc
     */
    public function setBaseShippingCanceled($baseShippingCanceled)
    {
        return $this->setData(OrderInterface::BASE_SHIPPING_CANCELED, $baseShippingCanceled);
    }

    /**
     * @inheritdoc
     */
    public function setBaseShippingInvoiced($baseShippingInvoiced)
    {
        return $this->setData(OrderInterface::BASE_SHIPPING_INVOICED, $baseShippingInvoiced);
    }

    /**
     * @inheritdoc
     */
    public function setBaseShippingRefunded($baseShippingRefunded)
    {
        return $this->setData(OrderInterface::BASE_SHIPPING_REFUNDED, $baseShippingRefunded);
    }

    /**
     * @inheritdoc
     */
    public function setBaseShippingTaxAmount($amount)
    {
        return $this->setData(OrderInterface::BASE_SHIPPING_TAX_AMOUNT, $amount);
    }

    /**
     * @inheritdoc
     */
    public function setBaseShippingTaxRefunded($baseShippingTaxRefunded)
    {
        return $this->setData(OrderInterface::BASE_SHIPPING_TAX_REFUNDED, $baseShippingTaxRefunded);
    }

    /**
     * @inheritdoc
     */
    public function setBaseSubtotal($amount)
    {
        return $this->setData(OrderInterface::BASE_SUBTOTAL, $amount);
    }

    /**
     * @inheritdoc
     */
    public function setBaseSubtotalCanceled($baseSubtotalCanceled)
    {
        return $this->setData(OrderInterface::BASE_SUBTOTAL_CANCELED, $baseSubtotalCanceled);
    }

    /**
     * @inheritdoc
     */
    public function setBaseSubtotalInvoiced($baseSubtotalInvoiced)
    {
        return $this->setData(OrderInterface::BASE_SUBTOTAL_INVOICED, $baseSubtotalInvoiced);
    }

    /**
     * @inheritdoc
     */
    public function setBaseSubtotalRefunded($baseSubtotalRefunded)
    {
        return $this->setData(OrderInterface::BASE_SUBTOTAL_REFUNDED, $baseSubtotalRefunded);
    }

    /**
     * @inheritdoc
     */
    public function setBaseTaxAmount($amount)
    {
        return $this->setData(OrderInterface::BASE_TAX_AMOUNT, $amount);
    }

    /**
     * @inheritdoc
     */
    public function setBaseTaxCanceled($baseTaxCanceled)
    {
        return $this->setData(OrderInterface::BASE_TAX_CANCELED, $baseTaxCanceled);
    }

    /**
     * @inheritdoc
     */
    public function setBaseTaxInvoiced($baseTaxInvoiced)
    {
        return $this->setData(OrderInterface::BASE_TAX_INVOICED, $baseTaxInvoiced);
    }

    /**
     * @inheritdoc
     */
    public function setBaseTaxRefunded($baseTaxRefunded)
    {
        return $this->setData(OrderInterface::BASE_TAX_REFUNDED, $baseTaxRefunded);
    }

    /**
     * @inheritdoc
     */
    public function setBaseToGlobalRate($rate)
    {
        return $this->setData(OrderInterface::BASE_TO_GLOBAL_RATE, $rate);
    }

    /**
     * @inheritdoc
     */
    public function setBaseToOrderRate($rate)
    {
        return $this->setData(OrderInterface::BASE_TO_ORDER_RATE, $rate);
    }

    /**
     * @inheritdoc
     */
    public function setBaseTotalCanceled($baseTotalCanceled)
    {
        return $this->setData(OrderInterface::BASE_TOTAL_CANCELED, $baseTotalCanceled);
    }

    /**
     * @inheritdoc
     */
    public function setBaseTotalInvoiced($baseTotalInvoiced)
    {
        return $this->setData(OrderInterface::BASE_TOTAL_INVOICED, $baseTotalInvoiced);
    }

    /**
     * @inheritdoc
     */
    public function setBaseTotalInvoicedCost($baseTotalInvoicedCost)
    {
        return $this->setData(OrderInterface::BASE_TOTAL_INVOICED_COST, $baseTotalInvoicedCost);
    }

    /**
     * @inheritdoc
     */
    public function setBaseTotalOfflineRefunded($baseTotalOfflineRefunded)
    {
        return $this->setData(OrderInterface::BASE_TOTAL_OFFLINE_REFUNDED, $baseTotalOfflineRefunded);
    }

    /**
     * @inheritdoc
     */
    public function setBaseTotalOnlineRefunded($baseTotalOnlineRefunded)
    {
        return $this->setData(OrderInterface::BASE_TOTAL_ONLINE_REFUNDED, $baseTotalOnlineRefunded);
    }

    /**
     * @inheritdoc
     */
    public function setBaseTotalPaid($baseTotalPaid)
    {
        return $this->setData(OrderInterface::BASE_TOTAL_PAID, $baseTotalPaid);
    }

    /**
     * @inheritdoc
     */
    public function setBaseTotalQtyOrdered($baseTotalQtyOrdered)
    {
        return $this->setData(OrderInterface::BASE_TOTAL_QTY_ORDERED, $baseTotalQtyOrdered);
    }

    /**
     * @inheritdoc
     */
    public function setBaseTotalRefunded($baseTotalRefunded)
    {
        return $this->setData(OrderInterface::BASE_TOTAL_REFUNDED, $baseTotalRefunded);
    }

    /**
     * @inheritdoc
     */
    public function setDiscountAmount($amount)
    {
        return $this->setData(OrderInterface::DISCOUNT_AMOUNT, $amount);
    }

    /**
     * @inheritdoc
     */
    public function setDiscountCanceled($discountCanceled)
    {
        return $this->setData(OrderInterface::DISCOUNT_CANCELED, $discountCanceled);
    }

    /**
     * @inheritdoc
     */
    public function setDiscountInvoiced($discountInvoiced)
    {
        return $this->setData(OrderInterface::DISCOUNT_INVOICED, $discountInvoiced);
    }

    /**
     * @inheritdoc
     */
    public function setDiscountRefunded($discountRefunded)
    {
        return $this->setData(OrderInterface::DISCOUNT_REFUNDED, $discountRefunded);
    }

    /**
     * @inheritdoc
     */
    public function setGrandTotal($amount)
    {
        return $this->setData(OrderInterface::GRAND_TOTAL, $amount);
    }

    /**
     * @inheritdoc
     */
    public function setShippingAmount($amount)
    {
        return $this->setData(OrderInterface::SHIPPING_AMOUNT, $amount);
    }

    /**
     * @inheritdoc
     */
    public function setShippingCanceled($shippingCanceled)
    {
        return $this->setData(OrderInterface::SHIPPING_CANCELED, $shippingCanceled);
    }

    /**
     * @inheritdoc
     */
    public function setShippingInvoiced($shippingInvoiced)
    {
        return $this->setData(OrderInterface::SHIPPING_INVOICED, $shippingInvoiced);
    }

    /**
     * @inheritdoc
     */
    public function setShippingRefunded($shippingRefunded)
    {
        return $this->setData(OrderInterface::SHIPPING_REFUNDED, $shippingRefunded);
    }

    /**
     * @inheritdoc
     */
    public function setShippingTaxAmount($amount)
    {
        return $this->setData(OrderInterface::SHIPPING_TAX_AMOUNT, $amount);
    }

    /**
     * @inheritdoc
     */
    public function setShippingTaxRefunded($shippingTaxRefunded)
    {
        return $this->setData(OrderInterface::SHIPPING_TAX_REFUNDED, $shippingTaxRefunded);
    }

    /**
     * @inheritdoc
     */
    public function setStoreToBaseRate($rate)
    {
        return $this->setData(OrderInterface::STORE_TO_BASE_RATE, $rate);
    }

    /**
     * @inheritdoc
     */
    public function setStoreToOrderRate($rate)
    {
        return $this->setData(OrderInterface::STORE_TO_ORDER_RATE, $rate);
    }

    /**
     * @inheritdoc
     */
    public function setSubtotal($amount)
    {
        return $this->setData(OrderInterface::SUBTOTAL, $amount);
    }

    /**
     * @inheritdoc
     */
    public function setSubtotalCanceled($subtotalCanceled)
    {
        return $this->setData(OrderInterface::SUBTOTAL_CANCELED, $subtotalCanceled);
    }

    /**
     * @inheritdoc
     */
    public function setSubtotalInvoiced($subtotalInvoiced)
    {
        return $this->setData(OrderInterface::SUBTOTAL_INVOICED, $subtotalInvoiced);
    }

    /**
     * @inheritdoc
     */
    public function setSubtotalRefunded($subtotalRefunded)
    {
        return $this->setData(OrderInterface::SUBTOTAL_REFUNDED, $subtotalRefunded);
    }

    /**
     * @inheritdoc
     */
    public function setTaxAmount($amount)
    {
        return $this->setData(OrderInterface::TAX_AMOUNT, $amount);
    }

    /**
     * @inheritdoc
     */
    public function setTaxCanceled($taxCanceled)
    {
        return $this->setData(OrderInterface::TAX_CANCELED, $taxCanceled);
    }

    /**
     * @inheritdoc
     */
    public function setTaxInvoiced($taxInvoiced)
    {
        return $this->setData(OrderInterface::TAX_INVOICED, $taxInvoiced);
    }

    /**
     * @inheritdoc
     */
    public function setTaxRefunded($taxRefunded)
    {
        return $this->setData(OrderInterface::TAX_REFUNDED, $taxRefunded);
    }

    /**
     * @inheritdoc
     */
    public function setTotalCanceled($totalCanceled)
    {
        return $this->setData(OrderInterface::TOTAL_CANCELED, $totalCanceled);
    }

    /**
     * @inheritdoc
     */
    public function setTotalInvoiced($totalInvoiced)
    {
        return $this->setData(OrderInterface::TOTAL_INVOICED, $totalInvoiced);
    }

    /**
     * @inheritdoc
     */
    public function setTotalOfflineRefunded($totalOfflineRefunded)
    {
        return $this->setData(OrderInterface::TOTAL_OFFLINE_REFUNDED, $totalOfflineRefunded);
    }

    /**
     * @inheritdoc
     */
    public function setTotalOnlineRefunded($totalOnlineRefunded)
    {
        return $this->setData(OrderInterface::TOTAL_ONLINE_REFUNDED, $totalOnlineRefunded);
    }

    /**
     * @inheritdoc
     */
    public function setTotalPaid($totalPaid)
    {
        return $this->setData(OrderInterface::TOTAL_PAID, $totalPaid);
    }

    /**
     * @inheritdoc
     */
    public function setTotalQtyOrdered($totalQtyOrdered)
    {
        return $this->setData(OrderInterface::TOTAL_QTY_ORDERED, $totalQtyOrdered);
    }

    /**
     * @inheritdoc
     */
    public function setTotalRefunded($totalRefunded)
    {
        return $this->setData(OrderInterface::TOTAL_REFUNDED, $totalRefunded);
    }

    /**
     * @inheritdoc
     */
    public function setCanShipPartially($flag)
    {
        return $this->setData(OrderInterface::CAN_SHIP_PARTIALLY, $flag);
    }

    /**
     * @inheritdoc
     */
    public function setCanShipPartiallyItem($flag)
    {
        return $this->setData(OrderInterface::CAN_SHIP_PARTIALLY_ITEM, $flag);
    }

    /**
     * @inheritdoc
     */
    public function setCustomerIsGuest($customerIsGuest)
    {
        return $this->setData(OrderInterface::CUSTOMER_IS_GUEST, $customerIsGuest);
    }

    /**
     * @inheritdoc
     */
    public function setCustomerNoteNotify($customerNoteNotify)
    {
        return $this->setData(OrderInterface::CUSTOMER_NOTE_NOTIFY, $customerNoteNotify);
    }

    /**
     * @inheritdoc
     */
    public function setBillingAddressId($id)
    {
        return $this->setData(OrderInterface::BILLING_ADDRESS_ID, $id);
    }

    /**
     * @inheritdoc
     */
    public function setCustomerGroupId($id)
    {
        return $this->setData(OrderInterface::CUSTOMER_GROUP_ID, $id);
    }

    /**
     * @inheritdoc
     */
    public function setEditIncrement($editIncrement)
    {
        return $this->setData(OrderInterface::EDIT_INCREMENT, $editIncrement);
    }

    /**
     * @inheritdoc
     */
    public function setEmailSent($emailSent)
    {
        return $this->setData(OrderInterface::EMAIL_SENT, $emailSent);
    }

    /**
     * @inheritdoc
     */
    public function setForcedShipmentWithInvoice($forcedShipmentWithInvoice)
    {
        return $this->setData(OrderInterface::FORCED_SHIPMENT_WITH_INVOICE, $forcedShipmentWithInvoice);
    }

    /**
     * @inheritdoc
     */
    public function setPaymentAuthExpiration($paymentAuthExpiration)
    {
        return $this->setData(OrderInterface::PAYMENT_AUTH_EXPIRATION, $paymentAuthExpiration);
    }

    /**
     * @inheritdoc
     */
    public function setQuoteAddressId($id)
    {
        return $this->setData(OrderInterface::QUOTE_ADDRESS_ID, $id);
    }

    /**
     * @inheritdoc
     */
    public function setQuoteId($id)
    {
        return $this->setData(OrderInterface::QUOTE_ID, $id);
    }

    /**
     * @inheritdoc
     */
    public function setAdjustmentNegative($adjustmentNegative)
    {
        return $this->setData(OrderInterface::ADJUSTMENT_NEGATIVE, $adjustmentNegative);
    }

    /**
     * @inheritdoc
     */
    public function setAdjustmentPositive($adjustmentPositive)
    {
        return $this->setData(OrderInterface::ADJUSTMENT_POSITIVE, $adjustmentPositive);
    }

    /**
     * @inheritdoc
     */
    public function setBaseAdjustmentNegative($baseAdjustmentNegative)
    {
        return $this->setData(OrderInterface::BASE_ADJUSTMENT_NEGATIVE, $baseAdjustmentNegative);
    }

    /**
     * @inheritdoc
     */
    public function setBaseAdjustmentPositive($baseAdjustmentPositive)
    {
        return $this->setData(OrderInterface::BASE_ADJUSTMENT_POSITIVE, $baseAdjustmentPositive);
    }

    /**
     * @inheritdoc
     */
    public function setBaseShippingDiscountAmount($amount)
    {
        return $this->setData(OrderInterface::BASE_SHIPPING_DISCOUNT_AMOUNT, $amount);
    }

    /**
     * @inheritdoc
     */
    public function setBaseSubtotalInclTax($amount)
    {
        return $this->setData(OrderInterface::BASE_SUBTOTAL_INCL_TAX, $amount);
    }

    /**
     * @inheritdoc
     */
    public function setBaseTotalDue($baseTotalDue)
    {
        return $this->setData(OrderInterface::BASE_TOTAL_DUE, $baseTotalDue);
    }

    /**
     * @inheritdoc
     */
    public function setPaymentAuthorizationAmount($amount)
    {
        return $this->setData(OrderInterface::PAYMENT_AUTHORIZATION_AMOUNT, $amount);
    }

    /**
     * @inheritdoc
     */
    public function setShippingDiscountAmount($amount)
    {
        return $this->setData(OrderInterface::SHIPPING_DISCOUNT_AMOUNT, $amount);
    }

    /**
     * @inheritdoc
     */
    public function setSubtotalInclTax($amount)
    {
        return $this->setData(OrderInterface::SUBTOTAL_INCL_TAX, $amount);
    }

    /**
     * @inheritdoc
     */
    public function setTotalDue($totalDue)
    {
        return $this->setData(OrderInterface::TOTAL_DUE, $totalDue);
    }

    /**
     * @inheritdoc
     */
    public function setWeight($weight)
    {
        return $this->setData(OrderInterface::WEIGHT, $weight);
    }

    /**
     * @inheritdoc
     */
    public function setCustomerDob($customerDob)
    {
        return $this->setData(OrderInterface::CUSTOMER_DOB, $customerDob);
    }

    /**
     * @inheritdoc
     */
    public function setIncrementId($id)
    {
        return $this->setData(OrderInterface::INCREMENT_ID, $id);
    }

    /**
     * @inheritdoc
     */
    public function setAppliedRuleIds($appliedRuleIds)
    {
        return $this->setData(OrderInterface::APPLIED_RULE_IDS, $appliedRuleIds);
    }

    /**
     * @inheritdoc
     */
    public function setBaseCurrencyCode($code)
    {
        return $this->setData(OrderInterface::BASE_CURRENCY_CODE, $code);
    }

    /**
     * @inheritdoc
     */
    public function setCustomerEmail($customerEmail)
    {
        return $this->setData(OrderInterface::CUSTOMER_EMAIL, $customerEmail);
    }

    /**
     * @inheritdoc
     */
    public function setCustomerFirstname($customerFirstname)
    {
        return $this->setData(OrderInterface::CUSTOMER_FIRSTNAME, $customerFirstname);
    }

    /**
     * @inheritdoc
     */
    public function setCustomerLastname($customerLastname)
    {
        return $this->setData(OrderInterface::CUSTOMER_LASTNAME, $customerLastname);
    }

    /**
     * @inheritdoc
     */
    public function setCustomerMiddlename($customerMiddlename)
    {
        return $this->setData(OrderInterface::CUSTOMER_MIDDLENAME, $customerMiddlename);
    }

    /**
     * @inheritdoc
     */
    public function setCustomerPrefix($customerPrefix)
    {
        return $this->setData(OrderInterface::CUSTOMER_PREFIX, $customerPrefix);
    }

    /**
     * @inheritdoc
     */
    public function setCustomerSuffix($customerSuffix)
    {
        return $this->setData(OrderInterface::CUSTOMER_SUFFIX, $customerSuffix);
    }

    /**
     * @inheritdoc
     */
    public function setCustomerTaxvat($customerTaxvat)
    {
        return $this->setData(OrderInterface::CUSTOMER_TAXVAT, $customerTaxvat);
    }

    /**
     * @inheritdoc
     */
    public function setDiscountDescription($description)
    {
        return $this->setData(OrderInterface::DISCOUNT_DESCRIPTION, $description);
    }

    /**
     * @inheritdoc
     */
    public function setExtCustomerId($id)
    {
        return $this->setData(OrderInterface::EXT_CUSTOMER_ID, $id);
    }

    /**
     * @inheritdoc
     */
    public function setExtOrderId($id)
    {
        return $this->setData(OrderInterface::EXT_ORDER_ID, $id);
    }

    /**
     * @inheritdoc
     */
    public function setGlobalCurrencyCode($code)
    {
        return $this->setData(OrderInterface::GLOBAL_CURRENCY_CODE, $code);
    }

    /**
     * @inheritdoc
     */
    public function setHoldBeforeState($holdBeforeState)
    {
        return $this->setData(OrderInterface::HOLD_BEFORE_STATE, $holdBeforeState);
    }

    /**
     * @inheritdoc
     */
    public function setHoldBeforeStatus($holdBeforeStatus)
    {
        return $this->setData(OrderInterface::HOLD_BEFORE_STATUS, $holdBeforeStatus);
    }

    /**
     * @inheritdoc
     */
    public function setOrderCurrencyCode($code)
    {
        return $this->setData(OrderInterface::ORDER_CURRENCY_CODE, $code);
    }

    /**
     * @inheritdoc
     */
    public function setOriginalIncrementId($id)
    {
        return $this->setData(OrderInterface::ORIGINAL_INCREMENT_ID, $id);
    }

    /**
     * @inheritdoc
     */
    public function setRelationChildId($id)
    {
        return $this->setData(OrderInterface::RELATION_CHILD_ID, $id);
    }

    /**
     * @inheritdoc
     */
    public function setRelationChildRealId($realId)
    {
        return $this->setData(OrderInterface::RELATION_CHILD_REAL_ID, $realId);
    }

    /**
     * @inheritdoc
     */
    public function setRelationParentId($id)
    {
        return $this->setData(OrderInterface::RELATION_PARENT_ID, $id);
    }

    /**
     * @inheritdoc
     */
    public function setRelationParentRealId($realId)
    {
        return $this->setData(OrderInterface::RELATION_PARENT_REAL_ID, $realId);
    }

    /**
     * @inheritdoc
     */
    public function setRemoteIp($remoteIp)
    {
        return $this->setData(OrderInterface::REMOTE_IP, $remoteIp);
    }

    /**
     * @inheritdoc
     */
    public function setStoreCurrencyCode($code)
    {
        return $this->setData(OrderInterface::STORE_CURRENCY_CODE, $code);
    }

    /**
     * @inheritdoc
     */
    public function setStoreName($storeName)
    {
        return $this->setData(OrderInterface::STORE_NAME, $storeName);
    }

    /**
     * @inheritdoc
     */
    public function setXForwardedFor($xForwardedFor)
    {
        return $this->setData(OrderInterface::X_FORWARDED_FOR, $xForwardedFor);
    }

    /**
     * @inheritdoc
     */
    public function setCustomerNote($customerNote)
    {
        return $this->setData(OrderInterface::CUSTOMER_NOTE, $customerNote);
    }

    /**
     * @inheritdoc
     */
    public function setUpdatedAt($timestamp)
    {
        return $this->setData(OrderInterface::UPDATED_AT, $timestamp);
    }

    /**
     * @inheritdoc
     */
    public function setTotalItemCount($totalItemCount)
    {
        return $this->setData(OrderInterface::TOTAL_ITEM_COUNT, $totalItemCount);
    }

    /**
     * @inheritdoc
     */
    public function setCustomerGender($customerGender)
    {
        return $this->setData(OrderInterface::CUSTOMER_GENDER, $customerGender);
    }

    /**
     * @inheritdoc
     */
    public function setDiscountTaxCompensationAmount($amount)
    {
        return $this->setData(OrderInterface::DISCOUNT_TAX_COMPENSATION_AMOUNT, $amount);
    }

    /**
     * @inheritdoc
     */
    public function setBaseDiscountTaxCompensationAmount($amount)
    {
        return $this->setData(OrderInterface::BASE_DISCOUNT_TAX_COMPENSATION_AMOUNT, $amount);
    }

    /**
     * @inheritdoc
     */
    public function setShippingDiscountTaxCompensationAmount($amount)
    {
        return $this->setData(OrderInterface::SHIPPING_DISCOUNT_TAX_COMPENSATION_AMOUNT, $amount);
    }

    /**
     * @inheritdoc
     */
    public function setBaseShippingDiscountTaxCompensationAmnt($amnt)
    {
        return $this->setData(OrderInterface::BASE_SHIPPING_DISCOUNT_TAX_COMPENSATION_AMNT, $amnt);
    }

    /**
     * @inheritdoc
     */
    public function setDiscountTaxCompensationInvoiced($discountTaxCompensationInvoiced)
    {
        return $this->setData(OrderInterface::DISCOUNT_TAX_COMPENSATION_INVOICED, $discountTaxCompensationInvoiced);
    }

    /**
     * @inheritdoc
     */
    public function setBaseDiscountTaxCompensationInvoiced($baseDiscountTaxCompensationInvoiced)
    {
        return $this->setData(
            OrderInterface::BASE_DISCOUNT_TAX_COMPENSATION_INVOICED,
            $baseDiscountTaxCompensationInvoiced
        );
    }

    /**
     * @inheritdoc
     */
    public function setDiscountTaxCompensationRefunded($discountTaxCompensationRefunded)
    {
        return $this->setData(
            OrderInterface::DISCOUNT_TAX_COMPENSATION_REFUNDED,
            $discountTaxCompensationRefunded
        );
    }

    /**
     * @inheritdoc
     */
    public function setBaseDiscountTaxCompensationRefunded($baseDiscountTaxCompensationRefunded)
    {
        return $this->setData(
            OrderInterface::BASE_DISCOUNT_TAX_COMPENSATION_REFUNDED,
            $baseDiscountTaxCompensationRefunded
        );
    }

    /**
     * @inheritdoc
     */
    public function setShippingInclTax($amount)
    {
        return $this->setData(OrderInterface::SHIPPING_INCL_TAX, $amount);
    }

    /**
     * @inheritdoc
     */
    public function setBaseShippingInclTax($amount)
    {
        return $this->setData(OrderInterface::BASE_SHIPPING_INCL_TAX, $amount);
    }

    /**
     * Sets shipping method to order
     *
     * @param string $shippingMethod
     * @return $this
     * @internal
     */
    public function setShippingMethod($shippingMethod)
    {
        return $this->setData('shipping_method', $shippingMethod);
    }

    //@codeCoverageIgnoreEnd
}<|MERGE_RESOLUTION|>--- conflicted
+++ resolved
@@ -1014,15 +1014,9 @@
     }
 
     /**
-<<<<<<< HEAD
      * Add a comment to order.
      *
      * Different or default status may be specified.
-=======
-     * Add a comment to order
-     *
-     * Different or default status may be specified
->>>>>>> a4742253
      *
      * @param string $comment
      * @param bool|string $status
@@ -1036,15 +1030,9 @@
     }
     
     /**
-<<<<<<< HEAD
      * Add a comment to order status history.
      *
      * Different or default status may be specified.
-=======
-     * Add a comment to order status history
-     *
-     * Different or default status may be specified
->>>>>>> a4742253
      *
      * @param string $comment
      * @param bool|string $status
@@ -1109,11 +1097,7 @@
     }
 
     /**
-<<<<<<< HEAD
-     * Hold
-=======
      * Hold order
->>>>>>> a4742253
      *
      * @return $this
      * @throws \Magento\Framework\Exception\LocalizedException
@@ -1260,11 +1244,7 @@
     /*********************** ADDRESSES ***************************/
 
     /**
-<<<<<<< HEAD
      * Get addresses collection
-=======
-     * Returns address collection instance
->>>>>>> a4742253
      *
      * @return Collection
      */
@@ -1280,11 +1260,7 @@
     }
 
     /**
-<<<<<<< HEAD
      * Get address by id
-=======
-     * Returns address by id
->>>>>>> a4742253
      *
      * @param mixed $addressId
      * @return false
@@ -1300,11 +1276,7 @@
     }
 
     /**
-<<<<<<< HEAD
      * Add address
-=======
-     * Add address to order
->>>>>>> a4742253
      *
      * @param \Magento\Sales\Model\Order\Address $address
      * @return $this
@@ -1320,11 +1292,7 @@
     }
 
     /**
-<<<<<<< HEAD
      * Get items collection
-=======
-     * Returns items collection
->>>>>>> a4742253
      *
      * @param array $filterByTypes
      * @param bool $nonChildrenOnly
@@ -1398,11 +1366,7 @@
     }
 
     /**
-<<<<<<< HEAD
      * Get all items
-=======
-     * Returns all order items
->>>>>>> a4742253
      *
      * @return \Magento\Sales\Model\Order\Item[]
      */
@@ -1418,11 +1382,7 @@
     }
 
     /**
-<<<<<<< HEAD
      * Get all visible items
-=======
-     * Returns all visible items
->>>>>>> a4742253
      *
      * @return array
      */
@@ -1455,11 +1415,7 @@
     }
 
     /**
-<<<<<<< HEAD
      * Get item by quote item id
-=======
-     * Returns Item By QuoteItem Id
->>>>>>> a4742253
      *
      * @param mixed $quoteItemId
      * @return  \Magento\Framework\DataObject|null
@@ -1475,11 +1431,7 @@
     }
 
     /**
-<<<<<<< HEAD
      * Add item
-=======
-     * Add item to order
->>>>>>> a4742253
      *
      * @param \Magento\Sales\Model\Order\Item $item
      * @return $this
@@ -1496,11 +1448,7 @@
     /*********************** PAYMENTS ***************************/
 
     /**
-<<<<<<< HEAD
      * Get payments collection
-=======
-     * Returns payment collection
->>>>>>> a4742253
      *
      * @return PaymentCollection
      */
@@ -1516,11 +1464,7 @@
     }
 
     /**
-<<<<<<< HEAD
      * Get all payments
-=======
-     * Returns all payments
->>>>>>> a4742253
      *
      * @return array
      */
@@ -1536,11 +1480,7 @@
     }
 
     /**
-<<<<<<< HEAD
      * Get payment by id
-=======
-     * Returns payment by id
->>>>>>> a4742253
      *
      * @param mixed $paymentId
      * @return Payment|false
@@ -1623,11 +1563,7 @@
     }
 
     /**
-<<<<<<< HEAD
-     * GetStatus history by id
-=======
-     * Returns status history by id
->>>>>>> a4742253
+     * Get status history by id
      *
      * @param mixed $statusId
      * @return string|false
@@ -1643,11 +1579,7 @@
     }
 
     /**
-<<<<<<< HEAD
-     * @inheritdoc
-=======
-     * Set the order status history object and the order object to each other
->>>>>>> a4742253
+     * @inheritdoc
      *
      * Adds the object to the status history collection, which is automatically saved when the order is saved.
      * See the entity_id attribute backend model.
@@ -1668,11 +1600,7 @@
     }
 
     /**
-<<<<<<< HEAD
-     * Get real real_order_id
-=======
-     * Returns real order id
->>>>>>> a4742253
+     * Get real order id
      *
      * @return string
      */
@@ -1749,11 +1677,7 @@
     }
 
     /**
-<<<<<<< HEAD
-     * Format BasePrice
-=======
      * Format base price
->>>>>>> a4742253
      *
      * @param float $price
      * @return string
@@ -1764,11 +1688,7 @@
     }
 
     /**
-<<<<<<< HEAD
-     * Format BasePrice Precision
-=======
      * Format Base Price Precision
->>>>>>> a4742253
      *
      * @param float $price
      * @param int $precision
@@ -1780,11 +1700,7 @@
     }
 
     /**
-<<<<<<< HEAD
      * Is currency different
-=======
-     * Is Currency Different
->>>>>>> a4742253
      *
      * @return bool
      */
@@ -1818,11 +1734,7 @@
     }
 
     /**
-<<<<<<< HEAD
      * Get data
-=======
-     * Returns object data
->>>>>>> a4742253
      *
      * @param string $key
      * @param null|string|int $index
@@ -1964,11 +1876,7 @@
     }
 
     /**
-<<<<<<< HEAD
      * Get customer name
-=======
-     * Returns customer name
->>>>>>> a4742253
      *
      * @return string
      */
@@ -2012,11 +1920,7 @@
     }
 
     /**
-<<<<<<< HEAD
      * Get email customer note
-=======
-     * Returns email customer note
->>>>>>> a4742253
      *
      * @return string
      */
@@ -2029,11 +1933,7 @@
     }
 
     /**
-<<<<<<< HEAD
      * Get store group name
-=======
-     * Returns store group name
->>>>>>> a4742253
      *
      * @return string
      */
@@ -2047,13 +1947,7 @@
     }
 
     /**
-<<<<<<< HEAD
      * Reset all data in object so after another load it will be complete new object.
-=======
-     * Resets all data in object
-     *
-     * So after another load it will be complete new object
->>>>>>> a4742253
      *
      * @return $this
      */
@@ -2077,11 +1971,7 @@
     }
 
     /**
-<<<<<<< HEAD
-     * Get IsNotVirtual
-=======
      * Get order is not virtual
->>>>>>> a4742253
      *
      * @return bool
      * @SuppressWarnings(PHPMD.BooleanGetMethodName)
@@ -2125,11 +2015,7 @@
     }
 
     /**
-<<<<<<< HEAD
      * Get Items
-=======
-     * Returns order items
->>>>>>> a4742253
      *
      * @return \Magento\Sales\Api\Data\OrderItemInterface[]
      */
@@ -2154,11 +2040,7 @@
     }
 
     /**
-<<<<<<< HEAD
      * Get addresses
-=======
-     * Returns order addresses
->>>>>>> a4742253
      *
      * @return \Magento\Sales\Api\Data\OrderAddressInterface[]
      */
@@ -2174,11 +2056,7 @@
     }
 
     /**
-<<<<<<< HEAD
      * Get status History
-=======
-     * Returns status history
->>>>>>> a4742253
      *
      * @return \Magento\Sales\Api\Data\OrderStatusHistoryInterface[]|null
      */
@@ -2194,11 +2072,7 @@
     }
 
     /**
-<<<<<<< HEAD
-     * Get ExtensionAttributes
-=======
-     * @inheritdoc
->>>>>>> a4742253
+     * @inheritdoc
      *
      * @return \Magento\Sales\Api\Data\OrderExtensionInterface|null
      */
