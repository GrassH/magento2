--- conflicted
+++ resolved
@@ -783,15 +783,9 @@
         $creditmemos = $this->getCreditmemosCollection() === false ||
             $this->_memoCollectionFactory->create()->setOrderFilter($this)->getTotalCount() > 0;
         $paidAmtIsRefunded = $this->getTotalRefunded() == $totalPaid && $creditmemos;
-<<<<<<< HEAD
-        if (($hasDueAmount || $paidAmtIsRefunded) ||
-            (!$checkAmtTotalPaid &&
-            abs($totalRefundable - $this->getAdjustmentNegative()) < .0001)) {
-=======
         if ($hasDueAmount ||
             $paidAmtIsRefunded ||
-            (!$checkAmtTotalPaid && abs($totalRefunded - $this->getAdjustmentNegative()) < .0001)) {
->>>>>>> 6a185204
+            (!$checkAmtTotalPaid && abs($totalRefundable - $this->getAdjustmentNegative()) < .0001)) {
             return false;
         }
         return true;
