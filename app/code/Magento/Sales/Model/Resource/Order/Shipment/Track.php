--- conflicted
+++ resolved
@@ -46,11 +46,7 @@
         \Magento\Sales\Model\Resource\GridInterface $gridAggregator = null
     ) {
         $this->validator = $validator;
-<<<<<<< HEAD
-        parent::__construct($context, $attribute, $salesIncrement, $gridAggregator);
-=======
-        parent::__construct($resource, $attribute, $salesIncrement, $resourcePrefix, $gridAggregator);
->>>>>>> f6216a13
+        parent::__construct($context, $attribute, $salesIncrement, $resourcePrefix, $gridAggregator);
     }
 
     /**
