--- conflicted
+++ resolved
@@ -36,12 +36,7 @@
      * @param \Magento\SalesSequence\Model\Manager $sequenceManager
      * @param EntitySnapshot $entitySnapshot
      * @param \Magento\Sales\Model\Order\Shipment\Track\Validator $validator
-<<<<<<< HEAD
      * @param null $resourcePrefix
-     * @param \Magento\Sales\Model\Resource\GridInterface $gridAggregator
-=======
-     * @param string|null $resourcePrefix
->>>>>>> a2aa819c
      */
     public function __construct(
         \Magento\Framework\Model\Resource\Db\Context $context,
@@ -52,11 +47,7 @@
         $resourcePrefix = null
     ) {
         $this->validator = $validator;
-<<<<<<< HEAD
-        parent::__construct($context, $attribute, $sequenceManager, $entitySnapshot, $resourcePrefix, $gridAggregator);
-=======
         parent::__construct($context, $attribute, $salesIncrement, $resourcePrefix);
->>>>>>> a2aa819c
     }
 
     /**
