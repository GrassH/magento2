<?php
/**
 * Copyright © 2015 Magento. All rights reserved.
 * See COPYING.txt for license details.
 */
namespace Magento\Sales\Model\Resource\Order\Status;

use Magento\Sales\Model\Order\Status\History\Validator;
use Magento\Sales\Model\Resource\Entity;
use Magento\Sales\Model\Spi\OrderStatusHistoryResourceInterface;

/**
 * Flat sales order status history resource
 *
 * @author      Magento Core Team <core@magentocommerce.com>
 */
class History extends Entity implements OrderStatusHistoryResourceInterface
{
    /**
     * @var Validator
     */
    protected $validator;

    /**
<<<<<<< HEAD
     * @param \Magento\Framework\Model\Resource\Db\Context $context
     * @param \Magento\Framework\Stdlib\DateTime $dateTime
=======
     * @param \Magento\Framework\App\Resource $resource
>>>>>>> f6216a13
     * @param \Magento\Sales\Model\Resource\Attribute $attribute
     * @param \Magento\Sales\Model\Increment $salesIncrement
     * @param Validator $validator
     * @param string|null $resourcePrefix
     * @param \Magento\Sales\Model\Resource\GridInterface $gridAggregator
     */
    public function __construct(
        \Magento\Framework\Model\Resource\Db\Context $context,
        \Magento\Sales\Model\Resource\Attribute $attribute,
        \Magento\Sales\Model\Increment $salesIncrement,
        Validator $validator,
        $resourcePrefix = null,
        \Magento\Sales\Model\Resource\GridInterface $gridAggregator = null
    ) {
        $this->validator = $validator;
<<<<<<< HEAD
        parent::__construct($context, $attribute, $salesIncrement, $gridAggregator);
=======
        parent::__construct($resource, $attribute, $salesIncrement, $resourcePrefix, $gridAggregator);
>>>>>>> f6216a13
    }

    /**
     * Event prefix
     *
     * @var string
     */
    protected $_eventPrefix = 'sales_order_status_history_resource';

    /**
     * Model initialization
     *
     * @return void
     */
    protected function _construct()
    {
        $this->_init('sales_order_status_history', 'entity_id');
    }

    /**
     * Perform actions before object save
     *
     * @param \Magento\Framework\Model\AbstractModel $object
     * @return $this
     * @throws \Magento\Framework\Model\Exception
     */
    protected function _beforeSave(\Magento\Framework\Model\AbstractModel $object)
    {
        parent::_beforeSave($object);
        $warnings = $this->validator->validate($object);
        if (!empty($warnings)) {
            throw new \Magento\Framework\Model\Exception(
                __('Cannot save comment') . ":\n" . implode("\n", $warnings)
            );
        }
        return $this;
    }
}<|MERGE_RESOLUTION|>--- conflicted
+++ resolved
@@ -22,12 +22,7 @@
     protected $validator;
 
     /**
-<<<<<<< HEAD
      * @param \Magento\Framework\Model\Resource\Db\Context $context
-     * @param \Magento\Framework\Stdlib\DateTime $dateTime
-=======
-     * @param \Magento\Framework\App\Resource $resource
->>>>>>> f6216a13
      * @param \Magento\Sales\Model\Resource\Attribute $attribute
      * @param \Magento\Sales\Model\Increment $salesIncrement
      * @param Validator $validator
@@ -43,11 +38,7 @@
         \Magento\Sales\Model\Resource\GridInterface $gridAggregator = null
     ) {
         $this->validator = $validator;
-<<<<<<< HEAD
-        parent::__construct($context, $attribute, $salesIncrement, $gridAggregator);
-=======
-        parent::__construct($resource, $attribute, $salesIncrement, $resourcePrefix, $gridAggregator);
->>>>>>> f6216a13
+        parent::__construct($context, $attribute, $salesIncrement, $resourcePrefix, $gridAggregator);
     }
 
     /**
