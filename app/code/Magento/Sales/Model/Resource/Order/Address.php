<?php
/**
 * Copyright © 2015 Magento. All rights reserved.
 * See COPYING.txt for license details.
 */
namespace Magento\Sales\Model\Resource\Order;

use Magento\Sales\Model\Resource\Entity as SalesResource;
use Magento\Sales\Model\Spi\OrderAddressResourceInterface;

/**
 * Flat sales order address resource
 */
class Address extends SalesResource implements OrderAddressResourceInterface
{
    /**
     * Event prefix
     *
     * @var string
     */
    protected $_eventPrefix = 'sales_order_address_resource';

    /**
     * @var \Magento\Sales\Model\Order\Address\Validator
     */
    protected $_validator;

    /**
     * @var \Magento\Sales\Model\Resource\GridPool
     */
    protected $gridPool;

    /**
     * @param \Magento\Framework\Model\Resource\Db\Context $context
     * @param \Magento\Sales\Model\Resource\Attribute $attribute
     * @param \Magento\Sales\Model\Increment $salesIncrement
     * @param \Magento\Sales\Model\Order\Address\Validator $validator
     * @param \Magento\Sales\Model\Resource\GridPool $gridPool
     * @param string|null $resourcePrefix
     * @param \Magento\Sales\Model\Resource\GridInterface $gridAggregator
     */
    public function __construct(
        \Magento\Framework\Model\Resource\Db\Context $context,
        \Magento\Sales\Model\Resource\Attribute $attribute,
        \Magento\Sales\Model\Increment $salesIncrement,
        \Magento\Sales\Model\Order\Address\Validator $validator,
        \Magento\Sales\Model\Resource\GridPool $gridPool,
        $resourcePrefix = null,
        \Magento\Sales\Model\Resource\GridInterface $gridAggregator = null
    ) {
        $this->_validator = $validator;
        $this->gridPool = $gridPool;
<<<<<<< HEAD
        parent::__construct($context, $attribute, $salesIncrement, $gridAggregator);
=======
        parent::__construct($resource, $attribute, $salesIncrement, $resourcePrefix, $gridAggregator);
>>>>>>> f6216a13
    }

    /**
     * Resource initialization
     *
     * @return void
     */
    protected function _construct()
    {
        $this->_init('sales_order_address', 'entity_id');
    }

    /**
     * Return configuration for all attributes
     *
     * @return array
     */
    public function getAllAttributes()
    {
        $attributes = [
            'city' => __('City'),
            'company' => __('Company'),
            'country_id' => __('Country'),
            'email' => __('Email'),
            'firstname' => __('First Name'),
            'lastname' => __('Last Name'),
            'region_id' => __('State/Province'),
            'street' => __('Street Address'),
            'telephone' => __('Phone Number'),
            'postcode' => __('Zip/Postal Code'),
        ];
        asort($attributes);
        return $attributes;
    }

    /**
     * Performs validation before save
     *
     * @param \Magento\Framework\Model\AbstractModel $object
     * @return $this
     * @throws \Magento\Framework\Model\Exception
     */
    protected function _beforeSave(\Magento\Framework\Model\AbstractModel $object)
    {
        parent::_beforeSave($object);
        if (!$object->getParentId() && $object->getOrder()) {
            $object->setParentId($object->getOrder()->getId());
        }
        // Init customer address id if customer address is assigned
        $customerData = $object->getCustomerAddressData();
        if ($customerData) {
            $object->setCustomerAddressId($customerData->getId());
        }
        $warnings = $this->_validator->validate($object);
        if (!empty($warnings)) {
            throw new \Magento\Framework\Model\Exception(
                __("Cannot save address") . ":\n" . implode("\n", $warnings)
            );
        }
        return $this;
    }

    /**
     * Update related grid table after object save
     *
     * @param \Magento\Framework\Model\AbstractModel|\Magento\Framework\Object $object
     * @return \Magento\Framework\Model\Resource\Db\AbstractDb
     */
    protected function _afterSave(\Magento\Framework\Model\AbstractModel $object)
    {
        $resource = parent::_afterSave($object);
        if ($object->hasDataChanges() && $object->getOrderId()) {
            $this->gridPool->refreshByOrderId($object->getOrderId());
        }
        return $resource;
    }
}<|MERGE_RESOLUTION|>--- conflicted
+++ resolved
@@ -50,11 +50,7 @@
     ) {
         $this->_validator = $validator;
         $this->gridPool = $gridPool;
-<<<<<<< HEAD
-        parent::__construct($context, $attribute, $salesIncrement, $gridAggregator);
-=======
-        parent::__construct($resource, $attribute, $salesIncrement, $resourcePrefix, $gridAggregator);
->>>>>>> f6216a13
+        parent::__construct($context, $attribute, $salesIncrement, $resourcePrefix, $gridAggregator);
     }
 
     /**
