<?php
/**
 * Copyright © 2015 Magento. All rights reserved.
 * See COPYING.txt for license details.
 */
namespace Magento\Sales\Model\Resource\Order\Creditmemo;

use Magento\Sales\Model\Resource\EntityAbstract;
use Magento\Sales\Model\Resource\EntitySnapshot;
use Magento\Sales\Model\Spi\CreditmemoCommentResourceInterface;

/**
 * Flat sales order creditmemo comment resource
 *
 * @author      Magento Core Team <core@magentocommerce.com>
 */
class Comment extends EntityAbstract implements CreditmemoCommentResourceInterface
{
    /**
     * Event prefix
     *
     * @var string
     */
    protected $_eventPrefix = 'sales_order_creditmemo_comment_resource';

    /**
     * Validator
     *
     * @var \Magento\Sales\Model\Order\Creditmemo\Comment\Validator
     */
    protected $validator;

    /**
     * @param \Magento\Framework\Model\Resource\Db\Context $context
     * @param \Magento\Sales\Model\Resource\Attribute $attribute
     * @param \Magento\SalesSequence\Model\Manager $sequenceManager
     * @param EntitySnapshot $entitySnapshot
     * @param \Magento\Sales\Model\Order\Creditmemo\Comment\Validator $validator
     * @param string|null $resourcePrefix
     */
    public function __construct(
        \Magento\Framework\Model\Resource\Db\Context $context,
        \Magento\Sales\Model\Resource\Attribute $attribute,
        \Magento\SalesSequence\Model\Manager $sequenceManager,
        EntitySnapshot $entitySnapshot,
        \Magento\Sales\Model\Order\Creditmemo\Comment\Validator $validator,
        $resourcePrefix = null
    ) {
        $this->validator = $validator;
<<<<<<< HEAD
        parent::__construct($context, $attribute, $sequenceManager, $entitySnapshot, $resourcePrefix, $gridAggregator);
=======
        parent::__construct($context, $attribute, $salesIncrement, $resourcePrefix);
>>>>>>> a2aa819c
    }

    /**
     * Model initialization
     *
     * @return void
     */
    protected function _construct()
    {
        $this->_init('sales_creditmemo_comment', 'entity_id');
    }

    /**
     * Performs validation before save
     *
     * @param \Magento\Framework\Model\AbstractModel $object
     * @return $this
     * @throws \Magento\Framework\Exception\LocalizedException
     */
    protected function _beforeSave(\Magento\Framework\Model\AbstractModel $object)
    {
        /**@var $object \Magento\Sales\Model\Order\Creditmemo\Comment*/
        if (!$object->getParentId() && $object->getCreditmemo()) {
            $object->setParentId($object->getCreditmemo()->getId());
        }

        parent::_beforeSave($object);
        $errors = $this->validator->validate($object);
        if (!empty($errors)) {
            throw new \Magento\Framework\Exception\LocalizedException(
                __("Cannot save comment:\n%1", implode("\n", $errors))
            );
        }
        return $this;
    }
}<|MERGE_RESOLUTION|>--- conflicted
+++ resolved
@@ -47,11 +47,7 @@
         $resourcePrefix = null
     ) {
         $this->validator = $validator;
-<<<<<<< HEAD
-        parent::__construct($context, $attribute, $sequenceManager, $entitySnapshot, $resourcePrefix, $gridAggregator);
-=======
-        parent::__construct($context, $attribute, $salesIncrement, $resourcePrefix);
->>>>>>> a2aa819c
+        parent::__construct($context, $attribute, $sequenceManager, $entitySnapshot, $resourcePrefix);
     }
 
     /**
