--- conflicted
+++ resolved
@@ -48,11 +48,7 @@
         InvoiceGrid $gridAggregator,
         $resourcePrefix = null
     ) {
-<<<<<<< HEAD
-        parent::__construct($context, $attribute, $salesIncrement, $gridAggregator);
-=======
-        parent::__construct($resource, $attribute, $salesIncrement, $resourcePrefix, $gridAggregator);
->>>>>>> f6216a13
+        parent::__construct($context, $attribute, $salesIncrement, $gridAggregator, $resourcePrefix);
     }
 
     /**
