<?php
/**
 * Copyright © 2015 Magento. All rights reserved.
 * See COPYING.txt for license details.
 */
namespace Magento\Sales\Model\Resource\Report;

/**
 * Order entity resource model
 */
class Order extends AbstractReport
{
    /**
     * @var \Magento\Sales\Model\Resource\Report\Order\CreatedatFactory
     */
    protected $_createDatFactory;

    /**
     * @var \Magento\Sales\Model\Resource\Report\Order\UpdatedatFactory
     */
    protected $_updateDatFactory;

    /**
     * @param \Magento\Framework\Model\Resource\Db\Context $context
     * @param \Psr\Log\LoggerInterface $logger
     * @param \Magento\Framework\Stdlib\DateTime\TimezoneInterface $localeDate
     * @param \Magento\Reports\Model\FlagFactory $reportsFlagFactory
     * @param \Magento\Framework\Stdlib\DateTime $dateTime
     * @param \Magento\Framework\Stdlib\DateTime\Timezone\Validator $timezoneValidator
     * @param \Magento\Sales\Model\Resource\Report\Order\CreatedatFactory $createDatFactory
     * @param \Magento\Sales\Model\Resource\Report\Order\UpdatedatFactory $updateDatFactory
     * @param string|null $resourcePrefix
     */
    public function __construct(
        \Magento\Framework\Model\Resource\Db\Context $context,
        \Psr\Log\LoggerInterface $logger,
        \Magento\Framework\Stdlib\DateTime\TimezoneInterface $localeDate,
        \Magento\Reports\Model\FlagFactory $reportsFlagFactory,
        \Magento\Framework\Stdlib\DateTime $dateTime,
        \Magento\Framework\Stdlib\DateTime\Timezone\Validator $timezoneValidator,
        \Magento\Sales\Model\Resource\Report\Order\CreatedatFactory $createDatFactory,
        \Magento\Sales\Model\Resource\Report\Order\UpdatedatFactory $updateDatFactory,
        $resourcePrefix = null
    ) {
        parent::__construct(
<<<<<<< HEAD
            $context,
=======
            $resource,
>>>>>>> f6216a13
            $logger,
            $localeDate,
            $reportsFlagFactory,
            $dateTime,
<<<<<<< HEAD
            $timezoneValidator
=======
            $timezoneValidator,
            $resourcePrefix
>>>>>>> f6216a13
        );
        $this->_createDatFactory = $createDatFactory;
        $this->_updateDatFactory = $updateDatFactory;
    }

    /**
     * Model initialization
     *
     * @return void
     */
    protected function _construct()
    {
        $this->_init('sales_order_aggregated_created', 'id');
    }

    /**
     * Aggregate Orders data
     *
     * @param string|int|\Zend_Date|array|null $from
     * @param string|int|\Zend_Date|array|null $to
     * @return $this
     */
    public function aggregate($from = null, $to = null)
    {
        $this->_createDatFactory->create()->aggregate($from, $to);
        $this->_updateDatFactory->create()->aggregate($from, $to);
        $this->_setFlagData(\Magento\Reports\Model\Flag::REPORT_ORDER_FLAG_CODE);
        return $this;
    }
}<|MERGE_RESOLUTION|>--- conflicted
+++ resolved
@@ -43,21 +43,13 @@
         $resourcePrefix = null
     ) {
         parent::__construct(
-<<<<<<< HEAD
             $context,
-=======
-            $resource,
->>>>>>> f6216a13
             $logger,
             $localeDate,
             $reportsFlagFactory,
             $dateTime,
-<<<<<<< HEAD
-            $timezoneValidator
-=======
             $timezoneValidator,
             $resourcePrefix
->>>>>>> f6216a13
         );
         $this->_createDatFactory = $createDatFactory;
         $this->_updateDatFactory = $updateDatFactory;
