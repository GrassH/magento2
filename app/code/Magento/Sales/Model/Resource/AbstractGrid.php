--- conflicted
+++ resolved
@@ -34,11 +34,7 @@
      */
     protected $addressTableName = 'sales_order_address';
 
-<<<<<<< HEAD
-     /**
-=======
     /**
->>>>>>> f6216a13
      * Resource initialization
      *
      * @return void
