--- conflicted
+++ resolved
@@ -7,11 +7,6 @@
 namespace Magento\Sales\Model\Resource;
 
 use Magento\Sales\Model\Resource\Order\Creditmemo\Grid as CreditmemoGrid;
-<<<<<<< HEAD
-use Magento\Sales\Model\Resource\Order\Grid as OrderGrid;
-=======
-use Magento\Sales\Model\Resource\Order\Invoice\Grid as InvoiceGrid;
->>>>>>> 5ce36f50
 use Magento\Sales\Model\Resource\Order\Shipment\Grid as ShipmentGrid;
 
 class GridPool
@@ -22,24 +17,14 @@
     protected $grids;
 
     /**
-<<<<<<< HEAD
-     * @param OrderGrid $orderGrid
-     * @param \Magento\Sales\Model\Resource\AbstractGrid $invoiceGrid
-=======
      * @param \Magento\Sales\Model\Resource\Grid $orderGrid
-     * @param InvoiceGrid $invoiceGrid
->>>>>>> 5ce36f50
+     * @param \Magento\Sales\Model\Resource\Grid $invoiceGrid
      * @param ShipmentGrid $shipmentGrid
      * @param CreditmemoGrid $creditmemoGrid
      */
     public function __construct(
-<<<<<<< HEAD
-        OrderGrid $orderGrid,
-        \Magento\Sales\Model\Resource\AbstractGrid $invoiceGrid,
-=======
         \Magento\Sales\Model\Resource\Grid $orderGrid,
-        InvoiceGrid $invoiceGrid,
->>>>>>> 5ce36f50
+        \Magento\Sales\Model\Resource\Grid $invoiceGrid,
         ShipmentGrid $shipmentGrid,
         CreditmemoGrid $creditmemoGrid
     ) {
