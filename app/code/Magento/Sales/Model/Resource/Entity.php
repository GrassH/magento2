--- conflicted
+++ resolved
@@ -72,11 +72,7 @@
         $this->attribute = $attribute;
         $this->salesIncrement = $salesIncrement;
         $this->gridAggregator = $gridAggregator;
-<<<<<<< HEAD
-        parent::__construct($context);
-=======
-        parent::__construct($resource, $resourcePrefix);
->>>>>>> f6216a13
+        parent::__construct($context, $resourcePrefix);
     }
 
     /**
