--- conflicted
+++ resolved
@@ -30,92 +30,52 @@
 class ViewTest extends TestCase
 {
     /**
-<<<<<<< HEAD
-     * @var \PHPUnit\Framework\MockObject\MockObject
-=======
-     * @var MockObject
->>>>>>> 4e8a78ed
+     * @var MockObject
      */
     protected $requestMock;
 
     /**
-<<<<<<< HEAD
-     * @var \PHPUnit\Framework\MockObject\MockObject
-=======
-     * @var MockObject
->>>>>>> 4e8a78ed
+     * @var MockObject
      */
     protected $responseMock;
 
     /**
-<<<<<<< HEAD
-     * @var \PHPUnit\Framework\MockObject\MockObject
-=======
-     * @var MockObject
->>>>>>> 4e8a78ed
+     * @var MockObject
      */
     protected $titleMock;
 
     /**
-<<<<<<< HEAD
-     * @var \PHPUnit\Framework\MockObject\MockObject
-=======
-     * @var MockObject
->>>>>>> 4e8a78ed
+     * @var MockObject
      */
     protected $viewMock;
 
     /**
-<<<<<<< HEAD
-     * @var \PHPUnit\Framework\MockObject\MockObject
-=======
-     * @var MockObject
->>>>>>> 4e8a78ed
+     * @var MockObject
      */
     protected $actionFlagMock;
 
     /**
-<<<<<<< HEAD
-     * @var \PHPUnit\Framework\MockObject\MockObject
-=======
-     * @var MockObject
->>>>>>> 4e8a78ed
+     * @var MockObject
      */
     protected $sessionMock;
 
     /**
-<<<<<<< HEAD
-     * @var \PHPUnit\Framework\MockObject\MockObject
-=======
-     * @var MockObject
->>>>>>> 4e8a78ed
+     * @var MockObject
      */
     protected $invoiceLoaderMock;
 
     /**
-<<<<<<< HEAD
-     * @var \Magento\Backend\Model\View\Result\Page|\PHPUnit\Framework\MockObject\MockObject
-=======
      * @var Page|MockObject
->>>>>>> 4e8a78ed
      */
     protected $resultPageMock;
 
     /**
-<<<<<<< HEAD
-     * @var \Magento\Framework\View\Page\Config|\PHPUnit\Framework\MockObject\MockObject
-=======
      * @var Config|MockObject
->>>>>>> 4e8a78ed
      */
     protected $pageConfigMock;
 
     /**
-<<<<<<< HEAD
-     * @var \Magento\Framework\View\Page\Title|\PHPUnit\Framework\MockObject\MockObject
-=======
      * @var Title|MockObject
->>>>>>> 4e8a78ed
      */
     protected $pageTitleMock;
 
@@ -125,29 +85,17 @@
     protected $controller;
 
     /**
-<<<<<<< HEAD
-     * @var \Magento\Framework\View\Result\PageFactory|\PHPUnit\Framework\MockObject\MockObject
-=======
      * @var PageFactory|MockObject
->>>>>>> 4e8a78ed
      */
     protected $resultPageFactoryMock;
 
     /**
-<<<<<<< HEAD
-     * @var \Magento\Backend\Model\View\Result\ForwardFactory|\PHPUnit\Framework\MockObject\MockObject
-=======
      * @var \Magento\Backend\Model\View\Result\ForwardFactory|MockObject
->>>>>>> 4e8a78ed
      */
     protected $resultForwardFactoryMock;
 
     /**
-<<<<<<< HEAD
-     * @var InvoiceRepositoryInterface|\PHPUnit\Framework\MockObject\MockObject
-=======
      * @var InvoiceRepositoryInterface|MockObject
->>>>>>> 4e8a78ed
      */
     protected $invoiceRepository;
 
@@ -208,22 +156,22 @@
             ->getMock();
         $contextMock->expects($this->any())
             ->method('getRequest')
-            ->willReturn($this->requestMock);
+            ->will($this->returnValue($this->requestMock));
         $contextMock->expects($this->any())
             ->method('getResponse')
-            ->willReturn($this->responseMock);
+            ->will($this->returnValue($this->responseMock));
         $contextMock->expects($this->any())
             ->method('getTitle')
-            ->willReturn($this->titleMock);
+            ->will($this->returnValue($this->titleMock));
         $contextMock->expects($this->any())
             ->method('getView')
-            ->willReturn($this->viewMock);
+            ->will($this->returnValue($this->viewMock));
         $contextMock->expects($this->any())
             ->method('getActionFlag')
-            ->willReturn($this->actionFlagMock);
+            ->will($this->returnValue($this->actionFlagMock));
         $contextMock->expects($this->any())
             ->method('getSession')
-            ->willReturn($this->sessionMock);
+            ->will($this->returnValue($this->sessionMock));
         $this->viewMock->expects($this->any())
             ->method('getPage')
             ->willReturn($this->resultPageMock);
@@ -270,7 +218,7 @@
         $this->requestMock->expects($this->at(0))
             ->method('getParam')
             ->with('invoice_id')
-            ->willReturn($invoiceId);
+            ->will($this->returnValue($invoiceId));
         $this->requestMock->expects($this->at(1))
             ->method('getParam')
             ->with('come_from')
@@ -282,11 +230,11 @@
             ->getMock();
         $menuBlockMock->expects($this->any())
             ->method('getMenuModel')
-            ->willReturnSelf();
+            ->will($this->returnSelf());
         $menuBlockMock->expects($this->any())
             ->method('getParentItems')
             ->with('Magento_Sales::sales_order')
-            ->willReturn([]);
+            ->will($this->returnValue([]));
 
         $invoiceViewBlockMock = $this->getMockBuilder(\Magento\Sales\Block\Adminhtml\Order\Invoice\View::class)
             ->disableOriginalConstructor()
@@ -300,11 +248,11 @@
         $layoutMock->expects($this->at(0))
             ->method('getBlock')
             ->with('sales_invoice_view')
-            ->willReturn($invoiceViewBlockMock);
+            ->will($this->returnValue($invoiceViewBlockMock));
 
         $this->resultPageMock->expects($this->any())
             ->method('getLayout')
-            ->willReturn($layoutMock);
+            ->will($this->returnValue($layoutMock));
 
         $invoiceMock = $this->getMockBuilder(Invoice::class)
             ->disableOriginalConstructor()
@@ -319,7 +267,7 @@
 
         $this->resultPageFactoryMock->expects($this->once())
             ->method('create')
-            ->willReturn($this->resultPageMock);
+            ->will($this->returnValue($this->resultPageMock));
 
         $this->assertSame($this->resultPageMock, $this->controller->execute());
     }
@@ -331,7 +279,7 @@
         $this->requestMock->expects($this->once())
             ->method('getParam')
             ->with('invoice_id')
-            ->willReturn($invoiceId);
+            ->will($this->returnValue($invoiceId));
 
         $this->invoiceRepository->expects($this->once())
             ->method('get')
@@ -341,11 +289,11 @@
             ->disableOriginalConstructor()
             ->setMethods([])
             ->getMock();
-        $resultForward->expects($this->once())->method('forward')->with(('noroute'))->willReturnSelf();
+        $resultForward->expects($this->once())->method('forward')->with(('noroute'))->will($this->returnSelf());
 
         $this->resultForwardFactoryMock->expects($this->once())
             ->method('create')
-            ->willReturn($resultForward);
+            ->will($this->returnValue($resultForward));
 
         $this->assertSame($resultForward, $this->controller->execute());
     }
