<?php
/**
 * Copyright © 2016 Magento. All rights reserved.
 * See COPYING.txt for license details.
 */
namespace Magento\Sales\Test\Unit\Controller\Adminhtml\Order\Invoice;

use Magento\Backend\App\Action;
use Magento\Framework\TestFramework\Unit\Helper\ObjectManager;
use Magento\Sales\Api\InvoiceRepositoryInterface;

/**
 * Class CancelTest
 * @package Magento\Sales\Controller\Adminhtml\Order\Invoice
 *
 * @SuppressWarnings(PHPMD.CouplingBetweenObjects)
 */
class CancelTest extends \PHPUnit_Framework_TestCase
{
    /**
     * @var \PHPUnit_Framework_MockObject_MockObject
     */
    protected $objectManagerMock;

    /**
     * @var \PHPUnit_Framework_MockObject_MockObject
     */
    protected $requestMock;

    /**
     * @var \PHPUnit_Framework_MockObject_MockObject
     */
    protected $responseMock;

    /**
     * @var \PHPUnit_Framework_MockObject_MockObject
     */
    protected $messageManagerMock;

    /**
     * @var \PHPUnit_Framework_MockObject_MockObject
     */
    protected $sessionMock;

    /**
     * @var \PHPUnit_Framework_MockObject_MockObject
     */
    protected $actionFlagMock;

    /**
     * @var \PHPUnit_Framework_MockObject_MockObject
     */
    protected $helperMock;

    /**
     * @var \Magento\Backend\Model\View\Result\RedirectFactory|\PHPUnit_Framework_MockObject_MockObject
     */
    protected $resultRedirectFactoryMock;

    /**
     * @var \Magento\Backend\Model\View\Result\ForwardFactory|\PHPUnit_Framework_MockObject_MockObject
     */
    protected $resultForwardFactoryMock;

    /**
     * @var \Magento\Sales\Controller\Adminhtml\Order\Invoice\Cancel
     */
    protected $controller;

    /**
     * @var InvoiceRepositoryInterface|\PHPUnit_Framework_MockObject_MockObject
     */
    protected $invoiceRepository;

    /**
     * @return void
     */
    protected function setUp()
    {
        $objectManager = new ObjectManager($this);

        $this->requestMock = $this->getMockBuilder(\Magento\Framework\App\Request\Http::class)
            ->disableOriginalConstructor()
            ->setMethods([])
            ->getMock();
        $this->responseMock = $this->getMockBuilder(\Magento\Framework\App\Response\Http::class)
            ->disableOriginalConstructor()
            ->setMethods([])
            ->getMock();

        $this->objectManagerMock = $this->getMock(\Magento\Framework\ObjectManagerInterface::class);

        $this->messageManagerMock = $this->getMockBuilder(\Magento\Framework\Message\Manager::class)
            ->disableOriginalConstructor()
            ->setMethods([])
            ->getMock();

        $this->sessionMock = $this->getMockBuilder(\Magento\Backend\Model\Session::class)
            ->disableOriginalConstructor()
            ->setMethods([])
            ->getMock();

        $this->actionFlagMock = $this->getMockBuilder(\Magento\Framework\App\ActionFlag::class)
            ->disableOriginalConstructor()
            ->setMethods([])
            ->getMock();

        $this->helperMock = $this->getMockBuilder(\Magento\Backend\Helper\Data::class)
            ->disableOriginalConstructor()
            ->setMethods([])
            ->getMock();

        $this->resultRedirectFactoryMock = $this->getMockBuilder(
            \Magento\Backend\Model\View\Result\RedirectFactory::class
        )->disableOriginalConstructor()
            ->setMethods(['create'])
            ->getMock();

        $this->resultForwardFactoryMock = $this->getMockBuilder(
            \Magento\Backend\Model\View\Result\ForwardFactory::class
        )->disableOriginalConstructor()
            ->setMethods(['create'])
            ->getMock();

        $contextMock = $this->getMockBuilder(\Magento\Backend\App\Action\Context::class)
            ->disableOriginalConstructor()
            ->setMethods([])
            ->getMock();
        $contextMock->expects($this->any())
            ->method('getRequest')
            ->willReturn($this->requestMock);
        $contextMock->expects($this->any())
            ->method('getResponse')
            ->willReturn($this->responseMock);
        $contextMock->expects($this->any())
            ->method('getObjectManager')
            ->willReturn($this->objectManagerMock);
        $contextMock->expects($this->any())
            ->method('getMessageManager')
            ->willReturn($this->messageManagerMock);
        $contextMock->expects($this->any())
            ->method('getSession')
            ->willReturn($this->sessionMock);
        $contextMock->expects($this->any())
            ->method('getActionFlag')
            ->willReturn($this->actionFlagMock);
        $contextMock->expects($this->any())
            ->method('getHelper')
            ->willReturn($this->helperMock);
        $contextMock->expects($this->any())
            ->method('getResultRedirectFactory')
            ->willReturn($this->resultRedirectFactoryMock);

        $this->invoiceRepository = $this->getMockBuilder(InvoiceRepositoryInterface::class)
            ->disableOriginalConstructor()
            ->getMockForAbstractClass();

        $this->controller = $objectManager->getObject(
            \Magento\Sales\Controller\Adminhtml\Order\Invoice\Cancel::class,
            [
                'context' => $contextMock,
                'resultForwardFactory' => $this->resultForwardFactoryMock
            ]
        );

        $objectManager->setBackwardCompatibleProperty(
            $this->controller,
            'invoiceRepository',
            $this->invoiceRepository
        );
    }

    /**
     * @return void
     */
    public function testExecute()
    {
        $invoiceId = 2;

        $this->requestMock->expects($this->once())
            ->method('getParam')
            ->with('invoice_id')
            ->willReturn($invoiceId);

        $orderMock = $this->getMockBuilder(\Magento\Sales\Model\Order::class)
            ->disableOriginalConstructor()
            ->setMethods(['setIsInProcess', '__wakeup'])
            ->getMock();

        $invoiceMock = $this->getMockBuilder(\Magento\Sales\Model\Order\Invoice::class)
            ->disableOriginalConstructor()
            ->setMethods([])
            ->getMock();
        $invoiceMock->expects($this->once())
            ->method('cancel');
        $invoiceMock->expects($this->any())
            ->method('getOrder')
            ->will($this->returnValue($orderMock));

        $transactionMock = $this->getMockBuilder(\Magento\Framework\DB\Transaction::class)
            ->disableOriginalConstructor()
            ->setMethods([])
            ->getMock();
        $transactionMock->expects($this->at(0))
            ->method('addObject')
            ->with($invoiceMock)
            ->will($this->returnSelf());
        $transactionMock->expects($this->at(1))
            ->method('addObject')
            ->with($orderMock)
            ->will($this->returnSelf());
        $transactionMock->expects($this->at(2))
            ->method('save');

        $this->messageManagerMock->expects($this->once())
            ->method('addSuccess')
            ->with('You canceled the invoice.');

<<<<<<< HEAD
        $invoiceRepository = $this->getMockBuilder(\Magento\Sales\Api\InvoiceRepositoryInterface::class)
            ->disableOriginalConstructor()
            ->getMock();
        $invoiceRepository->expects($this->any())
            ->method('get')
            ->willReturn($invoiceMock);

        $this->objectManagerMock->expects($this->at(0))
            ->method('create')
            ->with(\Magento\Sales\Api\InvoiceRepositoryInterface::class)
            ->willReturn($invoiceRepository);
        $this->objectManagerMock->expects($this->at(1))
=======
        $this->invoiceRepository->expects($this->once())
            ->method('get')
            ->willReturn($invoiceMock);

        $this->objectManagerMock->expects($this->once())
>>>>>>> f5539378
            ->method('create')
            ->with(\Magento\Framework\DB\Transaction::class)
            ->will($this->returnValue($transactionMock));

        $invoiceMock->expects($this->once())
            ->method('getId')
            ->will($this->returnValue($invoiceId));

        $resultRedirect = $this->getMockBuilder(\Magento\Backend\Model\View\Result\Redirect::class)
            ->disableOriginalConstructor()
            ->setMethods([])
            ->getMock();
        $resultRedirect->expects($this->once())->method('setPath')->with('sales/*/view', ['invoice_id' => $invoiceId]);

        $this->resultRedirectFactoryMock->expects($this->once())
            ->method('create')
            ->will($this->returnValue($resultRedirect));

        $this->assertSame($resultRedirect, $this->controller->execute());
    }

    /**
     * @return void
     */
    public function testExecuteNoInvoice()
    {
        $invoiceId = 2;

        $this->requestMock->expects($this->once())
            ->method('getParam')
            ->with('invoice_id')
            ->will($this->returnValue($invoiceId));

<<<<<<< HEAD
        $invoiceRepository = $this->getMockBuilder(\Magento\Sales\Api\InvoiceRepositoryInterface::class)
            ->disableOriginalConstructor()
            ->getMock();
        $invoiceRepository->expects($this->any())
            ->method('get')
            ->willReturn(null);

        $this->objectManagerMock->expects($this->at(0))
            ->method('create')
            ->with(\Magento\Sales\Api\InvoiceRepositoryInterface::class)
            ->willReturn($invoiceRepository);

        $resultForward = $this->getMockBuilder(\Magento\Backend\Model\View\Result\Forward::class)
=======
        $this->invoiceRepository->expects($this->once())
            ->method('get')
            ->willReturn(null);

        $resultForward = $this->getMockBuilder('Magento\Backend\Model\View\Result\Forward')
>>>>>>> f5539378
            ->disableOriginalConstructor()
            ->setMethods([])
            ->getMock();
        $resultForward->expects($this->once())->method('forward')->with(('noroute'))->will($this->returnSelf());

        $this->resultForwardFactoryMock->expects($this->once())
            ->method('create')
            ->will($this->returnValue($resultForward));

        $this->assertSame($resultForward, $this->controller->execute());
    }

    /**
     * @return void
     */
    public function testExecuteModelException()
    {
        $invoiceId = 2;

        $message = 'model exception';
        $e = new \Magento\Framework\Exception\LocalizedException(__($message));

        $this->requestMock->expects($this->once())
            ->method('getParam')
            ->with('invoice_id')
            ->will($this->returnValue($invoiceId));

        $invoiceMock = $this->getMockBuilder(\Magento\Sales\Model\Order\Invoice::class)
            ->disableOriginalConstructor()
            ->setMethods([])
            ->getMock();
        $invoiceMock->expects($this->once())
            ->method('cancel')
            ->will($this->throwException($e));

        $this->messageManagerMock->expects($this->once())
            ->method('addError')
            ->with($message);

        $invoiceMock->expects($this->once())
            ->method('getId')
            ->will($this->returnValue($invoiceId));

<<<<<<< HEAD
        $invoiceRepository = $this->getMockBuilder(\Magento\Sales\Api\InvoiceRepositoryInterface::class)
            ->disableOriginalConstructor()
            ->getMock();
        $invoiceRepository->expects($this->any())
            ->method('get')
            ->willReturn($invoiceMock);

        $this->objectManagerMock->expects($this->once())
            ->method('create')
            ->with(\Magento\Sales\Api\InvoiceRepositoryInterface::class)
            ->willReturn($invoiceRepository);

        $resultRedirect = $this->getMockBuilder(\Magento\Backend\Model\View\Result\Redirect::class)
=======
        $this->invoiceRepository->expects($this->once())
            ->method('get')
            ->willReturn($invoiceMock);

        $resultRedirect = $this->getMockBuilder('Magento\Backend\Model\View\Result\Redirect')
>>>>>>> f5539378
            ->disableOriginalConstructor()
            ->setMethods([])
            ->getMock();
        $resultRedirect->expects($this->once())->method('setPath')->with('sales/*/view', ['invoice_id' => $invoiceId]);

        $this->resultRedirectFactoryMock->expects($this->once())
            ->method('create')
            ->will($this->returnValue($resultRedirect));

        $this->assertSame($resultRedirect, $this->controller->execute());
    }

    /**
     * @return void
     */
    public function testExecuteException()
    {
        $invoiceId = 2;

        $message = 'Invoice canceling error';
        $e = new \Exception($message);

        $this->requestMock->expects($this->once())
            ->method('getParam')
            ->with('invoice_id')
            ->will($this->returnValue($invoiceId));

        $invoiceMock = $this->getMockBuilder(\Magento\Sales\Model\Order\Invoice::class)
            ->disableOriginalConstructor()
            ->setMethods([])
            ->getMock();
        $invoiceMock->expects($this->once())
            ->method('cancel')
            ->will($this->throwException($e));

        $this->messageManagerMock->expects($this->once())
            ->method('addError')
            ->with($message);

        $invoiceMock->expects($this->once())
            ->method('getId')
            ->will($this->returnValue($invoiceId));

<<<<<<< HEAD
        $invoiceRepository = $this->getMockBuilder(\Magento\Sales\Api\InvoiceRepositoryInterface::class)
            ->disableOriginalConstructor()
            ->getMock();
        $invoiceRepository->expects($this->any())
            ->method('get')
            ->willReturn($invoiceMock);

        $this->objectManagerMock->expects($this->once())
            ->method('create')
            ->with(\Magento\Sales\Api\InvoiceRepositoryInterface::class)
            ->willReturn($invoiceRepository);

        $resultRedirect = $this->getMockBuilder(\Magento\Backend\Model\View\Result\Redirect::class)
=======
        $this->invoiceRepository->expects($this->once())
            ->method('get')
            ->willReturn($invoiceMock);

        $resultRedirect = $this->getMockBuilder('Magento\Backend\Model\View\Result\Redirect')
>>>>>>> f5539378
            ->disableOriginalConstructor()
            ->setMethods([])
            ->getMock();
        $resultRedirect->expects($this->once())->method('setPath')->with('sales/*/view', ['invoice_id' => $invoiceId]);

        $this->resultRedirectFactoryMock->expects($this->once())
            ->method('create')
            ->will($this->returnValue($resultRedirect));

        $this->assertSame($resultRedirect, $this->controller->execute());
    }
}<|MERGE_RESOLUTION|>--- conflicted
+++ resolved
@@ -216,26 +216,11 @@
             ->method('addSuccess')
             ->with('You canceled the invoice.');
 
-<<<<<<< HEAD
-        $invoiceRepository = $this->getMockBuilder(\Magento\Sales\Api\InvoiceRepositoryInterface::class)
-            ->disableOriginalConstructor()
-            ->getMock();
-        $invoiceRepository->expects($this->any())
-            ->method('get')
-            ->willReturn($invoiceMock);
-
-        $this->objectManagerMock->expects($this->at(0))
-            ->method('create')
-            ->with(\Magento\Sales\Api\InvoiceRepositoryInterface::class)
-            ->willReturn($invoiceRepository);
-        $this->objectManagerMock->expects($this->at(1))
-=======
         $this->invoiceRepository->expects($this->once())
             ->method('get')
             ->willReturn($invoiceMock);
 
         $this->objectManagerMock->expects($this->once())
->>>>>>> f5539378
             ->method('create')
             ->with(\Magento\Framework\DB\Transaction::class)
             ->will($this->returnValue($transactionMock));
@@ -269,27 +254,11 @@
             ->with('invoice_id')
             ->will($this->returnValue($invoiceId));
 
-<<<<<<< HEAD
-        $invoiceRepository = $this->getMockBuilder(\Magento\Sales\Api\InvoiceRepositoryInterface::class)
-            ->disableOriginalConstructor()
-            ->getMock();
-        $invoiceRepository->expects($this->any())
-            ->method('get')
-            ->willReturn(null);
-
-        $this->objectManagerMock->expects($this->at(0))
-            ->method('create')
-            ->with(\Magento\Sales\Api\InvoiceRepositoryInterface::class)
-            ->willReturn($invoiceRepository);
-
-        $resultForward = $this->getMockBuilder(\Magento\Backend\Model\View\Result\Forward::class)
-=======
         $this->invoiceRepository->expects($this->once())
             ->method('get')
             ->willReturn(null);
 
-        $resultForward = $this->getMockBuilder('Magento\Backend\Model\View\Result\Forward')
->>>>>>> f5539378
+        $resultForward = $this->getMockBuilder(\Magento\Backend\Model\View\Result\Forward::class)
             ->disableOriginalConstructor()
             ->setMethods([])
             ->getMock();
@@ -333,27 +302,11 @@
             ->method('getId')
             ->will($this->returnValue($invoiceId));
 
-<<<<<<< HEAD
-        $invoiceRepository = $this->getMockBuilder(\Magento\Sales\Api\InvoiceRepositoryInterface::class)
-            ->disableOriginalConstructor()
-            ->getMock();
-        $invoiceRepository->expects($this->any())
-            ->method('get')
-            ->willReturn($invoiceMock);
-
-        $this->objectManagerMock->expects($this->once())
-            ->method('create')
-            ->with(\Magento\Sales\Api\InvoiceRepositoryInterface::class)
-            ->willReturn($invoiceRepository);
-
-        $resultRedirect = $this->getMockBuilder(\Magento\Backend\Model\View\Result\Redirect::class)
-=======
         $this->invoiceRepository->expects($this->once())
             ->method('get')
             ->willReturn($invoiceMock);
 
-        $resultRedirect = $this->getMockBuilder('Magento\Backend\Model\View\Result\Redirect')
->>>>>>> f5539378
+        $resultRedirect = $this->getMockBuilder(\Magento\Backend\Model\View\Result\Redirect::class)
             ->disableOriginalConstructor()
             ->setMethods([])
             ->getMock();
@@ -397,27 +350,11 @@
             ->method('getId')
             ->will($this->returnValue($invoiceId));
 
-<<<<<<< HEAD
-        $invoiceRepository = $this->getMockBuilder(\Magento\Sales\Api\InvoiceRepositoryInterface::class)
-            ->disableOriginalConstructor()
-            ->getMock();
-        $invoiceRepository->expects($this->any())
-            ->method('get')
-            ->willReturn($invoiceMock);
-
-        $this->objectManagerMock->expects($this->once())
-            ->method('create')
-            ->with(\Magento\Sales\Api\InvoiceRepositoryInterface::class)
-            ->willReturn($invoiceRepository);
-
-        $resultRedirect = $this->getMockBuilder(\Magento\Backend\Model\View\Result\Redirect::class)
-=======
         $this->invoiceRepository->expects($this->once())
             ->method('get')
             ->willReturn($invoiceMock);
 
-        $resultRedirect = $this->getMockBuilder('Magento\Backend\Model\View\Result\Redirect')
->>>>>>> f5539378
+        $resultRedirect = $this->getMockBuilder(\Magento\Backend\Model\View\Result\Redirect::class)
             ->disableOriginalConstructor()
             ->setMethods([])
             ->getMock();
