<?php declare(strict_types=1);
/**
 * Copyright © Magento, Inc. All rights reserved.
 * See COPYING.txt for license details.
 */
namespace Magento\Sales\Test\Unit\Controller\Adminhtml\Order\Creditmemo;

use Magento\Backend\App\Action\Context;
use Magento\Backend\Helper\Data;
use Magento\Backend\Model\Session;
use Magento\Backend\Model\View\Result\Page;
use Magento\Framework\App\ActionFlag;
use Magento\Framework\App\Request\Http;
use Magento\Framework\Controller\Result\Json;
use Magento\Framework\Controller\Result\JsonFactory;
use Magento\Framework\Controller\Result\Raw;
use Magento\Framework\Exception\LocalizedException;
use Magento\Framework\Message\Manager;
use Magento\Framework\ObjectManagerInterface;
use Magento\Framework\TestFramework\Unit\Helper\ObjectManager;
use Magento\Framework\View\Layout;
use Magento\Framework\View\Result\PageFactory;
use Magento\Sales\Block\Order\Items;
use Magento\Sales\Controller\Adminhtml\Order\Creditmemo\UpdateQty;
use Magento\Sales\Controller\Adminhtml\Order\CreditmemoLoader;
use Magento\Sales\Model\Order\Creditmemo;
use PHPUnit\Framework\MockObject\MockObject;
use PHPUnit\Framework\TestCase;

/**
 * @SuppressWarnings(PHPMD.TooManyFields)
 * @SuppressWarnings(PHPMD.CouplingBetweenObjects)
 * @SuppressWarnings(PHPMD.ExcessiveMethodLength)
 */
class UpdateQtyTest extends TestCase
{
    /**
     * @var UpdateQty
     */
    protected $controller;

    /**
<<<<<<< HEAD
     * @var \PHPUnit\Framework\MockObject\MockObject
=======
     * @var MockObject
>>>>>>> 4e8a78ed
     */
    protected $contextMock;

    /**
<<<<<<< HEAD
     * @var \PHPUnit\Framework\MockObject\MockObject
=======
     * @var MockObject
>>>>>>> 4e8a78ed
     */
    protected $loaderMock;

    /**
<<<<<<< HEAD
     * @var \PHPUnit\Framework\MockObject\MockObject
=======
     * @var MockObject
>>>>>>> 4e8a78ed
     */
    protected $requestMock;

    /**
<<<<<<< HEAD
     * @var \PHPUnit\Framework\MockObject\MockObject
=======
     * @var MockObject
>>>>>>> 4e8a78ed
     */
    protected $responseMock;

    /**
<<<<<<< HEAD
     * @var \PHPUnit\Framework\MockObject\MockObject
=======
     * @var MockObject
>>>>>>> 4e8a78ed
     */
    protected $objectManagerMock;

    /**
<<<<<<< HEAD
     * @var \PHPUnit\Framework\MockObject\MockObject
=======
     * @var MockObject
>>>>>>> 4e8a78ed
     */
    protected $creditmemoMock;

    /**
<<<<<<< HEAD
     * @var \PHPUnit\Framework\MockObject\MockObject
=======
     * @var MockObject
>>>>>>> 4e8a78ed
     */
    protected $messageManagerMock;

    /**
<<<<<<< HEAD
     * @var \PHPUnit\Framework\MockObject\MockObject
=======
     * @var MockObject
>>>>>>> 4e8a78ed
     */
    protected $sessionMock;

    /**
<<<<<<< HEAD
     * @var \PHPUnit\Framework\MockObject\MockObject
=======
     * @var MockObject
>>>>>>> 4e8a78ed
     */
    protected $actionFlagMock;

    /**
<<<<<<< HEAD
     * @var \PHPUnit\Framework\MockObject\MockObject
=======
     * @var MockObject
>>>>>>> 4e8a78ed
     */
    protected $helperMock;

    /**
<<<<<<< HEAD
     * @var \Magento\Framework\View\Result\PageFactory|\PHPUnit\Framework\MockObject\MockObject
=======
     * @var PageFactory|MockObject
>>>>>>> 4e8a78ed
     */
    protected $resultPageFactoryMock;

    /**
<<<<<<< HEAD
     * @var \Magento\Framework\Controller\Result\JsonFactory|\PHPUnit\Framework\MockObject\MockObject
=======
     * @var JsonFactory|MockObject
>>>>>>> 4e8a78ed
     */
    protected $resultJsonFactoryMock;

    /**
<<<<<<< HEAD
     * @var \Magento\Framework\Controller\Result\RawFactory|\PHPUnit\Framework\MockObject\MockObject
=======
     * @var \Magento\Framework\Controller\Result\RawFactory|MockObject
>>>>>>> 4e8a78ed
     */
    protected $resultRawFactoryMock;

    /**
<<<<<<< HEAD
     * @var \Magento\Backend\Model\View\Result\Page|\PHPUnit\Framework\MockObject\MockObject
=======
     * @var Page|MockObject
>>>>>>> 4e8a78ed
     */
    protected $resultPageMock;

    /**
<<<<<<< HEAD
     * @var \Magento\Framework\Controller\Result\Json|\PHPUnit\Framework\MockObject\MockObject
=======
     * @var Json|MockObject
>>>>>>> 4e8a78ed
     */
    protected $resultJsonMock;

    /**
<<<<<<< HEAD
     * @var \Magento\Framework\Controller\Result\Raw|\PHPUnit\Framework\MockObject\MockObject
=======
     * @var Raw|MockObject
>>>>>>> 4e8a78ed
     */
    protected $resultRawMock;

    /**
     * Set up method
     *
     * @return void
     */
    protected function setUp(): void
    {
        $this->creditmemoMock = $this->getMockBuilder(Creditmemo::class)
            ->disableOriginalConstructor()
            ->setMethods(['getInvoice', 'getOrder', 'cancel', 'getId', '__wakeup'])
            ->getMock();
        $titleMock = $this->getMockBuilder(\Magento\Framework\App\Action\Title::class)
            ->disableOriginalConstructor()
            ->getMock();
        $this->requestMock = $this->getMockBuilder(Http::class)
            ->disableOriginalConstructor()
            ->getMock();
        $this->responseMock = $this->getMockBuilder(\Magento\Framework\App\Response\Http::class)
            ->disableOriginalConstructor()
            ->getMock();
        $this->objectManagerMock = $this->createMock(ObjectManagerInterface::class);
        $this->messageManagerMock = $this->getMockBuilder(Manager::class)
            ->disableOriginalConstructor()
            ->getMock();
        $this->sessionMock = $this->getMockBuilder(Session::class)
            ->disableOriginalConstructor()
            ->getMock();
        $this->helperMock = $this->getMockBuilder(Data::class)
            ->disableOriginalConstructor()
            ->getMock();
        $this->contextMock = $this->getMockBuilder(Context::class)
            ->setMethods(
                [
                    'getRequest',
                    'getResponse',
                    'getObjectManager',
                    'getTitle',
                    'getSession',
                    'getHelper',
                    'getActionFlag',
                    'getMessageManager',
                    'getResultRedirectFactory'
                ]
            )
            ->disableOriginalConstructor()
            ->getMock();
        $this->contextMock->expects($this->any())
            ->method('getHelper')
<<<<<<< HEAD
            ->willReturn($this->helperMock);
        $this->actionFlagMock = $this->getMockBuilder(\Magento\Framework\App\ActionFlag::class)
=======
            ->will($this->returnValue($this->helperMock));
        $this->actionFlagMock = $this->getMockBuilder(ActionFlag::class)
>>>>>>> 4e8a78ed
            ->disableOriginalConstructor()
            ->getMock();
        $this->contextMock->expects($this->any())
            ->method('getSession')
            ->willReturn($this->sessionMock);
        $this->contextMock->expects($this->any())
            ->method('getActionFlag')
            ->willReturn($this->actionFlagMock);
        $this->contextMock->expects($this->any())
            ->method('getRequest')
            ->willReturn($this->requestMock);
        $this->contextMock->expects($this->any())
            ->method('getResponse')
            ->willReturn($this->responseMock);
        $this->contextMock->expects($this->any())
            ->method('getObjectManager')
            ->willReturn($this->objectManagerMock);
        $this->contextMock->expects($this->any())
            ->method('getTitle')
            ->willReturn($titleMock);
        $this->contextMock->expects($this->any())
            ->method('getMessageManager')
<<<<<<< HEAD
            ->willReturn($this->messageManagerMock);
        $this->loaderMock = $this->getMockBuilder(\Magento\Sales\Controller\Adminhtml\Order\CreditmemoLoader::class)
=======
            ->will($this->returnValue($this->messageManagerMock));
        $this->loaderMock = $this->getMockBuilder(CreditmemoLoader::class)
>>>>>>> 4e8a78ed
            ->disableOriginalConstructor()
            ->getMock();
        $this->resultPageFactoryMock = $this->getMockBuilder(PageFactory::class)
            ->disableOriginalConstructor()
            ->setMethods(['create'])
            ->getMock();
        $this->resultJsonFactoryMock = $this->getMockBuilder(JsonFactory::class)
            ->disableOriginalConstructor()
            ->setMethods(['create'])
            ->getMock();
        $this->resultRawFactoryMock = $this->getMockBuilder(\Magento\Framework\Controller\Result\RawFactory::class)
            ->disableOriginalConstructor()
            ->setMethods(['create'])
            ->getMock();
        $this->resultPageMock = $this->getMockBuilder(Page::class)
            ->disableOriginalConstructor()
            ->getMock();
        $this->resultJsonMock = $this->getMockBuilder(Json::class)
            ->disableOriginalConstructor()
            ->getMock();
        $this->resultRawMock = $this->getMockBuilder(Raw::class)
            ->disableOriginalConstructor()
            ->getMock();

        $objectManager = new ObjectManager($this);
        $this->controller = $objectManager->getObject(
            UpdateQty::class,
            [
                'context' => $this->contextMock,
                'creditmemoLoader' => $this->loaderMock,
                'resultPageFactory' => $this->resultPageFactoryMock,
                'resultJsonFactory' => $this->resultJsonFactoryMock,
                'resultRawFactory' => $this->resultRawFactoryMock
            ]
        );
    }

    /**
     * Test execute model exception
     *
     * @return void
     */
    public function testExecuteModelException()
    {
        $message = 'Model exception';
        $e = new LocalizedException(__($message));
        $response = ['error' => true, 'message' => $message];

        $this->requestMock->expects($this->any())
            ->method('getParam')
            ->willReturnArgument(0);
        $this->loaderMock->expects($this->once())
            ->method('load')
            ->willThrowException($e);
        $this->resultJsonFactoryMock->expects($this->once())
            ->method('create')
            ->willReturn($this->resultJsonMock);
        $this->resultJsonMock->expects($this->once())
            ->method('setData')
            ->with($response)
            ->willReturnSelf();

        $this->assertInstanceOf(
            Json::class,
            $this->controller->execute()
        );
    }

    /**
     * Test execute exception
     *
     * @return void
     */
    public function testExecuteException()
    {
        $message = 'We can\'t update the item\'s quantity right now.';
        $e = new \Exception($message);
        $response = ['error' => true, 'message' => $message];

        $this->requestMock->expects($this->any())
            ->method('getParam')
            ->willReturnArgument(0);
        $this->loaderMock->expects($this->once())
            ->method('load')
            ->willThrowException($e);
        $this->resultJsonFactoryMock->expects($this->once())
            ->method('create')
            ->willReturn($this->resultJsonMock);
        $this->resultJsonMock->expects($this->once())
            ->method('setData')
            ->with($response)
            ->willReturnSelf();

        $this->assertInstanceOf(
            Json::class,
            $this->controller->execute()
        );
    }

    /**
     * Test execute
     *
     * @return void
     */
    public function testExecute()
    {
        $response = 'output';

        $this->requestMock->expects($this->any())
            ->method('getParam')
            ->withAnyParameters()
            ->willReturnArgument(0);

        $layoutMock = $this->getMockBuilder(Layout::class)
            ->disableOriginalConstructor()
            ->getMock();
        $blockMock = $this->getMockBuilder(Items::class)
            ->disableOriginalConstructor()
            ->getMock();

        $this->resultPageFactoryMock->expects($this->once())
            ->method('create')
            ->willReturn($this->resultPageMock);
        $this->resultPageMock->expects($this->atLeastOnce())
            ->method('getLayout')
            ->willReturn($layoutMock);
        $blockMock->expects($this->once())
            ->method('toHtml')
            ->willReturn($response);
        $layoutMock->expects($this->once())
            ->method('getBlock')
            ->with('order_items')
            ->willReturn($blockMock);
        $this->resultRawFactoryMock->expects($this->once())
            ->method('create')
            ->willReturn($this->resultRawMock);
        $this->resultRawMock->expects($this->once())
            ->method('setContents')
            ->with($response)
            ->willReturnSelf();

        $this->assertInstanceOf(
            Raw::class,
            $this->controller->execute()
        );
    }
}<|MERGE_RESOLUTION|>--- conflicted
+++ resolved
@@ -40,146 +40,82 @@
     protected $controller;
 
     /**
-<<<<<<< HEAD
-     * @var \PHPUnit\Framework\MockObject\MockObject
-=======
-     * @var MockObject
->>>>>>> 4e8a78ed
+     * @var MockObject
      */
     protected $contextMock;
 
     /**
-<<<<<<< HEAD
-     * @var \PHPUnit\Framework\MockObject\MockObject
-=======
-     * @var MockObject
->>>>>>> 4e8a78ed
+     * @var MockObject
      */
     protected $loaderMock;
 
     /**
-<<<<<<< HEAD
-     * @var \PHPUnit\Framework\MockObject\MockObject
-=======
-     * @var MockObject
->>>>>>> 4e8a78ed
+     * @var MockObject
      */
     protected $requestMock;
 
     /**
-<<<<<<< HEAD
-     * @var \PHPUnit\Framework\MockObject\MockObject
-=======
-     * @var MockObject
->>>>>>> 4e8a78ed
+     * @var MockObject
      */
     protected $responseMock;
 
     /**
-<<<<<<< HEAD
-     * @var \PHPUnit\Framework\MockObject\MockObject
-=======
-     * @var MockObject
->>>>>>> 4e8a78ed
+     * @var MockObject
      */
     protected $objectManagerMock;
 
     /**
-<<<<<<< HEAD
-     * @var \PHPUnit\Framework\MockObject\MockObject
-=======
-     * @var MockObject
->>>>>>> 4e8a78ed
+     * @var MockObject
      */
     protected $creditmemoMock;
 
     /**
-<<<<<<< HEAD
-     * @var \PHPUnit\Framework\MockObject\MockObject
-=======
-     * @var MockObject
->>>>>>> 4e8a78ed
+     * @var MockObject
      */
     protected $messageManagerMock;
 
     /**
-<<<<<<< HEAD
-     * @var \PHPUnit\Framework\MockObject\MockObject
-=======
-     * @var MockObject
->>>>>>> 4e8a78ed
+     * @var MockObject
      */
     protected $sessionMock;
 
     /**
-<<<<<<< HEAD
-     * @var \PHPUnit\Framework\MockObject\MockObject
-=======
-     * @var MockObject
->>>>>>> 4e8a78ed
+     * @var MockObject
      */
     protected $actionFlagMock;
 
     /**
-<<<<<<< HEAD
-     * @var \PHPUnit\Framework\MockObject\MockObject
-=======
-     * @var MockObject
->>>>>>> 4e8a78ed
+     * @var MockObject
      */
     protected $helperMock;
 
     /**
-<<<<<<< HEAD
-     * @var \Magento\Framework\View\Result\PageFactory|\PHPUnit\Framework\MockObject\MockObject
-=======
      * @var PageFactory|MockObject
->>>>>>> 4e8a78ed
      */
     protected $resultPageFactoryMock;
 
     /**
-<<<<<<< HEAD
-     * @var \Magento\Framework\Controller\Result\JsonFactory|\PHPUnit\Framework\MockObject\MockObject
-=======
      * @var JsonFactory|MockObject
->>>>>>> 4e8a78ed
      */
     protected $resultJsonFactoryMock;
 
     /**
-<<<<<<< HEAD
-     * @var \Magento\Framework\Controller\Result\RawFactory|\PHPUnit\Framework\MockObject\MockObject
-=======
      * @var \Magento\Framework\Controller\Result\RawFactory|MockObject
->>>>>>> 4e8a78ed
      */
     protected $resultRawFactoryMock;
 
     /**
-<<<<<<< HEAD
-     * @var \Magento\Backend\Model\View\Result\Page|\PHPUnit\Framework\MockObject\MockObject
-=======
      * @var Page|MockObject
->>>>>>> 4e8a78ed
      */
     protected $resultPageMock;
 
     /**
-<<<<<<< HEAD
-     * @var \Magento\Framework\Controller\Result\Json|\PHPUnit\Framework\MockObject\MockObject
-=======
      * @var Json|MockObject
->>>>>>> 4e8a78ed
      */
     protected $resultJsonMock;
 
     /**
-<<<<<<< HEAD
-     * @var \Magento\Framework\Controller\Result\Raw|\PHPUnit\Framework\MockObject\MockObject
-=======
      * @var Raw|MockObject
->>>>>>> 4e8a78ed
      */
     protected $resultRawMock;
 
@@ -231,42 +167,32 @@
             ->getMock();
         $this->contextMock->expects($this->any())
             ->method('getHelper')
-<<<<<<< HEAD
-            ->willReturn($this->helperMock);
-        $this->actionFlagMock = $this->getMockBuilder(\Magento\Framework\App\ActionFlag::class)
-=======
             ->will($this->returnValue($this->helperMock));
         $this->actionFlagMock = $this->getMockBuilder(ActionFlag::class)
->>>>>>> 4e8a78ed
             ->disableOriginalConstructor()
             ->getMock();
         $this->contextMock->expects($this->any())
             ->method('getSession')
-            ->willReturn($this->sessionMock);
+            ->will($this->returnValue($this->sessionMock));
         $this->contextMock->expects($this->any())
             ->method('getActionFlag')
-            ->willReturn($this->actionFlagMock);
+            ->will($this->returnValue($this->actionFlagMock));
         $this->contextMock->expects($this->any())
             ->method('getRequest')
-            ->willReturn($this->requestMock);
+            ->will($this->returnValue($this->requestMock));
         $this->contextMock->expects($this->any())
             ->method('getResponse')
-            ->willReturn($this->responseMock);
+            ->will($this->returnValue($this->responseMock));
         $this->contextMock->expects($this->any())
             ->method('getObjectManager')
-            ->willReturn($this->objectManagerMock);
+            ->will($this->returnValue($this->objectManagerMock));
         $this->contextMock->expects($this->any())
             ->method('getTitle')
-            ->willReturn($titleMock);
+            ->will($this->returnValue($titleMock));
         $this->contextMock->expects($this->any())
             ->method('getMessageManager')
-<<<<<<< HEAD
-            ->willReturn($this->messageManagerMock);
-        $this->loaderMock = $this->getMockBuilder(\Magento\Sales\Controller\Adminhtml\Order\CreditmemoLoader::class)
-=======
             ->will($this->returnValue($this->messageManagerMock));
         $this->loaderMock = $this->getMockBuilder(CreditmemoLoader::class)
->>>>>>> 4e8a78ed
             ->disableOriginalConstructor()
             ->getMock();
         $this->resultPageFactoryMock = $this->getMockBuilder(PageFactory::class)
