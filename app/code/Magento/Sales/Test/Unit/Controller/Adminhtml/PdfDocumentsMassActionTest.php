<?php declare(strict_types=1);
/**
 * Copyright © Magento, Inc. All rights reserved.
 * See COPYING.txt for license details.
 */

namespace Magento\Sales\Test\Unit\Controller\Adminhtml;

use Magento\Backend\Model\View\Result\Redirect;
use Magento\Framework\Controller\ResultFactory;
use Magento\Framework\Exception\LocalizedException;
use Magento\Framework\Message\Manager;
use Magento\Framework\TestFramework\Unit\Helper\ObjectManager as ObjectManagerHelper;
use Magento\Sales\Controller\Adminhtml\Order\PdfDocumentsMassAction;
use Magento\Sales\Controller\Adminhtml\Order\Pdfinvoices;
use Magento\Sales\Model\ResourceModel\Order\Collection;
use Magento\Sales\Model\ResourceModel\Order\CollectionFactory;
use Magento\Ui\Component\MassAction\Filter;
use PHPUnit\Framework\MockObject\MockObject;
use PHPUnit\Framework\TestCase;

/**
 * @SuppressWarnings(PHPMD.CouplingBetweenObjects)
 */
class PdfDocumentsMassActionTest extends TestCase
{
    /**
     * @var PdfDocumentsMassAction
     */
    private $controller;

    /**
<<<<<<< HEAD
     * @var \Magento\Backend\Model\View\Result\Redirect|\PHPUnit\Framework\MockObject\MockObject
=======
     * @var Redirect|MockObject
>>>>>>> 4e8a78ed
     */
    private $resultRedirect;

    /**
<<<<<<< HEAD
     * @var \Magento\Framework\Message\Manager|\PHPUnit\Framework\MockObject\MockObject
=======
     * @var Manager|MockObject
>>>>>>> 4e8a78ed
     */
    private $messageManager;

    /**
<<<<<<< HEAD
     * @var \PHPUnit\Framework\MockObject\MockObject
=======
     * @var MockObject
>>>>>>> 4e8a78ed
     */
    private $orderCollectionFactoryMock;

    /**
<<<<<<< HEAD
     * @var \PHPUnit\Framework\MockObject\MockObject
=======
     * @var MockObject
>>>>>>> 4e8a78ed
     */
    private $orderCollectionMock;

    /**
<<<<<<< HEAD
     * @var \PHPUnit\Framework\MockObject\MockObject
=======
     * @var MockObject
>>>>>>> 4e8a78ed
     */
    private $filterMock;

    /**
     * Test setup
     */
    protected function setUp(): void
    {
        $objectManagerHelper = new ObjectManagerHelper($this);

        $this->messageManager = $this->createPartialMock(
            Manager::class,
            ['addSuccessMessage', 'addErrorMessage']
        );

        $this->orderCollectionMock = $this->createMock(Collection::class);
        $this->filterMock = $this->createMock(Filter::class);

        $this->orderCollectionFactoryMock = $this->createPartialMock(
            CollectionFactory::class,
            ['create']
        );

        $this->orderCollectionFactoryMock
            ->expects($this->once())
            ->method('create')
            ->willReturn($this->orderCollectionMock);
        $this->resultRedirect = $this->createMock(Redirect::class);
        $resultRedirectFactory = $this->createMock(ResultFactory::class);
        $resultRedirectFactory->expects($this->any())->method('create')->willReturn($this->resultRedirect);
        $this->controller = $objectManagerHelper->getObject(
            Pdfinvoices::class,
            [
                'filter' => $this->filterMock,
                'resultFactory' => $resultRedirectFactory,
                'messageManager' => $this->messageManager
            ]
        );
        $objectManagerHelper
            ->setBackwardCompatibleProperty(
                $this->controller,
                'orderCollectionFactory',
                $this->orderCollectionFactoryMock
            );
    }

    /**
     * @throws LocalizedException
     */
    public function testExecute()
    {
        $exception = new \Exception();
        $this->filterMock
            ->expects($this->once())
            ->method('getCollection')
            ->with($this->orderCollectionMock)
            ->willThrowException($exception);
        $this->messageManager->expects($this->once())->method('addErrorMessage');

        $this->resultRedirect->expects($this->once())->method('setPath')->willReturnSelf();
        $this->controller->execute($exception);
    }
}<|MERGE_RESOLUTION|>--- conflicted
+++ resolved
@@ -30,47 +30,27 @@
     private $controller;
 
     /**
-<<<<<<< HEAD
-     * @var \Magento\Backend\Model\View\Result\Redirect|\PHPUnit\Framework\MockObject\MockObject
-=======
      * @var Redirect|MockObject
->>>>>>> 4e8a78ed
      */
     private $resultRedirect;
 
     /**
-<<<<<<< HEAD
-     * @var \Magento\Framework\Message\Manager|\PHPUnit\Framework\MockObject\MockObject
-=======
      * @var Manager|MockObject
->>>>>>> 4e8a78ed
      */
     private $messageManager;
 
     /**
-<<<<<<< HEAD
-     * @var \PHPUnit\Framework\MockObject\MockObject
-=======
      * @var MockObject
->>>>>>> 4e8a78ed
      */
     private $orderCollectionFactoryMock;
 
     /**
-<<<<<<< HEAD
-     * @var \PHPUnit\Framework\MockObject\MockObject
-=======
      * @var MockObject
->>>>>>> 4e8a78ed
      */
     private $orderCollectionMock;
 
     /**
-<<<<<<< HEAD
-     * @var \PHPUnit\Framework\MockObject\MockObject
-=======
      * @var MockObject
->>>>>>> 4e8a78ed
      */
     private $filterMock;
 
