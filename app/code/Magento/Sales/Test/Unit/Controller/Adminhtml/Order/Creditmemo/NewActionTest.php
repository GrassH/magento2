--- conflicted
+++ resolved
@@ -35,119 +35,67 @@
     protected $controller;
 
     /**
-<<<<<<< HEAD
-     * @var \PHPUnit\Framework\MockObject\MockObject|\Magento\Backend\App\Action\Context
-=======
      * @var MockObject|Context
->>>>>>> 4e8a78ed
      */
     protected $contextMock;
 
     /**
-<<<<<<< HEAD
-     * @var \PHPUnit\Framework\MockObject\MockObject|\Magento\Sales\Controller\Adminhtml\Order\CreditmemoLoader
-=======
      * @var MockObject|CreditmemoLoader
->>>>>>> 4e8a78ed
      */
     protected $creditmemoLoaderMock;
 
     /**
-<<<<<<< HEAD
-     * @var \PHPUnit\Framework\MockObject\MockObject|\Magento\Framework\App\RequestInterface
-=======
      * @var MockObject|RequestInterface
->>>>>>> 4e8a78ed
      */
     protected $requestMock;
 
     /**
-<<<<<<< HEAD
-     * @var \PHPUnit\Framework\MockObject\MockObject|\Magento\Framework\App\ResponseInterface
-=======
      * @var MockObject|ResponseInterface
->>>>>>> 4e8a78ed
      */
     protected $responseMock;
 
     /**
-<<<<<<< HEAD
-     * @var \PHPUnit\Framework\MockObject\MockObject|\Magento\Sales\Model\Order\Creditmemo
-=======
      * @var MockObject|Creditmemo
->>>>>>> 4e8a78ed
      */
     protected $creditmemoMock;
 
     /**
-<<<<<<< HEAD
-     * @var \PHPUnit\Framework\MockObject\MockObject|\Magento\Sales\Model\Order\Invoice
-=======
      * @var MockObject|Invoice
->>>>>>> 4e8a78ed
      */
     protected $invoiceMock;
 
     /**
-<<<<<<< HEAD
-     * @var \PHPUnit\Framework\MockObject\MockObject
-=======
      * @var MockObject
->>>>>>> 4e8a78ed
      */
     protected $pageConfigMock;
 
     /**
-<<<<<<< HEAD
-     * @var \PHPUnit\Framework\MockObject\MockObject|\Magento\Framework\View\Page\Title
-=======
      * @var MockObject|Title
->>>>>>> 4e8a78ed
      */
     protected $titleMock;
 
     /**
-<<<<<<< HEAD
-     * @var \PHPUnit\Framework\MockObject\MockObject|\Magento\Framework\ObjectManagerInterface
-=======
      * @var MockObject|ObjectManagerInterface
->>>>>>> 4e8a78ed
      */
     protected $objectManagerMock;
 
     /**
-<<<<<<< HEAD
-     * @var \PHPUnit\Framework\MockObject\MockObject|\Magento\Backend\Model\Session
-=======
      * @var MockObject|Session
->>>>>>> 4e8a78ed
      */
     protected $backendSessionMock;
 
     /**
-<<<<<<< HEAD
-     * @var \PHPUnit\Framework\MockObject\MockObject|\Magento\Framework\View\LayoutInterface
-=======
      * @var MockObject|LayoutInterface
->>>>>>> 4e8a78ed
      */
     protected $layoutMock;
 
     /**
-<<<<<<< HEAD
-     * @var \Magento\Framework\View\Result\PageFactory|\PHPUnit\Framework\MockObject\MockObject
-=======
      * @var PageFactory|MockObject
->>>>>>> 4e8a78ed
      */
     protected $resultPageFactoryMock;
 
     /**
-<<<<<<< HEAD
-     * @var \Magento\Backend\Model\View\Result\Page|\PHPUnit\Framework\MockObject\MockObject
-=======
      * @var Page|MockObject
->>>>>>> 4e8a78ed
      */
     protected $resultPageMock;
 
@@ -209,13 +157,13 @@
 
         $this->contextMock->expects($this->once())
             ->method('getRequest')
-            ->willReturn($this->requestMock);
+            ->will($this->returnValue($this->requestMock));
         $this->contextMock->expects($this->once())
             ->method('getResponse')
-            ->willReturn($this->responseMock);
+            ->will($this->returnValue($this->responseMock));
         $this->contextMock->expects($this->once())
             ->method('getObjectManager')
-            ->willReturn($this->objectManagerMock);
+            ->will($this->returnValue($this->objectManagerMock));
 
         $objectManager = new ObjectManager($this);
         $this->controller = $objectManager->getObject(
@@ -235,12 +183,12 @@
     {
         $this->requestMock->expects($this->exactly(4))
             ->method('getParam')
-            ->willReturnMap([
+            ->will($this->returnValueMap([
                 ['order_id', null, 'order_id'],
                 ['creditmemo_id', null, 'creditmemo_id'],
                 ['creditmemo', null, 'creditmemo'],
                 ['invoice_id', null, 'invoice_id'],
-            ]);
+            ]));
         $this->creditmemoLoaderMock->expects($this->once())
             ->method('setOrderId')
             ->with($this->equalTo('order_id'));
@@ -255,38 +203,33 @@
             ->with($this->equalTo('invoice_id'));
         $this->creditmemoLoaderMock->expects($this->once())
             ->method('load')
-            ->willReturn($this->creditmemoMock);
+            ->will($this->returnValue($this->creditmemoMock));
         $this->creditmemoMock->expects($this->exactly(2))
             ->method('getInvoice')
-            ->willReturn($this->invoiceMock);
+            ->will($this->returnValue($this->invoiceMock));
         $this->invoiceMock->expects($this->once())
             ->method('getIncrementId')
-            ->willReturn('invoice-increment-id');
+            ->will($this->returnValue('invoice-increment-id'));
         $this->titleMock->expects($this->exactly(2))
             ->method('prepend')
-            ->willReturnMap([
+            ->will($this->returnValueMap([
                 ['Credit Memos', null],
                 ['New Memo for #invoice-increment-id', null],
                 ['item-title', null],
-            ]);
+            ]));
         $this->objectManagerMock->expects($this->once())
             ->method('get')
-<<<<<<< HEAD
-            ->with($this->equalTo(\Magento\Backend\Model\Session::class))
-            ->willReturn($this->backendSessionMock);
-=======
             ->with($this->equalTo(Session::class))
             ->will($this->returnValue($this->backendSessionMock));
->>>>>>> 4e8a78ed
         $this->backendSessionMock->expects($this->once())
             ->method('getCommentText')
             ->with($this->equalTo(true))
-            ->willReturn('comment');
+            ->will($this->returnValue('comment'));
         $this->creditmemoMock->expects($this->once())
             ->method('setCommentText')
             ->with($this->equalTo('comment'));
-        $this->resultPageMock->expects($this->any())->method('getConfig')->willReturn(
-            $this->pageConfigMock
+        $this->resultPageMock->expects($this->any())->method('getConfig')->will(
+            $this->returnValue($this->pageConfigMock)
         );
         $this->pageConfigMock->expects($this->any())
             ->method('getTitle')
