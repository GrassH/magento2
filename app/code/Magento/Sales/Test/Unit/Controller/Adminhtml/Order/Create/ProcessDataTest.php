--- conflicted
+++ resolved
@@ -36,74 +36,42 @@
     protected $processData;
 
     /**
-<<<<<<< HEAD
-     * @var \Magento\Framework\ObjectManagerInterface|\PHPUnit\Framework\MockObject\MockObject
-=======
      * @var ObjectManagerInterface|MockObject
->>>>>>> 4e8a78ed
      */
     protected $objectManager;
 
     /**
-<<<<<<< HEAD
-     * @var \Magento\Framework\App\RequestInterface|\PHPUnit\Framework\MockObject\MockObject
-=======
      * @var RequestInterface|MockObject
->>>>>>> 4e8a78ed
      */
     protected $request;
 
     /**
-<<<<<<< HEAD
-     * @var \Magento\Backend\Model\Session\Quote|\PHPUnit\Framework\MockObject\MockObject
-=======
      * @var Quote|MockObject
->>>>>>> 4e8a78ed
      */
     protected $session;
 
     /**
-<<<<<<< HEAD
-     * @var \Magento\Framework\Event\ManagerInterface|\PHPUnit\Framework\MockObject\MockObject
-=======
      * @var ManagerInterface|MockObject
->>>>>>> 4e8a78ed
      */
     protected $eventManager;
 
     /**
-<<<<<<< HEAD
-     * @var \Magento\Framework\Message\ManagerInterface|\PHPUnit\Framework\MockObject\MockObject
-=======
      * @var \Magento\Framework\Message\ManagerInterface|MockObject
->>>>>>> 4e8a78ed
      */
     protected $messageManager;
 
     /**
-<<<<<<< HEAD
-     * @var \Magento\Framework\Escaper|\PHPUnit\Framework\MockObject\MockObject
-=======
      * @var Escaper|MockObject
->>>>>>> 4e8a78ed
      */
     protected $escaper;
 
     /**
-<<<<<<< HEAD
-     * @var \Magento\Backend\Model\View\Result\Forward|\PHPUnit\Framework\MockObject\MockObject
-=======
      * @var Forward|MockObject
->>>>>>> 4e8a78ed
      */
     protected $resultForward;
 
     /**
-<<<<<<< HEAD
-     * @var \Magento\Backend\Model\View\Result\ForwardFactory|\PHPUnit\Framework\MockObject\MockObject
-=======
      * @var \Magento\Backend\Model\View\Result\ForwardFactory|MockObject
->>>>>>> 4e8a78ed
      */
     protected $resultForwardFactory;
 
