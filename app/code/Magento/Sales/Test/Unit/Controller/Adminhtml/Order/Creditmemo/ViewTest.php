--- conflicted
+++ resolved
@@ -38,155 +38,87 @@
     protected $controller;
 
     /**
-<<<<<<< HEAD
-     * @var \PHPUnit\Framework\MockObject\MockObject
-=======
-     * @var MockObject
->>>>>>> 4e8a78ed
+     * @var MockObject
      */
     protected $contextMock;
 
     /**
-<<<<<<< HEAD
-     * @var \PHPUnit\Framework\MockObject\MockObject
-=======
-     * @var MockObject
->>>>>>> 4e8a78ed
+     * @var MockObject
      */
     protected $loaderMock;
 
     /**
-<<<<<<< HEAD
-     * @var \PHPUnit\Framework\MockObject\MockObject
-=======
-     * @var MockObject
->>>>>>> 4e8a78ed
+     * @var MockObject
      */
     protected $requestMock;
 
     /**
-<<<<<<< HEAD
-     * @var \PHPUnit\Framework\MockObject\MockObject
-=======
-     * @var MockObject
->>>>>>> 4e8a78ed
+     * @var MockObject
      */
     protected $responseMock;
 
     /**
-<<<<<<< HEAD
-     * @var \PHPUnit\Framework\MockObject\MockObject
-=======
-     * @var MockObject
->>>>>>> 4e8a78ed
+     * @var MockObject
      */
     protected $objectManagerMock;
 
     /**
-<<<<<<< HEAD
-     * @var \PHPUnit\Framework\MockObject\MockObject
-=======
-     * @var MockObject
->>>>>>> 4e8a78ed
+     * @var MockObject
      */
     protected $creditmemoMock;
 
     /**
-<<<<<<< HEAD
-     * @var \PHPUnit\Framework\MockObject\MockObject
-=======
-     * @var MockObject
->>>>>>> 4e8a78ed
+     * @var MockObject
      */
     protected $messageManagerMock;
 
     /**
-<<<<<<< HEAD
-     * @var \PHPUnit\Framework\MockObject\MockObject
-=======
-     * @var MockObject
->>>>>>> 4e8a78ed
+     * @var MockObject
      */
     protected $sessionMock;
 
     /**
-<<<<<<< HEAD
-     * @var \PHPUnit\Framework\MockObject\MockObject
-=======
-     * @var MockObject
->>>>>>> 4e8a78ed
+     * @var MockObject
      */
     protected $actionFlagMock;
 
     /**
-<<<<<<< HEAD
-     * @var \PHPUnit\Framework\MockObject\MockObject
-=======
-     * @var MockObject
->>>>>>> 4e8a78ed
+     * @var MockObject
      */
     protected $helperMock;
 
     /**
-<<<<<<< HEAD
-     * @var \PHPUnit\Framework\MockObject\MockObject
-=======
-     * @var MockObject
->>>>>>> 4e8a78ed
+     * @var MockObject
      */
     protected $invoiceMock;
 
     /**
-<<<<<<< HEAD
-     * @var \Magento\Framework\View\Page\Config|\PHPUnit\Framework\MockObject\MockObject
-=======
      * @var Config|MockObject
->>>>>>> 4e8a78ed
      */
     protected $pageConfigMock;
 
     /**
-<<<<<<< HEAD
-     * @var \Magento\Framework\View\Page\Title|\PHPUnit\Framework\MockObject\MockObject
-=======
      * @var Title|MockObject
->>>>>>> 4e8a78ed
      */
     protected $pageTitleMock;
 
     /**
-<<<<<<< HEAD
-     * @var \Magento\Framework\View\Result\PageFactory|\PHPUnit\Framework\MockObject\MockObject
-=======
      * @var PageFactory|MockObject
->>>>>>> 4e8a78ed
      */
     protected $resultPageFactoryMock;
 
     /**
-<<<<<<< HEAD
-     * @var \Magento\Backend\Model\View\Result\Page|\PHPUnit\Framework\MockObject\MockObject
-=======
      * @var Page|MockObject
->>>>>>> 4e8a78ed
      */
     protected $resultPageMock;
 
     /**
-<<<<<<< HEAD
-     * @var \Magento\Backend\Model\View\Result\ForwardFactory|\PHPUnit\Framework\MockObject\MockObject
-=======
      * @var \Magento\Backend\Model\View\Result\ForwardFactory|MockObject
->>>>>>> 4e8a78ed
      */
     protected $resultForwardFactoryMock;
 
     /**
-<<<<<<< HEAD
-     * @var \Magento\Backend\Model\View\Result\Forward|\PHPUnit\Framework\MockObject\MockObject
-=======
      * @var Forward|MockObject
->>>>>>> 4e8a78ed
      */
     protected $resultForwardMock;
 
@@ -239,13 +171,8 @@
             ->getMock();
         $this->contextMock->expects($this->any())
             ->method('getHelper')
-<<<<<<< HEAD
-            ->willReturn($this->helperMock);
-        $this->actionFlagMock = $this->getMockBuilder(\Magento\Framework\App\ActionFlag::class)
-=======
             ->will($this->returnValue($this->helperMock));
         $this->actionFlagMock = $this->getMockBuilder(ActionFlag::class)
->>>>>>> 4e8a78ed
             ->disableOriginalConstructor()
             ->getMock();
         $this->loaderMock = $this->getMockBuilder(CreditmemoLoader::class)
@@ -276,25 +203,25 @@
 
         $this->contextMock->expects($this->any())
             ->method('getSession')
-            ->willReturn($this->sessionMock);
+            ->will($this->returnValue($this->sessionMock));
         $this->contextMock->expects($this->any())
             ->method('getActionFlag')
-            ->willReturn($this->actionFlagMock);
+            ->will($this->returnValue($this->actionFlagMock));
         $this->contextMock->expects($this->any())
             ->method('getRequest')
-            ->willReturn($this->requestMock);
+            ->will($this->returnValue($this->requestMock));
         $this->contextMock->expects($this->any())
             ->method('getResponse')
-            ->willReturn($this->responseMock);
+            ->will($this->returnValue($this->responseMock));
         $this->contextMock->expects($this->any())
             ->method('getObjectManager')
-            ->willReturn($this->objectManagerMock);
+            ->will($this->returnValue($this->objectManagerMock));
         $this->contextMock->expects($this->any())
             ->method('getTitle')
-            ->willReturn($titleMock);
+            ->will($this->returnValue($titleMock));
         $this->contextMock->expects($this->any())
             ->method('getMessageManager')
-            ->willReturn($this->messageManagerMock);
+            ->will($this->returnValue($this->messageManagerMock));
         $this->resultPageMock->expects($this->any())
             ->method('getConfig')
             ->willReturn($this->pageConfigMock);
