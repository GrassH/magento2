<?php declare(strict_types=1);
/**
 * Copyright © Magento, Inc. All rights reserved.
 * See COPYING.txt for license details.
 */
namespace Magento\Sales\Test\Unit\Controller\Adminhtml\Order;

use Magento\Backend\App\Action\Context;
use Magento\Backend\Model\View\Result\Redirect;
use Magento\Backend\Model\View\Result\RedirectFactory;
use Magento\Framework\App\Request\Http;
use Magento\Framework\Message\Manager;
use Magento\Framework\TestFramework\Unit\Helper\ObjectManager;
use Magento\Sales\Api\Data\OrderInterface;
use Magento\Sales\Api\OrderManagementInterface;
use Magento\Sales\Api\OrderRepositoryInterface;
use Magento\Sales\Controller\Adminhtml\Order\ReviewPayment;
use Magento\Sales\Model\Order\Payment;
use PHPUnit\Framework\MockObject\MockObject;
use PHPUnit\Framework\TestCase;
use Psr\Log\LoggerInterface;

/**
 * @SuppressWarnings(PHPMD.CouplingBetweenObjects)
 */
class ReviewPaymentTest extends TestCase
{
<<<<<<< HEAD
    /** @var \Magento\Sales\Controller\Adminhtml\Order\ReviewPayment | \PHPUnit\Framework\MockObject\MockObject */
    protected $reviewPayment;

    /** @var  \Magento\Backend\App\Action\Context| \PHPUnit\Framework\MockObject\MockObject */
    protected $contextMock;

    /** @var  \Magento\Sales\Api\Data\OrderInterface|\PHPUnit\Framework\MockObject\MockObject */
    protected $orderMock;

    /** @var  \Magento\Backend\Model\View\Result\RedirectFactory | \PHPUnit\Framework\MockObject\MockObject*/
    protected $resultRedirectFactoryMock;

    /** @var \Magento\Backend\Model\View\Result\Redirect|\PHPUnit\Framework\MockObject\MockObject */
    protected $resultRedirectMock;

    /**@var \Magento\Framework\App\Request\Http|\PHPUnit\Framework\MockObject\MockObject */
    protected $requestMock;

    /** @var  \Magento\Sales\Model\Order\Payment|\PHPUnit\Framework\MockObject\MockObject */
    protected $paymentMock;

    /** @var \Magento\Framework\Message\Manager|\PHPUnit\Framework\MockObject\MockObject */
    protected $messageManagerMock;

    /**
     * @var \Magento\Sales\Api\OrderManagementInterface|\PHPUnit\Framework\MockObject\MockObject
=======
    /** @var ReviewPayment|MockObject */
    protected $reviewPayment;

    /** @var  Context|MockObject */
    protected $contextMock;

    /** @var  OrderInterface|MockObject */
    protected $orderMock;

    /** @var  RedirectFactory|MockObject*/
    protected $resultRedirectFactoryMock;

    /** @var Redirect|MockObject */
    protected $resultRedirectMock;

    /**@var \Magento\Framework\App\Request\Http|MockObject */
    protected $requestMock;

    /** @var  Payment|MockObject */
    protected $paymentMock;

    /** @var Manager|MockObject */
    protected $messageManagerMock;

    /**
     * @var OrderManagementInterface|MockObject
>>>>>>> 4e8a78ed
     */
    protected $orderManagementMock;

    /**
<<<<<<< HEAD
     * @var \Magento\Sales\Api\OrderRepositoryInterface|\PHPUnit\Framework\MockObject\MockObject
=======
     * @var OrderRepositoryInterface|MockObject
>>>>>>> 4e8a78ed
     */
    protected $orderRepositoryMock;

    /**
<<<<<<< HEAD
     * @var \Psr\Log\LoggerInterface|\PHPUnit\Framework\MockObject\MockObject
=======
     * @var LoggerInterface|MockObject
>>>>>>> 4e8a78ed
     */
    protected $loggerMock;

    /**
     * Test setup
     */
    protected function setUp(): void
    {
        $this->contextMock = $this->createPartialMock(Context::class, [
                'getRequest',
                'getResponse',
                'getMessageManager',
                'getRedirect',
                'getObjectManager',
                'getSession',
                'getActionFlag',
                'getHelper',
                'getResultRedirectFactory'
            ]);
        $this->orderManagementMock = $this->getMockBuilder(OrderManagementInterface::class)
            ->getMockForAbstractClass();
        $this->orderRepositoryMock = $this->getMockBuilder(OrderRepositoryInterface::class)
            ->getMockForAbstractClass();
        $this->loggerMock = $this->getMockBuilder(LoggerInterface::class)
            ->getMockForAbstractClass();
        $this->orderMock = $this->getMockBuilder(OrderInterface::class)
            ->setMethods(['getPayment'])
            ->getMockForAbstractClass();
        $this->messageManagerMock = $this->createPartialMock(
            Manager::class,
            ['addSuccessMessage', 'addErrorMessage']
        );

        $this->resultRedirectFactoryMock = $this->createPartialMock(
            RedirectFactory::class,
            ['create']
        );

        $this->paymentMock = $this->createPartialMock(
            Payment::class,
            ['update', 'getIsTransactionApproved']
        );

        $this->resultRedirectMock = $this->createPartialMock(
            Redirect::class,
            ['setPath']
        );

        $this->requestMock = $this->getMockBuilder(Http::class)
            ->setMethods(['getParam'])
            ->disableOriginalConstructor()->getMock();
        $this->contextMock->expects($this->once())->method('getRequest')->willReturn($this->requestMock);
        $this->contextMock->expects($this->once())->method('getMessageManager')->willReturn($this->messageManagerMock);
        $this->contextMock->expects($this->once())
            ->method('getResultRedirectFactory')
            ->willReturn($this->resultRedirectFactoryMock);

        $this->reviewPayment = (new ObjectManager($this))->getObject(
            ReviewPayment::class,
            [
                'context' => $this->contextMock,
                'orderManager' => $this->orderManagementMock,
                'orderRepository' => $this->orderRepositoryMock
            ]
        );
    }

    /**
     * testExecuteUpdateAction
     */
    public function testExecuteUpdateAction()
    {
        $orderId = 30;
        $action = 'update';

        $this->requestMock->expects($this->at(0))->method('getParam')->with('order_id')->willReturn($orderId);
        $this->requestMock->expects($this->at(1))->method('getParam')->with('action')->willReturn($action);

        $this->resultRedirectFactoryMock->expects($this->once())->method('create')
            ->willReturn($this->resultRedirectMock);

        $this->orderRepositoryMock->expects($this->once())
            ->method('get')
            ->with($orderId)
            ->willReturn($this->orderMock);
        $this->orderMock->expects($this->any())->method('getEntityId')->willReturn($orderId);
        $this->orderMock->expects($this->any())->method('getPayment')->willReturn($this->paymentMock);
        $this->orderRepositoryMock->expects($this->once())
            ->method('save')
            ->with($this->orderMock)
            ->willReturnSelf();

        $this->paymentMock->expects($this->once())->method('update');
        $this->paymentMock->expects($this->any())->method('getIsTransactionApproved')->willReturn(true);

        $this->messageManagerMock->expects($this->once())->method('addSuccessMessage');

        $this->resultRedirectMock->expects($this->once())
            ->method('setPath')
            ->with('sales/order/view')
            ->willReturnSelf();

        $result = $this->reviewPayment->execute();
        $this->assertEquals($this->resultRedirectMock, $result);
    }
}<|MERGE_RESOLUTION|>--- conflicted
+++ resolved
@@ -25,34 +25,6 @@
  */
 class ReviewPaymentTest extends TestCase
 {
-<<<<<<< HEAD
-    /** @var \Magento\Sales\Controller\Adminhtml\Order\ReviewPayment | \PHPUnit\Framework\MockObject\MockObject */
-    protected $reviewPayment;
-
-    /** @var  \Magento\Backend\App\Action\Context| \PHPUnit\Framework\MockObject\MockObject */
-    protected $contextMock;
-
-    /** @var  \Magento\Sales\Api\Data\OrderInterface|\PHPUnit\Framework\MockObject\MockObject */
-    protected $orderMock;
-
-    /** @var  \Magento\Backend\Model\View\Result\RedirectFactory | \PHPUnit\Framework\MockObject\MockObject*/
-    protected $resultRedirectFactoryMock;
-
-    /** @var \Magento\Backend\Model\View\Result\Redirect|\PHPUnit\Framework\MockObject\MockObject */
-    protected $resultRedirectMock;
-
-    /**@var \Magento\Framework\App\Request\Http|\PHPUnit\Framework\MockObject\MockObject */
-    protected $requestMock;
-
-    /** @var  \Magento\Sales\Model\Order\Payment|\PHPUnit\Framework\MockObject\MockObject */
-    protected $paymentMock;
-
-    /** @var \Magento\Framework\Message\Manager|\PHPUnit\Framework\MockObject\MockObject */
-    protected $messageManagerMock;
-
-    /**
-     * @var \Magento\Sales\Api\OrderManagementInterface|\PHPUnit\Framework\MockObject\MockObject
-=======
     /** @var ReviewPayment|MockObject */
     protected $reviewPayment;
 
@@ -79,25 +51,16 @@
 
     /**
      * @var OrderManagementInterface|MockObject
->>>>>>> 4e8a78ed
      */
     protected $orderManagementMock;
 
     /**
-<<<<<<< HEAD
-     * @var \Magento\Sales\Api\OrderRepositoryInterface|\PHPUnit\Framework\MockObject\MockObject
-=======
      * @var OrderRepositoryInterface|MockObject
->>>>>>> 4e8a78ed
      */
     protected $orderRepositoryMock;
 
     /**
-<<<<<<< HEAD
-     * @var \Psr\Log\LoggerInterface|\PHPUnit\Framework\MockObject\MockObject
-=======
      * @var LoggerInterface|MockObject
->>>>>>> 4e8a78ed
      */
     protected $loggerMock;
 
