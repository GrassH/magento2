--- conflicted
+++ resolved
@@ -71,22 +71,11 @@
     protected $orderMock;
 
     /**
-     * @var \Magento\Sales\Model\Resource\Order\Collection|\PHPUnit_Framework_MockObject_MockObject
+     * @var \PHPUnit_Framework_MockObject_MockObject
      */
     protected $orderCollectionMock;
 
     /**
-<<<<<<< HEAD
-     * @var \Magento\Sales\Model\Resource\Order\CollectionFactory|\PHPUnit_Framework_MockObject_MockObject
-     */
-    protected $orderCollectionFactoryMock;
-
-    /**
-     * @var \Magento\Ui\Component\MassAction\Filter|\PHPUnit_Framework_MockObject_MockObject
-     */
-    protected $filterMock;
-
-=======
      * @var \PHPUnit_Framework_MockObject_MockObject
      */
     protected $orderManagement;
@@ -95,27 +84,38 @@
      * @return void
      * @SuppressWarnings(PHPMD.ExcessiveMethodLength)
      */
->>>>>>> 04c2e63c
     public function setUp()
     {
         $objectManagerHelper = new ObjectManagerHelper($this);
-        $this->contextMock = $this->getMock('Magento\Backend\App\Action\Context', [], [], '', false);
-        $this->messageManagerMock = $this->getMock('Magento\Framework\Message\Manager', [], [], '', false);
-        $this->responseMock = $this->getMock('Magento\Framework\App\ResponseInterface', [], [], '', false);
-        $this->requestMock = $this->getMock('Magento\Framework\App\Request\Http', [], [], '', false);
-        $this->objectManagerMock = $this->getMock(
-            'Magento\Framework\ObjectManager\ObjectManager',
-            [],
-            [],
-            '',
-            false
-        );
-
+        $this->contextMock = $this->getMock(
+            'Magento\Backend\App\Action\Context',
+            [
+                'getRequest',
+                'getResponse',
+                'getMessageManager',
+                'getRedirect',
+                'getObjectManager',
+                'getSession',
+                'getActionFlag',
+                'getHelper',
+                'getResultRedirectFactory',
+                'getResultFactory'
+            ],
+            [],
+            '',
+            false
+        );
         $resultRedirectFactory = $this->getMock(
             'Magento\Backend\Model\View\Result\RedirectFactory',
-            [],
-<<<<<<< HEAD
-=======
+            ['create'],
+            [],
+            '',
+            false
+        );
+        $this->responseMock = $this->getMock(
+            'Magento\Framework\App\ResponseInterface',
+            ['setRedirect', 'sendResponse'],
+            [],
             '',
             false
         );
@@ -131,7 +131,6 @@
         $this->messageManagerMock = $this->getMock(
             'Magento\Framework\Message\Manager',
             ['addSuccess', 'addError'],
->>>>>>> 04c2e63c
             [],
             '',
             false
@@ -139,12 +138,6 @@
 
         $this->orderCollectionMock = $this->getMockBuilder('Magento\Sales\Model\Resource\Order\Collection')
             ->disableOriginalConstructor()
-            ->getMock();
-
-        $resourceCollection = 'Magento\Sales\Model\Resource\Order\CollectionFactory';
-        $this->orderCollectionFactoryMock = $this->getMockBuilder($resourceCollection)
-            ->disableOriginalConstructor()
-            ->setMethods(['create'])
             ->getMock();
 
         $this->sessionMock = $this->getMock('Magento\Backend\Model\Session', ['setIsUrlNotice'], [], '', false);
@@ -172,22 +165,13 @@
         $this->contextMock->expects($this->once())->method('getSession')->willReturn($this->sessionMock);
         $this->contextMock->expects($this->once())->method('getActionFlag')->willReturn($this->actionFlagMock);
         $this->contextMock->expects($this->once())->method('getHelper')->willReturn($this->helperMock);
-        $this->contextMock->expects($this->once())
+        $this->contextMock
+            ->expects($this->once())
             ->method('getResultRedirectFactory')
             ->willReturn($resultRedirectFactory);
         $this->contextMock->expects($this->any())
             ->method('getResultFactory')
             ->willReturn($resultFactoryMock);
-<<<<<<< HEAD
-        $this->filterMock = $this->getMock('Magento\Ui\Component\MassAction\Filter', [], [], '', false);
-        $this->filterMock->expects($this->once())
-            ->method('getCollection')
-            ->with($this->orderCollectionMock)
-            ->willReturn($this->orderCollectionMock);
-        $this->orderCollectionFactoryMock->expects($this->once())
-            ->method('create')
-            ->willReturn($this->orderCollectionMock);
-=======
 
         $this->orderManagement = $this->getMockBuilder('Magento\Sales\Api\OrderManagementInterface')
             ->disableOriginalConstructor()
@@ -197,13 +181,10 @@
             ->with('Magento\Sales\Api\OrderManagementInterface')
             ->willReturn($this->orderManagement);
 
->>>>>>> 04c2e63c
         $this->massAction = $objectManagerHelper->getObject(
             'Magento\Sales\Controller\Adminhtml\Order\MassCancel',
             [
-                'context' => $this->contextMock,
-                'filter' => $this->filterMock,
-                'collectionFactory' => $this->orderCollectionFactoryMock
+                'context' => $this->contextMock
             ]
         );
     }
@@ -212,20 +193,38 @@
      * Test for selected orders
      * Two orders, only $order1 can be canceled
      */
-    public function testExecuteCanCancelOneOrder()
-    {
+    public function testExecuteTwoOrderCanceled()
+    {
+        $selected = [1, 2];
+        $countOrders = count($selected);
+
         $order1 = $this->getMockBuilder('Magento\Sales\Model\Order')
             ->disableOriginalConstructor()
             ->getMock();
         $order2 = $this->getMockBuilder('Magento\Sales\Model\Order')
             ->disableOriginalConstructor()
             ->getMock();
-        $orders = [$order1, $order2];
-        $countOrders = count($orders);
-
+
+        $this->requestMock->expects($this->at(0))
+            ->method('getParam')
+            ->with('selected')
+            ->willReturn($selected);
+
+        $this->requestMock->expects($this->at(1))
+            ->method('getParam')
+            ->with('excluded')
+            ->willReturn([]);
+
+        $this->objectManagerMock->expects($this->once())
+            ->method('create')
+            ->with('Magento\Sales\Model\Resource\Order\Grid\Collection')
+            ->willReturn($this->orderCollectionMock);
+        $this->orderCollectionMock->expects($this->once())
+            ->method('addFieldToFilter')
+            ->with(\Magento\Sales\Controller\Adminhtml\Order\MassCancel::ID_FIELD, ['in' => $selected]);
         $this->orderCollectionMock->expects($this->any())
             ->method('getItems')
-            ->willReturn($orders);
+            ->willReturn([$order1, $order2]);
 
         $this->orderManagement->expects($this->at(0))
             ->method('cancel')
@@ -260,8 +259,11 @@
      * Test for excluded orders
      * Two orders could't be canceled
      */
-    public function testExcludedCannotCancelOrders()
-    {
+    public function testExcludedOrderCannotBeCanceled()
+    {
+        $excluded = [1, 2];
+        $countOrders = count($excluded);
+
         $order1 = $this->getMockBuilder('Magento\Sales\Model\Order')
             ->disableOriginalConstructor()
             ->getMock();
@@ -269,9 +271,23 @@
             ->disableOriginalConstructor()
             ->getMock();
 
-        $orders = [$order1, $order2];
-        $countOrders = count($orders);
-
+        $this->requestMock->expects($this->at(0))
+            ->method('getParam')
+            ->with('selected')
+            ->willReturn([]);
+
+        $this->requestMock->expects($this->at(1))
+            ->method('getParam')
+            ->with('excluded')
+            ->willReturn($excluded);
+
+        $this->objectManagerMock->expects($this->once())
+            ->method('create')
+            ->with('Magento\Sales\Model\Resource\Order\Grid\Collection')
+            ->willReturn($this->orderCollectionMock);
+        $this->orderCollectionMock->expects($this->once())
+            ->method('addFieldToFilter')
+            ->with(\Magento\Sales\Controller\Adminhtml\Order\MassCancel::ID_FIELD, ['nin' => $excluded]);
         $this->orderCollectionMock->expects($this->any())
             ->method('getItems')
             ->willReturn([$order1, $order2]);
@@ -295,16 +311,49 @@
         $this->massAction->execute();
     }
 
+    public function testNoExcludedNoSelectedOrders()
+    {
+        $this->objectManagerMock->expects($this->once())
+            ->method('create')
+            ->with('Magento\Sales\Model\Resource\Order\Grid\Collection')
+            ->willReturn($this->orderCollectionMock);
+
+        $this->messageManagerMock->expects($this->once())
+            ->method('addError')
+            ->with('Please select item(s).');
+
+        $this->massAction->execute();
+    }
+
     /**
      * Order throws exception while canceling
      */
     public function testException()
     {
+        $selected = [1];
         $exception = new \Exception('Can not cancel');
 
         $order1 = $this->getMockBuilder('Magento\Sales\Model\Order')
             ->disableOriginalConstructor()
             ->getMock();
+
+        $this->requestMock->expects($this->at(0))
+            ->method('getParam')
+            ->with('selected')
+            ->willReturn($selected);
+
+        $this->requestMock->expects($this->at(1))
+            ->method('getParam')
+            ->with('excluded')
+            ->willReturn([]);
+
+        $this->objectManagerMock->expects($this->once())
+            ->method('create')
+            ->with('Magento\Sales\Model\Resource\Order\Grid\Collection')
+            ->willReturn($this->orderCollectionMock);
+        $this->orderCollectionMock->expects($this->once())
+            ->method('addFieldToFilter')
+            ->with(\Magento\Sales\Controller\Adminhtml\Order\MassCancel::ID_FIELD, ['in' => $selected]);
         $this->orderCollectionMock->expects($this->any())
             ->method('getItems')
             ->willReturn([$order1]);
