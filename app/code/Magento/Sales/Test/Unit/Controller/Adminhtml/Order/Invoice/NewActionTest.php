--- conflicted
+++ resolved
@@ -37,92 +37,52 @@
 class NewActionTest extends TestCase
 {
     /**
-<<<<<<< HEAD
-     * @var \PHPUnit\Framework\MockObject\MockObject
-=======
-     * @var MockObject
->>>>>>> 4e8a78ed
+     * @var MockObject
      */
     protected $requestMock;
 
     /**
-<<<<<<< HEAD
-     * @var \PHPUnit\Framework\MockObject\MockObject
-=======
-     * @var MockObject
->>>>>>> 4e8a78ed
+     * @var MockObject
      */
     protected $responseMock;
 
     /**
-<<<<<<< HEAD
-     * @var \PHPUnit\Framework\MockObject\MockObject
-=======
-     * @var MockObject
->>>>>>> 4e8a78ed
+     * @var MockObject
      */
     protected $objectManagerMock;
 
     /**
-<<<<<<< HEAD
-     * @var \PHPUnit\Framework\MockObject\MockObject
-=======
-     * @var MockObject
->>>>>>> 4e8a78ed
+     * @var MockObject
      */
     protected $actionFlagMock;
 
     /**
-<<<<<<< HEAD
-     * @var \PHPUnit\Framework\MockObject\MockObject
-=======
-     * @var MockObject
->>>>>>> 4e8a78ed
+     * @var MockObject
      */
     protected $helperMock;
 
     /**
-<<<<<<< HEAD
-     * @var \PHPUnit\Framework\MockObject\MockObject
-=======
-     * @var MockObject
->>>>>>> 4e8a78ed
+     * @var MockObject
      */
     protected $viewMock;
 
     /**
-<<<<<<< HEAD
-     * @var \PHPUnit\Framework\MockObject\MockObject
-=======
-     * @var MockObject
->>>>>>> 4e8a78ed
+     * @var MockObject
      */
     protected $sessionMock;
 
     /**
-<<<<<<< HEAD
-     * @var \Magento\Backend\Model\View\Result\Page|\PHPUnit\Framework\MockObject\MockObject
-=======
      * @var Page|MockObject
->>>>>>> 4e8a78ed
      */
     protected $resultPageMock;
 
     /**
-<<<<<<< HEAD
-     * @var \Magento\Framework\View\Page\Config|\PHPUnit\Framework\MockObject\MockObject
-=======
      * @var Config|MockObject
->>>>>>> 4e8a78ed
      */
     protected $pageConfigMock;
 
     /**
-<<<<<<< HEAD
-     * @var \Magento\Framework\View\Page\Title|\PHPUnit\Framework\MockObject\MockObject
-=======
      * @var Title|MockObject
->>>>>>> 4e8a78ed
      */
     protected $pageTitleMock;
 
@@ -132,47 +92,27 @@
     protected $controller;
 
     /**
-<<<<<<< HEAD
-     * @var \Magento\Framework\Message\ManagerInterface|\PHPUnit\Framework\MockObject\MockObject
-=======
      * @var ManagerInterface|MockObject
->>>>>>> 4e8a78ed
      */
     protected $messageManagerMock;
 
     /**
-<<<<<<< HEAD
-     * @var \Magento\Framework\View\Result\PageFactory|\PHPUnit\Framework\MockObject\MockObject
-=======
      * @var PageFactory|MockObject
->>>>>>> 4e8a78ed
      */
     protected $resultPageFactoryMock;
 
     /**
-<<<<<<< HEAD
-     * @var \Magento\Backend\Model\View\Result\RedirectFactory|\PHPUnit\Framework\MockObject\MockObject
-=======
      * @var RedirectFactory|MockObject
->>>>>>> 4e8a78ed
      */
     protected $resultRedirectFactoryMock;
 
     /**
-<<<<<<< HEAD
-     * @var \Magento\Sales\Model\Service\InvoiceService|\PHPUnit\Framework\MockObject\MockObject
-=======
      * @var InvoiceService|MockObject
->>>>>>> 4e8a78ed
      */
     protected $invoiceServiceMock;
 
     /**
-<<<<<<< HEAD
-     * @var OrderRepositoryInterface|\PHPUnit\Framework\MockObject\MockObject
-=======
      * @var OrderRepositoryInterface|MockObject
->>>>>>> 4e8a78ed
      */
     private $orderRepositoryMock;
 
@@ -301,7 +241,7 @@
             ->disableOriginalConstructor()
             ->getMock();
 
-        $this->orderRepositoryMock = $this->getMockForAbstractClass(OrderRepositoryInterface::class);
+        $this->orderRepositoryMock = $this->createMock(OrderRepositoryInterface::class);
 
         $this->controller = $objectManager->getObject(
             NewAction::class,
@@ -323,11 +263,11 @@
         $this->requestMock->expects($this->at(0))
             ->method('getParam')
             ->with('order_id')
-            ->willReturn($orderId);
+            ->will($this->returnValue($orderId));
         $this->requestMock->expects($this->at(1))
             ->method('getParam')
             ->with('invoice', [])
-            ->willReturn($invoiceData);
+            ->will($this->returnValue($invoiceData));
 
         $invoiceMock = $this->getMockBuilder(Invoice::class)
             ->disableOriginalConstructor()
@@ -361,31 +301,26 @@
             ->getMock();
         $menuBlockMock->expects($this->any())
             ->method('getMenuModel')
-            ->willReturnSelf();
+            ->will($this->returnSelf());
         $menuBlockMock->expects($this->any())
             ->method('getParentItems')
             ->with('Magento_Sales::sales_order')
-            ->willReturn([]);
+            ->will($this->returnValue([]));
 
         $this->sessionMock->expects($this->once())
             ->method('getCommentText')
             ->with(true)
-            ->willReturn($commentText);
+            ->will($this->returnValue($commentText));
 
         $this->objectManagerMock->expects($this->once())
             ->method('get')
-<<<<<<< HEAD
-            ->with(\Magento\Backend\Model\Session::class)
-            ->willReturn($this->sessionMock);
-=======
             ->with(Session::class)
             ->will($this->returnValue($this->sessionMock));
->>>>>>> 4e8a78ed
 
         $this->resultPageMock->expects($this->once())->method('setActiveMenu')->with('Magento_Sales::sales_order');
         $this->resultPageFactoryMock->expects($this->once())
             ->method('create')
-            ->willReturn($this->resultPageMock);
+            ->will($this->returnValue($this->resultPageMock));
 
         $this->assertSame($this->resultPageMock, $this->controller->execute());
     }
@@ -398,11 +333,11 @@
         $this->requestMock->expects($this->at(0))
             ->method('getParam')
             ->with('order_id')
-            ->willReturn($orderId);
+            ->will($this->returnValue($orderId));
         $this->requestMock->expects($this->at(1))
             ->method('getParam')
             ->with('invoice', [])
-            ->willReturn($invoiceData);
+            ->will($this->returnValue($invoiceData));
 
         $orderMock = $this->getMockBuilder(Order::class)
             ->disableOriginalConstructor()
@@ -422,7 +357,7 @@
 
         $this->resultRedirectFactoryMock->expects($this->once())
             ->method('create')
-            ->willReturn($resultRedirect);
+            ->will($this->returnValue($resultRedirect));
 
         $this->assertSame($resultRedirect, $this->controller->execute());
     }
