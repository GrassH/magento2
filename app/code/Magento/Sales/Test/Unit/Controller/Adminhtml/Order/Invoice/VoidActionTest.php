<?php declare(strict_types=1);
/**
 * Copyright © Magento, Inc. All rights reserved.
 * See COPYING.txt for license details.
 */
namespace Magento\Sales\Test\Unit\Controller\Adminhtml\Order\Invoice;

use Magento\Backend\App\Action\Context;
use Magento\Backend\Helper\Data;
use Magento\Backend\Model\Session;
use Magento\Backend\Model\View\Result\Forward;
use Magento\Backend\Model\View\Result\Redirect;
use Magento\Backend\Model\View\Result\RedirectFactory;
use Magento\Framework\App\ActionFlag;
use Magento\Framework\App\Request\Http;
use Magento\Framework\DB\Transaction;
use Magento\Framework\Exception\LocalizedException;
use Magento\Framework\Message\Manager;
use Magento\Framework\ObjectManagerInterface;
use Magento\Framework\TestFramework\Unit\Helper\ObjectManager;
use Magento\Sales\Api\InvoiceManagementInterface;
use Magento\Sales\Api\InvoiceRepositoryInterface;
use Magento\Sales\Controller\Adminhtml\Order\Invoice\UpdateQty;
use Magento\Sales\Controller\Adminhtml\Order\Invoice\VoidAction;
use Magento\Sales\Model\Order;
use Magento\Sales\Model\Order\Invoice;
use PHPUnit\Framework\MockObject\MockObject;
use PHPUnit\Framework\TestCase;

/**
 * @SuppressWarnings(PHPMD.CouplingBetweenObjects)
 */
class VoidActionTest extends TestCase
{
    /**
<<<<<<< HEAD
     * @var \PHPUnit\Framework\MockObject\MockObject
=======
     * @var MockObject
>>>>>>> 4e8a78ed
     */
    protected $requestMock;

    /**
<<<<<<< HEAD
     * @var \PHPUnit\Framework\MockObject\MockObject
=======
     * @var MockObject
>>>>>>> 4e8a78ed
     */
    protected $responseMock;

    /**
<<<<<<< HEAD
     * @var \PHPUnit\Framework\MockObject\MockObject
=======
     * @var MockObject
>>>>>>> 4e8a78ed
     */
    protected $titleMock;

    /**
<<<<<<< HEAD
     * @var \PHPUnit\Framework\MockObject\MockObject
=======
     * @var MockObject
>>>>>>> 4e8a78ed
     */
    protected $objectManagerMock;

    /**
<<<<<<< HEAD
     * @var \PHPUnit\Framework\MockObject\MockObject
=======
     * @var MockObject
>>>>>>> 4e8a78ed
     */
    protected $messageManagerMock;

    /**
<<<<<<< HEAD
     * @var \PHPUnit\Framework\MockObject\MockObject
=======
     * @var MockObject
>>>>>>> 4e8a78ed
     */
    protected $actionFlagMock;

    /**
<<<<<<< HEAD
     * @var \PHPUnit\Framework\MockObject\MockObject
=======
     * @var MockObject
>>>>>>> 4e8a78ed
     */
    protected $sessionMock;

    /**
<<<<<<< HEAD
     * @var \PHPUnit\Framework\MockObject\MockObject
=======
     * @var MockObject
>>>>>>> 4e8a78ed
     */
    protected $helperMock;

    /**
     * @var UpdateQty
     */
    protected $controller;

    /**
<<<<<<< HEAD
     * @var \Magento\Backend\Model\View\Result\RedirectFactory|\PHPUnit\Framework\MockObject\MockObject
=======
     * @var RedirectFactory|MockObject
>>>>>>> 4e8a78ed
     */
    protected $resultRedirectFactoryMock;

    /**
<<<<<<< HEAD
     * @var \Magento\Backend\Model\View\Result\ForwardFactory|\PHPUnit\Framework\MockObject\MockObject
=======
     * @var \Magento\Backend\Model\View\Result\ForwardFactory|MockObject
>>>>>>> 4e8a78ed
     */
    protected $resultForwardFactoryMock;

    /**
<<<<<<< HEAD
     * @var \PHPUnit\Framework\MockObject\MockObject
=======
     * @var MockObject
>>>>>>> 4e8a78ed
     */
    protected $invoiceManagement;

    /**
<<<<<<< HEAD
     * @var InvoiceRepositoryInterface|\PHPUnit\Framework\MockObject\MockObject
=======
     * @var InvoiceRepositoryInterface|MockObject
>>>>>>> 4e8a78ed
     */
    protected $invoiceRepository;

    /**
     * @return void
     * @SuppressWarnings(PHPMD.ExcessiveMethodLength)
     */
    protected function setUp(): void
    {
        $objectManager = new ObjectManager($this);

        $this->titleMock = $this->getMockBuilder(\Magento\Framework\App\Action\Title::class)
            ->disableOriginalConstructor()
            ->setMethods([])
            ->getMock();

        $this->requestMock = $this->getMockBuilder(Http::class)
            ->disableOriginalConstructor()
            ->setMethods([])
            ->getMock();
        $this->responseMock = $this->getMockBuilder(\Magento\Framework\App\Response\Http::class)
            ->disableOriginalConstructor()
            ->setMethods([])
            ->getMock();

        $this->objectManagerMock = $this->createMock(ObjectManagerInterface::class);

        $this->messageManagerMock = $this->getMockBuilder(Manager::class)
            ->disableOriginalConstructor()
            ->setMethods([])
            ->getMock();

        $this->actionFlagMock = $this->getMockBuilder(ActionFlag::class)
            ->disableOriginalConstructor()
            ->setMethods([])
            ->getMock();

        $this->helperMock = $this->getMockBuilder(Data::class)
            ->disableOriginalConstructor()
            ->setMethods([])
            ->getMock();

        $this->sessionMock = $this->getMockBuilder(Session::class)
            ->disableOriginalConstructor()
            ->setMethods([])
            ->getMock();

        $this->resultRedirectFactoryMock = $this->getMockBuilder(
            RedirectFactory::class
        )->disableOriginalConstructor()
            ->setMethods(['create'])
            ->getMock();

        $this->resultForwardFactoryMock = $this->getMockBuilder(
            \Magento\Backend\Model\View\Result\ForwardFactory::class
        )->disableOriginalConstructor()
            ->setMethods(['create'])
            ->getMock();

        $this->invoiceManagement = $this->getMockBuilder(InvoiceManagementInterface::class)
            ->disableOriginalConstructor()
            ->getMock();
        $this->objectManagerMock->expects($this->any())
            ->method('get')
            ->with(InvoiceManagementInterface::class)
            ->willReturn($this->invoiceManagement);

        $contextMock = $this->getMockBuilder(Context::class)
            ->disableOriginalConstructor()
            ->setMethods(
                [
                    'getRequest',
                    'getResponse',
                    'getObjectManager',
                    'getTitle',
                    'getSession',
                    'getHelper',
                    'getActionFlag',
                    'getMessageManager',
                    'getResultRedirectFactory'
                ]
            )
            ->getMock();
        $contextMock->expects($this->any())->method('getRequest')->willReturn($this->requestMock);
        $contextMock->expects($this->any())->method('getResponse')->willReturn($this->responseMock);
        $contextMock->expects($this->any())->method('getObjectManager')->willReturn($this->objectManagerMock);
        $contextMock->expects($this->any())->method('getMessageManager')->willReturn($this->messageManagerMock);
        $contextMock->expects($this->any())->method('getTitle')->willReturn($this->titleMock);
        $contextMock->expects($this->any())->method('getActionFlag')->willReturn($this->actionFlagMock);
        $contextMock->expects($this->any())->method('getSession')->willReturn($this->sessionMock);
        $contextMock->expects($this->any())->method('getHelper')->willReturn($this->helperMock);
        $contextMock->expects($this->any())
            ->method('getResultRedirectFactory')
            ->willReturn($this->resultRedirectFactoryMock);

        $this->invoiceRepository = $this->getMockBuilder(InvoiceRepositoryInterface::class)
            ->disableOriginalConstructor()
            ->getMockForAbstractClass();

        $this->controller = $objectManager->getObject(
            VoidAction::class,
            [
                'context' => $contextMock,
                'resultForwardFactory' => $this->resultForwardFactoryMock
            ]
        );

        $objectManager->setBackwardCompatibleProperty(
            $this->controller,
            'invoiceRepository',
            $this->invoiceRepository
        );
    }

    /**
     * @return void
     */
    public function testExecute()
    {
        $invoiceId = 2;

        $this->requestMock->expects($this->once())
            ->method('getParam')
            ->with('invoice_id')
            ->willReturn($invoiceId);

        $orderMock = $this->getMockBuilder(Order::class)
            ->disableOriginalConstructor()
            ->setMethods(['setIsInProcess', '__wakeup'])
            ->getMock();

        $this->invoiceManagement->expects($this->once())
            ->method('setVoid')
            ->with($invoiceId)
            ->willReturn(true);

        $invoiceMock = $this->getMockBuilder(Invoice::class)
            ->disableOriginalConstructor()
            ->getMock();
        $invoiceMock->expects($this->any())
            ->method('getEntityId')
            ->willReturn($invoiceId);
        $invoiceMock->expects($this->any())
            ->method('getOrder')
            ->willReturn($orderMock);
        $invoiceMock->expects($this->once())
            ->method('getId')
            ->willReturn($invoiceId);

        $transactionMock = $this->getMockBuilder(Transaction::class)
            ->disableOriginalConstructor()
            ->getMock();
        $transactionMock->expects($this->at(0))
            ->method('addObject')
            ->with($invoiceMock)
            ->willReturnSelf();
        $transactionMock->expects($this->at(1))
            ->method('addObject')
            ->with($orderMock)
            ->willReturnSelf();
        $transactionMock->expects($this->at(2))
            ->method('save');

        $this->invoiceRepository->expects($this->once())
            ->method('get')
            ->willReturn($invoiceMock);

        $this->objectManagerMock->expects($this->at(1))
            ->method('create')
<<<<<<< HEAD
            ->with(\Magento\Framework\DB\Transaction::class)
            ->willReturn($transactionMock);
=======
            ->with(Transaction::class)
            ->will($this->returnValue($transactionMock));
>>>>>>> 4e8a78ed

        $this->messageManagerMock->expects($this->once())
            ->method('addSuccessMessage')
            ->with('The invoice has been voided.');

        $resultRedirect = $this->getMockBuilder(Redirect::class)
            ->disableOriginalConstructor()
            ->setMethods([])
            ->getMock();
        $resultRedirect->expects($this->once())->method('setPath')->with('sales/*/view', ['invoice_id' => $invoiceId]);

        $this->resultRedirectFactoryMock->expects($this->once())
            ->method('create')
            ->willReturn($resultRedirect);

        $this->assertSame($resultRedirect, $this->controller->execute());
    }

    /**
     * @return void
     */
    public function testExecuteNoInvoice()
    {
        $invoiceId = 2;

        $this->requestMock->expects($this->once())
            ->method('getParam')
            ->with('invoice_id')
            ->willReturn($invoiceId);

        $this->invoiceRepository->expects($this->once())
            ->method('get')
            ->willReturn(null);

        $this->messageManagerMock->expects($this->never())
            ->method('addErrorMessage');
        $this->messageManagerMock->expects($this->never())
            ->method('addSuccessMessage');

        $resultForward = $this->getMockBuilder(Forward::class)
            ->disableOriginalConstructor()
            ->setMethods([])
            ->getMock();
        $resultForward->expects($this->once())->method('forward')->with(('noroute'))->willReturnSelf();

        $this->resultForwardFactoryMock->expects($this->once())
            ->method('create')
            ->willReturn($resultForward);

        $this->assertSame($resultForward, $this->controller->execute());
    }

    /**
     * @return void
     */
    public function testExecuteModelException()
    {
        $invoiceId = 2;
        $message = 'test message';
        $e = new LocalizedException(__($message));

        $this->requestMock->expects($this->once())
            ->method('getParam')
            ->with('invoice_id')
            ->willReturn($invoiceId);

        $this->invoiceManagement->expects($this->once())
            ->method('setVoid')
            ->with($invoiceId)
            ->will($this->throwException($e));

        $invoiceMock = $this->getMockBuilder(Invoice::class)
            ->disableOriginalConstructor()
            ->getMock();
        $invoiceMock->expects($this->once())
            ->method('getEntityId')
            ->willReturn($invoiceId);
        $invoiceMock->expects($this->once())
            ->method('getId')
            ->willReturn($invoiceId);

        $this->invoiceRepository->expects($this->once())
            ->method('get')
            ->willReturn($invoiceMock);

        $this->messageManagerMock->expects($this->once())
            ->method('addErrorMessage');

        $resultRedirect = $this->getMockBuilder(Redirect::class)
            ->disableOriginalConstructor()
            ->setMethods([])
            ->getMock();
        $resultRedirect->expects($this->once())->method('setPath')->with('sales/*/view', ['invoice_id' => $invoiceId]);

        $this->resultRedirectFactoryMock->expects($this->once())
            ->method('create')
            ->willReturn($resultRedirect);

        $this->assertSame($resultRedirect, $this->controller->execute());
    }
}<|MERGE_RESOLUTION|>--- conflicted
+++ resolved
@@ -33,74 +33,42 @@
 class VoidActionTest extends TestCase
 {
     /**
-<<<<<<< HEAD
-     * @var \PHPUnit\Framework\MockObject\MockObject
-=======
-     * @var MockObject
->>>>>>> 4e8a78ed
+     * @var MockObject
      */
     protected $requestMock;
 
     /**
-<<<<<<< HEAD
-     * @var \PHPUnit\Framework\MockObject\MockObject
-=======
-     * @var MockObject
->>>>>>> 4e8a78ed
+     * @var MockObject
      */
     protected $responseMock;
 
     /**
-<<<<<<< HEAD
-     * @var \PHPUnit\Framework\MockObject\MockObject
-=======
-     * @var MockObject
->>>>>>> 4e8a78ed
+     * @var MockObject
      */
     protected $titleMock;
 
     /**
-<<<<<<< HEAD
-     * @var \PHPUnit\Framework\MockObject\MockObject
-=======
-     * @var MockObject
->>>>>>> 4e8a78ed
+     * @var MockObject
      */
     protected $objectManagerMock;
 
     /**
-<<<<<<< HEAD
-     * @var \PHPUnit\Framework\MockObject\MockObject
-=======
-     * @var MockObject
->>>>>>> 4e8a78ed
+     * @var MockObject
      */
     protected $messageManagerMock;
 
     /**
-<<<<<<< HEAD
-     * @var \PHPUnit\Framework\MockObject\MockObject
-=======
-     * @var MockObject
->>>>>>> 4e8a78ed
+     * @var MockObject
      */
     protected $actionFlagMock;
 
     /**
-<<<<<<< HEAD
-     * @var \PHPUnit\Framework\MockObject\MockObject
-=======
-     * @var MockObject
->>>>>>> 4e8a78ed
+     * @var MockObject
      */
     protected $sessionMock;
 
     /**
-<<<<<<< HEAD
-     * @var \PHPUnit\Framework\MockObject\MockObject
-=======
-     * @var MockObject
->>>>>>> 4e8a78ed
+     * @var MockObject
      */
     protected $helperMock;
 
@@ -110,38 +78,22 @@
     protected $controller;
 
     /**
-<<<<<<< HEAD
-     * @var \Magento\Backend\Model\View\Result\RedirectFactory|\PHPUnit\Framework\MockObject\MockObject
-=======
      * @var RedirectFactory|MockObject
->>>>>>> 4e8a78ed
      */
     protected $resultRedirectFactoryMock;
 
     /**
-<<<<<<< HEAD
-     * @var \Magento\Backend\Model\View\Result\ForwardFactory|\PHPUnit\Framework\MockObject\MockObject
-=======
      * @var \Magento\Backend\Model\View\Result\ForwardFactory|MockObject
->>>>>>> 4e8a78ed
      */
     protected $resultForwardFactoryMock;
 
     /**
-<<<<<<< HEAD
-     * @var \PHPUnit\Framework\MockObject\MockObject
-=======
-     * @var MockObject
->>>>>>> 4e8a78ed
+     * @var MockObject
      */
     protected $invoiceManagement;
 
     /**
-<<<<<<< HEAD
-     * @var InvoiceRepositoryInterface|\PHPUnit\Framework\MockObject\MockObject
-=======
      * @var InvoiceRepositoryInterface|MockObject
->>>>>>> 4e8a78ed
      */
     protected $invoiceRepository;
 
@@ -266,7 +218,7 @@
         $this->requestMock->expects($this->once())
             ->method('getParam')
             ->with('invoice_id')
-            ->willReturn($invoiceId);
+            ->will($this->returnValue($invoiceId));
 
         $orderMock = $this->getMockBuilder(Order::class)
             ->disableOriginalConstructor()
@@ -283,13 +235,13 @@
             ->getMock();
         $invoiceMock->expects($this->any())
             ->method('getEntityId')
-            ->willReturn($invoiceId);
+            ->will($this->returnValue($invoiceId));
         $invoiceMock->expects($this->any())
             ->method('getOrder')
-            ->willReturn($orderMock);
+            ->will($this->returnValue($orderMock));
         $invoiceMock->expects($this->once())
             ->method('getId')
-            ->willReturn($invoiceId);
+            ->will($this->returnValue($invoiceId));
 
         $transactionMock = $this->getMockBuilder(Transaction::class)
             ->disableOriginalConstructor()
@@ -297,11 +249,11 @@
         $transactionMock->expects($this->at(0))
             ->method('addObject')
             ->with($invoiceMock)
-            ->willReturnSelf();
+            ->will($this->returnSelf());
         $transactionMock->expects($this->at(1))
             ->method('addObject')
             ->with($orderMock)
-            ->willReturnSelf();
+            ->will($this->returnSelf());
         $transactionMock->expects($this->at(2))
             ->method('save');
 
@@ -311,13 +263,8 @@
 
         $this->objectManagerMock->expects($this->at(1))
             ->method('create')
-<<<<<<< HEAD
-            ->with(\Magento\Framework\DB\Transaction::class)
-            ->willReturn($transactionMock);
-=======
             ->with(Transaction::class)
             ->will($this->returnValue($transactionMock));
->>>>>>> 4e8a78ed
 
         $this->messageManagerMock->expects($this->once())
             ->method('addSuccessMessage')
@@ -331,7 +278,7 @@
 
         $this->resultRedirectFactoryMock->expects($this->once())
             ->method('create')
-            ->willReturn($resultRedirect);
+            ->will($this->returnValue($resultRedirect));
 
         $this->assertSame($resultRedirect, $this->controller->execute());
     }
@@ -346,7 +293,7 @@
         $this->requestMock->expects($this->once())
             ->method('getParam')
             ->with('invoice_id')
-            ->willReturn($invoiceId);
+            ->will($this->returnValue($invoiceId));
 
         $this->invoiceRepository->expects($this->once())
             ->method('get')
@@ -361,11 +308,11 @@
             ->disableOriginalConstructor()
             ->setMethods([])
             ->getMock();
-        $resultForward->expects($this->once())->method('forward')->with(('noroute'))->willReturnSelf();
+        $resultForward->expects($this->once())->method('forward')->with(('noroute'))->will($this->returnSelf());
 
         $this->resultForwardFactoryMock->expects($this->once())
             ->method('create')
-            ->willReturn($resultForward);
+            ->will($this->returnValue($resultForward));
 
         $this->assertSame($resultForward, $this->controller->execute());
     }
@@ -382,7 +329,7 @@
         $this->requestMock->expects($this->once())
             ->method('getParam')
             ->with('invoice_id')
-            ->willReturn($invoiceId);
+            ->will($this->returnValue($invoiceId));
 
         $this->invoiceManagement->expects($this->once())
             ->method('setVoid')
@@ -394,10 +341,10 @@
             ->getMock();
         $invoiceMock->expects($this->once())
             ->method('getEntityId')
-            ->willReturn($invoiceId);
+            ->will($this->returnValue($invoiceId));
         $invoiceMock->expects($this->once())
             ->method('getId')
-            ->willReturn($invoiceId);
+            ->will($this->returnValue($invoiceId));
 
         $this->invoiceRepository->expects($this->once())
             ->method('get')
@@ -414,7 +361,7 @@
 
         $this->resultRedirectFactoryMock->expects($this->once())
             ->method('create')
-            ->willReturn($resultRedirect);
+            ->will($this->returnValue($resultRedirect));
 
         $this->assertSame($resultRedirect, $this->controller->execute());
     }
