--- conflicted
+++ resolved
@@ -33,92 +33,52 @@
     private $loader;
 
     /**
-<<<<<<< HEAD
-     * @var \Magento\Sales\Api\CreditmemoRepositoryInterface|\PHPUnit\Framework\MockObject\MockObject
-=======
      * @var CreditmemoRepositoryInterface|MockObject
->>>>>>> 4e8a78ed
      */
     private $creditmemoRepositoryMock;
 
     /**
-<<<<<<< HEAD
-     * @var \Magento\Sales\Model\Order\CreditmemoFactory|\PHPUnit\Framework\MockObject\MockObject
-=======
      * @var CreditmemoFactory|MockObject
->>>>>>> 4e8a78ed
      */
     private $creditmemoFactoryMock;
 
     /**
-<<<<<<< HEAD
-     * @var \PHPUnit\Framework\MockObject\MockObject
-=======
-     * @var MockObject
->>>>>>> 4e8a78ed
+     * @var MockObject
      */
     private $orderFactoryMock;
 
     /**
-<<<<<<< HEAD
-     * @var \PHPUnit\Framework\MockObject\MockObject
-=======
-     * @var MockObject
->>>>>>> 4e8a78ed
+     * @var MockObject
      */
     private $invoiceRepositoryMock;
 
     /**
-<<<<<<< HEAD
-     * @var \PHPUnit\Framework\MockObject\MockObject
-=======
-     * @var MockObject
->>>>>>> 4e8a78ed
+     * @var MockObject
      */
     private $eventManagerMock;
 
     /**
-<<<<<<< HEAD
-     * @var \PHPUnit\Framework\MockObject\MockObject
-=======
-     * @var MockObject
->>>>>>> 4e8a78ed
+     * @var MockObject
      */
     private $sessionMock;
 
     /**
-<<<<<<< HEAD
-     * @var \PHPUnit\Framework\MockObject\MockObject
-=======
-     * @var MockObject
->>>>>>> 4e8a78ed
+     * @var MockObject
      */
     private $messageManagerMock;
 
     /**
-<<<<<<< HEAD
-     * @var \PHPUnit\Framework\MockObject\MockObject
-=======
-     * @var MockObject
->>>>>>> 4e8a78ed
+     * @var MockObject
      */
     private $registryMock;
 
     /**
-<<<<<<< HEAD
-     * @var \PHPUnit\Framework\MockObject\MockObject
-=======
-     * @var MockObject
->>>>>>> 4e8a78ed
+     * @var MockObject
      */
     private $helperMock;
 
     /**
-<<<<<<< HEAD
-     * @var \PHPUnit\Framework\MockObject\MockObject
-=======
-     * @var MockObject
->>>>>>> 4e8a78ed
+     * @var MockObject
      */
     private $stockConfiguration;
 
