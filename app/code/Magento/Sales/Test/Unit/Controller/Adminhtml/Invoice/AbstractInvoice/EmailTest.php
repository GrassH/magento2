<?php declare(strict_types=1);
/**
 * Copyright © Magento, Inc. All rights reserved.
 * See COPYING.txt for license details.
 */

namespace Magento\Sales\Test\Unit\Controller\Adminhtml\Invoice\AbstractInvoice;

use Magento\Backend\App\Action\Context;
use Magento\Backend\Helper\Data;
use Magento\Backend\Model\Session;
use Magento\Backend\Model\View\Result\Forward;
use Magento\Backend\Model\View\Result\Redirect;
use Magento\Backend\Model\View\Result\RedirectFactory;
use Magento\Framework\App\ActionFlag;
use Magento\Framework\App\RequestInterface;
use Magento\Framework\App\ResponseInterface;
use Magento\Framework\Message\Manager;
use Magento\Framework\TestFramework\Unit\Helper\ObjectManager as ObjectManagerHelper;
use Magento\Sales\Api\InvoiceManagementInterface;
use Magento\Sales\Api\InvoiceRepositoryInterface;
use Magento\Sales\Controller\Adminhtml\Invoice\AbstractInvoice\Email;
use Magento\Sales\Controller\Adminhtml\Order\Invoice\Email as OrderInvoiceEmail;
use Magento\Sales\Model\Order;
use Magento\Sales\Model\Order\Invoice;
use PHPUnit\Framework\MockObject\MockObject;
use PHPUnit\Framework\TestCase;

/**
 * @SuppressWarnings(PHPMD.CouplingBetweenObjects)
 */
class EmailTest extends TestCase
{
    /**
     * @var Email
     */
    protected $invoiceEmail;

    /**
<<<<<<< HEAD
     * @var Context|\PHPUnit\Framework\MockObject\MockObject
=======
     * @var Context|MockObject
>>>>>>> 4e8a78ed
     */
    protected $context;

    /**
<<<<<<< HEAD
     * @var \Magento\Framework\App\RequestInterface|\PHPUnit\Framework\MockObject\MockObject
=======
     * @var RequestInterface|MockObject
>>>>>>> 4e8a78ed
     */
    protected $request;

    /**
<<<<<<< HEAD
     * @var \Magento\Framework\App\ResponseInterface|\PHPUnit\Framework\MockObject\MockObject
=======
     * @var ResponseInterface|MockObject
>>>>>>> 4e8a78ed
     */
    protected $response;

    /**
<<<<<<< HEAD
     * @var \Magento\Framework\Message\Manager|\PHPUnit\Framework\MockObject\MockObject
=======
     * @var Manager|MockObject
>>>>>>> 4e8a78ed
     */
    protected $messageManager;

    /**
<<<<<<< HEAD
     * @var \Magento\Framework\ObjectManager\ObjectManager|\PHPUnit\Framework\MockObject\MockObject
=======
     * @var \Magento\Framework\ObjectManager\ObjectManager|MockObject
>>>>>>> 4e8a78ed
     */
    protected $objectManager;

    /**
<<<<<<< HEAD
     * @var \Magento\Backend\Model\Session|\PHPUnit\Framework\MockObject\MockObject
=======
     * @var Session|MockObject
>>>>>>> 4e8a78ed
     */
    protected $session;

    /**
<<<<<<< HEAD
     * @var \Magento\Framework\App\ActionFlag|\PHPUnit\Framework\MockObject\MockObject
=======
     * @var ActionFlag|MockObject
>>>>>>> 4e8a78ed
     */
    protected $actionFlag;

    /**
<<<<<<< HEAD
     * @var \Magento\Backend\Helper\Data|\PHPUnit\Framework\MockObject\MockObject
=======
     * @var Data|MockObject
>>>>>>> 4e8a78ed
     */
    protected $helper;

    /**
<<<<<<< HEAD
     * @var \Magento\Backend\Model\View\Result\Redirect|\PHPUnit\Framework\MockObject\MockObject
=======
     * @var Redirect|MockObject
>>>>>>> 4e8a78ed
     */
    protected $resultRedirect;

    /**
<<<<<<< HEAD
     * @var \Magento\Backend\Model\View\Result\RedirectFactory|\PHPUnit\Framework\MockObject\MockObject
=======
     * @var RedirectFactory|MockObject
>>>>>>> 4e8a78ed
     */
    protected $resultRedirectFactory;

    /**
<<<<<<< HEAD
     * @var \Magento\Backend\Model\View\Result\Forward|\PHPUnit\Framework\MockObject\MockObject
=======
     * @var Forward|MockObject
>>>>>>> 4e8a78ed
     */
    protected $resultForward;

    /**
<<<<<<< HEAD
     * @var \Magento\Backend\Model\View\Result\ForwardFactory|\PHPUnit\Framework\MockObject\MockObject
=======
     * @var \Magento\Backend\Model\View\Result\ForwardFactory|MockObject
>>>>>>> 4e8a78ed
     */
    protected $resultForwardFactory;

    /**
<<<<<<< HEAD
     * @var \PHPUnit\Framework\MockObject\MockObject
=======
     * @var MockObject
>>>>>>> 4e8a78ed
     */
    protected $invoiceManagement;

    /**
     * Test setup
     */
    protected function setUp(): void
    {
        $objectManagerHelper = new ObjectManagerHelper($this);
        $this->context = $this->createMock(Context::class);
        $this->response = $this->createMock(ResponseInterface::class);
        $this->request = $this->createMock(RequestInterface::class);
        $this->objectManager = $this->createMock(\Magento\Framework\ObjectManager\ObjectManager::class);
        $this->messageManager = $this->createMock(Manager::class);
        $this->session = $this->createPartialMock(Session::class, ['setIsUrlNotice']);
        $this->actionFlag = $this->createMock(ActionFlag::class);
        $this->helper = $this->createMock(Data::class);
        $this->resultRedirect = $this->getMockBuilder(Redirect::class)
            ->disableOriginalConstructor()
            ->getMock();
        $this->resultRedirectFactory = $this->getMockBuilder(RedirectFactory::class)
            ->disableOriginalConstructor()
            ->setMethods(['create'])
            ->getMock();

        $this->context->expects($this->once())
            ->method('getMessageManager')
            ->willReturn($this->messageManager);
        $this->context->expects($this->once())
            ->method('getObjectManager')
            ->willReturn($this->objectManager);
        $this->context->expects($this->once())
            ->method('getSession')
            ->willReturn($this->session);
        $this->context->expects($this->once())
            ->method('getActionFlag')
            ->willReturn($this->actionFlag);
        $this->context->expects($this->once())
            ->method('getRequest')
            ->willReturn($this->request);
        $this->context->expects($this->once())
            ->method('getResponse')
            ->willReturn($this->response);
        $this->context->expects($this->once())
            ->method('getHelper')
            ->willReturn($this->helper);
        $this->context->expects($this->once())
            ->method('getResultRedirectFactory')
            ->willReturn($this->resultRedirectFactory);

        $this->invoiceManagement = $this->getMockBuilder(InvoiceManagementInterface::class)
            ->disableOriginalConstructor()
            ->getMock();
        $this->resultForward = $this->getMockBuilder(Forward::class)
            ->disableOriginalConstructor()
            ->getMock();
        $this->resultForwardFactory = $this->getMockBuilder(\Magento\Backend\Model\View\Result\ForwardFactory::class)
            ->disableOriginalConstructor()
            ->setMethods(['create'])
            ->getMock();

        $this->invoiceEmail = $objectManagerHelper->getObject(
            OrderInvoiceEmail::class,
            [
                'context' => $this->context,
                'resultForwardFactory' => $this->resultForwardFactory,
            ]
        );
    }

    /**
     * testEmail
     */
    public function testEmail()
    {
        $invoiceId = 10000031;
        $orderId = 100000030;
        $invoiceClassName = Invoice::class;
        $cmNotifierClassName = InvoiceManagementInterface::class;
        $invoice = $this->createMock($invoiceClassName);
        $invoice->expects($this->once())
            ->method('getEntityId')
            ->willReturn($invoiceId);
        $order = $this->createMock(Order::class);
        $order->expects($this->once())
            ->method('getId')
            ->willReturn($orderId);

        $this->request->expects($this->once())
            ->method('getParam')
            ->with('invoice_id')
            ->willReturn($invoiceId);
        $invoiceRepository = $this->getMockBuilder(InvoiceRepositoryInterface::class)
            ->disableOriginalConstructor()
            ->getMock();
        $invoiceRepository->expects($this->any())
            ->method('get')
            ->willReturn($invoice);
        $this->objectManager->expects($this->at(0))
            ->method('create')
            ->with(InvoiceRepositoryInterface::class)
            ->willReturn($invoiceRepository);

        $invoice->expects($this->once())
            ->method('getOrder')
            ->willReturn($order);
        $this->objectManager->expects($this->at(1))
            ->method('create')
            ->with($cmNotifierClassName)
            ->willReturn($this->invoiceManagement);

        $this->invoiceManagement->expects($this->once())
            ->method('notify')
            ->with($invoiceId)
            ->willReturn(true);
        $this->messageManager->expects($this->once())
            ->method('addSuccessMessage')
            ->with('You sent the message.');

        $this->resultRedirectFactory->expects($this->atLeastOnce())
            ->method('create')
            ->willReturn($this->resultRedirect);
        $this->resultRedirect->expects($this->once())
            ->method('setPath')
            ->with('sales/invoice/view', ['order_id' => $orderId, 'invoice_id' => $invoiceId])
            ->willReturnSelf();
        $this->assertInstanceOf(Redirect::class, $this->invoiceEmail->execute());
    }

    /**
     * testEmailNoInvoiceId
     */
    public function testEmailNoInvoiceId()
    {
        $this->request->expects($this->once())
            ->method('getParam')
            ->with('invoice_id')
            ->willReturn(null);
        $this->resultForwardFactory->expects($this->any())
            ->method('create')
            ->willReturn($this->resultForward);
        $this->resultForward->expects($this->once())
            ->method('forward')
            ->with('noroute')
            ->willReturnSelf();

        $this->assertInstanceOf(Forward::class, $this->invoiceEmail->execute());
    }

    /**
     * testEmailNoInvoice
     */
    public function testEmailNoInvoice()
    {
        $invoiceId = 10000031;
        $this->request->expects($this->once())
            ->method('getParam')
            ->with('invoice_id')
            ->willReturn($invoiceId);

        $invoiceRepository = $this->getMockBuilder(InvoiceRepositoryInterface::class)
            ->disableOriginalConstructor()
            ->getMock();
        $invoiceRepository->expects($this->any())
            ->method('get')
            ->willReturn(null);
        $this->objectManager->expects($this->at(0))
            ->method('create')
            ->with(InvoiceRepositoryInterface::class)
            ->willReturn($invoiceRepository);

        $this->resultForwardFactory->expects($this->any())
            ->method('create')
            ->willReturn($this->resultForward);
        $this->resultForward->expects($this->once())
            ->method('forward')
            ->with('noroute')
            ->willReturnSelf();

        $this->assertInstanceOf(Forward::class, $this->invoiceEmail->execute());
    }
}<|MERGE_RESOLUTION|>--- conflicted
+++ resolved
@@ -37,119 +37,67 @@
     protected $invoiceEmail;
 
     /**
-<<<<<<< HEAD
-     * @var Context|\PHPUnit\Framework\MockObject\MockObject
-=======
      * @var Context|MockObject
->>>>>>> 4e8a78ed
      */
     protected $context;
 
     /**
-<<<<<<< HEAD
-     * @var \Magento\Framework\App\RequestInterface|\PHPUnit\Framework\MockObject\MockObject
-=======
      * @var RequestInterface|MockObject
->>>>>>> 4e8a78ed
      */
     protected $request;
 
     /**
-<<<<<<< HEAD
-     * @var \Magento\Framework\App\ResponseInterface|\PHPUnit\Framework\MockObject\MockObject
-=======
      * @var ResponseInterface|MockObject
->>>>>>> 4e8a78ed
      */
     protected $response;
 
     /**
-<<<<<<< HEAD
-     * @var \Magento\Framework\Message\Manager|\PHPUnit\Framework\MockObject\MockObject
-=======
      * @var Manager|MockObject
->>>>>>> 4e8a78ed
      */
     protected $messageManager;
 
     /**
-<<<<<<< HEAD
-     * @var \Magento\Framework\ObjectManager\ObjectManager|\PHPUnit\Framework\MockObject\MockObject
-=======
      * @var \Magento\Framework\ObjectManager\ObjectManager|MockObject
->>>>>>> 4e8a78ed
      */
     protected $objectManager;
 
     /**
-<<<<<<< HEAD
-     * @var \Magento\Backend\Model\Session|\PHPUnit\Framework\MockObject\MockObject
-=======
      * @var Session|MockObject
->>>>>>> 4e8a78ed
      */
     protected $session;
 
     /**
-<<<<<<< HEAD
-     * @var \Magento\Framework\App\ActionFlag|\PHPUnit\Framework\MockObject\MockObject
-=======
      * @var ActionFlag|MockObject
->>>>>>> 4e8a78ed
      */
     protected $actionFlag;
 
     /**
-<<<<<<< HEAD
-     * @var \Magento\Backend\Helper\Data|\PHPUnit\Framework\MockObject\MockObject
-=======
      * @var Data|MockObject
->>>>>>> 4e8a78ed
      */
     protected $helper;
 
     /**
-<<<<<<< HEAD
-     * @var \Magento\Backend\Model\View\Result\Redirect|\PHPUnit\Framework\MockObject\MockObject
-=======
      * @var Redirect|MockObject
->>>>>>> 4e8a78ed
      */
     protected $resultRedirect;
 
     /**
-<<<<<<< HEAD
-     * @var \Magento\Backend\Model\View\Result\RedirectFactory|\PHPUnit\Framework\MockObject\MockObject
-=======
      * @var RedirectFactory|MockObject
->>>>>>> 4e8a78ed
      */
     protected $resultRedirectFactory;
 
     /**
-<<<<<<< HEAD
-     * @var \Magento\Backend\Model\View\Result\Forward|\PHPUnit\Framework\MockObject\MockObject
-=======
      * @var Forward|MockObject
->>>>>>> 4e8a78ed
      */
     protected $resultForward;
 
     /**
-<<<<<<< HEAD
-     * @var \Magento\Backend\Model\View\Result\ForwardFactory|\PHPUnit\Framework\MockObject\MockObject
-=======
      * @var \Magento\Backend\Model\View\Result\ForwardFactory|MockObject
->>>>>>> 4e8a78ed
      */
     protected $resultForwardFactory;
 
     /**
-<<<<<<< HEAD
-     * @var \PHPUnit\Framework\MockObject\MockObject
-=======
      * @var MockObject
->>>>>>> 4e8a78ed
      */
     protected $invoiceManagement;
 
