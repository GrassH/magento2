--- conflicted
+++ resolved
@@ -106,15 +106,7 @@
             ->disableOriginalConstructor()
             ->setMethods([])
             ->getMock();
-<<<<<<< HEAD
-        $this->objectManagerMock = $this->getMockBuilder(\Magento\Framework\ObjectManagerInterface::class)
-            ->disableOriginalConstructor()
-            ->setMethods([])
-            ->getMock();
         $this->resultPageMock = $this->getMockBuilder(\Magento\Framework\View\Result\Page::class)
-=======
-        $this->resultPageMock = $this->getMockBuilder('Magento\Framework\View\Result\Page')
->>>>>>> f5539378
             ->disableOriginalConstructor()
             ->getMock();
         $this->pageConfigMock = $this->getMockBuilder(\Magento\Framework\View\Page\Config::class)
@@ -153,42 +145,21 @@
             ->disableOriginalConstructor()
             ->setMethods(['create'])
             ->getMock();
-<<<<<<< HEAD
-
         $this->resultJsonMock = $this->getMockBuilder(\Magento\Framework\Controller\Result\Json::class)
             ->disableOriginalConstructor()
             ->setMethods([])
             ->getMock();
-
         $this->resultRawFactoryMock = $this->getMockBuilder(\Magento\Framework\Controller\Result\RawFactory::class)
             ->disableOriginalConstructor()
             ->setMethods(['create'])
             ->getMock();
-
         $this->resultJsonFactoryMock = $this->getMockBuilder(\Magento\Framework\Controller\Result\JsonFactory::class)
             ->disableOriginalConstructor()
             ->setMethods(['create'])
             ->getMock();
-
         $this->commentSenderMock = $this->getMockBuilder(
             \Magento\Sales\Model\Order\Email\Sender\InvoiceCommentSender::class
         )->disableOriginalConstructor()
-=======
-        $this->resultJsonMock = $this->getMockBuilder('Magento\Framework\Controller\Result\Json')
-            ->disableOriginalConstructor()
-            ->setMethods([])
-            ->getMock();
-        $this->resultRawFactoryMock = $this->getMockBuilder('Magento\Framework\Controller\Result\RawFactory')
-            ->disableOriginalConstructor()
-            ->setMethods(['create'])
-            ->getMock();
-        $this->resultJsonFactoryMock = $this->getMockBuilder('Magento\Framework\Controller\Result\JsonFactory')
-            ->disableOriginalConstructor()
-            ->setMethods(['create'])
-            ->getMock();
-        $this->commentSenderMock = $this->getMockBuilder('Magento\Sales\Model\Order\Email\Sender\InvoiceCommentSender')
-            ->disableOriginalConstructor()
->>>>>>> f5539378
             ->setMethods([])
             ->getMock();
         $this->invoiceRepository = $this->getMockBuilder(InvoiceRepositoryInterface::class)
@@ -205,7 +176,7 @@
                 'resultJsonFactory' => $this->resultJsonFactoryMock
             ]
         );
-        
+
         $objectManager->setBackwardCompatibleProperty(
             $this->controller,
             'invoiceRepository',
@@ -249,22 +220,9 @@
         $invoiceMock->expects($this->once())
             ->method('save');
 
-<<<<<<< HEAD
-        $invoiceRepository = $this->getMockBuilder(\Magento\Sales\Api\InvoiceRepositoryInterface::class)
-            ->disableOriginalConstructor()
-            ->getMock();
-        $invoiceRepository->expects($this->any())
-            ->method('get')
-            ->willReturn($invoiceMock);
-        $this->objectManagerMock->expects($this->once())
-            ->method('create')
-            ->with(\Magento\Sales\Api\InvoiceRepositoryInterface::class)
-            ->willReturn($invoiceRepository);
-=======
         $this->invoiceRepository->expects($this->once())
             ->method('get')
             ->willReturn($invoiceMock);
->>>>>>> f5539378
 
         $commentsBlockMock = $this->getMockBuilder(\Magento\Sales\Block\Adminhtml\Order\Invoice\View\Comments::class)
             ->disableOriginalConstructor()
