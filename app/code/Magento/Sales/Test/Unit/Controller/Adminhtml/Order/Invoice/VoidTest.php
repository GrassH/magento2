--- conflicted
+++ resolved
@@ -229,26 +229,11 @@
         $transactionMock->expects($this->at(2))
             ->method('save');
 
-<<<<<<< HEAD
-        $invoiceRepository = $this->getMockBuilder(\Magento\Sales\Api\InvoiceRepositoryInterface::class)
-            ->disableOriginalConstructor()
-            ->getMock();
-        $invoiceRepository->expects($this->any())
-            ->method('get')
-            ->willReturn($invoiceMock);
-
-        $this->objectManagerMock->expects($this->at(0))
-            ->method('create')
-            ->with(\Magento\Sales\Api\InvoiceRepositoryInterface::class)
-            ->willReturn($invoiceRepository);
-        $this->objectManagerMock->expects($this->at(2))
-=======
         $this->invoiceRepository->expects($this->once())
             ->method('get')
             ->willReturn($invoiceMock);
 
         $this->objectManagerMock->expects($this->at(1))
->>>>>>> f5539378
             ->method('create')
             ->with(\Magento\Framework\DB\Transaction::class)
             ->will($this->returnValue($transactionMock));
@@ -282,25 +267,10 @@
             ->with('invoice_id')
             ->will($this->returnValue($invoiceId));
 
-<<<<<<< HEAD
-        $invoiceRepository = $this->getMockBuilder(\Magento\Sales\Api\InvoiceRepositoryInterface::class)
-            ->disableOriginalConstructor()
-            ->getMock();
-        $invoiceRepository->expects($this->any())
-            ->method('get')
-            ->willReturn(null);
-
-        $this->objectManagerMock->expects($this->once())
-            ->method('create')
-            ->with(\Magento\Sales\Api\InvoiceRepositoryInterface::class)
-            ->willReturn($invoiceRepository);
-
-=======
         $this->invoiceRepository->expects($this->once())
             ->method('get')
             ->willReturn(null);
 
->>>>>>> f5539378
         $this->messageManagerMock->expects($this->never())
             ->method('addError');
         $this->messageManagerMock->expects($this->never())
@@ -348,25 +318,10 @@
             ->method('getId')
             ->will($this->returnValue($invoiceId));
 
-<<<<<<< HEAD
-        $invoiceRepository = $this->getMockBuilder(\Magento\Sales\Api\InvoiceRepositoryInterface::class)
-            ->disableOriginalConstructor()
-            ->getMock();
-        $invoiceRepository->expects($this->any())
-            ->method('get')
-            ->willReturn($invoiceMock);
-
-        $this->objectManagerMock->expects($this->once())
-            ->method('create')
-            ->with(\Magento\Sales\Api\InvoiceRepositoryInterface::class)
-            ->willReturn($invoiceRepository);
-
-=======
         $this->invoiceRepository->expects($this->once())
             ->method('get')
             ->willReturn($invoiceMock);
 
->>>>>>> f5539378
         $this->messageManagerMock->expects($this->once())
             ->method('addError');
 
