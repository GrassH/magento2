<?php declare(strict_types=1);
/**
 * Copyright © Magento, Inc. All rights reserved.
 * See COPYING.txt for license details.
 */
namespace Magento\Sales\Test\Unit\Controller\Adminhtml\Order\Invoice;

use Magento\Backend\App\Action\Context;
use Magento\Backend\Helper\Data;
use Magento\Backend\Model\Session;
use Magento\Backend\Model\View\Result\Forward;
use Magento\Backend\Model\View\Result\Redirect;
use Magento\Backend\Model\View\Result\RedirectFactory;
use Magento\Framework\App\ActionFlag;
use Magento\Framework\App\Request\Http;
use Magento\Framework\DB\Transaction;
use Magento\Framework\Exception\LocalizedException;
use Magento\Framework\Message\Manager;
use Magento\Framework\ObjectManagerInterface;
use Magento\Framework\TestFramework\Unit\Helper\ObjectManager;
use Magento\Sales\Api\InvoiceManagementInterface;
use Magento\Sales\Api\InvoiceRepositoryInterface;
use Magento\Sales\Controller\Adminhtml\Order\Invoice\Capture;
use Magento\Sales\Model\Order;
use Magento\Sales\Model\Order\Invoice;
use PHPUnit\Framework\MockObject\MockObject;
use PHPUnit\Framework\TestCase;

/**
 * @SuppressWarnings(PHPMD.CouplingBetweenObjects)
 */
class CaptureTest extends TestCase
{
    /**
<<<<<<< HEAD
     * @var \PHPUnit\Framework\MockObject\MockObject
=======
     * @var MockObject
>>>>>>> 4e8a78ed
     */
    protected $objectManagerMock;

    /**
<<<<<<< HEAD
     * @var \PHPUnit\Framework\MockObject\MockObject
=======
     * @var MockObject
>>>>>>> 4e8a78ed
     */
    protected $requestMock;

    /**
<<<<<<< HEAD
     * @var \PHPUnit\Framework\MockObject\MockObject
=======
     * @var MockObject
>>>>>>> 4e8a78ed
     */
    protected $responseMock;

    /**
<<<<<<< HEAD
     * @var \PHPUnit\Framework\MockObject\MockObject
=======
     * @var MockObject
>>>>>>> 4e8a78ed
     */
    protected $messageManagerMock;

    /**
<<<<<<< HEAD
     * @var \PHPUnit\Framework\MockObject\MockObject
=======
     * @var MockObject
>>>>>>> 4e8a78ed
     */
    protected $sessionMock;

    /**
<<<<<<< HEAD
     * @var \PHPUnit\Framework\MockObject\MockObject
=======
     * @var MockObject
>>>>>>> 4e8a78ed
     */
    protected $actionFlagMock;

    /**
<<<<<<< HEAD
     * @var \PHPUnit\Framework\MockObject\MockObject
=======
     * @var MockObject
>>>>>>> 4e8a78ed
     */
    protected $helperMock;

    /**
<<<<<<< HEAD
     * @var \Magento\Backend\Model\View\Result\RedirectFactory|\PHPUnit\Framework\MockObject\MockObject
=======
     * @var RedirectFactory|MockObject
>>>>>>> 4e8a78ed
     */
    protected $resultRedirectFactoryMock;

    /**
<<<<<<< HEAD
     * @var \Magento\Backend\Model\View\Result\ForwardFactory|\PHPUnit\Framework\MockObject\MockObject
=======
     * @var \Magento\Backend\Model\View\Result\ForwardFactory|MockObject
>>>>>>> 4e8a78ed
     */
    protected $resultForwardFactoryMock;

    /**
     * @var Capture
     */
    protected $controller;

    /**
<<<<<<< HEAD
     * @var \PHPUnit\Framework\MockObject\MockObject
=======
     * @var MockObject
>>>>>>> 4e8a78ed
     */
    protected $invoiceManagement;

    /**
<<<<<<< HEAD
     * @var InvoiceRepositoryInterface|\PHPUnit\Framework\MockObject\MockObject
=======
     * @var InvoiceRepositoryInterface|MockObject
>>>>>>> 4e8a78ed
     */
    protected $invoiceRepository;

    /**
     * @return void
     */
    protected function setUp(): void
    {
        $objectManager = new ObjectManager($this);

        $this->requestMock = $this->getMockBuilder(Http::class)
            ->disableOriginalConstructor()
            ->getMock();
        $this->responseMock = $this->getMockBuilder(\Magento\Framework\App\Response\Http::class)
            ->disableOriginalConstructor()
            ->getMock();

        $this->objectManagerMock = $this->createMock(ObjectManagerInterface::class);

        $this->messageManagerMock = $this->getMockBuilder(Manager::class)
            ->disableOriginalConstructor()
            ->getMock();

        $this->sessionMock = $this->getMockBuilder(Session::class)
            ->disableOriginalConstructor()
            ->getMock();

        $this->actionFlagMock = $this->getMockBuilder(ActionFlag::class)
            ->disableOriginalConstructor()
            ->getMock();

        $this->helperMock = $this->getMockBuilder(Data::class)
            ->disableOriginalConstructor()
            ->getMock();

        $this->resultRedirectFactoryMock = $this->getMockBuilder(
            RedirectFactory::class
        )->disableOriginalConstructor()
            ->setMethods(['create'])
            ->getMock();

        $this->resultForwardFactoryMock = $this->getMockBuilder(
            \Magento\Backend\Model\View\Result\ForwardFactory::class
        )->disableOriginalConstructor()
            ->setMethods(['create'])
            ->getMock();

        $contextMock = $this->getMockBuilder(Context::class)
            ->disableOriginalConstructor()
            ->setMethods([])
            ->getMock();
        $contextMock->expects($this->any())
            ->method('getRequest')
            ->willReturn($this->requestMock);
        $contextMock->expects($this->any())
            ->method('getResponse')
            ->willReturn($this->responseMock);
        $contextMock->expects($this->any())
            ->method('getObjectManager')
            ->willReturn($this->objectManagerMock);
        $contextMock->expects($this->any())
            ->method('getMessageManager')
            ->willReturn($this->messageManagerMock);
        $contextMock->expects($this->any())
            ->method('getSession')
            ->willReturn($this->sessionMock);
        $contextMock->expects($this->any())
            ->method('getActionFlag')
            ->willReturn($this->actionFlagMock);
        $contextMock->expects($this->any())
            ->method('getHelper')
            ->willReturn($this->helperMock);
        $contextMock->expects($this->any())
            ->method('getResultRedirectFactory')
            ->willReturn($this->resultRedirectFactoryMock);

        $this->invoiceManagement = $this->getMockBuilder(InvoiceManagementInterface::class)
            ->disableOriginalConstructor()
            ->getMock();
        $this->objectManagerMock->expects($this->any())
            ->method('get')
            ->with(InvoiceManagementInterface::class)
            ->willReturn($this->invoiceManagement);
        $this->invoiceRepository = $this->getMockBuilder(InvoiceRepositoryInterface::class)
            ->disableOriginalConstructor()
            ->getMockForAbstractClass();

        $this->controller = $objectManager->getObject(
            Capture::class,
            [
                'context' => $contextMock,
                'resultForwardFactory' => $this->resultForwardFactoryMock,
            ]
        );

        $objectManager->setBackwardCompatibleProperty(
            $this->controller,
            'invoiceRepository',
            $this->invoiceRepository
        );
    }

    /**
     * @return void
     */
    public function testExecute()
    {
        $invoiceId = 2;

        $this->requestMock->expects($this->once())
            ->method('getParam')
            ->with('invoice_id')
            ->willReturn($invoiceId);

        $orderMock = $this->getMockBuilder(Order::class)
            ->disableOriginalConstructor()
            ->setMethods(['setIsInProcess', '__wakeup'])
            ->getMock();

        $this->invoiceManagement->expects($this->once())
            ->method('setCapture')
            ->with($invoiceId);

        $invoiceMock = $this->getMockBuilder(Invoice::class)
            ->disableOriginalConstructor()
            ->setMethods([])
            ->getMock();
        $invoiceMock->expects($this->any())
            ->method('getEntityId')
            ->willReturn($invoiceId);
        $invoiceMock->expects($this->any())
            ->method('getOrder')
            ->willReturn($orderMock);

        $transactionMock = $this->getMockBuilder(Transaction::class)
            ->disableOriginalConstructor()
            ->setMethods([])
            ->getMock();
        $transactionMock->expects($this->at(0))
            ->method('addObject')
            ->with($invoiceMock)
            ->willReturnSelf();
        $transactionMock->expects($this->at(1))
            ->method('addObject')
            ->with($orderMock)
            ->willReturnSelf();
        $transactionMock->expects($this->at(2))
            ->method('save');

        $this->messageManagerMock->expects($this->once())
            ->method('addSuccessMessage')
            ->with('The invoice has been captured.');

        $invoiceMock->expects($this->once())
            ->method('getId')
            ->willReturn($invoiceId);

        $this->invoiceRepository->expects($this->once())
            ->method('get')
            ->willReturn($invoiceMock);

        $this->objectManagerMock->expects($this->at(1))
            ->method('create')
<<<<<<< HEAD
            ->with(\Magento\Framework\DB\Transaction::class)
            ->willReturn($transactionMock);
=======
            ->with(Transaction::class)
            ->will($this->returnValue($transactionMock));
>>>>>>> 4e8a78ed

        $resultRedirect = $this->getMockBuilder(Redirect::class)
            ->disableOriginalConstructor()
            ->getMock();
        $resultRedirect->expects($this->once())->method('setPath')->with('sales/*/view', ['invoice_id' => $invoiceId]);

        $this->resultRedirectFactoryMock->expects($this->once())
            ->method('create')
            ->willReturn($resultRedirect);

        $this->assertSame($resultRedirect, $this->controller->execute());
    }

    /**
     * @return void
     */
    public function testExecuteNoInvoice()
    {
        $invoiceId = 2;

        $this->requestMock->expects($this->once())
            ->method('getParam')
            ->with('invoice_id')
            ->willReturn($invoiceId);

        $this->invoiceRepository->expects($this->once())
            ->method('get')
            ->willReturn(null);

        $resultForward = $this->getMockBuilder(Forward::class)
            ->disableOriginalConstructor()
            ->getMock();
        $resultForward->expects($this->once())->method('forward')->with(('noroute'))->willReturnSelf();

        $this->resultForwardFactoryMock->expects($this->once())
            ->method('create')
            ->willReturn($resultForward);

        $this->assertSame($resultForward, $this->controller->execute());
    }

    /**
     * @return void
     */
    public function testExecuteModelException()
    {
        $invoiceId = 2;

        $message = 'Invoice capturing error';
        $e = new LocalizedException(__($message));

        $this->invoiceManagement->expects($this->once())
            ->method('setCapture')
            ->with($invoiceId)
            ->will($this->throwException($e));

        $this->requestMock->expects($this->once())
            ->method('getParam')
            ->with('invoice_id')
            ->willReturn($invoiceId);

        $invoiceMock = $this->getMockBuilder(Invoice::class)
            ->disableOriginalConstructor()
            ->getMock();

        $this->messageManagerMock->expects($this->once())
            ->method('addErrorMessage')
            ->with($message);

        $invoiceMock->expects($this->once())
            ->method('getId')
            ->willReturn($invoiceId);
        $invoiceMock->expects($this->once())
            ->method('getEntityId')
            ->willReturn($invoiceId);

        $this->invoiceRepository->expects($this->once())
            ->method('get')
            ->willReturn($invoiceMock);

        $resultRedirect = $this->getMockBuilder(Redirect::class)
            ->disableOriginalConstructor()
            ->getMock();
        $resultRedirect->expects($this->once())->method('setPath')->with('sales/*/view', ['invoice_id' => $invoiceId]);

        $this->resultRedirectFactoryMock->expects($this->once())
            ->method('create')
            ->willReturn($resultRedirect);

        $this->assertSame($resultRedirect, $this->controller->execute());
    }

    /**
     * @return void
     */
    public function testExecuteException()
    {
        $invoiceId = 2;

        $message = 'Invoice capturing error';
        $e = new \Exception($message);

        $this->requestMock->expects($this->once())
            ->method('getParam')
            ->with('invoice_id')
            ->willReturn($invoiceId);

        $this->invoiceManagement->expects($this->once())
            ->method('setCapture')
            ->with($invoiceId)
            ->will($this->throwException($e));

        $invoiceMock = $this->getMockBuilder(Invoice::class)
            ->disableOriginalConstructor()
            ->getMock();

        $this->messageManagerMock->expects($this->once())
            ->method('addErrorMessage')
            ->with($message);

        $invoiceMock->expects($this->once())
            ->method('getId')
            ->willReturn($invoiceId);
        $invoiceMock->expects($this->once())
            ->method('getEntityId')
            ->willReturn($invoiceId);

        $this->invoiceRepository->expects($this->once())
            ->method('get')
            ->willReturn($invoiceMock);

        $resultRedirect = $this->getMockBuilder(Redirect::class)
            ->disableOriginalConstructor()
            ->setMethods([])
            ->getMock();
        $resultRedirect->expects($this->once())->method('setPath')->with('sales/*/view', ['invoice_id' => $invoiceId]);

        $this->resultRedirectFactoryMock->expects($this->once())
            ->method('create')
            ->willReturn($resultRedirect);

        $this->assertSame($resultRedirect, $this->controller->execute());
    }
}<|MERGE_RESOLUTION|>--- conflicted
+++ resolved
@@ -32,83 +32,47 @@
 class CaptureTest extends TestCase
 {
     /**
-<<<<<<< HEAD
-     * @var \PHPUnit\Framework\MockObject\MockObject
-=======
-     * @var MockObject
->>>>>>> 4e8a78ed
+     * @var MockObject
      */
     protected $objectManagerMock;
 
     /**
-<<<<<<< HEAD
-     * @var \PHPUnit\Framework\MockObject\MockObject
-=======
-     * @var MockObject
->>>>>>> 4e8a78ed
+     * @var MockObject
      */
     protected $requestMock;
 
     /**
-<<<<<<< HEAD
-     * @var \PHPUnit\Framework\MockObject\MockObject
-=======
-     * @var MockObject
->>>>>>> 4e8a78ed
+     * @var MockObject
      */
     protected $responseMock;
 
     /**
-<<<<<<< HEAD
-     * @var \PHPUnit\Framework\MockObject\MockObject
-=======
-     * @var MockObject
->>>>>>> 4e8a78ed
+     * @var MockObject
      */
     protected $messageManagerMock;
 
     /**
-<<<<<<< HEAD
-     * @var \PHPUnit\Framework\MockObject\MockObject
-=======
-     * @var MockObject
->>>>>>> 4e8a78ed
+     * @var MockObject
      */
     protected $sessionMock;
 
     /**
-<<<<<<< HEAD
-     * @var \PHPUnit\Framework\MockObject\MockObject
-=======
-     * @var MockObject
->>>>>>> 4e8a78ed
+     * @var MockObject
      */
     protected $actionFlagMock;
 
     /**
-<<<<<<< HEAD
-     * @var \PHPUnit\Framework\MockObject\MockObject
-=======
-     * @var MockObject
->>>>>>> 4e8a78ed
+     * @var MockObject
      */
     protected $helperMock;
 
     /**
-<<<<<<< HEAD
-     * @var \Magento\Backend\Model\View\Result\RedirectFactory|\PHPUnit\Framework\MockObject\MockObject
-=======
      * @var RedirectFactory|MockObject
->>>>>>> 4e8a78ed
      */
     protected $resultRedirectFactoryMock;
 
     /**
-<<<<<<< HEAD
-     * @var \Magento\Backend\Model\View\Result\ForwardFactory|\PHPUnit\Framework\MockObject\MockObject
-=======
      * @var \Magento\Backend\Model\View\Result\ForwardFactory|MockObject
->>>>>>> 4e8a78ed
      */
     protected $resultForwardFactoryMock;
 
@@ -118,20 +82,12 @@
     protected $controller;
 
     /**
-<<<<<<< HEAD
-     * @var \PHPUnit\Framework\MockObject\MockObject
-=======
-     * @var MockObject
->>>>>>> 4e8a78ed
+     * @var MockObject
      */
     protected $invoiceManagement;
 
     /**
-<<<<<<< HEAD
-     * @var InvoiceRepositoryInterface|\PHPUnit\Framework\MockObject\MockObject
-=======
      * @var InvoiceRepositoryInterface|MockObject
->>>>>>> 4e8a78ed
      */
     protected $invoiceRepository;
 
@@ -244,7 +200,7 @@
         $this->requestMock->expects($this->once())
             ->method('getParam')
             ->with('invoice_id')
-            ->willReturn($invoiceId);
+            ->will($this->returnValue($invoiceId));
 
         $orderMock = $this->getMockBuilder(Order::class)
             ->disableOriginalConstructor()
@@ -261,10 +217,10 @@
             ->getMock();
         $invoiceMock->expects($this->any())
             ->method('getEntityId')
-            ->willReturn($invoiceId);
+            ->will($this->returnValue($invoiceId));
         $invoiceMock->expects($this->any())
             ->method('getOrder')
-            ->willReturn($orderMock);
+            ->will($this->returnValue($orderMock));
 
         $transactionMock = $this->getMockBuilder(Transaction::class)
             ->disableOriginalConstructor()
@@ -273,11 +229,11 @@
         $transactionMock->expects($this->at(0))
             ->method('addObject')
             ->with($invoiceMock)
-            ->willReturnSelf();
+            ->will($this->returnSelf());
         $transactionMock->expects($this->at(1))
             ->method('addObject')
             ->with($orderMock)
-            ->willReturnSelf();
+            ->will($this->returnSelf());
         $transactionMock->expects($this->at(2))
             ->method('save');
 
@@ -287,7 +243,7 @@
 
         $invoiceMock->expects($this->once())
             ->method('getId')
-            ->willReturn($invoiceId);
+            ->will($this->returnValue($invoiceId));
 
         $this->invoiceRepository->expects($this->once())
             ->method('get')
@@ -295,13 +251,8 @@
 
         $this->objectManagerMock->expects($this->at(1))
             ->method('create')
-<<<<<<< HEAD
-            ->with(\Magento\Framework\DB\Transaction::class)
-            ->willReturn($transactionMock);
-=======
             ->with(Transaction::class)
             ->will($this->returnValue($transactionMock));
->>>>>>> 4e8a78ed
 
         $resultRedirect = $this->getMockBuilder(Redirect::class)
             ->disableOriginalConstructor()
@@ -310,7 +261,7 @@
 
         $this->resultRedirectFactoryMock->expects($this->once())
             ->method('create')
-            ->willReturn($resultRedirect);
+            ->will($this->returnValue($resultRedirect));
 
         $this->assertSame($resultRedirect, $this->controller->execute());
     }
@@ -325,7 +276,7 @@
         $this->requestMock->expects($this->once())
             ->method('getParam')
             ->with('invoice_id')
-            ->willReturn($invoiceId);
+            ->will($this->returnValue($invoiceId));
 
         $this->invoiceRepository->expects($this->once())
             ->method('get')
@@ -334,11 +285,11 @@
         $resultForward = $this->getMockBuilder(Forward::class)
             ->disableOriginalConstructor()
             ->getMock();
-        $resultForward->expects($this->once())->method('forward')->with(('noroute'))->willReturnSelf();
+        $resultForward->expects($this->once())->method('forward')->with(('noroute'))->will($this->returnSelf());
 
         $this->resultForwardFactoryMock->expects($this->once())
             ->method('create')
-            ->willReturn($resultForward);
+            ->will($this->returnValue($resultForward));
 
         $this->assertSame($resultForward, $this->controller->execute());
     }
@@ -361,7 +312,7 @@
         $this->requestMock->expects($this->once())
             ->method('getParam')
             ->with('invoice_id')
-            ->willReturn($invoiceId);
+            ->will($this->returnValue($invoiceId));
 
         $invoiceMock = $this->getMockBuilder(Invoice::class)
             ->disableOriginalConstructor()
@@ -373,10 +324,10 @@
 
         $invoiceMock->expects($this->once())
             ->method('getId')
-            ->willReturn($invoiceId);
+            ->will($this->returnValue($invoiceId));
         $invoiceMock->expects($this->once())
             ->method('getEntityId')
-            ->willReturn($invoiceId);
+            ->will($this->returnValue($invoiceId));
 
         $this->invoiceRepository->expects($this->once())
             ->method('get')
@@ -389,7 +340,7 @@
 
         $this->resultRedirectFactoryMock->expects($this->once())
             ->method('create')
-            ->willReturn($resultRedirect);
+            ->will($this->returnValue($resultRedirect));
 
         $this->assertSame($resultRedirect, $this->controller->execute());
     }
@@ -407,7 +358,7 @@
         $this->requestMock->expects($this->once())
             ->method('getParam')
             ->with('invoice_id')
-            ->willReturn($invoiceId);
+            ->will($this->returnValue($invoiceId));
 
         $this->invoiceManagement->expects($this->once())
             ->method('setCapture')
@@ -424,10 +375,10 @@
 
         $invoiceMock->expects($this->once())
             ->method('getId')
-            ->willReturn($invoiceId);
+            ->will($this->returnValue($invoiceId));
         $invoiceMock->expects($this->once())
             ->method('getEntityId')
-            ->willReturn($invoiceId);
+            ->will($this->returnValue($invoiceId));
 
         $this->invoiceRepository->expects($this->once())
             ->method('get')
@@ -441,7 +392,7 @@
 
         $this->resultRedirectFactoryMock->expects($this->once())
             ->method('create')
-            ->willReturn($resultRedirect);
+            ->will($this->returnValue($resultRedirect));
 
         $this->assertSame($resultRedirect, $this->controller->execute());
     }
