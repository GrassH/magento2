--- conflicted
+++ resolved
@@ -236,26 +236,11 @@
             ->method('getId')
             ->will($this->returnValue($invoiceId));
 
-<<<<<<< HEAD
-        $invoiceRepository = $this->getMockBuilder(\Magento\Sales\Api\InvoiceRepositoryInterface::class)
-            ->disableOriginalConstructor()
-            ->getMock();
-        $invoiceRepository->expects($this->any())
+        $this->invoiceRepository->expects($this->once())
             ->method('get')
             ->willReturn($invoiceMock);
 
-        $this->objectManagerMock->expects($this->at(0))
-            ->method('create')
-            ->with(\Magento\Sales\Api\InvoiceRepositoryInterface::class)
-            ->willReturn($invoiceRepository);
-        $this->objectManagerMock->expects($this->at(2))
-=======
-        $this->invoiceRepository->expects($this->once())
-            ->method('get')
-            ->willReturn($invoiceMock);
-
         $this->objectManagerMock->expects($this->at(1))
->>>>>>> f5539378
             ->method('create')
             ->with(\Magento\Framework\DB\Transaction::class)
             ->will($this->returnValue($transactionMock));
@@ -284,27 +269,11 @@
             ->with('invoice_id')
             ->will($this->returnValue($invoiceId));
 
-<<<<<<< HEAD
-        $invoiceRepository = $this->getMockBuilder(\Magento\Sales\Api\InvoiceRepositoryInterface::class)
-            ->disableOriginalConstructor()
-            ->getMock();
-        $invoiceRepository->expects($this->any())
+        $this->invoiceRepository->expects($this->once())
             ->method('get')
             ->willReturn(null);
 
-        $this->objectManagerMock->expects($this->once())
-            ->method('create')
-            ->with(\Magento\Sales\Api\InvoiceRepositoryInterface::class)
-            ->willReturn($invoiceRepository);
-
         $resultForward = $this->getMockBuilder(\Magento\Backend\Model\View\Result\Forward::class)
-=======
-        $this->invoiceRepository->expects($this->once())
-            ->method('get')
-            ->willReturn(null);
-
-        $resultForward = $this->getMockBuilder('Magento\Backend\Model\View\Result\Forward')
->>>>>>> f5539378
             ->disableOriginalConstructor()
             ->getMock();
         $resultForward->expects($this->once())->method('forward')->with(('noroute'))->will($this->returnSelf());
@@ -351,27 +320,11 @@
             ->method('getEntityId')
             ->will($this->returnValue($invoiceId));
 
-<<<<<<< HEAD
-        $invoiceRepository = $this->getMockBuilder(\Magento\Sales\Api\InvoiceRepositoryInterface::class)
-            ->disableOriginalConstructor()
-            ->getMock();
-        $invoiceRepository->expects($this->any())
+        $this->invoiceRepository->expects($this->once())
             ->method('get')
             ->willReturn($invoiceMock);
 
-        $this->objectManagerMock->expects($this->once())
-            ->method('create')
-            ->with(\Magento\Sales\Api\InvoiceRepositoryInterface::class)
-            ->willReturn($invoiceRepository);
-
         $resultRedirect = $this->getMockBuilder(\Magento\Backend\Model\View\Result\Redirect::class)
-=======
-        $this->invoiceRepository->expects($this->once())
-            ->method('get')
-            ->willReturn($invoiceMock);
-
-        $resultRedirect = $this->getMockBuilder('Magento\Backend\Model\View\Result\Redirect')
->>>>>>> f5539378
             ->disableOriginalConstructor()
             ->getMock();
         $resultRedirect->expects($this->once())->method('setPath')->with('sales/*/view', ['invoice_id' => $invoiceId]);
@@ -418,27 +371,11 @@
             ->method('getEntityId')
             ->will($this->returnValue($invoiceId));
 
-<<<<<<< HEAD
-        $invoiceRepository = $this->getMockBuilder(\Magento\Sales\Api\InvoiceRepositoryInterface::class)
-            ->disableOriginalConstructor()
-            ->getMock();
-        $invoiceRepository->expects($this->any())
+        $this->invoiceRepository->expects($this->once())
             ->method('get')
             ->willReturn($invoiceMock);
 
-        $this->objectManagerMock->expects($this->once())
-            ->method('create')
-            ->with(\Magento\Sales\Api\InvoiceRepositoryInterface::class)
-            ->willReturn($invoiceRepository);
-
         $resultRedirect = $this->getMockBuilder(\Magento\Backend\Model\View\Result\Redirect::class)
-=======
-        $this->invoiceRepository->expects($this->once())
-            ->method('get')
-            ->willReturn($invoiceMock);
-
-        $resultRedirect = $this->getMockBuilder('Magento\Backend\Model\View\Result\Redirect')
->>>>>>> f5539378
             ->disableOriginalConstructor()
             ->setMethods([])
             ->getMock();
