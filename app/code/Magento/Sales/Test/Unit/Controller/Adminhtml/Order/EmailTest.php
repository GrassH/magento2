<?php declare(strict_types=1);
/**
 * Copyright © Magento, Inc. All rights reserved.
 * See COPYING.txt for license details.
 */

namespace Magento\Sales\Test\Unit\Controller\Adminhtml\Order;

use Magento\Backend\App\Action\Context;
use Magento\Backend\Helper\Data;
use Magento\Backend\Model\Session;
use Magento\Backend\Model\View\Result\Redirect;
use Magento\Backend\Model\View\Result\RedirectFactory;
use Magento\Framework\App\ActionFlag;
use Magento\Framework\App\Request\Http;
use Magento\Framework\App\ResponseInterface;
use Magento\Framework\Exception\NoSuchEntityException;
use Magento\Framework\Message\Manager;
use Magento\Framework\TestFramework\Unit\Helper\ObjectManager as ObjectManagerHelper;
use Magento\Sales\Api\Data\OrderInterface;
use Magento\Sales\Api\OrderManagementInterface;
use Magento\Sales\Api\OrderRepositoryInterface;
use Magento\Sales\Controller\Adminhtml\Order\Email;
use PHPUnit\Framework\MockObject\MockObject;
use PHPUnit\Framework\TestCase;
use Psr\Log\LoggerInterface;

/**
 * @SuppressWarnings(PHPMD.CouplingBetweenObjects)
 */
class EmailTest extends TestCase
{
    /**
     * @var Email
     */
    protected $orderEmail;

    /**
<<<<<<< HEAD
     * @var Context|\PHPUnit\Framework\MockObject\MockObject
=======
     * @var Context|MockObject
>>>>>>> 4e8a78ed
     */
    protected $context;

    /**
<<<<<<< HEAD
     * @var \Magento\Backend\Model\View\Result\Redirect|\PHPUnit\Framework\MockObject\MockObject
=======
     * @var Redirect|MockObject
>>>>>>> 4e8a78ed
     */
    protected $resultRedirect;

    /**
<<<<<<< HEAD
     * @var \Magento\Framework\App\Request\Http|\PHPUnit\Framework\MockObject\MockObject
=======
     * @var Http|MockObject
>>>>>>> 4e8a78ed
     */
    protected $request;

    /**
<<<<<<< HEAD
     * @var \Magento\Framework\App\ResponseInterface|\PHPUnit\Framework\MockObject\MockObject
=======
     * @var ResponseInterface|MockObject
>>>>>>> 4e8a78ed
     */
    protected $response;

    /**
<<<<<<< HEAD
     * @var \Magento\Framework\Message\Manager|\PHPUnit\Framework\MockObject\MockObject
=======
     * @var Manager|MockObject
>>>>>>> 4e8a78ed
     */
    protected $messageManager;

    /**
<<<<<<< HEAD
     * @var \Magento\Framework\ObjectManager\ObjectManager|\PHPUnit\Framework\MockObject\MockObject
=======
     * @var \Magento\Framework\ObjectManager\ObjectManager|MockObject
>>>>>>> 4e8a78ed
     */
    protected $objectManager;

    /**
<<<<<<< HEAD
     * @var \Magento\Backend\Model\Session|\PHPUnit\Framework\MockObject\MockObject
=======
     * @var Session|MockObject
>>>>>>> 4e8a78ed
     */
    protected $session;

    /**
<<<<<<< HEAD
     * @var \Magento\Framework\App\ActionFlag|\PHPUnit\Framework\MockObject\MockObject
=======
     * @var ActionFlag|MockObject
>>>>>>> 4e8a78ed
     */
    protected $actionFlag;

    /**
<<<<<<< HEAD
     * @var \Magento\Backend\Helper\Data|\PHPUnit\Framework\MockObject\MockObject
=======
     * @var Data|MockObject
>>>>>>> 4e8a78ed
     */
    protected $helper;

    /**
<<<<<<< HEAD
     * @var \Magento\Sales\Api\OrderManagementInterface|\PHPUnit\Framework\MockObject\MockObject
=======
     * @var OrderManagementInterface|MockObject
>>>>>>> 4e8a78ed
     */
    protected $orderManagementMock;

    /**
<<<<<<< HEAD
     * @var \Magento\Sales\Api\OrderRepositoryInterface|\PHPUnit\Framework\MockObject\MockObject
=======
     * @var OrderRepositoryInterface|MockObject
>>>>>>> 4e8a78ed
     */
    protected $orderRepositoryMock;

    /**
<<<<<<< HEAD
     * @var \Psr\Log\LoggerInterface|\PHPUnit\Framework\MockObject\MockObject
=======
     * @var LoggerInterface|MockObject
>>>>>>> 4e8a78ed
     */
    protected $loggerMock;

    /**
<<<<<<< HEAD
     * @var \Magento\Sales\Api\Data\OrderInterface|\PHPUnit\Framework\MockObject\MockObject
=======
     * @var OrderInterface|MockObject
>>>>>>> 4e8a78ed
     */
    protected $orderMock;

    /**
     * Test setup
     */
    protected function setUp(): void
    {
        $objectManagerHelper = new ObjectManagerHelper($this);
        $this->context = $this->createPartialMock(Context::class, [
                'getRequest',
                'getResponse',
                'getMessageManager',
                'getRedirect',
                'getObjectManager',
                'getSession',
                'getActionFlag',
                'getHelper',
                'getResultRedirectFactory'
            ]);
        $this->orderManagementMock = $this->getMockBuilder(OrderManagementInterface::class)
            ->getMockForAbstractClass();
        $this->orderRepositoryMock = $this->getMockBuilder(OrderRepositoryInterface::class)
            ->getMockForAbstractClass();
        $this->loggerMock = $this->getMockBuilder(LoggerInterface::class)
            ->getMockForAbstractClass();
        $resultRedirectFactory = $this->createPartialMock(
            RedirectFactory::class,
            ['create']
        );
        $this->response = $this->createPartialMock(
            ResponseInterface::class,
            ['setRedirect', 'sendResponse']
        );
        $this->request = $this->getMockBuilder(Http::class)
            ->disableOriginalConstructor()->getMock();
        $this->messageManager = $this->createPartialMock(
            Manager::class,
            ['addSuccessMessage', 'addErrorMessage']
        );

        $this->orderMock = $this->getMockBuilder(OrderInterface::class)
            ->getMockForAbstractClass();
        $this->session = $this->createPartialMock(Session::class, ['setIsUrlNotice']);
        $this->actionFlag = $this->createPartialMock(ActionFlag::class, ['get', 'set']);
        $this->helper = $this->createPartialMock(Data::class, ['getUrl']);
        $this->resultRedirect = $this->createMock(Redirect::class);
        $resultRedirectFactory->expects($this->any())->method('create')->willReturn($this->resultRedirect);

        $this->context->expects($this->once())->method('getMessageManager')->willReturn($this->messageManager);
        $this->context->expects($this->once())->method('getRequest')->willReturn($this->request);
        $this->context->expects($this->once())->method('getResponse')->willReturn($this->response);
        $this->context->expects($this->once())->method('getObjectManager')->willReturn($this->objectManager);
        $this->context->expects($this->once())->method('getSession')->willReturn($this->session);
        $this->context->expects($this->once())->method('getActionFlag')->willReturn($this->actionFlag);
        $this->context->expects($this->once())->method('getHelper')->willReturn($this->helper);
        $this->context->expects($this->once())->method('getResultRedirectFactory')->willReturn($resultRedirectFactory);

        $this->orderEmail = $objectManagerHelper->getObject(
            Email::class,
            [
                'context' => $this->context,
                'request' => $this->request,
                'response' => $this->response,
                'orderManagement' => $this->orderManagementMock,
                'orderRepository' => $this->orderRepositoryMock,
                'logger' => $this->loggerMock
            ]
        );
    }

    /**
     * testEmail
     */
    public function testEmail()
    {
        $orderId = 10000031;
        $this->request->expects($this->once())
            ->method('getParam')
            ->with('order_id')
            ->willReturn($orderId);
        $this->orderRepositoryMock->expects($this->once())
            ->method('get')
            ->with($orderId)
            ->willReturn($this->orderMock);
        $this->orderMock->expects($this->atLeastOnce())
            ->method('getEntityId')
            ->willReturn($orderId);
        $this->orderManagementMock->expects($this->once())
            ->method('notify')
            ->with($orderId)
            ->willReturn(true);
        $this->messageManager->expects($this->once())
            ->method('addSuccessMessage')
            ->with('You sent the order email.');
        $this->resultRedirect->expects($this->once())
            ->method('setPath')
            ->with('sales/order/view', ['order_id' => $orderId])
            ->willReturnSelf();

        $this->assertInstanceOf(
            Redirect::class,
            $this->orderEmail->execute()
        );
        $this->assertEquals($this->response, $this->orderEmail->getResponse());
    }

    /**
     * testEmailNoOrderId
     */
    public function testEmailNoOrderId()
    {
        $this->request->expects($this->once())
            ->method('getParam')
            ->with('order_id')
            ->willReturn(null);
        $this->orderRepositoryMock->expects($this->once())
            ->method('get')
            ->with(null)
            ->willThrowException(
                new NoSuchEntityException(
                    __("The entity that was requested doesn't exist. Verify the entity and try again.")
                )
            );
        $this->messageManager->expects($this->once())
            ->method('addErrorMessage')
            ->with('This order no longer exists.');

        $this->actionFlag->expects($this->once())
            ->method('set')
            ->with('', 'no-dispatch', true)
            ->willReturn(true);
        $this->resultRedirect->expects($this->once())
            ->method('setPath')
            ->with('sales/*/')
            ->willReturnSelf();

        $this->assertInstanceOf(
            Redirect::class,
            $this->orderEmail->execute()
        );
    }
}<|MERGE_RESOLUTION|>--- conflicted
+++ resolved
@@ -36,119 +36,67 @@
     protected $orderEmail;
 
     /**
-<<<<<<< HEAD
-     * @var Context|\PHPUnit\Framework\MockObject\MockObject
-=======
      * @var Context|MockObject
->>>>>>> 4e8a78ed
      */
     protected $context;
 
     /**
-<<<<<<< HEAD
-     * @var \Magento\Backend\Model\View\Result\Redirect|\PHPUnit\Framework\MockObject\MockObject
-=======
      * @var Redirect|MockObject
->>>>>>> 4e8a78ed
      */
     protected $resultRedirect;
 
     /**
-<<<<<<< HEAD
-     * @var \Magento\Framework\App\Request\Http|\PHPUnit\Framework\MockObject\MockObject
-=======
      * @var Http|MockObject
->>>>>>> 4e8a78ed
      */
     protected $request;
 
     /**
-<<<<<<< HEAD
-     * @var \Magento\Framework\App\ResponseInterface|\PHPUnit\Framework\MockObject\MockObject
-=======
      * @var ResponseInterface|MockObject
->>>>>>> 4e8a78ed
      */
     protected $response;
 
     /**
-<<<<<<< HEAD
-     * @var \Magento\Framework\Message\Manager|\PHPUnit\Framework\MockObject\MockObject
-=======
      * @var Manager|MockObject
->>>>>>> 4e8a78ed
      */
     protected $messageManager;
 
     /**
-<<<<<<< HEAD
-     * @var \Magento\Framework\ObjectManager\ObjectManager|\PHPUnit\Framework\MockObject\MockObject
-=======
      * @var \Magento\Framework\ObjectManager\ObjectManager|MockObject
->>>>>>> 4e8a78ed
      */
     protected $objectManager;
 
     /**
-<<<<<<< HEAD
-     * @var \Magento\Backend\Model\Session|\PHPUnit\Framework\MockObject\MockObject
-=======
      * @var Session|MockObject
->>>>>>> 4e8a78ed
      */
     protected $session;
 
     /**
-<<<<<<< HEAD
-     * @var \Magento\Framework\App\ActionFlag|\PHPUnit\Framework\MockObject\MockObject
-=======
      * @var ActionFlag|MockObject
->>>>>>> 4e8a78ed
      */
     protected $actionFlag;
 
     /**
-<<<<<<< HEAD
-     * @var \Magento\Backend\Helper\Data|\PHPUnit\Framework\MockObject\MockObject
-=======
      * @var Data|MockObject
->>>>>>> 4e8a78ed
      */
     protected $helper;
 
     /**
-<<<<<<< HEAD
-     * @var \Magento\Sales\Api\OrderManagementInterface|\PHPUnit\Framework\MockObject\MockObject
-=======
      * @var OrderManagementInterface|MockObject
->>>>>>> 4e8a78ed
      */
     protected $orderManagementMock;
 
     /**
-<<<<<<< HEAD
-     * @var \Magento\Sales\Api\OrderRepositoryInterface|\PHPUnit\Framework\MockObject\MockObject
-=======
      * @var OrderRepositoryInterface|MockObject
->>>>>>> 4e8a78ed
      */
     protected $orderRepositoryMock;
 
     /**
-<<<<<<< HEAD
-     * @var \Psr\Log\LoggerInterface|\PHPUnit\Framework\MockObject\MockObject
-=======
      * @var LoggerInterface|MockObject
->>>>>>> 4e8a78ed
      */
     protected $loggerMock;
 
     /**
-<<<<<<< HEAD
-     * @var \Magento\Sales\Api\Data\OrderInterface|\PHPUnit\Framework\MockObject\MockObject
-=======
      * @var OrderInterface|MockObject
->>>>>>> 4e8a78ed
      */
     protected $orderMock;
 
@@ -229,14 +177,14 @@
         $this->request->expects($this->once())
             ->method('getParam')
             ->with('order_id')
-            ->willReturn($orderId);
+            ->will($this->returnValue($orderId));
         $this->orderRepositoryMock->expects($this->once())
             ->method('get')
             ->with($orderId)
             ->willReturn($this->orderMock);
         $this->orderMock->expects($this->atLeastOnce())
             ->method('getEntityId')
-            ->willReturn($orderId);
+            ->will($this->returnValue($orderId));
         $this->orderManagementMock->expects($this->once())
             ->method('notify')
             ->with($orderId)
@@ -264,7 +212,7 @@
         $this->request->expects($this->once())
             ->method('getParam')
             ->with('order_id')
-            ->willReturn(null);
+            ->will($this->returnValue(null));
         $this->orderRepositoryMock->expects($this->once())
             ->method('get')
             ->with(null)
@@ -280,7 +228,7 @@
         $this->actionFlag->expects($this->once())
             ->method('set')
             ->with('', 'no-dispatch', true)
-            ->willReturn(true);
+            ->will($this->returnValue(true));
         $this->resultRedirect->expects($this->once())
             ->method('setPath')
             ->with('sales/*/')
