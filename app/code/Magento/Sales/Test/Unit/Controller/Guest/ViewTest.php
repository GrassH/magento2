<?php declare(strict_types=1);
/**
 * Copyright © Magento, Inc. All rights reserved.
 * See COPYING.txt for license details.
 */
namespace Magento\Sales\Test\Unit\Controller\Guest;

use Magento\Framework\App\Action\Context;
use Magento\Framework\App\RequestInterface;
use Magento\Framework\Controller\Result\Redirect;
use Magento\Framework\TestFramework\Unit\Helper\ObjectManager as ObjectManagerHelper;
use Magento\Framework\View\Result\Page;
use Magento\Framework\View\Result\PageFactory;
use Magento\Sales\Controller\Guest\View;
use Magento\Sales\Helper\Guest;
use PHPUnit\Framework\MockObject\MockObject;
use PHPUnit\Framework\TestCase;

class ViewTest extends TestCase
{
    /**
     * @var View
     */
    protected $viewController;

    /**
     * @var \Magento\TestFramework\Helper\ObjectManager
     */
    protected $objectManagerHelper;

    /**
     * @var Context
     */
    protected $context;

    /**
<<<<<<< HEAD
     * @var \Magento\Framework\App\RequestInterface|\PHPUnit\Framework\MockObject\MockObject
=======
     * @var RequestInterface|MockObject
>>>>>>> 4e8a78ed
     */
    protected $requestMock;

    /**
<<<<<<< HEAD
     * @var \Magento\Sales\Helper\Guest|\PHPUnit\Framework\MockObject\MockObject
=======
     * @var Guest|MockObject
>>>>>>> 4e8a78ed
     */
    protected $guestHelperMock;

    /**
<<<<<<< HEAD
     * @var \Magento\Framework\Controller\Result\Redirect|\PHPUnit\Framework\MockObject\MockObject
=======
     * @var Redirect|MockObject
>>>>>>> 4e8a78ed
     */
    protected $resultRedirectMock;

    /**
<<<<<<< HEAD
     * @var \Magento\Framework\View\Result\PageFactory|\PHPUnit\Framework\MockObject\MockObject
=======
     * @var PageFactory|MockObject
>>>>>>> 4e8a78ed
     */
    protected $resultPageFactoryMock;

    /**
<<<<<<< HEAD
     * @var \Magento\Framework\View\Result\Page|\PHPUnit\Framework\MockObject\MockObject
=======
     * @var Page|MockObject
>>>>>>> 4e8a78ed
     */
    protected $resultPageMock;

    /**
     * @return void
     */
    protected function setUp(): void
    {
        $this->requestMock = $this->getMockBuilder(RequestInterface::class)
            ->getMock();
        $this->guestHelperMock = $this->getMockBuilder(Guest::class)
            ->disableOriginalConstructor()
            ->getMock();
        $this->resultRedirectMock = $this->getMockBuilder(Redirect::class)
            ->disableOriginalConstructor()
            ->getMock();
        $this->resultPageFactoryMock = $this->getMockBuilder(PageFactory::class)
            ->disableOriginalConstructor()
            ->setMethods(['create'])
            ->getMock();
        $this->resultPageMock = $this->getMockBuilder(Page::class)
            ->disableOriginalConstructor()
            ->getMock();

        $this->objectManagerHelper = new ObjectManagerHelper($this);
        $this->context = $this->objectManagerHelper->getObject(
            Context::class,
            [
                'request' => $this->requestMock
            ]
        );
        $this->viewController = $this->objectManagerHelper->getObject(
            View::class,
            [
                'context' => $this->context,
                'guestHelper' => $this->guestHelperMock,
                'resultPageFactory' => $this->resultPageFactoryMock
            ]
        );
    }

    /**
     * @return void
     */
    public function testExecuteOrderLoaded()
    {
        $this->guestHelperMock->expects($this->once())
            ->method('loadValidOrder')
            ->with($this->requestMock)
            ->willReturn(true);
        $this->resultPageFactoryMock->expects($this->once())
            ->method('create')
            ->willReturn($this->resultPageMock);
        $this->guestHelperMock->expects($this->once())
            ->method('getBreadcrumbs')
            ->with($this->resultPageMock);

        $this->assertSame($this->resultPageMock, $this->viewController->execute());
    }

    /**
     * @return void
     */
    public function testExecuteOrderNotFound()
    {
        $this->guestHelperMock->expects($this->once())
            ->method('loadValidOrder')
            ->with($this->requestMock)
            ->willReturn($this->resultRedirectMock);

        $this->assertSame($this->resultRedirectMock, $this->viewController->execute());
    }
}<|MERGE_RESOLUTION|>--- conflicted
+++ resolved
@@ -34,47 +34,27 @@
     protected $context;
 
     /**
-<<<<<<< HEAD
-     * @var \Magento\Framework\App\RequestInterface|\PHPUnit\Framework\MockObject\MockObject
-=======
      * @var RequestInterface|MockObject
->>>>>>> 4e8a78ed
      */
     protected $requestMock;
 
     /**
-<<<<<<< HEAD
-     * @var \Magento\Sales\Helper\Guest|\PHPUnit\Framework\MockObject\MockObject
-=======
      * @var Guest|MockObject
->>>>>>> 4e8a78ed
      */
     protected $guestHelperMock;
 
     /**
-<<<<<<< HEAD
-     * @var \Magento\Framework\Controller\Result\Redirect|\PHPUnit\Framework\MockObject\MockObject
-=======
      * @var Redirect|MockObject
->>>>>>> 4e8a78ed
      */
     protected $resultRedirectMock;
 
     /**
-<<<<<<< HEAD
-     * @var \Magento\Framework\View\Result\PageFactory|\PHPUnit\Framework\MockObject\MockObject
-=======
      * @var PageFactory|MockObject
->>>>>>> 4e8a78ed
      */
     protected $resultPageFactoryMock;
 
     /**
-<<<<<<< HEAD
-     * @var \Magento\Framework\View\Result\Page|\PHPUnit\Framework\MockObject\MockObject
-=======
      * @var Page|MockObject
->>>>>>> 4e8a78ed
      */
     protected $resultPageMock;
 
