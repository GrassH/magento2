--- conflicted
+++ resolved
@@ -50,56 +50,32 @@
     const SECRET_KEY = 'secret_key';
 
     /**
-<<<<<<< HEAD
-     * @var \Magento\Quote\Model\Quote\Item\Option|\PHPUnit\Framework\MockObject\MockObject
-=======
      * @var \Magento\Quote\Model\Quote\Item\Option|MockObject
->>>>>>> 4e8a78ed
      */
     protected $itemOptionMock;
 
     /**
-<<<<<<< HEAD
-     * @var \Magento\Catalog\Model\Product\Option|\PHPUnit\Framework\MockObject\MockObject
-=======
      * @var \Magento\Catalog\Model\Product\Option|MockObject
->>>>>>> 4e8a78ed
      */
     protected $productOptionMock;
 
     /**
-<<<<<<< HEAD
-     * @var \Magento\Framework\Unserialize\Unserialize|\PHPUnit\Framework\MockObject\MockObject
-=======
      * @var Unserialize|MockObject
->>>>>>> 4e8a78ed
      */
     protected $serializerMock;
 
     /**
-<<<<<<< HEAD
-     * @var \Magento\Framework\Controller\Result\Forward|\PHPUnit\Framework\MockObject\MockObject
-=======
      * @var Forward|MockObject
->>>>>>> 4e8a78ed
      */
     protected $resultForwardMock;
 
     /**
-<<<<<<< HEAD
-     * @var \Magento\Sales\Model\Download|\PHPUnit\Framework\MockObject\MockObject
-=======
      * @var Download|MockObject
->>>>>>> 4e8a78ed
      */
     protected $downloadMock;
 
     /**
-<<<<<<< HEAD
-     * @var \Magento\Sales\Controller\Download\DownloadCustomOption|\PHPUnit\Framework\MockObject\MockObject
-=======
      * @var DownloadCustomOption|MockObject
->>>>>>> 4e8a78ed
      */
     protected $objectMock;
 
@@ -130,13 +106,13 @@
             ->setMethods(['getParam'])
             ->getMock();
         $requestMock->expects($this->any())->method('getParam')
-            ->willReturnMap(
-                
+            ->will(
+                $this->returnValueMap(
                     [
                         ['id', null, self::OPTION_ID],
                         ['key', null, self::SECRET_KEY],
                     ]
-                
+                )
             );
 
         $this->itemOptionMock = $this->getMockBuilder(Option::class)
@@ -154,13 +130,13 @@
             ->setMethods(['create'])
             ->getMock();
         $objectManagerMock->expects($this->any())->method('create')
-            ->willReturnMap(
-                
+            ->will(
+                $this->returnValueMap(
                     [
                         [Option::class, $this->itemOptionMock],
                         [\Magento\Catalog\Model\Product\Option::class, $this->productOptionMock],
                     ]
-                
+                )
             );
 
         $contextMock = $this->getMockBuilder(Context::class)
