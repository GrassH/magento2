--- conflicted
+++ resolved
@@ -6,11 +6,7 @@
 
 namespace Magento\Sales\Test\Unit\Controller\Download;
 
-<<<<<<< HEAD
-use Magento\Framework\Serialize\SerializerInterface;
-=======
 use Magento\Framework\Serialize\Serializer\Json;
->>>>>>> 9b0ad97f
 use Magento\Framework\Unserialize\Unserialize;
 
 /**
@@ -96,11 +92,7 @@
             ->setMethods(['downloadFile'])
             ->getMock();
 
-<<<<<<< HEAD
-        $this->serializerMock = $this->getMockBuilder(SerializerInterface::class)
-=======
         $this->serializerMock = $this->getMockBuilder(Json::class)
->>>>>>> 9b0ad97f
             ->disableOriginalConstructor()
             ->setMethods(['serialize', 'unserialize'])
             ->getMock();
