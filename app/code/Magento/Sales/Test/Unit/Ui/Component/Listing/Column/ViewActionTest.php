<?php declare(strict_types=1);
/**
 * Copyright © Magento, Inc. All rights reserved.
 * See COPYING.txt for license details.
 */
namespace Magento\Sales\Test\Unit\Ui\Component\Listing\Column;

use Magento\Framework\TestFramework\Unit\Helper\ObjectManager;
use Magento\Framework\UrlInterface;
use Magento\Framework\View\Element\UiComponent\ContextInterface;
use Magento\Framework\View\Element\UiComponent\Processor;
use Magento\Sales\Ui\Component\Listing\Column\ViewAction;
use PHPUnit\Framework\MockObject\MockObject;
use PHPUnit\Framework\TestCase;

class ViewActionTest extends TestCase
{
    /**
     * @var ViewAction
     */
    protected $model;

    /**
<<<<<<< HEAD
     * @var UrlInterface|\PHPUnit\Framework\MockObject\MockObject
=======
     * @var UrlInterface|MockObject
>>>>>>> 4e8a78ed
     */
    protected $urlBuilder;

    /**
     * @var ObjectManager
     */
    protected $objectManager;

    protected function setUp(): void
    {
        $this->objectManager = new ObjectManager($this);
        $this->urlBuilder = $this->getMockForAbstractClass(UrlInterface::class);
    }

    /**
     * @param array $data
     * @param array $dataSourceItems
     * @param array $expectedDataSourceItems
     * @param string $expectedUrlPath
     * @param array $expectedUrlParam
     * @dataProvider prepareDataSourceDataProvider
     */
    public function testPrepareDataSource(
        $data,
        $dataSourceItems,
        $expectedDataSourceItems,
        $expectedUrlPath,
        $expectedUrlParam
    ) {
        $contextMock = $this->getMockBuilder(ContextInterface::class)
            ->getMockForAbstractClass();
        $processor = $this->getMockBuilder(Processor::class)
            ->disableOriginalConstructor()
            ->getMock();
        $contextMock->expects($this->never())->method('getProcessor')->willReturn($processor);
        $this->model = $this->objectManager->getObject(
            ViewAction::class,
            [
                'urlBuilder' => $this->urlBuilder,
                'data' => $data,
                'context' => $contextMock,
            ]
        );

        $this->urlBuilder->expects($this->once())
            ->method('getUrl')
            ->with($expectedUrlPath, $expectedUrlParam)
            ->willReturn('url');

        $dataSource = [
            'data' => [
                'items' => $dataSourceItems
            ]
        ];
        $dataSource = $this->model->prepareDataSource($dataSource);
        $this->assertEquals($expectedDataSourceItems, $dataSource['data']['items']);
    }

    /**
     * Data provider for testPrepareDataSource
     * @return array
     */
    public function prepareDataSourceDataProvider()
    {
        return [
            [
                ['name' => 'itemName', 'config' => []],
                [['itemName' => '', 'entity_id' => 1]],
                [['itemName' => ['view' => ['href' => 'url', 'label' => __('View')]], 'entity_id' => 1]],
                '#',
                ['entity_id' => 1]
            ],
            [
                ['name' => 'itemName', 'config' => ['viewUrlPath' => 'url_path', 'urlEntityParamName' => 'order_id']],
                [['itemName' => '', 'entity_id' => 2]],
                [['itemName' => ['view' => ['href' => 'url', 'label' => __('View')]], 'entity_id' => 2]],
                'url_path',
                ['order_id' => 2]
            ]
        ];
    }
}<|MERGE_RESOLUTION|>--- conflicted
+++ resolved
@@ -21,11 +21,7 @@
     protected $model;
 
     /**
-<<<<<<< HEAD
-     * @var UrlInterface|\PHPUnit\Framework\MockObject\MockObject
-=======
      * @var UrlInterface|MockObject
->>>>>>> 4e8a78ed
      */
     protected $urlBuilder;
 
