<?php declare(strict_types=1);
/**
 * Copyright © Magento, Inc. All rights reserved.
 * See COPYING.txt for license details.
 */
namespace Magento\Sales\Test\Unit\Ui\Component\Listing\Column;

use Magento\Framework\Escaper;
use Magento\Framework\TestFramework\Unit\Helper\ObjectManager;
use Magento\Framework\View\Element\UiComponent\ContextInterface;
use Magento\Framework\View\Element\UiComponent\Processor;
use Magento\Sales\Ui\Component\Listing\Column\Address;
use PHPUnit\Framework\MockObject\MockObject;
use PHPUnit\Framework\TestCase;

class AddressTest extends TestCase
{
    /**
     * @var Address
     */
    protected $model;

    /**
<<<<<<< HEAD
     * @var \PHPUnit\Framework\MockObject\MockObject | \Magento\Framework\Escaper
=======
     * @var MockObject|Escaper
>>>>>>> 4e8a78ed
     */
    protected $escaper;

    protected function setUp(): void
    {
        $objectManager = new ObjectManager($this);
        $contextMock = $this->getMockBuilder(ContextInterface::class)
            ->getMockForAbstractClass();
        $processor = $this->getMockBuilder(Processor::class)
            ->disableOriginalConstructor()
            ->getMock();
        $contextMock->expects($this->never())->method('getProcessor')->willReturn($processor);
        $this->escaper = $this->createPartialMock(Escaper::class, ['escapeHtml']);
        $this->model = $objectManager->getObject(
            Address::class,
            [
                'context' => $contextMock,
                'escaper' => $this->escaper,
            ]
        );
    }

    public function testPrepareDataSource()
    {
        $itemName = 'itemName';
        $oldItemValue = "itemValue\n";
        $newItemValue = "itemValue<br />\n";
        $dataSource = [
            'data' => [
                'items' => [
                    [$itemName => $oldItemValue]
                ]
            ]
        ];

        $this->model->setData('name', $itemName);
        $this->escaper->expects($this->any())->method('escapeHtml')->with($oldItemValue)->willReturnArgument(0);
        $dataSource = $this->model->prepareDataSource($dataSource);
        $this->assertEquals($newItemValue, $dataSource['data']['items'][0][$itemName]);
    }
}<|MERGE_RESOLUTION|>--- conflicted
+++ resolved
@@ -21,11 +21,7 @@
     protected $model;
 
     /**
-<<<<<<< HEAD
-     * @var \PHPUnit\Framework\MockObject\MockObject | \Magento\Framework\Escaper
-=======
      * @var MockObject|Escaper
->>>>>>> 4e8a78ed
      */
     protected $escaper;
 
