<?php declare(strict_types=1);
/**
 * Copyright © Magento, Inc. All rights reserved.
 * See COPYING.txt for license details.
 */
namespace Magento\Sales\Test\Unit\Ui\Component\Listing\Column;

use Magento\Customer\Api\Data\GroupInterface;
use Magento\Customer\Api\GroupRepositoryInterface;
use Magento\Framework\TestFramework\Unit\Helper\ObjectManager;
use Magento\Framework\View\Element\UiComponent\ContextInterface;
use Magento\Framework\View\Element\UiComponent\Processor;
use Magento\Sales\Ui\Component\Listing\Column\CustomerGroup;
use PHPUnit\Framework\MockObject\MockObject;
use PHPUnit\Framework\TestCase;

class CustomerGroupTest extends TestCase
{
    /**
     * @var CustomerGroup
     */
    protected $model;

    /**
<<<<<<< HEAD
     * @var GroupRepositoryInterface|\PHPUnit\Framework\MockObject\MockObject
=======
     * @var GroupRepositoryInterface|MockObject
>>>>>>> 4e8a78ed
     */
    protected $groupRepository;

    protected function setUp(): void
    {
        $objectManager = new ObjectManager($this);
        $contextMock = $this->getMockBuilder(ContextInterface::class)
            ->getMockForAbstractClass();
        $processor = $this->getMockBuilder(Processor::class)
            ->disableOriginalConstructor()
            ->getMock();
        $contextMock->expects($this->never())->method('getProcessor')->willReturn($processor);
        $this->groupRepository = $this->getMockForAbstractClass(GroupRepositoryInterface::class);
        $this->model = $objectManager->getObject(
            CustomerGroup::class,
            ['groupRepository' => $this->groupRepository, 'context' => $contextMock]
        );
    }

    public function testPrepareDataSource()
    {
        $itemName = 'itemName';
        $oldItemValue = 'oldItemValue';
        $newItemValue = 'newItemValue';
        $dataSource = [
            'data' => [
                'items' => [
                    [$itemName => $oldItemValue]
                ]
            ]
        ];

        $group = $this->getMockForAbstractClass(GroupInterface::class);
        $group->expects($this->once())
            ->method('getCode')
            ->willReturn($newItemValue);
        $this->groupRepository->expects($this->once())
            ->method('getById')
            ->with($oldItemValue)
            ->willReturn($group);

        $this->model->setData('name', $itemName);
        $dataSource = $this->model->prepareDataSource($dataSource);
        $this->assertEquals($newItemValue, $dataSource['data']['items'][0][$itemName]);
    }
}<|MERGE_RESOLUTION|>--- conflicted
+++ resolved
@@ -22,11 +22,7 @@
     protected $model;
 
     /**
-<<<<<<< HEAD
-     * @var GroupRepositoryInterface|\PHPUnit\Framework\MockObject\MockObject
-=======
      * @var GroupRepositoryInterface|MockObject
->>>>>>> 4e8a78ed
      */
     protected $groupRepository;
 
