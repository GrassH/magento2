<?php declare(strict_types=1);
/**
 * Copyright © Magento, Inc. All rights reserved.
 * See COPYING.txt for license details.
 */

namespace Magento\Sales\Test\Unit\Model\AdminOrder\Product\Quote;

use Magento\Catalog\Model\Product;
use Magento\CatalogInventory\Model\Stock\Item;
use Magento\CatalogInventory\Model\StockRegistry;
use Magento\Framework\DataObject;
use Magento\Framework\TestFramework\Unit\Helper\ObjectManager;
use Magento\Quote\Model\Quote;
use Magento\Sales\Model\AdminOrder\Product\Quote\Initializer;
use Magento\Store\Model\Store;
use PHPUnit\Framework\MockObject\MockObject;
use PHPUnit\Framework\TestCase;

class InitializerTest extends TestCase
{
    /**
     * @var ObjectManager
     */
    protected $objectManager;

    /**
<<<<<<< HEAD
     * @var \Magento\Quote\Model\Quote|\PHPUnit\Framework\MockObject\MockObject
=======
     * @var Quote|MockObject
>>>>>>> 4e8a78ed
     */
    protected $quoteMock;

    /**
<<<<<<< HEAD
     * @var \Magento\Catalog\Model\Product|\PHPUnit\Framework\MockObject\MockObject
=======
     * @var Product|MockObject
>>>>>>> 4e8a78ed
     */
    protected $productMock;

    /**
<<<<<<< HEAD
     * @var \Magento\Framework\DataObject|\PHPUnit\Framework\MockObject\MockObject
=======
     * @var DataObject|MockObject
>>>>>>> 4e8a78ed
     */
    protected $configMock;

    /**
     * @var Initializer
     */
    protected $model;

<<<<<<< HEAD
    /** @var \PHPUnit\Framework\MockObject\MockObject */
    protected $stockItemMock;

    /**
     * @var \PHPUnit\Framework\MockObject\MockObject
=======
    /** @var MockObject */
    protected $stockItemMock;

    /**
     * @var MockObject
>>>>>>> 4e8a78ed
     */
    protected $stockRegistry;

    protected function setUp(): void
    {
        $this->quoteMock = $this->createPartialMock(
            Quote::class,
            ['addProduct', '__wakeup', 'getStore']
        );

        $this->productMock = $this->createPartialMock(
            Product::class,
            ['getId', 'setIsQtyDecimal', 'setCartQty', '__wakeup']
        );

        $this->configMock = $this->createPartialMock(DataObject::class, ['getQty', 'setQty']);

        $this->stockRegistry = $this->getMockBuilder(StockRegistry::class)
            ->disableOriginalConstructor()
            ->setMethods(['getStockItem', '__wakeup'])
            ->getMock();

        $this->stockItemMock = $this->createPartialMock(
            Item::class,
            ['getIsQtyDecimal', '__wakeup']
        );

        $this->stockRegistry->expects($this->any())
            ->method('getStockItem')
            ->willReturn($this->stockItemMock);

        $store = $this->createPartialMock(Store::class, ['getWebsiteId']);
        $store->expects($this->once())
            ->method('getWebsiteId')
            ->willReturn(10);
        $this->quoteMock->expects($this->any())
            ->method('getStore')
            ->willReturn($store);

        $this->objectManager = new ObjectManager($this);
        $this->model = $this->objectManager
            ->getObject(
                Initializer::class,
                ['stockRegistry' => $this->stockRegistry]
            );
    }

    public function testInitWithDecimalQty()
    {
        $quoteItemMock = $this->createPartialMock(
            \Magento\Quote\Model\Quote\Item::class,
            ['getStockId', 'getIsQtyDecimal', '__wakeup']
        );

        $this->stockItemMock->expects($this->once())
            ->method('getIsQtyDecimal')
            ->willReturn(10);

        $this->productMock->expects($this->once())
            ->method('getId')
            ->willReturnSelf();

        $this->productMock->expects($this->once())
            ->method('setIsQtyDecimal')
            ->willReturnSelf();

        $this->productMock->expects($this->once())
            ->method('setCartQty')
            ->willReturnSelf();

        $this->configMock->expects($this->once())
            ->method('getQty')
            ->willReturn(20);

        $this->configMock->expects($this->never())
            ->method('setQty');

        $this->quoteMock->expects($this->once())
            ->method('addProduct')
            ->willReturn($quoteItemMock);

        $this->assertInstanceOf(
            \Magento\Quote\Model\Quote\Item::class,
            $this->model->init(
                $this->quoteMock,
                $this->productMock,
                $this->configMock
            )
        );
    }

    public function testInitWithNonDecimalQty()
    {
        $quoteItemMock = $this->createPartialMock(
            \Magento\Quote\Model\Quote\Item::class,
            ['getStockId', 'getIsQtyDecimal', '__wakeup']
        );

        $this->productMock->expects($this->once())
            ->method('getId')
            ->willReturnSelf();

        $this->productMock->expects($this->never())
            ->method('setIsQtyDecimal');

        $this->productMock->expects($this->once())
            ->method('setCartQty')
            ->willReturnSelf();

        $this->configMock->expects($this->exactly(2))
            ->method('getQty')
            ->willReturn(10);

        $this->configMock->expects($this->once())
            ->method('setQty')
            ->willReturnSelf();

        $this->quoteMock->expects($this->once())
            ->method('addProduct')
            ->willReturn($quoteItemMock);

        $this->assertInstanceOf(
            \Magento\Quote\Model\Quote\Item::class,
            $this->model->init(
                $this->quoteMock,
                $this->productMock,
                $this->configMock
            )
        );
    }
}<|MERGE_RESOLUTION|>--- conflicted
+++ resolved
@@ -25,29 +25,17 @@
     protected $objectManager;
 
     /**
-<<<<<<< HEAD
-     * @var \Magento\Quote\Model\Quote|\PHPUnit\Framework\MockObject\MockObject
-=======
      * @var Quote|MockObject
->>>>>>> 4e8a78ed
      */
     protected $quoteMock;
 
     /**
-<<<<<<< HEAD
-     * @var \Magento\Catalog\Model\Product|\PHPUnit\Framework\MockObject\MockObject
-=======
      * @var Product|MockObject
->>>>>>> 4e8a78ed
      */
     protected $productMock;
 
     /**
-<<<<<<< HEAD
-     * @var \Magento\Framework\DataObject|\PHPUnit\Framework\MockObject\MockObject
-=======
      * @var DataObject|MockObject
->>>>>>> 4e8a78ed
      */
     protected $configMock;
 
@@ -56,19 +44,11 @@
      */
     protected $model;
 
-<<<<<<< HEAD
-    /** @var \PHPUnit\Framework\MockObject\MockObject */
-    protected $stockItemMock;
-
-    /**
-     * @var \PHPUnit\Framework\MockObject\MockObject
-=======
     /** @var MockObject */
     protected $stockItemMock;
 
     /**
      * @var MockObject
->>>>>>> 4e8a78ed
      */
     protected $stockRegistry;
 
@@ -98,15 +78,15 @@
 
         $this->stockRegistry->expects($this->any())
             ->method('getStockItem')
-            ->willReturn($this->stockItemMock);
+            ->will($this->returnValue($this->stockItemMock));
 
         $store = $this->createPartialMock(Store::class, ['getWebsiteId']);
         $store->expects($this->once())
             ->method('getWebsiteId')
-            ->willReturn(10);
+            ->will($this->returnValue(10));
         $this->quoteMock->expects($this->any())
             ->method('getStore')
-            ->willReturn($store);
+            ->will($this->returnValue($store));
 
         $this->objectManager = new ObjectManager($this);
         $this->model = $this->objectManager
@@ -125,30 +105,30 @@
 
         $this->stockItemMock->expects($this->once())
             ->method('getIsQtyDecimal')
-            ->willReturn(10);
+            ->will($this->returnValue(10));
 
         $this->productMock->expects($this->once())
             ->method('getId')
-            ->willReturnSelf();
+            ->will($this->returnSelf());
 
         $this->productMock->expects($this->once())
             ->method('setIsQtyDecimal')
-            ->willReturnSelf();
+            ->will($this->returnSelf());
 
         $this->productMock->expects($this->once())
             ->method('setCartQty')
-            ->willReturnSelf();
+            ->will($this->returnSelf());
 
         $this->configMock->expects($this->once())
             ->method('getQty')
-            ->willReturn(20);
+            ->will($this->returnValue(20));
 
         $this->configMock->expects($this->never())
             ->method('setQty');
 
         $this->quoteMock->expects($this->once())
             ->method('addProduct')
-            ->willReturn($quoteItemMock);
+            ->will($this->returnValue($quoteItemMock));
 
         $this->assertInstanceOf(
             \Magento\Quote\Model\Quote\Item::class,
@@ -169,26 +149,26 @@
 
         $this->productMock->expects($this->once())
             ->method('getId')
-            ->willReturnSelf();
+            ->will($this->returnSelf());
 
         $this->productMock->expects($this->never())
             ->method('setIsQtyDecimal');
 
         $this->productMock->expects($this->once())
             ->method('setCartQty')
-            ->willReturnSelf();
+            ->will($this->returnSelf());
 
         $this->configMock->expects($this->exactly(2))
             ->method('getQty')
-            ->willReturn(10);
+            ->will($this->returnValue(10));
 
         $this->configMock->expects($this->once())
             ->method('setQty')
-            ->willReturnSelf();
+            ->will($this->returnSelf());
 
         $this->quoteMock->expects($this->once())
             ->method('addProduct')
-            ->willReturn($quoteItemMock);
+            ->will($this->returnValue($quoteItemMock));
 
         $this->assertInstanceOf(
             \Magento\Quote\Model\Quote\Item::class,
