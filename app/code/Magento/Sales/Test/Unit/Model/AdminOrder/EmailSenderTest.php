--- conflicted
+++ resolved
@@ -17,29 +17,17 @@
 class EmailSenderTest extends TestCase
 {
     /**
-<<<<<<< HEAD
-     * @var \PHPUnit\Framework\MockObject\MockObject
-=======
      * @var MockObject
->>>>>>> 4e8a78ed
      */
     protected $orderMock;
 
     /**
-<<<<<<< HEAD
-     * @var \PHPUnit\Framework\MockObject\MockObject
-=======
      * @var MockObject
->>>>>>> 4e8a78ed
      */
     protected $loggerMock;
 
     /**
-<<<<<<< HEAD
-     * @var \PHPUnit\Framework\MockObject\MockObject
-=======
      * @var MockObject
->>>>>>> 4e8a78ed
      */
     protected $messageManagerMock;
 
