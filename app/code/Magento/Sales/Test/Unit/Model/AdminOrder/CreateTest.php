<?php declare(strict_types=1);
/**
 * Copyright © Magento, Inc. All rights reserved.
 * See COPYING.txt for license details.
 */

namespace Magento\Sales\Test\Unit\Model\AdminOrder;

use Magento\Backend\Model\Session\Quote as SessionQuote;
use Magento\Customer\Api\Data\AttributeMetadataInterface;
use Magento\Customer\Api\Data\CustomerInterface;
use Magento\Customer\Api\Data\CustomerInterfaceFactory;
use Magento\Customer\Api\Data\GroupInterface;
use Magento\Customer\Api\GroupRepositoryInterface;
use Magento\Customer\Model\Customer\Mapper;
use Magento\Customer\Model\Metadata\Form;
use Magento\Customer\Model\Metadata\FormFactory;
use Magento\Framework\Api\DataObjectHelper;
use Magento\Framework\App\RequestInterface;
use Magento\Framework\TestFramework\Unit\Helper\ObjectManager as ObjectManagerHelper;
use Magento\Quote\Api\CartRepositoryInterface;
use Magento\Quote\Model\Quote;
use Magento\Quote\Model\Quote\Address;
use Magento\Quote\Model\Quote\Item;
use Magento\Quote\Model\Quote\Item\Updater;
use Magento\Quote\Model\QuoteFactory;
use Magento\Sales\Model\AdminOrder\Create;
use Magento\Sales\Model\Order;
use Magento\Sales\Model\Order\Item as OrderItem;
use Magento\Sales\Model\ResourceModel\Order\Item\Collection as ItemCollection;
use Magento\Store\Api\Data\StoreInterface;
<<<<<<< HEAD
use PHPUnit\Framework\MockObject\MockObject as MockObject;
=======
use PHPUnit\Framework\MockObject\MockObject;
use PHPUnit\Framework\TestCase;
>>>>>>> 4e8a78ed

/**
 * @SuppressWarnings(PHPMD.CouplingBetweenObjects)
 * @SuppressWarnings(PHPMD.TooManyFields)
 */
class CreateTest extends TestCase
{
    const CUSTOMER_ID = 1;

    /**
     * @var Create
     */
    private $adminOrderCreate;

    /**
<<<<<<< HEAD
     * @var CartRepositoryInterface|\PHPUnit\Framework\MockObject\MockObject
=======
     * @var CartRepositoryInterface|MockObject
>>>>>>> 4e8a78ed
     */
    private $quoteRepository;

    /**
<<<<<<< HEAD
     * @var QuoteFactory|\PHPUnit\Framework\MockObject\MockObject
=======
     * @var QuoteFactory|MockObject
>>>>>>> 4e8a78ed
     */
    private $quoteFactory;

    /**
     * @var SessionQuote|MockObject
     */
    private $sessionQuote;

    /**
     * @var FormFactory|MockObject
     */
    private $formFactory;

    /**
     * @var CustomerInterfaceFactory|MockObject
     */
    private $customerFactory;

    /**
     * @var Updater|MockObject
     */
    private $itemUpdater;

    /**
     * @var Mapper|MockObject
     */
    private $customerMapper;

    /**
     * @var GroupRepositoryInterface|MockObject
     */
    private $groupRepository;

    /**
     * @var DataObjectHelper|MockObject
     */
    private $dataObjectHelper;

    /**
     * @var Order|MockObject
     */
    private $orderMock;

    /**
     * @inheritdoc
     */
    protected function setUp(): void
    {
        $this->formFactory = $this->createPartialMock(FormFactory::class, ['create']);
        $this->quoteFactory = $this->createPartialMock(QuoteFactory::class, ['create']);
        $this->customerFactory = $this->createPartialMock(CustomerInterfaceFactory::class, ['create']);

        $this->itemUpdater = $this->createMock(Updater::class);

        $this->quoteRepository = $this->getMockBuilder(CartRepositoryInterface::class)
            ->disableOriginalConstructor()
            ->setMethods(['getForCustomer'])
            ->getMockForAbstractClass();

        $this->sessionQuote = $this->getMockBuilder(\Magento\Backend\Model\Session\Quote::class)
            ->disableOriginalConstructor()
            ->setMethods(
                [
                    'getQuote',
                    'getStoreId',
                    'getCustomerId',
                    'setData',
                    'setCurrencyId',
                    'setCustomerId',
                    'setStoreId',
                    'setCustomerGroupId',
                    'getData',
                    'getStore',
                    'getUseOldShippingMethod',
                ]
            )
            ->getMock();

        $storeMock = $this->getMockBuilder(StoreInterface::class)
            ->setMethods(['getId'])
            ->getMockForAbstractClass();
        $this->sessionQuote->method('getStore')
            ->willReturn($storeMock);

        $this->customerMapper = $this->getMockBuilder(Mapper::class)
            ->setMethods(['toFlatArray'])
            ->disableOriginalConstructor()
            ->getMock();

        $this->groupRepository = $this->getMockForAbstractClass(GroupRepositoryInterface::class);
        $this->dataObjectHelper = $this->getMockBuilder(DataObjectHelper::class)
            ->disableOriginalConstructor()
            ->getMock();

        $this->orderMock = $this->getMockBuilder(Order::class)
            ->disableOriginalConstructor()
            ->setMethods(
                [
                    'getEntityId',
                    'getId',
                    'setReordered',
                    'getReordered',
                    'getOrderCurrencyCode',
                    'getCustomerGroupId',
                    'getItemsCollection',
                    'getShippingAddress',
                    'getBillingAddress',
                    'getCouponCode',
                ]
            )
            ->getMock();

        $objectManagerHelper = new ObjectManagerHelper($this);
        $this->adminOrderCreate = $objectManagerHelper->getObject(
            Create::class,
            [
                'quoteSession' => $this->sessionQuote,
                'metadataFormFactory' => $this->formFactory,
                'customerFactory' => $this->customerFactory,
                'groupRepository' => $this->groupRepository,
                'quoteItemUpdater' => $this->itemUpdater,
                'customerMapper' => $this->customerMapper,
                'dataObjectHelper' => $this->dataObjectHelper,
                'quoteRepository' => $this->quoteRepository,
                'quoteFactory' => $this->quoteFactory,
            ]
        );
    }

    public function testSetAccountData()
    {
        $taxClassId = 1;
        $attributes = [
            ['email', 'user@example.com'],
            ['group_id', 1]
        ];
        $attributeMocks = [];

        foreach ($attributes as $value) {
            $attribute = $this->getMockForAbstractClass(AttributeMetadataInterface::class);
            $attribute->method('getAttributeCode')
                ->willReturn($value[0]);

            $attributeMocks[] = $attribute;
        }

        $customerGroup = $this->getMockForAbstractClass(GroupInterface::class);
        $customerGroup->method('getTaxClassId')
            ->willReturn($taxClassId);
        $customerForm = $this->createMock(Form::class);
        $customerForm->method('getAttributes')
            ->willReturn([$attributeMocks[1]]);
        $customerForm
            ->method('extractData')
            ->willReturn([]);
        $customerForm
            ->method('restoreData')
            ->willReturn(['group_id' => 1]);

        $customerForm->method('prepareRequest')
            ->willReturn($this->getMockForAbstractClass(RequestInterface::class));

        $customer = $this->getMockForAbstractClass(CustomerInterface::class);
        $this->customerMapper->expects(self::atLeastOnce())
            ->method('toFlatArray')
            ->willReturn(['group_id' => 1]);

        $quote = $this->createMock(Quote::class);
        $quote->method('getCustomer')->willReturn($customer);
        $quote->method('addData')->with(
            [
                'customer_group_id' => $attributes[1][1],
                'customer_tax_class_id' => $taxClassId
            ]
        );
        $this->dataObjectHelper->method('populateWithArray')
            ->with(
                $customer,
                ['group_id' => 1],
                CustomerInterface::class
            );

        $this->formFactory->method('create')
            ->willReturn($customerForm);
        $this->sessionQuote
            ->method('getQuote')
            ->willReturn($quote);
        $this->customerFactory->method('create')
            ->willReturn($customer);

        $this->groupRepository->method('getById')
            ->willReturn($customerGroup);

        $this->adminOrderCreate->setAccountData(['group_id' => 1]);
    }

    public function testUpdateQuoteItemsNotArray()
    {
        $object = $this->adminOrderCreate->updateQuoteItems('string');
        self::assertEquals($this->adminOrderCreate, $object);
    }

    public function testUpdateQuoteItemsEmptyConfiguredOption()
    {
        $items = [
            1 => [
                'qty' => 10,
                'configured' => false,
                'action' => false
            ]
        ];

        $item = $this->createMock(Item::class);

        $quote = $this->createMock(Quote::class);
        $quote->method('getItemById')
            ->willReturn($item);

        $this->sessionQuote->method('getQuote')
            ->willReturn($quote);
        $this->itemUpdater->method('update')
            ->with(self::equalTo($item), self::equalTo($items[1]))
            ->willReturnSelf();

        $this->adminOrderCreate->setRecollect(false);
        $object = $this->adminOrderCreate->updateQuoteItems($items);
        self::assertEquals($this->adminOrderCreate, $object);
    }

    public function testUpdateQuoteItemsWithConfiguredOption()
    {
        $qty = 100000000;
        $items = [
            1 => [
                'qty' => 10,
                'configured' => true,
                'action' => false
            ]
        ];

        $item = $this->createMock(Item::class);
        $item->method('getQty')
            ->willReturn($qty);

        $quote = $this->createMock(Quote::class);
        $quote->method('updateItem')
            ->willReturn($item);

        $this->sessionQuote
            ->method('getQuote')
            ->willReturn($quote);

        $expectedInfo = $items[1];
        $expectedInfo['qty'] = $qty;
        $this->itemUpdater->method('update')
            ->with(self::equalTo($item), self::equalTo($expectedInfo));

        $this->adminOrderCreate->setRecollect(false);
        $object = $this->adminOrderCreate->updateQuoteItems($items);
        self::assertEquals($this->adminOrderCreate, $object);
    }

    public function testApplyCoupon()
    {
        $couponCode = '123';
        $quote = $this->createPartialMock(Quote::class, ['getShippingAddress', 'setCouponCode']);
        $this->sessionQuote->method('getQuote')
            ->willReturn($quote);

        $address = $this->createPartialMock(Address::class, ['setCollectShippingRates', 'setFreeShipping']);
        $quote->method('getShippingAddress')
            ->willReturn($address);
        $quote->method('setCouponCode')
            ->with($couponCode)
            ->willReturnSelf();

        $address->method('setCollectShippingRates')
            ->with(true)
            ->willReturnSelf();
        $address->method('setFreeShipping')
            ->with(0)
            ->willReturnSelf();

        $object = $this->adminOrderCreate->applyCoupon($couponCode);
        self::assertEquals($this->adminOrderCreate, $object);
    }

    public function testGetCustomerCart()
    {
        $storeId = 2;
        $customerId = 2;
        $cartResult = [
            'cart' => true,
        ];

        $this->quoteFactory->expects($this->once())
            ->method('create');
        $this->sessionQuote->expects($this->once())
            ->method('getStoreId')
            ->willReturn($storeId);
        $this->sessionQuote->expects($this->once())
            ->method('getCustomerId')
            ->willReturn($customerId);
        $this->quoteRepository->expects($this->once())
            ->method('getForCustomer')
            ->with($customerId, [$storeId])
            ->willReturn($cartResult);

        $this->assertEquals($cartResult, $this->adminOrderCreate->getCustomerCart());
    }

    public function testInitFromOrder()
    {
        $this->sessionQuote->method('getData')
            ->with('reordered')
            ->willReturn(true);

        $address = $this->createPartialMock(
            Address::class,
            [
                'setSameAsBilling',
                'setCustomerAddressId',
                'getSameAsBilling',
            ]
        );
        $address->method('getSameAsBilling')
            ->willReturn(true);
        $address->method('setCustomerAddressId')
            ->willReturnSelf();

        $quote = $this->getMockBuilder(Quote::class)
            ->disableOriginalConstructor()
            ->setMethods(
                [
                    'setCustomerGroupId',
                    'getBillingAddress',
                    'getShippingAddress',
                    'isVirtual',
                    'collectTotals',
                ]
            )
            ->getMock();

        $quote->method('getBillingAddress')
            ->willReturn($address);
        $quote->method('getShippingAddress')
            ->willReturn($address);

        $this->sessionQuote
            ->method('getQuote')
            ->willReturn($quote);

        $orderItem = $this->createPartialMock(
            OrderItem::class,
            [
                'getParentItem',
                'getQtyOrdered',
                'getQtyShipped',
                'getQtyInvoiced',
            ]
        );
        $orderItem->method('getQtyOrdered')
            ->willReturn(2);
        $orderItem->method('getParentItem')
            ->willReturn(false);

        $iterator = new \ArrayIterator([$orderItem]);

        $itemCollectionMock = $this->getMockBuilder(ItemCollection::class)
            ->disableOriginalConstructor()
            ->setMethods(['getIterator'])
            ->getMock();
        $itemCollectionMock->method('getIterator')
            ->willReturn($iterator);

        $this->orderMock->method('getItemsCollection')
            ->willReturn($itemCollectionMock);
        $this->orderMock->method('getReordered')
            ->willReturn(false);
        $this->orderMock->method('getShippingAddress')
            ->willReturn($address);
        $this->orderMock->method('getBillingAddress')
            ->willReturn($address);
        $this->orderMock->method('getCouponCode')
            ->willReturn(true);

        $quote->expects($this->once())
            ->method('setCustomerGroupId');

        $this->adminOrderCreate->initFromOrder($this->orderMock);
    }
}<|MERGE_RESOLUTION|>--- conflicted
+++ resolved
@@ -29,12 +29,8 @@
 use Magento\Sales\Model\Order\Item as OrderItem;
 use Magento\Sales\Model\ResourceModel\Order\Item\Collection as ItemCollection;
 use Magento\Store\Api\Data\StoreInterface;
-<<<<<<< HEAD
-use PHPUnit\Framework\MockObject\MockObject as MockObject;
-=======
 use PHPUnit\Framework\MockObject\MockObject;
 use PHPUnit\Framework\TestCase;
->>>>>>> 4e8a78ed
 
 /**
  * @SuppressWarnings(PHPMD.CouplingBetweenObjects)
@@ -50,20 +46,12 @@
     private $adminOrderCreate;
 
     /**
-<<<<<<< HEAD
-     * @var CartRepositoryInterface|\PHPUnit\Framework\MockObject\MockObject
-=======
      * @var CartRepositoryInterface|MockObject
->>>>>>> 4e8a78ed
      */
     private $quoteRepository;
 
     /**
-<<<<<<< HEAD
-     * @var QuoteFactory|\PHPUnit\Framework\MockObject\MockObject
-=======
      * @var QuoteFactory|MockObject
->>>>>>> 4e8a78ed
      */
     private $quoteFactory;
 
@@ -203,7 +191,7 @@
         $attributeMocks = [];
 
         foreach ($attributes as $value) {
-            $attribute = $this->getMockForAbstractClass(AttributeMetadataInterface::class);
+            $attribute = $this->createMock(AttributeMetadataInterface::class);
             $attribute->method('getAttributeCode')
                 ->willReturn($value[0]);
 
@@ -224,9 +212,9 @@
             ->willReturn(['group_id' => 1]);
 
         $customerForm->method('prepareRequest')
-            ->willReturn($this->getMockForAbstractClass(RequestInterface::class));
-
-        $customer = $this->getMockForAbstractClass(CustomerInterface::class);
+            ->willReturn($this->createMock(RequestInterface::class));
+
+        $customer = $this->createMock(CustomerInterface::class);
         $this->customerMapper->expects(self::atLeastOnce())
             ->method('toFlatArray')
             ->willReturn(['group_id' => 1]);
