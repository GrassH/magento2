--- conflicted
+++ resolved
@@ -20,20 +20,12 @@
     protected $total;
 
     /**
-<<<<<<< HEAD
-     * @var \Magento\Sales\Model\Order\Creditmemo|\PHPUnit\Framework\MockObject\MockObject
-=======
      * @var Creditmemo|MockObject
->>>>>>> 4e8a78ed
      */
     protected $creditmemoMock;
 
     /**
-<<<<<<< HEAD
-     * @var \Magento\Sales\Model\Order\Creditmemo\Item|\PHPUnit\Framework\MockObject\MockObject
-=======
      * @var Item|MockObject
->>>>>>> 4e8a78ed
      */
     protected $creditmemoItemMock;
 
