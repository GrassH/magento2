--- conflicted
+++ resolved
@@ -21,11 +21,7 @@
     protected $model;
 
     /**
-<<<<<<< HEAD
-     * @var \Magento\Sales\Model\Order|\PHPUnit\Framework\MockObject\MockObject
-=======
      * @var Order|MockObject
->>>>>>> 4e8a78ed
      */
     protected $order;
 
@@ -35,11 +31,7 @@
     protected $objectManager;
 
     /**
-<<<<<<< HEAD
-     * @var \Magento\Sales\Model\Order\Invoice|\PHPUnit\Framework\MockObject\MockObject
-=======
      * @var Invoice|MockObject
->>>>>>> 4e8a78ed
      */
     protected $invoice;
 
@@ -61,7 +53,7 @@
                 'isLast',
                 '__wakeup',
             ]);
-        $this->invoice->expects($this->atLeastOnce())->method('getOrder')->willReturn($this->order);
+        $this->invoice->expects($this->atLeastOnce())->method('getOrder')->will($this->returnValue($this->order));
     }
 
     /**
@@ -91,7 +83,7 @@
 
         $this->order->expects($this->once())
             ->method('getInvoiceCollection')
-            ->willReturn($previousInvoices);
+            ->will($this->returnValue($previousInvoices));
 
         //Set up invoice mock
         /** @var Item[] $invoiceItems */
@@ -101,16 +93,16 @@
         }
         $this->invoice->expects($this->once())
             ->method('getAllItems')
-            ->willReturn($invoiceItems);
+            ->will($this->returnValue($invoiceItems));
         $this->invoice->expects($this->once())
             ->method('isLast')
-            ->willReturn($invoiceData['is_last']);
+            ->will($this->returnValue($invoiceData['is_last']));
         foreach ($invoiceData['data_fields'] as $key => $value) {
             $this->invoice->setData($key, $value);
         }
         $this->invoice->expects($this->any())
             ->method('roundPrice')
-            ->willReturnCallback(
+            ->will($this->returnCallback(
                 function ($price, $type) use (&$roundingDelta) {
                     if (!isset($roundingDelta[$type])) {
                         $roundingDelta[$type] = 0;
@@ -119,7 +111,7 @@
                     $roundingDelta[$type] = $price - $roundedPrice;
                     return $roundedPrice;
                 }
-            );
+            ));
 
         $this->model->collect($this->invoice);
 
@@ -365,19 +357,11 @@
 
     /**
      * @param $invoiceItemData array
-<<<<<<< HEAD
-     * @return \Magento\Sales\Model\Order\Invoice\Item|\PHPUnit\Framework\MockObject\MockObject
-     */
-    protected function getInvoiceItem($invoiceItemData)
-    {
-        /** @var \Magento\Sales\Model\Order\Item|\PHPUnit\Framework\MockObject\MockObject $orderItem */
-=======
      * @return Item|MockObject
      */
     protected function getInvoiceItem($invoiceItemData)
     {
         /** @var \Magento\Sales\Model\Order\Item|MockObject $orderItem */
->>>>>>> 4e8a78ed
         $orderItem = $this->createPartialMock(\Magento\Sales\Model\Order\Item::class, [
                 'isDummy',
                 '__wakeup'
@@ -386,21 +370,16 @@
             $orderItem->setData($key, $value);
         }
 
-<<<<<<< HEAD
-        /** @var \Magento\Sales\Model\Order\Invoice\Item|\PHPUnit\Framework\MockObject\MockObject $invoiceItem */
-        $invoiceItem = $this->createPartialMock(\Magento\Sales\Model\Order\Invoice\Item::class, [
-=======
         /** @var Item|MockObject $invoiceItem */
         $invoiceItem = $this->createPartialMock(Item::class, [
->>>>>>> 4e8a78ed
                 'getOrderItem',
                 'isLast',
                 '__wakeup'
             ]);
-        $invoiceItem->expects($this->any())->method('getOrderItem')->willReturn($orderItem);
+        $invoiceItem->expects($this->any())->method('getOrderItem')->will($this->returnValue($orderItem));
         $invoiceItem->expects($this->any())
             ->method('isLast')
-            ->willReturn($invoiceItemData['is_last']);
+            ->will($this->returnValue($invoiceItemData['is_last']));
         $invoiceItem->setData('qty', $invoiceItemData['qty']);
         return $invoiceItem;
     }
