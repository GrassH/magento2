<?php declare(strict_types=1);
/**
 * Copyright © Magento, Inc. All rights reserved.
 * See COPYING.txt for license details.
 */

namespace Magento\Sales\Test\Unit\Model\Order\Creditmemo\Total;

use Magento\Directory\Model\Currency;
use Magento\Framework\DataObject;
use Magento\Framework\Exception\LocalizedException;
use Magento\Framework\Pricing\PriceCurrencyInterface;
use Magento\Framework\TestFramework\Unit\Helper\ObjectManager;
use Magento\Sales\Model\Order\Creditmemo;
use Magento\Sales\Model\Order\Creditmemo\Total\Shipping;
use Magento\Tax\Model\Config;
use PHPUnit\Framework\MockObject\MockObject;
use PHPUnit\Framework\TestCase;

class ShippingTest extends TestCase
{
    /**
<<<<<<< HEAD
     * @var \PHPUnit\Framework\MockObject\MockObject
=======
     * @var MockObject
>>>>>>> 4e8a78ed
     */
    protected $creditmemoMock;

    /**
<<<<<<< HEAD
     * @var \Magento\Tax\Model\Config|\PHPUnit\Framework\MockObject\MockObject
=======
     * @var Config|MockObject
>>>>>>> 4e8a78ed
     */
    protected $taxConfig;

    /**
     * @var Shipping
     */
    protected $shippingCollector;

    protected function setUp(): void
    {
        $objectManager = new ObjectManager($this);

        $this->creditmemoMock = $this->getMockBuilder(Creditmemo::class)
            ->disableOriginalConstructor()
            ->setMethods(
                [
                    'getOrder',
                    'hasBaseShippingAmount',
                    'getBaseShippingAmount',
                    'setShippingAmount',
                    'setBaseShippingAmount',
                    'setShippingInclTax',
                    'setBaseShippingInclTax',
                    'setGrandTotal',
                    'setBaseGrandTotal',
                    'getGrandTotal',
                    'getBaseGrandTotal',
                ]
            )->getMock();

        $priceCurrencyMock = $this->createMock(PriceCurrencyInterface::class);
        $priceCurrencyMock->expects($this->any())
            ->method('round')
            ->willReturnCallback(
                function ($amount) {
                    return round($amount, 2);
                }
            );

        $this->taxConfig = $this->createMock(Config::class);

        $this->shippingCollector = $objectManager->getObject(
            Shipping::class,
            [
                'priceCurrency' => $priceCurrencyMock,
            ]
        );

        // needed until 'taxConfig' becomes part of the constructor for shippingCollector
        $reflection = new \ReflectionClass(get_class($this->shippingCollector));
        $reflectionProperty = $reflection->getProperty('taxConfig');
        $reflectionProperty->setAccessible(true);
        $reflectionProperty->setValue($this->shippingCollector, $this->taxConfig);
    }

    /**
     * situation: The admin user specified a desired shipping refund that is greater than the amount allowed
<<<<<<< HEAD
     *
     */
    public function testCollectException()
    {
        $this->expectException(\Magento\Framework\Exception\LocalizedException::class);
        $this->expectExceptionMessage('Maximum shipping amount allowed to refund is: 5');

=======
     */
    public function testCollectException()
    {
        $this->expectException('Magento\Framework\Exception\LocalizedException');
        $this->expectExceptionMessage('Maximum shipping amount allowed to refund is: 5');
>>>>>>> 4e8a78ed
        $orderShippingAmount = 10;
        $orderShippingRefunded = 5;
        $allowedShippingAmount = $orderShippingAmount - $orderShippingRefunded;
        $desiredRefundAmount = $allowedShippingAmount + 1; // force amount to be larger than what is allowed

        $this->taxConfig->expects($this->any())->method('displaySalesShippingInclTax')->willReturn(false);

        $currencyMock = $this->getMockBuilder(Currency::class)
            ->disableOriginalConstructor()
            ->getMock();
        $currencyMock->expects($this->once())
            ->method('format')
            ->with($allowedShippingAmount, null, false)
            ->willReturn($allowedShippingAmount);

        $order = new DataObject(
            [
                'base_shipping_amount' => $orderShippingAmount,
                'base_shipping_refunded' => $orderShippingRefunded,
                'base_currency' => $currencyMock,
            ]
        );

        $this->creditmemoMock->expects($this->once())
            ->method('getOrder')
            ->willReturn($order);
        $this->creditmemoMock->expects($this->once())
            ->method('hasBaseShippingAmount')
            ->willReturn(true);
        $this->creditmemoMock->expects($this->once())
            ->method('getBaseShippingAmount')
            ->willReturn($desiredRefundAmount);

        //expect to have an exception thrown
        $this->shippingCollector->collect($this->creditmemoMock);
    }

    /**
     * situation: The admin user did *not* specify any desired refund amount
     *
     * @throws LocalizedException
     */
    public function testCollectNoSpecifiedShippingAmount()
    {
        $orderShippingAmount = 10;
        $orderShippingRefunded = 5;
        $allowedShippingAmount = $orderShippingAmount - $orderShippingRefunded;
        $baseOrderShippingAmount = 20;
        $baseOrderShippingRefunded = 10;
        $baseAllowedShippingAmount = $baseOrderShippingAmount - $baseOrderShippingRefunded;
        $shippingTaxAmount = 2;
        $shippingTaxAmountRefunded = 1;
        $baseShippingTaxAmount = 4;
        $baseShippingTaxAmountRefunded = 2;

        $expectedShippingAmountInclTax = $allowedShippingAmount + $shippingTaxAmount - $shippingTaxAmountRefunded;
        $expectedBaseShippingAmountInclTax =
            $baseAllowedShippingAmount + $baseShippingTaxAmount - $baseShippingTaxAmountRefunded;
        $grandTotalBefore = 100;
        $baseGrandTotalBefore = 200;
        $expectedGrandTotal = $grandTotalBefore + $allowedShippingAmount;
        $expectedBaseGrandTtoal = $baseGrandTotalBefore + $baseAllowedShippingAmount;

        $this->taxConfig->expects($this->any())->method('displaySalesShippingInclTax')->willReturn(false);

        $order = new DataObject(
            [
                'shipping_amount' => $orderShippingAmount,
                'shipping_refunded' => $orderShippingRefunded,
                'base_shipping_amount' => $baseOrderShippingAmount,
                'base_shipping_refunded' => $baseOrderShippingRefunded,
                'shipping_incl_tax' => $orderShippingAmount + $shippingTaxAmount,
                'base_shipping_incl_tax' => $baseOrderShippingAmount + $baseShippingTaxAmount,
                'shipping_tax_amount' => $shippingTaxAmount,
                'shipping_tax_refunded' => $shippingTaxAmountRefunded,
                'base_shipping_tax_amount' => $baseShippingTaxAmount,
                'base_shipping_tax_refunded' => $baseShippingTaxAmountRefunded,
            ]
        );

        $this->creditmemoMock->expects($this->once())
            ->method('getOrder')
            ->willReturn($order);
        $this->creditmemoMock->expects($this->once())
            ->method('hasBaseShippingAmount')
            ->willReturn(false);
        $this->creditmemoMock->expects($this->once())
            ->method('getGrandTotal')
            ->willReturn($grandTotalBefore);
        $this->creditmemoMock->expects($this->once())
            ->method('getBaseGrandTotal')
            ->willReturn($baseGrandTotalBefore);

        //verify
        $this->creditmemoMock->expects($this->once())
            ->method('setShippingAmount')
            ->with($allowedShippingAmount)
            ->willReturnSelf();
        $this->creditmemoMock->expects($this->once())
            ->method('setBaseShippingAmount')
            ->with($baseAllowedShippingAmount)
            ->willReturnSelf();
        $this->creditmemoMock->expects($this->once())
            ->method('setShippingInclTax')
            ->with($expectedShippingAmountInclTax)
            ->willReturnSelf();
        $this->creditmemoMock->expects($this->once())
            ->method('setBaseShippingInclTax')
            ->with($expectedBaseShippingAmountInclTax)
            ->willReturnSelf();
        $this->creditmemoMock->expects($this->once())
            ->method('setGrandTotal')
            ->with($expectedGrandTotal)
            ->willReturnSelf();
        $this->creditmemoMock->expects($this->once())
            ->method('setBaseGrandTotal')
            ->with($expectedBaseGrandTtoal)
            ->willReturnSelf();

        $this->shippingCollector->collect($this->creditmemoMock);
    }

    /**
     * @param float $ratio
     * @dataProvider collectWithSpecifiedShippingAmountDataProvider
     */
    public function testCollectWithSpecifiedShippingAmount($ratio)
    {
        $orderShippingAmount = 10;
        $orderShippingAmountRefunded = 5;
        $baseOrderShippingAmount = 20;
        $baseOrderShippingAmountRefunded = 10;
        $shippingTaxAmount = 2;
        $baseShippingTaxAmount = 4;
        $orderShippingInclTax = $orderShippingAmount + $shippingTaxAmount;
        $baseOrderShippingInclTax = $baseOrderShippingAmount + $baseShippingTaxAmount;

        //determine expected partial refund amounts
        $desiredRefundAmount = $baseOrderShippingAmount * $ratio;

        $expectedShippingAmount = $orderShippingAmount * $ratio;
        $expectedShippingAmountInclTax = $orderShippingInclTax * $ratio;
        $expectedBaseShippingAmount = $baseOrderShippingAmount * $ratio;
        $expectedBaseShippingAmountInclTax = $baseOrderShippingInclTax * $ratio;

        $grandTotalBefore = 100;
        $baseGrandTotalBefore = 200;
        $expectedGrandTotal = $grandTotalBefore + $expectedShippingAmount;
        $expectedBaseGrandTtoal = $baseGrandTotalBefore + $expectedBaseShippingAmount;

        $this->taxConfig->expects($this->any())->method('displaySalesShippingInclTax')->willReturn(false);

        $order = new DataObject(
            [
                'shipping_amount' => $orderShippingAmount,
                'shipping_refunded' => $orderShippingAmountRefunded,
                'base_shipping_amount' => $baseOrderShippingAmount,
                'base_shipping_refunded' => $baseOrderShippingAmountRefunded,
                'shipping_incl_tax' => $orderShippingInclTax,
                'base_shipping_incl_tax' => $baseOrderShippingInclTax,
            ]
        );

        $this->creditmemoMock->expects($this->once())
            ->method('getOrder')
            ->willReturn($order);
        $this->creditmemoMock->expects($this->once())
            ->method('hasBaseShippingAmount')
            ->willReturn(true);
        $this->creditmemoMock->expects($this->once())
            ->method('getBaseShippingAmount')
            ->willReturn($desiredRefundAmount);
        $this->creditmemoMock->expects($this->once())
            ->method('getGrandTotal')
            ->willReturn($grandTotalBefore);
        $this->creditmemoMock->expects($this->once())
            ->method('getBaseGrandTotal')
            ->willReturn($baseGrandTotalBefore);

        //verify
        $this->creditmemoMock->expects($this->once())
            ->method('setShippingAmount')
            ->with($expectedShippingAmount)
            ->willReturnSelf();
        $this->creditmemoMock->expects($this->once())
            ->method('setBaseShippingAmount')
            ->with($expectedBaseShippingAmount)
            ->willReturnSelf();
        $this->creditmemoMock->expects($this->once())
            ->method('setShippingInclTax')
            ->with($expectedShippingAmountInclTax)
            ->willReturnSelf();
        $this->creditmemoMock->expects($this->once())
            ->method('setBaseShippingInclTax')
            ->with($expectedBaseShippingAmountInclTax)
            ->willReturnSelf();
        $this->creditmemoMock->expects($this->once())
            ->method('setGrandTotal')
            ->with($expectedGrandTotal)
            ->willReturnSelf();
        $this->creditmemoMock->expects($this->once())
            ->method('setBaseGrandTotal')
            ->with($expectedBaseGrandTtoal)
            ->willReturnSelf();

        $this->shippingCollector->collect($this->creditmemoMock);
    }

    /**
     * @return array
     */
    public function collectWithSpecifiedShippingAmountDataProvider()
    {
        return [
            'half' => [0.5], //This will test the case where specified amount equals maximum allowed amount
            'quarter' => [0.25],
        ];
    }

    /**
     * situation: The admin user specified the desired refund amount that has taxes embedded within it
     *
     * @throws LocalizedException
     */
    public function testCollectUsingTaxInclShippingAmount()
    {
        $this->taxConfig->expects($this->any())->method('displaySalesShippingInclTax')->willReturn(true);

        $orderShippingAmount = 15;
        $shippingTaxAmount = 3;
        $orderShippingInclTax = $orderShippingAmount + $shippingTaxAmount;
        $orderShippingAmountRefunded = 5;
        $shippingTaxRefunded = 1;
        $refundedInclTax = $orderShippingAmountRefunded + $shippingTaxRefunded;

        $currencyMultiple = 2;
        $baseOrderShippingAmount = $orderShippingAmount * $currencyMultiple;
        $baseShippingTaxAmount = $shippingTaxAmount * $currencyMultiple;
        $baseOrderShippingInclTax = $orderShippingInclTax * $currencyMultiple;
        $baseOrderShippingAmountRefunded = $orderShippingAmountRefunded * $currencyMultiple;
        $baseShippingTaxRefunded = $shippingTaxRefunded * $currencyMultiple;
        $baseRefundedInclTax = $refundedInclTax * $currencyMultiple;

        //determine expected amounts
        $desiredRefundAmount = $baseOrderShippingInclTax - $baseRefundedInclTax;

        $expectedShippingAmount = $orderShippingAmount - $orderShippingAmountRefunded;
        $expectedShippingAmountInclTax = $orderShippingInclTax - $refundedInclTax;

        $expectedBaseShippingAmount = $expectedShippingAmount * $currencyMultiple;
        $expectedBaseShippingAmountInclTax = $expectedShippingAmountInclTax * $currencyMultiple;

        $grandTotalBefore = 100;
        $baseGrandTotalBefore = 200;
        $expectedGrandTotal = $grandTotalBefore + $expectedShippingAmount;
        $expectedBaseGrandTtoal = $baseGrandTotalBefore + $expectedBaseShippingAmount;

        $order = new DataObject(
            [
                'shipping_amount' => $orderShippingAmount,
                'base_shipping_amount' => $baseOrderShippingAmount,
                'shipping_refunded' => $orderShippingAmountRefunded,
                'base_shipping_refunded' => $baseOrderShippingAmountRefunded,
                'shipping_incl_tax' => $orderShippingInclTax,
                'base_shipping_incl_tax' => $baseOrderShippingInclTax,
                'shipping_tax_amount' => $shippingTaxAmount,
                'shipping_tax_refunded' => $shippingTaxRefunded,
                'base_shipping_tax_amount' => $baseShippingTaxAmount,
                'base_shipping_tax_refunded' => $baseShippingTaxRefunded,
            ]
        );

        $this->creditmemoMock->expects($this->once())
            ->method('getOrder')
            ->willReturn($order);
        $this->creditmemoMock->expects($this->once())
            ->method('hasBaseShippingAmount')
            ->willReturn(true);
        $this->creditmemoMock->expects($this->once())
            ->method('getBaseShippingAmount')
            ->willReturn($desiredRefundAmount);
        $this->creditmemoMock->expects($this->once())
            ->method('getGrandTotal')
            ->willReturn($grandTotalBefore);
        $this->creditmemoMock->expects($this->once())
            ->method('getBaseGrandTotal')
            ->willReturn($baseGrandTotalBefore);

        //verify
        $this->creditmemoMock->expects($this->once())
            ->method('setShippingAmount')
            ->with($expectedShippingAmount)
            ->willReturnSelf();
        $this->creditmemoMock->expects($this->once())
            ->method('setBaseShippingAmount')
            ->with($expectedBaseShippingAmount)
            ->willReturnSelf();
        $this->creditmemoMock->expects($this->once())
            ->method('setShippingInclTax')
            ->with($expectedShippingAmountInclTax)
            ->willReturnSelf();
        $this->creditmemoMock->expects($this->once())
            ->method('setBaseShippingInclTax')
            ->with($expectedBaseShippingAmountInclTax)
            ->willReturnSelf();
        $this->creditmemoMock->expects($this->once())
            ->method('setGrandTotal')
            ->with($expectedGrandTotal)
            ->willReturnSelf();
        $this->creditmemoMock->expects($this->once())
            ->method('setBaseGrandTotal')
            ->with($expectedBaseGrandTtoal)
            ->willReturnSelf();

        $this->shippingCollector->collect($this->creditmemoMock);
    }
}<|MERGE_RESOLUTION|>--- conflicted
+++ resolved
@@ -20,20 +20,12 @@
 class ShippingTest extends TestCase
 {
     /**
-<<<<<<< HEAD
-     * @var \PHPUnit\Framework\MockObject\MockObject
-=======
      * @var MockObject
->>>>>>> 4e8a78ed
      */
     protected $creditmemoMock;
 
     /**
-<<<<<<< HEAD
-     * @var \Magento\Tax\Model\Config|\PHPUnit\Framework\MockObject\MockObject
-=======
      * @var Config|MockObject
->>>>>>> 4e8a78ed
      */
     protected $taxConfig;
 
@@ -91,21 +83,11 @@
 
     /**
      * situation: The admin user specified a desired shipping refund that is greater than the amount allowed
-<<<<<<< HEAD
-     *
-     */
-    public function testCollectException()
-    {
-        $this->expectException(\Magento\Framework\Exception\LocalizedException::class);
-        $this->expectExceptionMessage('Maximum shipping amount allowed to refund is: 5');
-
-=======
      */
     public function testCollectException()
     {
         $this->expectException('Magento\Framework\Exception\LocalizedException');
         $this->expectExceptionMessage('Maximum shipping amount allowed to refund is: 5');
->>>>>>> 4e8a78ed
         $orderShippingAmount = 10;
         $orderShippingRefunded = 5;
         $allowedShippingAmount = $orderShippingAmount - $orderShippingRefunded;
