<?php declare(strict_types=1);
/**
 * Copyright © Magento, Inc. All rights reserved.
 * See COPYING.txt for license details.
 */

namespace Magento\Sales\Test\Unit\Model\Order\Address;

use Magento\Directory\Helper\Data;
use Magento\Eav\Model\Config;
use Magento\Eav\Model\Entity\Attribute;
use Magento\Sales\Model\Order\Address;
use Magento\Sales\Model\Order\Address\Validator;
use PHPUnit\Framework\MockObject\MockObject;
use PHPUnit\Framework\TestCase;

class ValidatorTest extends TestCase
{
    /**
     * @var Validator
     */
    protected $validator;

    /**
<<<<<<< HEAD
     * @var \Magento\Sales\Model\Order\Address|\PHPUnit\Framework\MockObject\MockObject
=======
     * @var Address|MockObject
>>>>>>> 4e8a78ed
     */
    protected $addressMock;

    /**
<<<<<<< HEAD
     * @var \Magento\Directory\Helper\Data|\PHPUnit\Framework\MockObject\MockObject
=======
     * @var Data|MockObject
>>>>>>> 4e8a78ed
     */
    protected $directoryHelperMock;

    /**
<<<<<<< HEAD
     * @var \Magento\Directory\Model\CountryFactory|\PHPUnit\Framework\MockObject\MockObject
=======
     * @var \Magento\Directory\Model\CountryFactory|MockObject
>>>>>>> 4e8a78ed
     */
    protected $countryFactoryMock;

    /**
     * Mock order address model
     */
    protected function setUp(): void
    {
        $this->addressMock = $this->createPartialMock(
            Address::class,
            ['hasData', 'getEmail', 'getAddressType', '__wakeup']
        );
        $this->directoryHelperMock = $this->createMock(Data::class);
        $this->countryFactoryMock = $this->createMock(\Magento\Directory\Model\CountryFactory::class);
        $eavConfigMock = $this->createMock(Config::class);
        $attributeMock = $this->createMock(Attribute::class);
        $attributeMock->expects($this->any())
            ->method('getIsRequired')
            ->willReturn(true);
        $eavConfigMock->expects($this->any())
            ->method('getAttribute')
<<<<<<< HEAD
            ->willReturn($attributeMock);
        $this->validator = new \Magento\Sales\Model\Order\Address\Validator(
=======
            ->will($this->returnValue($attributeMock));
        $this->validator = new Validator(
>>>>>>> 4e8a78ed
            $this->directoryHelperMock,
            $this->countryFactoryMock,
            $eavConfigMock
        );
    }

    /**
     * Run test validate
     *
     * @param $addressData
     * @param $email
     * @param $addressType
     * @param $expectedWarnings
     * @dataProvider providerAddressData
     */
    public function testValidate($addressData, $email, $addressType, $expectedWarnings)
    {
        $this->addressMock->expects($this->any())
            ->method('hasData')
            ->willReturnMap($addressData);
        $this->addressMock->expects($this->once())
            ->method('getEmail')
            ->willReturn($email);
        $this->addressMock->expects($this->once())
            ->method('getAddressType')
            ->willReturn($addressType);
        $actualWarnings = $this->validator->validate($this->addressMock);
        $this->assertEquals($expectedWarnings, $actualWarnings);
    }

    /**
     * Provides address data for tests
     *
     * @return array
     */
    public function providerAddressData()
    {
        return [
            [
                [
                    ['parent_id', true],
                    ['postcode', true],
                    ['lastname', true],
                    ['street', true],
                    ['city', true],
                    ['email', true],
                    ['telephone', true],
                    ['country_id', true],
                    ['firstname', true],
                    ['address_type', true],
                    ['company', 'Magento'],
                    ['fax', '222-22-22'],
                ],
                'co@co.co',
                'billing',
                [],
            ],
            [
                [
                    ['parent_id', true],
                    ['postcode', true],
                    ['lastname', true],
                    ['street', false],
                    ['city', true],
                    ['email', true],
                    ['telephone', true],
                    ['country_id', true],
                    ['firstname', true],
                    ['address_type', true],
                    ['company', 'Magento'],
                    ['fax', '222-22-22'],
                ],
                'co.co.co',
                'coco-shipping',
                [
                    '"Street" is required. Enter and try again.',
                    'Email has a wrong format',
                    'Address type doesn\'t match required options'
                ]
            ]
        ];
    }
}<|MERGE_RESOLUTION|>--- conflicted
+++ resolved
@@ -22,29 +22,17 @@
     protected $validator;
 
     /**
-<<<<<<< HEAD
-     * @var \Magento\Sales\Model\Order\Address|\PHPUnit\Framework\MockObject\MockObject
-=======
      * @var Address|MockObject
->>>>>>> 4e8a78ed
      */
     protected $addressMock;
 
     /**
-<<<<<<< HEAD
-     * @var \Magento\Directory\Helper\Data|\PHPUnit\Framework\MockObject\MockObject
-=======
      * @var Data|MockObject
->>>>>>> 4e8a78ed
      */
     protected $directoryHelperMock;
 
     /**
-<<<<<<< HEAD
-     * @var \Magento\Directory\Model\CountryFactory|\PHPUnit\Framework\MockObject\MockObject
-=======
      * @var \Magento\Directory\Model\CountryFactory|MockObject
->>>>>>> 4e8a78ed
      */
     protected $countryFactoryMock;
 
@@ -66,13 +54,8 @@
             ->willReturn(true);
         $eavConfigMock->expects($this->any())
             ->method('getAttribute')
-<<<<<<< HEAD
-            ->willReturn($attributeMock);
-        $this->validator = new \Magento\Sales\Model\Order\Address\Validator(
-=======
             ->will($this->returnValue($attributeMock));
         $this->validator = new Validator(
->>>>>>> 4e8a78ed
             $this->directoryHelperMock,
             $this->countryFactoryMock,
             $eavConfigMock
@@ -92,13 +75,13 @@
     {
         $this->addressMock->expects($this->any())
             ->method('hasData')
-            ->willReturnMap($addressData);
+            ->will($this->returnValueMap($addressData));
         $this->addressMock->expects($this->once())
             ->method('getEmail')
-            ->willReturn($email);
+            ->will($this->returnValue($email));
         $this->addressMock->expects($this->once())
             ->method('getAddressType')
-            ->willReturn($addressType);
+            ->will($this->returnValue($addressType));
         $actualWarnings = $this->validator->validate($this->addressMock);
         $this->assertEquals($expectedWarnings, $actualWarnings);
     }
