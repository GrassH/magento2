<?php declare(strict_types=1);
/**
 * Copyright © Magento, Inc. All rights reserved.
 * See COPYING.txt for license details.
 */

namespace Magento\Sales\Test\Unit\Model\Order;

use Magento\Directory\Model\Region;
use Magento\Directory\Model\RegionFactory;
use Magento\Framework\TestFramework\Unit\Helper\ObjectManager;
use Magento\Sales\Model\Order;
use Magento\Sales\Model\Order\Address;
use PHPUnit\Framework\MockObject\MockObject;
use PHPUnit\Framework\TestCase;

class AddressTest extends TestCase
{
    /**
     * @var Address
     */
    protected $address;

    /**
<<<<<<< HEAD
     * @var \Magento\Sales\Model\Order|\PHPUnit\Framework\MockObject\MockObject
=======
     * @var Order|MockObject
>>>>>>> 4e8a78ed
     */
    protected $orderMock;

    /**
<<<<<<< HEAD
     * @var \Magento\Directory\Model\RegionFactory|\PHPUnit\Framework\MockObject\MockObject
=======
     * @var RegionFactory|MockObject
>>>>>>> 4e8a78ed
     */
    protected $regionFactoryMock;

    /**
<<<<<<< HEAD
     * @var \Magento\Directory\Model\Region|\PHPUnit\Framework\MockObject\MockObject
=======
     * @var Region|MockObject
>>>>>>> 4e8a78ed
     */
    protected $regionMock;

    protected function setUp(): void
    {
        $this->orderMock = $this->createMock(Order::class);
        $this->orderMock = $this->createMock(Order::class);
        $this->regionFactoryMock = $this->createMock(RegionFactory::class);
        $this->regionMock = $this->createPartialMock(
            Region::class,
            ['load', 'getCountryId', 'getCode']
        );
        $objectManager = new ObjectManager($this);
        $this->address = $objectManager->getObject(
            Address::class,
            [
                'regionFactory' => $this->regionFactoryMock
            ]
        );
    }

    public function testSetOrder()
    {
        $this->assertEquals($this->address, $this->address->setOrder($this->orderMock));
    }

    public function testGetRegionCodeRegionIsSet()
    {
        $regionId = 1;
        $this->address->setData('region', 'region');
        $this->address->setData('region_id', $regionId);
        $this->address->setData('country_id', 2);

        $this->regionMock->expects(static::once())
            ->method('load')
            ->with($regionId)
            ->willReturnSelf();

        $this->regionMock->expects(static::once())
            ->method('getCountryId')
            ->willReturn(1);

        $this->regionFactoryMock->expects(static::once())
            ->method('create')
            ->willReturn($this->regionMock);
        $this->assertEquals('region', $this->address->getRegionCode());
    }

    /**
     * @return array
     */
    public function regionProvider()
    {
        return [ [1, null], [null, 1]];
    }

    /**
     * @dataProvider regionProvider
     */
    public function testGetRegionCodeRegion($region, $regionId)
    {
        $this->address->setData('region', $region);
        $this->address->setData('region_id', $regionId);
        $this->address->setData('country_id', 1);
        $this->regionFactoryMock->expects($this->once())
            ->method('create')
            ->willReturn($this->regionMock);
        $this->regionMock->expects($this->once())
            ->method('load')
            ->with(1)
            ->willReturn($this->regionMock);
        $this->regionMock->expects($this->once())
            ->method('getCountryId')
            ->willReturn(1);
        $this->regionMock->expects($this->once())
            ->method('getCode')
            ->willReturn('region');
        $this->assertEquals('region', $this->address->getRegionCode());
    }

    public function testGetRegionCodeRegionFailure()
    {
        $this->address->setData('region', 1);
        $this->address->setData('region_id', 1);
        $this->address->setData('country_id', 1);
        $this->regionFactoryMock->expects($this->once())
            ->method('create')
            ->willReturn($this->regionMock);
        $this->regionMock->expects($this->once())
            ->method('load')
            ->with(1)
            ->willReturn($this->regionMock);
        $this->regionMock->expects($this->once())
            ->method('getCountryId')
            ->willReturn(2);
        $this->regionMock->expects($this->never())
            ->method('getCode');
        $this->assertNull($this->address->getRegionCode());
    }

    public function testGetName()
    {
        $this->address->setData('suffix', 'suffix');
        $this->address->setData('prefix', 'prefix');
        $this->address->setData('firstname', 'firstname');
        $this->address->setData('middlename', 'middlename');
        $this->address->setData('lastname', 'lastname');
        $this->assertEquals('prefix firstname middlename lastname suffix', $this->address->getName());
    }
}<|MERGE_RESOLUTION|>--- conflicted
+++ resolved
@@ -22,29 +22,17 @@
     protected $address;
 
     /**
-<<<<<<< HEAD
-     * @var \Magento\Sales\Model\Order|\PHPUnit\Framework\MockObject\MockObject
-=======
      * @var Order|MockObject
->>>>>>> 4e8a78ed
      */
     protected $orderMock;
 
     /**
-<<<<<<< HEAD
-     * @var \Magento\Directory\Model\RegionFactory|\PHPUnit\Framework\MockObject\MockObject
-=======
      * @var RegionFactory|MockObject
->>>>>>> 4e8a78ed
      */
     protected $regionFactoryMock;
 
     /**
-<<<<<<< HEAD
-     * @var \Magento\Directory\Model\Region|\PHPUnit\Framework\MockObject\MockObject
-=======
      * @var Region|MockObject
->>>>>>> 4e8a78ed
      */
     protected $regionMock;
 
@@ -142,7 +130,7 @@
             ->willReturn(2);
         $this->regionMock->expects($this->never())
             ->method('getCode');
-        $this->assertNull($this->address->getRegionCode());
+        $this->assertEquals(null, $this->address->getRegionCode());
     }
 
     public function testGetName()
