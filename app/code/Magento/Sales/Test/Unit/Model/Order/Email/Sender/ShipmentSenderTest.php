--- conflicted
+++ resolved
@@ -71,15 +71,10 @@
             $this->senderBuilderFactoryMock,
             $this->loggerMock,
             $this->paymentHelper,
-<<<<<<< HEAD
-            $this->shipmentResource,
-            $this->addressRendererMock,
-            $this->eventManagerMock
-=======
             $this->shipmentResourceMock,
             $this->globalConfig,
-            $this->addressRenderer
->>>>>>> b90dafde
+            $this->addressRenderer,
+            $this->eventManagerMock
         );
     }
 
