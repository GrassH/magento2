--- conflicted
+++ resolved
@@ -22,11 +22,7 @@
     private $manager;
 
     /**
-<<<<<<< HEAD
-     * @var \Magento\Sales\Model\Order\Payment\Transaction\Repository | \PHPUnit\Framework\MockObject\MockObject
-=======
      * @var Repository|MockObject
->>>>>>> 4e8a78ed
      */
     private $repositoryMock;
 
