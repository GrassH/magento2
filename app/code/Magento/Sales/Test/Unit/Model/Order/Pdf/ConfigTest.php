<?php declare(strict_types=1);
/**
 * Copyright © Magento, Inc. All rights reserved.
 * See COPYING.txt for license details.
 */
namespace Magento\Sales\Test\Unit\Model\Order\Pdf;

use Magento\Framework\Config\Data;
use Magento\Sales\Model\Order\Pdf\Config;
use PHPUnit\Framework\MockObject\MockObject;
use PHPUnit\Framework\TestCase;

class ConfigTest extends TestCase
{
    /**
     * @var Config
     */
    protected $_model;

    /**
<<<<<<< HEAD
     * @var \Magento\Framework\Config\Data|\PHPUnit\Framework\MockObject\MockObject
=======
     * @var Data|MockObject
>>>>>>> 4e8a78ed
     */
    protected $_dataStorage;

    protected function setUp(): void
    {
        $this->_dataStorage = $this->createMock(Data::class);
        $this->_model = new Config($this->_dataStorage);
    }

    public function testGetRenderersPerProduct()
    {
        $configuration = ['product_type_one' => 'Renderer_One', 'product_type_two' => 'Renderer_Two'];
        $this->_dataStorage->expects(
            $this->once()
        )->method(
            'get'
        )->with(
            "renderers/page_type",
            []
        )->willReturn(
            $configuration
        );

        $this->assertSame($configuration, $this->_model->getRenderersPerProduct('page_type'));
    }

    public function testGetTotals()
    {
        $configuration = ['total1' => ['title' => 'Title1'], 'total2' => ['title' => 'Title2']];

        $this->_dataStorage->expects(
            $this->once()
        )->method(
            'get'
        )->with(
            'totals',
            []
        )->willReturn(
            $configuration
        );

        $this->assertSame($configuration, $this->_model->getTotals());
    }
}<|MERGE_RESOLUTION|>--- conflicted
+++ resolved
@@ -18,11 +18,7 @@
     protected $_model;
 
     /**
-<<<<<<< HEAD
-     * @var \Magento\Framework\Config\Data|\PHPUnit\Framework\MockObject\MockObject
-=======
      * @var Data|MockObject
->>>>>>> 4e8a78ed
      */
     protected $_dataStorage;
 
@@ -42,8 +38,8 @@
         )->with(
             "renderers/page_type",
             []
-        )->willReturn(
-            $configuration
+        )->will(
+            $this->returnValue($configuration)
         );
 
         $this->assertSame($configuration, $this->_model->getRenderersPerProduct('page_type'));
@@ -60,8 +56,8 @@
         )->with(
             'totals',
             []
-        )->willReturn(
-            $configuration
+        )->will(
+            $this->returnValue($configuration)
         );
 
         $this->assertSame($configuration, $this->_model->getTotals());
