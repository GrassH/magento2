--- conflicted
+++ resolved
@@ -31,11 +31,6 @@
 
     protected function setUp()
     {
-<<<<<<< HEAD
-        $helperManager = new \Magento\Framework\TestFramework\Unit\Helper\ObjectManager($this);
-        $arguments = [];
-        $this->shipmentModel = $helperManager->getObject(\Magento\Sales\Model\Order\Shipment::class, $arguments);
-=======
         $helperManager = new ObjectManager($this);
 
         $this->initCommentsCollectionFactoryMock();
@@ -43,7 +38,6 @@
         $this->shipmentModel = $helperManager->getObject(Shipment::class, [
             'commentCollectionFactory' => $this->commentCollectionFactory
         ]);
->>>>>>> f5539378
     }
 
     public function testGetIncrementId()
@@ -121,11 +115,11 @@
         $reflectionProperty = $reflection->getProperty('_items');
         $reflectionProperty->setAccessible(true);
         $reflectionProperty->setValue($this->commentCollection, $collection);
-        
+
         $this->commentCollection->expects(static::once())
             ->method('getItems')
             ->willReturn($collection);
-        
+
         static::assertEquals($this->shipmentModel->getComments(), $collection);
     }
 
