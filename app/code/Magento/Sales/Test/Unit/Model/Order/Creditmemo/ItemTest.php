--- conflicted
+++ resolved
@@ -92,78 +92,9 @@
         $this->assertInstanceOf(\Magento\Sales\Model\Order\Item::class, $result);
     }
 
-<<<<<<< HEAD
-    /**
-     * @expectedException \Magento\Framework\Exception\LocalizedException
-     * @expectedExceptionMessage We found an invalid quantity to refund item "test_item_name".
-     */
-    public function testSetQtyDecimalException()
-    {
-        $qty = 100;
-        $orderItemQty = 10;
-        $name = 'test_item_name';
-
-        $orderItemMock = $this->getMockBuilder(\Magento\Sales\Model\Order\Item::class)
-            ->disableOriginalConstructor()
-            ->getMock();
-        $orderItemMock->expects($this->once())
-            ->method('getIsQtyDecimal')
-            ->willReturn(true);
-        $orderItemMock->expects($this->once())
-            ->method('getQtyToRefund')
-            ->willReturn($orderItemQty);
-
-        $this->item->setData(CreditmemoItemInterface::NAME, $name);
-        $this->item->setOrderItem($orderItemMock);
-        $this->item->setQty($qty);
-    }
-
-    /**
-     * @expectedException \Magento\Framework\Exception\LocalizedException
-     * @expectedExceptionMessage We found an invalid quantity to refund item "test_item_name2".
-     */
-    public function testSetQtyNumericException()
-    {
-        $qty = 100;
-        $orderItemQty = 10;
-        $name = 'test_item_name2';
-
-        $orderItemMock = $this->getMockBuilder(\Magento\Sales\Model\Order\Item::class)
-            ->disableOriginalConstructor()
-            ->getMock();
-        $orderItemMock->expects($this->once())
-            ->method('getIsQtyDecimal')
-            ->willReturn(false);
-        $orderItemMock->expects($this->once())
-            ->method('getQtyToRefund')
-            ->willReturn($orderItemQty);
-
-        $this->item->setData(CreditmemoItemInterface::NAME, $name);
-        $this->item->setOrderItem($orderItemMock);
-        $this->item->setQty($qty);
-    }
-
     public function testSetQty()
     {
         $qty = 10;
-        $orderItemQty = 100;
-
-        $orderItemMock = $this->getMockBuilder(\Magento\Sales\Model\Order\Item::class)
-            ->disableOriginalConstructor()
-            ->getMock();
-        $orderItemMock->expects($this->once())
-            ->method('getIsQtyDecimal')
-            ->willReturn(false);
-        $orderItemMock->expects($this->once())
-            ->method('getQtyToRefund')
-            ->willReturn($orderItemQty);
-
-        $this->item->setOrderItem($orderItemMock);
-=======
-    public function testSetQty()
-    {
-        $qty = 10;
->>>>>>> f5539378
         $this->item->setQty($qty);
         $this->assertEquals($qty, $this->item->getQty());
     }
@@ -214,7 +145,7 @@
         $this->item->setBaseDiscountAmount(1);
         $this->item->setOrderItem($orderItemMock);
         $result = $this->item->register();
-        $this->assertInstanceOf('Magento\Sales\Model\Order\Creditmemo\Item', $result);
+        $this->assertInstanceOf(\Magento\Sales\Model\Order\Creditmemo\Item::class, $result);
     }
 
     /**
@@ -223,7 +154,7 @@
      */
     public function testRegisterWithException()
     {
-        $orderItemMock = $this->getMockBuilder('Magento\Sales\Model\Order\Item')
+        $orderItemMock = $this->getMockBuilder(\Magento\Sales\Model\Order\Item::class)
             ->disableOriginalConstructor()
             ->setMethods(['getQtyRefunded'])
             ->getMock();
