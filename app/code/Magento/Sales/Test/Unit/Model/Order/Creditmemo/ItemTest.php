--- conflicted
+++ resolved
@@ -16,11 +16,7 @@
 class ItemTest extends TestCase
 {
     /**
-<<<<<<< HEAD
-     * @var \PHPUnit\Framework\MockObject\MockObject
-=======
      * @var MockObject
->>>>>>> 4e8a78ed
      */
     protected $orderItemFactoryMock;
 
@@ -158,20 +154,10 @@
         $this->assertInstanceOf(Item::class, $result);
     }
 
-<<<<<<< HEAD
-    /**
-     */
-    public function testRegisterWithException()
-    {
-        $this->expectException(\Magento\Framework\Exception\LocalizedException::class);
-        $this->expectExceptionMessage('We found an invalid quantity to refund item "test".');
-
-=======
     public function testRegisterWithException()
     {
         $this->expectException('Magento\Framework\Exception\LocalizedException');
         $this->expectExceptionMessage('We found an invalid quantity to refund item "test".');
->>>>>>> 4e8a78ed
         $orderItemMock = $this->getMockBuilder(\Magento\Sales\Model\Order\Item::class)
             ->disableOriginalConstructor()
             ->setMethods(['getQtyRefunded'])
@@ -239,11 +225,11 @@
             ->getMock();
         $creditmemoMock->expects($this->exactly(4))
             ->method('roundPrice')
-            ->willReturnCallback(
+            ->will($this->returnCallback(
                 function ($arg) {
                     return round($arg, 2);
                 }
-            );
+            ));
 
         $qtyInvoiced = 10;
         $qtyRefunded = 2;
