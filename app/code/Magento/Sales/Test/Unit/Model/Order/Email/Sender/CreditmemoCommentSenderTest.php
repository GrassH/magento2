<?php declare(strict_types=1);
/**
 * Copyright © Magento, Inc. All rights reserved.
 * See COPYING.txt for license details.
 */
namespace Magento\Sales\Test\Unit\Model\Order\Email\Sender;

use Magento\Sales\Api\Data\OrderInterface;
use Magento\Sales\Model\Order\Creditmemo;
use Magento\Sales\Model\Order\Email\Container\CreditmemoCommentIdentity;
use Magento\Sales\Model\Order\Email\Sender\CreditmemoCommentSender;
use PHPUnit\Framework\MockObject\MockObject;

class CreditmemoCommentSenderTest extends AbstractSenderTest
{
    /**
     * @var CreditmemoCommentSender
     */
    protected $sender;

    /**
<<<<<<< HEAD
     * @var \PHPUnit\Framework\MockObject\MockObject
=======
     * @var MockObject
>>>>>>> 4e8a78ed
     */
    protected $creditmemoMock;

    /**
     * @SuppressWarnings(PHPMD.ExcessiveMethodLength)
     */
    protected function setUp(): void
    {
        $this->stepMockSetup();
        $this->stepIdentityContainerInit(CreditmemoCommentIdentity::class);
        $this->addressRenderer->expects($this->any())->method('format')->willReturn(1);
        $this->creditmemoMock = $this->createPartialMock(
            Creditmemo::class,
            ['getStore', '__wakeup', 'getOrder']
        );
        $this->creditmemoMock->expects($this->any())
            ->method('getStore')
            ->willReturn($this->storeMock);
        $this->creditmemoMock->expects($this->any())
            ->method('getOrder')
            ->willReturn($this->orderMock);
        $this->sender = new CreditmemoCommentSender(
            $this->templateContainerMock,
            $this->identityContainerMock,
            $this->senderBuilderFactoryMock,
            $this->loggerMock,
            $this->addressRenderer,
            $this->eventManagerMock
        );
    }

    public function testSendFalse()
    {
        $billingAddress = $this->addressMock;
        $this->stepAddressFormat($billingAddress);
        $result = $this->sender->send($this->creditmemoMock);
        $this->assertFalse($result);
    }

    public function testSendVirtualOrder()
    {
        $this->orderMock->setData(OrderInterface::IS_VIRTUAL, true);
        $billingAddress = $this->addressMock;
        $customerName = 'test customer';
        $frontendStatusLabel = 'Complete';

        $this->orderMock->expects($this->any())
            ->method('getCustomerName')
            ->willReturn($customerName);
        $this->orderMock->expects($this->once())
            ->method('getFrontendStatusLabel')
            ->willReturn($frontendStatusLabel);

        $this->templateContainerMock->expects($this->once())
            ->method('setTemplateVars')
            ->with(
                $this->equalTo(
                    [
                        'order' => $this->orderMock,
                        'creditmemo' => $this->creditmemoMock,
                        'comment' => '',
                        'billing' => $billingAddress,
                        'store' => $this->storeMock,
                        'formattedShippingAddress' => null,
                        'formattedBillingAddress' => 1,
                        'order_data' => [
                            'customer_name' => $customerName,
                            'frontend_status_label' => $frontendStatusLabel
                        ]
                    ]
                )
            );
        $this->stepAddressFormat($billingAddress, true);
        $result = $this->sender->send($this->creditmemoMock);
        $this->assertFalse($result);
    }

    public function testSendTrueWithCustomerCopy()
    {
        $billingAddress = $this->addressMock;
        $comment = 'comment_test';
        $customerName = 'test customer';
        $frontendStatusLabel = 'Complete';

        $this->orderMock->expects($this->any())
            ->method('getCustomerName')
            ->willReturn($customerName);
        $this->orderMock->expects($this->once())
            ->method('getFrontendStatusLabel')
            ->willReturn($frontendStatusLabel);

        $this->orderMock->expects($this->once())
            ->method('getCustomerIsGuest')
            ->willReturn(false);
        $this->stepAddressFormat($billingAddress);
        $this->identityContainerMock->expects($this->once())
            ->method('isEnabled')
            ->willReturn(true);
        $this->templateContainerMock->expects($this->once())
            ->method('setTemplateVars')
            ->with(
                $this->equalTo(
                    [
                        'order' => $this->orderMock,
                        'creditmemo' => $this->creditmemoMock,
                        'comment' => $comment,
                        'billing' => $billingAddress,
                        'store' => $this->storeMock,
                        'formattedShippingAddress' => 1,
                        'formattedBillingAddress' => 1,
                        'order_data' => [
                            'customer_name' => $customerName,
                            'frontend_status_label' => $frontendStatusLabel
                        ]
                    ]
                )
            );
        $this->stepSendWithoutSendCopy();
        $result = $this->sender->send($this->creditmemoMock, true, $comment);
        $this->assertTrue($result);
    }

    public function testSendTrueWithoutCustomerCopy()
    {
        $billingAddress = $this->addressMock;
        $comment = 'comment_test';
        $customerName = 'test customer';
        $frontendStatusLabel = 'Complete';

        $this->orderMock->expects($this->any())
            ->method('getCustomerName')
            ->willReturn($customerName);
        $this->orderMock->expects($this->once())
            ->method('getFrontendStatusLabel')
            ->willReturn($frontendStatusLabel);

        $this->orderMock->expects($this->once())
            ->method('getCustomerIsGuest')
            ->willReturn(false);
        $this->stepAddressFormat($billingAddress);
        $this->identityContainerMock->expects($this->once())
            ->method('isEnabled')
            ->willReturn(true);
        $this->templateContainerMock->expects($this->once())
            ->method('setTemplateVars')
            ->with(
                $this->equalTo(
                    [
                        'order' => $this->orderMock,
                        'creditmemo' => $this->creditmemoMock,
                        'billing' => $billingAddress,
                        'comment' => $comment,
                        'store' => $this->storeMock,
                        'formattedShippingAddress' => 1,
                        'formattedBillingAddress' => 1,
                        'order_data' => [
                            'customer_name' => $customerName,
                            'frontend_status_label' => $frontendStatusLabel
                        ]
                    ]
                )
            );
        $this->stepSendWithCallSendCopyTo();
        $result = $this->sender->send($this->creditmemoMock, false, $comment);
        $this->assertTrue($result);
    }
}<|MERGE_RESOLUTION|>--- conflicted
+++ resolved
@@ -19,11 +19,7 @@
     protected $sender;
 
     /**
-<<<<<<< HEAD
-     * @var \PHPUnit\Framework\MockObject\MockObject
-=======
      * @var MockObject
->>>>>>> 4e8a78ed
      */
     protected $creditmemoMock;
 
@@ -41,10 +37,10 @@
         );
         $this->creditmemoMock->expects($this->any())
             ->method('getStore')
-            ->willReturn($this->storeMock);
+            ->will($this->returnValue($this->storeMock));
         $this->creditmemoMock->expects($this->any())
             ->method('getOrder')
-            ->willReturn($this->orderMock);
+            ->will($this->returnValue($this->orderMock));
         $this->sender = new CreditmemoCommentSender(
             $this->templateContainerMock,
             $this->identityContainerMock,
@@ -117,11 +113,11 @@
 
         $this->orderMock->expects($this->once())
             ->method('getCustomerIsGuest')
-            ->willReturn(false);
+            ->will($this->returnValue(false));
         $this->stepAddressFormat($billingAddress);
         $this->identityContainerMock->expects($this->once())
             ->method('isEnabled')
-            ->willReturn(true);
+            ->will($this->returnValue(true));
         $this->templateContainerMock->expects($this->once())
             ->method('setTemplateVars')
             ->with(
@@ -162,11 +158,11 @@
 
         $this->orderMock->expects($this->once())
             ->method('getCustomerIsGuest')
-            ->willReturn(false);
+            ->will($this->returnValue(false));
         $this->stepAddressFormat($billingAddress);
         $this->identityContainerMock->expects($this->once())
             ->method('isEnabled')
-            ->willReturn(true);
+            ->will($this->returnValue(true));
         $this->templateContainerMock->expects($this->once())
             ->method('setTemplateVars')
             ->with(
