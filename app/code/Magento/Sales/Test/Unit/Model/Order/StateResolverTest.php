<?php declare(strict_types=1);

/**
 * Copyright © Magento, Inc. All rights reserved.
 * See COPYING.txt for license details.
 */
namespace Magento\Sales\Test\Unit\Model\Order;

use Magento\Sales\Model\Order;
use Magento\Sales\Model\Order\StateResolver;
use PHPUnit\Framework\MockObject\MockObject;
use PHPUnit\Framework\TestCase;

class StateResolverTest extends TestCase
{
    /**
<<<<<<< HEAD
     * @var \PHPUnit\Framework\MockObject\MockObject|Order
=======
     * @var MockObject|Order
>>>>>>> 4e8a78ed
     */
    private $orderMock;

    /**
     * @var StateResolver
     */
    private $orderStateResolver;

    protected function setUp(): void
    {
        $this->orderMock = $this->getMockBuilder(Order::class)
            ->disableOriginalConstructor()
            ->getMock();

        $this->orderStateResolver = new StateResolver();
    }

    public function testStateComplete()
    {
        $this->assertEquals(Order::STATE_COMPLETE, $this->orderStateResolver->getStateForOrder($this->orderMock));
    }

    public function testStateClosed()
    {
        $this->orderMock->expects($this->once())
            ->method('getBaseGrandTotal')
            ->willReturn(100);

        $this->orderMock->expects($this->once())
            ->method('canCreditmemo')
            ->willReturn(false);

        $this->orderMock->expects($this->once())
            ->method('getTotalRefunded')
            ->willReturn(10.99);

        $this->assertEquals(Order::STATE_CLOSED, $this->orderStateResolver->getStateForOrder($this->orderMock));
    }

    public function testStateNew()
    {
        $this->orderMock->expects($this->once())
            ->method('isCanceled')
            ->willReturn(true);
        $this->assertEquals(Order::STATE_NEW, $this->orderStateResolver->getStateForOrder($this->orderMock));
    }

    public function testStateProcessing()
    {
        $arguments = [StateResolver::IN_PROGRESS];
        $this->orderMock->expects($this->once())
            ->method('isCanceled')
            ->willReturn(true);

        $this->orderMock->expects($this->any())
            ->method('getState')
            ->willReturn(Order::STATE_NEW);

        $this->assertEquals(
            Order::STATE_PROCESSING,
            $this->orderStateResolver->getStateForOrder($this->orderMock, $arguments)
        );
    }
}<|MERGE_RESOLUTION|>--- conflicted
+++ resolved
@@ -14,11 +14,7 @@
 class StateResolverTest extends TestCase
 {
     /**
-<<<<<<< HEAD
-     * @var \PHPUnit\Framework\MockObject\MockObject|Order
-=======
      * @var MockObject|Order
->>>>>>> 4e8a78ed
      */
     private $orderMock;
 
