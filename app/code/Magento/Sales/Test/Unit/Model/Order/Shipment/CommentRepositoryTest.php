<?php
/**
 * Copyright © Magento, Inc. All rights reserved.
 * See COPYING.txt for license details.
 */
declare(strict_types=1);

namespace Magento\Sales\Test\Unit\Model\Order\Shipment;

use Magento\Framework\Api\SearchCriteria\CollectionProcessorInterface;
use Magento\Framework\Exception\CouldNotSaveException;
use Magento\Sales\Api\Data\ShipmentCommentInterfaceFactory;
use Magento\Sales\Api\Data\ShipmentCommentSearchResultInterfaceFactory;
use Magento\Sales\Api\ShipmentRepositoryInterface;
use Magento\Sales\Model\Order\Email\Sender\ShipmentCommentSender;
use Magento\Sales\Model\Order\Shipment;
use Magento\Sales\Model\Order\Shipment\Comment;
use Magento\Sales\Model\Order\Shipment\CommentRepository;
use Magento\Sales\Model\Spi\ShipmentCommentResourceInterface;
use PHPUnit\Framework\MockObject\MockObject;
use PHPUnit\Framework\TestCase;
use Psr\Log\LoggerInterface;

/**
 *
 * @SuppressWarnings(PHPMD.CouplingBetweenObjects)
 */
class CommentRepositoryTest extends TestCase
{
    /**
<<<<<<< HEAD
     * @var \PHPUnit\Framework\MockObject\MockObject|ShipmentCommentResourceInterface
=======
     * @var MockObject|ShipmentCommentResourceInterface
>>>>>>> 4e8a78ed
     */
    private $commentResource;

    /**
<<<<<<< HEAD
     * @var \PHPUnit\Framework\MockObject\MockObject|ShipmentCommentInterfaceFactory
=======
     * @var MockObject|ShipmentCommentInterfaceFactory
>>>>>>> 4e8a78ed
     */
    private $commentFactory;

    /**
<<<<<<< HEAD
     * @var \PHPUnit\Framework\MockObject\MockObject|ShipmentCommentSearchResultInterfaceFactory
=======
     * @var MockObject|ShipmentCommentSearchResultInterfaceFactory
>>>>>>> 4e8a78ed
     */
    private $searchResultFactory;

    /**
<<<<<<< HEAD
     * @var \PHPUnit\Framework\MockObject\MockObject|CollectionProcessorInterface
=======
     * @var MockObject|CollectionProcessorInterface
>>>>>>> 4e8a78ed
     */
    private $collectionProcessor;

    /**
     * @var CommentRepository
     */
    private $commentRepository;

    /**
<<<<<<< HEAD
     * @var \PHPUnit\Framework\MockObject\MockObject|ShipmentCommentSender
=======
     * @var MockObject|ShipmentCommentSender
>>>>>>> 4e8a78ed
     */
    private $shipmentCommentSender;

    /**
<<<<<<< HEAD
     * @var \PHPUnit\Framework\MockObject\MockObject|ShipmentRepositoryInterface
=======
     * @var MockObject|ShipmentRepositoryInterface
>>>>>>> 4e8a78ed
     */
    private $shipmentRepositoryMock;

    /**
<<<<<<< HEAD
     * @var \PHPUnit\Framework\MockObject\MockObject|Shipment
=======
     * @var MockObject|Shipment
>>>>>>> 4e8a78ed
     */
    private $shipmentMock;

    /**
<<<<<<< HEAD
     * @var \PHPUnit\Framework\MockObject\MockObject|Comment
=======
     * @var MockObject|Comment
>>>>>>> 4e8a78ed
     */
    private $commentMock;

    /**
<<<<<<< HEAD
     * @var \PHPUnit\Framework\MockObject\MockObject|LoggerInterface
=======
     * @var MockObject|LoggerInterface
>>>>>>> 4e8a78ed
     */
    private $loggerMock;

    protected function setUp(): void
    {
        $this->commentResource = $this->getMockBuilder(ShipmentCommentResourceInterface::class)
            ->disableOriginalConstructor()
            ->getMockForAbstractClass();
        $this->commentFactory = $this->getMockBuilder(ShipmentCommentInterfaceFactory::class)
            ->disableOriginalConstructor()
            ->getMock();
        $this->searchResultFactory = $this->getMockBuilder(ShipmentCommentSearchResultInterfaceFactory::class)
            ->disableOriginalConstructor()
            ->getMock();
        $this->collectionProcessor = $this->getMockBuilder(CollectionProcessorInterface::class)
            ->disableOriginalConstructor()
            ->getMockForAbstractClass();
        $this->shipmentRepositoryMock = $this->getMockBuilder(ShipmentRepositoryInterface::class)
            ->disableOriginalConstructor()
            ->getMockForAbstractClass();
        $this->shipmentCommentSender = $this->getMockBuilder(ShipmentCommentSender::class)
            ->disableOriginalConstructor()
            ->getMock();
        $this->loggerMock = $this->getMockBuilder(LoggerInterface::class)->disableOriginalConstructor()->getMockForAbstractClass();

        $this->shipmentMock = $this->getMockBuilder(Shipment::class)->disableOriginalConstructor()->getMock();
        $this->commentMock = $this->getMockBuilder(Comment::class)->disableOriginalConstructor()->getMock();

        $this->commentRepository = new CommentRepository(
            $this->commentResource,
            $this->commentFactory,
            $this->searchResultFactory,
            $this->collectionProcessor,
            $this->shipmentCommentSender,
            $this->shipmentRepositoryMock,
            $this->loggerMock
        );
    }

    public function testSave()
    {
        $comment = "Comment text";
        $shipmentId = 123;
        $this->commentResource->expects($this->once())
            ->method('save')
            ->with($this->commentMock)
            ->willReturnSelf();
        $this->commentMock->expects($this->once())
            ->method('getIsCustomerNotified')
            ->willReturn(1);
        $this->commentMock->expects($this->once())
            ->method('getParentId')
            ->willReturn($shipmentId);
        $this->commentMock->expects($this->once())
            ->method('getComment')
            ->willReturn($comment);

        $this->shipmentRepositoryMock->expects($this->once())
            ->method('get')
            ->with($shipmentId)
            ->willReturn($this->shipmentMock);
        $this->shipmentCommentSender->expects($this->once())
            ->method('send')
            ->with($this->shipmentMock, true, $comment);
        $this->assertEquals($this->commentMock, $this->commentRepository->save($this->commentMock));
    }

<<<<<<< HEAD
    /**
     */
    public function testSaveWithException()
    {
        $this->expectException(\Magento\Framework\Exception\CouldNotSaveException::class);
        $this->expectExceptionMessage('Could not save the shipment comment.');

=======
    public function testSaveWithException()
    {
        $this->expectException('Magento\Framework\Exception\CouldNotSaveException');
        $this->expectExceptionMessage('Could not save the shipment comment.');
>>>>>>> 4e8a78ed
        $this->commentResource->expects($this->once())
            ->method('save')
            ->with($this->commentMock)
            ->willThrowException(
                new CouldNotSaveException(__('Could not save the shipment comment.'))
            );

        $this->commentRepository->save($this->commentMock);
    }

    public function testSaveSendCatchException()
    {
        $comment = "Comment text";
        $creditmemoId = 123;
        $this->commentResource->expects($this->once())
            ->method('save')
            ->with($this->commentMock)
            ->willReturnSelf();
        $this->commentMock->expects($this->once())
            ->method('getIsCustomerNotified')
            ->willReturn(1);
        $this->commentMock->expects($this->once())
            ->method('getParentId')
            ->willReturn($creditmemoId);
        $this->commentMock->expects($this->once())
            ->method('getComment')
            ->willReturn($comment);

        $this->shipmentRepositoryMock->expects($this->once())
            ->method('get')
            ->with($creditmemoId)
            ->willReturn($this->shipmentMock);
        $this->shipmentCommentSender->expects($this->once())
            ->method('send')
            ->willThrowException(new \Exception());
        $this->loggerMock->expects($this->once())
            ->method('critical');

        $this->commentRepository->save($this->commentMock);
    }
}<|MERGE_RESOLUTION|>--- conflicted
+++ resolved
@@ -28,38 +28,22 @@
 class CommentRepositoryTest extends TestCase
 {
     /**
-<<<<<<< HEAD
-     * @var \PHPUnit\Framework\MockObject\MockObject|ShipmentCommentResourceInterface
-=======
      * @var MockObject|ShipmentCommentResourceInterface
->>>>>>> 4e8a78ed
      */
     private $commentResource;
 
     /**
-<<<<<<< HEAD
-     * @var \PHPUnit\Framework\MockObject\MockObject|ShipmentCommentInterfaceFactory
-=======
      * @var MockObject|ShipmentCommentInterfaceFactory
->>>>>>> 4e8a78ed
      */
     private $commentFactory;
 
     /**
-<<<<<<< HEAD
-     * @var \PHPUnit\Framework\MockObject\MockObject|ShipmentCommentSearchResultInterfaceFactory
-=======
      * @var MockObject|ShipmentCommentSearchResultInterfaceFactory
->>>>>>> 4e8a78ed
      */
     private $searchResultFactory;
 
     /**
-<<<<<<< HEAD
-     * @var \PHPUnit\Framework\MockObject\MockObject|CollectionProcessorInterface
-=======
      * @var MockObject|CollectionProcessorInterface
->>>>>>> 4e8a78ed
      */
     private $collectionProcessor;
 
@@ -69,47 +53,27 @@
     private $commentRepository;
 
     /**
-<<<<<<< HEAD
-     * @var \PHPUnit\Framework\MockObject\MockObject|ShipmentCommentSender
-=======
      * @var MockObject|ShipmentCommentSender
->>>>>>> 4e8a78ed
      */
     private $shipmentCommentSender;
 
     /**
-<<<<<<< HEAD
-     * @var \PHPUnit\Framework\MockObject\MockObject|ShipmentRepositoryInterface
-=======
      * @var MockObject|ShipmentRepositoryInterface
->>>>>>> 4e8a78ed
      */
     private $shipmentRepositoryMock;
 
     /**
-<<<<<<< HEAD
-     * @var \PHPUnit\Framework\MockObject\MockObject|Shipment
-=======
      * @var MockObject|Shipment
->>>>>>> 4e8a78ed
      */
     private $shipmentMock;
 
     /**
-<<<<<<< HEAD
-     * @var \PHPUnit\Framework\MockObject\MockObject|Comment
-=======
      * @var MockObject|Comment
->>>>>>> 4e8a78ed
      */
     private $commentMock;
 
     /**
-<<<<<<< HEAD
-     * @var \PHPUnit\Framework\MockObject\MockObject|LoggerInterface
-=======
      * @var MockObject|LoggerInterface
->>>>>>> 4e8a78ed
      */
     private $loggerMock;
 
@@ -117,7 +81,7 @@
     {
         $this->commentResource = $this->getMockBuilder(ShipmentCommentResourceInterface::class)
             ->disableOriginalConstructor()
-            ->getMockForAbstractClass();
+            ->getMock();
         $this->commentFactory = $this->getMockBuilder(ShipmentCommentInterfaceFactory::class)
             ->disableOriginalConstructor()
             ->getMock();
@@ -126,14 +90,14 @@
             ->getMock();
         $this->collectionProcessor = $this->getMockBuilder(CollectionProcessorInterface::class)
             ->disableOriginalConstructor()
-            ->getMockForAbstractClass();
+            ->getMock();
         $this->shipmentRepositoryMock = $this->getMockBuilder(ShipmentRepositoryInterface::class)
             ->disableOriginalConstructor()
-            ->getMockForAbstractClass();
+            ->getMock();
         $this->shipmentCommentSender = $this->getMockBuilder(ShipmentCommentSender::class)
             ->disableOriginalConstructor()
             ->getMock();
-        $this->loggerMock = $this->getMockBuilder(LoggerInterface::class)->disableOriginalConstructor()->getMockForAbstractClass();
+        $this->loggerMock = $this->getMockBuilder(LoggerInterface::class)->disableOriginalConstructor()->getMock();
 
         $this->shipmentMock = $this->getMockBuilder(Shipment::class)->disableOriginalConstructor()->getMock();
         $this->commentMock = $this->getMockBuilder(Comment::class)->disableOriginalConstructor()->getMock();
@@ -177,20 +141,10 @@
         $this->assertEquals($this->commentMock, $this->commentRepository->save($this->commentMock));
     }
 
-<<<<<<< HEAD
-    /**
-     */
-    public function testSaveWithException()
-    {
-        $this->expectException(\Magento\Framework\Exception\CouldNotSaveException::class);
-        $this->expectExceptionMessage('Could not save the shipment comment.');
-
-=======
     public function testSaveWithException()
     {
         $this->expectException('Magento\Framework\Exception\CouldNotSaveException');
         $this->expectExceptionMessage('Could not save the shipment comment.');
->>>>>>> 4e8a78ed
         $this->commentResource->expects($this->once())
             ->method('save')
             ->with($this->commentMock)
