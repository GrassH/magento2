<?php declare(strict_types=1);
/**
 * Copyright © Magento, Inc. All rights reserved.
 * See COPYING.txt for license details.
 */
namespace Magento\Sales\Test\Unit\Model\Order\Creditmemo\Item\Validation;

use Magento\Framework\Exception\NoSuchEntityException;
use Magento\Sales\Api\Data\OrderInterface;
use Magento\Sales\Api\OrderItemRepositoryInterface;
use Magento\Sales\Model\Order\Creditmemo\Item\Validation\CreationQuantityValidator;
use Magento\Sales\Model\Order\Item;
use PHPUnit\Framework\MockObject\MockObject;
use PHPUnit\Framework\TestCase;

class CreateQuantityValidatorTest extends TestCase
{
    /**
<<<<<<< HEAD
     * @var OrderItemRepositoryInterface|\PHPUnit\Framework\MockObject\MockObject
=======
     * @var OrderItemRepositoryInterface|MockObject
>>>>>>> 4e8a78ed
     */
    private $orderItemRepositoryMock;

    /**
<<<<<<< HEAD
     * @var Item|\PHPUnit\Framework\MockObject\MockObject
=======
     * @var Item|MockObject
>>>>>>> 4e8a78ed
     */
    private $orderItemMock;

    /**
<<<<<<< HEAD
     * @var CreationQuantityValidator|\PHPUnit\Framework\MockObject\MockObject
=======
     * @var CreationQuantityValidator|MockObject
>>>>>>> 4e8a78ed
     */
    private $createQuantityValidator;

    /**
<<<<<<< HEAD
     * @var OrderInterface|\PHPUnit\Framework\MockObject\MockObject
=======
     * @var OrderInterface|MockObject
>>>>>>> 4e8a78ed
     */
    private $contexMock;

    /**
<<<<<<< HEAD
     * @var \stdClass|\PHPUnit\Framework\MockObject\MockObject
=======
     * @var \stdClass|MockObject
>>>>>>> 4e8a78ed
     */
    private $entity;

    protected function setUp(): void
    {
        $this->orderItemRepositoryMock = $this->getMockBuilder(OrderItemRepositoryInterface::class)
            ->disableOriginalConstructor()
            ->setMethods(['get'])
            ->getMockForAbstractClass();

        $this->orderItemMock = $this->getMockBuilder(Item::class)
            ->disableOriginalConstructor()
            ->getMockForAbstractClass();

        $this->entity = $this->getMockBuilder(\stdClass::class)
            ->disableOriginalConstructor()
            ->setMethods(['getOrderItemId', 'getQty'])
            ->getMock();
    }

    /**
     * @dataProvider dataProvider
     */
    public function testValidateCreditMemoProductItems($orderItemId, $expectedResult, $withContext = false)
    {
        if ($orderItemId) {
            $this->entity->expects($this->once())
                ->method('getOrderItemId')
                ->willReturn($orderItemId);

            $this->orderItemRepositoryMock->expects($this->once())
                ->method('get')
                ->with($orderItemId)
                ->willReturn($this->orderItemMock);
        } else {
            $this->entity->expects($this->once())
                ->method('getOrderItemId')
                ->willThrowException(new NoSuchEntityException());
        }

        $this->contexMock = null;
        if ($withContext) {
            $this->contexMock = $this->getMockBuilder(OrderInterface::class)
                ->disableOriginalConstructor()
                ->getMockForAbstractClass();

            $this->entity->expects($this->once())
                ->method('getQty')
                ->willReturn(11);
        }

        $this->createQuantityValidator = new CreationQuantityValidator(
            $this->orderItemRepositoryMock,
            $this->contexMock
        );

        $this->assertEquals($expectedResult, $this->createQuantityValidator->validate($this->entity));
    }

    /**
     * @return array
     */
    public function dataProvider()
    {
        return [
            'testValidateCreditMemoProductItems' => [
                1,
                [__('The creditmemo contains product item that is not part of the original order.')],
            ],
            'testValidateWithException' => [
                null,
                [__('The creditmemo contains product item that is not part of the original order.')]
            ],
            'testValidateWithContext' => [
                1,
                [__('The quantity to refund must not be greater than the unrefunded quantity.')],
                true
            ],
        ];
    }
}<|MERGE_RESOLUTION|>--- conflicted
+++ resolved
@@ -16,47 +16,27 @@
 class CreateQuantityValidatorTest extends TestCase
 {
     /**
-<<<<<<< HEAD
-     * @var OrderItemRepositoryInterface|\PHPUnit\Framework\MockObject\MockObject
-=======
      * @var OrderItemRepositoryInterface|MockObject
->>>>>>> 4e8a78ed
      */
     private $orderItemRepositoryMock;
 
     /**
-<<<<<<< HEAD
-     * @var Item|\PHPUnit\Framework\MockObject\MockObject
-=======
      * @var Item|MockObject
->>>>>>> 4e8a78ed
      */
     private $orderItemMock;
 
     /**
-<<<<<<< HEAD
-     * @var CreationQuantityValidator|\PHPUnit\Framework\MockObject\MockObject
-=======
      * @var CreationQuantityValidator|MockObject
->>>>>>> 4e8a78ed
      */
     private $createQuantityValidator;
 
     /**
-<<<<<<< HEAD
-     * @var OrderInterface|\PHPUnit\Framework\MockObject\MockObject
-=======
      * @var OrderInterface|MockObject
->>>>>>> 4e8a78ed
      */
     private $contexMock;
 
     /**
-<<<<<<< HEAD
-     * @var \stdClass|\PHPUnit\Framework\MockObject\MockObject
-=======
      * @var \stdClass|MockObject
->>>>>>> 4e8a78ed
      */
     private $entity;
 
