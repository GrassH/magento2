--- conflicted
+++ resolved
@@ -29,65 +29,37 @@
     private $subject;
 
     /**
-<<<<<<< HEAD
-     * @var \Magento\Sales\Model\Order|\PHPUnit\Framework\MockObject\MockObject
-=======
      * @var Order|MockObject
->>>>>>> 4e8a78ed
      */
     private $orderMock;
 
     /**
-<<<<<<< HEAD
-     * @var \Magento\Sales\Api\Data\InvoiceInterface|\PHPUnit\Framework\MockObject\MockObject
-=======
      * @var InvoiceInterface|MockObject
->>>>>>> 4e8a78ed
      */
     private $invoiceMock;
 
     /**
-<<<<<<< HEAD
-     * @var \Magento\Framework\Model\Context|\PHPUnit\Framework\MockObject\MockObject
-=======
      * @var Context|MockObject
->>>>>>> 4e8a78ed
      */
     private $contextMock;
 
     /**
-<<<<<<< HEAD
-     * @var \Magento\Sales\Api\Data\InvoiceItemInterface|\PHPUnit\Framework\MockObject\MockObject
-=======
      * @var InvoiceItemInterface|MockObject
->>>>>>> 4e8a78ed
      */
     private $invoiceItemMock;
 
     /**
-<<<<<<< HEAD
-     * @var \Magento\Sales\Api\Data\OrderPaymentInterface|\PHPUnit\Framework\MockObject\MockObject
-=======
      * @var OrderPaymentInterface|MockObject
->>>>>>> 4e8a78ed
      */
     private $orderPaymentMock;
 
     /**
-<<<<<<< HEAD
-     * @var \Magento\Framework\Event\ManagerInterface|\PHPUnit\Framework\MockObject\MockObject
-=======
      * @var ManagerInterface|MockObject
->>>>>>> 4e8a78ed
      */
     private $eventManagerMock;
 
     /**
-<<<<<<< HEAD
-     * @var \Magento\Payment\Model\MethodInterface|\PHPUnit\Framework\MockObject\MockObject
-=======
      * @var MethodInterface|MockObject
->>>>>>> 4e8a78ed
      */
     private $paymentMethodMock;
 
