<?php declare(strict_types=1);
/**
 * Copyright © Magento, Inc. All rights reserved.
 * See COPYING.txt for license details.
 */

namespace Magento\Sales\Test\Unit\Model\Order;

use Magento\Framework\Exception\MailException;
use Magento\Framework\ObjectManager\ObjectManager;
use Magento\Framework\ObjectManagerInterface;
use Magento\Sales\Model\Order\Creditmemo;
use Magento\Sales\Model\Order\CreditmemoNotifier;
use Magento\Sales\Model\Order\Email\Sender\CreditmemoSender;
use Magento\Sales\Model\Order\Status\History;
use Magento\Sales\Model\ResourceModel\Order\Status\History\Collection;
use Magento\Sales\Model\ResourceModel\Order\Status\History\CollectionFactory;
use PHPUnit\Framework\MockObject\MockObject;

use PHPUnit\Framework\TestCase;
use Psr\Log\LoggerInterface;

class CreditmemoNotifierTest extends TestCase
{
    /**
<<<<<<< HEAD
     * @var CollectionFactory |\PHPUnit\Framework\MockObject\MockObject
=======
     * @var CollectionFactory|MockObject
>>>>>>> 4e8a78ed
     */
    protected $historyCollectionFactory;

    /**
     * @var CreditmemoNotifier
     */
    protected $notifier;

    /**
<<<<<<< HEAD
     * @var \Magento\Sales\Model\Order\Creditmemo|\PHPUnit\Framework\MockObject\MockObject
=======
     * @var Creditmemo|MockObject
>>>>>>> 4e8a78ed
     */
    protected $creditmemo;

    /**
<<<<<<< HEAD
     * @var \Magento\Framework\ObjectManagerInterface |\PHPUnit\Framework\MockObject\MockObject
=======
     * @var ObjectManagerInterface|MockObject
>>>>>>> 4e8a78ed
     */
    protected $loggerMock;

    /**
<<<<<<< HEAD
     * @var \Magento\Framework\ObjectManager\ObjectManager |\PHPUnit\Framework\MockObject\MockObject
=======
     * @var ObjectManager|MockObject
>>>>>>> 4e8a78ed
     */
    protected $creditmemoSenderMock;

    protected function setUp(): void
    {
        $this->historyCollectionFactory = $this->createPartialMock(
            \Magento\Sales\Model\ResourceModel\Order\Status\History\CollectionFactory::class,
            ['create']
        );
        $this->creditmemo = $this->createPartialMock(
            Creditmemo::class,
            ['__wakeUp', 'getEmailSent']
        );
        $this->creditmemoSenderMock = $this->createPartialMock(
            CreditmemoSender::class,
            ['send']
        );
        $this->loggerMock = $this->createMock(LoggerInterface::class);
        $this->notifier = new CreditmemoNotifier(
            $this->historyCollectionFactory,
            $this->loggerMock,
            $this->creditmemoSenderMock
        );
    }

    /**
     * Test case for successful email sending
     */
    public function testNotifySuccess()
    {
        $historyCollection = $this->createPartialMock(
            Collection::class,
            ['getUnnotifiedForInstance', 'save', 'setIsCustomerNotified']
        );
        $historyItem = $this->createPartialMock(
            History::class,
            ['setIsCustomerNotified', 'save', '__wakeUp']
        );
        $historyItem->expects($this->at(0))
            ->method('setIsCustomerNotified')
            ->with(1);
        $historyItem->expects($this->at(1))
            ->method('save');
        $historyCollection->expects($this->once())
            ->method('getUnnotifiedForInstance')
            ->with($this->creditmemo)
            ->willReturn($historyItem);
        $this->creditmemo->expects($this->once())
            ->method('getEmailSent')
            ->willReturn(true);
        $this->historyCollectionFactory->expects($this->once())
            ->method('create')
            ->willReturn($historyCollection);

        $this->creditmemoSenderMock->expects($this->once())
            ->method('send')
            ->with($this->equalTo($this->creditmemo));

        $this->assertTrue($this->notifier->notify($this->creditmemo));
    }

    /**
     * Test case when email has not been sent
     */
    public function testNotifyFail()
    {
        $this->creditmemo->expects($this->once())
            ->method('getEmailSent')
            ->willReturn(false);
        $this->assertFalse($this->notifier->notify($this->creditmemo));
    }

    /**
     * Test case when Mail Exception has been thrown
     */
    public function testNotifyException()
    {
        $exception = new MailException(__('Email has not been sent'));
        $this->creditmemoSenderMock->expects($this->once())
            ->method('send')
            ->with($this->equalTo($this->creditmemo))
            ->will($this->throwException($exception));
        $this->loggerMock->expects($this->once())
            ->method('critical')
            ->with($this->equalTo($exception));
        $this->assertFalse($this->notifier->notify($this->creditmemo));
    }
}<|MERGE_RESOLUTION|>--- conflicted
+++ resolved
@@ -23,11 +23,7 @@
 class CreditmemoNotifierTest extends TestCase
 {
     /**
-<<<<<<< HEAD
-     * @var CollectionFactory |\PHPUnit\Framework\MockObject\MockObject
-=======
      * @var CollectionFactory|MockObject
->>>>>>> 4e8a78ed
      */
     protected $historyCollectionFactory;
 
@@ -37,29 +33,17 @@
     protected $notifier;
 
     /**
-<<<<<<< HEAD
-     * @var \Magento\Sales\Model\Order\Creditmemo|\PHPUnit\Framework\MockObject\MockObject
-=======
      * @var Creditmemo|MockObject
->>>>>>> 4e8a78ed
      */
     protected $creditmemo;
 
     /**
-<<<<<<< HEAD
-     * @var \Magento\Framework\ObjectManagerInterface |\PHPUnit\Framework\MockObject\MockObject
-=======
      * @var ObjectManagerInterface|MockObject
->>>>>>> 4e8a78ed
      */
     protected $loggerMock;
 
     /**
-<<<<<<< HEAD
-     * @var \Magento\Framework\ObjectManager\ObjectManager |\PHPUnit\Framework\MockObject\MockObject
-=======
      * @var ObjectManager|MockObject
->>>>>>> 4e8a78ed
      */
     protected $creditmemoSenderMock;
 
@@ -106,13 +90,13 @@
         $historyCollection->expects($this->once())
             ->method('getUnnotifiedForInstance')
             ->with($this->creditmemo)
-            ->willReturn($historyItem);
+            ->will($this->returnValue($historyItem));
         $this->creditmemo->expects($this->once())
             ->method('getEmailSent')
-            ->willReturn(true);
+            ->will($this->returnValue(true));
         $this->historyCollectionFactory->expects($this->once())
             ->method('create')
-            ->willReturn($historyCollection);
+            ->will($this->returnValue($historyCollection));
 
         $this->creditmemoSenderMock->expects($this->once())
             ->method('send')
@@ -128,7 +112,7 @@
     {
         $this->creditmemo->expects($this->once())
             ->method('getEmailSent')
-            ->willReturn(false);
+            ->will($this->returnValue(false));
         $this->assertFalse($this->notifier->notify($this->creditmemo));
     }
 
