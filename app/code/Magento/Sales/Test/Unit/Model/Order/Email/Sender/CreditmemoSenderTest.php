--- conflicted
+++ resolved
@@ -71,15 +71,10 @@
             $this->senderBuilderFactoryMock,
             $this->loggerMock,
             $this->paymentHelper,
-<<<<<<< HEAD
-            $this->creditmemoResource,
-            $this->addressRendererMock,
-            $this->eventManagerMock
-=======
             $this->creditmemoResourceMock,
             $this->globalConfig,
-            $this->addressRenderer
->>>>>>> b90dafde
+            $this->addressRenderer,
+            $this->eventManagerMock
         );
     }
 
