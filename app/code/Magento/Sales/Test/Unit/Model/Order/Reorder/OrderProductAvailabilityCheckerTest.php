--- conflicted
+++ resolved
@@ -22,29 +22,17 @@
     private $productAvailabilityChecks;
 
     /**
-<<<<<<< HEAD
-     * @var Item|\PHPUnit\Framework\MockObject\MockObject
-=======
      * @var Item|MockObject
->>>>>>> 4e8a78ed
      */
     private $orderItemMock;
 
     /**
-<<<<<<< HEAD
-     * @var OrderItemInterface|\PHPUnit\Framework\MockObject\MockObject
-=======
      * @var OrderItemInterface|MockObject
->>>>>>> 4e8a78ed
      */
     private $orderItemInterfaceMock;
 
     /**
-<<<<<<< HEAD
-     * @var ConfigurableChecker|\PHPUnit\Framework\MockObject\MockObject
-=======
      * @var ConfigurableChecker|MockObject
->>>>>>> 4e8a78ed
      */
     private $configurableCheckerMock;
 
@@ -102,18 +90,9 @@
         $this->assertFalse($this->checker->isAvailable($this->orderItemMock));
     }
 
-<<<<<<< HEAD
-    /**
-     */
-    public function testIsAvailableException()
-    {
-        $this->expectException(\Magento\Framework\Exception\ConfigurationMismatchException::class);
-
-=======
     public function testIsAvailableException()
     {
         $this->expectException('Magento\Framework\Exception\ConfigurationMismatchException');
->>>>>>> 4e8a78ed
         $this->getProductType($this->productTypeSimple);
         $this->checker->isAvailable($this->orderItemMock);
     }
