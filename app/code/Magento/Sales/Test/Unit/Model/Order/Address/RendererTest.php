--- conflicted
+++ resolved
@@ -29,47 +29,27 @@
     private $objectManagerHelper;
 
     /**
-<<<<<<< HEAD
-     * @var CustomerAddressConfig|\PHPUnit\Framework\MockObject\MockObject
-=======
      * @var CustomerAddressConfig|MockObject
->>>>>>> 4e8a78ed
      */
     private $customerAddressConfigMock;
 
     /**
-<<<<<<< HEAD
-     * @var EventManager|\PHPUnit\Framework\MockObject\MockObject
-=======
      * @var EventManager|MockObject
->>>>>>> 4e8a78ed
      */
     private $eventManagerMock;
 
     /**
-<<<<<<< HEAD
-     * @var OrderAddress|\PHPUnit\Framework\MockObject\MockObject
-=======
      * @var OrderAddress|MockObject
->>>>>>> 4e8a78ed
      */
     private $orderAddressMock;
 
     /**
-<<<<<<< HEAD
-     * @var Order|\PHPUnit\Framework\MockObject\MockObject
-=======
      * @var Order|MockObject
->>>>>>> 4e8a78ed
      */
     private $orderMock;
 
     /**
-<<<<<<< HEAD
-     * @var CustomerAddressBlockRenderer|\PHPUnit\Framework\MockObject\MockObject
-=======
      * @var CustomerAddressBlockRenderer|MockObject
->>>>>>> 4e8a78ed
      */
     private $customerAddressBlockRendererMock;
 
@@ -141,7 +121,7 @@
         $this->eventManagerMock->expects(static::never())
             ->method('dispatch');
 
-        $this->assertNull($this->orderAddressRenderer->format($this->orderAddressMock, $type));
+        $this->assertEquals(null, $this->orderAddressRenderer->format($this->orderAddressMock, $type));
     }
 
     /**
