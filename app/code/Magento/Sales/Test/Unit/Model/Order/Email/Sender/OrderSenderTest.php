--- conflicted
+++ resolved
@@ -48,15 +48,10 @@
             $this->senderBuilderFactoryMock,
             $this->loggerMock,
             $this->paymentHelper,
-<<<<<<< HEAD
-            $this->orderResource,
-            $this->addressRendererMock,
-            $this->eventManagerMock
-=======
             $this->orderResourceMock,
             $this->globalConfig,
-            $this->addressRenderer
->>>>>>> b90dafde
+            $this->addressRenderer,
+            $this->eventManagerMock
         );
     }
 
