--- conflicted
+++ resolved
@@ -21,47 +21,27 @@
     protected $objectManager;
 
     /**
-<<<<<<< HEAD
-     * @var \Magento\Sales\Model\Order\Invoice\Item|\PHPUnit\Framework\MockObject\MockObject
-=======
      * @var Item|MockObject
->>>>>>> 4e8a78ed
      */
     protected $item;
 
     /**
-<<<<<<< HEAD
-     * @var \Magento\Sales\Model\Order\ItemFactory|\PHPUnit\Framework\MockObject\MockObject
-=======
      * @var \Magento\Sales\Model\Order\ItemFactory|MockObject
->>>>>>> 4e8a78ed
      */
     protected $orderItemFactoryMock;
 
     /**
-<<<<<<< HEAD
-     * @var \Magento\Sales\Model\Order\Invoice|\PHPUnit\Framework\MockObject\MockObject
-=======
      * @var Invoice|MockObject
->>>>>>> 4e8a78ed
      */
     protected $invoiceMock;
 
     /**
-<<<<<<< HEAD
-     * @var \Magento\Sales\Model\Order|\PHPUnit\Framework\MockObject\MockObject
-=======
      * @var Order|MockObject
->>>>>>> 4e8a78ed
      */
     protected $orderMock;
 
     /**
-<<<<<<< HEAD
-     * @var \Magento\Sales\Model\Order\Item|\PHPUnit\Framework\MockObject\MockObject
-=======
      * @var \Magento\Sales\Model\Order\Item|MockObject
->>>>>>> 4e8a78ed
      */
     protected $orderItemMock;
 
