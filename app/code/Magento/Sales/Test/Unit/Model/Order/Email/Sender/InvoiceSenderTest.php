--- conflicted
+++ resolved
@@ -5,9 +5,9 @@
  */
 namespace Magento\Sales\Test\Unit\Model\Order\Email\Sender;
 
-use \Magento\Sales\Model\Order\Email\Sender\InvoiceSender;
-
-class InvoiceSenderTest extends \PHPUnit_Framework_TestCase
+use Magento\Sales\Model\Order\Email\Sender\InvoiceSender;
+
+class InvoiceSenderTest extends AbstractSenderTest
 {
     /**
      * @var \Magento\Sales\Model\Order\Email\Sender\InvoiceSender
@@ -15,164 +15,26 @@
     protected $sender;
 
     /**
-     * @var \Magento\Sales\Model\Order\Email\Sender|\PHPUnit_Framework_MockObject_MockObject
-     */
-    protected $senderMock;
-
-    /**
-     * @var \PHPUnit_Framework_MockObject_MockObject
-     */
-    protected $senderBuilderFactoryMock;
-
-    /**
-     * @var \PHPUnit_Framework_MockObject_MockObject
-     */
-    protected $templateContainerMock;
-
-    /**
-     * @var \PHPUnit_Framework_MockObject_MockObject
-     */
-    protected $identityContainerMock;
-
-    /**
-     * @var \PHPUnit_Framework_MockObject_MockObject
-     */
-    protected $storeMock;
-
-    /**
-     * @var \PHPUnit_Framework_MockObject_MockObject
-     */
-    protected $orderMock;
-
-    /**
      * @var \Magento\Sales\Model\Order\Invoice|\PHPUnit_Framework_MockObject_MockObject
      */
     protected $invoiceMock;
-    /**
-     * @var \PHPUnit_Framework_MockObject_MockObject
-     */
-    protected $paymentHelper;
-
-    /**
-     * @var \PHPUnit_Framework_MockObject_MockObject
-     */
-    protected $invoiceResource;
-
-    /**
-<<<<<<< HEAD
-     * Global configuration storage mock.
-     *
-     * @var \Magento\Framework\App\Config\ScopeConfigInterface|\PHPUnit_Framework_MockObject_MockObject
-     */
-    protected $globalConfig;
-
-    /**
-     * @var \Magento\Sales\Model\Order\Address\Renderer|\PHPUnit_Framework_MockObject_MockObject
-     */
-    protected $addressRenderer;
-
-    /**
-=======
->>>>>>> 927e8e2b
-     * @SuppressWarnings(PHPMD.ExcessiveMethodLength)
-     */
+
+    /**
+     * @var \Magento\Sales\Model\Resource\EntityAbstract|\PHPUnit_Framework_MockObject_MockObject
+     */
+    protected $invoiceResourceMock;
+
     protected function setUp()
     {
-        $this->senderMock = $this->getMock(
-            'Magento\Sales\Model\Order\Email\Sender',
-            ['send', 'sendCopyTo'],
-            [],
-            '',
-            false
-        );
-
-        $this->senderBuilderFactoryMock = $this->getMock(
-            '\Magento\Sales\Model\Order\Email\SenderBuilderFactory',
-            ['create'],
-            [],
-            '',
-            false
-        );
-        $this->templateContainerMock = $this->getMock(
-            '\Magento\Sales\Model\Order\Email\Container\Template',
-            ['setTemplateVars'],
-            [],
-            '',
-            false
-        );
-        $this->paymentHelper = $this->getMock('\Magento\Payment\Helper\Data', ['getInfoBlockHtml'], [], '', false);
-        $this->paymentHelper->expects($this->any())
-            ->method('getInfoBlockHtml')
-            ->will($this->returnValue('payment'));
-
-        $this->invoiceResource = $this->getMock(
+        $this->stepMockSetup();
+
+        $this->invoiceResourceMock = $this->getMock(
             '\Magento\Sales\Model\Resource\Order\Invoice',
             ['saveAttribute'],
             [],
             '',
             false
         );
-
-        $this->globalConfig = $this->getMock(
-            'Magento\Framework\App\Config',
-            ['getValue'],
-            [],
-            '',
-            false
-        );
-
-        $this->addressRenderer = $this->getMock(
-            'Magento\Sales\Model\Order\Address\Renderer',
-            ['format'],
-            [],
-            '',
-            false
-        );
-
-        $this->storeMock = $this->getMock(
-            '\Magento\Store\Model\Store',
-            ['getStoreId', '__wakeup'],
-            [],
-            '',
-            false
-        );
-
-        $this->identityContainerMock = $this->getMock(
-            '\Magento\Sales\Model\Order\Email\Container\InvoiceIdentity',
-            ['getStore', 'isEnabled', 'getConfigValue', 'getTemplateId', 'getGuestTemplateId'],
-            [],
-            '',
-            false
-        );
-        $this->identityContainerMock->expects($this->any())
-            ->method('getStore')
-            ->will($this->returnValue($this->storeMock));
-
-        $this->orderMock = $this->getMock(
-            '\Magento\Sales\Model\Order',
-            [
-                'getStore', 'getBillingAddress', 'getPayment',
-                '__wakeup', 'getCustomerIsGuest', 'getCustomerName',
-                'getCustomerEmail', 'getShippingAddress'
-            ],
-            [],
-            '',
-            false
-        );
-
-        $this->orderMock->expects($this->any())
-            ->method('getStore')
-            ->will($this->returnValue($this->storeMock));
-        $paymentInfoMock = $this->getMock(
-            '\Magento\Payment\Model\Info',
-            [],
-            [],
-            '',
-            false
-        );
-        $this->orderMock->expects($this->any())
-            ->method('getPayment')
-            ->will($this->returnValue($paymentInfoMock));
 
         $this->invoiceMock = $this->getMock(
             '\Magento\Sales\Model\Order\Invoice',
@@ -192,13 +54,24 @@
             ->method('getOrder')
             ->will($this->returnValue($this->orderMock));
 
+        $this->identityContainerMock = $this->getMock(
+            '\Magento\Sales\Model\Order\Email\Container\InvoiceIdentity',
+            ['getStore', 'isEnabled', 'getConfigValue', 'getTemplateId', 'getGuestTemplateId'],
+            [],
+            '',
+            false
+        );
+        $this->identityContainerMock->expects($this->any())
+            ->method('getStore')
+            ->will($this->returnValue($this->storeMock));
+
         $this->sender = new InvoiceSender(
             $this->templateContainerMock,
             $this->identityContainerMock,
             $this->senderBuilderFactoryMock,
             $this->loggerMock,
             $this->paymentHelper,
-            $this->invoiceResource,
+            $this->invoiceResourceMock,
             $this->globalConfig,
             $this->addressRenderer
         );
@@ -290,7 +163,7 @@
                     ->method('setEmailSent')
                     ->with(true);
 
-                $this->invoiceResource->expects($this->once())
+                $this->invoiceResourceMock->expects($this->once())
                     ->method('saveAttribute')
                     ->with($this->invoiceMock, ['send_email', 'email_sent']);
 
@@ -298,7 +171,7 @@
                     $this->sender->send($this->invoiceMock)
                 );
             } else {
-                $this->invoiceResource->expects($this->once())
+                $this->invoiceResourceMock->expects($this->once())
                     ->method('saveAttribute')
                     ->with($this->invoiceMock, 'send_email');
 
@@ -307,7 +180,7 @@
                 );
             }
         } else {
-            $this->invoiceResource->expects($this->once())
+            $this->invoiceResourceMock->expects($this->once())
                 ->method('saveAttribute')
                 ->with($this->invoiceMock, 'send_email');
 
