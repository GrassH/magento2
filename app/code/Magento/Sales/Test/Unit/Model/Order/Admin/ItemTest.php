--- conflicted
+++ resolved
@@ -12,11 +12,7 @@
 class ItemTest extends TestCase
 {
     /**
-<<<<<<< HEAD
-     * @var \PHPUnit\Framework\MockObject\MockObject
-=======
      * @var MockObject
->>>>>>> 4e8a78ed
      */
     protected $orderItemMock;
 
