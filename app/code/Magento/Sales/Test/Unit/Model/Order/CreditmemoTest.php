--- conflicted
+++ resolved
@@ -30,11 +30,7 @@
 class CreditmemoTest extends TestCase
 {
     /**
-<<<<<<< HEAD
-     * @var OrderRepositoryInterface |\PHPUnit\Framework\MockObject\MockObject
-=======
      * @var OrderRepositoryInterface|MockObject
->>>>>>> 4e8a78ed
      */
     protected $orderRepository;
 
@@ -44,27 +40,19 @@
     protected $creditmemo;
 
     /**
-<<<<<<< HEAD
-     * @var ScopeConfigInterface|\PHPUnit\Framework\MockObject\MockObject
-=======
      * @var ScopeConfigInterface|MockObject
->>>>>>> 4e8a78ed
      */
     private $scopeConfigMock;
 
     /**
-<<<<<<< HEAD
-     * @var CollectionFactory|\PHPUnit\Framework\MockObject\MockObject
-=======
      * @var CollectionFactory|MockObject
->>>>>>> 4e8a78ed
      */
     protected $cmItemCollectionFactoryMock;
 
     protected function setUp(): void
     {
-        $this->orderRepository = $this->getMockForAbstractClass(OrderRepositoryInterface::class);
-        $this->scopeConfigMock = $this->getMockForAbstractClass(ScopeConfigInterface::class);
+        $this->orderRepository = $this->createMock(OrderRepositoryInterface::class);
+        $this->scopeConfigMock = $this->createMock(ScopeConfigInterface::class);
 
         $objectManagerHelper = new ObjectManagerHelper($this);
         $this->cmItemCollectionFactoryMock = $this->getMockBuilder(
@@ -112,7 +100,7 @@
         $order->expects($this->atLeastOnce())
             ->method('setHistoryEntityName')
             ->with($entityName)
-            ->willReturnSelf();
+            ->will($this->returnSelf());
         $this->orderRepository->expects($this->atLeastOnce())
             ->method('get')
             ->with($orderId)
@@ -164,11 +152,7 @@
             ->with($this->creditmemo);
         $items[] = $itemMock;
 
-<<<<<<< HEAD
-        /** @var ItemCollection|\PHPUnit\Framework\MockObject\MockObject $itemCollectionMock */
-=======
         /** @var ItemCollection|MockObject $itemCollectionMock */
->>>>>>> 4e8a78ed
         $itemCollectionMock = $this->getMockBuilder(
             \Magento\Sales\Model\ResourceModel\Order\Creditmemo\Item\Collection::class
         )
@@ -177,11 +161,11 @@
         $itemCollectionMock->expects($this->once())
             ->method('setCreditmemoFilter')
             ->with($id)
-            ->willReturn($items);
+            ->will($this->returnValue($items));
 
         $this->cmItemCollectionFactoryMock->expects($this->any())
             ->method('create')
-            ->willReturn($itemCollectionMock);
+            ->will($this->returnValue($itemCollectionMock));
 
         $itemsCollection = $this->creditmemo->getItemsCollection();
         $this->assertEquals($items, $itemsCollection);
@@ -197,11 +181,7 @@
             ->method('setCreditmemo');
         $items[] = $itemMock;
 
-<<<<<<< HEAD
-        /** @var ItemCollection|\PHPUnit\Framework\MockObject\MockObject $itemCollectionMock */
-=======
         /** @var ItemCollection|MockObject $itemCollectionMock */
->>>>>>> 4e8a78ed
         $itemCollectionMock = $this->getMockBuilder(
             \Magento\Sales\Model\ResourceModel\Order\Creditmemo\Item\Collection::class
         )
@@ -210,11 +190,11 @@
         $itemCollectionMock->expects($this->once())
             ->method('setCreditmemoFilter')
             ->with(null)
-            ->willReturn($items);
+            ->will($this->returnValue($items));
 
         $this->cmItemCollectionFactoryMock->expects($this->any())
             ->method('create')
-            ->willReturn($itemCollectionMock);
+            ->will($this->returnValue($itemCollectionMock));
 
         $itemsCollection = $this->creditmemo->getItemsCollection();
         $this->assertEquals($items, $itemsCollection);
