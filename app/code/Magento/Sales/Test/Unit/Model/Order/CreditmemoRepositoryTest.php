<?php declare(strict_types=1);
/**
 * Copyright © Magento, Inc. All rights reserved.
 * See COPYING.txt for license details.
 */

namespace Magento\Sales\Test\Unit\Model\Order;

use Magento\Eav\Model\Entity\Type;
use Magento\Framework\Api\SearchCriteria;
use Magento\Framework\Api\SearchCriteria\CollectionProcessorInterface;
use Magento\Framework\TestFramework\Unit\Helper\ObjectManager;
use Magento\Sales\Model\Order\Creditmemo;
use Magento\Sales\Model\Order\CreditmemoRepository;
use Magento\Sales\Model\ResourceModel\Metadata;
use Magento\Sales\Model\ResourceModel\Order\Creditmemo\Collection;
use PHPUnit\Framework\MockObject\MockObject;
use PHPUnit\Framework\TestCase;

/**
 * @SuppressWarnings(PHPMD.CouplingBetweenObjects)
 */
class CreditmemoRepositoryTest extends TestCase
{
    /**
     * @var CreditmemoRepository
     */
    protected $creditmemo;

    /**
<<<<<<< HEAD
     * @var \Magento\Sales\Model\ResourceModel\Metadata|\PHPUnit\Framework\MockObject\MockObject
=======
     * @var Metadata|MockObject
>>>>>>> 4e8a78ed
     */
    protected $metadataMock;

    /**
<<<<<<< HEAD
     * @var \Magento\Sales\Api\Data\CreditmemoSearchResultInterfaceFactory|\PHPUnit\Framework\MockObject\MockObject
=======
     * @var \Magento\Sales\Api\Data\CreditmemoSearchResultInterfaceFactory|MockObject
>>>>>>> 4e8a78ed
     */
    protected $searchResultFactoryMock;

    /**
<<<<<<< HEAD
     * @var CollectionProcessorInterface|\PHPUnit\Framework\MockObject\MockObject
=======
     * @var CollectionProcessorInterface|MockObject
>>>>>>> 4e8a78ed
     */
    private $collectionProcessorMock;

    protected function setUp(): void
    {
        $objectManager = new ObjectManager($this);
        $this->metadataMock = $this->createMock(Metadata::class);
        $this->searchResultFactoryMock = $this->createPartialMock(
            \Magento\Sales\Api\Data\CreditmemoSearchResultInterfaceFactory::class,
            ['create']
        );
        $this->collectionProcessorMock = $this->getMockBuilder(CollectionProcessorInterface::class)
            ->getMock();
        $this->creditmemo = $objectManager->getObject(
            CreditmemoRepository::class,
            [
                'metadata' => $this->metadataMock,
                'searchResultFactory' => $this->searchResultFactoryMock,
                'collectionProcessor' => $this->collectionProcessorMock,
            ]
        );
        $this->type = $this->createPartialMock(Type::class, ['fetchNewIncrementId']);
    }

    public function testGet()
    {
        $id = 1;
        $entity = $this->getMockBuilder(Creditmemo::class)
            ->disableOriginalConstructor()
            ->getMock();
        $entity->expects($this->once())
            ->method('load')
            ->with($id)
            ->willReturn($entity);
        $entity->expects($this->once())
            ->method('getEntityId')
            ->willReturn($id);

        $this->metadataMock->expects($this->once())
            ->method('getNewInstance')
            ->willReturn($entity);

        $this->assertEquals($entity, $this->creditmemo->get($id));
        //retrieve entity from registry
        $this->assertEquals($entity, $this->creditmemo->get($id));
    }

<<<<<<< HEAD
    /**
     */
    public function testGetNoId()
    {
        $this->expectException(\Magento\Framework\Exception\InputException::class);
        $this->expectExceptionMessage('An ID is needed. Set the ID and try again.');

        $this->creditmemo->get(null);
    }

    /**
     */
    public function testGetEntityNoId()
    {
        $this->expectException(\Magento\Framework\Exception\NoSuchEntityException::class);
        $this->expectExceptionMessage('The entity that was requested doesn\'t exist. Verify the entity and try again.');

=======
    public function testGetNoId()
    {
        $this->expectException('Magento\Framework\Exception\InputException');
        $this->expectExceptionMessage('An ID is needed. Set the ID and try again.');
        $this->creditmemo->get(null);
    }

    public function testGetEntityNoId()
    {
        $this->expectException('Magento\Framework\Exception\NoSuchEntityException');
        $this->expectExceptionMessage('The entity that was requested doesn\'t exist. Verify the entity and try again.');
>>>>>>> 4e8a78ed
        $id = 1;
        $entity = $this->getMockBuilder(Creditmemo::class)
            ->disableOriginalConstructor()
            ->getMock();
        $entity->expects($this->once())
            ->method('load')
            ->with($id)
            ->willReturn($entity);
        $entity->expects($this->once())
            ->method('getEntityId')
            ->willReturn(null);

        $this->metadataMock->expects($this->once())
            ->method('getNewInstance')
            ->willReturn($entity);

        $this->assertNull($entity, $this->creditmemo->get($id));
    }

    public function testCreate()
    {
        $entity = $this->getMockBuilder(Creditmemo::class)
            ->disableOriginalConstructor()
            ->getMock();
        $this->metadataMock->expects($this->once())
            ->method('getNewInstance')
            ->willReturn($entity);
        $this->assertEquals($entity, $this->creditmemo->create());
    }

    public function testGetList()
    {
        $searchCriteria = $this->getMockBuilder(SearchCriteria::class)
            ->disableOriginalConstructor()
            ->getMock();
        $collection = $this->getMockBuilder(Collection::class)
            ->disableOriginalConstructor()
            ->getMock();
        $this->collectionProcessorMock->expects($this->once())
            ->method('process')
            ->with($searchCriteria, $collection);
        $this->searchResultFactoryMock->expects($this->once())
            ->method('create')
            ->willReturn($collection);

        $this->assertEquals($collection, $this->creditmemo->getList($searchCriteria));
    }

    public function testDelete()
    {
        $entity = $this->getMockBuilder(Creditmemo::class)
            ->disableOriginalConstructor()
            ->getMock();
        $entity->expects($this->once())
            ->method('getEntityId')
            ->willReturn(1);

        $mapper = $this->getMockBuilder(\Magento\Sales\Model\ResourceModel\Order\Creditmemo::class)
            ->disableOriginalConstructor()
            ->getMock();
        $mapper->expects($this->once())
            ->method('delete')
            ->with($entity);

        $this->metadataMock->expects($this->any())
            ->method('getMapper')
            ->willReturn($mapper);

        $this->assertTrue($this->creditmemo->delete($entity));
    }

<<<<<<< HEAD
    /**
     */
    public function testDeleteWithException()
    {
        $this->expectException(\Magento\Framework\Exception\CouldNotDeleteException::class);
        $this->expectExceptionMessage('The credit memo couldn\'t be deleted.');

        $entity = $this->getMockBuilder(\Magento\Sales\Model\Order\Creditmemo::class)
=======
    public function testDeleteWithException()
    {
        $this->expectException('Magento\Framework\Exception\CouldNotDeleteException');
        $this->expectExceptionMessage('The credit memo couldn\'t be deleted.');
        $entity = $this->getMockBuilder(Creditmemo::class)
>>>>>>> 4e8a78ed
            ->disableOriginalConstructor()
            ->getMock();
        $entity->expects($this->never())
            ->method('getEntityId');

        $mapper = $this->getMockBuilder(\Magento\Sales\Model\ResourceModel\Order\Creditmemo::class)
            ->disableOriginalConstructor()
            ->getMock();
        $mapper->expects($this->once())
            ->method('delete')
            ->willThrowException(new \Exception('error'));

        $this->metadataMock->expects($this->any())
            ->method('getMapper')
            ->willReturn($mapper);

        $this->creditmemo->delete($entity);
    }

    public function testSave()
    {
        $entity = $this->getMockBuilder(Creditmemo::class)
            ->disableOriginalConstructor()
            ->getMock();
        $entity->expects($this->any())
            ->method('getEntityId')
            ->willReturn(1);

        $mapper = $this->getMockBuilder(\Magento\Sales\Model\ResourceModel\Order\Creditmemo::class)
            ->disableOriginalConstructor()
            ->getMock();
        $mapper->expects($this->once())
            ->method('save')
            ->with($entity);

        $this->metadataMock->expects($this->any())
            ->method('getMapper')
            ->willReturn($mapper);

        $this->assertEquals($entity, $this->creditmemo->save($entity));
    }

<<<<<<< HEAD
    /**
     */
    public function testSaveWithException()
    {
        $this->expectException(\Magento\Framework\Exception\CouldNotSaveException::class);
        $this->expectExceptionMessage('The credit memo couldn\'t be saved.');

        $entity = $this->getMockBuilder(\Magento\Sales\Model\Order\Creditmemo::class)
=======
    public function testSaveWithException()
    {
        $this->expectException('Magento\Framework\Exception\CouldNotSaveException');
        $this->expectExceptionMessage('The credit memo couldn\'t be saved.');
        $entity = $this->getMockBuilder(Creditmemo::class)
>>>>>>> 4e8a78ed
            ->disableOriginalConstructor()
            ->getMock();
        $entity->expects($this->never())
            ->method('getEntityId');

        $mapper = $this->getMockBuilder(\Magento\Sales\Model\ResourceModel\Order\Creditmemo::class)
            ->disableOriginalConstructor()
            ->getMock();
        $mapper->expects($this->once())
            ->method('save')
            ->willThrowException(new \Exception('error'));

        $this->metadataMock->expects($this->any())
            ->method('getMapper')
            ->willReturn($mapper);

        $this->assertEquals($entity, $this->creditmemo->save($entity));
    }
}<|MERGE_RESOLUTION|>--- conflicted
+++ resolved
@@ -28,29 +28,17 @@
     protected $creditmemo;
 
     /**
-<<<<<<< HEAD
-     * @var \Magento\Sales\Model\ResourceModel\Metadata|\PHPUnit\Framework\MockObject\MockObject
-=======
      * @var Metadata|MockObject
->>>>>>> 4e8a78ed
      */
     protected $metadataMock;
 
     /**
-<<<<<<< HEAD
-     * @var \Magento\Sales\Api\Data\CreditmemoSearchResultInterfaceFactory|\PHPUnit\Framework\MockObject\MockObject
-=======
      * @var \Magento\Sales\Api\Data\CreditmemoSearchResultInterfaceFactory|MockObject
->>>>>>> 4e8a78ed
      */
     protected $searchResultFactoryMock;
 
     /**
-<<<<<<< HEAD
-     * @var CollectionProcessorInterface|\PHPUnit\Framework\MockObject\MockObject
-=======
      * @var CollectionProcessorInterface|MockObject
->>>>>>> 4e8a78ed
      */
     private $collectionProcessorMock;
 
@@ -98,25 +86,6 @@
         $this->assertEquals($entity, $this->creditmemo->get($id));
     }
 
-<<<<<<< HEAD
-    /**
-     */
-    public function testGetNoId()
-    {
-        $this->expectException(\Magento\Framework\Exception\InputException::class);
-        $this->expectExceptionMessage('An ID is needed. Set the ID and try again.');
-
-        $this->creditmemo->get(null);
-    }
-
-    /**
-     */
-    public function testGetEntityNoId()
-    {
-        $this->expectException(\Magento\Framework\Exception\NoSuchEntityException::class);
-        $this->expectExceptionMessage('The entity that was requested doesn\'t exist. Verify the entity and try again.');
-
-=======
     public function testGetNoId()
     {
         $this->expectException('Magento\Framework\Exception\InputException');
@@ -128,7 +97,6 @@
     {
         $this->expectException('Magento\Framework\Exception\NoSuchEntityException');
         $this->expectExceptionMessage('The entity that was requested doesn\'t exist. Verify the entity and try again.');
->>>>>>> 4e8a78ed
         $id = 1;
         $entity = $this->getMockBuilder(Creditmemo::class)
             ->disableOriginalConstructor()
@@ -200,22 +168,11 @@
         $this->assertTrue($this->creditmemo->delete($entity));
     }
 
-<<<<<<< HEAD
-    /**
-     */
-    public function testDeleteWithException()
-    {
-        $this->expectException(\Magento\Framework\Exception\CouldNotDeleteException::class);
-        $this->expectExceptionMessage('The credit memo couldn\'t be deleted.');
-
-        $entity = $this->getMockBuilder(\Magento\Sales\Model\Order\Creditmemo::class)
-=======
     public function testDeleteWithException()
     {
         $this->expectException('Magento\Framework\Exception\CouldNotDeleteException');
         $this->expectExceptionMessage('The credit memo couldn\'t be deleted.');
         $entity = $this->getMockBuilder(Creditmemo::class)
->>>>>>> 4e8a78ed
             ->disableOriginalConstructor()
             ->getMock();
         $entity->expects($this->never())
@@ -258,22 +215,11 @@
         $this->assertEquals($entity, $this->creditmemo->save($entity));
     }
 
-<<<<<<< HEAD
-    /**
-     */
-    public function testSaveWithException()
-    {
-        $this->expectException(\Magento\Framework\Exception\CouldNotSaveException::class);
-        $this->expectExceptionMessage('The credit memo couldn\'t be saved.');
-
-        $entity = $this->getMockBuilder(\Magento\Sales\Model\Order\Creditmemo::class)
-=======
     public function testSaveWithException()
     {
         $this->expectException('Magento\Framework\Exception\CouldNotSaveException');
         $this->expectExceptionMessage('The credit memo couldn\'t be saved.');
         $entity = $this->getMockBuilder(Creditmemo::class)
->>>>>>> 4e8a78ed
             ->disableOriginalConstructor()
             ->getMock();
         $entity->expects($this->never())
