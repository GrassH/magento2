<?php declare(strict_types=1);
/**
 * Copyright © Magento, Inc. All rights reserved.
 * See COPYING.txt for license details.
 */
namespace Magento\Sales\Test\Unit\Model\Order;

use Magento\Framework\EntityManager\HydratorInterface;
use Magento\Framework\EntityManager\HydratorPool;
use Magento\Framework\TestFramework\Unit\Helper\ObjectManager;
use Magento\Sales\Api\Data\CreditmemoCommentCreationInterface;
use Magento\Sales\Api\Data\CreditmemoCommentInterface;
use Magento\Sales\Api\Data\CreditmemoCommentInterfaceFactory;
use Magento\Sales\Api\Data\CreditmemoCreationArgumentsInterface;
use Magento\Sales\Api\Data\CreditmemoItemCreationInterface;
use Magento\Sales\Api\OrderRepositoryInterface;
use Magento\Sales\Model\Order;
use Magento\Sales\Model\Order\Creditmemo;
use Magento\Sales\Model\Order\CreditmemoDocumentFactory;
use Magento\Sales\Model\Order\CreditmemoFactory;
use Magento\Sales\Model\Order\Invoice;
use PHPUnit\Framework\MockObject\MockObject;
use PHPUnit\Framework\TestCase;

/**
 * @SuppressWarnings(PHPMD.CouplingBetweenObjects)
 */
class CreditmemoDocumentFactoryTest extends TestCase
{
    /**
     * @var ObjectManager
     */
    private $objectManager;

    /**
<<<<<<< HEAD
     * @var CreditmemoDocumentFactory|\PHPUnit\Framework\MockObject\MockObject
=======
     * @var CreditmemoDocumentFactory|MockObject
>>>>>>> 4e8a78ed
     */
    private $factory;

    /**
<<<<<<< HEAD
     * @var CreditmemoFactory|\PHPUnit\Framework\MockObject\MockObject
=======
     * @var CreditmemoFactory|MockObject
>>>>>>> 4e8a78ed
     */
    private $creditmemoFactoryMock;

    /**
<<<<<<< HEAD
     * @var CreditmemoCommentInterfaceFactory|\PHPUnit\Framework\MockObject\MockObject
=======
     * @var CreditmemoCommentInterfaceFactory|MockObject
>>>>>>> 4e8a78ed
     */
    private $commentFactoryMock;

    /**
<<<<<<< HEAD
     * @var HydratorPool|\PHPUnit\Framework\MockObject\MockObject
=======
     * @var HydratorPool|MockObject
>>>>>>> 4e8a78ed
     */
    private $hydratorPoolMock;

    /**
<<<<<<< HEAD
     * @var HydratorInterface|\PHPUnit\Framework\MockObject\MockObject
=======
     * @var HydratorInterface|MockObject
>>>>>>> 4e8a78ed
     */
    private $hydratorMock;

    /**
<<<<<<< HEAD
     * @var \Magento\Sales\Model\Order|\PHPUnit\Framework\MockObject\MockObject
=======
     * @var \Magento\Sales\Model\Order|MockObject
>>>>>>> 4e8a78ed
     */
    private $orderMock;

    /**
<<<<<<< HEAD
     * @var \Magento\Sales\Model\Order\Invoice|\PHPUnit\Framework\MockObject\MockObject
=======
     * @var Invoice|MockObject
>>>>>>> 4e8a78ed
     */
    private $invoiceMock;

    /**
<<<<<<< HEAD
     * @var CreditmemoItemCreationInterface|\PHPUnit\Framework\MockObject\MockObject
=======
     * @var CreditmemoItemCreationInterface|MockObject
>>>>>>> 4e8a78ed
     */
    private $creditmemoItemCreationMock;

    /**
<<<<<<< HEAD
     * @var CreditmemoCommentCreationInterface|\PHPUnit\Framework\MockObject\MockObject
=======
     * @var CreditmemoCommentCreationInterface|MockObject
>>>>>>> 4e8a78ed
     */
    private $commentCreationMock;

    /**
<<<<<<< HEAD
     * @var CreditmemoCreationArgumentsInterface|\PHPUnit\Framework\MockObject\MockObject
=======
     * @var CreditmemoCreationArgumentsInterface|MockObject
>>>>>>> 4e8a78ed
     */
    private $commentCreationArgumentsMock;

    /**
<<<<<<< HEAD
     * @var Order\Creditmemo|\PHPUnit\Framework\MockObject\MockObject
=======
     * @var Order\Creditmemo|MockObject
>>>>>>> 4e8a78ed
     */
    private $creditmemoMock;

    /**
<<<<<<< HEAD
     * @var CreditmemoCommentInterface|\PHPUnit\Framework\MockObject\MockObject
=======
     * @var CreditmemoCommentInterface|MockObject
>>>>>>> 4e8a78ed
     */
    private $commentMock;

    /**
<<<<<<< HEAD
     * @var OrderRepositoryInterface|\PHPUnit\Framework\MockObject\MockObject
     */
    private $orderRepositoryMock;

    protected function setUp(): void
=======
     * @var OrderRepositoryInterface|MockObject
     */
    private $orderRepositoryMock;

    public function setUp(): void
>>>>>>> 4e8a78ed
    {
        $this->objectManager = new ObjectManager($this);
        $this->creditmemoFactoryMock = $this->getMockBuilder(CreditmemoFactory::class)
            ->disableOriginalConstructor()
            ->getMock();
        $this->commentFactoryMock =
            $this->getMockBuilder(CreditmemoCommentInterfaceFactory::class)
                ->disableOriginalConstructor()
                ->getMock();
        $this->hydratorPoolMock = $this->getMockBuilder(HydratorPool::class)
            ->disableOriginalConstructor()
            ->getMock();
        $this->orderRepositoryMock = $this->getMockBuilder(OrderRepositoryInterface::class)
            ->disableOriginalConstructor()
            ->getMockForAbstractClass();
        $this->orderMock = $this->getMockBuilder(Order::class)
            ->disableOriginalConstructor()
            ->getMock();
        $this->invoiceMock = $this->getMockBuilder(Invoice::class)
            ->disableOriginalConstructor()
            ->getMock();
        $this->creditmemoItemCreationMock = $this->getMockBuilder(CreditmemoItemCreationInterface::class)
            ->disableOriginalConstructor()
<<<<<<< HEAD
            ->getMockForAbstractClass();
        $this->creditmemoMock = $this->getMockBuilder(Order\Creditmemo::class)
=======
            ->getMock();
        $this->creditmemoMock = $this->getMockBuilder(Creditmemo::class)
>>>>>>> 4e8a78ed
            ->disableOriginalConstructor()
            ->getMock();
        $this->hydratorMock = $this->getMockBuilder(HydratorInterface::class)
            ->disableOriginalConstructor()
            ->getMockForAbstractClass();
        $this->commentCreationArgumentsMock = $this->getMockBuilder(CreditmemoCreationArgumentsInterface::class)
            ->disableOriginalConstructor()
            ->getMockForAbstractClass();
        $this->commentCreationMock = $this->getMockBuilder(CreditmemoCommentCreationInterface::class)
            ->disableOriginalConstructor()
            ->getMockForAbstractClass();
        $this->creditmemoMock->expects($this->once())
            ->method('getEntityId')
            ->willReturn(11);

        $this->commentMock = $this->getMockBuilder(CreditmemoCommentInterface::class)
            ->disableOriginalConstructor()
            ->setMethods(
                array_merge(
                    get_class_methods(CreditmemoCommentInterface::class),
                    ['setStoreId', 'setCreditmemo']
                )
            )
            ->getMock();
        $this->factory = $this->objectManager->getObject(
            CreditmemoDocumentFactory::class,
            [
                'creditmemoFactory' => $this->creditmemoFactoryMock,
                'commentFactory' => $this->commentFactoryMock,
                'hydratorPool' => $this->hydratorPoolMock,
                'orderRepository' => $this->orderRepositoryMock
            ]
        );
    }

    private function commonFactoryFlow()
    {
        $this->creditmemoItemCreationMock->expects($this->once())
            ->method('getOrderItemId')
            ->willReturn(7);
        $this->creditmemoItemCreationMock->expects($this->once())
            ->method('getQty')
            ->willReturn(3);
        $this->hydratorPoolMock->expects($this->exactly(2))
            ->method('getHydrator')
            ->willReturnMap(
                [
                    [CreditmemoCreationArgumentsInterface::class, $this->hydratorMock],
                    [CreditmemoCommentCreationInterface::class, $this->hydratorMock],
                ]
            );
        $this->hydratorMock->expects($this->exactly(2))
            ->method('extract')
            ->willReturnMap([
                [$this->commentCreationArgumentsMock, ['shipping_amount' => '20.00']],
                [$this->commentCreationMock, ['comment' => 'text']]
            ]);
        $this->commentFactoryMock->expects($this->once())
            ->method('create')
            ->with(
                [
                    'data' => [
                        'comment' => 'text'
                    ]
                ]
            )
            ->willReturn($this->commentMock);
        $this->creditmemoMock->expects($this->once())
            ->method('getEntityId')
            ->willReturn(11);
        $this->creditmemoMock->expects($this->once())
            ->method('getStoreId')
            ->willReturn(1);
        $this->commentMock->expects($this->once())
            ->method('setParentId')
            ->with(11)
            ->willReturnSelf();
        $this->commentMock->expects($this->once())
            ->method('setStoreId')
            ->with(1)
            ->willReturnSelf();
        $this->commentMock->expects($this->once())
            ->method('setIsCustomerNotified')
            ->with(true)
            ->willReturnSelf();
        $this->commentMock->expects($this->once())
            ->method('setCreditmemo')
            ->with($this->creditmemoMock)
            ->willReturnSelf();
    }

    public function testCreateFromOrder()
    {
        $this->commonFactoryFlow();
        $this->creditmemoFactoryMock->expects($this->once())
            ->method('createByOrder')
            ->with(
                $this->orderMock,
                [
                    'shipping_amount' => '20.00',
                    'qtys' => [7 => 3]
                ]
            )
            ->willReturn($this->creditmemoMock);
        $this->factory->createFromOrder(
            $this->orderMock,
            [$this->creditmemoItemCreationMock],
            $this->commentCreationMock,
            true,
            $this->commentCreationArgumentsMock
        );
    }

    public function testCreateFromInvoice()
    {
        $this->commonFactoryFlow();
        $this->creditmemoFactoryMock->expects($this->once())
            ->method('createByInvoice')
            ->with(
                $this->invoiceMock,
                [
                    'shipping_amount' => '20.00',
                    'qtys' => [7 => 3]
                ]
            )
            ->willReturn($this->creditmemoMock);
        $this->orderRepositoryMock->expects($this->once())
            ->method('get')
            ->willReturn($this->orderMock);
        $this->invoiceMock->expects($this->once())
            ->method('setOrder')
            ->with($this->orderMock)
            ->willReturnSelf();
        $this->factory->createFromInvoice(
            $this->invoiceMock,
            [$this->creditmemoItemCreationMock],
            $this->commentCreationMock,
            true,
            $this->commentCreationArgumentsMock
        );
    }
}<|MERGE_RESOLUTION|>--- conflicted
+++ resolved
@@ -33,127 +33,71 @@
     private $objectManager;
 
     /**
-<<<<<<< HEAD
-     * @var CreditmemoDocumentFactory|\PHPUnit\Framework\MockObject\MockObject
-=======
      * @var CreditmemoDocumentFactory|MockObject
->>>>>>> 4e8a78ed
      */
     private $factory;
 
     /**
-<<<<<<< HEAD
-     * @var CreditmemoFactory|\PHPUnit\Framework\MockObject\MockObject
-=======
      * @var CreditmemoFactory|MockObject
->>>>>>> 4e8a78ed
      */
     private $creditmemoFactoryMock;
 
     /**
-<<<<<<< HEAD
-     * @var CreditmemoCommentInterfaceFactory|\PHPUnit\Framework\MockObject\MockObject
-=======
      * @var CreditmemoCommentInterfaceFactory|MockObject
->>>>>>> 4e8a78ed
      */
     private $commentFactoryMock;
 
     /**
-<<<<<<< HEAD
-     * @var HydratorPool|\PHPUnit\Framework\MockObject\MockObject
-=======
      * @var HydratorPool|MockObject
->>>>>>> 4e8a78ed
      */
     private $hydratorPoolMock;
 
     /**
-<<<<<<< HEAD
-     * @var HydratorInterface|\PHPUnit\Framework\MockObject\MockObject
-=======
      * @var HydratorInterface|MockObject
->>>>>>> 4e8a78ed
      */
     private $hydratorMock;
 
     /**
-<<<<<<< HEAD
-     * @var \Magento\Sales\Model\Order|\PHPUnit\Framework\MockObject\MockObject
-=======
      * @var \Magento\Sales\Model\Order|MockObject
->>>>>>> 4e8a78ed
      */
     private $orderMock;
 
     /**
-<<<<<<< HEAD
-     * @var \Magento\Sales\Model\Order\Invoice|\PHPUnit\Framework\MockObject\MockObject
-=======
      * @var Invoice|MockObject
->>>>>>> 4e8a78ed
      */
     private $invoiceMock;
 
     /**
-<<<<<<< HEAD
-     * @var CreditmemoItemCreationInterface|\PHPUnit\Framework\MockObject\MockObject
-=======
      * @var CreditmemoItemCreationInterface|MockObject
->>>>>>> 4e8a78ed
      */
     private $creditmemoItemCreationMock;
 
     /**
-<<<<<<< HEAD
-     * @var CreditmemoCommentCreationInterface|\PHPUnit\Framework\MockObject\MockObject
-=======
      * @var CreditmemoCommentCreationInterface|MockObject
->>>>>>> 4e8a78ed
      */
     private $commentCreationMock;
 
     /**
-<<<<<<< HEAD
-     * @var CreditmemoCreationArgumentsInterface|\PHPUnit\Framework\MockObject\MockObject
-=======
      * @var CreditmemoCreationArgumentsInterface|MockObject
->>>>>>> 4e8a78ed
      */
     private $commentCreationArgumentsMock;
 
     /**
-<<<<<<< HEAD
-     * @var Order\Creditmemo|\PHPUnit\Framework\MockObject\MockObject
-=======
      * @var Order\Creditmemo|MockObject
->>>>>>> 4e8a78ed
      */
     private $creditmemoMock;
 
     /**
-<<<<<<< HEAD
-     * @var CreditmemoCommentInterface|\PHPUnit\Framework\MockObject\MockObject
-=======
      * @var CreditmemoCommentInterface|MockObject
->>>>>>> 4e8a78ed
      */
     private $commentMock;
 
     /**
-<<<<<<< HEAD
-     * @var OrderRepositoryInterface|\PHPUnit\Framework\MockObject\MockObject
+     * @var OrderRepositoryInterface|MockObject
      */
     private $orderRepositoryMock;
 
-    protected function setUp(): void
-=======
-     * @var OrderRepositoryInterface|MockObject
-     */
-    private $orderRepositoryMock;
-
     public function setUp(): void
->>>>>>> 4e8a78ed
     {
         $this->objectManager = new ObjectManager($this);
         $this->creditmemoFactoryMock = $this->getMockBuilder(CreditmemoFactory::class)
@@ -168,7 +112,7 @@
             ->getMock();
         $this->orderRepositoryMock = $this->getMockBuilder(OrderRepositoryInterface::class)
             ->disableOriginalConstructor()
-            ->getMockForAbstractClass();
+            ->getMock();
         $this->orderMock = $this->getMockBuilder(Order::class)
             ->disableOriginalConstructor()
             ->getMock();
@@ -177,24 +121,19 @@
             ->getMock();
         $this->creditmemoItemCreationMock = $this->getMockBuilder(CreditmemoItemCreationInterface::class)
             ->disableOriginalConstructor()
-<<<<<<< HEAD
-            ->getMockForAbstractClass();
-        $this->creditmemoMock = $this->getMockBuilder(Order\Creditmemo::class)
-=======
             ->getMock();
         $this->creditmemoMock = $this->getMockBuilder(Creditmemo::class)
->>>>>>> 4e8a78ed
             ->disableOriginalConstructor()
             ->getMock();
         $this->hydratorMock = $this->getMockBuilder(HydratorInterface::class)
             ->disableOriginalConstructor()
-            ->getMockForAbstractClass();
+            ->getMock();
         $this->commentCreationArgumentsMock = $this->getMockBuilder(CreditmemoCreationArgumentsInterface::class)
             ->disableOriginalConstructor()
-            ->getMockForAbstractClass();
+            ->getMock();
         $this->commentCreationMock = $this->getMockBuilder(CreditmemoCommentCreationInterface::class)
             ->disableOriginalConstructor()
-            ->getMockForAbstractClass();
+            ->getMock();
         $this->creditmemoMock->expects($this->once())
             ->method('getEntityId')
             ->willReturn(11);
