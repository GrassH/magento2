--- conflicted
+++ resolved
@@ -42,13 +42,9 @@
             $this->templateContainerMock,
             $this->identityContainerMock,
             $this->senderBuilderFactoryMock,
-<<<<<<< HEAD
-            $this->addressRendererMock,
+            $this->loggerMock,
+            $this->addressRenderer,
             $this->eventManagerMock
-=======
-            $this->loggerMock,
-            $this->addressRenderer
->>>>>>> b90dafde
         );
     }
 
