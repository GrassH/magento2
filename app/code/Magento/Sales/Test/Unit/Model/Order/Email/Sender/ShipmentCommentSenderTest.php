<?php declare(strict_types=1);
/**
 * Copyright © Magento, Inc. All rights reserved.
 * See COPYING.txt for license details.
 */
namespace Magento\Sales\Test\Unit\Model\Order\Email\Sender;

use Magento\Sales\Api\Data\OrderInterface;
use Magento\Sales\Model\Order\Email\Container\ShipmentCommentIdentity;
use Magento\Sales\Model\Order\Email\Sender\ShipmentCommentSender;
use Magento\Sales\Model\Order\Shipment;
use PHPUnit\Framework\MockObject\MockObject;

class ShipmentCommentSenderTest extends AbstractSenderTest
{
    /**
     * @var ShipmentCommentSender
     */
    protected $sender;

    /**
<<<<<<< HEAD
     * @var \PHPUnit\Framework\MockObject\MockObject
=======
     * @var MockObject
>>>>>>> 4e8a78ed
     */
    protected $shipmentMock;

    protected function setUp(): void
    {
        $this->stepMockSetup();
        $this->stepIdentityContainerInit(ShipmentCommentIdentity::class);
        $this->addressRenderer->expects($this->any())->method('format')->willReturn(1);
        $this->shipmentMock = $this->createPartialMock(
            Shipment::class,
            ['getStore', '__wakeup', 'getOrder']
        );
        $this->shipmentMock->expects($this->any())
            ->method('getStore')
            ->willReturn($this->storeMock);
        $this->shipmentMock->expects($this->any())
            ->method('getOrder')
            ->willReturn($this->orderMock);

        $this->sender = new ShipmentCommentSender(
            $this->templateContainerMock,
            $this->identityContainerMock,
            $this->senderBuilderFactoryMock,
            $this->loggerMock,
            $this->addressRenderer,
            $this->eventManagerMock
        );
    }

    public function testSendFalse()
    {
        $this->stepAddressFormat($this->addressMock);
        $result = $this->sender->send($this->shipmentMock);
        $this->assertFalse($result);
    }

    public function testSendTrueWithCustomerCopy()
    {
        $billingAddress = $this->addressMock;
        $comment = 'comment_test';
        $customerName='Test Customer';
        $frontendStatusLabel='Processing';

        $this->orderMock->expects($this->once())
            ->method('getCustomerIsGuest')
            ->willReturn(false);
        $this->stepAddressFormat($billingAddress);

        $this->identityContainerMock->expects($this->once())
            ->method('isEnabled')
            ->willReturn(true);
        $this->orderMock->expects($this->any())
            ->method('getCustomerName')
            ->willReturn($customerName);
        $this->orderMock->expects($this->once())
            ->method('getFrontendStatusLabel')
            ->willReturn($frontendStatusLabel);
        $this->templateContainerMock->expects($this->once())
            ->method('setTemplateVars')
            ->with(
                $this->equalTo(
                    [
                        'order' => $this->orderMock,
                        'shipment' => $this->shipmentMock,
                        'billing' => $billingAddress,
                        'comment' => $comment,
                        'store' => $this->storeMock,
                        'formattedShippingAddress' => 1,
                        'formattedBillingAddress' => 1,
                        'order_data' => [
                            'customer_name' => $customerName,
                            'frontend_status_label' => $frontendStatusLabel
                        ]
                    ]
                )
            );
        $this->stepSendWithoutSendCopy();
        $result = $this->sender->send($this->shipmentMock, true, $comment);
        $this->assertTrue($result);
    }

    public function testSendTrueWithoutCustomerCopy()
    {
        $billingAddress = $this->addressMock;
        $comment = 'comment_test';
        $customerName='Test Customer';
        $frontendStatusLabel='Processing';

        $this->orderMock->expects($this->once())
            ->method('getCustomerIsGuest')
            ->willReturn(false);
        $this->stepAddressFormat($billingAddress);

        $this->identityContainerMock->expects($this->once())
            ->method('isEnabled')
            ->willReturn(true);
        $this->orderMock->expects($this->any())
            ->method('getCustomerName')
            ->willReturn($customerName);
        $this->orderMock->expects($this->once())
            ->method('getFrontendStatusLabel')
            ->willReturn($frontendStatusLabel);
        $this->templateContainerMock->expects($this->once())
            ->method('setTemplateVars')
            ->with(
                $this->equalTo(
                    [
                        'order' => $this->orderMock,
                        'shipment' => $this->shipmentMock,
                        'billing' => $billingAddress,
                        'comment' => $comment,
                        'store' => $this->storeMock,
                        'formattedShippingAddress' => 1,
                        'formattedBillingAddress' => 1,
                        'order_data' => [
                            'customer_name' => $customerName,
                            'frontend_status_label' => $frontendStatusLabel
                        ]
                    ]
                )
            );
        $this->stepSendWithCallSendCopyTo();
        $result = $this->sender->send($this->shipmentMock, false, $comment);
        $this->assertTrue($result);
    }

    public function testSendVirtualOrder()
    {
        $isVirtualOrder = true;
        $this->orderMock->setData(OrderInterface::IS_VIRTUAL, $isVirtualOrder);
        $this->stepAddressFormat($this->addressMock, $isVirtualOrder);
        $customerName='Test Customer';
        $frontendStatusLabel='Complete';

        $this->identityContainerMock->expects($this->once())
            ->method('isEnabled')
            ->willReturn(false);
        $this->orderMock->expects($this->any())
            ->method('getCustomerName')
            ->willReturn($customerName);
        $this->orderMock->expects($this->once())
            ->method('getFrontendStatusLabel')
            ->willReturn($frontendStatusLabel);
        $this->templateContainerMock->expects($this->once())
            ->method('setTemplateVars')
            ->with(
                $this->equalTo(
                    [
                        'order' => $this->orderMock,
                        'shipment' => $this->shipmentMock,
                        'billing' => $this->addressMock,
                        'comment' => '',
                        'store' => $this->storeMock,
                        'formattedShippingAddress' => null,
                        'formattedBillingAddress' => 1,
                        'order_data' => [
                            'customer_name' => $customerName,
                            'frontend_status_label' => $frontendStatusLabel
                        ]

                    ]
                )
            );
        $this->assertFalse($this->sender->send($this->shipmentMock));
    }
}<|MERGE_RESOLUTION|>--- conflicted
+++ resolved
@@ -19,11 +19,7 @@
     protected $sender;
 
     /**
-<<<<<<< HEAD
-     * @var \PHPUnit\Framework\MockObject\MockObject
-=======
      * @var MockObject
->>>>>>> 4e8a78ed
      */
     protected $shipmentMock;
 
@@ -38,10 +34,10 @@
         );
         $this->shipmentMock->expects($this->any())
             ->method('getStore')
-            ->willReturn($this->storeMock);
+            ->will($this->returnValue($this->storeMock));
         $this->shipmentMock->expects($this->any())
             ->method('getOrder')
-            ->willReturn($this->orderMock);
+            ->will($this->returnValue($this->orderMock));
 
         $this->sender = new ShipmentCommentSender(
             $this->templateContainerMock,
@@ -69,12 +65,12 @@
 
         $this->orderMock->expects($this->once())
             ->method('getCustomerIsGuest')
-            ->willReturn(false);
+            ->will($this->returnValue(false));
         $this->stepAddressFormat($billingAddress);
 
         $this->identityContainerMock->expects($this->once())
             ->method('isEnabled')
-            ->willReturn(true);
+            ->will($this->returnValue(true));
         $this->orderMock->expects($this->any())
             ->method('getCustomerName')
             ->willReturn($customerName);
@@ -114,12 +110,12 @@
 
         $this->orderMock->expects($this->once())
             ->method('getCustomerIsGuest')
-            ->willReturn(false);
+            ->will($this->returnValue(false));
         $this->stepAddressFormat($billingAddress);
 
         $this->identityContainerMock->expects($this->once())
             ->method('isEnabled')
-            ->willReturn(true);
+            ->will($this->returnValue(true));
         $this->orderMock->expects($this->any())
             ->method('getCustomerName')
             ->willReturn($customerName);
@@ -160,7 +156,7 @@
 
         $this->identityContainerMock->expects($this->once())
             ->method('isEnabled')
-            ->willReturn(false);
+            ->will($this->returnValue(false));
         $this->orderMock->expects($this->any())
             ->method('getCustomerName')
             ->willReturn($customerName);
