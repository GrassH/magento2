<?php declare(strict_types=1);
/**
 * Copyright © Magento, Inc. All rights reserved.
 * See COPYING.txt for license details.
 */

namespace Magento\Sales\Test\Unit\Model\Order\Shipment\Comment;

use Magento\Sales\Model\Order\Shipment\Comment;
use Magento\Sales\Model\Order\Shipment\Comment\Validator;
use PHPUnit\Framework\MockObject\MockObject;
use PHPUnit\Framework\TestCase;

class ValidatorTest extends TestCase
{
    /**
     * @var Validator
     */
    protected $validator;

    /**
<<<<<<< HEAD
     * @var \Magento\Sales\Model\Order\Shipment\Comment|\PHPUnit\Framework\MockObject\MockObject
=======
     * @var Comment|MockObject
>>>>>>> 4e8a78ed
     */
    protected $commentModelMock;

    /**
     * Set up
     */
    protected function setUp(): void
    {
        $this->commentModelMock = $this->createPartialMock(
            Comment::class,
            ['hasData', 'getData', '__wakeup']
        );
        $this->validator = new Validator();
    }

    /**
     * Run test validate
     *
     * @param $commentDataMap
     * @param $commentData
     * @param $expectedWarnings
     * @dataProvider providerCommentData
     */
    public function testValidate($commentDataMap, $commentData, $expectedWarnings)
    {
        $this->commentModelMock->expects($this->any())
            ->method('hasData')
            ->willReturnMap($commentDataMap);
        $this->commentModelMock->expects($this->once())
            ->method('getData')
            ->willReturn($commentData);
        $actualWarnings = $this->validator->validate($this->commentModelMock);
        $this->assertEquals($expectedWarnings, $actualWarnings);
    }

    /**
     * Provides comment data for tests
     *
     * @return array
     */
    public function providerCommentData()
    {
        return [
            [
                [
                    ['parent_id', true],
                    ['comment', true],
                ],
                [
                    'parent_id' => 25,
                    'comment' => 'Hello world!'
                ],
                [],
            ],
            [
                [
                    ['parent_id', true],
                    ['comment', false],
                ],
                [
                    'parent_id' => 0,
                    'comment' => null
                ],
                [
                    'parent_id' => 'Parent Shipment Id can not be empty',
                    'comment' => '"Comment" is required. Enter and try again.'
                ]
            ]
        ];
    }
}<|MERGE_RESOLUTION|>--- conflicted
+++ resolved
@@ -19,11 +19,7 @@
     protected $validator;
 
     /**
-<<<<<<< HEAD
-     * @var \Magento\Sales\Model\Order\Shipment\Comment|\PHPUnit\Framework\MockObject\MockObject
-=======
      * @var Comment|MockObject
->>>>>>> 4e8a78ed
      */
     protected $commentModelMock;
 
@@ -51,10 +47,10 @@
     {
         $this->commentModelMock->expects($this->any())
             ->method('hasData')
-            ->willReturnMap($commentDataMap);
+            ->will($this->returnValueMap($commentDataMap));
         $this->commentModelMock->expects($this->once())
             ->method('getData')
-            ->willReturn($commentData);
+            ->will($this->returnValue($commentData));
         $actualWarnings = $this->validator->validate($this->commentModelMock);
         $this->assertEquals($expectedWarnings, $actualWarnings);
     }
