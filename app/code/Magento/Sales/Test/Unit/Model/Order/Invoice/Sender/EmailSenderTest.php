<?php declare(strict_types=1);
/**
 * Copyright © Magento, Inc. All rights reserved.
 * See COPYING.txt for license details.
 */
namespace Magento\Sales\Test\Unit\Model\Order\Invoice\Sender;

use Magento\Framework\App\Config\ScopeConfigInterface;
use Magento\Framework\DataObject;
use Magento\Framework\Event\ManagerInterface;
use Magento\Payment\Helper\Data;
use Magento\Payment\Model\Info;
use Magento\Sales\Api\Data\InvoiceCommentCreationInterface;
use Magento\Sales\Api\Data\InvoiceInterface;
use Magento\Sales\Model\Order;
use Magento\Sales\Model\Order\Address;
use Magento\Sales\Model\Order\Address\Renderer;
use Magento\Sales\Model\Order\Email\Container\InvoiceIdentity;
use Magento\Sales\Model\Order\Email\Container\Template;
use Magento\Sales\Model\Order\Email\Sender;
use Magento\Sales\Model\Order\Invoice\Sender\EmailSender;
use Magento\Sales\Model\ResourceModel\Order\Invoice;
use Magento\Store\Model\Store;
use PHPUnit\Framework\MockObject\MockObject;
use PHPUnit\Framework\TestCase;
use Psr\Log\LoggerInterface;

/**
 * Unit test for email notification sender for Invoice.
 * @SuppressWarnings(PHPMD.TooManyFields)
 * @SuppressWarnings(PHPMD.CouplingBetweenObjects)
 */
class EmailSenderTest extends TestCase
{
    /**
     * @var EmailSender
     */
    private $subject;

    /**
<<<<<<< HEAD
     * @var \Magento\Sales\Model\Order|\PHPUnit\Framework\MockObject\MockObject
=======
     * @var Order|MockObject
>>>>>>> 4e8a78ed
     */
    private $orderMock;

    /**
<<<<<<< HEAD
     * @var \Magento\Store\Model\Store|\PHPUnit\Framework\MockObject\MockObject
=======
     * @var Store|MockObject
>>>>>>> 4e8a78ed
     */
    private $storeMock;

    /**
<<<<<<< HEAD
     * @var \Magento\Sales\Model\Order\Email\Sender|\PHPUnit\Framework\MockObject\MockObject
=======
     * @var Sender|MockObject
>>>>>>> 4e8a78ed
     */
    private $senderMock;

    /**
<<<<<<< HEAD
     * @var \Psr\Log\LoggerInterface|\PHPUnit\Framework\MockObject\MockObject
=======
     * @var LoggerInterface|MockObject
>>>>>>> 4e8a78ed
     */
    private $loggerMock;

    /**
<<<<<<< HEAD
     * @var \Magento\Sales\Api\Data\InvoiceInterface|\PHPUnit\Framework\MockObject\MockObject
=======
     * @var InvoiceInterface|MockObject
>>>>>>> 4e8a78ed
     */
    private $invoiceMock;

    /**
<<<<<<< HEAD
     * @var \Magento\Sales\Api\Data\InvoiceCommentCreationInterface|\PHPUnit\Framework\MockObject\MockObject
=======
     * @var InvoiceCommentCreationInterface|MockObject
>>>>>>> 4e8a78ed
     */
    private $commentMock;

    /**
<<<<<<< HEAD
     * @var \Magento\Sales\Model\Order\Address|\PHPUnit\Framework\MockObject\MockObject
=======
     * @var Address|MockObject
>>>>>>> 4e8a78ed
     */
    private $addressMock;

    /**
<<<<<<< HEAD
     * @var \Magento\Framework\App\Config\ScopeConfigInterface|\PHPUnit\Framework\MockObject\MockObject
=======
     * @var ScopeConfigInterface|MockObject
>>>>>>> 4e8a78ed
     */
    private $globalConfigMock;

    /**
<<<<<<< HEAD
     * @var \Magento\Framework\Event\ManagerInterface|\PHPUnit\Framework\MockObject\MockObject
=======
     * @var ManagerInterface|MockObject
>>>>>>> 4e8a78ed
     */
    private $eventManagerMock;

    /**
<<<<<<< HEAD
     * @var \Magento\Payment\Model\Info|\PHPUnit\Framework\MockObject\MockObject
=======
     * @var \Magento\Payment\Model\Info|MockObject
>>>>>>> 4e8a78ed
     */
    private $paymentInfoMock;

    /**
<<<<<<< HEAD
     * @var \Magento\Payment\Helper\Data|\PHPUnit\Framework\MockObject\MockObject
=======
     * @var Data|MockObject
>>>>>>> 4e8a78ed
     */
    private $paymentHelperMock;

    /**
<<<<<<< HEAD
     * @var \Magento\Sales\Model\ResourceModel\Order\Invoice|\PHPUnit\Framework\MockObject\MockObject
=======
     * @var Invoice|MockObject
>>>>>>> 4e8a78ed
     */
    private $invoiceResourceMock;

    /**
<<<<<<< HEAD
     * @var \Magento\Sales\Model\Order\Address\Renderer|\PHPUnit\Framework\MockObject\MockObject
=======
     * @var Renderer|MockObject
>>>>>>> 4e8a78ed
     */
    private $addressRendererMock;

    /**
<<<<<<< HEAD
     * @var \Magento\Sales\Model\Order\Email\Container\Template|\PHPUnit\Framework\MockObject\MockObject
=======
     * @var Template|MockObject
>>>>>>> 4e8a78ed
     */
    private $templateContainerMock;

    /**
<<<<<<< HEAD
     * @var \Magento\Sales\Model\Order\Email\Container\InvoiceIdentity|\PHPUnit\Framework\MockObject\MockObject
=======
     * @var InvoiceIdentity|MockObject
>>>>>>> 4e8a78ed
     */
    private $identityContainerMock;

    /**
<<<<<<< HEAD
     * @var \Magento\Sales\Model\Order\Email\SenderBuilderFactory|\PHPUnit\Framework\MockObject\MockObject
=======
     * @var \Magento\Sales\Model\Order\Email\SenderBuilderFactory|MockObject
>>>>>>> 4e8a78ed
     */
    private $senderBuilderFactoryMock;

    /**
     * @SuppressWarnings(PHPMD.ExcessiveMethodLength)
     */
    protected function setUp(): void
    {
        $this->orderMock = $this->getMockBuilder(Order::class)
            ->disableOriginalConstructor()
            ->getMock();

        $this->storeMock = $this->getMockBuilder(Store::class)
            ->setMethods(['getStoreId'])
            ->disableOriginalConstructor()
            ->getMock();

        $this->storeMock->expects($this->any())
            ->method('getStoreId')
            ->willReturn(1);
        $this->orderMock->expects($this->any())
            ->method('getStore')
            ->willReturn($this->storeMock);

        $this->senderMock = $this->getMockBuilder(Sender::class)
            ->disableOriginalConstructor()
            ->setMethods(['send', 'sendCopyTo'])
            ->getMock();

        $this->loggerMock = $this->getMockBuilder(LoggerInterface::class)
            ->disableOriginalConstructor()
            ->getMockForAbstractClass();

        $this->invoiceMock = $this->getMockBuilder(\Magento\Sales\Model\Order\Invoice::class)
            ->disableOriginalConstructor()
            ->setMethods(['setSendEmail', 'setEmailSent'])
            ->getMock();

        $this->commentMock = $this->getMockBuilder(InvoiceCommentCreationInterface::class)
            ->disableOriginalConstructor()
            ->getMockForAbstractClass();

        $this->commentMock->expects($this->any())
            ->method('getComment')
            ->willReturn('Comment text');

        $this->addressMock = $this->getMockBuilder(Address::class)
            ->disableOriginalConstructor()
            ->getMock();

        $this->orderMock->expects($this->any())
            ->method('getBillingAddress')
            ->willReturn($this->addressMock);
        $this->orderMock->expects($this->any())
            ->method('getShippingAddress')
            ->willReturn($this->addressMock);

        $this->globalConfigMock = $this->getMockBuilder(ScopeConfigInterface::class)
            ->disableOriginalConstructor()
            ->getMockForAbstractClass();

        $this->eventManagerMock = $this->getMockBuilder(ManagerInterface::class)
            ->disableOriginalConstructor()
            ->getMockForAbstractClass();

        $this->paymentInfoMock = $this->getMockBuilder(Info::class)
            ->disableOriginalConstructor()
            ->getMock();

        $this->orderMock->expects($this->any())
            ->method('getPayment')
            ->willReturn($this->paymentInfoMock);

        $this->paymentHelperMock = $this->getMockBuilder(Data::class)
            ->disableOriginalConstructor()
            ->getMock();

        $this->paymentHelperMock->expects($this->any())
            ->method('getInfoBlockHtml')
            ->with($this->paymentInfoMock, 1)
            ->willReturn('Payment Info Block');

        $this->invoiceResourceMock = $this->getMockBuilder(Invoice::class)
            ->disableOriginalConstructor()
            ->getMock();

        $this->addressRendererMock = $this->getMockBuilder(Renderer::class)
            ->disableOriginalConstructor()
            ->getMock();

        $this->addressRendererMock->expects($this->any())
            ->method('format')
            ->with($this->addressMock, 'html')
            ->willReturn('Formatted address');

        $this->templateContainerMock = $this->getMockBuilder(Template::class)
            ->disableOriginalConstructor()
            ->getMock();

        $this->identityContainerMock = $this->getMockBuilder(
            InvoiceIdentity::class
        )
        ->disableOriginalConstructor()
        ->getMock();

        $this->identityContainerMock->expects($this->any())
            ->method('getStore')
            ->willReturn($this->storeMock);

        $this->senderBuilderFactoryMock = $this->getMockBuilder(
            \Magento\Sales\Model\Order\Email\SenderBuilderFactory::class
        )
        ->disableOriginalConstructor()
        ->setMethods(['create'])
        ->getMock();

        $this->subject = new EmailSender(
            $this->templateContainerMock,
            $this->identityContainerMock,
            $this->senderBuilderFactoryMock,
            $this->loggerMock,
            $this->addressRendererMock,
            $this->paymentHelperMock,
            $this->invoiceResourceMock,
            $this->globalConfigMock,
            $this->eventManagerMock
        );
    }

    /**
     * @param int $configValue
     * @param bool $forceSyncMode
     * @param bool $isComment
     * @param bool $emailSendingResult
     *
     * @dataProvider sendDataProvider
     *
     * @return void
     * @SuppressWarnings(PHPMD.ExcessiveMethodLength)
     */
    public function testSend($configValue, $forceSyncMode, $isComment, $emailSendingResult)
    {
        $this->globalConfigMock->expects($this->once())
            ->method('getValue')
            ->with('sales_email/general/async_sending')
            ->willReturn($configValue);

        if (!$isComment) {
            $this->commentMock = null;
        }

        $this->invoiceMock->expects($this->once())
            ->method('setSendEmail')
            ->with($emailSendingResult);

        if (!$configValue || $forceSyncMode) {
            $transport = [
                'order' => $this->orderMock,
                'invoice' => $this->invoiceMock,
                'comment' => $isComment ? 'Comment text' : '',
                'billing' => $this->addressMock,
                'payment_html' => 'Payment Info Block',
                'store' => $this->storeMock,
                'formattedShippingAddress' => 'Formatted address',
                'formattedBillingAddress' => 'Formatted address',
            ];
            $transport = new DataObject($transport);

            $this->eventManagerMock->expects($this->once())
                ->method('dispatch')
                ->with(
                    'email_invoice_set_template_vars_before',
                    [
                        'sender' => $this->subject,
                        'transport' => $transport->getData(),
                        'transportObject' => $transport,
                    ]
                );

            $this->templateContainerMock->expects($this->once())
                ->method('setTemplateVars')
                ->with($transport->getData());

            $this->identityContainerMock->expects($this->exactly(2))
                ->method('isEnabled')
                ->willReturn($emailSendingResult);

            if ($emailSendingResult) {
                $this->identityContainerMock->expects($this->once())
                    ->method('getCopyMethod')
                    ->willReturn('copy');

                $this->senderBuilderFactoryMock->expects($this->once())
                    ->method('create')
                    ->willReturn($this->senderMock);

                $this->senderMock->expects($this->once())
                    ->method('send');

                $this->senderMock->expects($this->once())
                    ->method('sendCopyTo');

                $this->invoiceMock->expects($this->once())
                    ->method('setEmailSent')
                    ->with(true);

                $this->invoiceResourceMock->expects($this->once())
                    ->method('saveAttribute')
                    ->with($this->invoiceMock, ['send_email', 'email_sent']);

                $this->assertTrue(
                    $this->subject->send(
                        $this->orderMock,
                        $this->invoiceMock,
                        $this->commentMock,
                        $forceSyncMode
                    )
                );
            } else {
                $this->invoiceResourceMock->expects($this->once())
                    ->method('saveAttribute')
                    ->with($this->invoiceMock, 'send_email');

                $this->assertFalse(
                    $this->subject->send(
                        $this->orderMock,
                        $this->invoiceMock,
                        $this->commentMock,
                        $forceSyncMode
                    )
                );
            }
        } else {
            $this->invoiceMock->expects($this->once())
                ->method('setEmailSent')
                ->with(null);

            $this->invoiceResourceMock->expects($this->at(0))
                ->method('saveAttribute')
                ->with($this->invoiceMock, 'email_sent');
            $this->invoiceResourceMock->expects($this->at(1))
                ->method('saveAttribute')
                ->with($this->invoiceMock, 'send_email');

            $this->assertFalse(
                $this->subject->send(
                    $this->orderMock,
                    $this->invoiceMock,
                    $this->commentMock,
                    $forceSyncMode
                )
            );
        }
    }

    /**
     * @return array
     */
    public function sendDataProvider()
    {
        return [
            'Successful sync sending with comment' => [0, false, true, true],
            'Successful sync sending without comment' => [0, false, false, true],
            'Failed sync sending with comment' => [0, false, true, false],
            'Successful forced sync sending with comment' => [1, true, true, true],
            'Async sending' => [1, false, false, false],
        ];
    }
}<|MERGE_RESOLUTION|>--- conflicted
+++ resolved
@@ -38,146 +38,82 @@
     private $subject;
 
     /**
-<<<<<<< HEAD
-     * @var \Magento\Sales\Model\Order|\PHPUnit\Framework\MockObject\MockObject
-=======
      * @var Order|MockObject
->>>>>>> 4e8a78ed
      */
     private $orderMock;
 
     /**
-<<<<<<< HEAD
-     * @var \Magento\Store\Model\Store|\PHPUnit\Framework\MockObject\MockObject
-=======
      * @var Store|MockObject
->>>>>>> 4e8a78ed
      */
     private $storeMock;
 
     /**
-<<<<<<< HEAD
-     * @var \Magento\Sales\Model\Order\Email\Sender|\PHPUnit\Framework\MockObject\MockObject
-=======
      * @var Sender|MockObject
->>>>>>> 4e8a78ed
      */
     private $senderMock;
 
     /**
-<<<<<<< HEAD
-     * @var \Psr\Log\LoggerInterface|\PHPUnit\Framework\MockObject\MockObject
-=======
      * @var LoggerInterface|MockObject
->>>>>>> 4e8a78ed
      */
     private $loggerMock;
 
     /**
-<<<<<<< HEAD
-     * @var \Magento\Sales\Api\Data\InvoiceInterface|\PHPUnit\Framework\MockObject\MockObject
-=======
      * @var InvoiceInterface|MockObject
->>>>>>> 4e8a78ed
      */
     private $invoiceMock;
 
     /**
-<<<<<<< HEAD
-     * @var \Magento\Sales\Api\Data\InvoiceCommentCreationInterface|\PHPUnit\Framework\MockObject\MockObject
-=======
      * @var InvoiceCommentCreationInterface|MockObject
->>>>>>> 4e8a78ed
      */
     private $commentMock;
 
     /**
-<<<<<<< HEAD
-     * @var \Magento\Sales\Model\Order\Address|\PHPUnit\Framework\MockObject\MockObject
-=======
      * @var Address|MockObject
->>>>>>> 4e8a78ed
      */
     private $addressMock;
 
     /**
-<<<<<<< HEAD
-     * @var \Magento\Framework\App\Config\ScopeConfigInterface|\PHPUnit\Framework\MockObject\MockObject
-=======
      * @var ScopeConfigInterface|MockObject
->>>>>>> 4e8a78ed
      */
     private $globalConfigMock;
 
     /**
-<<<<<<< HEAD
-     * @var \Magento\Framework\Event\ManagerInterface|\PHPUnit\Framework\MockObject\MockObject
-=======
      * @var ManagerInterface|MockObject
->>>>>>> 4e8a78ed
      */
     private $eventManagerMock;
 
     /**
-<<<<<<< HEAD
-     * @var \Magento\Payment\Model\Info|\PHPUnit\Framework\MockObject\MockObject
-=======
      * @var \Magento\Payment\Model\Info|MockObject
->>>>>>> 4e8a78ed
      */
     private $paymentInfoMock;
 
     /**
-<<<<<<< HEAD
-     * @var \Magento\Payment\Helper\Data|\PHPUnit\Framework\MockObject\MockObject
-=======
      * @var Data|MockObject
->>>>>>> 4e8a78ed
      */
     private $paymentHelperMock;
 
     /**
-<<<<<<< HEAD
-     * @var \Magento\Sales\Model\ResourceModel\Order\Invoice|\PHPUnit\Framework\MockObject\MockObject
-=======
      * @var Invoice|MockObject
->>>>>>> 4e8a78ed
      */
     private $invoiceResourceMock;
 
     /**
-<<<<<<< HEAD
-     * @var \Magento\Sales\Model\Order\Address\Renderer|\PHPUnit\Framework\MockObject\MockObject
-=======
      * @var Renderer|MockObject
->>>>>>> 4e8a78ed
      */
     private $addressRendererMock;
 
     /**
-<<<<<<< HEAD
-     * @var \Magento\Sales\Model\Order\Email\Container\Template|\PHPUnit\Framework\MockObject\MockObject
-=======
      * @var Template|MockObject
->>>>>>> 4e8a78ed
      */
     private $templateContainerMock;
 
     /**
-<<<<<<< HEAD
-     * @var \Magento\Sales\Model\Order\Email\Container\InvoiceIdentity|\PHPUnit\Framework\MockObject\MockObject
-=======
      * @var InvoiceIdentity|MockObject
->>>>>>> 4e8a78ed
      */
     private $identityContainerMock;
 
     /**
-<<<<<<< HEAD
-     * @var \Magento\Sales\Model\Order\Email\SenderBuilderFactory|\PHPUnit\Framework\MockObject\MockObject
-=======
      * @var \Magento\Sales\Model\Order\Email\SenderBuilderFactory|MockObject
->>>>>>> 4e8a78ed
      */
     private $senderBuilderFactoryMock;
 
