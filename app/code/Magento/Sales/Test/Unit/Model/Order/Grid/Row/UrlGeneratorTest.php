--- conflicted
+++ resolved
@@ -21,20 +21,12 @@
     protected $urlGenerator;
 
     /**
-<<<<<<< HEAD
-     * @var \Magento\Backend\Model\UrlInterface|\PHPUnit\Framework\MockObject\MockObject
-=======
      * @var UrlInterface|MockObject
->>>>>>> 4e8a78ed
      */
     protected $urlMock;
 
     /**
-<<<<<<< HEAD
-     * @var \Magento\Framework\AuthorizationInterface|\PHPUnit\Framework\MockObject\MockObject
-=======
      * @var AuthorizationInterface|MockObject
->>>>>>> 4e8a78ed
      */
     protected $authorizationMock;
 
