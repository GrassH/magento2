--- conflicted
+++ resolved
@@ -28,38 +28,22 @@
 class CommentRepositoryTest extends TestCase
 {
     /**
-<<<<<<< HEAD
-     * @var \PHPUnit\Framework\MockObject\MockObject|CreditmemoCommentResourceInterface
-=======
      * @var MockObject|CreditmemoCommentResourceInterface
->>>>>>> 4e8a78ed
      */
     private $commentResource;
 
     /**
-<<<<<<< HEAD
-     * @var \PHPUnit\Framework\MockObject\MockObject|CreditmemoCommentInterfaceFactory
-=======
      * @var MockObject|CreditmemoCommentInterfaceFactory
->>>>>>> 4e8a78ed
      */
     private $commentFactory;
 
     /**
-<<<<<<< HEAD
-     * @var \PHPUnit\Framework\MockObject\MockObject|CreditmemoCommentSearchResultInterfaceFactory
-=======
      * @var MockObject|CreditmemoCommentSearchResultInterfaceFactory
->>>>>>> 4e8a78ed
      */
     private $searchResultFactory;
 
     /**
-<<<<<<< HEAD
-     * @var \PHPUnit\Framework\MockObject\MockObject|CollectionProcessorInterface
-=======
      * @var MockObject|CollectionProcessorInterface
->>>>>>> 4e8a78ed
      */
     private $collectionProcessor;
 
@@ -69,47 +53,27 @@
     private $commentRepository;
 
     /**
-<<<<<<< HEAD
-     * @var \PHPUnit\Framework\MockObject\MockObject|CreditmemoCommentSender
-=======
      * @var MockObject|CreditmemoCommentSender
->>>>>>> 4e8a78ed
      */
     private $creditmemoCommentSender;
 
     /**
-<<<<<<< HEAD
-     * @var \PHPUnit\Framework\MockObject\MockObject|CreditmemoRepositoryInterface
-=======
      * @var MockObject|CreditmemoRepositoryInterface
->>>>>>> 4e8a78ed
      */
     private $creditmemoRepositoryMock;
 
     /**
-<<<<<<< HEAD
-     * @var \PHPUnit\Framework\MockObject\MockObject|Creditmemo
-=======
      * @var MockObject|Creditmemo
->>>>>>> 4e8a78ed
      */
     private $creditmemoMock;
 
     /**
-<<<<<<< HEAD
-     * @var \PHPUnit\Framework\MockObject\MockObject|Comment
-=======
      * @var MockObject|Comment
->>>>>>> 4e8a78ed
      */
     private $commentMock;
 
     /**
-<<<<<<< HEAD
-     * @var \PHPUnit\Framework\MockObject\MockObject|LoggerInterface
-=======
      * @var MockObject|LoggerInterface
->>>>>>> 4e8a78ed
      */
     private $loggerMock;
 
@@ -117,7 +81,7 @@
     {
         $this->commentResource = $this->getMockBuilder(CreditmemoCommentResourceInterface::class)
             ->disableOriginalConstructor()
-            ->getMockForAbstractClass();
+            ->getMock();
         $this->commentFactory = $this->getMockBuilder(CreditmemoCommentInterfaceFactory::class)
             ->disableOriginalConstructor()
             ->getMock();
@@ -126,14 +90,14 @@
             ->getMock();
         $this->collectionProcessor = $this->getMockBuilder(CollectionProcessorInterface::class)
             ->disableOriginalConstructor()
-            ->getMockForAbstractClass();
+            ->getMock();
         $this->creditmemoRepositoryMock = $this->getMockBuilder(CreditmemoRepositoryInterface::class)
             ->disableOriginalConstructor()
-            ->getMockForAbstractClass();
+            ->getMock();
         $this->creditmemoCommentSender = $this->getMockBuilder(CreditmemoCommentSender::class)
             ->disableOriginalConstructor()
             ->getMock();
-        $this->loggerMock = $this->getMockBuilder(LoggerInterface::class)->disableOriginalConstructor()->getMockForAbstractClass();
+        $this->loggerMock = $this->getMockBuilder(LoggerInterface::class)->disableOriginalConstructor()->getMock();
 
         $this->creditmemoMock = $this->getMockBuilder(Creditmemo::class)->disableOriginalConstructor()->getMock();
         $this->commentMock = $this->getMockBuilder(Comment::class)->disableOriginalConstructor()->getMock();
@@ -178,20 +142,10 @@
         $this->commentRepository->save($this->commentMock);
     }
 
-<<<<<<< HEAD
-    /**
-     */
-    public function testSaveWithException()
-    {
-        $this->expectException(\Magento\Framework\Exception\CouldNotSaveException::class);
-        $this->expectExceptionMessage('Could not save the creditmemo comment.');
-
-=======
     public function testSaveWithException()
     {
         $this->expectException('Magento\Framework\Exception\CouldNotSaveException');
         $this->expectExceptionMessage('Could not save the creditmemo comment.');
->>>>>>> 4e8a78ed
         $this->commentResource->expects($this->once())
             ->method('save')
             ->with($this->commentMock)
