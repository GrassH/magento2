--- conflicted
+++ resolved
@@ -24,47 +24,27 @@
 class CaptureOperationTest extends TestCase
 {
     /**
-<<<<<<< HEAD
-     * @var TransactionManagerInterface|\PHPUnit\Framework\MockObject\MockObject
-=======
      * @var TransactionManagerInterface|MockObject
->>>>>>> 4e8a78ed
      */
     private $transactionManager;
 
     /**
-<<<<<<< HEAD
-     * @var EventManagerInterface|\PHPUnit\Framework\MockObject\MockObject
-=======
      * @var EventManagerInterface|MockObject
->>>>>>> 4e8a78ed
      */
     private $eventManager;
 
     /**
-<<<<<<< HEAD
-     * @var BuilderInterface|\PHPUnit\Framework\MockObject\MockObject
-=======
      * @var BuilderInterface|MockObject
->>>>>>> 4e8a78ed
      */
     private $transactionBuilder;
 
     /**
-<<<<<<< HEAD
-     * @var CommandInterface|\PHPUnit\Framework\MockObject\MockObject
-=======
      * @var CommandInterface|MockObject
->>>>>>> 4e8a78ed
      */
     private $stateCommand;
 
     /**
-<<<<<<< HEAD
-     * @var ProcessInvoiceOperation|\PHPUnit\Framework\MockObject\MockObject
-=======
      * @var ProcessInvoiceOperation|MockObject
->>>>>>> 4e8a78ed
      */
     private $processInvoiceOperation;
 
@@ -125,11 +105,7 @@
         $paymentMethod->method('canCapture')
             ->willReturn(true);
 
-<<<<<<< HEAD
-        /** @var Payment|\PHPUnit\Framework\MockObject\MockObject  $orderPayment| */
-=======
         /** @var Payment|MockObject  $orderPayment | */
->>>>>>> 4e8a78ed
         $orderPayment = $this->getMockBuilder(Payment::class)
             ->setMethods(['setCreatedInvoice', 'getOrder', 'getMethodInstance', 'getIsFraudDetected'])
             ->disableOriginalConstructor()
@@ -157,20 +133,12 @@
      */
     public function testCaptureWithInvoice()
     {
-<<<<<<< HEAD
-        /** @var Invoice|\PHPUnit\Framework\MockObject\MockObject  $invoice */
-=======
         /** @var Invoice|MockObject  $invoice */
->>>>>>> 4e8a78ed
         $invoice = $this->getMockBuilder(Invoice::class)
             ->disableOriginalConstructor()
             ->getMock();
 
-<<<<<<< HEAD
-        /** @var Payment|\PHPUnit\Framework\MockObject\MockObject  $orderPayment| */
-=======
         /** @var Payment|MockObject  $orderPayment | */
->>>>>>> 4e8a78ed
         $orderPayment = $this->getMockBuilder(Payment::class)
             ->disableOriginalConstructor()
             ->getMock();
