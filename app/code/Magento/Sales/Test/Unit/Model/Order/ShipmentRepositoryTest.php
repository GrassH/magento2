--- conflicted
+++ resolved
@@ -35,29 +35,17 @@
     /**
      * Sales resource metadata.
      *
-<<<<<<< HEAD
-     * @var \Magento\Sales\Model\ResourceModel\Metadata|\PHPUnit\Framework\MockObject\MockObject
-=======
      * @var Metadata|MockObject
->>>>>>> 4e8a78ed
      */
     protected $metadata;
 
     /**
-<<<<<<< HEAD
-     * @var \Magento\Sales\Api\Data\ShipmentSearchResultInterfaceFactory|\PHPUnit\Framework\MockObject\MockObject
-=======
      * @var \Magento\Sales\Api\Data\ShipmentSearchResultInterfaceFactory|MockObject
->>>>>>> 4e8a78ed
      */
     protected $searchResultFactory;
 
     /**
-<<<<<<< HEAD
-     * @var \PHPUnit\Framework\MockObject\MockObject
-=======
      * @var MockObject
->>>>>>> 4e8a78ed
      */
     private $collectionProcessor;
 
@@ -191,22 +179,11 @@
         $this->assertTrue($this->subject->delete($shipment));
     }
 
-<<<<<<< HEAD
-    /**
-     */
-    public function testDeleteWithException()
-    {
-        $this->expectException(\Magento\Framework\Exception\CouldNotDeleteException::class);
-        $this->expectExceptionMessage('The shipment couldn\'t be deleted.');
-
-        $shipment = $this->createPartialMock(\Magento\Sales\Model\Order\Shipment::class, ['getEntityId']);
-=======
     public function testDeleteWithException()
     {
         $this->expectException('Magento\Framework\Exception\CouldNotDeleteException');
         $this->expectExceptionMessage('The shipment couldn\'t be deleted.');
         $shipment = $this->createPartialMock(Shipment::class, ['getEntityId']);
->>>>>>> 4e8a78ed
         $shipment->expects($this->never())
             ->method('getEntityId');
 
@@ -257,22 +234,11 @@
         $this->assertEquals($shipment, $this->subject->save($shipment));
     }
 
-<<<<<<< HEAD
-    /**
-     */
-    public function testSaveWithException()
-    {
-        $this->expectException(\Magento\Framework\Exception\CouldNotSaveException::class);
-        $this->expectExceptionMessage('The shipment couldn\'t be saved.');
-
-        $shipment = $this->createPartialMock(\Magento\Sales\Model\Order\Shipment::class, ['getEntityId']);
-=======
     public function testSaveWithException()
     {
         $this->expectException('Magento\Framework\Exception\CouldNotSaveException');
         $this->expectExceptionMessage('The shipment couldn\'t be saved.');
         $shipment = $this->createPartialMock(Shipment::class, ['getEntityId']);
->>>>>>> 4e8a78ed
         $shipment->expects($this->never())
             ->method('getEntityId');
 
