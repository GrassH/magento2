--- conflicted
+++ resolved
@@ -319,19 +319,11 @@
                 'formattedShippingAddress' => 'Formatted address',
                 'formattedBillingAddress' => 'Formatted address',
                 'order_data' => [
-<<<<<<< HEAD
                     'customer_name' => $orderData['customer_name'],
                     'is_not_virtual' => $orderData['is_not_virtual'],
                     'email_customer_note' => $orderData['email_customer_note'],
                     'frontend_status_label' => $orderData['frontend_status_label']
-                ]
-=======
-                    'customer_name' => 'Customer name',
-                    'is_not_virtual' => true,
-                    'email_customer_note' => null,
-                    'frontend_status_label' => 'Pending',
                 ],
->>>>>>> 39244bf0
             ];
             $transport = new DataObject($transport);
 
