<?php
/**
 * Copyright © Magento, Inc. All rights reserved.
 * See COPYING.txt for license details.
 */
declare(strict_types=1);

namespace Magento\Sales\Test\Unit\Model\Order\Shipment\Sender;

use Magento\Framework\App\Config\ScopeConfigInterface;
use Magento\Framework\DataObject;
use Magento\Framework\Event\ManagerInterface;
use Magento\Payment\Helper\Data;
use Magento\Payment\Model\Info;
use Magento\Sales\Api\Data\ShipmentCommentCreationInterface;
use Magento\Sales\Api\Data\ShipmentInterface;
use Magento\Sales\Model\Order;
use Magento\Sales\Model\Order\Address;
use Magento\Sales\Model\Order\Address\Renderer;
use Magento\Sales\Model\Order\Email\Container\ShipmentIdentity;
use Magento\Sales\Model\Order\Email\Container\Template;
use Magento\Sales\Model\Order\Email\Sender;
use Magento\Sales\Model\Order\Email\SenderBuilderFactory;
use Magento\Sales\Model\Order\Shipment\Sender\EmailSender;
use Magento\Sales\Model\ResourceModel\Order\Shipment;
use Magento\Store\Model\Store;
use PHPUnit\Framework\MockObject\MockObject;
use PHPUnit\Framework\TestCase;
use Psr\Log\LoggerInterface;

/**
 * Unit test for email notification sender for Shipment.
 *
 * @SuppressWarnings(PHPMD.TooManyFields)
 * @SuppressWarnings(PHPMD.CouplingBetweenObjects)
 */
class EmailSenderTest extends TestCase
{
    private const SHIPMENT_ID = 1;

    private const ORDER_ID = 1;

    /**
     * @var EmailSender
     */
    private $subject;

    /**
     * @var Order|MockObject
     */
    private $orderMock;

    /**
     * @var Store|MockObject
     */
    private $storeMock;

    /**
     * @var Sender|MockObject
     */
    private $senderMock;

    /**
     * @var LoggerInterface|MockObject
     */
    private $loggerMock;

    /**
     * @var ShipmentInterface|MockObject
     */
    private $shipmentMock;

    /**
     * @var ShipmentCommentCreationInterface|MockObject
     */
    private $commentMock;

    /**
     * @var Address|MockObject
     */
    private $addressMock;

    /**
     * @var ScopeConfigInterface|MockObject
     */
    private $globalConfigMock;

    /**
     * @var ManagerInterface|MockObject
     */
    private $eventManagerMock;

    /**
     * @var Info|MockObject
     */
    private $paymentInfoMock;

    /**
     * @var Data|MockObject
     */
    private $paymentHelperMock;

    /**
     * @var Shipment|MockObject
     */
    private $shipmentResourceMock;

    /**
     * @var Renderer|MockObject
     */
    private $addressRendererMock;

    /**
     * @var Template|MockObject
     */
    private $templateContainerMock;

    /**
     * @var ShipmentIdentity|MockObject
     */
    private $identityContainerMock;

    /**
     * @var SenderBuilderFactory|MockObject
     */
    private $senderBuilderFactoryMock;

    /**
     * @SuppressWarnings(PHPMD.ExcessiveMethodLength)
     */
    protected function setUp(): void
    {
        $this->orderMock = $this->getMockBuilder(Order::class)
            ->disableOriginalConstructor()
            ->getMock();

        $this->storeMock = $this->getMockBuilder(Store::class)
            ->setMethods(['getStoreId'])
            ->disableOriginalConstructor()
            ->getMock();

        $this->storeMock->expects($this->any())
            ->method('getStoreId')
            ->willReturn(1);
        $this->orderMock->expects($this->any())
            ->method('getStore')
            ->willReturn($this->storeMock);

        $this->senderMock = $this->getMockBuilder(Sender::class)
            ->disableOriginalConstructor()
            ->setMethods(['send', 'sendCopyTo'])
            ->getMock();

        $this->loggerMock = $this->getMockBuilder(LoggerInterface::class)
            ->disableOriginalConstructor()
            ->getMockForAbstractClass();

        $this->shipmentMock = $this->getMockBuilder(Order\Shipment::class)
            ->disableOriginalConstructor()
            ->setMethods(['setSendEmail', 'setEmailSent', 'getId'])
            ->getMock();

        $this->commentMock = $this->getMockBuilder(ShipmentCommentCreationInterface::class)
            ->disableOriginalConstructor()
            ->getMockForAbstractClass();

        $this->commentMock->expects($this->any())
            ->method('getComment')
            ->willReturn('Comment text');

        $this->addressMock = $this->getMockBuilder(Address::class)
            ->disableOriginalConstructor()
            ->getMock();

        $this->orderMock->expects($this->any())
            ->method('getBillingAddress')
            ->willReturn($this->addressMock);
        $this->orderMock->expects($this->any())
            ->method('getShippingAddress')
            ->willReturn($this->addressMock);
        $this->orderMock->expects($this->any())
            ->method('getId')
            ->willReturn(self::ORDER_ID);

        $this->globalConfigMock = $this->getMockBuilder(ScopeConfigInterface::class)
            ->disableOriginalConstructor()
            ->getMockForAbstractClass();

        $this->eventManagerMock = $this->getMockBuilder(ManagerInterface::class)
            ->disableOriginalConstructor()
            ->getMockForAbstractClass();

        $this->paymentInfoMock = $this->getMockBuilder(Info::class)
            ->disableOriginalConstructor()
            ->getMock();

        $this->orderMock->expects($this->any())
            ->method('getPayment')
            ->willReturn($this->paymentInfoMock);

        $this->paymentHelperMock = $this->getMockBuilder(Data::class)
            ->disableOriginalConstructor()
            ->getMock();

        $this->paymentHelperMock->expects($this->any())
            ->method('getInfoBlockHtml')
            ->with($this->paymentInfoMock, 1)
            ->willReturn('Payment Info Block');

        $this->shipmentResourceMock = $this->getMockBuilder(Shipment::class)
            ->disableOriginalConstructor()
            ->getMock();

        $this->addressRendererMock = $this->getMockBuilder(Renderer::class)
            ->disableOriginalConstructor()
            ->getMock();

        $this->addressRendererMock->expects($this->any())
            ->method('format')
            ->with($this->addressMock, 'html')
            ->willReturn('Formatted address');

        $this->templateContainerMock = $this->getMockBuilder(Template::class)
            ->disableOriginalConstructor()
            ->getMock();

        $this->identityContainerMock = $this->getMockBuilder(
            ShipmentIdentity::class
        )
            ->disableOriginalConstructor()
            ->getMock();

        $this->identityContainerMock->expects($this->any())
            ->method('getStore')
            ->willReturn($this->storeMock);

        $this->senderBuilderFactoryMock = $this->getMockBuilder(
            SenderBuilderFactory::class
        )
            ->disableOriginalConstructor()
            ->setMethods(['create'])
            ->getMock();

        $this->subject = new EmailSender(
            $this->templateContainerMock,
            $this->identityContainerMock,
            $this->senderBuilderFactoryMock,
            $this->loggerMock,
            $this->addressRendererMock,
            $this->paymentHelperMock,
            $this->shipmentResourceMock,
            $this->globalConfigMock,
            $this->eventManagerMock
        );
    }

    /**
     * @param int $configValue
     * @param bool $forceSyncMode
     * @param bool $isComment
     * @param bool $emailSendingResult
     * @param array $orderData
     *
     * @dataProvider sendDataProvider
     *
     * @return void
     *
     * @SuppressWarnings(PHPMD.ExcessiveMethodLength)
     * @throws \Exception
     */
    public function testSend($configValue, $forceSyncMode, $isComment, $emailSendingResult, $orderData)
    {
        $this->globalConfigMock->expects($this->once())
            ->method('getValue')
            ->with('sales_email/general/async_sending')
            ->willReturn($configValue);

        $this->orderMock->expects($this->any())
            ->method('getId')
            ->willReturn($orderData['order_id']);
        $this->orderMock->expects($this->any())
            ->method('getCustomerName')
            ->willReturn($orderData['customer_name']);
        $this->orderMock->expects($this->any())
            ->method('getIsNotVirtual')
            ->willReturn($orderData['is_not_virtual']);
        $this->orderMock->expects($this->any())
            ->method('getEmailCustomerNote')
            ->willReturn($orderData['email_customer_note']);
        $this->orderMock->expects($this->any())
            ->method('getFrontendStatusLabel')
            ->willReturn($orderData['frontend_status_label']);
        if (!$isComment) {
            $this->commentMock = null;
        }

        $this->shipmentMock->expects($this->any())
            ->method('getId')
            ->willReturn(self::SHIPMENT_ID);
        $this->shipmentMock->expects($this->once())
            ->method('setSendEmail')
            ->with($emailSendingResult);

        if (!$configValue || $forceSyncMode) {
            $transport = [
                'order' => $this->orderMock,
                'order_id' => self::ORDER_ID,
                'shipment' => $this->shipmentMock,
                'shipment_id' => self::SHIPMENT_ID,
                'comment' => $isComment ? 'Comment text' : '',
                'billing' => $this->addressMock,
                'payment_html' => 'Payment Info Block',
                'store' => $this->storeMock,
                'formattedShippingAddress' => 'Formatted address',
                'formattedBillingAddress' => 'Formatted address',
                'order_data' => [
                    'customer_name' => $orderData['customer_name'],
                    'is_not_virtual' => $orderData['is_not_virtual'],
                    'email_customer_note' => $orderData['email_customer_note'],
                    'frontend_status_label' => $orderData['frontend_status_label']
<<<<<<< HEAD
                ],
=======
                ]
>>>>>>> f4725367
            ];
            $transport = new DataObject($transport);

            $this->eventManagerMock->expects($this->once())
                ->method('dispatch')
                ->with(
                    'email_shipment_set_template_vars_before',
                    [
                        'sender' => $this->subject,
                        'transport' => $transport->getData(),
                        'transportObject' => $transport,
                    ]
                );

            $this->templateContainerMock->expects($this->once())
                ->method('setTemplateVars')
                ->with($transport->getData());

            $this->identityContainerMock->expects($this->exactly(2))
                ->method('isEnabled')
                ->willReturn($emailSendingResult);

            if ($emailSendingResult) {
                $this->identityContainerMock->expects($this->once())
                    ->method('getCopyMethod')
                    ->willReturn('copy');

                $this->senderBuilderFactoryMock->expects($this->once())
                    ->method('create')
                    ->willReturn($this->senderMock);

                $this->senderMock->expects($this->once())
                    ->method('send');

                $this->senderMock->expects($this->once())
                    ->method('sendCopyTo');

                $this->shipmentMock->expects($this->once())
                    ->method('setEmailSent')
                    ->with(true);

                $this->shipmentResourceMock->expects($this->once())
                    ->method('saveAttribute')
                    ->with($this->shipmentMock, ['send_email', 'email_sent']);

                $this->assertTrue(
                    $this->subject->send(
                        $this->orderMock,
                        $this->shipmentMock,
                        $this->commentMock,
                        $forceSyncMode
                    )
                );
            } else {
                $this->shipmentResourceMock->expects($this->once())
                    ->method('saveAttribute')
                    ->with($this->shipmentMock, 'send_email');

                $this->assertFalse(
                    $this->subject->send(
                        $this->orderMock,
                        $this->shipmentMock,
                        $this->commentMock,
                        $forceSyncMode
                    )
                );
            }
        } else {
            $this->shipmentMock->expects($this->once())
                ->method('setEmailSent')
                ->with(null);

            $this->shipmentResourceMock->expects($this->at(0))
                ->method('saveAttribute')
                ->with($this->shipmentMock, 'email_sent');
            $this->shipmentResourceMock->expects($this->at(1))
                ->method('saveAttribute')
                ->with($this->shipmentMock, 'send_email');

            $this->assertFalse(
                $this->subject->send(
                    $this->orderMock,
                    $this->shipmentMock,
                    $this->commentMock,
                    $forceSyncMode
                )
            );
        }
    }

    /**
     * @return array
     *
     * @SuppressWarnings(PHPMD.ExcessiveMethodLength)
     */
    public function sendDataProvider()
    {
        return [
            'Successful sync sending with comment' => [
                0, false, true, true,
                [
                    'order_id' => 1,
                    'shipment_id' => 1,
                    'customer_name' => 'test customer',
                    'is_not_virtual' => true,
                    'email_customer_note' => 1,
                    'frontend_status_label' => 'email_sent'
                ]
            ],
            'Successful sync sending without comment' => [
                0, false, false, true,
                [
                    'order_id' => 2,
                    'shipment_id' => 2,
                    'customer_name' => 'test customer 1',
                    'is_not_virtual' => true,
                    'email_customer_note' => 1,
                    'frontend_status_label' => 'email_sent'
                ]
            ],
            'Failed sync sending with comment' => [
                0, false, true, false,
                [
                    'order_id' => 3,
                    'shipment_id' => 3,
                    'customer_name' => 'test customer 2',
                    'is_not_virtual' => true,
                    'email_customer_note' => 1,
                    'frontend_status_label' => 'send_email'
                ]
            ],
            'Successful forced sync sending with comment' => [
                1, true, true, true,
                [
                    'order_id' => 4,
                    'shipment_id' => 4,
                    'customer_name' => 'test customer 3',
                    'is_not_virtual' => true,
                    'email_customer_note' => 1,
                    'frontend_status_label' => 'email_sent'
                ]
            ],
            'Async sending' => [
                1, false, false, false,
                [
                    'order_id' => 5,
                    'shipment_id' => 5,
                    'customer_name' => 'test customer 4',
                    'is_not_virtual' => true,
                    'email_customer_note' => 1,
                    'frontend_status_label' => 'send_email'
                ]
            ],
        ];
    }
}<|MERGE_RESOLUTION|>--- conflicted
+++ resolved
@@ -318,11 +318,7 @@
                     'is_not_virtual' => $orderData['is_not_virtual'],
                     'email_customer_note' => $orderData['email_customer_note'],
                     'frontend_status_label' => $orderData['frontend_status_label']
-<<<<<<< HEAD
                 ],
-=======
-                ]
->>>>>>> f4725367
             ];
             $transport = new DataObject($transport);
 
