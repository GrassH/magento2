<?php declare(strict_types=1);
/**
 * Copyright © Magento, Inc. All rights reserved.
 * See COPYING.txt for license details.
 */
namespace Magento\Sales\Test\Unit\Model\Order\Pdf\Config;

use Magento\Framework\Config\FileResolverInterface;
use Magento\Framework\Config\ValidationStateInterface;
use Magento\Sales\Model\Order\Pdf\Config\Converter;
use Magento\Sales\Model\Order\Pdf\Config\Reader;
use Magento\Sales\Model\Order\Pdf\Config\SchemaLocator;
use PHPUnit\Framework\Assert;
use PHPUnit\Framework\AssertionFailedError;
use PHPUnit\Framework\MockObject\MockObject;
use PHPUnit\Framework\TestCase;

class ReaderTest extends TestCase
{
    /**
     * @var Reader
     */
    protected $_model;

    /**
<<<<<<< HEAD
     * @var \Magento\Framework\Config\FileResolverInterface|\PHPUnit\Framework\MockObject\MockObject
=======
     * @var FileResolverInterface|MockObject
>>>>>>> 4e8a78ed
     */
    protected $_fileResolverMock;

    /**
<<<<<<< HEAD
     * @var \Magento\Sales\Model\Order\Pdf\Config\Converter|\PHPUnit\Framework\MockObject\MockObject
=======
     * @var Converter|MockObject
>>>>>>> 4e8a78ed
     */
    protected $_converter;

    /**
     * @var SchemaLocator
     */
    protected $_schemaLocator;

    /**
<<<<<<< HEAD
     * @var \Magento\Framework\Config\ValidationStateInterface|\PHPUnit\Framework\MockObject\MockObject
=======
     * @var ValidationStateInterface|MockObject
>>>>>>> 4e8a78ed
     */
    protected $_validationState;

    protected function setUp(): void
    {
        $this->_fileResolverMock = $this->createMock(FileResolverInterface::class);
        $this->_fileResolverMock->expects(
            $this->once()
        )->method(
            'get'
        )->with(
            'pdf.xml',
            'scope'
        )->willReturn(
            
                [
                    file_get_contents(__DIR__ . '/_files/pdf_one.xml'),
                    file_get_contents(__DIR__ . '/_files/pdf_two.xml'),
                ]
            
        );

        $this->_converter = $this->createPartialMock(
            Converter::class,
            ['convert']
        );

        $moduleReader = $this->createPartialMock(\Magento\Framework\Module\Dir\Reader::class, ['getModuleDir']);

        $moduleReader->expects(
            $this->once()
        )->method(
            'getModuleDir'
        )->with(
            'etc',
            'Magento_Sales'
        )->willReturn(
            'stub'
        );

        $this->_schemaLocator = new SchemaLocator($moduleReader);
        $this->_validationState = $this->createMock(ValidationStateInterface::class);
        $this->_validationState->expects($this->any())
            ->method('isValidationRequired')
            ->willReturn(false);

        $this->_model = new Reader(
            $this->_fileResolverMock,
            $this->_converter,
            $this->_schemaLocator,
            $this->_validationState,
            'pdf.xml'
        );
    }

    public function testRead()
    {
        $expectedResult = new \stdClass();
        $constraint = function (\DOMDocument $actual) {
            try {
                $expected = __DIR__ . '/_files/pdf_merged.xml';
                Assert::assertXmlStringEqualsXmlFile($expected, $actual->saveXML());
                return true;
            } catch (AssertionFailedError $e) {
                return false;
            }
        };

        $this->_converter->expects(
            $this->once()
        )->method(
            'convert'
        )->with(
            $this->callback($constraint)
        )->willReturn(
            $expectedResult
        );

        $this->assertSame($expectedResult, $this->_model->read('scope'));
    }
}<|MERGE_RESOLUTION|>--- conflicted
+++ resolved
@@ -23,20 +23,12 @@
     protected $_model;
 
     /**
-<<<<<<< HEAD
-     * @var \Magento\Framework\Config\FileResolverInterface|\PHPUnit\Framework\MockObject\MockObject
-=======
      * @var FileResolverInterface|MockObject
->>>>>>> 4e8a78ed
      */
     protected $_fileResolverMock;
 
     /**
-<<<<<<< HEAD
-     * @var \Magento\Sales\Model\Order\Pdf\Config\Converter|\PHPUnit\Framework\MockObject\MockObject
-=======
      * @var Converter|MockObject
->>>>>>> 4e8a78ed
      */
     protected $_converter;
 
@@ -46,11 +38,7 @@
     protected $_schemaLocator;
 
     /**
-<<<<<<< HEAD
-     * @var \Magento\Framework\Config\ValidationStateInterface|\PHPUnit\Framework\MockObject\MockObject
-=======
      * @var ValidationStateInterface|MockObject
->>>>>>> 4e8a78ed
      */
     protected $_validationState;
 
@@ -64,13 +52,13 @@
         )->with(
             'pdf.xml',
             'scope'
-        )->willReturn(
-            
+        )->will(
+            $this->returnValue(
                 [
                     file_get_contents(__DIR__ . '/_files/pdf_one.xml'),
                     file_get_contents(__DIR__ . '/_files/pdf_two.xml'),
                 ]
-            
+            )
         );
 
         $this->_converter = $this->createPartialMock(
@@ -87,8 +75,8 @@
         )->with(
             'etc',
             'Magento_Sales'
-        )->willReturn(
-            'stub'
+        )->will(
+            $this->returnValue('stub')
         );
 
         $this->_schemaLocator = new SchemaLocator($moduleReader);
@@ -125,8 +113,8 @@
             'convert'
         )->with(
             $this->callback($constraint)
-        )->willReturn(
-            $expectedResult
+        )->will(
+            $this->returnValue($expectedResult)
         );
 
         $this->assertSame($expectedResult, $this->_model->read('scope'));
