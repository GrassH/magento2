--- conflicted
+++ resolved
@@ -16,11 +16,7 @@
 class CanRefundTest extends TestCase
 {
     /**
-<<<<<<< HEAD
-     * @var \Magento\Sales\Model\Order\Validation\CanRefund|\PHPUnit\Framework\MockObject\MockObject
-=======
      * @var CanRefund|MockObject
->>>>>>> 4e8a78ed
      */
     private $model;
 
@@ -30,20 +26,12 @@
     private $objectManager;
 
     /**
-<<<<<<< HEAD
-     * @var \Magento\Sales\Api\Data\OrderInterface|\PHPUnit\Framework\MockObject\MockObject
-=======
      * @var OrderInterface|MockObject
->>>>>>> 4e8a78ed
      */
     private $orderMock;
 
     /**
-<<<<<<< HEAD
-     * @var \Magento\Framework\Pricing\PriceCurrencyInterface|\PHPUnit\Framework\MockObject\MockObject
-=======
      * @var PriceCurrencyInterface|MockObject
->>>>>>> 4e8a78ed
      */
     private $priceCurrencyMock;
 
