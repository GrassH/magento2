<?php
/**
 * Copyright © 2015 Magento. All rights reserved.
 * See COPYING.txt for license details.
 */
namespace Magento\Sales\Test\Unit\Model\Order;

use Magento\Sales\Model\Order;
use \Magento\Sales\Model\Order\Payment;

/**
 * Class PaymentTest
 *
 * @package Magento\Sales\Model\Order
 */
class PaymentTest extends \PHPUnit_Framework_TestCase
{
    /**
     * @var Payment
     */
    protected $payment;

    /**
     * @var \Magento\Payment\Helper\Data | \PHPUnit_Framework_MockObject_MockObject
     */
    protected $helperMock;

    /**
     * @var \Magento\Framework\Event\Manager | \PHPUnit_Framework_MockObject_MockObject
     */
    protected $eventManagerMock;

    /**
     * @var \Magento\Directory\Model\PriceCurrency | \PHPUnit_Framework_MockObject_MockObject
     */
    protected $priceCurrencyMock;

    /**
     * @var \Magento\Sales\Model\Order | \PHPUnit_Framework_MockObject_MockObject
     */
    protected $orderMock;

    /**
     * @var \Magento\Payment\Model\Method\AbstractMethod | \PHPUnit_Framework_MockObject_MockObject
     */
    protected $paymentMethodMock;

    /**
     * @var \Magento\Sales\Model\Order\Payment\TransactionFactory | \PHPUnit_Framework_MockObject_MockObject
     */
    protected $transactionFactory;

    /**
     * @var \Magento\Sales\Model\Resource\Order\Payment\Transaction\CollectionFactory | \PHPUnit_Framework_MockObject_MockObject
     */
    protected $transactionCollectionFactory;

    /** @var \Magento\Sales\Model\Order\Invoice | \PHPUnit_Framework_MockObject_MockObject $orderMock */
    private $invoiceMock;

    private $transactionId;

    protected function setUp()
    {
        $this->eventManagerMock = $this->getMockBuilder('Magento\Framework\Event\Manager')
            ->disableOriginalConstructor()
            ->getMock();

        $context = $this->getMockBuilder('Magento\Framework\Model\Context')
            ->disableOriginalConstructor()
            ->getMock();

        $context->expects($this->once())
            ->method('getEventDispatcher')
            ->will($this->returnValue($this->eventManagerMock));

        $this->helperMock = $this->getMockBuilder('Magento\Payment\Helper\Data')
            ->disableOriginalConstructor()
            ->setMethods(['getMethodInstance'])
            ->getMock();

        $this->priceCurrencyMock = $this->getMockBuilder('Magento\Directory\Model\PriceCurrency')
            ->disableOriginalConstructor()
            ->setMethods(['format'])
            ->getMock();

        $this->priceCurrencyMock->expects($this->any())
            ->method('format')
            ->willReturnCallback(
                function ($value) {
                    return $value;
                }
            );

        $this->paymentMethodMock = $this->getMockBuilder('Magento\Payment\Model\Method\AbstractMethod')
            ->disableOriginalConstructor()
            ->setMethods([
                'canVoid',
                'authorize',
                'getConfigData',
                'getConfigPaymentAction',
                'validate',
<<<<<<< HEAD
                'canCapture',
                'canRefund'
            ])
            ->getMock();

        $this->helperMock->method('getMethodInstance')
            ->will($this->returnValue($this->paymentMethodMock));
=======
                'setStore',
                'acceptPayment',
                'denyPayment',
                'fetchTransactionInfo',
            ])
            ->getMock();

        $this->invoiceMock = $this->getMockBuilder('Magento\Sales\Model\Order\Invoice')
            ->disableOriginalConstructor()
            ->setMethods(['getTransactionId', 'load', 'getId', 'pay', 'getBaseGrandTotal', 'cancel'])
            ->getMock();
>>>>>>> ff70d592

        $this->orderMock = $this->getMockBuilder('Magento\Sales\Model\Order')
            ->disableOriginalConstructor()
            ->setMethods([
                'getConfig',
                'setState',
                'getStoreId',
                'getBaseGrandTotal',
                'getBaseCurrency',
                'getBaseCurrencyCode',
                'getTotalDue',
                'getBaseTotalDue',
                'getInvoiceCollection',
                'addRelatedObject',
                'getState',
                'addStatusHistoryComment',
                'registerCancellation',
            ])
            ->getMock();

        $this->transactionFactory = $this->getMock(
            'Magento\Sales\Model\Order\Payment\TransactionFactory',
            [],
            [],
            '',
            false
        );
        $this->transactionCollectionFactory = $this->getMock(
            'Magento\Sales\Model\Resource\Order\Payment\Transaction\CollectionFactory',
            [],
            [],
            '',
            false
        );

        $this->payment = (new \Magento\Framework\TestFramework\Unit\Helper\ObjectManager($this))->getObject(
            'Magento\Sales\Model\Order\Payment',
            [
                'context'       => $context,
                'paymentData'   => $this->helperMock,
                'priceCurrency' => $this->priceCurrencyMock,
                'transactionFactory' => $this->transactionFactory,
                'transactionCollectionFactory' => $this->transactionCollectionFactory
            ]
        );

        $this->payment->setMethod('any');
        $this->payment->setOrder($this->orderMock);

        $this->transactionId = 100;
    }

    protected function tearDown()
    {
        unset($this->payment);
    }

    public function testCancel()
    {
        $this->helperMock->expects($this->once())
            ->method('getMethodInstance')
            ->will($this->returnValue($this->paymentMethodMock));
        // check fix for partial refunds in Payflow Pro
        $this->paymentMethodMock->expects($this->once())
            ->method('canVoid')
            ->with($this->payment)
            ->willReturn(false);

        $this->assertEquals($this->payment, $this->payment->cancel());
    }

    public function testPlace()
    {
        $newOrderStatus = 'new_status';

        $this->helperMock->expects($this->once())
            ->method('getMethodInstance')
            ->will($this->returnValue($this->paymentMethodMock));

        /** @var \Magento\Sales\Model\Order\Config | \PHPUnit_Framework_MockObject_MockObject $orderConfigMock */
        $orderConfigMock = $this->getMockBuilder('Magento\Sales\Model\Order\Config')
            ->disableOriginalConstructor()
            ->setMethods(['getStateStatuses', 'getStateDefaultStatus'])
            ->getMock();

        $orderConfigMock->expects($this->once())
            ->method('getStateStatuses')
            ->with(\Magento\Sales\Model\Order::STATE_NEW)
            ->will($this->returnValue(['firstStatus', 'secondStatus']));

        $orderConfigMock->expects($this->once())
            ->method('getStateDefaultStatus')
            ->with(\Magento\Sales\Model\Order::STATE_NEW)
            ->will($this->returnValue($newOrderStatus));

        $this->orderMock->expects($this->exactly(2))
            ->method('getConfig')
            ->will($this->returnValue($orderConfigMock));

        $this->orderMock->expects($this->once())
            ->method('setState')
            ->with(\Magento\Sales\Model\Order::STATE_NEW, $newOrderStatus);

        $this->paymentMethodMock->expects($this->once())
            ->method('getConfigPaymentAction')
            ->willReturn(null);

        $this->eventManagerMock->expects($this->at(0))
            ->method('dispatch')
            ->with('sales_order_payment_place_start', ['payment' => $this->payment]);

        $this->eventManagerMock->expects($this->at(1))
            ->method('dispatch')
            ->with('sales_order_payment_place_end', ['payment' => $this->payment]);

        $this->assertEquals($this->payment, $this->payment->place());
    }

    public function testAuthorize()
    {
        $storeID = 1;
        $amount = 10;

        $this->helperMock->expects($this->once())
            ->method('getMethodInstance')
            ->will($this->returnValue($this->paymentMethodMock));

        $this->paymentMethodMock->expects($this->once())
            ->method('setStore')
            ->will($this->returnSelf());

        $baseCurrencyMock = $this->getMockBuilder('Magento\Directory\Model\Currency')
            ->disableOriginalConstructor()
            ->setMethods(['formatTxt'])
            ->getMock();

        $baseCurrencyMock->expects($this->once())
            ->method('formatTxt')
            ->willReturnCallback(
                function ($value) {
                    return $value;
                }
            );

        $this->orderMock->expects($this->once())
            ->method('getStoreId')
            ->willReturn($storeID);

        $this->orderMock->expects($this->once())
            ->method('getBaseGrandTotal')
            ->willReturn($amount);

        $this->orderMock->expects($this->once())
            ->method('getBaseCurrency')
            ->willReturn($baseCurrencyMock);

        $this->orderMock->expects($this->once())
            ->method('setState')
            ->with(\Magento\Sales\Model\Order::STATE_PROCESSING, true, 'Authorized amount of ' . $amount);

        $this->paymentMethodMock->expects($this->once())
            ->method('authorize')
            ->with($this->payment)
            ->willReturnSelf();

        $paymentResult = $this->payment->authorize(true, $amount);

        $this->assertInstanceOf('Magento\Sales\Model\Order\Payment', $paymentResult);
        $this->assertEquals($amount, $paymentResult->getBaseAmountAuthorized());
    }

    public function testAuthorizeFraudDetected()
    {
        $storeID = 1;
        $amount = 10;

        $this->helperMock->expects($this->once())
            ->method('getMethodInstance')
            ->will($this->returnValue($this->paymentMethodMock));

        $this->paymentMethodMock->expects($this->once())
            ->method('setStore')
            ->will($this->returnSelf());

        $baseCurrencyMock = $this->getMockBuilder('Magento\Directory\Model\Currency')
            ->disableOriginalConstructor()
            ->setMethods(['formatTxt'])
            ->getMock();

        $baseCurrencyMock->expects($this->once())
            ->method('formatTxt')
            ->willReturnCallback(
                function ($value) {
                    return $value;
                }
            );

        $this->orderMock->expects($this->once())
            ->method('getStoreId')
            ->willReturn($storeID);

        $this->orderMock->expects($this->once())
            ->method('getBaseCurrencyCode')
            ->willReturn("USD");

        $this->orderMock->expects($this->once())
            ->method('getBaseCurrency')
            ->willReturn($baseCurrencyMock);

        $this->orderMock->expects($this->once())
            ->method('setState')
            ->with(
                \Magento\Sales\Model\Order::STATE_PAYMENT_REVIEW,
                \Magento\Sales\Model\Order::STATUS_FRAUD,
                "Order is suspended as its authorizing amount $amount is suspected to be fraudulent."
            );

        $this->paymentMethodMock->expects($this->once())
            ->method('authorize')
            ->with($this->payment)
            ->willReturnSelf();

        $this->payment->setCurrencyCode('GBP');

        $paymentResult = $this->payment->authorize(true, $amount);

        $this->assertInstanceOf('Magento\Sales\Model\Order\Payment', $paymentResult);
        $this->assertEquals($amount, $paymentResult->getBaseAmountAuthorized());
        $this->assertTrue($paymentResult->getIsFraudDetected());
    }

    public function testAuthorizeTransactionPending()
    {
        $storeID = 1;
        $amount = 10;

        $this->helperMock->expects($this->once())
            ->method('getMethodInstance')
            ->will($this->returnValue($this->paymentMethodMock));

        $this->paymentMethodMock->expects($this->once())
            ->method('setStore')
            ->will($this->returnSelf());

        $baseCurrencyMock = $this->getMockBuilder('Magento\Directory\Model\Currency')
            ->disableOriginalConstructor()
            ->setMethods(['formatTxt'])
            ->getMock();

        $baseCurrencyMock->expects($this->once())
            ->method('formatTxt')
            ->willReturnCallback(
                function ($value) {
                    return $value;
                }
            );

        $this->orderMock->expects($this->once())
            ->method('getStoreId')
            ->willReturn($storeID);

        $this->orderMock->expects($this->once())
            ->method('getBaseGrandTotal')
            ->willReturn($amount);

        $this->orderMock->expects($this->once())
            ->method('getBaseCurrency')
            ->willReturn($baseCurrencyMock);

        $this->orderMock->expects($this->once())
            ->method('setState')
            ->with(
                \Magento\Sales\Model\Order::STATE_PAYMENT_REVIEW,
                true,
                "We will authorize $amount after the payment is approved at the payment gateway."
            );

        $this->paymentMethodMock->expects($this->once())
            ->method('authorize')
            ->with($this->payment)
            ->willReturnSelf();

        $this->payment->setIsTransactionPending(true);

        $paymentResult = $this->payment->authorize(true, $amount);

        $this->assertInstanceOf('Magento\Sales\Model\Order\Payment', $paymentResult);
        $this->assertEquals($amount, $paymentResult->getBaseAmountAuthorized());
        $this->assertTrue($paymentResult->getIsTransactionPending());
    }

<<<<<<< HEAD
    public function testCanCaptureNoAuthorizationTransaction()
    {
        $this->paymentMethodMock->expects($this->once())
            ->method('canCapture')
            ->willReturn(true);
        $this->assertTrue($this->payment->canCapture());
    }

    public function testCanCaptureCreateTransaction()
    {
        $this->paymentMethodMock->expects($this->once())
            ->method('canCapture')
            ->willReturn(true);

        $parentTransactionId = 1;
        $this->payment->setParentTransactionId($parentTransactionId);

        $transaction = $this->getMock('Magento\Sales\Model\Order\Payment\Transaction', [], [], '', false);
        $transaction->expects($this->once())
            ->method('setOrderPaymentObject')
            ->willReturnSelf();
        $transaction->expects($this->once())
            ->method('loadByTxnId')
            ->willReturnSelf();
        $transaction->expects($this->once())
            ->method('getId')
            ->willReturn($parentTransactionId);

        $transaction->expects($this->once())
            ->method('getIsClosed')
            ->willReturn(false);

        $this->transactionFactory->expects($this->once())
            ->method('create')
            ->willReturn($transaction);

        $this->assertTrue($this->payment->canCapture());
    }

    public function testCanCaptureAuthorizationTransaction()
    {
        $paymentId = 1;
        $this->payment->setId($paymentId);

        $this->paymentMethodMock->expects($this->once())
            ->method('canCapture')
            ->willReturn(true);

        $transaction = $this->getMock('Magento\Sales\Model\Order\Payment\Transaction', [], [], '', false);
        $collection = $this->getMock(
            'Magento\Sales\Model\Resource\Order\Payment\Transaction\Collection',
            [],
            [],
            '',
            false
        );
        $this->transactionCollectionFactory->expects($this->once())
            ->method('create')
            ->willReturn($collection);
        $collection->expects($this->once())
            ->method('setOrderFilter')
            ->willReturnSelf();
        $collection->expects($this->once())
            ->method('addPaymentIdFilter')
            ->willReturnSelf();
        $collection->expects($this->once())
            ->method('addTxnTypeFilter')
            ->willReturnSelf();
        $collection->method('setOrder')
            ->willReturnMap(
                [
                    ['created_at', \Magento\Framework\Data\Collection::SORT_ORDER_DESC, $collection],
                    ['transaction_id', \Magento\Framework\Data\Collection::SORT_ORDER_DESC, [$transaction]]
                ]
            );

        $this->assertTrue($this->payment->canCapture());
    }

    /**
     * @dataProvider boolProvider
     */
    public function testCanRefund($canRefund)
    {
        $this->paymentMethodMock->expects($this->once())
            ->method('canRefund')
            ->willReturn($canRefund);
        $this->assertEquals($canRefund, $this->payment->canRefund());
    }

    public function boolProvider()
    {
        return [
            [true],
            [false]
        ];
=======
    public function testAcceptApprovePaymentTrue()
    {
        $baseGrandTotal = 300.00;
        $message = sprintf('Approved the payment online. Transaction ID: "%s"', $this->transactionId);
        $acceptPayment = true;

        $this->payment->setLastTransId($this->transactionId);

        $this->mockInvoice($this->transactionId);

        $this->mockResultTrueMethods($this->transactionId, $baseGrandTotal, $message);

        $this->helperMock->expects($this->once())
            ->method('getMethodInstance')
            ->will($this->returnValue($this->paymentMethodMock));

        $this->paymentMethodMock->expects($this->once())
            ->method('setStore')
            ->will($this->returnSelf());

        $this->paymentMethodMock->expects($this->once())
            ->method('acceptPayment')
            ->with($this->payment)
            ->willReturn($acceptPayment);

        $this->payment->accept();
        $this->assertEquals($baseGrandTotal, $this->payment->getBaseAmountPaidOnline());
    }

    public function acceptPaymentFalseProvider()
    {
        return [
            'Fraud = 1' => [
                true,
                Order::STATUS_FRAUD
            ],
            'Fraud = 0' => [
                false,
                false
            ],
        ];
    }

    /**
     * @dataProvider acceptPaymentFalseProvider
     * @param bool $isFraudDetected
     * @param bool $status
     */
    public function testAcceptApprovePaymentFalse($isFraudDetected, $status)
    {
        $message = sprintf('There is no need to approve this payment. Transaction ID: "%s"', $this->transactionId);
        $acceptPayment = false;
        $orderState = 'random_state';

        $this->payment->setLastTransId($this->transactionId);
        $this->payment->setData('is_fraud_detected', $isFraudDetected);

        $this->orderMock->expects($this->once())
            ->method('getState')
            ->willReturn($orderState);

        $this->orderMock->expects($this->once())
            ->method('setState')
            ->with(Order::STATE_PAYMENT_REVIEW, $status, $message);

        $this->helperMock->expects($this->once())
            ->method('getMethodInstance')
            ->will($this->returnValue($this->paymentMethodMock));

        $this->paymentMethodMock->expects($this->once())
            ->method('setStore')
            ->will($this->returnSelf());

        $this->paymentMethodMock->expects($this->once())
            ->method('acceptPayment')
            ->with($this->payment)
            ->willReturn($acceptPayment);

        $this->payment->accept();
        $this->assertEquals($this->transactionId, $this->payment->getLastTransId());
    }

    /**
     *
     * @dataProvider acceptPaymentFalseProvider
     * @param bool $isFraudDetected
     */
    public function testAcceptApprovePaymentFalseOrderState($isFraudDetected)
    {
        $message = sprintf('There is no need to approve this payment. Transaction ID: "%s"', $this->transactionId);
        $acceptPayment = false;
        $orderState = Order::STATE_PAYMENT_REVIEW;

        $this->payment->setLastTransId($this->transactionId);
        $this->payment->setData('is_fraud_detected', $isFraudDetected);

        $this->orderMock->expects($this->once())
            ->method('getState')
            ->willReturn($orderState);

        $this->orderMock->expects($this->never())
            ->method('setState');
        $this->orderMock->expects($this->once())
            ->method('addStatusHistoryComment')
            ->with($message);

        $this->helperMock->expects($this->once())
            ->method('getMethodInstance')
            ->will($this->returnValue($this->paymentMethodMock));

        $this->paymentMethodMock->expects($this->once())
            ->method('setStore')
            ->will($this->returnSelf());

        $this->paymentMethodMock->expects($this->once())
            ->method('acceptPayment')
            ->with($this->payment)
            ->willReturn($acceptPayment);

        $this->payment->accept();
        $this->assertEquals($this->transactionId, $this->payment->getLastTransId());
    }

    public function testDenyPaymentFalse()
    {
        $denyPayment = true;
        $message = sprintf('Denied the payment online Transaction ID: "%s"', $this->transactionId);

        $this->payment->setLastTransId($this->transactionId);

        $this->mockInvoice($this->transactionId);
        $this->mockResultFalseMethods($message);

        $this->helperMock->expects($this->once())
            ->method('getMethodInstance')
            ->will($this->returnValue($this->paymentMethodMock));

        $this->paymentMethodMock->expects($this->once())
            ->method('setStore')
            ->will($this->returnSelf());

        $this->paymentMethodMock->expects($this->once())
            ->method('denyPayment')
            ->with($this->payment)
            ->willReturn($denyPayment);

        $this->payment->deny();
    }

    /**
     * @dataProvider acceptPaymentFalseProvider
     * @param bool $isFraudDetected
     * @param bool $status
     */
    public function testDenyPaymentNegative($isFraudDetected, $status)
    {
        $denyPayment = false;
        $message = sprintf('There is no need to deny this payment. Transaction ID: "%s"', $this->transactionId);

        $orderState = 'random_state';

        $this->payment->setLastTransId($this->transactionId);
        $this->payment->setData('is_fraud_detected', $isFraudDetected);

        $this->orderMock->expects($this->once())
            ->method('getState')
            ->willReturn($orderState);

        $this->orderMock->expects($this->once())
            ->method('setState')
            ->with(Order::STATE_PAYMENT_REVIEW, $status, $message);

        $this->helperMock->expects($this->once())
            ->method('getMethodInstance')
            ->will($this->returnValue($this->paymentMethodMock));

        $this->paymentMethodMock->expects($this->once())
            ->method('setStore')
            ->will($this->returnSelf());

        $this->paymentMethodMock->expects($this->once())
            ->method('denyPayment')
            ->with($this->payment)
            ->willReturn($denyPayment);

        $this->payment->deny();
    }

    public function testDenyPaymentNegativeStateReview()
    {
        $denyPayment = false;
        $message = sprintf('There is no need to deny this payment. Transaction ID: "%s"', $this->transactionId);

        $orderState = Order::STATE_PAYMENT_REVIEW;

        $this->payment->setLastTransId($this->transactionId);

        $this->orderMock->expects($this->once())
            ->method('getState')
            ->willReturn($orderState);

        $this->orderMock->expects($this->never())
            ->method('setState');
        $this->orderMock->expects($this->once())
            ->method('addStatusHistoryComment')
            ->with($message);

        $this->helperMock->expects($this->once())
            ->method('getMethodInstance')
            ->will($this->returnValue($this->paymentMethodMock));

        $this->paymentMethodMock->expects($this->once())
            ->method('setStore')
            ->will($this->returnSelf());

        $this->paymentMethodMock->expects($this->once())
            ->method('denyPayment')
            ->with($this->payment)
            ->willReturn($denyPayment);

        $this->payment->deny();
    }

    /**
     * @param int $transactionId
     */
    protected function mockInvoice($transactionId)
    {
        $this->invoiceMock->expects($this->once())
            ->method('getTransactionId')
            ->willReturn($transactionId);
        $this->invoiceMock->expects($this->once())
            ->method('load')
            ->with($transactionId);
        $this->invoiceMock->expects($this->once())
            ->method('getId')
            ->willReturn($transactionId);
        $this->orderMock->expects($this->once())
            ->method('getInvoiceCollection')
            ->willReturn([$this->invoiceMock]);
    }

    public function testUpdateOnlineTransactionApproved()
    {
        $message = sprintf('Registered update about approved payment. Transaction ID: "%s"', $this->transactionId);

        $storeId = 50;
        $baseGrandTotal = 299.99;

        $this->payment->setLastTransId($this->transactionId);
        $this->payment->setData('is_transaction_approved', true);

        $this->mockInvoice($this->transactionId);
        $this->mockResultTrueMethods($this->transactionId, $baseGrandTotal, $message);


        $this->orderMock->expects($this->once())
            ->method('getStoreId')
            ->willReturn($storeId);
        $this->helperMock->expects($this->once())
            ->method('getMethodInstance')
            ->will($this->returnValue($this->paymentMethodMock));
        $this->paymentMethodMock->expects($this->once())
            ->method('setStore')
            ->with($storeId)
            ->willReturn($this->paymentMethodMock);
        $this->paymentMethodMock->expects($this->once())
            ->method('fetchTransactionInfo')
            ->with($this->payment, $this->transactionId);

        $this->payment->update();
        $this->assertEquals($baseGrandTotal, $this->payment->getBaseAmountPaidOnline());
    }

    public function testUpdateOnlineTransactionDenied()
    {
        $message = sprintf('Registered update about denied payment. Transaction ID: "%s"', $this->transactionId);

        $storeId = 50;

        $this->payment->setLastTransId($this->transactionId);
        $this->payment->setData('is_transaction_denied', true);

        $this->mockInvoice($this->transactionId);
        $this->mockResultFalseMethods($message);

        $this->orderMock->expects($this->once())
            ->method('getStoreId')
            ->willReturn($storeId);
        $this->helperMock->expects($this->once())
            ->method('getMethodInstance')
            ->will($this->returnValue($this->paymentMethodMock));
        $this->paymentMethodMock->expects($this->once())
            ->method('setStore')
            ->with($storeId)
            ->willReturn($this->paymentMethodMock);
        $this->paymentMethodMock->expects($this->once())
            ->method('fetchTransactionInfo')
            ->with($this->payment, $this->transactionId);

        $this->payment->update();
    }

    /**
     * @dataProvider acceptPaymentFalseProvider
     * @param bool $isFraudDetected
     * @param bool $status
     */
    public function testUpdateOnlineTransactionDeniedFalse($isFraudDetected, $status)
    {
        $message = sprintf('There is no update for the payment. Transaction ID: "%s"', $this->transactionId);

        $storeId = 50;
        $orderState = 'random_state';

        $this->payment->setLastTransId($this->transactionId);
        $this->payment->setData('is_transaction_denied', false);
        $this->payment->setData('is_transaction_approved', false);
        $this->payment->setData('is_fraud_detected', $isFraudDetected);

        $this->mockInvoice($this->transactionId);

        $this->orderMock->expects($this->once())
            ->method('getState')
            ->willReturn($orderState);

        $this->orderMock->expects($this->once())
            ->method('setState')
            ->with(Order::STATE_PAYMENT_REVIEW, $status, $message);

        $this->orderMock->expects($this->once())
            ->method('getStoreId')
            ->willReturn($storeId);
        $this->helperMock->expects($this->once())
            ->method('getMethodInstance')
            ->will($this->returnValue($this->paymentMethodMock));
        $this->paymentMethodMock->expects($this->once())
            ->method('setStore')
            ->with($storeId)
            ->willReturn($this->paymentMethodMock);
        $this->paymentMethodMock->expects($this->once())
            ->method('fetchTransactionInfo')
            ->with($this->payment, $this->transactionId);

        $this->payment->update();
        $this->assertEquals($this->transactionId, $this->payment->getLastTransId());
    }

    public function testUpdateOnlineTransactionDeniedFalseHistoryComment()
    {
        $message = sprintf('There is no update for the payment. Transaction ID: "%s"', $this->transactionId);

        $storeId = 50;
        $orderState = Order::STATE_PAYMENT_REVIEW;

        $this->payment->setLastTransId($this->transactionId);
        $this->payment->setData('is_transaction_denied', false);
        $this->payment->setData('is_transaction_approved', false);

        $this->mockInvoice($this->transactionId);

        $this->orderMock->expects($this->once())
            ->method('getState')
            ->willReturn($orderState);

        $this->orderMock->expects($this->never())
            ->method('setState');

        $this->orderMock->expects($this->once())
            ->method('addStatusHistoryComment')
            ->with($message);

        $this->orderMock->expects($this->once())
            ->method('getStoreId')
            ->willReturn($storeId);
        $this->helperMock->expects($this->once())
            ->method('getMethodInstance')
            ->will($this->returnValue($this->paymentMethodMock));
        $this->paymentMethodMock->expects($this->once())
            ->method('setStore')
            ->with($storeId)
            ->willReturn($this->paymentMethodMock);
        $this->paymentMethodMock->expects($this->once())
            ->method('fetchTransactionInfo')
            ->with($this->payment, $this->transactionId);

        $this->payment->update();
        $this->assertEquals($this->transactionId, $this->payment->getLastTransId());
    }

    /**
     * @param int $transactionId
     * @param float $baseGrandTotal
     * @param string $message
     */
    protected function mockResultTrueMethods($transactionId, $baseGrandTotal, $message)
    {
        $this->invoiceMock->expects($this->once())
            ->method('pay')
            ->willReturn($transactionId);
        $this->invoiceMock->expects($this->once())
            ->method('getBaseGrandTotal')
            ->willReturn($baseGrandTotal);

        //acceptPayment = true
        $this->orderMock->expects($this->once())
            ->method('addRelatedObject')
            ->with($this->invoiceMock);
        $this->orderMock->expects($this->once())
            ->method('setState')
            ->with(Order::STATE_PROCESSING, true, $message);
    }

    /**
     * @param $message
     */
    protected function mockResultFalseMethods($message)
    {
        $this->invoiceMock->expects($this->once())
            ->method('cancel');
        $this->orderMock->expects($this->once())
            ->method('addRelatedObject')
            ->with($this->invoiceMock);
        $this->orderMock->expects($this->once())
            ->method('registerCancellation')
            ->with($message, false);
    }

    public function testAcceptWithoutInvoiceResultTrue()
    {
        $baseGrandTotal = null;
        $acceptPayment = true;

        $this->payment->setData('transaction_id', $this->transactionId);

        $this->invoiceMock->expects($this->never())
            ->method('pay');

        $this->orderMock->expects($this->any())
            ->method('getInvoiceCollection')
            ->willReturn([]);

        $this->helperMock->expects($this->once())
            ->method('getMethodInstance')
            ->will($this->returnValue($this->paymentMethodMock));

        $this->paymentMethodMock->expects($this->once())
            ->method('setStore')
            ->will($this->returnSelf());

        $this->paymentMethodMock->expects($this->once())
            ->method('acceptPayment')
            ->with($this->payment)
            ->willReturn($acceptPayment);

        $this->payment->accept();
        $this->assertEquals($baseGrandTotal, $this->payment->getBaseAmountPaidOnline());
    }

    public function testDenyWithoutInvoiceResultFalse()
    {
        $baseGrandTotal = null;
        $denyPayment = true;

        $this->payment->setData('transaction_id', $this->transactionId);

        $this->invoiceMock->expects($this->never())
            ->method('cancel');

        $this->orderMock->expects($this->any())
            ->method('getInvoiceCollection')
            ->willReturn([]);

        $this->helperMock->expects($this->once())
            ->method('getMethodInstance')
            ->will($this->returnValue($this->paymentMethodMock));

        $this->paymentMethodMock->expects($this->once())
            ->method('setStore')
            ->will($this->returnSelf());

        $this->paymentMethodMock->expects($this->once())
            ->method('denyPayment')
            ->with($this->payment)
            ->willReturn($denyPayment);

        $this->payment->deny();
        $this->assertEquals($baseGrandTotal, $this->payment->getBaseAmountPaidOnline());
>>>>>>> ff70d592
    }
}<|MERGE_RESOLUTION|>--- conflicted
+++ resolved
@@ -45,20 +45,20 @@
      */
     protected $paymentMethodMock;
 
-    /**
-     * @var \Magento\Sales\Model\Order\Payment\TransactionFactory | \PHPUnit_Framework_MockObject_MockObject
-     */
-    protected $transactionFactory;
-
-    /**
-     * @var \Magento\Sales\Model\Resource\Order\Payment\Transaction\CollectionFactory | \PHPUnit_Framework_MockObject_MockObject
-     */
-    protected $transactionCollectionFactory;
-
     /** @var \Magento\Sales\Model\Order\Invoice | \PHPUnit_Framework_MockObject_MockObject $orderMock */
     private $invoiceMock;
 
     private $transactionId;
+
+    /**
+     * @var \Magento\Sales\Model\Order\Payment\TransactionFactory | \PHPUnit_Framework_MockObject_MockObject
+     */
+    protected $transactionFactory;
+
+    /**
+     * @var \Magento\Sales\Model\Resource\Order\Payment\Transaction\CollectionFactory | \PHPUnit_Framework_MockObject_MockObject
+     */
+    protected $transactionCollectionFactory;
 
     protected function setUp()
     {
@@ -100,19 +100,12 @@
                 'getConfigData',
                 'getConfigPaymentAction',
                 'validate',
-<<<<<<< HEAD
-                'canCapture',
-                'canRefund'
-            ])
-            ->getMock();
-
-        $this->helperMock->method('getMethodInstance')
-            ->will($this->returnValue($this->paymentMethodMock));
-=======
                 'setStore',
                 'acceptPayment',
                 'denyPayment',
                 'fetchTransactionInfo',
+                'canCapture',
+                'canRefund'
             ])
             ->getMock();
 
@@ -120,7 +113,8 @@
             ->disableOriginalConstructor()
             ->setMethods(['getTransactionId', 'load', 'getId', 'pay', 'getBaseGrandTotal', 'cancel'])
             ->getMock();
->>>>>>> ff70d592
+        $this->helperMock->method('getMethodInstance')
+            ->will($this->returnValue($this->paymentMethodMock));
 
         $this->orderMock = $this->getMockBuilder('Magento\Sales\Model\Order')
             ->disableOriginalConstructor()
@@ -412,7 +406,496 @@
         $this->assertTrue($paymentResult->getIsTransactionPending());
     }
 
-<<<<<<< HEAD
+    public function testAcceptApprovePaymentTrue()
+    {
+        $baseGrandTotal = 300.00;
+        $message = sprintf('Approved the payment online. Transaction ID: "%s"', $this->transactionId);
+        $acceptPayment = true;
+
+        $this->payment->setLastTransId($this->transactionId);
+
+        $this->mockInvoice($this->transactionId);
+
+        $this->mockResultTrueMethods($this->transactionId, $baseGrandTotal, $message);
+
+        $this->helperMock->expects($this->once())
+            ->method('getMethodInstance')
+            ->will($this->returnValue($this->paymentMethodMock));
+
+        $this->paymentMethodMock->expects($this->once())
+            ->method('setStore')
+            ->will($this->returnSelf());
+
+        $this->paymentMethodMock->expects($this->once())
+            ->method('acceptPayment')
+            ->with($this->payment)
+            ->willReturn($acceptPayment);
+
+        $this->payment->accept();
+        $this->assertEquals($baseGrandTotal, $this->payment->getBaseAmountPaidOnline());
+    }
+
+    public function acceptPaymentFalseProvider()
+    {
+        return [
+            'Fraud = 1' => [
+                true,
+                Order::STATUS_FRAUD
+            ],
+            'Fraud = 0' => [
+                false,
+                false
+            ],
+        ];
+    }
+
+    /**
+     * @dataProvider acceptPaymentFalseProvider
+     * @param bool $isFraudDetected
+     * @param bool $status
+     */
+    public function testAcceptApprovePaymentFalse($isFraudDetected, $status)
+    {
+        $message = sprintf('There is no need to approve this payment. Transaction ID: "%s"', $this->transactionId);
+        $acceptPayment = false;
+        $orderState = 'random_state';
+
+        $this->payment->setLastTransId($this->transactionId);
+        $this->payment->setData('is_fraud_detected', $isFraudDetected);
+
+        $this->orderMock->expects($this->once())
+            ->method('getState')
+            ->willReturn($orderState);
+
+        $this->orderMock->expects($this->once())
+            ->method('setState')
+            ->with(Order::STATE_PAYMENT_REVIEW, $status, $message);
+
+        $this->helperMock->expects($this->once())
+            ->method('getMethodInstance')
+            ->will($this->returnValue($this->paymentMethodMock));
+
+        $this->paymentMethodMock->expects($this->once())
+            ->method('setStore')
+            ->will($this->returnSelf());
+
+        $this->paymentMethodMock->expects($this->once())
+            ->method('acceptPayment')
+            ->with($this->payment)
+            ->willReturn($acceptPayment);
+
+        $this->payment->accept();
+        $this->assertEquals($this->transactionId, $this->payment->getLastTransId());
+    }
+
+    /**
+     *
+     * @dataProvider acceptPaymentFalseProvider
+     * @param bool $isFraudDetected
+     */
+    public function testAcceptApprovePaymentFalseOrderState($isFraudDetected)
+    {
+        $message = sprintf('There is no need to approve this payment. Transaction ID: "%s"', $this->transactionId);
+        $acceptPayment = false;
+        $orderState = Order::STATE_PAYMENT_REVIEW;
+
+        $this->payment->setLastTransId($this->transactionId);
+        $this->payment->setData('is_fraud_detected', $isFraudDetected);
+
+        $this->orderMock->expects($this->once())
+            ->method('getState')
+            ->willReturn($orderState);
+
+        $this->orderMock->expects($this->never())
+            ->method('setState');
+        $this->orderMock->expects($this->once())
+            ->method('addStatusHistoryComment')
+            ->with($message);
+
+        $this->helperMock->expects($this->once())
+            ->method('getMethodInstance')
+            ->will($this->returnValue($this->paymentMethodMock));
+
+        $this->paymentMethodMock->expects($this->once())
+            ->method('setStore')
+            ->will($this->returnSelf());
+
+        $this->paymentMethodMock->expects($this->once())
+            ->method('acceptPayment')
+            ->with($this->payment)
+            ->willReturn($acceptPayment);
+
+        $this->payment->accept();
+        $this->assertEquals($this->transactionId, $this->payment->getLastTransId());
+    }
+
+    public function testDenyPaymentFalse()
+    {
+        $denyPayment = true;
+        $message = sprintf('Denied the payment online Transaction ID: "%s"', $this->transactionId);
+
+        $this->payment->setLastTransId($this->transactionId);
+
+        $this->mockInvoice($this->transactionId);
+        $this->mockResultFalseMethods($message);
+
+        $this->helperMock->expects($this->once())
+            ->method('getMethodInstance')
+            ->will($this->returnValue($this->paymentMethodMock));
+
+        $this->paymentMethodMock->expects($this->once())
+            ->method('setStore')
+            ->will($this->returnSelf());
+
+        $this->paymentMethodMock->expects($this->once())
+            ->method('denyPayment')
+            ->with($this->payment)
+            ->willReturn($denyPayment);
+
+        $this->payment->deny();
+    }
+
+    /**
+     * @dataProvider acceptPaymentFalseProvider
+     * @param bool $isFraudDetected
+     * @param bool $status
+     */
+    public function testDenyPaymentNegative($isFraudDetected, $status)
+    {
+        $denyPayment = false;
+        $message = sprintf('There is no need to deny this payment. Transaction ID: "%s"', $this->transactionId);
+
+        $orderState = 'random_state';
+
+        $this->payment->setLastTransId($this->transactionId);
+        $this->payment->setData('is_fraud_detected', $isFraudDetected);
+
+        $this->orderMock->expects($this->once())
+            ->method('getState')
+            ->willReturn($orderState);
+
+        $this->orderMock->expects($this->once())
+            ->method('setState')
+            ->with(Order::STATE_PAYMENT_REVIEW, $status, $message);
+
+        $this->helperMock->expects($this->once())
+            ->method('getMethodInstance')
+            ->will($this->returnValue($this->paymentMethodMock));
+
+        $this->paymentMethodMock->expects($this->once())
+            ->method('setStore')
+            ->will($this->returnSelf());
+
+        $this->paymentMethodMock->expects($this->once())
+            ->method('denyPayment')
+            ->with($this->payment)
+            ->willReturn($denyPayment);
+
+        $this->payment->deny();
+    }
+
+    public function testDenyPaymentNegativeStateReview()
+    {
+        $denyPayment = false;
+        $message = sprintf('There is no need to deny this payment. Transaction ID: "%s"', $this->transactionId);
+
+        $orderState = Order::STATE_PAYMENT_REVIEW;
+
+        $this->payment->setLastTransId($this->transactionId);
+
+        $this->orderMock->expects($this->once())
+            ->method('getState')
+            ->willReturn($orderState);
+
+        $this->orderMock->expects($this->never())
+            ->method('setState');
+        $this->orderMock->expects($this->once())
+            ->method('addStatusHistoryComment')
+            ->with($message);
+
+        $this->helperMock->expects($this->once())
+            ->method('getMethodInstance')
+            ->will($this->returnValue($this->paymentMethodMock));
+
+        $this->paymentMethodMock->expects($this->once())
+            ->method('setStore')
+            ->will($this->returnSelf());
+
+        $this->paymentMethodMock->expects($this->once())
+            ->method('denyPayment')
+            ->with($this->payment)
+            ->willReturn($denyPayment);
+
+        $this->payment->deny();
+    }
+
+    /**
+     * @param int $transactionId
+     */
+    protected function mockInvoice($transactionId)
+    {
+        $this->invoiceMock->expects($this->once())
+            ->method('getTransactionId')
+            ->willReturn($transactionId);
+        $this->invoiceMock->expects($this->once())
+            ->method('load')
+            ->with($transactionId);
+        $this->invoiceMock->expects($this->once())
+            ->method('getId')
+            ->willReturn($transactionId);
+        $this->orderMock->expects($this->once())
+            ->method('getInvoiceCollection')
+            ->willReturn([$this->invoiceMock]);
+    }
+
+    public function testUpdateOnlineTransactionApproved()
+    {
+        $message = sprintf('Registered update about approved payment. Transaction ID: "%s"', $this->transactionId);
+
+        $storeId = 50;
+        $baseGrandTotal = 299.99;
+
+        $this->payment->setLastTransId($this->transactionId);
+        $this->payment->setData('is_transaction_approved', true);
+
+        $this->mockInvoice($this->transactionId);
+        $this->mockResultTrueMethods($this->transactionId, $baseGrandTotal, $message);
+
+
+        $this->orderMock->expects($this->once())
+            ->method('getStoreId')
+            ->willReturn($storeId);
+        $this->helperMock->expects($this->once())
+            ->method('getMethodInstance')
+            ->will($this->returnValue($this->paymentMethodMock));
+        $this->paymentMethodMock->expects($this->once())
+            ->method('setStore')
+            ->with($storeId)
+            ->willReturn($this->paymentMethodMock);
+        $this->paymentMethodMock->expects($this->once())
+            ->method('fetchTransactionInfo')
+            ->with($this->payment, $this->transactionId);
+
+        $this->payment->update();
+        $this->assertEquals($baseGrandTotal, $this->payment->getBaseAmountPaidOnline());
+    }
+
+    public function testUpdateOnlineTransactionDenied()
+    {
+        $message = sprintf('Registered update about denied payment. Transaction ID: "%s"', $this->transactionId);
+
+        $storeId = 50;
+
+        $this->payment->setLastTransId($this->transactionId);
+        $this->payment->setData('is_transaction_denied', true);
+
+        $this->mockInvoice($this->transactionId);
+        $this->mockResultFalseMethods($message);
+
+        $this->orderMock->expects($this->once())
+            ->method('getStoreId')
+            ->willReturn($storeId);
+        $this->helperMock->expects($this->once())
+            ->method('getMethodInstance')
+            ->will($this->returnValue($this->paymentMethodMock));
+        $this->paymentMethodMock->expects($this->once())
+            ->method('setStore')
+            ->with($storeId)
+            ->willReturn($this->paymentMethodMock);
+        $this->paymentMethodMock->expects($this->once())
+            ->method('fetchTransactionInfo')
+            ->with($this->payment, $this->transactionId);
+
+        $this->payment->update();
+    }
+
+    /**
+     * @dataProvider acceptPaymentFalseProvider
+     * @param bool $isFraudDetected
+     * @param bool $status
+     */
+    public function testUpdateOnlineTransactionDeniedFalse($isFraudDetected, $status)
+    {
+        $message = sprintf('There is no update for the payment. Transaction ID: "%s"', $this->transactionId);
+
+        $storeId = 50;
+        $orderState = 'random_state';
+
+        $this->payment->setLastTransId($this->transactionId);
+        $this->payment->setData('is_transaction_denied', false);
+        $this->payment->setData('is_transaction_approved', false);
+        $this->payment->setData('is_fraud_detected', $isFraudDetected);
+
+        $this->mockInvoice($this->transactionId);
+
+        $this->orderMock->expects($this->once())
+            ->method('getState')
+            ->willReturn($orderState);
+
+        $this->orderMock->expects($this->once())
+            ->method('setState')
+            ->with(Order::STATE_PAYMENT_REVIEW, $status, $message);
+
+        $this->orderMock->expects($this->once())
+            ->method('getStoreId')
+            ->willReturn($storeId);
+        $this->helperMock->expects($this->once())
+            ->method('getMethodInstance')
+            ->will($this->returnValue($this->paymentMethodMock));
+        $this->paymentMethodMock->expects($this->once())
+            ->method('setStore')
+            ->with($storeId)
+            ->willReturn($this->paymentMethodMock);
+        $this->paymentMethodMock->expects($this->once())
+            ->method('fetchTransactionInfo')
+            ->with($this->payment, $this->transactionId);
+
+        $this->payment->update();
+        $this->assertEquals($this->transactionId, $this->payment->getLastTransId());
+    }
+
+    public function testUpdateOnlineTransactionDeniedFalseHistoryComment()
+    {
+        $message = sprintf('There is no update for the payment. Transaction ID: "%s"', $this->transactionId);
+
+        $storeId = 50;
+        $orderState = Order::STATE_PAYMENT_REVIEW;
+
+        $this->payment->setLastTransId($this->transactionId);
+        $this->payment->setData('is_transaction_denied', false);
+        $this->payment->setData('is_transaction_approved', false);
+
+        $this->mockInvoice($this->transactionId);
+
+        $this->orderMock->expects($this->once())
+            ->method('getState')
+            ->willReturn($orderState);
+
+        $this->orderMock->expects($this->never())
+            ->method('setState');
+
+        $this->orderMock->expects($this->once())
+            ->method('addStatusHistoryComment')
+            ->with($message);
+
+        $this->orderMock->expects($this->once())
+            ->method('getStoreId')
+            ->willReturn($storeId);
+        $this->helperMock->expects($this->once())
+            ->method('getMethodInstance')
+            ->will($this->returnValue($this->paymentMethodMock));
+        $this->paymentMethodMock->expects($this->once())
+            ->method('setStore')
+            ->with($storeId)
+            ->willReturn($this->paymentMethodMock);
+        $this->paymentMethodMock->expects($this->once())
+            ->method('fetchTransactionInfo')
+            ->with($this->payment, $this->transactionId);
+
+        $this->payment->update();
+        $this->assertEquals($this->transactionId, $this->payment->getLastTransId());
+    }
+
+    /**
+     * @param int $transactionId
+     * @param float $baseGrandTotal
+     * @param string $message
+     */
+    protected function mockResultTrueMethods($transactionId, $baseGrandTotal, $message)
+    {
+        $this->invoiceMock->expects($this->once())
+            ->method('pay')
+            ->willReturn($transactionId);
+        $this->invoiceMock->expects($this->once())
+            ->method('getBaseGrandTotal')
+            ->willReturn($baseGrandTotal);
+
+        //acceptPayment = true
+        $this->orderMock->expects($this->once())
+            ->method('addRelatedObject')
+            ->with($this->invoiceMock);
+        $this->orderMock->expects($this->once())
+            ->method('setState')
+            ->with(Order::STATE_PROCESSING, true, $message);
+    }
+
+    /**
+     * @param $message
+     */
+    protected function mockResultFalseMethods($message)
+    {
+        $this->invoiceMock->expects($this->once())
+            ->method('cancel');
+        $this->orderMock->expects($this->once())
+            ->method('addRelatedObject')
+            ->with($this->invoiceMock);
+        $this->orderMock->expects($this->once())
+            ->method('registerCancellation')
+            ->with($message, false);
+    }
+
+    public function testAcceptWithoutInvoiceResultTrue()
+    {
+        $baseGrandTotal = null;
+        $acceptPayment = true;
+
+        $this->payment->setData('transaction_id', $this->transactionId);
+
+        $this->invoiceMock->expects($this->never())
+            ->method('pay');
+
+        $this->orderMock->expects($this->any())
+            ->method('getInvoiceCollection')
+            ->willReturn([]);
+
+        $this->helperMock->expects($this->once())
+            ->method('getMethodInstance')
+            ->will($this->returnValue($this->paymentMethodMock));
+
+        $this->paymentMethodMock->expects($this->once())
+            ->method('setStore')
+            ->will($this->returnSelf());
+
+        $this->paymentMethodMock->expects($this->once())
+            ->method('acceptPayment')
+            ->with($this->payment)
+            ->willReturn($acceptPayment);
+
+        $this->payment->accept();
+        $this->assertEquals($baseGrandTotal, $this->payment->getBaseAmountPaidOnline());
+    }
+
+    public function testDenyWithoutInvoiceResultFalse()
+    {
+        $baseGrandTotal = null;
+        $denyPayment = true;
+
+        $this->payment->setData('transaction_id', $this->transactionId);
+
+        $this->invoiceMock->expects($this->never())
+            ->method('cancel');
+
+        $this->orderMock->expects($this->any())
+            ->method('getInvoiceCollection')
+            ->willReturn([]);
+
+        $this->helperMock->expects($this->once())
+            ->method('getMethodInstance')
+            ->will($this->returnValue($this->paymentMethodMock));
+
+        $this->paymentMethodMock->expects($this->once())
+            ->method('setStore')
+            ->will($this->returnSelf());
+
+        $this->paymentMethodMock->expects($this->once())
+            ->method('denyPayment')
+            ->with($this->payment)
+            ->willReturn($denyPayment);
+
+        $this->payment->deny();
+        $this->assertEquals($baseGrandTotal, $this->payment->getBaseAmountPaidOnline());
+    }
+
     public function testCanCaptureNoAuthorizationTransaction()
     {
         $this->paymentMethodMock->expects($this->once())
@@ -509,495 +992,5 @@
             [true],
             [false]
         ];
-=======
-    public function testAcceptApprovePaymentTrue()
-    {
-        $baseGrandTotal = 300.00;
-        $message = sprintf('Approved the payment online. Transaction ID: "%s"', $this->transactionId);
-        $acceptPayment = true;
-
-        $this->payment->setLastTransId($this->transactionId);
-
-        $this->mockInvoice($this->transactionId);
-
-        $this->mockResultTrueMethods($this->transactionId, $baseGrandTotal, $message);
-
-        $this->helperMock->expects($this->once())
-            ->method('getMethodInstance')
-            ->will($this->returnValue($this->paymentMethodMock));
-
-        $this->paymentMethodMock->expects($this->once())
-            ->method('setStore')
-            ->will($this->returnSelf());
-
-        $this->paymentMethodMock->expects($this->once())
-            ->method('acceptPayment')
-            ->with($this->payment)
-            ->willReturn($acceptPayment);
-
-        $this->payment->accept();
-        $this->assertEquals($baseGrandTotal, $this->payment->getBaseAmountPaidOnline());
-    }
-
-    public function acceptPaymentFalseProvider()
-    {
-        return [
-            'Fraud = 1' => [
-                true,
-                Order::STATUS_FRAUD
-            ],
-            'Fraud = 0' => [
-                false,
-                false
-            ],
-        ];
-    }
-
-    /**
-     * @dataProvider acceptPaymentFalseProvider
-     * @param bool $isFraudDetected
-     * @param bool $status
-     */
-    public function testAcceptApprovePaymentFalse($isFraudDetected, $status)
-    {
-        $message = sprintf('There is no need to approve this payment. Transaction ID: "%s"', $this->transactionId);
-        $acceptPayment = false;
-        $orderState = 'random_state';
-
-        $this->payment->setLastTransId($this->transactionId);
-        $this->payment->setData('is_fraud_detected', $isFraudDetected);
-
-        $this->orderMock->expects($this->once())
-            ->method('getState')
-            ->willReturn($orderState);
-
-        $this->orderMock->expects($this->once())
-            ->method('setState')
-            ->with(Order::STATE_PAYMENT_REVIEW, $status, $message);
-
-        $this->helperMock->expects($this->once())
-            ->method('getMethodInstance')
-            ->will($this->returnValue($this->paymentMethodMock));
-
-        $this->paymentMethodMock->expects($this->once())
-            ->method('setStore')
-            ->will($this->returnSelf());
-
-        $this->paymentMethodMock->expects($this->once())
-            ->method('acceptPayment')
-            ->with($this->payment)
-            ->willReturn($acceptPayment);
-
-        $this->payment->accept();
-        $this->assertEquals($this->transactionId, $this->payment->getLastTransId());
-    }
-
-    /**
-     *
-     * @dataProvider acceptPaymentFalseProvider
-     * @param bool $isFraudDetected
-     */
-    public function testAcceptApprovePaymentFalseOrderState($isFraudDetected)
-    {
-        $message = sprintf('There is no need to approve this payment. Transaction ID: "%s"', $this->transactionId);
-        $acceptPayment = false;
-        $orderState = Order::STATE_PAYMENT_REVIEW;
-
-        $this->payment->setLastTransId($this->transactionId);
-        $this->payment->setData('is_fraud_detected', $isFraudDetected);
-
-        $this->orderMock->expects($this->once())
-            ->method('getState')
-            ->willReturn($orderState);
-
-        $this->orderMock->expects($this->never())
-            ->method('setState');
-        $this->orderMock->expects($this->once())
-            ->method('addStatusHistoryComment')
-            ->with($message);
-
-        $this->helperMock->expects($this->once())
-            ->method('getMethodInstance')
-            ->will($this->returnValue($this->paymentMethodMock));
-
-        $this->paymentMethodMock->expects($this->once())
-            ->method('setStore')
-            ->will($this->returnSelf());
-
-        $this->paymentMethodMock->expects($this->once())
-            ->method('acceptPayment')
-            ->with($this->payment)
-            ->willReturn($acceptPayment);
-
-        $this->payment->accept();
-        $this->assertEquals($this->transactionId, $this->payment->getLastTransId());
-    }
-
-    public function testDenyPaymentFalse()
-    {
-        $denyPayment = true;
-        $message = sprintf('Denied the payment online Transaction ID: "%s"', $this->transactionId);
-
-        $this->payment->setLastTransId($this->transactionId);
-
-        $this->mockInvoice($this->transactionId);
-        $this->mockResultFalseMethods($message);
-
-        $this->helperMock->expects($this->once())
-            ->method('getMethodInstance')
-            ->will($this->returnValue($this->paymentMethodMock));
-
-        $this->paymentMethodMock->expects($this->once())
-            ->method('setStore')
-            ->will($this->returnSelf());
-
-        $this->paymentMethodMock->expects($this->once())
-            ->method('denyPayment')
-            ->with($this->payment)
-            ->willReturn($denyPayment);
-
-        $this->payment->deny();
-    }
-
-    /**
-     * @dataProvider acceptPaymentFalseProvider
-     * @param bool $isFraudDetected
-     * @param bool $status
-     */
-    public function testDenyPaymentNegative($isFraudDetected, $status)
-    {
-        $denyPayment = false;
-        $message = sprintf('There is no need to deny this payment. Transaction ID: "%s"', $this->transactionId);
-
-        $orderState = 'random_state';
-
-        $this->payment->setLastTransId($this->transactionId);
-        $this->payment->setData('is_fraud_detected', $isFraudDetected);
-
-        $this->orderMock->expects($this->once())
-            ->method('getState')
-            ->willReturn($orderState);
-
-        $this->orderMock->expects($this->once())
-            ->method('setState')
-            ->with(Order::STATE_PAYMENT_REVIEW, $status, $message);
-
-        $this->helperMock->expects($this->once())
-            ->method('getMethodInstance')
-            ->will($this->returnValue($this->paymentMethodMock));
-
-        $this->paymentMethodMock->expects($this->once())
-            ->method('setStore')
-            ->will($this->returnSelf());
-
-        $this->paymentMethodMock->expects($this->once())
-            ->method('denyPayment')
-            ->with($this->payment)
-            ->willReturn($denyPayment);
-
-        $this->payment->deny();
-    }
-
-    public function testDenyPaymentNegativeStateReview()
-    {
-        $denyPayment = false;
-        $message = sprintf('There is no need to deny this payment. Transaction ID: "%s"', $this->transactionId);
-
-        $orderState = Order::STATE_PAYMENT_REVIEW;
-
-        $this->payment->setLastTransId($this->transactionId);
-
-        $this->orderMock->expects($this->once())
-            ->method('getState')
-            ->willReturn($orderState);
-
-        $this->orderMock->expects($this->never())
-            ->method('setState');
-        $this->orderMock->expects($this->once())
-            ->method('addStatusHistoryComment')
-            ->with($message);
-
-        $this->helperMock->expects($this->once())
-            ->method('getMethodInstance')
-            ->will($this->returnValue($this->paymentMethodMock));
-
-        $this->paymentMethodMock->expects($this->once())
-            ->method('setStore')
-            ->will($this->returnSelf());
-
-        $this->paymentMethodMock->expects($this->once())
-            ->method('denyPayment')
-            ->with($this->payment)
-            ->willReturn($denyPayment);
-
-        $this->payment->deny();
-    }
-
-    /**
-     * @param int $transactionId
-     */
-    protected function mockInvoice($transactionId)
-    {
-        $this->invoiceMock->expects($this->once())
-            ->method('getTransactionId')
-            ->willReturn($transactionId);
-        $this->invoiceMock->expects($this->once())
-            ->method('load')
-            ->with($transactionId);
-        $this->invoiceMock->expects($this->once())
-            ->method('getId')
-            ->willReturn($transactionId);
-        $this->orderMock->expects($this->once())
-            ->method('getInvoiceCollection')
-            ->willReturn([$this->invoiceMock]);
-    }
-
-    public function testUpdateOnlineTransactionApproved()
-    {
-        $message = sprintf('Registered update about approved payment. Transaction ID: "%s"', $this->transactionId);
-
-        $storeId = 50;
-        $baseGrandTotal = 299.99;
-
-        $this->payment->setLastTransId($this->transactionId);
-        $this->payment->setData('is_transaction_approved', true);
-
-        $this->mockInvoice($this->transactionId);
-        $this->mockResultTrueMethods($this->transactionId, $baseGrandTotal, $message);
-
-
-        $this->orderMock->expects($this->once())
-            ->method('getStoreId')
-            ->willReturn($storeId);
-        $this->helperMock->expects($this->once())
-            ->method('getMethodInstance')
-            ->will($this->returnValue($this->paymentMethodMock));
-        $this->paymentMethodMock->expects($this->once())
-            ->method('setStore')
-            ->with($storeId)
-            ->willReturn($this->paymentMethodMock);
-        $this->paymentMethodMock->expects($this->once())
-            ->method('fetchTransactionInfo')
-            ->with($this->payment, $this->transactionId);
-
-        $this->payment->update();
-        $this->assertEquals($baseGrandTotal, $this->payment->getBaseAmountPaidOnline());
-    }
-
-    public function testUpdateOnlineTransactionDenied()
-    {
-        $message = sprintf('Registered update about denied payment. Transaction ID: "%s"', $this->transactionId);
-
-        $storeId = 50;
-
-        $this->payment->setLastTransId($this->transactionId);
-        $this->payment->setData('is_transaction_denied', true);
-
-        $this->mockInvoice($this->transactionId);
-        $this->mockResultFalseMethods($message);
-
-        $this->orderMock->expects($this->once())
-            ->method('getStoreId')
-            ->willReturn($storeId);
-        $this->helperMock->expects($this->once())
-            ->method('getMethodInstance')
-            ->will($this->returnValue($this->paymentMethodMock));
-        $this->paymentMethodMock->expects($this->once())
-            ->method('setStore')
-            ->with($storeId)
-            ->willReturn($this->paymentMethodMock);
-        $this->paymentMethodMock->expects($this->once())
-            ->method('fetchTransactionInfo')
-            ->with($this->payment, $this->transactionId);
-
-        $this->payment->update();
-    }
-
-    /**
-     * @dataProvider acceptPaymentFalseProvider
-     * @param bool $isFraudDetected
-     * @param bool $status
-     */
-    public function testUpdateOnlineTransactionDeniedFalse($isFraudDetected, $status)
-    {
-        $message = sprintf('There is no update for the payment. Transaction ID: "%s"', $this->transactionId);
-
-        $storeId = 50;
-        $orderState = 'random_state';
-
-        $this->payment->setLastTransId($this->transactionId);
-        $this->payment->setData('is_transaction_denied', false);
-        $this->payment->setData('is_transaction_approved', false);
-        $this->payment->setData('is_fraud_detected', $isFraudDetected);
-
-        $this->mockInvoice($this->transactionId);
-
-        $this->orderMock->expects($this->once())
-            ->method('getState')
-            ->willReturn($orderState);
-
-        $this->orderMock->expects($this->once())
-            ->method('setState')
-            ->with(Order::STATE_PAYMENT_REVIEW, $status, $message);
-
-        $this->orderMock->expects($this->once())
-            ->method('getStoreId')
-            ->willReturn($storeId);
-        $this->helperMock->expects($this->once())
-            ->method('getMethodInstance')
-            ->will($this->returnValue($this->paymentMethodMock));
-        $this->paymentMethodMock->expects($this->once())
-            ->method('setStore')
-            ->with($storeId)
-            ->willReturn($this->paymentMethodMock);
-        $this->paymentMethodMock->expects($this->once())
-            ->method('fetchTransactionInfo')
-            ->with($this->payment, $this->transactionId);
-
-        $this->payment->update();
-        $this->assertEquals($this->transactionId, $this->payment->getLastTransId());
-    }
-
-    public function testUpdateOnlineTransactionDeniedFalseHistoryComment()
-    {
-        $message = sprintf('There is no update for the payment. Transaction ID: "%s"', $this->transactionId);
-
-        $storeId = 50;
-        $orderState = Order::STATE_PAYMENT_REVIEW;
-
-        $this->payment->setLastTransId($this->transactionId);
-        $this->payment->setData('is_transaction_denied', false);
-        $this->payment->setData('is_transaction_approved', false);
-
-        $this->mockInvoice($this->transactionId);
-
-        $this->orderMock->expects($this->once())
-            ->method('getState')
-            ->willReturn($orderState);
-
-        $this->orderMock->expects($this->never())
-            ->method('setState');
-
-        $this->orderMock->expects($this->once())
-            ->method('addStatusHistoryComment')
-            ->with($message);
-
-        $this->orderMock->expects($this->once())
-            ->method('getStoreId')
-            ->willReturn($storeId);
-        $this->helperMock->expects($this->once())
-            ->method('getMethodInstance')
-            ->will($this->returnValue($this->paymentMethodMock));
-        $this->paymentMethodMock->expects($this->once())
-            ->method('setStore')
-            ->with($storeId)
-            ->willReturn($this->paymentMethodMock);
-        $this->paymentMethodMock->expects($this->once())
-            ->method('fetchTransactionInfo')
-            ->with($this->payment, $this->transactionId);
-
-        $this->payment->update();
-        $this->assertEquals($this->transactionId, $this->payment->getLastTransId());
-    }
-
-    /**
-     * @param int $transactionId
-     * @param float $baseGrandTotal
-     * @param string $message
-     */
-    protected function mockResultTrueMethods($transactionId, $baseGrandTotal, $message)
-    {
-        $this->invoiceMock->expects($this->once())
-            ->method('pay')
-            ->willReturn($transactionId);
-        $this->invoiceMock->expects($this->once())
-            ->method('getBaseGrandTotal')
-            ->willReturn($baseGrandTotal);
-
-        //acceptPayment = true
-        $this->orderMock->expects($this->once())
-            ->method('addRelatedObject')
-            ->with($this->invoiceMock);
-        $this->orderMock->expects($this->once())
-            ->method('setState')
-            ->with(Order::STATE_PROCESSING, true, $message);
-    }
-
-    /**
-     * @param $message
-     */
-    protected function mockResultFalseMethods($message)
-    {
-        $this->invoiceMock->expects($this->once())
-            ->method('cancel');
-        $this->orderMock->expects($this->once())
-            ->method('addRelatedObject')
-            ->with($this->invoiceMock);
-        $this->orderMock->expects($this->once())
-            ->method('registerCancellation')
-            ->with($message, false);
-    }
-
-    public function testAcceptWithoutInvoiceResultTrue()
-    {
-        $baseGrandTotal = null;
-        $acceptPayment = true;
-
-        $this->payment->setData('transaction_id', $this->transactionId);
-
-        $this->invoiceMock->expects($this->never())
-            ->method('pay');
-
-        $this->orderMock->expects($this->any())
-            ->method('getInvoiceCollection')
-            ->willReturn([]);
-
-        $this->helperMock->expects($this->once())
-            ->method('getMethodInstance')
-            ->will($this->returnValue($this->paymentMethodMock));
-
-        $this->paymentMethodMock->expects($this->once())
-            ->method('setStore')
-            ->will($this->returnSelf());
-
-        $this->paymentMethodMock->expects($this->once())
-            ->method('acceptPayment')
-            ->with($this->payment)
-            ->willReturn($acceptPayment);
-
-        $this->payment->accept();
-        $this->assertEquals($baseGrandTotal, $this->payment->getBaseAmountPaidOnline());
-    }
-
-    public function testDenyWithoutInvoiceResultFalse()
-    {
-        $baseGrandTotal = null;
-        $denyPayment = true;
-
-        $this->payment->setData('transaction_id', $this->transactionId);
-
-        $this->invoiceMock->expects($this->never())
-            ->method('cancel');
-
-        $this->orderMock->expects($this->any())
-            ->method('getInvoiceCollection')
-            ->willReturn([]);
-
-        $this->helperMock->expects($this->once())
-            ->method('getMethodInstance')
-            ->will($this->returnValue($this->paymentMethodMock));
-
-        $this->paymentMethodMock->expects($this->once())
-            ->method('setStore')
-            ->will($this->returnSelf());
-
-        $this->paymentMethodMock->expects($this->once())
-            ->method('denyPayment')
-            ->with($this->payment)
-            ->willReturn($denyPayment);
-
-        $this->payment->deny();
-        $this->assertEquals($baseGrandTotal, $this->payment->getBaseAmountPaidOnline());
->>>>>>> ff70d592
     }
 }