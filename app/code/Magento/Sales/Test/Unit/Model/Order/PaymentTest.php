--- conflicted
+++ resolved
@@ -168,7 +168,7 @@
 
         $this->context->expects($this->atLeastOnce())
             ->method('getEventDispatcher')
-            ->willReturn($this->eventManagerMock);
+            ->will($this->returnValue($this->eventManagerMock));
 
         $this->helper = $this->getMockBuilder(Data::class)
             ->disableOriginalConstructor()
@@ -225,7 +225,7 @@
             )
             ->getMock();
         $this->helper->method('getMethodInstance')
-            ->willReturn($this->paymentMethod);
+            ->will($this->returnValue($this->paymentMethod));
 
         $this->order = $this->getMockBuilder(Order::class)
             ->disableOriginalConstructor()
@@ -311,7 +311,7 @@
     {
         $this->helper->expects($this->once())
             ->method('getMethodInstance')
-            ->willReturn($this->paymentMethod);
+            ->will($this->returnValue($this->paymentMethod));
         // check fix for partial refunds in Payflow Pro
         $this->paymentMethod->expects($this->once())
             ->method('canVoid')
@@ -326,7 +326,7 @@
 
         $this->helper->expects($this->once())
             ->method('getMethodInstance')
-            ->willReturn($this->paymentMethod);
+            ->will($this->returnValue($this->paymentMethod));
 
         $this->paymentMethod->expects($this->any())
             ->method('getConfigData')
@@ -355,7 +355,7 @@
         $this->order->expects($this->any())->method('getBaseTotalDue')->willReturn($sum);
         $this->helper->expects($this->once())
             ->method('getMethodInstance')
-            ->willReturn($this->paymentMethod);
+            ->will($this->returnValue($this->paymentMethod));
         $this->paymentMethod->expects($this->once())
             ->method('getConfigPaymentAction')
             ->willReturn(AbstractMethod::ACTION_ORDER);
@@ -416,7 +416,7 @@
         $this->order->expects($this->any())->method('getBaseTotalDue')->willReturn($sum);
         $this->helper->expects($this->once())
             ->method('getMethodInstance')
-            ->willReturn($this->paymentMethod);
+            ->will($this->returnValue($this->paymentMethod));
         $this->paymentMethod->expects($this->once())
             ->method('getConfigPaymentAction')
             ->willReturn(AbstractMethod::ACTION_AUTHORIZE);
@@ -465,7 +465,7 @@
         $this->order->expects($this->any())->method('getBaseTotalDue')->willReturn($sum);
         $this->helper->expects($this->once())
             ->method('getMethodInstance')
-            ->willReturn($this->paymentMethod);
+            ->will($this->returnValue($this->paymentMethod));
         $this->payment->setTransactionId($this->transactionId);
         $this->paymentMethod->expects($this->once())
             ->method('getConfigPaymentAction')
@@ -512,7 +512,7 @@
         $this->order->expects($this->any())->method('getBaseTotalDue')->willReturn($sum);
         $this->helper->expects($this->once())
             ->method('getMethodInstance')
-            ->willReturn($this->paymentMethod);
+            ->will($this->returnValue($this->paymentMethod));
         $this->paymentMethod->expects($this->once())
             ->method('getConfigPaymentAction')
             ->willReturn(AbstractMethod::ACTION_AUTHORIZE_CAPTURE);
@@ -634,11 +634,11 @@
 
         $this->helper->expects($this->once())
             ->method('getMethodInstance')
-            ->willReturn($this->paymentMethod);
+            ->will($this->returnValue($this->paymentMethod));
 
         $this->paymentMethod->expects($this->once())
             ->method('setStore')
-            ->willReturnSelf();
+            ->will($this->returnSelf());
 
         $this->paymentMethod->expects($this->once())
             ->method('acceptPayment')
@@ -688,11 +688,11 @@
 
         $this->helper->expects($this->once())
             ->method('getMethodInstance')
-            ->willReturn($this->paymentMethod);
+            ->will($this->returnValue($this->paymentMethod));
 
         $this->paymentMethod->expects($this->once())
             ->method('setStore')
-            ->willReturnSelf();
+            ->will($this->returnSelf());
 
         $this->paymentMethod->expects($this->once())
             ->method('acceptPayment')
@@ -729,11 +729,11 @@
 
         $this->helper->expects($this->once())
             ->method('getMethodInstance')
-            ->willReturn($this->paymentMethod);
+            ->will($this->returnValue($this->paymentMethod));
 
         $this->paymentMethod->expects($this->once())
             ->method('setStore')
-            ->willReturnSelf();
+            ->will($this->returnSelf());
 
         $this->paymentMethod->expects($this->once())
             ->method('acceptPayment')
@@ -756,11 +756,11 @@
 
         $this->helper->expects($this->once())
             ->method('getMethodInstance')
-            ->willReturn($this->paymentMethod);
+            ->will($this->returnValue($this->paymentMethod));
 
         $this->paymentMethod->expects($this->once())
             ->method('setStore')
-            ->willReturnSelf();
+            ->will($this->returnSelf());
 
         $this->paymentMethod->expects($this->once())
             ->method('denyPayment')
@@ -813,11 +813,11 @@
 
         $this->helper->expects($this->once())
             ->method('getMethodInstance')
-            ->willReturn($this->paymentMethod);
+            ->will($this->returnValue($this->paymentMethod));
 
         $this->paymentMethod->expects($this->once())
             ->method('setStore')
-            ->willReturnSelf();
+            ->will($this->returnSelf());
 
         $this->paymentMethod->expects($this->once())
             ->method('denyPayment')
@@ -848,11 +848,11 @@
 
         $this->helper->expects($this->once())
             ->method('getMethodInstance')
-            ->willReturn($this->paymentMethod);
+            ->will($this->returnValue($this->paymentMethod));
 
         $this->paymentMethod->expects($this->once())
             ->method('setStore')
-            ->willReturnSelf();
+            ->will($this->returnSelf());
 
         $this->paymentMethod->expects($this->once())
             ->method('denyPayment')
@@ -887,11 +887,11 @@
 
         $this->helper->expects($this->never())
             ->method('getMethodInstance')
-            ->willReturn($this->paymentMethod);
+            ->will($this->returnValue($this->paymentMethod));
 
         $this->paymentMethod->expects($this->never())
             ->method('setStore')
-            ->willReturnSelf();
+            ->will($this->returnSelf());
 
         $this->paymentMethod->expects($this->never())
             ->method('denyPayment')
@@ -936,7 +936,7 @@
             ->willReturn($storeId);
         $this->helper->expects($this->once())
             ->method('getMethodInstance')
-            ->willReturn($this->paymentMethod);
+            ->will($this->returnValue($this->paymentMethod));
         $this->paymentMethod->expects($this->once())
             ->method('setStore')
             ->with($storeId)
@@ -996,7 +996,7 @@
             ->willReturn($storeId);
         $this->helper->expects($this->once())
             ->method('getMethodInstance')
-            ->willReturn($this->paymentMethod);
+            ->will($this->returnValue($this->paymentMethod));
         $this->paymentMethod->expects($this->once())
             ->method('setStore')
             ->with($storeId)
@@ -1038,7 +1038,7 @@
             ->willReturn($storeId);
         $this->helper->expects($this->once())
             ->method('getMethodInstance')
-            ->willReturn($this->paymentMethod);
+            ->will($this->returnValue($this->paymentMethod));
         $this->paymentMethod->expects($this->once())
             ->method('setStore')
             ->with($storeId)
@@ -1080,7 +1080,7 @@
             ->willReturn($storeId);
         $this->helper->expects($this->once())
             ->method('getMethodInstance')
-            ->willReturn($this->paymentMethod);
+            ->will($this->returnValue($this->paymentMethod));
         $this->paymentMethod->expects($this->once())
             ->method('setStore')
             ->with($storeId)
@@ -1148,11 +1148,11 @@
 
         $this->helper->expects($this->once())
             ->method('getMethodInstance')
-            ->willReturn($this->paymentMethod);
+            ->will($this->returnValue($this->paymentMethod));
 
         $this->paymentMethod->expects($this->once())
             ->method('setStore')
-            ->willReturnSelf();
+            ->will($this->returnSelf());
 
         $this->paymentMethod->expects($this->once())
             ->method('acceptPayment')
@@ -1183,11 +1183,11 @@
 
         $this->helper->expects($this->once())
             ->method('getMethodInstance')
-            ->willReturn($this->paymentMethod);
+            ->will($this->returnValue($this->paymentMethod));
 
         $this->paymentMethod->expects($this->once())
             ->method('setStore')
-            ->willReturnSelf();
+            ->will($this->returnSelf());
 
         $this->paymentMethod->expects($this->once())
             ->method('denyPayment')
@@ -1689,13 +1689,8 @@
      */
     protected function mockGetDefaultStatus($state, $status, $allStatuses = [])
     {
-<<<<<<< HEAD
-        /** @var \Magento\Sales\Model\Order\Config | \PHPUnit\Framework\MockObject\MockObject $orderConfigMock */
-        $orderConfigMock = $this->getMockBuilder(\Magento\Sales\Model\Order\Config::class)
-=======
         /** @var Config|\PHPUnit\Framework\MockObject\MockObject $orderConfigMock */
         $orderConfigMock = $this->getMockBuilder(Config::class)
->>>>>>> 4e8a78ed
             ->disableOriginalConstructor()
             ->setMethods(['getStateStatuses', 'getStateDefaultStatus'])
             ->getMock();
@@ -1704,17 +1699,17 @@
             $orderConfigMock->expects($this->any())
                 ->method('getStateStatuses')
                 ->with($state)
-                ->willReturn($allStatuses);
+                ->will($this->returnValue($allStatuses));
         }
 
         $orderConfigMock->expects($this->any())
             ->method('getStateDefaultStatus')
             ->with($state)
-            ->willReturn($status);
+            ->will($this->returnValue($status));
 
         $this->order->expects($this->any())
             ->method('getConfig')
-            ->willReturn($orderConfigMock);
+            ->will($this->returnValue($orderConfigMock));
     }
 
     /**
