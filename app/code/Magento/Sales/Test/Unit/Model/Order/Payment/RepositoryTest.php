--- conflicted
+++ resolved
@@ -26,74 +26,42 @@
 class RepositoryTest extends TestCase
 {
     /**
-<<<<<<< HEAD
-     * @var \PHPUnit\Framework\MockObject\MockObject
-=======
      * @var MockObject
->>>>>>> 4e8a78ed
      */
     protected $searchResultFactory;
 
     /**
-<<<<<<< HEAD
-     * @var \PHPUnit\Framework\MockObject\MockObject
-=======
      * @var MockObject
->>>>>>> 4e8a78ed
      */
     protected $searchCriteria;
 
     /**
-<<<<<<< HEAD
-     * @var \PHPUnit\Framework\MockObject\MockObject
-=======
      * @var MockObject
->>>>>>> 4e8a78ed
      */
     protected $collection;
 
     /**
-<<<<<<< HEAD
-     * @var \PHPUnit\Framework\MockObject\MockObject
-=======
      * @var MockObject
->>>>>>> 4e8a78ed
      */
     protected $metaData;
 
     /**
-<<<<<<< HEAD
-     * @var \PHPUnit\Framework\MockObject\MockObject
-=======
      * @var MockObject
->>>>>>> 4e8a78ed
      */
     protected $filterGroup;
 
     /**
-<<<<<<< HEAD
-     * @var \PHPUnit\Framework\MockObject\MockObject
-=======
      * @var MockObject
->>>>>>> 4e8a78ed
      */
     protected $filter;
 
     /**
-<<<<<<< HEAD
-     * @var \PHPUnit\Framework\MockObject\MockObject
-=======
      * @var MockObject
->>>>>>> 4e8a78ed
      */
     protected $paymentResource;
 
     /**
-<<<<<<< HEAD
-     * @var \PHPUnit\Framework\MockObject\MockObject
-=======
      * @var MockObject
->>>>>>> 4e8a78ed
      */
     private $collectionProcessor;
 
@@ -163,42 +131,22 @@
     }
 
     /**
-<<<<<<< HEAD
-     * @throws \Magento\Framework\Exception\InputException
-     * @throws \Magento\Framework\Exception\NoSuchEntityException
-     */
-    public function testGetException()
-    {
-        $this->expectException(\Magento\Framework\Exception\InputException::class);
-
-=======
      * @throws InputException
      * @throws NoSuchEntityException
      */
     public function testGetException()
     {
         $this->expectException('Magento\Framework\Exception\InputException');
->>>>>>> 4e8a78ed
         $this->repository->get(null);
     }
 
     /**
-<<<<<<< HEAD
-     * @throws \Magento\Framework\Exception\InputException
-     * @throws \Magento\Framework\Exception\NoSuchEntityException
-     */
-    public function testGetNoSuchEntity()
-    {
-        $this->expectException(\Magento\Framework\Exception\NoSuchEntityException::class);
-
-=======
      * @throws InputException
      * @throws NoSuchEntityException
      */
     public function testGetNoSuchEntity()
     {
         $this->expectException('Magento\Framework\Exception\NoSuchEntityException');
->>>>>>> 4e8a78ed
         $paymentId = 1;
         $payment = $this->mockPayment(null);
         $payment->expects($this->any())->method('load')->with($paymentId)->willReturn($payment);
@@ -217,11 +165,7 @@
 
     /**
      * @param bool $id
-<<<<<<< HEAD
-     * @return \PHPUnit\Framework\MockObject\MockObject
-=======
      * @return MockObject
->>>>>>> 4e8a78ed
      */
     protected function mockPayment($id = false)
     {
