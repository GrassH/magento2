<?php declare(strict_types=1);
/**
 * Copyright © Magento, Inc. All rights reserved.
 * See COPYING.txt for license details.
 */

namespace Magento\Sales\Test\Unit\Model\Order\Status;

use Magento\Framework\TestFramework\Unit\Helper\ObjectManager;
use Magento\Sales\Model\Order;
use Magento\Sales\Model\Order\Config;
use Magento\Sales\Model\Order\Status\History;
use Magento\Store\Model\StoreManagerInterface;
use PHPUnit\Framework\MockObject\MockObject;
use PHPUnit\Framework\TestCase;

class HistoryTest extends TestCase
{
    /**
     * @var ObjectManager
     */
    protected $objectManager;

    /**
<<<<<<< HEAD
     * @var \Magento\Sales\Model\Order | \PHPUnit\Framework\MockObject\MockObject
=======
     * @var Order|MockObject
>>>>>>> 4e8a78ed
     */
    protected $order;

    /**
     * @var History
     */
    protected $model;

    /**
<<<<<<< HEAD
     * @var \Magento\Store\Model\StoreManagerInterface |  \PHPUnit\Framework\MockObject\MockObject
=======
     * @var StoreManagerInterface|MockObject
>>>>>>> 4e8a78ed
     */
    protected $storeManager;

    protected function setUp(): void
    {
        $this->objectManager = new ObjectManager($this);

        $this->order = $this->createMock(Order::class);
        $this->storeManager = $this->getMockForAbstractClass(
            StoreManagerInterface::class,
            [],
            '',
            false
        );

        $this->model = $this->objectManager->getObject(
            History::class,
            ['storeManager' => $this->storeManager]
        );
    }

    public function testSetOrder()
    {
        $storeId = 1;
        $this->order->expects($this->once())->method('getStoreId')->willReturn($storeId);
        $this->model->setOrder($this->order);
        $this->assertEquals($this->order, $this->model->getOrder());
    }

    public function testSetIsCustomerNotified()
    {
        $this->model->setIsCustomerNotified(true);
        $this->assertTrue($this->model->getIsCustomerNotified());
    }

    public function testSetIsCustomerNotifiedNotApplicable()
    {
        $this->model->setIsCustomerNotified();
        $this->assertEquals($this->model->isCustomerNotificationNotApplicable(), $this->model->getIsCustomerNotified());
    }

    public function testGetStatusLabel()
    {
        $status = 'pending';
        $this->assertNull($this->model->getStatusLabel());
        $this->model->setStatus($status);
        $config = $this->createMock(Config::class);
        $config->expects($this->once())->method('getStatusLabel')->with($status)->willReturn($status);
        $this->order->expects($this->once())->method('getConfig')->willReturn($config);
        $this->model->setOrder($this->order);
        $this->assertEquals($status, $this->model->getStatusLabel());
    }

    public function testGetStoreFromStoreManager()
    {
        $resultStore = 1;
        $this->storeManager->expects($this->once())->method('getStore')->willReturn($resultStore);
        $this->assertEquals($resultStore, $this->model->getStore());
    }

    public function testGetStoreFromOrder()
    {
        $resultStore = 1;
        $this->model->setOrder($this->order);
        $this->order->expects($this->once())->method('getStore')->willReturn($resultStore);
        $this->assertEquals($resultStore, $this->model->getStore());
    }
}<|MERGE_RESOLUTION|>--- conflicted
+++ resolved
@@ -22,11 +22,7 @@
     protected $objectManager;
 
     /**
-<<<<<<< HEAD
-     * @var \Magento\Sales\Model\Order | \PHPUnit\Framework\MockObject\MockObject
-=======
      * @var Order|MockObject
->>>>>>> 4e8a78ed
      */
     protected $order;
 
@@ -36,11 +32,7 @@
     protected $model;
 
     /**
-<<<<<<< HEAD
-     * @var \Magento\Store\Model\StoreManagerInterface |  \PHPUnit\Framework\MockObject\MockObject
-=======
      * @var StoreManagerInterface|MockObject
->>>>>>> 4e8a78ed
      */
     protected $storeManager;
 
@@ -73,7 +65,7 @@
     public function testSetIsCustomerNotified()
     {
         $this->model->setIsCustomerNotified(true);
-        $this->assertTrue($this->model->getIsCustomerNotified());
+        $this->assertEquals(true, $this->model->getIsCustomerNotified());
     }
 
     public function testSetIsCustomerNotifiedNotApplicable()
