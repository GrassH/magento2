--- conflicted
+++ resolved
@@ -26,20 +26,12 @@
     protected $salesConfig;
 
     /**
-<<<<<<< HEAD
-     * @var \Magento\Sales\Model\ResourceModel\Order\Status\CollectionFactory|\PHPUnit\Framework\MockObject\MockObject
-=======
      * @var \Magento\Sales\Model\ResourceModel\Order\Status\CollectionFactory|MockObject
->>>>>>> 4e8a78ed
      */
     protected $orderStatusCollectionFactoryMock;
 
     /**
-<<<<<<< HEAD
-     * @var \Magento\Sales\Model\Order\StatusFactory|\PHPUnit\Framework\MockObject\MockObject
-=======
      * @var \Magento\Sales\Model\Order\StatusFactory|MockObject
->>>>>>> 4e8a78ed
      */
     protected $statusFactoryMock;
 
@@ -49,11 +41,7 @@
     protected $orderStatusModel;
 
     /**
-<<<<<<< HEAD
-     * @var \Magento\Store\Model\StoreManagerInterface|\PHPUnit\Framework\MockObject\MockObject
-=======
      * @var StoreManagerInterface|MockObject
->>>>>>> 4e8a78ed
      */
     protected $storeManagerMock;
 
@@ -126,10 +114,10 @@
         $collectionMock = $this->createPartialMock(Collection::class, ['create', 'joinStates']);
         $this->orderStatusCollectionFactoryMock->expects($this->once())
             ->method('create')
-            ->willReturn($collectionMock);
+            ->will($this->returnValue($collectionMock));
         $collectionMock->expects($this->once())
             ->method('joinStates')
-            ->willReturn($statuses);
+            ->will($this->returnValue($statuses));
 
         $result = $this->salesConfig->getInvisibleOnFrontStatuses();
         $this->assertSame($expectedResult, $result);
@@ -159,10 +147,10 @@
         $collectionMock = $this->createPartialMock(Collection::class, ['create', 'joinStates']);
         $this->orderStatusCollectionFactoryMock->expects($this->once())
             ->method('create')
-            ->willReturn($collectionMock);
+            ->will($this->returnValue($collectionMock));
         $collectionMock->expects($this->once())
             ->method('joinStates')
-            ->willReturn($statuses);
+            ->will($this->returnValue($statuses));
         $result = $this->salesConfig->getStateLabelByStateAndStatus('processing', 'fraud');
         $this->assertSame('Suspected Fraud', $result->getText());
     }
@@ -185,19 +173,19 @@
         );
         $this->orderStatusCollectionFactoryMock->expects($this->any())
             ->method('create')
-            ->willReturn($collectionMock);
+            ->will($this->returnValue($collectionMock));
 
         $collectionMock->expects($this->once())
             ->method('addStateFilter')
-            ->willReturnSelf();
+            ->will($this->returnSelf());
 
         $collectionMock->expects($this->once())
             ->method('orderByLabel')
-            ->willReturn($collectionData);
+            ->will($this->returnValue($collectionData));
 
         $collectionMock->expects($this->once())
             ->method('joinStates')
-            ->willReturn($collectionData);
+            ->will($this->returnValue($collectionData));
 
         $this->statusFactoryMock->method('create')
             ->willReturnSelf();
