<?php
/**
 * Copyright © Magento, Inc. All rights reserved.
 * See COPYING.txt for license details.
 */
declare(strict_types=1);

namespace Magento\Sales\Test\Unit\Model\Order\Payment\Operations;

use Magento\Framework\Exception\LocalizedException;
use Magento\Payment\Model\MethodInterface;
use Magento\Sales\Model\Order;
use Magento\Sales\Model\Order\Invoice;
use Magento\Sales\Model\Order\Payment;
use Magento\Sales\Model\Order\Payment\Operations\ProcessInvoiceOperation;
use Magento\Sales\Model\Order\Payment\Operations\SaleOperation;
use PHPUnit\Framework\MockObject\MockObject;
use PHPUnit\Framework\TestCase;

class SaleOperationTest extends TestCase
{
    /**
<<<<<<< HEAD
     * @var ProcessInvoiceOperation|\PHPUnit\Framework\MockObject\MockObject
=======
     * @var ProcessInvoiceOperation|MockObject
>>>>>>> 4e8a78ed
     */
    private $processInvoiceOperation;

    /**
     * @var SaleOperation
     */
    private $model;

    protected function setUp(): void
    {
        $this->processInvoiceOperation = $this->getMockBuilder(ProcessInvoiceOperation::class)
            ->disableOriginalConstructor()
            ->getMock();

        $this->model = new SaleOperation(
            $this->processInvoiceOperation
        );
    }

    /**
     * Tests a case when 'sale' operation is called with fraud payment.
     *
     * @throws LocalizedException
     * @dataProvider saleDataProvider
     */
    public function testExecute(Invoice $invoice)
    {
        $order = $this->getMockBuilder(Order::class)
            ->setMethods(['prepareInvoice', 'addRelatedObject', 'setStatus'])
            ->disableOriginalConstructor()
            ->getMock();
        $order->expects($this->once())
            ->method('prepareInvoice')
            ->willReturn($invoice);
        $order->expects($this->once())
            ->method('addRelatedObject');
        $order->expects($this->once())
            ->method('setStatus')
            ->with(Order::STATUS_FRAUD);

<<<<<<< HEAD
        /** @var MethodInterface|\PHPUnit\Framework\MockObject\MockObject $paymentMethod */
        $paymentMethod = $this->getMockForAbstractClass(MethodInterface::class);

        /** @var Payment|\PHPUnit\Framework\MockObject\MockObject  $orderPayment| */
=======
        /** @var MethodInterface|MockObject $paymentMethod */
        $paymentMethod = $this->getMockForAbstractClass(MethodInterface::class);

        /** @var Payment|MockObject  $orderPayment | */
>>>>>>> 4e8a78ed
        $orderPayment = $this->getMockBuilder(Payment::class)
            ->setMethods(['setCreatedInvoice', 'getOrder', 'getMethodInstance', 'getIsFraudDetected'])
            ->disableOriginalConstructor()
            ->getMock();
        $orderPayment->expects($this->once())
            ->method('setCreatedInvoice')
            ->with($invoice);
        $orderPayment->method('getIsFraudDetected')
            ->willReturn(true);
        $orderPayment->method('getOrder')
            ->willReturn($order);
        $orderPayment->method('getMethodInstance')
            ->willReturn($paymentMethod);

        $this->assertInstanceOf(
            Payment::class,
            $this->model->execute($orderPayment)
        );
    }

    /**
     * @return array
     */
    public function saleDataProvider()
    {
        return [
            ['paid invoice' => $this->getPaidInvoice()],
            ['unpaid invoice' => $this->getUnpaidInvoice()]
        ];
    }

    /**
<<<<<<< HEAD
     * @return \PHPUnit\Framework\MockObject\MockObject
     */
    private function getPaidInvoice(): \PHPUnit\Framework\MockObject\MockObject
=======
     * @return MockObject
     */
    private function getPaidInvoice(): MockObject
>>>>>>> 4e8a78ed
    {
        $invoice = $this->getMockBuilder(Invoice::class)
            ->setMethods(['register', 'getIsPaid', 'pay'])
            ->disableOriginalConstructor()
            ->getMock();
        $invoice->expects($this->once())
            ->method('register');
        $invoice->method('getIsPaid')
            ->willReturn(true);
        $invoice->expects($this->once())
            ->method('pay');

        return $invoice;
    }

    /**
<<<<<<< HEAD
     * @return \PHPUnit\Framework\MockObject\MockObject
     */
    private function getUnpaidInvoice(): \PHPUnit\Framework\MockObject\MockObject
=======
     * @return MockObject
     */
    private function getUnpaidInvoice(): MockObject
>>>>>>> 4e8a78ed
    {
        $invoice = $this->getMockBuilder(Invoice::class)
            ->setMethods(['register', 'getIsPaid', 'pay'])
            ->disableOriginalConstructor()
            ->getMock();
        $invoice->expects($this->once())
            ->method('register');
        $invoice->method('getIsPaid')
            ->willReturn(false);
        $invoice->expects($this->never())
            ->method('pay');

        return $invoice;
    }
}<|MERGE_RESOLUTION|>--- conflicted
+++ resolved
@@ -20,11 +20,7 @@
 class SaleOperationTest extends TestCase
 {
     /**
-<<<<<<< HEAD
-     * @var ProcessInvoiceOperation|\PHPUnit\Framework\MockObject\MockObject
-=======
      * @var ProcessInvoiceOperation|MockObject
->>>>>>> 4e8a78ed
      */
     private $processInvoiceOperation;
 
@@ -65,17 +61,10 @@
             ->method('setStatus')
             ->with(Order::STATUS_FRAUD);
 
-<<<<<<< HEAD
-        /** @var MethodInterface|\PHPUnit\Framework\MockObject\MockObject $paymentMethod */
-        $paymentMethod = $this->getMockForAbstractClass(MethodInterface::class);
-
-        /** @var Payment|\PHPUnit\Framework\MockObject\MockObject  $orderPayment| */
-=======
         /** @var MethodInterface|MockObject $paymentMethod */
         $paymentMethod = $this->getMockForAbstractClass(MethodInterface::class);
 
         /** @var Payment|MockObject  $orderPayment | */
->>>>>>> 4e8a78ed
         $orderPayment = $this->getMockBuilder(Payment::class)
             ->setMethods(['setCreatedInvoice', 'getOrder', 'getMethodInstance', 'getIsFraudDetected'])
             ->disableOriginalConstructor()
@@ -108,15 +97,9 @@
     }
 
     /**
-<<<<<<< HEAD
-     * @return \PHPUnit\Framework\MockObject\MockObject
-     */
-    private function getPaidInvoice(): \PHPUnit\Framework\MockObject\MockObject
-=======
      * @return MockObject
      */
     private function getPaidInvoice(): MockObject
->>>>>>> 4e8a78ed
     {
         $invoice = $this->getMockBuilder(Invoice::class)
             ->setMethods(['register', 'getIsPaid', 'pay'])
@@ -133,15 +116,9 @@
     }
 
     /**
-<<<<<<< HEAD
-     * @return \PHPUnit\Framework\MockObject\MockObject
-     */
-    private function getUnpaidInvoice(): \PHPUnit\Framework\MockObject\MockObject
-=======
      * @return MockObject
      */
     private function getUnpaidInvoice(): MockObject
->>>>>>> 4e8a78ed
     {
         $invoice = $this->getMockBuilder(Invoice::class)
             ->setMethods(['register', 'getIsPaid', 'pay'])
