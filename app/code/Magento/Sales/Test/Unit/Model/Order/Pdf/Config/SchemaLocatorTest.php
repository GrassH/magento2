--- conflicted
+++ resolved
@@ -18,11 +18,7 @@
     protected $_model;
 
     /**
-<<<<<<< HEAD
-     * @var \Magento\Framework\Module\Dir\Reader|\PHPUnit\Framework\MockObject\MockObject
-=======
      * @var Reader|MockObject
->>>>>>> 4e8a78ed
      */
     protected $_moduleReader;
 
@@ -41,8 +37,8 @@
         )->with(
             'etc',
             'Magento_Sales'
-        )->willReturn(
-            $this->_xsdDir
+        )->will(
+            $this->returnValue($this->_xsdDir)
         );
 
         $this->_model = new SchemaLocator($this->_moduleReader);
