--- conflicted
+++ resolved
@@ -18,11 +18,7 @@
     protected $validator;
 
     /**
-<<<<<<< HEAD
-     * @var \Magento\Sales\Model\Order\Shipment\Track|\PHPUnit\Framework\MockObject\MockObject
-=======
      * @var \Magento\Sales\Model\Order\Shipment\Track|MockObject
->>>>>>> 4e8a78ed
      */
     protected $trackModelMock;
 
@@ -50,10 +46,10 @@
     {
         $this->trackModelMock->expects($this->any())
             ->method('hasData')
-            ->willReturnMap($trackDataMap);
+            ->will($this->returnValueMap($trackDataMap));
         $this->trackModelMock->expects($this->once())
             ->method('getData')
-            ->willReturn($trackData);
+            ->will($this->returnValue($trackData));
         $actualWarnings = $this->validator->validate($this->trackModelMock);
         $this->assertEquals($expectedWarnings, $actualWarnings);
     }
