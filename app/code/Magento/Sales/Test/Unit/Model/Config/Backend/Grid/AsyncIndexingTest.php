--- conflicted
+++ resolved
@@ -26,29 +26,17 @@
     protected $object;
 
     /**
-<<<<<<< HEAD
-     * @var \Magento\Framework\App\Config|\PHPUnit\Framework\MockObject\MockObject
-=======
      * @var Config|MockObject
->>>>>>> 4e8a78ed
      */
     protected $config;
 
     /**
-<<<<<<< HEAD
-     * @var \Magento\Framework\Model\Context|\PHPUnit\Framework\MockObject\MockObject
-=======
      * @var Context|MockObject
->>>>>>> 4e8a78ed
      */
     protected $context;
 
     /**
-<<<<<<< HEAD
-     * @var \Magento\Framework\Event\Manager|\PHPUnit\Framework\MockObject\MockObject
-=======
      * @var Manager|MockObject
->>>>>>> 4e8a78ed
      */
     protected $eventManager;
 
