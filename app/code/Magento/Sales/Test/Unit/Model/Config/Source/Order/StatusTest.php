<?php declare(strict_types=1);
/**
 * Copyright © Magento, Inc. All rights reserved.
 * See COPYING.txt for license details.
 */
namespace Magento\Sales\Test\Unit\Model\Config\Source\Order;

use Magento\Framework\TestFramework\Unit\Helper\ObjectManager;
use Magento\Sales\Model\Config\Source\Order\Status;
use Magento\Sales\Model\Order\Config;
use PHPUnit\Framework\MockObject\MockObject;
use PHPUnit\Framework\TestCase;

class StatusTest extends TestCase
{
    /** @var Status */
    protected $object;

    /** @var ObjectManager */
    protected $objectManager;

<<<<<<< HEAD
    /** @var \Magento\Sales\Model\Order\Config|\PHPUnit\Framework\MockObject\MockObject */
=======
    /** @var Config|MockObject */
>>>>>>> 4e8a78ed
    protected $config;

    protected function setUp(): void
    {
        $this->config = $this->createMock(Config::class);

        $this->objectManager = new ObjectManager($this);
        $this->object = $this->objectManager->getObject(
            Status::class,
            ['orderConfig' => $this->config]
        );
    }

    public function testToOptionArray()
    {
        $this->config->expects($this->once())->method('getStateStatuses')
            ->willReturn(['status1', 'status2']);

        $this->assertEquals(
            [
                ['value' => '', 'label' => '-- Please Select --'],
                ['value' => 0, 'label' => 'status1'],
                ['value' => 1, 'label' => 'status2'],
            ],
            $this->object->toOptionArray()
        );
    }
}<|MERGE_RESOLUTION|>--- conflicted
+++ resolved
@@ -19,11 +19,7 @@
     /** @var ObjectManager */
     protected $objectManager;
 
-<<<<<<< HEAD
-    /** @var \Magento\Sales\Model\Order\Config|\PHPUnit\Framework\MockObject\MockObject */
-=======
     /** @var Config|MockObject */
->>>>>>> 4e8a78ed
     protected $config;
 
     protected function setUp(): void
@@ -40,7 +36,7 @@
     public function testToOptionArray()
     {
         $this->config->expects($this->once())->method('getStateStatuses')
-            ->willReturn(['status1', 'status2']);
+            ->will($this->returnValue(['status1', 'status2']));
 
         $this->assertEquals(
             [
