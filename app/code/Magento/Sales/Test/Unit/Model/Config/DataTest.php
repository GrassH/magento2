<?php
/**
 * Copyright © 2016 Magento. All rights reserved.
 * See COPYING.txt for license details.
 */
namespace Magento\Sales\Test\Unit\Model\Config;

class DataTest extends \PHPUnit_Framework_TestCase
{
    /**
     * @var \Magento\Framework\TestFramework\Unit\Helper\ObjectManager
     */
    private $objectManager;

    /**
     * @var \PHPUnit_Framework_MockObject_MockObject
     */
    private $_readerMock;

    /**
     * @var \PHPUnit_Framework_MockObject_MockObject
     */
    private $_cacheMock;

    /**
     * @var \Magento\Framework\Serialize\SerializerInterface|\PHPUnit_Framework_MockObject_MockObject
     */
    private $serializerMock;

    protected function setUp()
    {
        $this->objectManager = new \Magento\Framework\TestFramework\Unit\Helper\ObjectManager($this);
        $this->_readerMock = $this->getMockBuilder(
            \Magento\Sales\Model\Config\Reader::class
        )->disableOriginalConstructor()->getMock();
        $this->_cacheMock = $this->getMockBuilder(
            \Magento\Framework\App\Cache\Type\Config::class
        )->disableOriginalConstructor()->getMock();
        $this->serializerMock = $this->getMock(\Magento\Framework\Serialize\SerializerInterface::class);
<<<<<<< HEAD
        $this->mockObjectManager(
            [\Magento\Framework\Serialize\SerializerInterface::class => $this->serializerMock]
        );
    }

    protected function tearDown()
    {
        $reflectionProperty = new \ReflectionProperty(\Magento\Framework\App\ObjectManager::class, '_instance');
        $reflectionProperty->setAccessible(true);
        $reflectionProperty->setValue(null);
    }

    /**
     * Mock application object manager to return configured dependencies.
     *
     * @param array $dependencies
     * @return void
     */
    private function mockObjectManager($dependencies)
    {
        $dependencyMap = [];
        foreach ($dependencies as $type => $instance) {
            $dependencyMap[] = [$type, $instance];
        }
        $objectManagerMock = $this->getMock(\Magento\Framework\ObjectManagerInterface::class);
        $objectManagerMock->expects($this->any())
            ->method('get')
            ->will($this->returnValueMap($dependencyMap));
        \Magento\Framework\App\ObjectManager::setInstance($objectManagerMock);
=======
>>>>>>> 592e5919
    }

    public function testGet()
    {
        $expected = ['someData' => ['someValue', 'someKey' => 'someValue']];
        $this->_cacheMock->expects($this->once())
            ->method('load');

<<<<<<< HEAD
        $this->serializerMock->method('unserialize')
            ->willReturn($expected);

        $configData = new \Magento\Sales\Model\Config\Data($this->_readerMock, $this->_cacheMock);
=======
        $this->serializerMock->expects($this->once())
            ->method('unserialize')
            ->willReturn($expected);

        $configData = $this->objectManager->getObject(
            \Magento\Sales\Model\Config\Data::class,
            [
                'reader' => $this->_readerMock,
                'cache' => $this->_cacheMock,
                'serializer' => $this->serializerMock,
            ]
        );
>>>>>>> 592e5919

        $this->assertEquals($expected, $configData->get());
    }
}<|MERGE_RESOLUTION|>--- conflicted
+++ resolved
@@ -37,38 +37,6 @@
             \Magento\Framework\App\Cache\Type\Config::class
         )->disableOriginalConstructor()->getMock();
         $this->serializerMock = $this->getMock(\Magento\Framework\Serialize\SerializerInterface::class);
-<<<<<<< HEAD
-        $this->mockObjectManager(
-            [\Magento\Framework\Serialize\SerializerInterface::class => $this->serializerMock]
-        );
-    }
-
-    protected function tearDown()
-    {
-        $reflectionProperty = new \ReflectionProperty(\Magento\Framework\App\ObjectManager::class, '_instance');
-        $reflectionProperty->setAccessible(true);
-        $reflectionProperty->setValue(null);
-    }
-
-    /**
-     * Mock application object manager to return configured dependencies.
-     *
-     * @param array $dependencies
-     * @return void
-     */
-    private function mockObjectManager($dependencies)
-    {
-        $dependencyMap = [];
-        foreach ($dependencies as $type => $instance) {
-            $dependencyMap[] = [$type, $instance];
-        }
-        $objectManagerMock = $this->getMock(\Magento\Framework\ObjectManagerInterface::class);
-        $objectManagerMock->expects($this->any())
-            ->method('get')
-            ->will($this->returnValueMap($dependencyMap));
-        \Magento\Framework\App\ObjectManager::setInstance($objectManagerMock);
-=======
->>>>>>> 592e5919
     }
 
     public function testGet()
@@ -77,12 +45,6 @@
         $this->_cacheMock->expects($this->once())
             ->method('load');
 
-<<<<<<< HEAD
-        $this->serializerMock->method('unserialize')
-            ->willReturn($expected);
-
-        $configData = new \Magento\Sales\Model\Config\Data($this->_readerMock, $this->_cacheMock);
-=======
         $this->serializerMock->expects($this->once())
             ->method('unserialize')
             ->willReturn($expected);
@@ -95,7 +57,6 @@
                 'serializer' => $this->serializerMock,
             ]
         );
->>>>>>> 592e5919
 
         $this->assertEquals($expected, $configData->get());
     }
