--- conflicted
+++ resolved
@@ -25,35 +25,20 @@
     protected $invoice;
 
     /**
-<<<<<<< HEAD
-     * @var \PHPUnit\Framework\MockObject\MockObject
-=======
      * @var MockObject
->>>>>>> 4e8a78ed
      */
     protected $invoiceMetadata;
 
     /**
-<<<<<<< HEAD
-     * @var \PHPUnit\Framework\MockObject\MockObject
-=======
      * @var MockObject
->>>>>>> 4e8a78ed
      */
     protected $searchResultFactory;
 
     /**
-<<<<<<< HEAD
-     * @var CollectionProcessorInterface |\PHPUnit\Framework\MockObject\MockObject
+     * @var CollectionProcessorInterface|MockObject
      */
     private $collectionProcessorMock;
-    
-=======
-     * @var CollectionProcessorInterface|MockObject
-     */
-    private $collectionProcessorMock;
-
->>>>>>> 4e8a78ed
+
     protected function setUp(): void
     {
         $objectManager = new ObjectManager($this);
@@ -99,25 +84,6 @@
         $this->assertEquals($entity, $this->invoice->get($id));
     }
 
-<<<<<<< HEAD
-    /**
-     */
-    public function testGetNoId()
-    {
-        $this->expectException(\Magento\Framework\Exception\InputException::class);
-        $this->expectExceptionMessage('An ID is needed. Set the ID and try again.');
-
-        $this->invoice->get(null);
-    }
-
-    /**
-     */
-    public function testGetEntityNoId()
-    {
-        $this->expectException(\Magento\Framework\Exception\NoSuchEntityException::class);
-        $this->expectExceptionMessage('The entity that was requested doesn\'t exist. Verify the entity and try again.');
-
-=======
     public function testGetNoId()
     {
         $this->expectException('Magento\Framework\Exception\InputException');
@@ -129,7 +95,6 @@
     {
         $this->expectException('Magento\Framework\Exception\NoSuchEntityException');
         $this->expectExceptionMessage('The entity that was requested doesn\'t exist. Verify the entity and try again.');
->>>>>>> 4e8a78ed
         $id = 1;
 
         $entity = $this->getMockBuilder(Invoice::class)
