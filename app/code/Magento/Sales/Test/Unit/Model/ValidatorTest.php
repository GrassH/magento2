<?php
/**
 * Copyright © Magento, Inc. All rights reserved.
 * See COPYING.txt for license details.
 */
declare(strict_types=1);

namespace Magento\Sales\Test\Unit\Model;

use Magento\Framework\DataObject;
use Magento\Framework\Exception\ConfigurationMismatchException;
use Magento\Framework\ObjectManagerInterface;
use Magento\Framework\TestFramework\Unit\Helper\ObjectManager;
use Magento\Sales\Api\Data\OrderInterface;
use Magento\Sales\Model\Validator;
use Magento\Sales\Model\ValidatorInterface;
use Magento\Sales\Model\ValidatorResultInterface;
use Magento\Sales\Model\ValidatorResultInterfaceFactory;
use PHPUnit\Framework\MockObject\MockObject;
use PHPUnit\Framework\TestCase;

/**
 * @covers \Magento\Sales\Model\Validator
 */
class ValidatorTest extends TestCase
{
    /**
     * Testable Object
     *
     * @var Validator
     */
    private $validator;

    /**
     * Object Manager
     *
     * @var ObjectManager
     */
    private $objectManager;

    /**
<<<<<<< HEAD
     * @var ObjectManagerInterface|\PHPUnit\Framework\MockObject\MockObject
=======
     * @var ObjectManagerInterface|MockObject
>>>>>>> 4e8a78ed
     */
    private $objectManagerMock;

    /**
<<<<<<< HEAD
     * @var ValidatorResultInterfaceFactory|\PHPUnit\Framework\MockObject\MockObject
=======
     * @var ValidatorResultInterfaceFactory|MockObject
>>>>>>> 4e8a78ed
     */
    private $validatorResultFactoryMock;

    /**
<<<<<<< HEAD
     * @var ValidatorResultInterface|\PHPUnit\Framework\MockObject\MockObject
=======
     * @var ValidatorResultInterface|MockObject
>>>>>>> 4e8a78ed
     */
    private $validatorResultMock;

    /**
<<<<<<< HEAD
     * @var ValidatorInterface|\PHPUnit\Framework\MockObject\MockObject
=======
     * @var ValidatorInterface|MockObject
>>>>>>> 4e8a78ed
     */
    private $validatorMock;

    /**
<<<<<<< HEAD
     * @var OrderInterface|\PHPUnit\Framework\MockObject\MockObject
=======
     * @var OrderInterface|MockObject
>>>>>>> 4e8a78ed
     */
    private $entityMock;

    /**
     * Set Up
     *
     * @return void
     */
    protected function setUp(): void
    {
        $this->objectManagerMock = $this->getMockForAbstractClass(ObjectManagerInterface::class);
        $this->entityMock = $this->getMockForAbstractClass(OrderInterface::class);
        $this->validatorMock = $this->getMockForAbstractClass(ValidatorInterface::class);
        $this->validatorResultFactoryMock = $this->getMockBuilder(ValidatorResultInterfaceFactory::class)
            ->setMethods(['create'])->disableOriginalConstructor()->getMock();
        $this->validatorResultMock = $this->getMockForAbstractClass(ValidatorResultInterface::class);
        $this->validatorResultFactoryMock->expects($this->any())->method('create')
            ->willReturn($this->validatorResultMock);
        $this->objectManager = new ObjectManager($this);
        $this->validator = $this->objectManager->getObject(
            Validator::class,
            [
                'objectManager' => $this->objectManagerMock,
                'validatorResult' => $this->validatorResultFactoryMock,
            ]
        );
    }

    /**
     * Test validate method
     *
     * @return void
     *
     * @throws ConfigurationMismatchException
     */
    public function testValidate()
    {
        $validatorName = 'test';
        $validators = [$validatorName];
        $context = new DataObject();
        $validatorArguments = ['context' => $context];
        $message = __('Sample message.');
        $messages = [$message];

        $this->objectManagerMock->expects($this->once())->method('create')
            ->with($validatorName, $validatorArguments)->willReturn($this->validatorMock);
        $this->validatorMock->expects($this->once())->method('validate')->with($this->entityMock)
            ->willReturn($messages);
        $this->validatorResultMock->expects($this->once())->method('addMessage')->with($message);

        $expected = $this->validatorResultMock;
        $actual = $this->validator->validate($this->entityMock, $validators, $context);
        $this->assertEquals($expected, $actual);
    }

    /**
     * Test validate method
     *
     * @return void
     *
     * @throws ConfigurationMismatchException
     */
    public function testValidateWithException()
    {
        $validatorName = 'test';
        $validators = [$validatorName];
        $this->objectManagerMock->expects($this->once())->method('create')->willReturn(null);
        $this->validatorResultMock->expects($this->never())->method('addMessage');
        $this->expectException(ConfigurationMismatchException::class);
        $this->validator->validate($this->entityMock, $validators);
    }
}<|MERGE_RESOLUTION|>--- conflicted
+++ resolved
@@ -39,47 +39,27 @@
     private $objectManager;
 
     /**
-<<<<<<< HEAD
-     * @var ObjectManagerInterface|\PHPUnit\Framework\MockObject\MockObject
-=======
      * @var ObjectManagerInterface|MockObject
->>>>>>> 4e8a78ed
      */
     private $objectManagerMock;
 
     /**
-<<<<<<< HEAD
-     * @var ValidatorResultInterfaceFactory|\PHPUnit\Framework\MockObject\MockObject
-=======
      * @var ValidatorResultInterfaceFactory|MockObject
->>>>>>> 4e8a78ed
      */
     private $validatorResultFactoryMock;
 
     /**
-<<<<<<< HEAD
-     * @var ValidatorResultInterface|\PHPUnit\Framework\MockObject\MockObject
-=======
      * @var ValidatorResultInterface|MockObject
->>>>>>> 4e8a78ed
      */
     private $validatorResultMock;
 
     /**
-<<<<<<< HEAD
-     * @var ValidatorInterface|\PHPUnit\Framework\MockObject\MockObject
-=======
      * @var ValidatorInterface|MockObject
->>>>>>> 4e8a78ed
      */
     private $validatorMock;
 
     /**
-<<<<<<< HEAD
-     * @var OrderInterface|\PHPUnit\Framework\MockObject\MockObject
-=======
      * @var OrderInterface|MockObject
->>>>>>> 4e8a78ed
      */
     private $entityMock;
 
@@ -90,12 +70,12 @@
      */
     protected function setUp(): void
     {
-        $this->objectManagerMock = $this->getMockForAbstractClass(ObjectManagerInterface::class);
-        $this->entityMock = $this->getMockForAbstractClass(OrderInterface::class);
-        $this->validatorMock = $this->getMockForAbstractClass(ValidatorInterface::class);
+        $this->objectManagerMock = $this->createMock(ObjectManagerInterface::class);
+        $this->entityMock = $this->createMock(OrderInterface::class);
+        $this->validatorMock = $this->createMock(ValidatorInterface::class);
         $this->validatorResultFactoryMock = $this->getMockBuilder(ValidatorResultInterfaceFactory::class)
             ->setMethods(['create'])->disableOriginalConstructor()->getMock();
-        $this->validatorResultMock = $this->getMockForAbstractClass(ValidatorResultInterface::class);
+        $this->validatorResultMock = $this->createMock(ValidatorResultInterface::class);
         $this->validatorResultFactoryMock->expects($this->any())->method('create')
             ->willReturn($this->validatorResultMock);
         $this->objectManager = new ObjectManager($this);
