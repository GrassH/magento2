<?php declare(strict_types=1);
/**
 * Copyright © Magento, Inc. All rights reserved.
 * See COPYING.txt for license details.
 */
namespace Magento\Sales\Test\Unit\Model;

use Magento\Framework\App\ResourceConnection;
use Magento\Framework\DB\Adapter\AdapterInterface;
use Magento\Sales\Api\Data\InvoiceCommentCreationInterface;
use Magento\Sales\Api\Data\InvoiceCreationArgumentsInterface;
use Magento\Sales\Api\Data\InvoiceInterface;
use Magento\Sales\Api\Data\OrderInterface;
use Magento\Sales\Api\OrderRepositoryInterface;
use Magento\Sales\Exception\CouldNotInvoiceException;
use Magento\Sales\Exception\DocumentValidationException;
use Magento\Sales\Model\InvoiceOrder;
use Magento\Sales\Model\Order;
use Magento\Sales\Model\Order\Config as OrderConfig;
use Magento\Sales\Model\Order\Invoice;
use Magento\Sales\Model\Order\Invoice\NotifierInterface;
use Magento\Sales\Model\Order\InvoiceDocumentFactory;
use Magento\Sales\Model\Order\InvoiceRepository;
use Magento\Sales\Model\Order\OrderStateResolverInterface;
use Magento\Sales\Model\Order\PaymentAdapterInterface;
use Magento\Sales\Model\Order\Validation\InvoiceOrderInterface;
use Magento\Sales\Model\ValidatorResultInterface;
use PHPUnit\Framework\MockObject\MockObject;
use PHPUnit\Framework\TestCase;
use Psr\Log\LoggerInterface;

/**
 *
 * @SuppressWarnings(PHPMD.TooManyFields)
 * @SuppressWarnings(PHPMD.CouplingBetweenObjects)
 */
class InvoiceOrderTest extends TestCase
{
    /**
<<<<<<< HEAD
     * @var ResourceConnection|\PHPUnit\Framework\MockObject\MockObject
=======
     * @var ResourceConnection|MockObject
>>>>>>> 4e8a78ed
     */
    private $resourceConnectionMock;

    /**
<<<<<<< HEAD
     * @var OrderRepositoryInterface|\PHPUnit\Framework\MockObject\MockObject
=======
     * @var OrderRepositoryInterface|MockObject
>>>>>>> 4e8a78ed
     */
    private $orderRepositoryMock;

    /**
<<<<<<< HEAD
     * @var InvoiceDocumentFactory|\PHPUnit\Framework\MockObject\MockObject
=======
     * @var InvoiceDocumentFactory|MockObject
>>>>>>> 4e8a78ed
     */
    private $invoiceDocumentFactoryMock;

    /**
<<<<<<< HEAD
     * @var InvoiceOrderInterface|\PHPUnit\Framework\MockObject\MockObject
=======
     * @var InvoiceOrderInterface|MockObject
>>>>>>> 4e8a78ed
     */
    private $invoiceOrderValidatorMock;

    /**
<<<<<<< HEAD
     * @var PaymentAdapterInterface|\PHPUnit\Framework\MockObject\MockObject
=======
     * @var PaymentAdapterInterface|MockObject
>>>>>>> 4e8a78ed
     */
    private $paymentAdapterMock;

    /**
<<<<<<< HEAD
     * @var OrderStateResolverInterface|\PHPUnit\Framework\MockObject\MockObject
=======
     * @var OrderStateResolverInterface|MockObject
>>>>>>> 4e8a78ed
     */
    private $orderStateResolverMock;

    /**
<<<<<<< HEAD
     * @var OrderConfig|\PHPUnit\Framework\MockObject\MockObject
=======
     * @var OrderConfig|MockObject
>>>>>>> 4e8a78ed
     */
    private $configMock;

    /**
<<<<<<< HEAD
     * @var InvoiceRepository|\PHPUnit\Framework\MockObject\MockObject
=======
     * @var InvoiceRepository|MockObject
>>>>>>> 4e8a78ed
     */
    private $invoiceRepositoryMock;

    /**
<<<<<<< HEAD
     * @var NotifierInterface|\PHPUnit\Framework\MockObject\MockObject
=======
     * @var NotifierInterface|MockObject
>>>>>>> 4e8a78ed
     */
    private $notifierInterfaceMock;

    /**
<<<<<<< HEAD
     * @var InvoiceOrder|\PHPUnit\Framework\MockObject\MockObject
=======
     * @var InvoiceOrder|MockObject
>>>>>>> 4e8a78ed
     */
    private $invoiceOrder;

    /**
<<<<<<< HEAD
     * @var InvoiceCreationArgumentsInterface|\PHPUnit\Framework\MockObject\MockObject
=======
     * @var InvoiceCreationArgumentsInterface|MockObject
>>>>>>> 4e8a78ed
     */
    private $invoiceCommentCreationMock;

    /**
<<<<<<< HEAD
     * @var InvoiceCommentCreationInterface|\PHPUnit\Framework\MockObject\MockObject
=======
     * @var InvoiceCommentCreationInterface|MockObject
>>>>>>> 4e8a78ed
     */
    private $invoiceCreationArgumentsMock;

    /**
<<<<<<< HEAD
     * @var OrderInterface|\PHPUnit\Framework\MockObject\MockObject
=======
     * @var OrderInterface|MockObject
>>>>>>> 4e8a78ed
     */
    private $orderMock;

    /**
<<<<<<< HEAD
     * @var InvoiceInterface|\PHPUnit\Framework\MockObject\MockObject
=======
     * @var InvoiceInterface|MockObject
>>>>>>> 4e8a78ed
     */
    private $invoiceMock;

    /**
     * @var AdapterInterface
     */
    private $adapterInterface;

    /**
<<<<<<< HEAD
     * @var LoggerInterface|\PHPUnit\Framework\MockObject\MockObject
=======
     * @var LoggerInterface|MockObject
>>>>>>> 4e8a78ed
     */
    private $loggerMock;

    /**
<<<<<<< HEAD
     * @var ValidatorResultInterface|\PHPUnit\Framework\MockObject\MockObject
=======
     * @var ValidatorResultInterface|MockObject
>>>>>>> 4e8a78ed
     */
    private $errorMessagesMock;

    protected function setUp(): void
    {
        $this->resourceConnectionMock = $this->getMockBuilder(ResourceConnection::class)
            ->disableOriginalConstructor()
            ->getMock();

        $this->orderRepositoryMock = $this->getMockBuilder(OrderRepositoryInterface::class)
            ->disableOriginalConstructor()
            ->getMockForAbstractClass();

        $this->invoiceDocumentFactoryMock = $this->getMockBuilder(InvoiceDocumentFactory::class)
            ->disableOriginalConstructor()
            ->getMock();

        $this->paymentAdapterMock = $this->getMockBuilder(PaymentAdapterInterface::class)
            ->disableOriginalConstructor()
            ->getMockForAbstractClass();

        $this->orderStateResolverMock = $this->getMockBuilder(OrderStateResolverInterface::class)
            ->disableOriginalConstructor()
            ->getMockForAbstractClass();

        $this->configMock = $this->getMockBuilder(OrderConfig::class)
            ->disableOriginalConstructor()
            ->getMock();

        $this->invoiceRepositoryMock = $this->getMockBuilder(InvoiceRepository::class)
            ->disableOriginalConstructor()
            ->getMock();

        $this->notifierInterfaceMock = $this->getMockBuilder(NotifierInterface::class)
            ->disableOriginalConstructor()
            ->getMockForAbstractClass();

        $this->loggerMock = $this->getMockBuilder(LoggerInterface::class)
            ->disableOriginalConstructor()
            ->getMockForAbstractClass();

        $this->invoiceCommentCreationMock = $this->getMockBuilder(InvoiceCommentCreationInterface::class)
            ->disableOriginalConstructor()
            ->getMockForAbstractClass();

        $this->invoiceCreationArgumentsMock = $this->getMockBuilder(InvoiceCreationArgumentsInterface::class)
            ->disableOriginalConstructor()
            ->getMockForAbstractClass();

        $this->orderMock = $this->getMockBuilder(OrderInterface::class)
            ->disableOriginalConstructor()
            ->getMockForAbstractClass();

        $this->invoiceMock = $this->getMockBuilder(InvoiceInterface::class)
            ->disableOriginalConstructor()
            ->getMockForAbstractClass();

        $this->adapterInterface = $this->getMockBuilder(AdapterInterface::class)
            ->disableOriginalConstructor()
            ->getMockForAbstractClass();

        $this->invoiceOrderValidatorMock = $this->getMockBuilder(InvoiceOrderInterface::class)
            ->disableOriginalConstructor()
            ->getMockForAbstractClass();

        $this->errorMessagesMock = $this->getMockBuilder(ValidatorResultInterface::class)
            ->disableOriginalConstructor()
            ->setMethods(['hasMessages', 'getMessages', 'addMessage'])
            ->getMockForAbstractClass();

        $this->invoiceOrder = new InvoiceOrder(
            $this->resourceConnectionMock,
            $this->orderRepositoryMock,
            $this->invoiceDocumentFactoryMock,
            $this->paymentAdapterMock,
            $this->orderStateResolverMock,
            $this->configMock,
            $this->invoiceRepositoryMock,
            $this->invoiceOrderValidatorMock,
            $this->notifierInterfaceMock,
            $this->loggerMock
        );
    }

    /**
     * @param int $orderId
     * @param bool $capture
     * @param array $items
     * @param bool $notify
     * @param bool $appendComment
     * @throws CouldNotInvoiceException
     * @throws DocumentValidationException
     * @dataProvider dataProvider
     */
    public function testOrderInvoice($orderId, $capture, $items, $notify, $appendComment)
    {
        $this->resourceConnectionMock->expects($this->once())
            ->method('getConnection')
            ->with('sales')
            ->willReturn($this->adapterInterface);
        $this->orderRepositoryMock->expects($this->once())
            ->method('get')
            ->willReturn($this->orderMock);
        $this->invoiceDocumentFactoryMock->expects($this->once())
            ->method('create')
            ->with(
                $this->orderMock,
                $items,
                $this->invoiceCommentCreationMock,
                ($appendComment && $notify),
                $this->invoiceCreationArgumentsMock
            )->willReturn($this->invoiceMock);
        $this->invoiceOrderValidatorMock->expects($this->once())
            ->method('validate')
            ->with(
                $this->orderMock,
                $this->invoiceMock,
                $capture,
                $items,
                $notify,
                $appendComment,
                $this->invoiceCommentCreationMock,
                $this->invoiceCreationArgumentsMock
            )
            ->willReturn($this->errorMessagesMock);
        $hasMessages = false;
        $this->errorMessagesMock->expects($this->once())
            ->method('hasMessages')->willReturn($hasMessages);
        $this->paymentAdapterMock->expects($this->once())
            ->method('pay')
            ->with($this->orderMock, $this->invoiceMock, $capture)
            ->willReturn($this->orderMock);
        $this->orderStateResolverMock->expects($this->once())
            ->method('getStateForOrder')
            ->with($this->orderMock, [OrderStateResolverInterface::IN_PROGRESS])
            ->willReturn(Order::STATE_PROCESSING);
        $this->orderMock->expects($this->once())
            ->method('setState')
            ->with(Order::STATE_PROCESSING)
            ->willReturnSelf();
        $this->orderMock->expects($this->once())
            ->method('getState')
            ->willReturn(Order::STATE_PROCESSING);
        $this->configMock->expects($this->once())
            ->method('getStateDefaultStatus')
            ->with(Order::STATE_PROCESSING)
            ->willReturn('Processing');
        $this->orderMock->expects($this->once())
            ->method('setStatus')
            ->with('Processing')
            ->willReturnSelf();
        $this->invoiceMock->expects($this->once())
            ->method('setState')
            ->with(Invoice::STATE_PAID)
            ->willReturnSelf();
        $this->invoiceRepositoryMock->expects($this->once())
            ->method('save')
            ->with($this->invoiceMock)
            ->willReturn($this->invoiceMock);
        $this->orderRepositoryMock->expects($this->once())
            ->method('save')
            ->with($this->orderMock)
            ->willReturn($this->orderMock);
        if ($notify) {
            $this->notifierInterfaceMock->expects($this->once())
                ->method('notify')
                ->with($this->orderMock, $this->invoiceMock, $this->invoiceCommentCreationMock);
        }
        $this->invoiceMock->expects($this->once())
            ->method('getEntityId')
            ->willReturn(2);

        $this->assertEquals(
            2,
            $this->invoiceOrder->execute(
                $orderId,
                $capture,
                $items,
                $notify,
                $appendComment,
                $this->invoiceCommentCreationMock,
                $this->invoiceCreationArgumentsMock
            )
        );
    }

<<<<<<< HEAD
    /**
     */
    public function testDocumentValidationException()
    {
        $this->expectException(\Magento\Sales\Api\Exception\DocumentValidationExceptionInterface::class);

=======
    public function testDocumentValidationException()
    {
        $this->expectException('Magento\Sales\Api\Exception\DocumentValidationExceptionInterface');
>>>>>>> 4e8a78ed
        $orderId = 1;
        $capture = true;
        $items = [1 => 2];
        $notify = true;
        $appendComment = true;
        $errorMessages = ['error1', 'error2'];

        $this->orderRepositoryMock->expects($this->once())
            ->method('get')
            ->willReturn($this->orderMock);

        $this->invoiceDocumentFactoryMock->expects($this->once())
            ->method('create')
            ->with(
                $this->orderMock,
                $items,
                $this->invoiceCommentCreationMock,
                ($appendComment && $notify),
                $this->invoiceCreationArgumentsMock
            )->willReturn($this->invoiceMock);

        $this->invoiceOrderValidatorMock->expects($this->once())
            ->method('validate')
            ->with(
                $this->orderMock,
                $this->invoiceMock,
                $capture,
                $items,
                $notify,
                $appendComment,
                $this->invoiceCommentCreationMock,
                $this->invoiceCreationArgumentsMock
            )
            ->willReturn($this->errorMessagesMock);
        $hasMessages = true;

        $this->errorMessagesMock->expects($this->once())
            ->method('hasMessages')->willReturn($hasMessages);
        $this->errorMessagesMock->expects($this->once())
            ->method('getMessages')->willReturn($errorMessages);

        $this->invoiceOrder->execute(
            $orderId,
            $capture,
            $items,
            $notify,
            $appendComment,
            $this->invoiceCommentCreationMock,
            $this->invoiceCreationArgumentsMock
        );
    }

<<<<<<< HEAD
    /**
     */
    public function testCouldNotInvoiceException()
    {
        $this->expectException(\Magento\Sales\Api\Exception\CouldNotInvoiceExceptionInterface::class);

=======
    public function testCouldNotInvoiceException()
    {
        $this->expectException('Magento\Sales\Api\Exception\CouldNotInvoiceExceptionInterface');
>>>>>>> 4e8a78ed
        $orderId = 1;
        $items = [1 => 2];
        $capture = true;
        $notify = true;
        $appendComment = true;
        $this->resourceConnectionMock->expects($this->once())
            ->method('getConnection')
            ->with('sales')
            ->willReturn($this->adapterInterface);

        $this->orderRepositoryMock->expects($this->once())
            ->method('get')
            ->willReturn($this->orderMock);

        $this->invoiceDocumentFactoryMock->expects($this->once())
            ->method('create')
            ->with(
                $this->orderMock,
                $items,
                $this->invoiceCommentCreationMock,
                ($appendComment && $notify),
                $this->invoiceCreationArgumentsMock
            )->willReturn($this->invoiceMock);

        $this->invoiceOrderValidatorMock->expects($this->once())
            ->method('validate')
            ->with(
                $this->orderMock,
                $this->invoiceMock,
                $capture,
                $items,
                $notify,
                $appendComment,
                $this->invoiceCommentCreationMock,
                $this->invoiceCreationArgumentsMock
            )
            ->willReturn($this->errorMessagesMock);

        $hasMessages = false;
        $this->errorMessagesMock->expects($this->once())
            ->method('hasMessages')->willReturn($hasMessages);

        $e = new \Exception();
        $this->paymentAdapterMock->expects($this->once())
            ->method('pay')
            ->with($this->orderMock, $this->invoiceMock, $capture)
            ->willThrowException($e);

        $this->loggerMock->expects($this->once())
            ->method('critical')
            ->with($e);

        $this->adapterInterface->expects($this->once())
            ->method('rollBack');

        $this->invoiceOrder->execute(
            $orderId,
            $capture,
            $items,
            $notify,
            $appendComment,
            $this->invoiceCommentCreationMock,
            $this->invoiceCreationArgumentsMock
        );
    }

    /**
     * @return array
     */
    public function dataProvider()
    {
        return [
            'TestWithNotifyTrue' => [1, true, [1 => 2], true, true],
            'TestWithNotifyFalse' => [1, true, [1 => 2], false, true],
        ];
    }
}<|MERGE_RESOLUTION|>--- conflicted
+++ resolved
@@ -37,128 +37,72 @@
 class InvoiceOrderTest extends TestCase
 {
     /**
-<<<<<<< HEAD
-     * @var ResourceConnection|\PHPUnit\Framework\MockObject\MockObject
-=======
      * @var ResourceConnection|MockObject
->>>>>>> 4e8a78ed
      */
     private $resourceConnectionMock;
 
     /**
-<<<<<<< HEAD
-     * @var OrderRepositoryInterface|\PHPUnit\Framework\MockObject\MockObject
-=======
      * @var OrderRepositoryInterface|MockObject
->>>>>>> 4e8a78ed
      */
     private $orderRepositoryMock;
 
     /**
-<<<<<<< HEAD
-     * @var InvoiceDocumentFactory|\PHPUnit\Framework\MockObject\MockObject
-=======
      * @var InvoiceDocumentFactory|MockObject
->>>>>>> 4e8a78ed
      */
     private $invoiceDocumentFactoryMock;
 
     /**
-<<<<<<< HEAD
-     * @var InvoiceOrderInterface|\PHPUnit\Framework\MockObject\MockObject
-=======
      * @var InvoiceOrderInterface|MockObject
->>>>>>> 4e8a78ed
      */
     private $invoiceOrderValidatorMock;
 
     /**
-<<<<<<< HEAD
-     * @var PaymentAdapterInterface|\PHPUnit\Framework\MockObject\MockObject
-=======
      * @var PaymentAdapterInterface|MockObject
->>>>>>> 4e8a78ed
      */
     private $paymentAdapterMock;
 
     /**
-<<<<<<< HEAD
-     * @var OrderStateResolverInterface|\PHPUnit\Framework\MockObject\MockObject
-=======
      * @var OrderStateResolverInterface|MockObject
->>>>>>> 4e8a78ed
      */
     private $orderStateResolverMock;
 
     /**
-<<<<<<< HEAD
-     * @var OrderConfig|\PHPUnit\Framework\MockObject\MockObject
-=======
      * @var OrderConfig|MockObject
->>>>>>> 4e8a78ed
      */
     private $configMock;
 
     /**
-<<<<<<< HEAD
-     * @var InvoiceRepository|\PHPUnit\Framework\MockObject\MockObject
-=======
      * @var InvoiceRepository|MockObject
->>>>>>> 4e8a78ed
      */
     private $invoiceRepositoryMock;
 
     /**
-<<<<<<< HEAD
-     * @var NotifierInterface|\PHPUnit\Framework\MockObject\MockObject
-=======
      * @var NotifierInterface|MockObject
->>>>>>> 4e8a78ed
      */
     private $notifierInterfaceMock;
 
     /**
-<<<<<<< HEAD
-     * @var InvoiceOrder|\PHPUnit\Framework\MockObject\MockObject
-=======
      * @var InvoiceOrder|MockObject
->>>>>>> 4e8a78ed
      */
     private $invoiceOrder;
 
     /**
-<<<<<<< HEAD
-     * @var InvoiceCreationArgumentsInterface|\PHPUnit\Framework\MockObject\MockObject
-=======
      * @var InvoiceCreationArgumentsInterface|MockObject
->>>>>>> 4e8a78ed
      */
     private $invoiceCommentCreationMock;
 
     /**
-<<<<<<< HEAD
-     * @var InvoiceCommentCreationInterface|\PHPUnit\Framework\MockObject\MockObject
-=======
      * @var InvoiceCommentCreationInterface|MockObject
->>>>>>> 4e8a78ed
      */
     private $invoiceCreationArgumentsMock;
 
     /**
-<<<<<<< HEAD
-     * @var OrderInterface|\PHPUnit\Framework\MockObject\MockObject
-=======
      * @var OrderInterface|MockObject
->>>>>>> 4e8a78ed
      */
     private $orderMock;
 
     /**
-<<<<<<< HEAD
-     * @var InvoiceInterface|\PHPUnit\Framework\MockObject\MockObject
-=======
      * @var InvoiceInterface|MockObject
->>>>>>> 4e8a78ed
      */
     private $invoiceMock;
 
@@ -168,20 +112,12 @@
     private $adapterInterface;
 
     /**
-<<<<<<< HEAD
-     * @var LoggerInterface|\PHPUnit\Framework\MockObject\MockObject
-=======
      * @var LoggerInterface|MockObject
->>>>>>> 4e8a78ed
      */
     private $loggerMock;
 
     /**
-<<<<<<< HEAD
-     * @var ValidatorResultInterface|\PHPUnit\Framework\MockObject\MockObject
-=======
      * @var ValidatorResultInterface|MockObject
->>>>>>> 4e8a78ed
      */
     private $errorMessagesMock;
 
@@ -193,7 +129,7 @@
 
         $this->orderRepositoryMock = $this->getMockBuilder(OrderRepositoryInterface::class)
             ->disableOriginalConstructor()
-            ->getMockForAbstractClass();
+            ->getMock();
 
         $this->invoiceDocumentFactoryMock = $this->getMockBuilder(InvoiceDocumentFactory::class)
             ->disableOriginalConstructor()
@@ -201,11 +137,11 @@
 
         $this->paymentAdapterMock = $this->getMockBuilder(PaymentAdapterInterface::class)
             ->disableOriginalConstructor()
-            ->getMockForAbstractClass();
+            ->getMock();
 
         $this->orderStateResolverMock = $this->getMockBuilder(OrderStateResolverInterface::class)
             ->disableOriginalConstructor()
-            ->getMockForAbstractClass();
+            ->getMock();
 
         $this->configMock = $this->getMockBuilder(OrderConfig::class)
             ->disableOriginalConstructor()
@@ -217,40 +153,40 @@
 
         $this->notifierInterfaceMock = $this->getMockBuilder(NotifierInterface::class)
             ->disableOriginalConstructor()
-            ->getMockForAbstractClass();
+            ->getMock();
 
         $this->loggerMock = $this->getMockBuilder(LoggerInterface::class)
             ->disableOriginalConstructor()
-            ->getMockForAbstractClass();
+            ->getMock();
 
         $this->invoiceCommentCreationMock = $this->getMockBuilder(InvoiceCommentCreationInterface::class)
             ->disableOriginalConstructor()
-            ->getMockForAbstractClass();
+            ->getMock();
 
         $this->invoiceCreationArgumentsMock = $this->getMockBuilder(InvoiceCreationArgumentsInterface::class)
             ->disableOriginalConstructor()
-            ->getMockForAbstractClass();
+            ->getMock();
 
         $this->orderMock = $this->getMockBuilder(OrderInterface::class)
             ->disableOriginalConstructor()
-            ->getMockForAbstractClass();
+            ->getMock();
 
         $this->invoiceMock = $this->getMockBuilder(InvoiceInterface::class)
             ->disableOriginalConstructor()
-            ->getMockForAbstractClass();
+            ->getMock();
 
         $this->adapterInterface = $this->getMockBuilder(AdapterInterface::class)
             ->disableOriginalConstructor()
-            ->getMockForAbstractClass();
+            ->getMock();
 
         $this->invoiceOrderValidatorMock = $this->getMockBuilder(InvoiceOrderInterface::class)
             ->disableOriginalConstructor()
-            ->getMockForAbstractClass();
+            ->getMock();
 
         $this->errorMessagesMock = $this->getMockBuilder(ValidatorResultInterface::class)
             ->disableOriginalConstructor()
             ->setMethods(['hasMessages', 'getMessages', 'addMessage'])
-            ->getMockForAbstractClass();
+            ->getMock();
 
         $this->invoiceOrder = new InvoiceOrder(
             $this->resourceConnectionMock,
@@ -368,18 +304,9 @@
         );
     }
 
-<<<<<<< HEAD
-    /**
-     */
-    public function testDocumentValidationException()
-    {
-        $this->expectException(\Magento\Sales\Api\Exception\DocumentValidationExceptionInterface::class);
-
-=======
     public function testDocumentValidationException()
     {
         $this->expectException('Magento\Sales\Api\Exception\DocumentValidationExceptionInterface');
->>>>>>> 4e8a78ed
         $orderId = 1;
         $capture = true;
         $items = [1 => 2];
@@ -432,18 +359,9 @@
         );
     }
 
-<<<<<<< HEAD
-    /**
-     */
-    public function testCouldNotInvoiceException()
-    {
-        $this->expectException(\Magento\Sales\Api\Exception\CouldNotInvoiceExceptionInterface::class);
-
-=======
     public function testCouldNotInvoiceException()
     {
         $this->expectException('Magento\Sales\Api\Exception\CouldNotInvoiceExceptionInterface');
->>>>>>> 4e8a78ed
         $orderId = 1;
         $items = [1 => 2];
         $capture = true;
