<?php declare(strict_types=1);
/**
 * Copyright © Magento, Inc. All rights reserved.
 * See COPYING.txt for license details.
 */
namespace Magento\Sales\Test\Unit\Model\Service;

use Magento\Framework\Api\Filter;
use Magento\Framework\Api\FilterBuilder;
use Magento\Framework\Api\SearchCriteria;
use Magento\Framework\Api\SearchCriteriaBuilder;
use Magento\Framework\Event\ManagerInterface;
use Magento\Sales\Api\Data\OrderStatusHistorySearchResultInterface;
use Magento\Sales\Api\OrderRepositoryInterface;
use Magento\Sales\Api\OrderStatusHistoryRepositoryInterface;
use Magento\Sales\Api\PaymentFailuresInterface;
use Magento\Sales\Model\Order;
use Magento\Sales\Model\Order\Email\Sender\OrderCommentSender;
use Magento\Sales\Model\Order\Status\History;
use Magento\Sales\Model\OrderNotifier;
use Magento\Sales\Model\Service\OrderService;
use PHPUnit\Framework\MockObject\MockObject;
use PHPUnit\Framework\TestCase;
use Psr\Log\LoggerInterface;

/**
 *
 * @SuppressWarnings(PHPMD.CouplingBetweenObjects)
 */
class OrderServiceTest extends TestCase
{
    /**
     * @var OrderService
     */
    protected $orderService;

    /**
<<<<<<< HEAD
     * @var \PHPUnit\Framework\MockObject\MockObject|\Magento\Sales\Api\OrderRepositoryInterface
=======
     * @var MockObject|OrderRepositoryInterface
>>>>>>> 4e8a78ed
     */
    protected $orderRepositoryMock;

    /**
<<<<<<< HEAD
     * @var \PHPUnit\Framework\MockObject\MockObject|\Magento\Sales\Api\OrderStatusHistoryRepositoryInterface
=======
     * @var MockObject|OrderStatusHistoryRepositoryInterface
>>>>>>> 4e8a78ed
     */
    protected $orderStatusHistoryRepositoryMock;

    /**
<<<<<<< HEAD
     * @var \PHPUnit\Framework\MockObject\MockObject|\Magento\Framework\Api\SearchCriteriaBuilder
=======
     * @var MockObject|SearchCriteriaBuilder
>>>>>>> 4e8a78ed
     */
    protected $searchCriteriaBuilderMock;

    /**
<<<<<<< HEAD
     * @var \PHPUnit\Framework\MockObject\MockObject|\Magento\Framework\Api\SearchCriteria
=======
     * @var MockObject|SearchCriteria
>>>>>>> 4e8a78ed
     */
    protected $searchCriteriaMock;

    /**
<<<<<<< HEAD
     * @var \PHPUnit\Framework\MockObject\MockObject|\Magento\Framework\Api\FilterBuilder
=======
     * @var MockObject|FilterBuilder
>>>>>>> 4e8a78ed
     */
    protected $filterBuilderMock;

    /**
<<<<<<< HEAD
     * @var \PHPUnit\Framework\MockObject\MockObject|\Magento\Framework\Api\Filter
=======
     * @var MockObject|Filter
>>>>>>> 4e8a78ed
     */
    protected $filterMock;

    /**
<<<<<<< HEAD
     * @var \PHPUnit\Framework\MockObject\MockObject|\Magento\Sales\Model\OrderNotifier
=======
     * @var MockObject|OrderNotifier
>>>>>>> 4e8a78ed
     */
    protected $orderNotifierMock;

    /**
<<<<<<< HEAD
     * @var \PHPUnit\Framework\MockObject\MockObject|\Magento\Sales\Model\Order
=======
     * @var MockObject|\Magento\Sales\Model\Order
>>>>>>> 4e8a78ed
     */
    protected $orderMock;

    /**
<<<<<<< HEAD
     * @var \PHPUnit\Framework\MockObject\MockObject|\Magento\Sales\Model\Order\Status\History
=======
     * @var MockObject|History
>>>>>>> 4e8a78ed
     */
    protected $orderStatusHistoryMock;

    /**
<<<<<<< HEAD
     * @var \PHPUnit\Framework\MockObject\MockObject|\Magento\Sales\Api\Data\OrderStatusHistorySearchResultInterface
=======
     * @var MockObject|OrderStatusHistorySearchResultInterface
>>>>>>> 4e8a78ed
     */
    protected $orderSearchResultMock;

    /**
<<<<<<< HEAD
     * @var \PHPUnit\Framework\MockObject\MockObject|\Magento\Framework\Event\ManagerInterface
=======
     * @var MockObject|ManagerInterface
>>>>>>> 4e8a78ed
     */
    protected $eventManagerMock;

    /**
<<<<<<< HEAD
     * @var \PHPUnit\Framework\MockObject\MockObject|\Magento\Sales\Model\Order\Email\Sender\OrderCommentSender
=======
     * @var MockObject|OrderCommentSender
>>>>>>> 4e8a78ed
     */
    protected $orderCommentSender;

    protected function setUp(): void
    {
        $this->orderRepositoryMock = $this->getMockBuilder(
            OrderRepositoryInterface::class
        )
            ->disableOriginalConstructor()
            ->getMock();
        $this->orderStatusHistoryRepositoryMock = $this->getMockBuilder(
            OrderStatusHistoryRepositoryInterface::class
        )
            ->disableOriginalConstructor()
            ->getMock();
        $this->searchCriteriaBuilderMock = $this->getMockBuilder(
            SearchCriteriaBuilder::class
        )
            ->disableOriginalConstructor()
            ->getMock();
        $this->searchCriteriaMock = $this->getMockBuilder(
            SearchCriteria::class
        )
            ->disableOriginalConstructor()
            ->getMock();
        $this->filterBuilderMock = $this->getMockBuilder(
            FilterBuilder::class
        )
            ->disableOriginalConstructor()
            ->getMock();
        $this->filterMock = $this->getMockBuilder(
            Filter::class
        )
            ->disableOriginalConstructor()
            ->getMock();
        $this->orderNotifierMock = $this->getMockBuilder(
            OrderNotifier::class
        )
            ->disableOriginalConstructor()
            ->getMock();
        $this->orderMock = $this->getMockBuilder(
            Order::class
        )
            ->disableOriginalConstructor()
            ->getMock();
        $this->orderStatusHistoryMock = $this->getMockBuilder(
            History::class
        )
            ->disableOriginalConstructor()
            ->getMock();
        $this->orderSearchResultMock = $this->getMockBuilder(
            OrderStatusHistorySearchResultInterface::class
        )
            ->disableOriginalConstructor()
            ->getMock();
        $this->eventManagerMock = $this->getMockBuilder(
            ManagerInterface::class
        )
            ->disableOriginalConstructor()
            ->getMock();
        $this->orderCommentSender = $this->getMockBuilder(
            OrderCommentSender::class
        )
            ->disableOriginalConstructor()
            ->getMock();

<<<<<<< HEAD
        /** @var PaymentFailuresInterface|\PHPUnit\Framework\MockObject\MockObject  $paymentFailures */
        $paymentFailures = $this->getMockForAbstractClass(PaymentFailuresInterface::class);

        /** @var LoggerInterface|\PHPUnit\Framework\MockObject\MockObject $logger */
        $logger = $this->getMockForAbstractClass(LoggerInterface::class);
=======
        /** @var PaymentFailuresInterface|MockObject  $paymentFailures */
        $paymentFailures = $this->createMock(PaymentFailuresInterface::class);

        /** @var LoggerInterface|MockObject $logger */
        $logger = $this->createMock(LoggerInterface::class);
>>>>>>> 4e8a78ed

        $this->orderService = new OrderService(
            $this->orderRepositoryMock,
            $this->orderStatusHistoryRepositoryMock,
            $this->searchCriteriaBuilderMock,
            $this->filterBuilderMock,
            $this->orderNotifierMock,
            $this->eventManagerMock,
            $this->orderCommentSender,
            $paymentFailures,
            $logger
        );
    }

    /**
     * test for Order::cancel()
     */
    public function testCancel()
    {
        $this->orderRepositoryMock->expects($this->once())
            ->method('get')
            ->with(123)
            ->willReturn($this->orderMock);
        $this->orderMock->expects($this->once())
            ->method('cancel')
            ->willReturn($this->orderMock);
        $this->orderMock->expects($this->once())
            ->method('canCancel')
            ->willReturn(true);
        $this->assertTrue($this->orderService->cancel(123));
    }

    /**
     * test for Order::cancel() fail case
     */
    public function testCancelFailed()
    {
        $this->orderRepositoryMock->expects($this->once())
            ->method('get')
            ->with(123)
            ->willReturn($this->orderMock);
        $this->orderMock->expects($this->never())
            ->method('cancel')
            ->willReturn($this->orderMock);
        $this->orderMock->expects($this->once())
            ->method('canCancel')
            ->willReturn(false);
        $this->assertFalse($this->orderService->cancel(123));
    }

    public function testGetCommentsList()
    {
        $this->filterBuilderMock->expects($this->once())
            ->method('setField')
            ->with('parent_id')
            ->willReturnSelf();
        $this->filterBuilderMock->expects($this->once())
            ->method('setValue')
            ->with(123)
            ->willReturnSelf();
        $this->filterBuilderMock->expects($this->once())
            ->method('setConditionType')
            ->with('eq')
            ->willReturnSelf();
        $this->filterBuilderMock->expects($this->once())
            ->method('create')
            ->willReturn($this->filterMock);
        $this->searchCriteriaBuilderMock->expects($this->once())
            ->method('addFilters')
            ->with([$this->filterMock])
            ->willReturn($this->filterBuilderMock);
        $this->searchCriteriaBuilderMock->expects($this->once())
            ->method('create')
            ->willReturn($this->searchCriteriaMock);
        $this->orderStatusHistoryRepositoryMock->expects($this->once())
            ->method('getList')
            ->with($this->searchCriteriaMock)
            ->willReturn($this->orderSearchResultMock);
        $this->assertEquals($this->orderSearchResultMock, $this->orderService->getCommentsList(123));
    }

    public function testAddComment()
    {
        $clearComment = "Comment text here...";
        $this->orderRepositoryMock->expects($this->once())
            ->method('get')
            ->with(123)
            ->willReturn($this->orderMock);
        $this->orderMock->expects($this->once())
            ->method('addStatusHistory')
            ->with($this->orderStatusHistoryMock)
            ->willReturn($this->orderMock);
        $this->orderStatusHistoryMock->expects($this->once())
            ->method('getComment')
            ->willReturn("<h1>" . $clearComment);
        $this->orderRepositoryMock->expects($this->once())
            ->method('save')
            ->with($this->orderMock)
            ->willReturn([]);
        $this->orderCommentSender->expects($this->once())
            ->method('send')
            ->with($this->orderMock, false, $clearComment);
        $this->assertTrue($this->orderService->addComment(123, $this->orderStatusHistoryMock));
    }

    public function testNotify()
    {
        $this->orderRepositoryMock->expects($this->once())
            ->method('get')
            ->with(123)
            ->willReturn($this->orderMock);
        $this->orderNotifierMock->expects($this->once())
            ->method('notify')
            ->with($this->orderMock)
            ->willReturn(true);
        $this->assertTrue($this->orderService->notify(123));
    }

    public function testGetStatus()
    {
        $this->orderRepositoryMock->expects($this->once())
            ->method('get')
            ->with(123)
            ->willReturn($this->orderMock);
        $this->orderMock->expects($this->once())
            ->method('getStatus')
            ->willReturn('test-status');
        $this->assertEquals('test-status', $this->orderService->getStatus(123));
    }

    public function testHold()
    {
        $this->orderRepositoryMock->expects($this->once())
            ->method('get')
            ->with(123)
            ->willReturn($this->orderMock);
        $this->orderRepositoryMock->expects($this->once())
            ->method('save')
            ->with($this->orderMock)
            ->willReturn($this->orderMock);
        $this->orderMock->expects($this->once())
            ->method('hold')
            ->willReturn($this->orderMock);
        $this->assertTrue($this->orderService->hold(123));
    }

    public function testUnHold()
    {
        $this->orderRepositoryMock->expects($this->once())
            ->method('get')
            ->with(123)
            ->willReturn($this->orderMock);
        $this->orderRepositoryMock->expects($this->once())
            ->method('save')
            ->with($this->orderMock)
            ->willReturn($this->orderMock);
        $this->orderMock->expects($this->once())
            ->method('unHold')
            ->willReturn($this->orderMock);
        $this->assertTrue($this->orderService->unHold(123));
    }
}<|MERGE_RESOLUTION|>--- conflicted
+++ resolved
@@ -35,110 +35,62 @@
     protected $orderService;
 
     /**
-<<<<<<< HEAD
-     * @var \PHPUnit\Framework\MockObject\MockObject|\Magento\Sales\Api\OrderRepositoryInterface
-=======
      * @var MockObject|OrderRepositoryInterface
->>>>>>> 4e8a78ed
      */
     protected $orderRepositoryMock;
 
     /**
-<<<<<<< HEAD
-     * @var \PHPUnit\Framework\MockObject\MockObject|\Magento\Sales\Api\OrderStatusHistoryRepositoryInterface
-=======
      * @var MockObject|OrderStatusHistoryRepositoryInterface
->>>>>>> 4e8a78ed
      */
     protected $orderStatusHistoryRepositoryMock;
 
     /**
-<<<<<<< HEAD
-     * @var \PHPUnit\Framework\MockObject\MockObject|\Magento\Framework\Api\SearchCriteriaBuilder
-=======
      * @var MockObject|SearchCriteriaBuilder
->>>>>>> 4e8a78ed
      */
     protected $searchCriteriaBuilderMock;
 
     /**
-<<<<<<< HEAD
-     * @var \PHPUnit\Framework\MockObject\MockObject|\Magento\Framework\Api\SearchCriteria
-=======
      * @var MockObject|SearchCriteria
->>>>>>> 4e8a78ed
      */
     protected $searchCriteriaMock;
 
     /**
-<<<<<<< HEAD
-     * @var \PHPUnit\Framework\MockObject\MockObject|\Magento\Framework\Api\FilterBuilder
-=======
      * @var MockObject|FilterBuilder
->>>>>>> 4e8a78ed
      */
     protected $filterBuilderMock;
 
     /**
-<<<<<<< HEAD
-     * @var \PHPUnit\Framework\MockObject\MockObject|\Magento\Framework\Api\Filter
-=======
      * @var MockObject|Filter
->>>>>>> 4e8a78ed
      */
     protected $filterMock;
 
     /**
-<<<<<<< HEAD
-     * @var \PHPUnit\Framework\MockObject\MockObject|\Magento\Sales\Model\OrderNotifier
-=======
      * @var MockObject|OrderNotifier
->>>>>>> 4e8a78ed
      */
     protected $orderNotifierMock;
 
     /**
-<<<<<<< HEAD
-     * @var \PHPUnit\Framework\MockObject\MockObject|\Magento\Sales\Model\Order
-=======
      * @var MockObject|\Magento\Sales\Model\Order
->>>>>>> 4e8a78ed
      */
     protected $orderMock;
 
     /**
-<<<<<<< HEAD
-     * @var \PHPUnit\Framework\MockObject\MockObject|\Magento\Sales\Model\Order\Status\History
-=======
      * @var MockObject|History
->>>>>>> 4e8a78ed
      */
     protected $orderStatusHistoryMock;
 
     /**
-<<<<<<< HEAD
-     * @var \PHPUnit\Framework\MockObject\MockObject|\Magento\Sales\Api\Data\OrderStatusHistorySearchResultInterface
-=======
      * @var MockObject|OrderStatusHistorySearchResultInterface
->>>>>>> 4e8a78ed
      */
     protected $orderSearchResultMock;
 
     /**
-<<<<<<< HEAD
-     * @var \PHPUnit\Framework\MockObject\MockObject|\Magento\Framework\Event\ManagerInterface
-=======
      * @var MockObject|ManagerInterface
->>>>>>> 4e8a78ed
      */
     protected $eventManagerMock;
 
     /**
-<<<<<<< HEAD
-     * @var \PHPUnit\Framework\MockObject\MockObject|\Magento\Sales\Model\Order\Email\Sender\OrderCommentSender
-=======
      * @var MockObject|OrderCommentSender
->>>>>>> 4e8a78ed
      */
     protected $orderCommentSender;
 
@@ -205,19 +157,11 @@
             ->disableOriginalConstructor()
             ->getMock();
 
-<<<<<<< HEAD
-        /** @var PaymentFailuresInterface|\PHPUnit\Framework\MockObject\MockObject  $paymentFailures */
-        $paymentFailures = $this->getMockForAbstractClass(PaymentFailuresInterface::class);
-
-        /** @var LoggerInterface|\PHPUnit\Framework\MockObject\MockObject $logger */
-        $logger = $this->getMockForAbstractClass(LoggerInterface::class);
-=======
         /** @var PaymentFailuresInterface|MockObject  $paymentFailures */
         $paymentFailures = $this->createMock(PaymentFailuresInterface::class);
 
         /** @var LoggerInterface|MockObject $logger */
         $logger = $this->createMock(LoggerInterface::class);
->>>>>>> 4e8a78ed
 
         $this->orderService = new OrderService(
             $this->orderRepositoryMock,
