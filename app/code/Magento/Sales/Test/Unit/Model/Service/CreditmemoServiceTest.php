<?php
/**
 * Copyright © Magento, Inc. All rights reserved.
 * See COPYING.txt for license details.
 */
declare(strict_types=1);

namespace Magento\Sales\Test\Unit\Model\Service;

use Magento\Directory\Model\Currency;
use Magento\Framework\Api\Filter;
use Magento\Framework\Api\FilterBuilder;
use Magento\Framework\Api\SearchCriteria;
use Magento\Framework\Api\SearchCriteriaBuilder;
use Magento\Framework\App\ResourceConnection;
use Magento\Framework\DB\Adapter\AdapterInterface;
use Magento\Framework\Pricing\PriceCurrencyInterface;
use Magento\Framework\TestFramework\Unit\Helper\ObjectManager;
use Magento\Sales\Api\CreditmemoCommentRepositoryInterface;
use Magento\Sales\Api\CreditmemoRepositoryInterface;
use Magento\Sales\Api\Data\CreditmemoInterface;
use Magento\Sales\Api\OrderRepositoryInterface;
use Magento\Sales\Model\AbstractModel;
use Magento\Sales\Model\Order;
use Magento\Sales\Model\Order\Creditmemo;
use Magento\Sales\Model\Order\CreditmemoNotifier;
use Magento\Sales\Model\Order\RefundAdapterInterface;
use Magento\Sales\Model\Service\CreditmemoService;

use PHPUnit\Framework\MockObject\MockObject;
use PHPUnit\Framework\TestCase;

/**
 * @SuppressWarnings(PHPMD.CouplingBetweenObjects)
 */
class CreditmemoServiceTest extends TestCase
{
    /**
     * @var CreditmemoRepositoryInterface|MockObject
     */
    protected $creditmemoRepositoryMock;

    /**
     * @var CreditmemoCommentRepositoryInterface|MockObject
     */
    protected $creditmemoCommentRepositoryMock;

    /**
     * @var SearchCriteriaBuilder|MockObject
     */
    protected $searchCriteriaBuilderMock;

    /**
     * @var FilterBuilder|MockObject
     */
    protected $filterBuilderMock;

    /**
     * @var CreditmemoNotifier|MockObject
     */
    protected $creditmemoNotifierMock;

    /**
     * @var PriceCurrencyInterface|MockObject
     */
    private $priceCurrency;

    /**
     * @var CreditmemoService
     */
    protected $creditmemoService;

    /**
     * @var ObjectManager
     */
    private $objectManagerHelper;

    /**
     * SetUp
     */
    protected function setUp(): void
    {
        $this->creditmemoRepositoryMock = $this->getMockForAbstractClass(
            CreditmemoRepositoryInterface::class,
            ['get'],
            '',
            false
        );
        $this->creditmemoCommentRepositoryMock = $this->getMockForAbstractClass(
            CreditmemoCommentRepositoryInterface::class,
            [],
            '',
            false
        );
        $this->searchCriteriaBuilderMock = $this->createPartialMock(
            SearchCriteriaBuilder::class,
            ['create', 'addFilters']
        );
        $this->filterBuilderMock = $this->createPartialMock(
            FilterBuilder::class,
            ['setField', 'setValue', 'setConditionType', 'create']
        );
        $this->creditmemoNotifierMock = $this->createMock(CreditmemoNotifier::class);
        $this->priceCurrency = $this->getMockBuilder(PriceCurrencyInterface::class)
            ->getMockForAbstractClass();
        $this->objectManagerHelper = new ObjectManager($this);

        $this->creditmemoService = $this->objectManagerHelper->getObject(
            CreditmemoService::class,
            [
                'creditmemoRepository' => $this->creditmemoRepositoryMock,
                'creditmemoCommentRepository' => $this->creditmemoCommentRepositoryMock,
                'searchCriteriaBuilder' => $this->searchCriteriaBuilderMock,
                'filterBuilder' => $this->filterBuilderMock,
                'creditmemoNotifier' => $this->creditmemoNotifierMock,
                'priceCurrency' => $this->priceCurrency,
            ]
        );
    }

    /**
     * Run test cancel method
     */
    public function testCancel()
    {
        $this->expectException('Magento\Framework\Exception\LocalizedException');
        $this->expectExceptionMessage('You can not cancel Credit Memo');
        $this->assertTrue($this->creditmemoService->cancel(1));
    }

    /**
     * Run test getCommentsList method
     */
    public function testGetCommentsList()
    {
        $id = 25;
        $returnValue = 'return-value';

        $filterMock = $this->createMock(Filter::class);
        $searchCriteriaMock = $this->createMock(SearchCriteria::class);

        $this->filterBuilderMock->expects($this->once())
            ->method('setField')
            ->with('parent_id')->willReturnSelf();
        $this->filterBuilderMock->expects($this->once())
            ->method('setValue')
            ->with($id)->willReturnSelf();
        $this->filterBuilderMock->expects($this->once())
            ->method('setConditionType')
            ->with('eq')->willReturnSelf();
        $this->filterBuilderMock->expects($this->once())
            ->method('create')
            ->willReturn($filterMock);
        $this->searchCriteriaBuilderMock->expects($this->once())
            ->method('addFilters')
            ->with([$filterMock]);
        $this->searchCriteriaBuilderMock->expects($this->once())
            ->method('create')
            ->willReturn($searchCriteriaMock);
        $this->creditmemoCommentRepositoryMock->expects($this->once())
            ->method('getList')
            ->with($searchCriteriaMock)
            ->willReturn($returnValue);

        $this->assertEquals($returnValue, $this->creditmemoService->getCommentsList($id));
    }

    /**
     * Run test notify method
     */
    public function testNotify()
    {
        $id = 123;
        $returnValue = 'return-value';

        $modelMock = $this->getMockForAbstractClass(
            AbstractModel::class,
            [],
            '',
            false
        );

        $this->creditmemoRepositoryMock->expects($this->once())
            ->method('get')
            ->with($id)
            ->willReturn($modelMock);
        $this->creditmemoNotifierMock->expects($this->once())
            ->method('notify')
            ->with($modelMock)
            ->willReturn($returnValue);

        $this->assertEquals($returnValue, $this->creditmemoService->notify($id));
    }

    /**
     * Run test notify method
     */
    public function testRefund()
    {
        $creditMemoMock = $this->getMockBuilder(CreditmemoInterface::class)
            ->addMethods(['getId', 'getOrder', 'getInvoice'])
            ->onlyMethods(['getOrderId'])
            ->disableOriginalConstructor()
            ->getMockForAbstractClass();
        $creditMemoMock->expects($this->once())->method('getId')->willReturn(null);
        $orderMock = $this->getMockBuilder(Order::class)
            ->disableOriginalConstructor()
            ->getMock();

        $creditMemoMock->expects($this->atLeastOnce())->method('getOrder')->willReturn($orderMock);
        $creditMemoMock->expects($this->atLeastOnce())->method('getOrderId')->willReturn(1);
        $orderMock->expects($this->once())->method('getBaseTotalRefunded')->willReturn(0);
        $orderMock->expects($this->once())->method('getBaseTotalPaid')->willReturn(10);
        $creditMemoMock->expects($this->once())->method('getBaseGrandTotal')->willReturn(10);

        $this->priceCurrency->expects($this->any())
            ->method('round')
            ->willReturnArgument(0);

        // Set payment adapter dependency
        $refundAdapterMock = $this->getMockBuilder(RefundAdapterInterface::class)
            ->disableOriginalConstructor()
            ->getMockForAbstractClass();
        $this->objectManagerHelper->setBackwardCompatibleProperty(
            $this->creditmemoService,
            'refundAdapter',
            $refundAdapterMock
        );

        // Set resource dependency
        $resourceMock = $this->getMockBuilder(ResourceConnection::class)
            ->disableOriginalConstructor()
            ->getMock();
        $this->objectManagerHelper->setBackwardCompatibleProperty(
            $this->creditmemoService,
            'resource',
            $resourceMock
        );

        // Set order repository dependency
        $orderRepositoryMock = $this->getMockBuilder(OrderRepositoryInterface::class)
            ->disableOriginalConstructor()
            ->getMockForAbstractClass();
        $this->objectManagerHelper->setBackwardCompatibleProperty(
            $this->creditmemoService,
            'orderRepository',
            $orderRepositoryMock
        );

        $adapterMock = $this->getMockBuilder(AdapterInterface::class)
            ->disableOriginalConstructor()
            ->getMockForAbstractClass();
        $resourceMock->expects($this->once())->method('getConnection')->with('sales')->willReturn($adapterMock);
        $adapterMock->expects($this->once())->method('beginTransaction');
        $refundAdapterMock->expects($this->once())
            ->method('refund')
            ->with($creditMemoMock, $orderMock, false)
            ->willReturn($orderMock);
        $orderRepositoryMock->expects($this->once())
            ->method('save')
            ->with($orderMock);
        $creditMemoMock->expects($this->once())
            ->method('getInvoice')
            ->willReturn(null);
        $adapterMock->expects($this->once())->method('commit');
        $this->creditmemoRepositoryMock->expects($this->once())
            ->method('save');

        $this->assertSame($creditMemoMock, $this->creditmemoService->refund($creditMemoMock, true));
    }

    public function testRefundPendingCreditMemo()
    {
        $creditMemoMock = $this->getMockBuilder(CreditmemoInterface::class)
            ->addMethods(['getId', 'getOrder', 'getInvoice'])
            ->onlyMethods(['getState', 'getOrderId'])
            ->disableOriginalConstructor()
            ->getMockForAbstractClass();
        $creditMemoMock->expects($this->once())->method('getId')->willReturn(444);
        $creditMemoMock->expects($this->once())->method('getState')
            ->willReturn(Creditmemo::STATE_OPEN);
        $creditMemoMock->expects($this->once())->method('getOrderId')
            ->willReturn(1);
        $orderMock = $this->getMockBuilder(Order::class)
            ->disableOriginalConstructor()
            ->getMock();

        $creditMemoMock->expects($this->atLeastOnce())->method('getOrder')->willReturn($orderMock);
        $orderMock->expects($this->once())->method('getBaseTotalRefunded')->willReturn(0);
        $orderMock->expects($this->once())->method('getBaseTotalPaid')->willReturn(10);
        $creditMemoMock->expects($this->once())->method('getBaseGrandTotal')->willReturn(10);

        $this->priceCurrency->expects($this->any())
            ->method('round')
            ->willReturnArgument(0);

        // Set payment adapter dependency
        $refundAdapterMock = $this->getMockBuilder(RefundAdapterInterface::class)
            ->disableOriginalConstructor()
            ->getMockForAbstractClass();
        $this->objectManagerHelper->setBackwardCompatibleProperty(
            $this->creditmemoService,
            'refundAdapter',
            $refundAdapterMock
        );

        // Set resource dependency
        $resourceMock = $this->getMockBuilder(ResourceConnection::class)
            ->disableOriginalConstructor()
            ->getMock();
        $this->objectManagerHelper->setBackwardCompatibleProperty(
            $this->creditmemoService,
            'resource',
            $resourceMock
        );

        // Set order repository dependency
        $orderRepositoryMock = $this->getMockBuilder(OrderRepositoryInterface::class)
            ->disableOriginalConstructor()
            ->getMockForAbstractClass();
        $this->objectManagerHelper->setBackwardCompatibleProperty(
            $this->creditmemoService,
            'orderRepository',
            $orderRepositoryMock
        );

        $adapterMock = $this->getMockBuilder(AdapterInterface::class)
            ->disableOriginalConstructor()
            ->getMockForAbstractClass();
        $resourceMock->expects($this->once())->method('getConnection')->with('sales')->willReturn($adapterMock);
        $adapterMock->expects($this->once())->method('beginTransaction');
        $refundAdapterMock->expects($this->once())
            ->method('refund')
            ->with($creditMemoMock, $orderMock, false)
            ->willReturn($orderMock);
        $orderRepositoryMock->expects($this->once())
            ->method('save')
            ->with($orderMock);
        $creditMemoMock->expects($this->once())
            ->method('getInvoice')
            ->willReturn(null);
        $adapterMock->expects($this->once())->method('commit');
        $this->creditmemoRepositoryMock->expects($this->once())
            ->method('save');

        $this->assertSame($creditMemoMock, $this->creditmemoService->refund($creditMemoMock, true));
    }

    public function testRefundExpectsMoneyAvailableToReturn()
    {
        $this->expectException('Magento\Framework\Exception\LocalizedException');
        $this->expectExceptionMessage('The most money available to refund is 1.');
        $baseGrandTotal = 10;
        $baseTotalRefunded = 9;
        $baseTotalPaid = 10;
        /** @var CreditmemoInterface|MockObject $creditMemo */
        $creditMemo = $this->getMockBuilder(CreditmemoInterface::class)
            ->addMethods(['getId', 'getOrder'])
            ->onlyMethods(['getOrderId'])
            ->getMockForAbstractClass();
        $creditMemo->method('getId')
            ->willReturn(null);
        /** @var Order|MockObject $order */
        $order = $this->getMockBuilder(Order::class)
            ->disableOriginalConstructor()
            ->getMock();
        $creditMemo->method('getOrder')
            ->willReturn($order);
        $creditMemo->method('getOrderId')
            ->willReturn(1);
        $creditMemo->method('getBaseGrandTotal')
            ->willReturn($baseGrandTotal);
        $order->method('getBaseTotalRefunded')
            ->willReturn($baseTotalRefunded);
        $this->priceCurrency->method('round')
            ->withConsecutive([$baseTotalRefunded + $baseGrandTotal], [$baseTotalPaid])
            ->willReturnOnConsecutiveCalls($baseTotalRefunded + $baseGrandTotal, $baseTotalPaid);
        $order->method('getBaseTotalPaid')
            ->willReturn($baseTotalPaid);
        $baseAvailableRefund = $baseTotalPaid - $baseTotalRefunded;
        $baseCurrency = $this->createMock(Currency::class);
        $baseCurrency->expects($this->once())
            ->method('formatTxt')
            ->with($baseAvailableRefund)
            ->willReturn($baseAvailableRefund);
        $order->expects($this->once())
            ->method('getBaseCurrency')
            ->willReturn($baseCurrency);
        $this->creditmemoService->refund($creditMemo, true);
    }

    public function testRefundDoNotExpectsId()
    {
        $this->expectException('Magento\Framework\Exception\LocalizedException');
        $this->expectExceptionMessage('We cannot register an existing credit memo.');
        $creditMemoMock = $this->getMockBuilder(CreditmemoInterface::class)
            ->addMethods(['getId'])
            ->getMockForAbstractClass();
        $creditMemoMock->expects($this->once())->method('getId')->willReturn(444);
        $this->creditmemoService->refund($creditMemoMock, true);
    }

    public function testRefundDoNotExpectsOrderId()
    {
        $this->expectException('Magento\Framework\Exception\LocalizedException');
        $this->expectExceptionMessage('We found an invalid order to refund.');
        $creditMemoMock = $this->getMockBuilder(CreditmemoInterface::class)
            ->addMethods(['getId'])
            ->onlyMethods(['getOrderId'])
            ->getMockForAbstractClass();
        $creditMemoMock->expects($this->once())->method('getId')->willReturn(null);
        $creditMemoMock->expects($this->once())->method('getOrderId')->willReturn(null);
        $this->creditmemoService->refund($creditMemoMock, true);
    }

    public function testMultiCurrencyRefundExpectsMoneyAvailableToReturn()
    {
        $this->expectException('Magento\Framework\Exception\LocalizedException');
        $this->expectExceptionMessage('The most money available to refund is $1.00.');
        $baseGrandTotal = 10.00;
        $baseTotalRefunded = 9.00;
        $baseTotalPaid = 10;
        $grandTotal = 8.81;
        $totalRefunded = 7.929;
        $totalPaid = 8.81;

        /** @var CreditmemoInterface|MockObject $creditMemo */
        $creditMemo = $this->getMockBuilder(CreditmemoInterface::class)
            ->addMethods(['getId', 'getOrder'])
            ->onlyMethods(['getOrderId'])
            ->getMockForAbstractClass();
        $creditMemo->method('getId')
            ->willReturn(null);
        /** @var Order|MockObject $order */
        $order = $this->getMockBuilder(Order::class)
            ->disableOriginalConstructor()
            ->getMock();
        $creditMemo->method('getOrder')
            ->willReturn($order);
        $creditMemo->method('getOrderId')
            ->willReturn(1);
        $creditMemo->method('getBaseGrandTotal')
            ->willReturn($baseGrandTotal);
        $creditMemo->method('getGrandTotal')
            ->willReturn($grandTotal);
        $order->method('getBaseTotalRefunded')
            ->willReturn($baseTotalRefunded);
        $order->method('getTotalRefunded')
            ->willReturn($totalRefunded);
        $this->priceCurrency->method('round')
<<<<<<< HEAD
            ->withConsecutive([$baseTotalRefunded + $baseGrandTotal], [$baseTotalPaid])
            ->willReturnOnConsecutiveCalls($baseTotalRefunded + $baseGrandTotal, $baseTotalPaid);
=======
            ->willReturnCallback(
                function ($arg) use ($baseTotalRefunded, $baseGrandTotal, $baseTotalPaid) {
                    if ($arg == $baseTotalRefunded + $baseGrandTotal) {
                        return $baseTotalRefunded + $baseGrandTotal;
                    } elseif ($arg == $baseTotalPaid) {
                        return $baseTotalPaid;
                    }
                }
            );
>>>>>>> 822cfc50
        $order->method('getBaseTotalPaid')
            ->willReturn($baseTotalPaid);
        $order->method('getTotalPaid')
            ->willReturn($totalPaid);
        $baseAvailableRefund = $baseTotalPaid - $baseTotalRefunded;
        $baseCurrency = $this->createMock(Currency::class);
        $baseCurrency->expects($this->once())
            ->method('formatTxt')
            ->with($baseAvailableRefund)
            ->willReturn(sprintf('$%.2f', $baseAvailableRefund));
        $order->expects($this->once())
            ->method('getBaseCurrency')
            ->willReturn($baseCurrency);
        $this->creditmemoService->refund($creditMemo, true);
    }
}<|MERGE_RESOLUTION|>--- conflicted
+++ resolved
@@ -373,8 +373,15 @@
         $order->method('getBaseTotalRefunded')
             ->willReturn($baseTotalRefunded);
         $this->priceCurrency->method('round')
-            ->withConsecutive([$baseTotalRefunded + $baseGrandTotal], [$baseTotalPaid])
-            ->willReturnOnConsecutiveCalls($baseTotalRefunded + $baseGrandTotal, $baseTotalPaid);
+            ->willReturnCallback(
+                function ($arg) use ($baseTotalRefunded, $baseGrandTotal, $baseTotalPaid) {
+                    if ($arg == $baseTotalRefunded + $baseGrandTotal) {
+                        return $baseTotalRefunded + $baseGrandTotal;
+                    } elseif ($arg == $baseTotalPaid) {
+                        return $baseTotalPaid;
+                    }
+                }
+            );
         $order->method('getBaseTotalPaid')
             ->willReturn($baseTotalPaid);
         $baseAvailableRefund = $baseTotalPaid - $baseTotalRefunded;
@@ -448,10 +455,6 @@
         $order->method('getTotalRefunded')
             ->willReturn($totalRefunded);
         $this->priceCurrency->method('round')
-<<<<<<< HEAD
-            ->withConsecutive([$baseTotalRefunded + $baseGrandTotal], [$baseTotalPaid])
-            ->willReturnOnConsecutiveCalls($baseTotalRefunded + $baseGrandTotal, $baseTotalPaid);
-=======
             ->willReturnCallback(
                 function ($arg) use ($baseTotalRefunded, $baseGrandTotal, $baseTotalPaid) {
                     if ($arg == $baseTotalRefunded + $baseGrandTotal) {
@@ -461,7 +464,6 @@
                     }
                 }
             );
->>>>>>> 822cfc50
         $order->method('getBaseTotalPaid')
             ->willReturn($baseTotalPaid);
         $order->method('getTotalPaid')
