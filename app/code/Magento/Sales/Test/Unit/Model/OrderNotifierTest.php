--- conflicted
+++ resolved
@@ -23,11 +23,7 @@
 class OrderNotifierTest extends TestCase
 {
     /**
-<<<<<<< HEAD
-     * @var CollectionFactory |\PHPUnit\Framework\MockObject\MockObject
-=======
      * @var CollectionFactory|MockObject
->>>>>>> 4e8a78ed
      */
     protected $historyCollectionFactory;
 
@@ -37,29 +33,17 @@
     protected $notifier;
 
     /**
-<<<<<<< HEAD
-     * @var \Magento\Sales\Model\Order|\PHPUnit\Framework\MockObject\MockObject
-=======
      * @var Order|MockObject
->>>>>>> 4e8a78ed
      */
     protected $order;
 
     /**
-<<<<<<< HEAD
-     * @var \Magento\Framework\ObjectManagerInterface |\PHPUnit\Framework\MockObject\MockObject
-=======
      * @var ObjectManagerInterface|MockObject
->>>>>>> 4e8a78ed
      */
     protected $loggerMock;
 
     /**
-<<<<<<< HEAD
-     * @var \Magento\Framework\ObjectManager\ObjectManager |\PHPUnit\Framework\MockObject\MockObject
-=======
      * @var ObjectManager|MockObject
->>>>>>> 4e8a78ed
      */
     protected $orderSenderMock;
 
@@ -103,13 +87,13 @@
         $historyCollection->expects($this->once())
             ->method('getUnnotifiedForInstance')
             ->with($this->order)
-            ->willReturn($historyItem);
+            ->will($this->returnValue($historyItem));
         $this->order->expects($this->once())
             ->method('getEmailSent')
-            ->willReturn(true);
+            ->will($this->returnValue(true));
         $this->historyCollectionFactory->expects($this->once())
             ->method('create')
-            ->willReturn($historyCollection);
+            ->will($this->returnValue($historyCollection));
 
         $this->orderSenderMock->expects($this->once())
             ->method('send')
@@ -125,7 +109,7 @@
     {
         $this->order->expects($this->once())
             ->method('getEmailSent')
-            ->willReturn(false);
+            ->will($this->returnValue(false));
         $this->assertFalse($this->notifier->notify($this->order));
     }
 
