<?php declare(strict_types=1);
/**
 * Copyright © Magento, Inc. All rights reserved.
 * See COPYING.txt for license details.
 */
namespace Magento\Sales\Test\Unit\Model\ResourceModel\Order\Creditmemo\Relation;

use Magento\Framework\Pricing\PriceCurrencyInterface;
use Magento\Framework\TestFramework\Unit\Helper\ObjectManager;
use Magento\Sales\Api\InvoiceRepositoryInterface;
use Magento\Sales\Api\OrderRepositoryInterface;
use Magento\Sales\Model\Order;
use Magento\Sales\Model\Order\Creditmemo;
use Magento\Sales\Model\Order\Payment;
use Magento\Sales\Model\ResourceModel\Order\Creditmemo\Relation\Refund;
use PHPUnit\Framework\MockObject\MockObject;
use PHPUnit\Framework\TestCase;

class RefundTest extends TestCase
{
    /**
     * @var Refund
     */
    protected $refundResource;

    /**
<<<<<<< HEAD
     * @var \PHPUnit\Framework\MockObject\MockObject
=======
     * @var MockObject
>>>>>>> 4e8a78ed
     */
    protected $orderRepositoryMock;

    /**
<<<<<<< HEAD
     * @var \PHPUnit\Framework\MockObject\MockObject
=======
     * @var MockObject
>>>>>>> 4e8a78ed
     */
    protected $invoiceRepositoryMock;

    /**
<<<<<<< HEAD
     * @var \PHPUnit\Framework\MockObject\MockObject
=======
     * @var MockObject
>>>>>>> 4e8a78ed
     */
    protected $priceCurrencyMock;

    /**
     * Set up
     */
    protected function setUp(): void
    {
        $this->orderRepositoryMock = $this->getMockBuilder(OrderRepositoryInterface::class)
            ->disableOriginalConstructor()
            ->getMock();

        $this->invoiceRepositoryMock = $this->getMockBuilder(InvoiceRepositoryInterface::class)
            ->disableOriginalConstructor()
            ->getMock();

        $this->priceCurrencyMock = $this->getMockBuilder(PriceCurrencyInterface::class)
            ->disableOriginalConstructor()
            ->getMock();

        $objectManager = new ObjectManager($this);
        $this->refundResource = $objectManager->getObject(
            Refund::class,
            [
                'orderRepository' => $this->orderRepositoryMock,
                'invoiceRepository' => $this->invoiceRepositoryMock,
                'priceCurrency' => $this->priceCurrencyMock
            ]
        );
    }

    public function testProcessRelation()
    {
        $paymentMock = $this->getMockBuilder(Payment::class)
            ->disableOriginalConstructor()
            ->getMock();

        $orderMock = $this->getMockBuilder(Order::class)
            ->disableOriginalConstructor()
            ->getMock();
        $orderMock->expects($this->once())
            ->method('getPayment')
            ->willReturn($paymentMock);

        $creditmemoMock = $this->getMockBuilder(Creditmemo::class)
            ->disableOriginalConstructor()
            ->getMock();
        $creditmemoMock->expects($this->once())
            ->method('getState')
            ->willReturn(Creditmemo::STATE_REFUNDED);
        $creditmemoMock->expects($this->any())
            ->method('getOrder')
            ->willReturn($orderMock);

        $this->orderRepositoryMock->expects($this->once())
            ->method('save')
            ->with($orderMock);

        $this->assertNull($this->refundResource->processRelation($creditmemoMock));
    }
}<|MERGE_RESOLUTION|>--- conflicted
+++ resolved
@@ -24,29 +24,17 @@
     protected $refundResource;
 
     /**
-<<<<<<< HEAD
-     * @var \PHPUnit\Framework\MockObject\MockObject
-=======
      * @var MockObject
->>>>>>> 4e8a78ed
      */
     protected $orderRepositoryMock;
 
     /**
-<<<<<<< HEAD
-     * @var \PHPUnit\Framework\MockObject\MockObject
-=======
      * @var MockObject
->>>>>>> 4e8a78ed
      */
     protected $invoiceRepositoryMock;
 
     /**
-<<<<<<< HEAD
-     * @var \PHPUnit\Framework\MockObject\MockObject
-=======
      * @var MockObject
->>>>>>> 4e8a78ed
      */
     protected $priceCurrencyMock;
 
