--- conflicted
+++ resolved
@@ -16,29 +16,17 @@
 class HelperTest extends TestCase
 {
     /**
-<<<<<<< HEAD
-     * @var \PHPUnit\Framework\MockObject\MockObject
-=======
      * @var MockObject
->>>>>>> 4e8a78ed
      */
     private $resourceHelper;
 
     /**
-<<<<<<< HEAD
-     * @var \PHPUnit\Framework\MockObject\MockObject
-=======
      * @var MockObject
->>>>>>> 4e8a78ed
      */
     private $appResource;
 
     /**
-<<<<<<< HEAD
-     * @var \Magento\Framework\DB\Adapter\AdapterInterface|\PHPUnit\Framework\MockObject\MockObject
-=======
      * @var AdapterInterface|MockObject
->>>>>>> 4e8a78ed
      */
     private $connectionMock;
 
