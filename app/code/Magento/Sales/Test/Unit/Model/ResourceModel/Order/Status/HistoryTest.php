--- conflicted
+++ resolved
@@ -25,47 +25,27 @@
     protected $historyResource;
 
     /**
-<<<<<<< HEAD
-     * @var \Magento\Framework\App\ResourceConnection|\PHPUnit\Framework\MockObject\MockObject
-=======
      * @var ResourceConnection|MockObject
->>>>>>> 4e8a78ed
      */
     protected $appResourceMock;
 
     /**
-<<<<<<< HEAD
-     * @var \Magento\Sales\Model\Order\Status\History|\PHPUnit\Framework\MockObject\MockObject
-=======
      * @var \Magento\Sales\Model\Order\Status\History|MockObject
->>>>>>> 4e8a78ed
      */
     protected $historyMock;
 
     /**
-<<<<<<< HEAD
-     * @var \Magento\Framework\DB\Adapter\AdapterInterface|\PHPUnit\Framework\MockObject\MockObject
-=======
      * @var AdapterInterface|MockObject
->>>>>>> 4e8a78ed
      */
     protected $connectionMock;
 
     /**
-<<<<<<< HEAD
-     * @var \Magento\Sales\Model\Order\Status\History\Validator|\PHPUnit\Framework\MockObject\MockObject
-=======
      * @var Validator|MockObject
->>>>>>> 4e8a78ed
      */
     protected $validatorMock;
 
     /**
-<<<<<<< HEAD
-     * @var \Magento\Framework\Model\ResourceModel\Db\VersionControl\Snapshot|\PHPUnit\Framework\MockObject\MockObject
-=======
      * @var Snapshot|MockObject
->>>>>>> 4e8a78ed
      */
     protected $entitySnapshotMock;
 
@@ -79,16 +59,11 @@
         );
         $this->appResourceMock->expects($this->any())
             ->method('getConnection')
-<<<<<<< HEAD
-            ->willReturn($this->connectionMock);
-        $objectManager = new \Magento\Framework\TestFramework\Unit\Helper\ObjectManager($this);
-=======
             ->will($this->returnValue($this->connectionMock));
         $objectManager = new ObjectManager($this);
->>>>>>> 4e8a78ed
         $this->connectionMock->expects($this->any())
             ->method('describeTable')
-            ->willReturn([]);
+            ->will($this->returnValue([]));
         $this->connectionMock->expects($this->any())
             ->method('insert');
         $this->connectionMock->expects($this->any())
@@ -119,11 +94,11 @@
     {
         $historyMock = $this->createMock(\Magento\Sales\Model\Order\Status\History::class);
         $this->entitySnapshotMock->expects($this->once())->method('isModified')->with($historyMock)->willReturn(true);
-        $historyMock->expects($this->any())->method('isSaveAllowed')->willReturn(true);
+        $historyMock->expects($this->any())->method('isSaveAllowed')->will($this->returnValue(true));
         $this->validatorMock->expects($this->once())
             ->method('validate')
             ->with($historyMock)
-            ->willReturn([]);
+            ->will($this->returnValue([]));
         $historyMock->expects($this->any())->method('getData')->willReturn([]);
         $this->historyResource->save($historyMock);
     }
@@ -133,21 +108,15 @@
      */
     public function testValidate()
     {
-<<<<<<< HEAD
-        $this->expectException(\Magento\Framework\Exception\LocalizedException::class);
-        $this->expectExceptionMessage('Cannot save comment:');
-
-=======
         $this->expectException('Magento\Framework\Exception\LocalizedException');
         $this->expectExceptionMessage('Cannot save comment:');
->>>>>>> 4e8a78ed
         $historyMock = $this->createMock(\Magento\Sales\Model\Order\Status\History::class);
         $this->entitySnapshotMock->expects($this->once())->method('isModified')->with($historyMock)->willReturn(true);
-        $historyMock->expects($this->any())->method('isSaveAllowed')->willReturn(true);
+        $historyMock->expects($this->any())->method('isSaveAllowed')->will($this->returnValue(true));
         $this->validatorMock->expects($this->once())
             ->method('validate')
             ->with($historyMock)
-            ->willReturn(['Some warnings']);
+            ->will($this->returnValue(['Some warnings']));
         $this->assertEquals($this->historyResource, $this->historyResource->save($historyMock));
     }
 }