--- conflicted
+++ resolved
@@ -18,21 +18,6 @@
      */
     protected $gridPool;
     /**
-<<<<<<< HEAD
-     * @var \Magento\Sales\Model\ResourceModel\Order\Grid|\PHPUnit\Framework\MockObject\MockObject
-     */
-    protected $orderGridMock;
-    /**
-     * @var \Magento\Sales\Model\ResourceModel\Order\Invoice\Grid|\PHPUnit\Framework\MockObject\MockObject
-     */
-    protected $invoiceGridMock;
-    /**
-     * @var \Magento\Sales\Model\ResourceModel\Order\Shipment\Grid|\PHPUnit\Framework\MockObject\MockObject
-     */
-    protected $shipmentGridMock;
-    /**
-     * @var \Magento\Sales\Model\ResourceModel\Order\Creditmemo\Grid|\PHPUnit\Framework\MockObject\MockObject
-=======
      * @var \Magento\Sales\Model\ResourceModel\Order\Grid|MockObject
      */
     protected $orderGridMock;
@@ -46,7 +31,6 @@
     protected $shipmentGridMock;
     /**
      * @var \Magento\Sales\Model\ResourceModel\Order\Creditmemo\Grid|MockObject
->>>>>>> 4e8a78ed
      */
     protected $creditmemoGridMock;
     /**
@@ -96,19 +80,19 @@
         $this->orderGridMock->expects($this->once())
             ->method('refresh')
             ->with($this->equalTo($orderId), $this->equalTo('sfo.entity_id'))
-            ->willReturn($this->statementMock);
+            ->will($this->returnValue($this->statementMock));
         $this->invoiceGridMock->expects($this->once())
             ->method('refresh')
             ->with($this->equalTo($orderId), $this->equalTo('sfo.entity_id'))
-            ->willReturn($this->statementMock);
+            ->will($this->returnValue($this->statementMock));
         $this->shipmentGridMock->expects($this->once())
             ->method('refresh')
             ->with($this->equalTo($orderId), $this->equalTo('sfo.entity_id'))
-            ->willReturn($this->statementMock);
+            ->will($this->returnValue($this->statementMock));
         $this->creditmemoGridMock->expects($this->once())
             ->method('refresh')
             ->with($this->equalTo($orderId), $this->equalTo('sfo.entity_id'))
-            ->willReturn($this->statementMock);
+            ->will($this->returnValue($this->statementMock));
         $this->assertEquals($this->gridPool, $this->gridPool->refreshByOrderId($orderId));
     }
 }