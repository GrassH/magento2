--- conflicted
+++ resolved
@@ -23,47 +23,27 @@
     protected $relationProcessor;
 
     /**
-<<<<<<< HEAD
-     * @var \Magento\Sales\Model\ResourceModel\Order\Creditmemo\Item|\PHPUnit\Framework\MockObject\MockObject
-=======
      * @var Item|MockObject
->>>>>>> 4e8a78ed
      */
     protected $itemResourceMock;
 
     /**
-<<<<<<< HEAD
-     * @var \Magento\Sales\Model\Order\Creditmemo\Comment|\PHPUnit\Framework\MockObject\MockObject
-=======
      * @var Comment|MockObject
->>>>>>> 4e8a78ed
      */
     protected $commentMock;
 
     /**
-<<<<<<< HEAD
-     * @var \Magento\Sales\Model\Order\Creditmemo|\PHPUnit\Framework\MockObject\MockObject
-=======
      * @var Creditmemo|MockObject
->>>>>>> 4e8a78ed
      */
     protected $creditmemoMock;
 
     /**
-<<<<<<< HEAD
-     * @var \Magento\Sales\Model\Order\Creditmemo\Item|\PHPUnit\Framework\MockObject\MockObject
-=======
      * @var \Magento\Sales\Model\Order\Creditmemo\Item|MockObject
->>>>>>> 4e8a78ed
      */
     protected $itemMock;
 
     /**
-<<<<<<< HEAD
-     * @var \Magento\Sales\Model\ResourceModel\Order\Creditmemo\Comment|\PHPUnit\Framework\MockObject\MockObject
-=======
      * @var CreditMemoComment|MockObject
->>>>>>> 4e8a78ed
      */
     protected $commentResourceMock;
 
