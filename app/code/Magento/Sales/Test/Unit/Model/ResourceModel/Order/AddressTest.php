<?php declare(strict_types=1);
/**
 * Copyright © Magento, Inc. All rights reserved.
 * See COPYING.txt for license details.
 */
namespace Magento\Sales\Test\Unit\Model\ResourceModel\Order;

use Magento\Framework\App\ResourceConnection;
use Magento\Framework\DB\Adapter\AdapterInterface;
use Magento\Framework\DB\Adapter\Pdo\Mysql;
use Magento\Framework\Model\ResourceModel\Db\VersionControl\Snapshot;
use Magento\Framework\TestFramework\Unit\Helper\ObjectManager;
use Magento\Sales\Model\Order;
use Magento\Sales\Model\Order\Address\Validator;
use Magento\Sales\Model\ResourceModel\Order\Address;
use PHPUnit\Framework\MockObject\MockObject;
use PHPUnit\Framework\TestCase;

class AddressTest extends TestCase
{
    /**
     * @var Address
     */
    protected $addressResource;

    /**
<<<<<<< HEAD
     * @var \Magento\Framework\App\ResourceConnection|\PHPUnit\Framework\MockObject\MockObject
=======
     * @var ResourceConnection|MockObject
>>>>>>> 4e8a78ed
     */
    protected $appResourceMock;

    /**
<<<<<<< HEAD
     * @var \Magento\Sales\Model\Order\Address|\PHPUnit\Framework\MockObject\MockObject
=======
     * @var \Magento\Sales\Model\Order\Address|MockObject
>>>>>>> 4e8a78ed
     */
    protected $addressMock;

    /**
<<<<<<< HEAD
     * @var \Magento\Sales\Model\Order|\PHPUnit\Framework\MockObject\MockObject
=======
     * @var Order|MockObject
>>>>>>> 4e8a78ed
     */
    protected $orderMock;

    /**
<<<<<<< HEAD
     * @var \Magento\Framework\DB\Adapter\AdapterInterface|\PHPUnit\Framework\MockObject\MockObject
=======
     * @var AdapterInterface|MockObject
>>>>>>> 4e8a78ed
     */
    protected $connectionMock;

    /**
<<<<<<< HEAD
     * @var \Magento\Sales\Model\Order\Address\Validator|\PHPUnit\Framework\MockObject\MockObject
=======
     * @var Validator|MockObject
>>>>>>> 4e8a78ed
     */
    protected $validatorMock;

    /**
<<<<<<< HEAD
     * @var \Magento\Framework\Model\ResourceModel\Db\VersionControl\Snapshot|\PHPUnit\Framework\MockObject\MockObject
=======
     * @var Snapshot|MockObject
>>>>>>> 4e8a78ed
     */
    protected $entitySnapshotMock;

    protected function setUp(): void
    {
        $this->addressMock = $this->createPartialMock(
            \Magento\Sales\Model\Order\Address::class,
            ['__wakeup', 'getParentId', 'hasDataChanges', 'beforeSave', 'afterSave', 'validateBeforeSave', 'getOrder']
        );
        $this->orderMock = $this->createPartialMock(Order::class, ['__wakeup', 'getId']);
        $this->appResourceMock = $this->createMock(ResourceConnection::class);
        $this->connectionMock = $this->createMock(Mysql::class);
        $this->validatorMock = $this->createMock(Validator::class);
        $this->entitySnapshotMock = $this->createMock(
            Snapshot::class
        );
        $this->appResourceMock->expects($this->any())
            ->method('getConnection')
<<<<<<< HEAD
            ->willReturn($this->connectionMock);
        $objectManager = new \Magento\Framework\TestFramework\Unit\Helper\ObjectManager($this);
=======
            ->will($this->returnValue($this->connectionMock));
        $objectManager = new ObjectManager($this);
>>>>>>> 4e8a78ed
        $this->connectionMock->expects($this->any())
            ->method('describeTable')
            ->willReturn([]);
        $this->connectionMock->expects($this->any())
            ->method('insert');
        $this->connectionMock->expects($this->any())
            ->method('lastInsertId');
        $this->addressResource = $objectManager->getObject(
            Address::class,
            [
                'resource' => $this->appResourceMock,
                'validator' => $this->validatorMock,
                'entitySnapshot' => $this->entitySnapshotMock
            ]
        );
    }

    /**
     * test _beforeSaveMethod via save()
     */
    public function testSave()
    {
        $this->validatorMock->expects($this->once())
            ->method('validate')
            ->with($this->equalTo($this->addressMock))
            ->willReturn([]);
        $this->entitySnapshotMock->expects($this->once())
            ->method('isModified')
            ->with($this->addressMock)
            ->willReturn(true);
        $this->addressMock->expects($this->once())
            ->method('getParentId')
            ->willReturn(1);

        $this->addressResource->save($this->addressMock);
    }

    /**
     * test _beforeSaveMethod via save() with failed validation
<<<<<<< HEAD
     *
     */
    public function testSaveValidationFailed()
    {
        $this->expectException(\Magento\Framework\Exception\LocalizedException::class);
        $this->expectExceptionMessage('We can\'t save the address:');

=======
     */
    public function testSaveValidationFailed()
    {
        $this->expectException('Magento\Framework\Exception\LocalizedException');
        $this->expectExceptionMessage('We can\'t save the address:');
>>>>>>> 4e8a78ed
        $this->entitySnapshotMock->expects($this->once())
            ->method('isModified')
            ->with($this->addressMock)
            ->willReturn(true);
        $this->addressMock->expects($this->any())
            ->method('hasDataChanges')
            ->willReturn(true);
        $this->validatorMock->expects($this->once())
            ->method('validate')
            ->with($this->equalTo($this->addressMock))
            ->willReturn(['warning message']);
        $this->addressResource->save($this->addressMock);
    }
}<|MERGE_RESOLUTION|>--- conflicted
+++ resolved
@@ -24,56 +24,32 @@
     protected $addressResource;
 
     /**
-<<<<<<< HEAD
-     * @var \Magento\Framework\App\ResourceConnection|\PHPUnit\Framework\MockObject\MockObject
-=======
      * @var ResourceConnection|MockObject
->>>>>>> 4e8a78ed
      */
     protected $appResourceMock;
 
     /**
-<<<<<<< HEAD
-     * @var \Magento\Sales\Model\Order\Address|\PHPUnit\Framework\MockObject\MockObject
-=======
      * @var \Magento\Sales\Model\Order\Address|MockObject
->>>>>>> 4e8a78ed
      */
     protected $addressMock;
 
     /**
-<<<<<<< HEAD
-     * @var \Magento\Sales\Model\Order|\PHPUnit\Framework\MockObject\MockObject
-=======
      * @var Order|MockObject
->>>>>>> 4e8a78ed
      */
     protected $orderMock;
 
     /**
-<<<<<<< HEAD
-     * @var \Magento\Framework\DB\Adapter\AdapterInterface|\PHPUnit\Framework\MockObject\MockObject
-=======
      * @var AdapterInterface|MockObject
->>>>>>> 4e8a78ed
      */
     protected $connectionMock;
 
     /**
-<<<<<<< HEAD
-     * @var \Magento\Sales\Model\Order\Address\Validator|\PHPUnit\Framework\MockObject\MockObject
-=======
      * @var Validator|MockObject
->>>>>>> 4e8a78ed
      */
     protected $validatorMock;
 
     /**
-<<<<<<< HEAD
-     * @var \Magento\Framework\Model\ResourceModel\Db\VersionControl\Snapshot|\PHPUnit\Framework\MockObject\MockObject
-=======
      * @var Snapshot|MockObject
->>>>>>> 4e8a78ed
      */
     protected $entitySnapshotMock;
 
@@ -92,16 +68,11 @@
         );
         $this->appResourceMock->expects($this->any())
             ->method('getConnection')
-<<<<<<< HEAD
-            ->willReturn($this->connectionMock);
-        $objectManager = new \Magento\Framework\TestFramework\Unit\Helper\ObjectManager($this);
-=======
             ->will($this->returnValue($this->connectionMock));
         $objectManager = new ObjectManager($this);
->>>>>>> 4e8a78ed
         $this->connectionMock->expects($this->any())
             ->method('describeTable')
-            ->willReturn([]);
+            ->will($this->returnValue([]));
         $this->connectionMock->expects($this->any())
             ->method('insert');
         $this->connectionMock->expects($this->any())
@@ -124,46 +95,36 @@
         $this->validatorMock->expects($this->once())
             ->method('validate')
             ->with($this->equalTo($this->addressMock))
-            ->willReturn([]);
+            ->will($this->returnValue([]));
         $this->entitySnapshotMock->expects($this->once())
             ->method('isModified')
             ->with($this->addressMock)
             ->willReturn(true);
         $this->addressMock->expects($this->once())
             ->method('getParentId')
-            ->willReturn(1);
+            ->will($this->returnValue(1));
 
         $this->addressResource->save($this->addressMock);
     }
 
     /**
      * test _beforeSaveMethod via save() with failed validation
-<<<<<<< HEAD
-     *
-     */
-    public function testSaveValidationFailed()
-    {
-        $this->expectException(\Magento\Framework\Exception\LocalizedException::class);
-        $this->expectExceptionMessage('We can\'t save the address:');
-
-=======
      */
     public function testSaveValidationFailed()
     {
         $this->expectException('Magento\Framework\Exception\LocalizedException');
         $this->expectExceptionMessage('We can\'t save the address:');
->>>>>>> 4e8a78ed
         $this->entitySnapshotMock->expects($this->once())
             ->method('isModified')
             ->with($this->addressMock)
             ->willReturn(true);
         $this->addressMock->expects($this->any())
             ->method('hasDataChanges')
-            ->willReturn(true);
+            ->will($this->returnValue(true));
         $this->validatorMock->expects($this->once())
             ->method('validate')
             ->with($this->equalTo($this->addressMock))
-            ->willReturn(['warning message']);
+            ->will($this->returnValue(['warning message']));
         $this->addressResource->save($this->addressMock);
     }
 }