--- conflicted
+++ resolved
@@ -20,38 +20,22 @@
     protected $address;
 
     /**
-<<<<<<< HEAD
-     * @var \Magento\Sales\Model\ResourceModel\Order\Address\Collection|\PHPUnit\Framework\MockObject\MockObject
-=======
      * @var Collection|MockObject
->>>>>>> 4e8a78ed
      */
     protected $addressCollectionMock;
 
     /**
-<<<<<<< HEAD
-     * @var \Magento\Sales\Model\ResourceModel\Attribute|\PHPUnit\Framework\MockObject\MockObject
-=======
      * @var Attribute|MockObject
->>>>>>> 4e8a78ed
      */
     protected $attributeMock;
 
     /**
-<<<<<<< HEAD
-     * @var \Magento\Sales\Model\Order|\PHPUnit\Framework\MockObject\MockObject
-=======
      * @var Order|MockObject
->>>>>>> 4e8a78ed
      */
     protected $orderMock;
 
     /**
-<<<<<<< HEAD
-     * @var \Magento\Sales\Model\Order\Address|\PHPUnit\Framework\MockObject\MockObject
-=======
      * @var \Magento\Sales\Model\Order\Address|MockObject
->>>>>>> 4e8a78ed
      */
     protected $addressMock;
 
@@ -92,26 +76,26 @@
             ->willReturn([$this->addressMock]);
         $this->addressMock->expects($this->once())
             ->method('save')
-            ->willReturnSelf();
+            ->will($this->returnSelf());
         $this->orderMock->expects($this->once())
             ->method('getBillingAddress')
-            ->willReturn($this->addressMock);
+            ->will($this->returnValue($this->addressMock));
         $this->addressMock->expects($this->exactly(2))
             ->method('getId')
-            ->willReturn(2);
+            ->will($this->returnValue(2));
         $this->orderMock->expects($this->once())
             ->method('getBillingAddressId')
-            ->willReturn(1);
+            ->will($this->returnValue(1));
         $this->orderMock->expects($this->once())
             ->method('setBillingAddressId')
-            ->willReturnSelf();
+            ->will($this->returnSelf());
         $this->orderMock->expects($this->once())
             ->method('getShippingAddress')
-            ->willReturn(null);
+            ->will($this->returnValue(null));
         $this->attributeMock->expects($this->once())
             ->method('saveAttribute')
             ->with($this->orderMock, ['billing_address_id'])
-            ->willReturnSelf();
+            ->will($this->returnSelf());
         $this->assertEquals($this->address, $this->address->process($this->orderMock));
     }
 
@@ -125,23 +109,23 @@
             ->willReturn([$this->addressMock]);
         $this->addressMock->expects($this->once())
             ->method('save')
-            ->willReturnSelf();
+            ->will($this->returnSelf());
         $this->orderMock->expects($this->once())
             ->method('getBillingAddress')
-            ->willReturn(null);
+            ->will($this->returnValue(null));
         $this->orderMock->expects($this->once())
             ->method('getShippingAddress')
-            ->willReturn($this->addressMock);
+            ->will($this->returnValue($this->addressMock));
         $this->addressMock->expects($this->exactly(2))
             ->method('getId')
-            ->willReturn(2);
+            ->will($this->returnValue(2));
         $this->orderMock->expects($this->once())
             ->method('setShippingAddressId')
-            ->willReturnSelf();
+            ->will($this->returnSelf());
         $this->attributeMock->expects($this->once())
             ->method('saveAttribute')
             ->with($this->orderMock, ['shipping_address_id'])
-            ->willReturnSelf();
+            ->will($this->returnSelf());
         $this->assertEquals($this->address, $this->address->process($this->orderMock));
     }
 
@@ -152,22 +136,22 @@
     {
         $this->orderMock->expects($this->once())
             ->method('hasBillingAddressId')
-            ->willReturn(true);
+            ->will($this->returnValue(true));
         $this->orderMock->expects($this->once())
             ->method('getBillingAddressId')
-            ->willReturn(null);
+            ->will($this->returnValue(null));
         $this->orderMock->expects($this->once())
             ->method('unsBillingAddressId')
-            ->willReturnSelf();
+            ->will($this->returnSelf());
         $this->orderMock->expects($this->once())
             ->method('hasShippingAddressId')
-            ->willReturn(true);
+            ->will($this->returnValue(true));
         $this->orderMock->expects($this->once())
             ->method('getShippingAddressId')
-            ->willReturn(null);
+            ->will($this->returnValue(null));
         $this->orderMock->expects($this->once())
             ->method('unsShippingAddressId')
-            ->willReturnSelf();
+            ->will($this->returnSelf());
         $this->assertEquals($this->address, $this->address->removeEmptyAddresses($this->orderMock));
     }
 }