<?php
/**
 * Copyright © Magento, Inc. All rights reserved.
 * See COPYING.txt for license details.
 */
declare(strict_types=1);

namespace Magento\Sales\Test\Unit\Model\ResourceModel;

use Magento\Framework\App\ResourceConnection;
use Magento\Framework\DB\Adapter\AdapterInterface;
use Magento\Framework\DB\Adapter\Pdo\Mysql;
use Magento\Framework\Model\ResourceModel\Db\Context;
use Magento\Framework\Model\ResourceModel\Db\ObjectRelationProcessor;
use Magento\Framework\Model\ResourceModel\Db\VersionControl\RelationComposite;
use Magento\Framework\Model\ResourceModel\Db\VersionControl\Snapshot;
use Magento\Framework\TestFramework\Unit\Helper\ObjectManager as ObjectManagerHelper;
use Magento\Sales\Model\Order\Item;
use Magento\Sales\Model\ResourceModel\Order;
use Magento\SalesSequence\Model\Manager;
use Magento\SalesSequence\Model\Sequence;
use Magento\Store\Model\Group;
use Magento\Store\Model\Store;
use Magento\Store\Model\Website;
use PHPUnit\Framework\MockObject\MockObject;

use PHPUnit\Framework\TestCase;

/**
 *
 * @SuppressWarnings(PHPMD.TooManyFields)
 * @SuppressWarnings(PHPMD.CouplingBetweenObjects)
 */
class OrderTest extends TestCase
{
    /**
     * @var Order
     */
    protected $resource;

    /**
<<<<<<< HEAD
     * @var \Magento\Framework\App\ResourceConnection|\PHPUnit\Framework\MockObject\MockObject
=======
     * @var ResourceConnection|MockObject
>>>>>>> 4e8a78ed
     */
    protected $resourceMock;

    /**
<<<<<<< HEAD
     * @var \Magento\SalesSequence\Model\Manager|\PHPUnit\Framework\MockObject\MockObject
=======
     * @var Manager|MockObject
>>>>>>> 4e8a78ed
     */
    protected $salesSequenceManagerMock;

    /**
<<<<<<< HEAD
     * @var \Magento\SalesSequence\Model\Sequence|\PHPUnit\Framework\MockObject\MockObject
=======
     * @var Sequence|MockObject
>>>>>>> 4e8a78ed
     */
    protected $salesSequenceMock;

    /**
<<<<<<< HEAD
     * @var \Magento\Sales\Model\Order|\PHPUnit\Framework\MockObject\MockObject
=======
     * @var \Magento\Sales\Model\Order|MockObject
>>>>>>> 4e8a78ed
     */
    protected $orderMock;

    /**
<<<<<<< HEAD
     * @var \Magento\Sales\Model\Order\Item|\PHPUnit\Framework\MockObject\MockObject
=======
     * @var Item|MockObject
>>>>>>> 4e8a78ed
     */
    protected $orderItemMock;

    /**
<<<<<<< HEAD
     * @var \Magento\Store\Model\Store|\PHPUnit\Framework\MockObject\MockObject
=======
     * @var Store|MockObject
>>>>>>> 4e8a78ed
     */
    protected $storeMock;

    /**
<<<<<<< HEAD
     * @var \Magento\Store\Model\Website|\PHPUnit\Framework\MockObject\MockObject
=======
     * @var Website|MockObject
>>>>>>> 4e8a78ed
     */
    protected $websiteMock;

    /**
<<<<<<< HEAD
     * @var \Magento\Store\Model\Group|\PHPUnit\Framework\MockObject\MockObject
=======
     * @var Group|MockObject
>>>>>>> 4e8a78ed
     */
    protected $storeGroupMock;

    /**
<<<<<<< HEAD
     * @var \Magento\Framework\DB\Adapter\AdapterInterface|\PHPUnit\Framework\MockObject\MockObject
=======
     * @var AdapterInterface|MockObject
>>>>>>> 4e8a78ed
     */
    protected $connectionMock;

    /**
<<<<<<< HEAD
     * @var \Magento\Framework\Model\ResourceModel\Db\VersionControl\Snapshot|\PHPUnit\Framework\MockObject\MockObject
=======
     * @var Snapshot|MockObject
>>>>>>> 4e8a78ed
     */
    protected $entitySnapshotMock;

    /**
<<<<<<< HEAD
     * @var RelationComposite|\PHPUnit\Framework\MockObject\MockObject
=======
     * @var RelationComposite|MockObject
>>>>>>> 4e8a78ed
     */
    protected $relationCompositeMock;

    /**
<<<<<<< HEAD
     * @var \Magento\Framework\Model\ResourceModel\Db\ObjectRelationProcessor|\PHPUnit\Framework\MockObject\MockObject
=======
     * @var ObjectRelationProcessor|MockObject
>>>>>>> 4e8a78ed
     */
    protected $objectRelationProcessorMock;

    /**
     * Mock class dependencies
     */
    protected function setUp(): void
    {
        $this->resourceMock = $this->createMock(ResourceConnection::class);
        $this->orderMock = $this->createMock(\Magento\Sales\Model\Order::class);
        $this->orderItemMock = $this->createPartialMock(
            Item::class,
            ['getQuoteParentItemId', 'setTotalItemCount', 'getChildrenItems']
        );
        $this->storeMock = $this->createMock(Store::class);
        $this->storeGroupMock = $this->createPartialMock(
            Group::class,
            ['getName', 'getDefaultStoreId']
        );
        $this->websiteMock = $this->createPartialMock(Website::class, ['getName']);
        $this->connectionMock = $this->createPartialMock(
            Mysql::class,
            [
                'describeTable',
                'insert',
                'lastInsertId',
                'beginTransaction',
                'rollback',
                'commit',
                'quoteInto',
                'update'
            ]
        );
        $this->salesSequenceManagerMock = $this->createMock(Manager::class);
        $this->salesSequenceMock = $this->createMock(Sequence::class);
        $this->entitySnapshotMock = $this->createMock(
            Snapshot::class
        );
        $this->relationCompositeMock = $this->createMock(
            RelationComposite::class
        );
        $this->objectRelationProcessorMock = $this->createMock(
            ObjectRelationProcessor::class
        );
        $contextMock = $this->createMock(Context::class);
        $contextMock->expects($this->once())->method('getResources')->willReturn($this->resourceMock);
        $contextMock->expects($this->once())
            ->method('getObjectRelationProcessor')
            ->willReturn($this->objectRelationProcessorMock);

        $objectManager = new ObjectManagerHelper($this);
        $this->resource = $objectManager->getObject(
            Order::class,
            [
                'context' => $contextMock,
                'sequenceManager' => $this->salesSequenceManagerMock,
                'entitySnapshot' => $this->entitySnapshotMock,
                'entityRelationComposite' => $this->relationCompositeMock
            ]
        );
    }

    public function testSave()
    {
        $this->orderMock->expects($this->exactly(3))
            ->method('getId')
            ->willReturn(null);
        $this->orderItemMock->expects($this->once())
            ->method('getChildrenItems')
            ->willReturn([]);
        $this->orderItemMock->expects($this->once())
            ->method('getQuoteParentItemId')
            ->willReturn(null);
        $this->orderMock->expects($this->once())
            ->method('setTotalItemCount')
            ->with(1);
        $this->storeGroupMock->expects($this->once())
            ->method('getDefaultStoreId')
            ->willReturn(1);
        $this->orderMock->expects($this->once())
            ->method('getAllItems')
            ->willReturn([$this->orderItemMock]);
        $this->orderMock->expects($this->once())
            ->method('validateBeforeSave')
            ->willReturnSelf();
        $this->orderMock->expects($this->once())
            ->method('beforeSave')
            ->willReturnSelf();
        $this->orderMock->expects($this->once())
            ->method('isSaveAllowed')
            ->willReturn(true);
        $this->orderMock->expects($this->once())
            ->method('getEntityType')
            ->willReturn('order');
        $this->orderMock->expects($this->exactly(2))
            ->method('getStore')
            ->willReturn($this->storeMock);
        $this->storeMock->expects($this->exactly(2))
            ->method('getGroup')
            ->willReturn($this->storeGroupMock);
        $this->storeMock->expects($this->once())
            ->method('getWebsite')
            ->willReturn($this->websiteMock);
        $this->storeGroupMock->expects($this->once())
            ->method('getDefaultStoreId')
            ->willReturn(1);
        $this->salesSequenceManagerMock->expects($this->once())
            ->method('getSequence')
            ->with('order', 1)
            ->willReturn($this->salesSequenceMock);
        $this->salesSequenceMock->expects($this->once())
            ->method('getNextValue')
            ->willReturn('10000001');
        $this->orderMock->expects($this->once())
            ->method('setIncrementId')
            ->with('10000001')
            ->willReturnSelf();
        $this->orderMock->expects($this->once())
            ->method('getEntityId')
            ->willReturn(null);
        $this->orderMock->expects($this->once())
            ->method('getData')
            ->willReturn(['increment_id' => '10000001']);
        $this->objectRelationProcessorMock->expects($this->once())
            ->method('validateDataIntegrity')
            ->with(null, ['increment_id' => '10000001']);
        $this->relationCompositeMock->expects($this->once())
            ->method('processRelations')
            ->with($this->orderMock);
        $this->resourceMock->expects($this->any())
            ->method('getConnection')
            ->willReturn($this->connectionMock);
        $this->connectionMock->expects($this->any())
            ->method('quoteInto');
        $this->connectionMock->expects($this->any())
            ->method('describeTable')
            ->willReturn([]);
        $this->connectionMock->expects($this->any())
            ->method('update');
        $this->connectionMock->expects($this->any())
            ->method('lastInsertId');
        $this->orderMock->expects($this->any())
            ->method('getId')
            ->willReturn(1);
        $this->entitySnapshotMock->expects($this->once())
            ->method('isModified')
            ->with($this->orderMock)
            ->willReturn(true);
        $this->resource->save($this->orderMock);
    }
}<|MERGE_RESOLUTION|>--- conflicted
+++ resolved
@@ -39,110 +39,62 @@
     protected $resource;
 
     /**
-<<<<<<< HEAD
-     * @var \Magento\Framework\App\ResourceConnection|\PHPUnit\Framework\MockObject\MockObject
-=======
      * @var ResourceConnection|MockObject
->>>>>>> 4e8a78ed
      */
     protected $resourceMock;
 
     /**
-<<<<<<< HEAD
-     * @var \Magento\SalesSequence\Model\Manager|\PHPUnit\Framework\MockObject\MockObject
-=======
      * @var Manager|MockObject
->>>>>>> 4e8a78ed
      */
     protected $salesSequenceManagerMock;
 
     /**
-<<<<<<< HEAD
-     * @var \Magento\SalesSequence\Model\Sequence|\PHPUnit\Framework\MockObject\MockObject
-=======
      * @var Sequence|MockObject
->>>>>>> 4e8a78ed
      */
     protected $salesSequenceMock;
 
     /**
-<<<<<<< HEAD
-     * @var \Magento\Sales\Model\Order|\PHPUnit\Framework\MockObject\MockObject
-=======
      * @var \Magento\Sales\Model\Order|MockObject
->>>>>>> 4e8a78ed
      */
     protected $orderMock;
 
     /**
-<<<<<<< HEAD
-     * @var \Magento\Sales\Model\Order\Item|\PHPUnit\Framework\MockObject\MockObject
-=======
      * @var Item|MockObject
->>>>>>> 4e8a78ed
      */
     protected $orderItemMock;
 
     /**
-<<<<<<< HEAD
-     * @var \Magento\Store\Model\Store|\PHPUnit\Framework\MockObject\MockObject
-=======
      * @var Store|MockObject
->>>>>>> 4e8a78ed
      */
     protected $storeMock;
 
     /**
-<<<<<<< HEAD
-     * @var \Magento\Store\Model\Website|\PHPUnit\Framework\MockObject\MockObject
-=======
      * @var Website|MockObject
->>>>>>> 4e8a78ed
      */
     protected $websiteMock;
 
     /**
-<<<<<<< HEAD
-     * @var \Magento\Store\Model\Group|\PHPUnit\Framework\MockObject\MockObject
-=======
      * @var Group|MockObject
->>>>>>> 4e8a78ed
      */
     protected $storeGroupMock;
 
     /**
-<<<<<<< HEAD
-     * @var \Magento\Framework\DB\Adapter\AdapterInterface|\PHPUnit\Framework\MockObject\MockObject
-=======
      * @var AdapterInterface|MockObject
->>>>>>> 4e8a78ed
      */
     protected $connectionMock;
 
     /**
-<<<<<<< HEAD
-     * @var \Magento\Framework\Model\ResourceModel\Db\VersionControl\Snapshot|\PHPUnit\Framework\MockObject\MockObject
-=======
      * @var Snapshot|MockObject
->>>>>>> 4e8a78ed
      */
     protected $entitySnapshotMock;
 
     /**
-<<<<<<< HEAD
-     * @var RelationComposite|\PHPUnit\Framework\MockObject\MockObject
-=======
      * @var RelationComposite|MockObject
->>>>>>> 4e8a78ed
      */
     protected $relationCompositeMock;
 
     /**
-<<<<<<< HEAD
-     * @var \Magento\Framework\Model\ResourceModel\Db\ObjectRelationProcessor|\PHPUnit\Framework\MockObject\MockObject
-=======
      * @var ObjectRelationProcessor|MockObject
->>>>>>> 4e8a78ed
      */
     protected $objectRelationProcessorMock;
 
@@ -279,18 +231,18 @@
             ->method('quoteInto');
         $this->connectionMock->expects($this->any())
             ->method('describeTable')
-            ->willReturn([]);
+            ->will($this->returnValue([]));
         $this->connectionMock->expects($this->any())
             ->method('update');
         $this->connectionMock->expects($this->any())
             ->method('lastInsertId');
         $this->orderMock->expects($this->any())
             ->method('getId')
-            ->willReturn(1);
+            ->will($this->returnValue(1));
         $this->entitySnapshotMock->expects($this->once())
             ->method('isModified')
             ->with($this->orderMock)
-            ->willReturn(true);
+            ->will($this->returnValue(true));
         $this->resource->save($this->orderMock);
     }
 }