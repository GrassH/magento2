--- conflicted
+++ resolved
@@ -17,47 +17,27 @@
 class AttributeTest extends TestCase
 {
     /**
-<<<<<<< HEAD
-     * @var \Magento\Sales\Model\ResourceModel\Attribute|\PHPUnit\Framework\MockObject\MockObject
-=======
      * @var Attribute|MockObject
->>>>>>> 4e8a78ed
      */
     protected $attribute;
 
     /**
-<<<<<<< HEAD
-     * @var \Magento\Framework\App\ResourceConnection|\PHPUnit\Framework\MockObject\MockObject
-=======
      * @var ResourceConnection|MockObject
->>>>>>> 4e8a78ed
      */
     protected $appResourceMock;
 
     /**
-<<<<<<< HEAD
-     * @var \Magento\Framework\Event\ManagerInterface|\PHPUnit\Framework\MockObject\MockObject
-=======
      * @var ManagerInterface|MockObject
->>>>>>> 4e8a78ed
      */
     protected $eventManagerMock;
 
     /**
-<<<<<<< HEAD
-     * @var \Magento\Sales\Model\AbstractModel|\PHPUnit\Framework\MockObject\MockObject
-=======
      * @var AbstractModel|MockObject
->>>>>>> 4e8a78ed
      */
     protected $modelMock;
 
     /**
-<<<<<<< HEAD
-     * @var \Magento\Framework\DB\Adapter\AdapterInterface|\PHPUnit\Framework\MockObject\MockObject
-=======
      * @var AdapterInterface|MockObject
->>>>>>> 4e8a78ed
      */
     protected $connectionMock;
 
@@ -88,7 +68,7 @@
         );
         $this->connectionMock->expects($this->any())
             ->method('describeTable')
-            ->willReturn([]);
+            ->will($this->returnValue([]));
         $this->connectionMock->expects($this->any())
             ->method('insert');
         $this->connectionMock->expects($this->any())
@@ -106,13 +86,13 @@
     {
         $this->appResourceMock->expects($this->once())
             ->method('getConnection')
-            ->willReturn($this->connectionMock);
+            ->will($this->returnValue($this->connectionMock));
         $this->modelMock->expects($this->any())
             ->method('getEventPrefix')
-            ->willReturn('event_prefix');
+            ->will($this->returnValue('event_prefix'));
         $this->modelMock->expects($this->any())
             ->method('getEventObject')
-            ->willReturn('event_object');
+            ->will($this->returnValue('event_object'));
         $this->eventManagerMock->expects($this->at(0))
             ->method('dispatch')
             ->with('event_prefix_save_attribute_before', [
@@ -139,23 +119,17 @@
      */
     public function testSaveFailed()
     {
-<<<<<<< HEAD
-        $this->expectException(\Exception::class);
-        $this->expectExceptionMessage('Expected Exception');
-
-=======
         $this->expectException('Exception');
         $this->expectExceptionMessage('Expected Exception');
->>>>>>> 4e8a78ed
         $this->modelMock->expects($this->any())
             ->method('getEventPrefix')
-            ->willReturn('event_prefix');
+            ->will($this->returnValue('event_prefix'));
         $this->modelMock->expects($this->any())
             ->method('getEventObject')
-            ->willReturn('event_object');
+            ->will($this->returnValue('event_object'));
         $this->appResourceMock->expects($this->once())
             ->method('getConnection')
-            ->willReturn($this->connectionMock);
+            ->will($this->returnValue($this->connectionMock));
         $exception  = new \Exception('Expected Exception');
         $this->modelMock->expects($this->any())
             ->method('getId')
