<?php declare(strict_types=1);
/**
 * Copyright © Magento, Inc. All rights reserved.
 * See COPYING.txt for license details.
 */
namespace Magento\Sales\Test\Unit\Model\ResourceModel\Order\Tax;

use Magento\Framework\App\ResourceConnection;
use Magento\Framework\DB\Adapter\AdapterInterface;
use Magento\Framework\DB\Adapter\Pdo\Mysql;
use Magento\Framework\DB\Select;
use Magento\Framework\TestFramework\Unit\Helper\ObjectManager;
use Magento\Sales\Model\ResourceModel\Order\Tax\Item;
use PHPUnit\Framework\MockObject\MockObject;
use PHPUnit\Framework\TestCase;

class ItemTest extends TestCase
{
    /**
<<<<<<< HEAD
     * @var \Magento\Framework\DB\Adapter\AdapterInterface|\PHPUnit\Framework\MockObject\MockObject
=======
     * @var AdapterInterface|MockObject
>>>>>>> 4e8a78ed
     */
    protected $connectionMock;

    /**
<<<<<<< HEAD
     * @var \Magento\Framework\App\ResourceConnection|\PHPUnit\Framework\MockObject\MockObject
=======
     * @var ResourceConnection|MockObject
>>>>>>> 4e8a78ed
     */
    protected $appResourceMock;

    /**
     * @var Item
     */
    protected $taxItem;

    /**
     * Initialization
     */
    protected function setUp(): void
    {
        $this->connectionMock = $this->createMock(Mysql::class);
        $this->appResourceMock = $this->createMock(ResourceConnection::class);
        $this->appResourceMock->expects($this->any())
            ->method('getConnection')
            ->willReturn($this->connectionMock);
        $this->appResourceMock->expects($this->any())->method('getTableName')->willReturnArgument(0);
        $objectManager = new ObjectManager($this);
        $this->taxItem = $objectManager->getObject(
            Item::class,
            [
                'resource' => $this->appResourceMock
            ]
        );
    }

    public function testGetTaxItemsByOrderId()
    {
        $orderId = 1;
        $taxItems = [
            [
                'tax_id' => 1,
                'tax_percent' => 5,
                'item_id' => 1,
                'taxable_item_type' => 4,
                'associated_item_id' => 1,
                'real_amount' => 12,
                'real_base_amount' => 12
            ]
        ];
        $select = $this->createMock(Select::class);
        $this->connectionMock->expects($this->once())->method('select')->willReturn($select);
        $select->expects($this->once())->method('from')->with(
            ['item' => 'sales_order_tax_item'],
            [
                'tax_id',
                'tax_percent',
                'item_id',
                'taxable_item_type',
                'associated_item_id',
                'real_amount',
                'real_base_amount',
            ]
        )->willReturnSelf();
        $select->expects($this->once())->method('join')->with(
            ['tax' => 'sales_order_tax'],
            'item.tax_id = tax.tax_id',
            ['code', 'title', 'order_id']
        )->willReturnSelf();
        $select->expects($this->once())->method('where')->with(
            'tax.order_id = ?',
            $orderId
        )->willReturnSelf();
        $this->connectionMock->expects($this->once())->method('fetchAll')->with($select)->willReturn($taxItems);
        $this->assertEquals($taxItems, $this->taxItem->getTaxItemsByOrderId($orderId));
    }
}<|MERGE_RESOLUTION|>--- conflicted
+++ resolved
@@ -17,20 +17,12 @@
 class ItemTest extends TestCase
 {
     /**
-<<<<<<< HEAD
-     * @var \Magento\Framework\DB\Adapter\AdapterInterface|\PHPUnit\Framework\MockObject\MockObject
-=======
      * @var AdapterInterface|MockObject
->>>>>>> 4e8a78ed
      */
     protected $connectionMock;
 
     /**
-<<<<<<< HEAD
-     * @var \Magento\Framework\App\ResourceConnection|\PHPUnit\Framework\MockObject\MockObject
-=======
      * @var ResourceConnection|MockObject
->>>>>>> 4e8a78ed
      */
     protected $appResourceMock;
 
@@ -48,7 +40,7 @@
         $this->appResourceMock = $this->createMock(ResourceConnection::class);
         $this->appResourceMock->expects($this->any())
             ->method('getConnection')
-            ->willReturn($this->connectionMock);
+            ->will($this->returnValue($this->connectionMock));
         $this->appResourceMock->expects($this->any())->method('getTableName')->willReturnArgument(0);
         $objectManager = new ObjectManager($this);
         $this->taxItem = $objectManager->getObject(
