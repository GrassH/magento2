<?php declare(strict_types=1);
/**
 * Copyright © Magento, Inc. All rights reserved.
 * See COPYING.txt for license details.
 */

namespace Magento\Sales\Test\Unit\Model\ResourceModel\Order;

use Magento\Sales\Api\OrderItemRepositoryInterface;
use Magento\Sales\Model\Order;
use Magento\Sales\Model\Order\Invoice;
use Magento\Sales\Model\Order\Item;
use Magento\Sales\Model\ResourceModel\Order\Handler\Address;
use Magento\Sales\Model\ResourceModel\Order\Payment;
use Magento\Sales\Model\ResourceModel\Order\Relation;
use Magento\Sales\Model\ResourceModel\Order\Status\History;
use PHPUnit\Framework\MockObject\MockObject;
use PHPUnit\Framework\TestCase;

class RelationTest extends TestCase
{
    /**
     * @var Relation
     */
    protected $relationProcessor;

    /**
<<<<<<< HEAD
     * @var \Magento\Sales\Model\ResourceModel\Order\Handler\Address|\PHPUnit\Framework\MockObject\MockObject
=======
     * @var Address|MockObject
>>>>>>> 4e8a78ed
     */
    protected $addressHandlerMock;

    /**
<<<<<<< HEAD
     * @var \Magento\Sales\Api\OrderItemRepositoryInterface|\PHPUnit\Framework\MockObject\MockObject
=======
     * @var OrderItemRepositoryInterface|MockObject
>>>>>>> 4e8a78ed
     */
    protected $orderItemRepositoryMock;

    /**
<<<<<<< HEAD
     * @var \Magento\Sales\Model\ResourceModel\Order\Payment|\PHPUnit\Framework\MockObject\MockObject
=======
     * @var Payment|MockObject
>>>>>>> 4e8a78ed
     */
    protected $orderPaymentResourceMock;

    /**
<<<<<<< HEAD
     * @var \Magento\Sales\Model\ResourceModel\Order\Status\History|\PHPUnit\Framework\MockObject\MockObject
=======
     * @var History|MockObject
>>>>>>> 4e8a78ed
     */
    protected $statusHistoryResource;

    /**
<<<<<<< HEAD
     * @var \Magento\Sales\Model\Order|\PHPUnit\Framework\MockObject\MockObject
=======
     * @var Order|MockObject
>>>>>>> 4e8a78ed
     */
    protected $orderMock;

    /**
<<<<<<< HEAD
     * @var \Magento\Sales\Model\Order\Item|\PHPUnit\Framework\MockObject\MockObject
=======
     * @var Item|MockObject
>>>>>>> 4e8a78ed
     */
    protected $orderItemMock;

    /**
<<<<<<< HEAD
     * @var \Magento\Sales\Model\Order\Payment|\PHPUnit\Framework\MockObject\MockObject
=======
     * @var \Magento\Sales\Model\Order\Payment|MockObject
>>>>>>> 4e8a78ed
     */
    protected $orderPaymentMock;

    /**
<<<<<<< HEAD
     * @var \Magento\Sales\Model\Order\Status\History|\PHPUnit\Framework\MockObject\MockObject
=======
     * @var \Magento\Sales\Model\Order\Status\History|MockObject
>>>>>>> 4e8a78ed
     */
    protected $orderStatusHistoryMock;

    /**
<<<<<<< HEAD
     * @var \Magento\Sales\Model\Order\Invoice|\PHPUnit\Framework\MockObject\MockObject
=======
     * @var Invoice|MockObject
>>>>>>> 4e8a78ed
     */
    protected $orderInvoiceMock;

    protected function setUp(): void
    {
        $this->addressHandlerMock = $this->getMockBuilder(
            Address::class
        )
            ->disableOriginalConstructor()
            ->setMethods(['removeEmptyAddresses', 'process'])
            ->getMock();
        $this->orderItemRepositoryMock = $this->getMockBuilder(OrderItemRepositoryInterface::class)
            ->disableOriginalConstructor()
            ->setMethods(['save'])
            ->getMockForAbstractClass();
        $this->orderPaymentResourceMock = $this->getMockBuilder(Payment::class)
            ->disableOriginalConstructor()
            ->setMethods(['save'])
            ->getMock();
        $this->statusHistoryResource = $this->getMockBuilder(
            History::class
        )
            ->disableOriginalConstructor()
            ->setMethods(['save'])
            ->getMock();
        $this->orderMock = $this->getMockBuilder(Order::class)
            ->disableOriginalConstructor()
            ->setMethods(
                [
                    'getId',
                    'getItems',
                    'getPayment',
                    'getStatusHistories',
                    'getRelatedObjects'
                ]
            )
            ->getMock();
        $this->orderItemMock = $this->getMockBuilder(Item::class)
            ->disableOriginalConstructor()
            ->setMethods(['setOrderId', 'setOrder'])
            ->getMock();
        $this->orderPaymentMock = $this->getMockBuilder(\Magento\Sales\Model\Order\Payment::class)
            ->disableOriginalConstructor()
            ->setMethods(['setParentId', 'setOrder'])
            ->getMock();
        $this->orderStatusHistoryMock = $this->getMockBuilder(Item::class)
            ->disableOriginalConstructor()
            ->setMethods(['setParentId', 'setOrder'])
            ->getMock();
        $this->orderStatusHistoryMock = $this->getMockBuilder(\Magento\Sales\Model\Order\Status\History::class)
            ->disableOriginalConstructor()
            ->setMethods(['setParentId', 'setOrder'])
            ->getMock();
        $this->orderInvoiceMock = $this->getMockBuilder(Invoice::class)
            ->disableOriginalConstructor()
            ->setMethods(['setOrder', 'save'])
            ->getMock();
        $this->relationProcessor = new Relation(
            $this->addressHandlerMock,
            $this->orderItemRepositoryMock,
            $this->orderPaymentResourceMock,
            $this->statusHistoryResource
        );
    }

    public function testProcessRelation()
    {
        $this->addressHandlerMock->expects($this->once())
            ->method('removeEmptyAddresses')
            ->with($this->orderMock)
            ->willReturnSelf();
        $this->addressHandlerMock->expects($this->once())
            ->method('process')
            ->with($this->orderMock)
            ->willReturnSelf();
        $this->orderMock->expects($this->exactly(2))
            ->method('getItems')
            ->willReturn([$this->orderItemMock]);
        $this->orderMock->expects($this->exactly(3))
            ->method('getId')
            ->willReturn('order-id-value');
        $this->orderItemMock->expects($this->once())
            ->method('setOrderId')
            ->with('order-id-value')
            ->willReturnSelf();
        $this->orderItemMock->expects($this->once())
            ->method('setOrder')
            ->with($this->orderMock)
            ->willReturnSelf();
        $this->orderItemRepositoryMock->expects($this->once())
            ->method('save')
            ->with($this->orderItemMock)
            ->willReturnSelf();
        $this->orderMock->expects($this->exactly(2))
            ->method('getPayment')
            ->willReturn($this->orderPaymentMock);
        $this->orderPaymentMock->expects($this->once())
            ->method('setParentId')
            ->with('order-id-value')
            ->willReturnSelf();
        $this->orderPaymentMock->expects($this->once())
            ->method('setOrder')
            ->with($this->orderMock)
            ->willReturnSelf();
        $this->orderPaymentResourceMock->expects($this->once())
            ->method('save')
            ->with($this->orderPaymentMock)
            ->willReturnSelf();
        $this->orderMock->expects($this->exactly(2))
            ->method('getStatusHistories')
            ->willReturn([$this->orderStatusHistoryMock]);
        $this->orderStatusHistoryMock->expects($this->once())
            ->method('setParentId')
            ->with('order-id-value')
            ->willReturnSelf();
        $this->orderStatusHistoryMock->expects($this->once())
            ->method('setOrder')
            ->with($this->orderMock)
            ->willReturnSelf();
        $this->statusHistoryResource->expects($this->once())
            ->method('save')
            ->with($this->orderStatusHistoryMock)
            ->willReturnSelf();
        $this->orderMock->expects($this->exactly(2))
            ->method('getRelatedObjects')
            ->willReturn([$this->orderInvoiceMock]);
        $this->orderInvoiceMock->expects($this->once())
            ->method('setOrder')
            ->with($this->orderMock)
            ->willReturnSelf();
        $this->orderInvoiceMock->expects($this->once())
            ->method('save')
            ->willReturnSelf();
        $this->relationProcessor->processRelation($this->orderMock);
    }
}<|MERGE_RESOLUTION|>--- conflicted
+++ resolved
@@ -25,83 +25,47 @@
     protected $relationProcessor;
 
     /**
-<<<<<<< HEAD
-     * @var \Magento\Sales\Model\ResourceModel\Order\Handler\Address|\PHPUnit\Framework\MockObject\MockObject
-=======
      * @var Address|MockObject
->>>>>>> 4e8a78ed
      */
     protected $addressHandlerMock;
 
     /**
-<<<<<<< HEAD
-     * @var \Magento\Sales\Api\OrderItemRepositoryInterface|\PHPUnit\Framework\MockObject\MockObject
-=======
      * @var OrderItemRepositoryInterface|MockObject
->>>>>>> 4e8a78ed
      */
     protected $orderItemRepositoryMock;
 
     /**
-<<<<<<< HEAD
-     * @var \Magento\Sales\Model\ResourceModel\Order\Payment|\PHPUnit\Framework\MockObject\MockObject
-=======
      * @var Payment|MockObject
->>>>>>> 4e8a78ed
      */
     protected $orderPaymentResourceMock;
 
     /**
-<<<<<<< HEAD
-     * @var \Magento\Sales\Model\ResourceModel\Order\Status\History|\PHPUnit\Framework\MockObject\MockObject
-=======
      * @var History|MockObject
->>>>>>> 4e8a78ed
      */
     protected $statusHistoryResource;
 
     /**
-<<<<<<< HEAD
-     * @var \Magento\Sales\Model\Order|\PHPUnit\Framework\MockObject\MockObject
-=======
      * @var Order|MockObject
->>>>>>> 4e8a78ed
      */
     protected $orderMock;
 
     /**
-<<<<<<< HEAD
-     * @var \Magento\Sales\Model\Order\Item|\PHPUnit\Framework\MockObject\MockObject
-=======
      * @var Item|MockObject
->>>>>>> 4e8a78ed
      */
     protected $orderItemMock;
 
     /**
-<<<<<<< HEAD
-     * @var \Magento\Sales\Model\Order\Payment|\PHPUnit\Framework\MockObject\MockObject
-=======
      * @var \Magento\Sales\Model\Order\Payment|MockObject
->>>>>>> 4e8a78ed
      */
     protected $orderPaymentMock;
 
     /**
-<<<<<<< HEAD
-     * @var \Magento\Sales\Model\Order\Status\History|\PHPUnit\Framework\MockObject\MockObject
-=======
      * @var \Magento\Sales\Model\Order\Status\History|MockObject
->>>>>>> 4e8a78ed
      */
     protected $orderStatusHistoryMock;
 
     /**
-<<<<<<< HEAD
-     * @var \Magento\Sales\Model\Order\Invoice|\PHPUnit\Framework\MockObject\MockObject
-=======
      * @var Invoice|MockObject
->>>>>>> 4e8a78ed
      */
     protected $orderInvoiceMock;
 
