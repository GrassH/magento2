--- conflicted
+++ resolved
@@ -33,74 +33,42 @@
     protected $collection;
 
     /**
-<<<<<<< HEAD
-     * @var \Magento\Framework\DB\Adapter\AdapterInterface|\PHPUnit\Framework\MockObject\MockObject
-=======
      * @var AdapterInterface|MockObject
->>>>>>> 4e8a78ed
      */
     protected $connectionMock;
 
     /**
-<<<<<<< HEAD
-     * @var \Magento\Framework\Event\ManagerInterface|\PHPUnit\Framework\MockObject\MockObject
-=======
      * @var ManagerInterface|MockObject
->>>>>>> 4e8a78ed
      */
     protected $eventManagerMock;
 
     /**
-<<<<<<< HEAD
-     * @var \Magento\Framework\DB\Select|\PHPUnit\Framework\MockObject\MockObject
-=======
      * @var Select|MockObject
->>>>>>> 4e8a78ed
      */
     protected $selectMock;
 
     /**
-<<<<<<< HEAD
-     * @var \Magento\Sales\Model\Order\Status\History|\PHPUnit\Framework\MockObject\MockObject
-=======
      * @var History|MockObject
->>>>>>> 4e8a78ed
      */
     protected $historyItemMock;
 
     /**
-<<<<<<< HEAD
-     * @var \Magento\Framework\Model\ResourceModel\Db\AbstractDb|\PHPUnit\Framework\MockObject\MockObject
-=======
      * @var AbstractDb|MockObject
->>>>>>> 4e8a78ed
      */
     protected $resourceMock;
 
     /**
-<<<<<<< HEAD
-     * @var \Magento\Framework\Data\Collection\Db\FetchStrategyInterface|\PHPUnit\Framework\MockObject\MockObject
-=======
      * @var FetchStrategyInterface|MockObject
->>>>>>> 4e8a78ed
      */
     protected $fetchStrategyMock;
 
     /**
-<<<<<<< HEAD
-     * @var \Magento\Framework\Data\Collection\EntityFactory|\PHPUnit\Framework\MockObject\MockObject
-=======
      * @var EntityFactory|MockObject
->>>>>>> 4e8a78ed
      */
     protected $entityFactoryMock;
 
     /**
-<<<<<<< HEAD
-     * @var \Magento\Framework\Model\ResourceModel\Db\VersionControl\Snapshot|\PHPUnit\Framework\MockObject\MockObject
-=======
      * @var Snapshot|MockObject
->>>>>>> 4e8a78ed
      */
     protected $entitySnapshotMock;
 
@@ -130,29 +98,29 @@
         );
         $this->entityFactoryMock = $this->createMock(EntityFactory::class);
 
-        $this->resourceMock->expects($this->any())->method('getConnection')->willReturn(
-            $this->connectionMock
+        $this->resourceMock->expects($this->any())->method('getConnection')->will(
+            $this->returnValue($this->connectionMock)
         );
-        $this->resourceMock->expects($this->any())->method('getTable')->willReturnArgument(0);
+        $this->resourceMock->expects($this->any())->method('getTable')->will($this->returnArgument(0));
 
-        $this->connectionMock->expects($this->any())->method('quoteIdentifier')->willReturnArgument(0);
+        $this->connectionMock->expects($this->any())->method('quoteIdentifier')->will($this->returnArgument(0));
         $this->connectionMock->expects($this->atLeastOnce())
             ->method('select')
-            ->willReturn($this->selectMock);
+            ->will($this->returnValue($this->selectMock));
 
         $data = [['data']];
         $this->historyItemMock->expects($this->once())
             ->method('addData')
             ->with($this->equalTo($data[0]))
-            ->willReturn($this->historyItemMock);
+            ->will($this->returnValue($this->historyItemMock));
 
         $this->fetchStrategyMock->expects($this->once())
             ->method('fetchAll')
-            ->willReturn($data);
+            ->will($this->returnValue($data));
 
         $this->entityFactoryMock->expects($this->once())
             ->method('create')
-            ->willReturn($this->historyItemMock);
+            ->will($this->returnValue($this->historyItemMock));
 
         $logger = $this->createMock(LoggerInterface::class);
         $this->collection = new Collection(
@@ -176,22 +144,22 @@
             'getId']);
         $order->expects($this->once())
             ->method('getEntityType')
-            ->willReturn($entityType);
+            ->will($this->returnValue($entityType));
         $order->expects($this->once())
             ->method('getId')
-            ->willReturn($orderId);
+            ->will($this->returnValue($orderId));
 
         $this->connectionMock = $this->collection->getResource()->getConnection();
         $this->connectionMock->expects($this->exactly(3))
             ->method('prepareSqlCondition')
-            ->willReturnMap(
-                
+            ->will(
+                $this->returnValueMap(
                     [
                         ['entity_name', $entityType, 'sql-string'],
                         ['is_customer_notified', 0, 'sql-string'],
                         ['parent_id', $orderId, 'sql-string'],
                     ]
-                
+                )
             );
         $result = $this->collection->getUnnotifiedForInstance($order);
         $this->assertEquals($this->historyItemMock, $result);
