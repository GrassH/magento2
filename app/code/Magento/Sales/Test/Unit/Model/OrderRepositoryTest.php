<?php declare(strict_types=1);
/**
 * Copyright © Magento, Inc. All rights reserved.
 * See COPYING.txt for license details.
 */
namespace Magento\Sales\Test\Unit\Model;

use Magento\Framework\Api\SearchCriteria;
use Magento\Framework\Api\SearchCriteria\CollectionProcessorInterface;
use Magento\Framework\TestFramework\Unit\Helper\ObjectManager;
use Magento\Payment\Api\Data\PaymentAdditionalInfoInterface;
use Magento\Payment\Api\Data\PaymentAdditionalInfoInterfaceFactory;
use Magento\Sales\Api\Data\OrderInterface;
use Magento\Sales\Api\Data\OrderPaymentInterface;
use Magento\Sales\Api\Data\OrderSearchResultInterfaceFactory as SearchResultFactory;
use Magento\Sales\Model\Order\Shipping;
use Magento\Sales\Model\Order\ShippingAssignment;
use Magento\Sales\Model\Order\ShippingAssignmentBuilder;
use Magento\Sales\Model\OrderRepository;
use Magento\Sales\Model\ResourceModel\Metadata;
use Magento\Sales\Model\ResourceModel\Order;
use Magento\Sales\Model\ResourceModel\Order\Collection;
use Magento\Tax\Api\Data\OrderTaxDetailsInterface;
use Magento\Tax\Api\OrderTaxManagementInterface;
use PHPUnit\Framework\MockObject\MockObject;
use PHPUnit\Framework\TestCase;

/**
 * @SuppressWarnings(PHPMD.CouplingBetweenObjects)
 */
class OrderRepositoryTest extends TestCase
{
    /**
     * @var OrderRepository
     */
    private $orderRepository;

    /**
<<<<<<< HEAD
     * @var Metadata|\PHPUnit\Framework\MockObject\MockObject
=======
     * @var Metadata|MockObject
>>>>>>> 4e8a78ed
     */
    private $metadata;

    /**
<<<<<<< HEAD
     * @var SearchResultFactory|\PHPUnit\Framework\MockObject\MockObject
=======
     * @var SearchResultFactory|MockObject
>>>>>>> 4e8a78ed
     */
    private $searchResultFactory;

    /**
     * @var ObjectManager
     */
    private $objectManager;

    /**
<<<<<<< HEAD
     * @var \PHPUnit\Framework\MockObject\MockObject
=======
     * @var MockObject
>>>>>>> 4e8a78ed
     */
    private $collectionProcessor;

    /**
<<<<<<< HEAD
     * @var OrderTaxManagementInterface|\PHPUnit\Framework\MockObject\MockObject
=======
     * @var OrderTaxManagementInterface|MockObject
>>>>>>> 4e8a78ed
     */
    private $orderTaxManagementMock;

    /**
<<<<<<< HEAD
     * @var PaymentAdditionalInfoInterfaceFactory|\PHPUnit\Framework\MockObject\MockObject
=======
     * @var PaymentAdditionalInfoInterfaceFactory|MockObject
>>>>>>> 4e8a78ed
     */
    private $paymentAdditionalInfoFactory;

    /**
     * Setup the test
     *
     * @return void
     */
    protected function setUp(): void
    {
        $this->objectManager = new ObjectManager($this);

        $className = Metadata::class;
        $this->metadata = $this->createMock($className);

        $className = \Magento\Sales\Api\Data\OrderSearchResultInterfaceFactory::class;
        $this->searchResultFactory = $this->createPartialMock($className, ['create']);
        $this->collectionProcessor = $this->createMock(
            CollectionProcessorInterface::class
        );
        $orderExtensionFactoryMock = $this->getMockBuilder(\Magento\Sales\Api\Data\OrderExtensionFactory::class)
            ->disableOriginalConstructor()
            ->getMock();
        $this->orderTaxManagementMock = $this->getMockBuilder(OrderTaxManagementInterface::class)
            ->disableOriginalConstructor()
            ->getMockForAbstractClass();
        $this->paymentAdditionalInfoFactory = $this->getMockBuilder(PaymentAdditionalInfoInterfaceFactory::class)
            ->disableOriginalConstructor()->setMethods(['create'])->getMockForAbstractClass();
        $this->orderRepository = $this->objectManager->getObject(
            OrderRepository::class,
            [
                'metadata' => $this->metadata,
                'searchResultFactory' => $this->searchResultFactory,
                'collectionProcessor' => $this->collectionProcessor,
                'orderExtensionFactory' => $orderExtensionFactoryMock,
                'orderTaxManagement' => $this->orderTaxManagementMock,
                'paymentAdditionalInfoFactory' => $this->paymentAdditionalInfoFactory
            ]
        );
    }

    /**
     * Test for method getList.
     *
     * @return void
     */
    public function testGetList()
    {
        $searchCriteriaMock = $this->createMock(SearchCriteria::class);
        $collectionMock = $this->createMock(Collection::class);
        $itemsMock = $this->getMockBuilder(OrderInterface::class)->disableOriginalConstructor()
            ->getMockForAbstractClass();
        $orderTaxDetailsMock = $this->getMockBuilder(OrderTaxDetailsInterface::class)
            ->disableOriginalConstructor()
            ->setMethods(['getAppliedTaxes', 'getItems'])->getMockForAbstractClass();
        $paymentMock = $this->getMockBuilder(OrderPaymentInterface::class)
            ->disableOriginalConstructor()->getMockForAbstractClass();
        $paymentAdditionalInfo = $this->getMockBuilder(PaymentAdditionalInfoInterface::class)
            ->disableOriginalConstructor()->setMethods(['setKey', 'setValue'])->getMockForAbstractClass();

        $extensionAttributes = $this->createPartialMock(
            \Magento\Sales\Api\Data\OrderExtension::class,
            [
                'getShippingAssignments', 'setShippingAssignments', 'setConvertingFromQuote',
                'setAppliedTaxes', 'setItemAppliedTaxes', 'setPaymentAdditionalInfo'
            ]
        );
        $shippingAssignmentBuilder = $this->createMock(
            ShippingAssignmentBuilder::class
        );
        $itemsMock->expects($this->atLeastOnce())->method('getEntityId')->willReturn(1);
        $this->collectionProcessor->expects($this->once())
            ->method('process')
            ->with($searchCriteriaMock, $collectionMock);
        $itemsMock->expects($this->atLeastOnce())->method('getExtensionAttributes')->willReturn($extensionAttributes);
        $itemsMock->expects($this->atleastOnce())->method('getPayment')->willReturn($paymentMock);
        $paymentMock->expects($this->atLeastOnce())->method('getAdditionalInformation')
            ->willReturn(['method' => 'checkmo']);
        $this->paymentAdditionalInfoFactory->expects($this->atLeastOnce())->method('create')
            ->willReturn($paymentAdditionalInfo);
        $paymentAdditionalInfo->expects($this->atLeastOnce())->method('setKey')->willReturnSelf();
        $paymentAdditionalInfo->expects($this->atLeastOnce())->method('setValue')->willReturnSelf();
        $this->orderTaxManagementMock->expects($this->atLeastOnce())->method('getOrderTaxDetails')
            ->willReturn($orderTaxDetailsMock);
        $extensionAttributes->expects($this->any())
            ->method('getShippingAssignments')
            ->willReturn($shippingAssignmentBuilder);

        $this->searchResultFactory->expects($this->once())->method('create')->willReturn($collectionMock);
        $collectionMock->expects($this->once())->method('getItems')->willReturn([$itemsMock]);

        $this->assertEquals($collectionMock, $this->orderRepository->getList($searchCriteriaMock));
    }

    /**
     * Test for method save.
     *
     * @return void
     */
    public function testSave()
    {
        $mapperMock = $this->getMockBuilder(Order::class)
            ->disableOriginalConstructor()
            ->getMock();
        $orderEntity = $this->createMock(\Magento\Sales\Model\Order::class);
        $extensionAttributes = $this->createPartialMock(
            \Magento\Sales\Api\Data\OrderExtension::class,
            ['getShippingAssignments']
        );
        $shippingAssignment = $this->getMockBuilder(ShippingAssignment::class)
            ->disableOriginalConstructor()
            ->setMethods(['getShipping'])
            ->getMock();
        $shippingMock = $this->getMockBuilder(Shipping::class)
            ->disableOriginalConstructor()
            ->setMethods(['getAddress', 'getMethod'])
            ->getMock();
        $orderEntity->expects($this->once())->method('getExtensionAttributes')->willReturn($extensionAttributes);
        $orderEntity->expects($this->once())->method('getIsNotVirtual')->willReturn(true);
        $extensionAttributes
            ->expects($this->any())
            ->method('getShippingAssignments')
            ->willReturn([$shippingAssignment]);
        $shippingAssignment->expects($this->once())->method('getShipping')->willReturn($shippingMock);
        $shippingMock->expects($this->once())->method('getAddress');
        $shippingMock->expects($this->once())->method('getMethod');
        $this->metadata->expects($this->once())->method('getMapper')->willReturn($mapperMock);
        $mapperMock->expects($this->once())->method('save');
        $orderEntity->expects($this->any())->method('getEntityId')->willReturn(1);
        $this->orderRepository->save($orderEntity);
    }
}<|MERGE_RESOLUTION|>--- conflicted
+++ resolved
@@ -36,20 +36,12 @@
     private $orderRepository;
 
     /**
-<<<<<<< HEAD
-     * @var Metadata|\PHPUnit\Framework\MockObject\MockObject
-=======
      * @var Metadata|MockObject
->>>>>>> 4e8a78ed
      */
     private $metadata;
 
     /**
-<<<<<<< HEAD
-     * @var SearchResultFactory|\PHPUnit\Framework\MockObject\MockObject
-=======
      * @var SearchResultFactory|MockObject
->>>>>>> 4e8a78ed
      */
     private $searchResultFactory;
 
@@ -59,29 +51,17 @@
     private $objectManager;
 
     /**
-<<<<<<< HEAD
-     * @var \PHPUnit\Framework\MockObject\MockObject
-=======
      * @var MockObject
->>>>>>> 4e8a78ed
      */
     private $collectionProcessor;
 
     /**
-<<<<<<< HEAD
-     * @var OrderTaxManagementInterface|\PHPUnit\Framework\MockObject\MockObject
-=======
      * @var OrderTaxManagementInterface|MockObject
->>>>>>> 4e8a78ed
      */
     private $orderTaxManagementMock;
 
     /**
-<<<<<<< HEAD
-     * @var PaymentAdditionalInfoInterfaceFactory|\PHPUnit\Framework\MockObject\MockObject
-=======
      * @var PaymentAdditionalInfoInterfaceFactory|MockObject
->>>>>>> 4e8a78ed
      */
     private $paymentAdditionalInfoFactory;
 
