--- conflicted
+++ resolved
@@ -68,23 +68,12 @@
     public function testGetList()
     {
         $fieldName = 'field';
-<<<<<<< HEAD
         $searchCriteriaMock = $this->getMock(\Magento\Framework\Api\SearchCriteria::class, [], [], '', false);
-
         $collectionMock = $this->getMock(\Magento\Sales\Model\ResourceModel\Order\Collection::class, [], [], '', false);
-
         $filterGroupMock = $this->getMock(\Magento\Framework\Api\Search\FilterGroup::class, [], [], '', false);
         $filterGroupFilterMock = $this->getMock(\Magento\Framework\Api\Filter::class, [], [], '', false);
         $sortOrderMock = $this->getMock(\Magento\Framework\Api\SortOrder::class, [], [], '', false);
-        $itemsMock = $this->getMock(\Magento\Sales\Model\Order::class, [], [], '', false);
-=======
-        $searchCriteriaMock = $this->getMock('\Magento\Framework\Api\SearchCriteria', [], [], '', false);
-        $collectionMock = $this->getMock('\Magento\Sales\Model\ResourceModel\Order\Collection', [], [], '', false);
-        $filterGroupMock = $this->getMock('\Magento\Framework\Api\Search\FilterGroup', [], [], '', false);
-        $filterGroupFilterMock = $this->getMock('\Magento\Framework\Api\Filter', [], [], '', false);
-        $sortOrderMock = $this->getMock('\Magento\Framework\Api\SortOrder', [], [], '', false);
         $itemsMock = $this->getMockBuilder(OrderInterface::class)->disableOriginalConstructor()->getMock();
->>>>>>> f5539378
 
         $extensionAttributes = $this->getMock(
             \Magento\Sales\Api\Data\OrderExtension::class,
