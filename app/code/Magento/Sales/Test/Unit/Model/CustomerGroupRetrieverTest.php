--- conflicted
+++ resolved
@@ -24,20 +24,12 @@
     private $retriever;
 
     /**
-<<<<<<< HEAD
-     * @var Quote|\PHPUnit\Framework\MockObject\MockObject
-=======
      * @var Quote|MockObject
->>>>>>> 4e8a78ed
      */
     private $quoteSession;
 
     /**
-<<<<<<< HEAD
-     * @var GroupManagementInterface|\PHPUnit\Framework\MockObject\MockObject
-=======
      * @var GroupManagementInterface|MockObject
->>>>>>> 4e8a78ed
      */
     private $groupManagement;
 
