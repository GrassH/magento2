--- conflicted
+++ resolved
@@ -117,11 +117,6 @@
                 'getQuoteItemId',
                 'getLockedDoInvoice',
                 'getProductId',
-<<<<<<< HEAD
-                'getQtyRefunded',
-                'getQtyInvoiced',
-=======
->>>>>>> 8b7e6838
             ]);
         $this->salesOrderCollectionMock = $this->getMockBuilder(
             \Magento\Sales\Model\ResourceModel\Order\Collection::class
@@ -641,163 +636,6 @@
         $this->item->expects($this->any())
             ->method('getQtyToInvoice')
             ->willReturn(0);
-        $this->item->expects($this->any())
-            ->method('getQtyRefunded')
-            ->willReturn(0);
-        $this->item->expects($this->any())
-            ->method('getQtyInvoiced')
-            ->willReturn(1);
-
-        $this->assertFalse($this->order->canCancel());
-    }
-
-    public function testCanCancelAllRefunded()
-    {
-        $paymentMock = $this->getMockBuilder(\Magento\Sales\Model\ResourceModel\Order\Payment::class)
-            ->disableOriginalConstructor()
-            ->setMethods(['isDeleted', 'canReviewPayment', 'canFetchTransactionInfo', '__wakeUp'])
-            ->getMock();
-        $paymentMock->expects($this->any())
-            ->method('canReviewPayment')
-            ->will($this->returnValue(false));
-        $paymentMock->expects($this->any())
-            ->method('canFetchTransactionInfo')
-            ->will($this->returnValue(false));
-        $collectionMock = $this->createPartialMock(
-            \Magento\Sales\Model\ResourceModel\Order\Item\Collection::class,
-            ['getItems', 'setOrderFilter']
-        );
-        $this->orderItemCollectionFactoryMock->expects($this->any())
-            ->method('create')
-            ->will($this->returnValue($collectionMock));
-        $collectionMock->expects($this->any())
-            ->method('setOrderFilter')
-            ->willReturnSelf();
-        $this->preparePaymentMock($paymentMock);
-
-        $this->prepareItemMock(0);
-
-        $this->order->setActionFlag(\Magento\Sales\Model\Order::ACTION_FLAG_UNHOLD, false);
-        $this->order->setState(\Magento\Sales\Model\Order::STATE_NEW);
-
-        $this->item->expects($this->any())
-            ->method('isDeleted')
-            ->willReturn(false);
-        $this->item->expects($this->any())
-            ->method('getQtyToInvoice')
-            ->willReturn(0);
-        $this->item->expects($this->any())
-            ->method('getQtyRefunded')
-            ->willReturn(10);
-        $this->item->expects($this->any())
-            ->method('getQtyInvoiced')
-            ->willReturn(10);
-
-        $this->assertTrue($this->order->canCancel());
-    }
-
-    /**
-     * Test that order can be canceled if some items were partially invoiced with certain qty
-     * and then refunded for this qty.
-     * Sample:
-     * - ordered qty = 20
-     * - invoiced = 10
-     * - refunded = 10
-     */
-    public function testCanCancelPartiallyInvoicedAndRefunded()
-    {
-        $paymentMock = $this->getMockBuilder(\Magento\Sales\Model\ResourceModel\Order\Payment::class)
-            ->disableOriginalConstructor()
-            ->setMethods(['isDeleted', 'canReviewPayment', 'canFetchTransactionInfo', '__wakeUp'])
-            ->getMock();
-        $paymentMock->expects($this->any())
-            ->method('canReviewPayment')
-            ->will($this->returnValue(false));
-        $paymentMock->expects($this->any())
-            ->method('canFetchTransactionInfo')
-            ->will($this->returnValue(false));
-        $collectionMock = $this->createPartialMock(
-            \Magento\Sales\Model\ResourceModel\Order\Item\Collection::class,
-            ['getItems', 'setOrderFilter']
-        );
-        $this->orderItemCollectionFactoryMock->expects($this->any())
-            ->method('create')
-            ->will($this->returnValue($collectionMock));
-        $collectionMock->expects($this->any())
-            ->method('setOrderFilter')
-            ->willReturnSelf();
-        $this->preparePaymentMock($paymentMock);
-
-        $this->prepareItemMock(0);
-
-        $this->order->setActionFlag(\Magento\Sales\Model\Order::ACTION_FLAG_UNHOLD, false);
-        $this->order->setState(\Magento\Sales\Model\Order::STATE_NEW);
-
-        $this->item->expects($this->any())
-            ->method('isDeleted')
-            ->willReturn(false);
-        $this->item->expects($this->any())
-            ->method('getQtyToInvoice')
-            ->willReturn(10);
-        $this->item->expects($this->any())
-            ->method('getQtyRefunded')
-            ->willReturn(10);
-        $this->item->expects($this->any())
-            ->method('getQtyInvoiced')
-            ->willReturn(10);
-
-        $this->assertTrue($this->order->canCancel());
-    }
-
-    /**
-     * Test that order CAN NOT be canceled if some items were partially invoiced with certain qty
-     * and then refunded for less than that qty.
-     * Sample:
-     * - ordered qty = 10
-     * - invoiced = 10
-     * - refunded = 5
-     */
-    public function testCanCancelPartiallyInvoicedAndNotFullyRefunded()
-    {
-        $paymentMock = $this->getMockBuilder(\Magento\Sales\Model\ResourceModel\Order\Payment::class)
-            ->disableOriginalConstructor()
-            ->setMethods(['isDeleted', 'canReviewPayment', 'canFetchTransactionInfo', '__wakeUp'])
-            ->getMock();
-        $paymentMock->expects($this->any())
-            ->method('canReviewPayment')
-            ->will($this->returnValue(false));
-        $paymentMock->expects($this->any())
-            ->method('canFetchTransactionInfo')
-            ->will($this->returnValue(false));
-        $collectionMock = $this->createPartialMock(
-            \Magento\Sales\Model\ResourceModel\Order\Item\Collection::class,
-            ['getItems', 'setOrderFilter']
-        );
-        $this->orderItemCollectionFactoryMock->expects($this->any())
-            ->method('create')
-            ->will($this->returnValue($collectionMock));
-        $collectionMock->expects($this->any())
-            ->method('setOrderFilter')
-            ->willReturnSelf();
-        $this->preparePaymentMock($paymentMock);
-
-        $this->prepareItemMock(0);
-
-        $this->order->setActionFlag(\Magento\Sales\Model\Order::ACTION_FLAG_UNHOLD, false);
-        $this->order->setState(\Magento\Sales\Model\Order::STATE_NEW);
-
-        $this->item->expects($this->any())
-            ->method('isDeleted')
-            ->willReturn(false);
-        $this->item->expects($this->any())
-            ->method('getQtyToInvoice')
-            ->willReturn(0);
-        $this->item->expects($this->any())
-            ->method('getQtyRefunded')
-            ->willReturn(5);
-        $this->item->expects($this->any())
-            ->method('getQtyInvoiced')
-            ->willReturn(10);
 
         $this->assertFalse($this->order->canCancel());
     }
