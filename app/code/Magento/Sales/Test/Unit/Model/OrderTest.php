<?php
/**
 * Copyright © 2016 Magento. All rights reserved.
 * See COPYING.txt for license details.
 */
namespace Magento\Sales\Test\Unit\Model;

use Magento\Catalog\Api\Data\ProductInterface;
use Magento\Catalog\Api\ProductRepositoryInterface;
use Magento\Framework\Exception\NoSuchEntityException;
use Magento\Sales\Api\Data\OrderInterface;
use Magento\Sales\Model\Order;
use Magento\Sales\Model\ResourceModel\Order\Status\History\CollectionFactory as HistoryCollectionFactory;

/**
 * Test class for \Magento\Sales\Model\Order
 *
 * @SuppressWarnings(PHPMD.CouplingBetweenObjects)
 */
class OrderTest extends \PHPUnit_Framework_TestCase
{
    /**
     * @var \PHPUnit_Framework_MockObject_MockObject
     */
    protected $paymentCollectionFactoryMock;

    /**
     * @var \PHPUnit_Framework_MockObject_MockObject
     */
    protected $orderItemCollectionFactoryMock;

    /**
     * @var \Magento\Sales\Model\Order
     */
    protected $order;

    /**
     * @var \Magento\Framework\Event\Manager | \PHPUnit_Framework_MockObject_MockObject
     */
    protected $eventManager;

    /**
     * @var string
     */
    protected $incrementId;

    /**
     * @var \Magento\Sales\Model\ResourceModel\Order\Item | \PHPUnit_Framework_MockObject_MockObject
     */
    protected $item;

    /**
     * @var HistoryCollectionFactory|\PHPUnit_Framework_MockObject_MockObject
     */
    protected $historyCollectionFactoryMock;

    /**
     * @var \PHPUnit_Framework_MockObject_MockObject | \Magento\Framework\Pricing\PriceCurrencyInterface
     */
    protected $priceCurrency;

    /**
     * @var \Magento\Sales\Model\ResourceModel\Order\CollectionFactory|\PHPUnit_Framework_MockObject_MockObject
     */
    protected $salesOrderCollectionFactoryMock;

    /**
     * @var \Magento\Sales\Model\ResourceModel\Order\Collection|\PHPUnit_Framework_MockObject_MockObject
     */
    protected $salesOrderCollectionMock;

    /**
     * @var ProductRepositoryInterface|\PHPUnit_Framework_MockObject_MockObject
     */
    protected $productRepository;

    protected function setUp()
    {
        $helper = new \Magento\Framework\TestFramework\Unit\Helper\ObjectManager($this);
        $this->paymentCollectionFactoryMock = $this->getMock(
            \Magento\Sales\Model\ResourceModel\Order\Payment\CollectionFactory::class,
            ['create'],
            [],
            '',
            false
        );
        $this->orderItemCollectionFactoryMock = $this->getMock(
            \Magento\Sales\Model\ResourceModel\Order\Item\CollectionFactory::class,
            ['create'],
            [],
            '',
            false
        );
        $this->historyCollectionFactoryMock = $this->getMock(
            \Magento\Sales\Model\ResourceModel\Order\Status\History\CollectionFactory::class,
            ['create'],
            [],
            '',
            false
        );
        $this->salesOrderCollectionFactoryMock = $this->getMock(
            \Magento\Sales\Model\ResourceModel\Order\CollectionFactory::class,
            ['create'],
            [],
            '',
            false
        );
        $this->item = $this->getMock(
<<<<<<< HEAD
            \Magento\Sales\Model\ResourceModel\Order\Item::class,
            ['isDeleted', 'getQtyToInvoice', 'getParentItemId', 'getQuoteItemId', 'getLockedDoInvoice'],
=======
            'Magento\Sales\Model\ResourceModel\Order\Item',
            [
                'isDeleted',
                'getQtyToInvoice',
                'getParentItemId',
                'getQuoteItemId',
                'getLockedDoInvoice',
                'getProductId'
            ],
>>>>>>> 532dcd55
            [],
            '',
            false
        );
        $this->salesOrderCollectionMock = $this->getMockBuilder(
            \Magento\Sales\Model\ResourceModel\Order\Collection::class
        )->disableOriginalConstructor()
            ->setMethods(['addFieldToFilter', 'load', 'getFirstItem'])
            ->getMock();
        $collection = $this->getMock(
            \Magento\Sales\Model\ResourceModel\Order\Item\Collection::class,
            [],
            [],
            '',
            false
        );
        $collection->expects($this->any())
            ->method('setOrderFilter')
            ->willReturnSelf();
        $collection->expects($this->any())
            ->method('getItems')
            ->willReturn([$this->item]);
        $collection->expects($this->any())
            ->method('getIterator')
            ->willReturn(new \ArrayIterator([$this->item]));
        $this->orderItemCollectionFactoryMock->expects($this->any())
            ->method('create')
            ->willReturn($collection);

        $this->priceCurrency = $this->getMockForAbstractClass(
            \Magento\Framework\Pricing\PriceCurrencyInterface::class,
            [],
            '',
            false,
            false,
            true,
            ['round']
        );

        $this->productRepository = $this->getMockBuilder(ProductRepositoryInterface::class)
            ->getMockForAbstractClass();

        $this->incrementId = '#00000001';
        $this->eventManager = $this->getMock(\Magento\Framework\Event\Manager::class, [], [], '', false);
        $context = $this->getMock(\Magento\Framework\Model\Context::class, ['getEventDispatcher'], [], '', false);
        $context->expects($this->any())
            ->method('getEventDispatcher')
            ->willReturn($this->eventManager);

        $this->order = $helper->getObject(
            \Magento\Sales\Model\Order::class,
            [
                'paymentCollectionFactory' => $this->paymentCollectionFactoryMock,
                'orderItemCollectionFactory' => $this->orderItemCollectionFactoryMock,
                'data' => ['increment_id' => $this->incrementId],
                'context' => $context,
                'historyCollectionFactory' => $this->historyCollectionFactoryMock,
                'salesOrderCollectionFactory' => $this->salesOrderCollectionFactoryMock,
                'priceCurrency' => $this->priceCurrency,
                'productRepository' => $this->productRepository
            ]
        );
    }

    public function testGetItemById()
    {
        $realOrderItemId = 1;
        $fakeOrderItemId = 2;

        $orderItem = $this->getMock(
            \Magento\Sales\Model\Order\Item::class,
            [],
            [],
            '',
            false
        );

        $this->order->setData(
            \Magento\Sales\Api\Data\OrderInterface::ITEMS,
            [
                $realOrderItemId => $orderItem
            ]
        );

        $this->assertEquals($orderItem, $this->order->getItemById($realOrderItemId));
        $this->assertEquals(null, $this->order->getItemById($fakeOrderItemId));
    }

    /**
     * @param int|null $gettingQuoteItemId
     * @param int|null $quoteItemId
     * @param string|null $result
     *
     * @dataProvider dataProviderGetItemByQuoteItemId
     */
    public function testGetItemByQuoteItemId($gettingQuoteItemId, $quoteItemId, $result)
    {
        $this->item->expects($this->any())
            ->method('getQuoteItemId')
            ->willReturn($gettingQuoteItemId);

        if ($result !== null) {
            $result = $this->item;
        }

        $this->assertEquals($result, $this->order->getItemByQuoteItemId($quoteItemId));
    }

    /**
     * @return array
     */
    public function dataProviderGetItemByQuoteItemId()
    {
        return [
            [10, 10, 'replace-me'],
            [10, 88, null],
            [88, 10, null],
        ];
    }

    /**
     * @param bool $isDeleted
     * @param int|null $parentItemId
     * @param array $result
     *
     * @dataProvider dataProviderGetAllVisibleItems
     */
    public function testGetAllVisibleItems($isDeleted, $parentItemId, array $result)
    {
        $this->item->expects($this->once())
            ->method('isDeleted')
            ->willReturn($isDeleted);

        $this->item->expects($this->any())
            ->method('getParentItemId')
            ->willReturn($parentItemId);

        if (!empty($result)) {
            $result = [$this->item];
        }

        $this->assertEquals($result, $this->order->getAllVisibleItems());
    }

    /**
     * @return array
     */
    public function dataProviderGetAllVisibleItems()
    {
        return [
            [false, null, ['replace-me']],
            [true, null, []],
            [true, 10, []],
            [false, 10, []],
            [true, null, []],
        ];
    }

    public function testCanCancelCanUnhold()
    {
        $this->order->setActionFlag(\Magento\Sales\Model\Order::ACTION_FLAG_UNHOLD, true);
        $this->order->setState(\Magento\Sales\Model\Order::STATE_PAYMENT_REVIEW);
        $this->assertFalse($this->order->canCancel());
    }

    public function testCanCancelIsPaymentReview()
    {
        $this->order->setActionFlag(\Magento\Sales\Model\Order::ACTION_FLAG_UNHOLD, false);
        $this->order->setState(\Magento\Sales\Model\Order::STATE_PAYMENT_REVIEW);
        $this->assertFalse($this->order->canCancel());
    }

    public function testCanInvoice()
    {
        $this->item->expects($this->any())
            ->method('getQtyToInvoice')
            ->willReturn(42);
        $this->item->expects($this->any())
            ->method('getLockedDoInvoice')
            ->willReturn(false);

        $this->assertTrue($this->order->canInvoice());
    }

    /**
     * @param string $status
     *
     * @dataProvider notInvoicingStatesProvider
     */
    public function testCanNotInvoiceInSomeStates($status)
    {
        $this->item->expects($this->any())
            ->method('getQtyToInvoice')
            ->willReturn(42);
        $this->item->expects($this->any())
            ->method('getLockedDoInvoice')
            ->willReturn(false);
        $this->order->setData('state', $status);
        $this->assertFalse($this->order->canInvoice());
    }

    public function testCanNotInvoiceWhenActionInvoiceFlagIsFalse()
    {
        $this->item->expects($this->any())
            ->method('getQtyToInvoice')
            ->willReturn(42);
        $this->item->expects($this->any())
            ->method('getLockedDoInvoice')
            ->willReturn(false);
        $this->order->setActionFlag(\Magento\Sales\Model\Order::ACTION_FLAG_INVOICE, false);
        $this->assertFalse($this->order->canInvoice());
    }

    public function testCanNotInvoiceWhenLockedInvoice()
    {
        $this->item->expects($this->any())
            ->method('getQtyToInvoice')
            ->willReturn(42);
        $this->item->expects($this->any())
            ->method('getLockedDoInvoice')
            ->willReturn(true);
        $this->assertFalse($this->order->canInvoice());
    }

    public function testCanNotInvoiceWhenDidNotHaveQtyToInvoice()
    {
        $this->item->expects($this->any())
            ->method('getQtyToInvoice')
            ->willReturn(0);
        $this->item->expects($this->any())
            ->method('getLockedDoInvoice')
            ->willReturn(false);
        $this->assertFalse($this->order->canInvoice());
    }

    public function testCanCreditMemo()
    {
        $totalPaid = 10;
        $this->order->setTotalPaid($totalPaid);
        $this->priceCurrency->expects($this->once())->method('round')->with($totalPaid)->willReturnArgument(0);
        $this->assertTrue($this->order->canCreditmemo());
    }

    public function testCanNotCreditMemoWithTotalNull()
    {
        $totalPaid = 0;
        $this->order->setTotalPaid($totalPaid);
        $this->priceCurrency->expects($this->once())->method('round')->with($totalPaid)->willReturnArgument(0);
        $this->assertFalse($this->order->canCreditmemo());
    }

    /**
     * @param string $state
     *
     * @dataProvider canNotCreditMemoStatesProvider
     */
    public function testCanNotCreditMemoWithSomeStates($state)
    {
        $this->order->setData('state', $state);
        $this->assertFalse($this->order->canCreditmemo());
    }

    public function testCanNotCreditMemoWithForced()
    {
        $this->order->setData('forced_can_creditmemo', true);
        $this->assertTrue($this->order->canCreditmemo());
    }

    public function testCanEditIfHasInvoices()
    {
        $invoiceCollection = $this->getMockBuilder(\Magento\Sales\Model\ResourceModel\Order\Invoice\Collection::class)
            ->disableOriginalConstructor()
            ->setMethods(['count'])
            ->getMock();

        $invoiceCollection->expects($this->once())
            ->method('count')
            ->willReturn(2);

        $this->order->setInvoiceCollection($invoiceCollection);
        $this->order->setState(\Magento\Sales\Model\Order::STATE_PROCESSING);

        $this->assertFalse($this->order->canEdit());
    }

    /**
     * @covers \Magento\Sales\Model\Order::canReorder
     */
    public function testCanReorder()
    {
        $productId = 1;

        $this->order->setState(Order::STATE_PROCESSING);
        $this->order->setActionFlag(Order::ACTION_FLAG_REORDER, true);

        $this->item->expects(static::once())
            ->method('getProductId')
            ->willReturn($productId);

        $product = $this->getMockBuilder(ProductInterface::class)
            ->setMethods(['isSalable'])
            ->getMockForAbstractClass();
        $product->expects(static::once())
            ->method('isSalable')
            ->willReturn(true);

        $this->productRepository->expects(static::once())
            ->method('getById')
            ->with($productId, false)
            ->willReturn($product);

        $this->assertTrue($this->order->canReorder());
    }

    /**
     * @covers \Magento\Sales\Model\Order::canReorder
     */
    public function testCanReorderIsPaymentReview()
    {
        $this->order->setState(Order::STATE_PAYMENT_REVIEW);

        $this->assertFalse($this->order->canReorder());
    }

    /**
     * @covers \Magento\Sales\Model\Order::canReorder
     */
    public function testCanReorderFlagReorderFalse()
    {
        $this->order->setState(Order::STATE_PROCESSING);
        $this->order->setActionFlag(Order::ACTION_FLAG_REORDER, false);

        $this->assertFalse($this->order->canReorder());
    }

    /**
     * @covers \Magento\Sales\Model\Order::canReorder
     */
    public function testCanReorderProductNotExists()
    {
        $productId = 1;

        $this->order->setState(Order::STATE_PROCESSING);
        $this->order->setActionFlag(Order::ACTION_FLAG_REORDER, true);

        $this->item->expects(static::once())
            ->method('getProductId')
            ->willReturn($productId);

        $product = $this->getMockBuilder(ProductInterface::class)
            ->setMethods(['isSalable'])
            ->getMockForAbstractClass();
        $product->expects(static::never())
            ->method('isSalable');

        $this->productRepository->expects(static::once())
            ->method('getById')
            ->with($productId, false)
            ->willThrowException(new NoSuchEntityException(__('Requested product doesn\'t exist')));

        $this->assertFalse($this->order->canReorder());
    }

    /**
     * @covers \Magento\Sales\Model\Order::canReorder
     */
    public function testCanReorderProductNotSalable()
    {
        $productId = 1;

        $this->order->setState(Order::STATE_PROCESSING);
        $this->order->setActionFlag(Order::ACTION_FLAG_REORDER, true);

        $this->item->expects(static::once())
            ->method('getProductId')
            ->willReturn($productId);

        $product = $this->getMockBuilder(ProductInterface::class)
            ->setMethods(['isSalable'])
            ->getMockForAbstractClass();
        $product->expects(static::once())
            ->method('isSalable')
            ->willReturn(false);

        $this->productRepository->expects(static::once())
            ->method('getById')
            ->with($productId, false)
            ->willReturn($product);

        $this->assertFalse($this->order->canReorder());
    }

    public function testCanCancelCanReviewPayment()
    {
        $paymentMock = $this->getMockBuilder(\Magento\Sales\Model\ResourceModel\Order\Payment::class)
            ->disableOriginalConstructor()
            ->setMethods(['isDeleted', 'canReviewPayment', 'canFetchTransactionInfo', '__wakeUp'])
            ->getMock();
        $paymentMock->expects($this->any())
            ->method('canReviewPayment')
            ->will($this->returnValue(false));
        $paymentMock->expects($this->any())
            ->method('canFetchTransactionInfo')
            ->will($this->returnValue(true));
        $this->preparePaymentMock($paymentMock);
        $this->order->setActionFlag(\Magento\Sales\Model\Order::ACTION_FLAG_UNHOLD, false);
        $this->order->setState(\Magento\Sales\Model\Order::STATE_PAYMENT_REVIEW);
        $this->assertFalse($this->order->canCancel());
    }

    public function testCanCancelAllInvoiced()
    {
        $paymentMock = $this->getMockBuilder(\Magento\Sales\Model\ResourceModel\Order\Payment::class)
            ->disableOriginalConstructor()
            ->setMethods(['isDeleted', 'canReviewPayment', 'canFetchTransactionInfo', '__wakeUp'])
            ->getMock();
        $paymentMock->expects($this->any())
            ->method('canReviewPayment')
            ->will($this->returnValue(false));
        $paymentMock->expects($this->any())
            ->method('canFetchTransactionInfo')
            ->will($this->returnValue(false));
        $collectionMock = $this->getMock(
            \Magento\Sales\Model\ResourceModel\Order\Item\Collection::class,
            ['getItems', 'setOrderFilter'],
            [],
            '',
            false
        );
        $this->orderItemCollectionFactoryMock->expects($this->any())
            ->method('create')
            ->will($this->returnValue($collectionMock));
        $collectionMock->expects($this->any())
            ->method('setOrderFilter')
            ->willReturnSelf();
        $this->preparePaymentMock($paymentMock);

        $this->prepareItemMock(0);

        $this->order->setActionFlag(\Magento\Sales\Model\Order::ACTION_FLAG_UNHOLD, false);
        $this->order->setState(\Magento\Sales\Model\Order::STATE_NEW);

        $this->item->expects($this->any())
            ->method('isDeleted')
            ->willReturn(false);
        $this->item->expects($this->any())
            ->method('getQtyToInvoice')
            ->willReturn(0);

        $this->assertFalse($this->order->canCancel());
    }

    public function testCanCancelState()
    {
        $paymentMock = $this->getMockBuilder(\Magento\Sales\Model\ResourceModel\Order\Payment::class)
            ->disableOriginalConstructor()
            ->setMethods(['isDeleted', 'canReviewPayment', 'canFetchTransactionInfo', '__wakeUp'])
            ->getMock();
        $paymentMock->expects($this->any())
            ->method('canReviewPayment')
            ->will($this->returnValue(false));
        $paymentMock->expects($this->any())
            ->method('canFetchTransactionInfo')
            ->will($this->returnValue(false));

        $this->preparePaymentMock($paymentMock);

        $this->prepareItemMock(1);
        $this->order->setActionFlag(\Magento\Sales\Model\Order::ACTION_FLAG_UNHOLD, false);
        $this->order->setState(\Magento\Sales\Model\Order::STATE_CANCELED);
        $this->assertFalse($this->order->canCancel());
    }

    /**
     * @param bool $cancelActionFlag
     * @dataProvider dataProviderActionFlag
     */
    public function testCanCancelActionFlag($cancelActionFlag)
    {
        $paymentMock = $this->getMockBuilder(\Magento\Sales\Model\ResourceModel\Order\Payment::class)
            ->disableOriginalConstructor()
            ->setMethods(['isDeleted', 'canReviewPayment', 'canFetchTransactionInfo', '__wakeUp'])
            ->getMock();
        $paymentMock->expects($this->any())
            ->method('canReviewPayment')
            ->will($this->returnValue(false));
        $paymentMock->expects($this->any())
            ->method('canFetchTransactionInfo')
            ->will($this->returnValue(false));

        $this->preparePaymentMock($paymentMock);

        $this->prepareItemMock(1);

        $actionFlags = [
            \Magento\Sales\Model\Order::ACTION_FLAG_UNHOLD => false,
            \Magento\Sales\Model\Order::ACTION_FLAG_CANCEL => $cancelActionFlag,
        ];
        foreach ($actionFlags as $action => $flag) {
            $this->order->setActionFlag($action, $flag);
        }
        $this->order->setData('state', \Magento\Sales\Model\Order::STATE_NEW);

        $this->item->expects($this->any())
            ->method('isDeleted')
            ->willReturn(false);
        $this->item->expects($this->any())
            ->method('getQtyToInvoice')
            ->willReturn(42);

        $this->assertEquals($cancelActionFlag, $this->order->canCancel());
    }

    /**
     * @param array $actionFlags
     * @param string $orderState
     * @dataProvider canVoidPaymentDataProvider
     */
    public function testCanVoidPayment($actionFlags, $orderState)
    {
        $helper = new \Magento\Framework\TestFramework\Unit\Helper\ObjectManager($this);
        /** @var Order $order */
        $order = $helper->getObject(\Magento\Sales\Model\Order::class);
        foreach ($actionFlags as $action => $flag) {
            $order->setActionFlag($action, $flag);
        }
        $order->setData('state', $orderState);
        $payment = $this->_prepareOrderPayment($order);
        $canVoidOrder = true;

        if ($orderState == \Magento\Sales\Model\Order::STATE_CANCELED) {
            $canVoidOrder = false;
        }

        if ($orderState == \Magento\Sales\Model\Order::STATE_PAYMENT_REVIEW) {
            $canVoidOrder = false;
        }
        if ($orderState == \Magento\Sales\Model\Order::STATE_HOLDED && (!isset(
                    $actionFlags[\Magento\Sales\Model\Order::ACTION_FLAG_UNHOLD]
                ) || $actionFlags[\Magento\Sales\Model\Order::ACTION_FLAG_UNHOLD] !== false)
        ) {
            $canVoidOrder = false;
        }

        $expected = false;
        if ($canVoidOrder) {
            $expected = 'some value';
            $payment->expects(
                $this->any()
            )->method(
                'canVoid'
            )->will(
                $this->returnValue($expected)
            );
        } else {
            $payment->expects($this->never())->method('canVoid');
        }
        $this->assertEquals($expected, $order->canVoidPayment());
    }

    /**
     * @param $paymentMock
     */
    protected function preparePaymentMock($paymentMock)
    {
        $iterator = new \ArrayIterator([$paymentMock]);

        $collectionMock = $this->getMockBuilder(\Magento\Sales\Model\ResourceModel\Order\Payment\Collection::class)
            ->disableOriginalConstructor()
            ->setMethods(['setOrderFilter', 'getIterator'])
            ->getMock();
        $collectionMock->expects($this->any())
            ->method('getIterator')
            ->will($this->returnValue($iterator));
        $collectionMock->expects($this->any())
            ->method('setOrderFilter')
            ->will($this->returnSelf());

        $this->paymentCollectionFactoryMock->expects($this->any())
            ->method('create')
            ->will($this->returnValue($collectionMock));
    }

    /**
     * Prepare payment for the order
     *
     * @param \Magento\Sales\Model\Order|\PHPUnit_Framework_MockObject_MockObject $order
     * @param array $mockedMethods
     * @return \Magento\Sales\Model\Order\Payment|\PHPUnit_Framework_MockObject_MockObject
     */
    protected function _prepareOrderPayment($order, $mockedMethods = [])
    {
        $payment = $this->getMockBuilder(
            \Magento\Sales\Model\Order\Payment::class
        )->disableOriginalConstructor()->getMock();
        foreach ($mockedMethods as $method => $value) {
            $payment->expects($this->any())->method($method)->will($this->returnValue($value));
        }
        $payment->expects($this->any())->method('isDeleted')->will($this->returnValue(false));

        $order->setData(\Magento\Sales\Api\Data\OrderInterface::PAYMENT, $payment);

        return $payment;
    }

    /**
     * Get action flags
     *
     */
    protected function _getActionFlagsValues()
    {
        return [
            [],
            [
                \Magento\Sales\Model\Order::ACTION_FLAG_UNHOLD => false,
                \Magento\Sales\Model\Order::ACTION_FLAG_CANCEL => false
            ],
            [
                \Magento\Sales\Model\Order::ACTION_FLAG_UNHOLD => false,
                \Magento\Sales\Model\Order::ACTION_FLAG_CANCEL => true
            ]
        ];
    }

    /**
     * Get order statuses
     *
     * @return array
     */
    protected function _getOrderStatuses()
    {
        return [
            \Magento\Sales\Model\Order::STATE_HOLDED,
            \Magento\Sales\Model\Order::STATE_PAYMENT_REVIEW,
            \Magento\Sales\Model\Order::STATE_CANCELED,
            \Magento\Sales\Model\Order::STATE_COMPLETE,
            \Magento\Sales\Model\Order::STATE_CLOSED,
            \Magento\Sales\Model\Order::STATE_PROCESSING
        ];
    }

    /**
     * @param int $qtyInvoiced
     * @return void
     */
    protected function prepareItemMock($qtyInvoiced)
    {
        $itemMock = $this->getMockBuilder(\Magento\Sales\Model\ResourceModel\Order\Item::class)
            ->disableOriginalConstructor()
            ->setMethods(['isDeleted', 'filterByTypes', 'filterByParent', 'getQtyToInvoice', '__wakeUp'])
            ->getMock();

        $itemMock->expects($this->any())
            ->method('getQtyToInvoice')
            ->will($this->returnValue($qtyInvoiced));

        $iterator = new \ArrayIterator([$itemMock]);

        $itemCollectionMock = $this->getMockBuilder(\Magento\Sales\Model\ResourceModel\Order\Item\Collection::class)
            ->disableOriginalConstructor()
            ->setMethods(['setOrderFilter', 'getIterator', 'getItems'])
            ->getMock();
        $itemCollectionMock->expects($this->any())
            ->method('getIterator')
            ->will($this->returnValue($iterator));
        $itemCollectionMock->expects($this->any())
            ->method('setOrderFilter')
            ->will($this->returnSelf());

        $this->orderItemCollectionFactoryMock->expects($this->any())
            ->method('create')
            ->will($this->returnValue($itemCollectionMock));
    }

    public function canVoidPaymentDataProvider()
    {
        $data = [];
        foreach ($this->_getActionFlagsValues() as $actionFlags) {
            foreach ($this->_getOrderStatuses() as $status) {
                $data[] = [$actionFlags, $status];
            }
        }
        return $data;
    }

    public function dataProviderActionFlag()
    {
        return [
            [false],
            [true]
        ];
    }

    /**
     * test method getIncrementId()
     */
    public function testGetIncrementId()
    {
        $this->assertEquals($this->incrementId, $this->order->getIncrementId());
    }

    public function testGetEntityType()
    {
        $this->assertEquals('order', $this->order->getEntityType());
    }

    /**
     * Run test getStatusHistories method
     *
     * @return void
     */
    public function testGetStatusHistories()
    {
        $itemMock = $this->getMockForAbstractClass(
            \Magento\Sales\Api\Data\OrderStatusHistoryInterface::class,
            [],
            '',
            false,
            true,
            true,
            ['setOrder']
        );
        $dbMock = $this->getMockBuilder(\Magento\Framework\Data\Collection\AbstractDb::class)
            ->setMethods(['setOrder'])
            ->disableOriginalConstructor()
            ->getMockForAbstractClass();
        $collectionMock = $this->getMock(
            \Magento\Sales\Model\ResourceModel\Order\Status\History\Collection::class,
            [
                'setOrderFilter',
                'setOrder',
                'getItems',
                'getIterator',
                'toOptionArray',
                'count',
                'load'
            ],
            [],
            '',
            false
        );

        $collectionItems = [$itemMock];

        $collectionMock->expects($this->once())
            ->method('setOrderFilter')
            ->with($this->order)
            ->willReturnSelf();
        $collectionMock->expects($this->once())
            ->method('setOrder')
            ->with('created_at', 'desc')
            ->willReturn($dbMock);
        $dbMock->expects($this->once())
            ->method('setOrder')
            ->with('entity_id', 'desc')
            ->willReturn($collectionMock);
        $collectionMock->expects($this->once())
            ->method('getItems')
            ->willReturn($collectionItems);

        $this->historyCollectionFactoryMock->expects($this->once())
            ->method('create')
            ->willReturn($collectionMock);

        for ($i = 10; --$i;) {
            $this->assertEquals($collectionItems, $this->order->getStatusHistories());
        }
    }

    public function testLoadByIncrementIdAndStoreId()
    {
        $incrementId = '000000001';
        $storeId = '2';
        $this->salesOrderCollectionFactoryMock
            ->expects($this->once())
            ->method('create')
            ->willReturn($this->salesOrderCollectionMock);
        $this->salesOrderCollectionMock->expects($this->any())->method('addFieldToFilter')->willReturnSelf();
        $this->salesOrderCollectionMock->expects($this->once())->method('load')->willReturnSelf();
        $this->salesOrderCollectionMock->expects($this->once())->method('getFirstItem')->willReturn($this->order);
        $this->assertSame($this->order, $this->order->loadByIncrementIdAndStoreId($incrementId, $storeId));
    }

    public function testSetPaymentWithId()
    {
        $this->order->setId(123);
        $payment = $this->getMockBuilder(\Magento\Sales\Model\Order\Payment::class)
            ->disableOriginalConstructor()
            ->getMock();
        $this->order->setData(OrderInterface::PAYMENT, $payment);
        $this->order->setDataChanges(false);

        $payment->expects($this->once())
            ->method('setOrder')
            ->with($this->order)
            ->willReturnSelf();

        $payment->expects($this->once())
            ->method('setParentId')
            ->with(123)
            ->willReturnSelf();

        $payment->expects($this->any())
            ->method('getId')
            ->willReturn(1);

        $this->order->setPayment($payment);

        $this->assertEquals(
            $this->order->getData(
                OrderInterface::PAYMENT
            ),
            $payment
        );

        $this->assertFalse(
            $this->order->hasDataChanges()
        );
    }

    public function testSetPaymentNoId()
    {
        $this->order->setId(123);
        $this->order->setDataChanges(false);

        $payment = $this->getMockBuilder(\Magento\Sales\Model\Order\Payment::class)
            ->disableOriginalConstructor()
            ->getMock();

        $payment->expects($this->once())
            ->method('setOrder')
            ->with($this->order)
            ->willReturnSelf();

        $payment->expects($this->once())
            ->method('setParentId')
            ->with(123)
            ->willReturnSelf();

        $payment->expects($this->any())
            ->method('getId')
            ->willReturn(null);

        $this->order->setPayment($payment);

        $this->assertEquals(
            $this->order->getData(
                OrderInterface::PAYMENT
            ),
            $payment
        );

        $this->assertTrue(
            $this->order->hasDataChanges()
        );
    }

    public function testSetPaymentNull()
    {
        $this->assertEquals(null, $this->order->setPayment(null));

        $this->assertEquals(
            $this->order->getData(
                OrderInterface::PAYMENT
            ),
            null
        );

        $this->assertTrue(
            $this->order->hasDataChanges()
        );
    }

    public function testResetOrderWillResetPayment()
    {
        $payment = $this->getMockBuilder(\Magento\Sales\Model\Order\Payment::class)
            ->disableOriginalConstructor()
            ->getMock();
        $this->order->setData(OrderInterface::PAYMENT, $payment);
        $this->order->reset();
        $this->assertEquals(
            $this->order->getData(
                OrderInterface::PAYMENT
            ),
            null
        );

        $this->assertTrue(
            $this->order->hasDataChanges()
        );
    }

    public function notInvoicingStatesProvider()
    {
        return [
            [\Magento\Sales\Model\Order::STATE_COMPLETE],
            [\Magento\Sales\Model\Order::STATE_CANCELED],
            [\Magento\Sales\Model\Order::STATE_CLOSED]
        ];
    }

    public function canNotCreditMemoStatesProvider()
    {
        return [
            [\Magento\Sales\Model\Order::STATE_HOLDED],
            [\Magento\Sales\Model\Order::STATE_CANCELED],
            [\Magento\Sales\Model\Order::STATE_CLOSED],
            [\Magento\Sales\Model\Order::STATE_PAYMENT_REVIEW]
        ];
    }
}<|MERGE_RESOLUTION|>--- conflicted
+++ resolved
@@ -106,11 +106,7 @@
             false
         );
         $this->item = $this->getMock(
-<<<<<<< HEAD
             \Magento\Sales\Model\ResourceModel\Order\Item::class,
-            ['isDeleted', 'getQtyToInvoice', 'getParentItemId', 'getQuoteItemId', 'getLockedDoInvoice'],
-=======
-            'Magento\Sales\Model\ResourceModel\Order\Item',
             [
                 'isDeleted',
                 'getQtyToInvoice',
@@ -119,7 +115,6 @@
                 'getLockedDoInvoice',
                 'getProductId'
             ],
->>>>>>> 532dcd55
             [],
             '',
             false
