<?php declare(strict_types=1);
/**
 * Copyright © Magento, Inc. All rights reserved.
 * See COPYING.txt for license details.
 */
namespace Magento\Sales\Test\Unit\Model\CronJob;

use Magento\Framework\Locale\ResolverInterface;
use Magento\Framework\Stdlib\DateTime\TimezoneInterface;
use Magento\Sales\Model\CronJob\AggregateSalesReportInvoicedData;
use Magento\Sales\Model\ResourceModel\Report\Invoiced;
use PHPUnit\Framework\MockObject\MockObject;
use PHPUnit\Framework\TestCase;

/**
 * Tests Magento\Sales\Model\CronJob\AggregateSalesReportInvoicedDataTest
 */
class AggregateSalesReportInvoicedDataTest extends TestCase
{
    /**
<<<<<<< HEAD
     * @var \Magento\Framework\Locale\ResolverInterface|\PHPUnit\Framework\MockObject\MockObject
=======
     * @var ResolverInterface|MockObject
>>>>>>> 4e8a78ed
     */
    protected $localeResolverMock;

    /**
<<<<<<< HEAD
     * @var \Magento\Framework\Stdlib\DateTime\TimezoneInterface|\PHPUnit\Framework\MockObject\MockObject
=======
     * @var TimezoneInterface|MockObject
>>>>>>> 4e8a78ed
     */
    protected $localeDateMock;

    /**
<<<<<<< HEAD
     * @var \Magento\Sales\Model\ResourceModel\Report\InvoicedFactory|\PHPUnit\Framework\MockObject\MockObject
=======
     * @var \Magento\Sales\Model\ResourceModel\Report\InvoicedFactory|MockObject
>>>>>>> 4e8a78ed
     */
    protected $invoicedFactoryMock;

    /**
     * @var AggregateSalesReportInvoicedData
     */
    protected $observer;

    protected function setUp(): void
    {
        $this->localeResolverMock = $this->getMockBuilder(ResolverInterface::class)
            ->disableOriginalConstructor()
            ->getMock();

        $this->invoicedFactoryMock = $this->getMockBuilder(
            \Magento\Sales\Model\ResourceModel\Report\InvoicedFactory::class
        )
            ->disableOriginalConstructor()
            ->setMethods(['create'])
            ->getMock();
        $this->localeDateMock = $this->getMockBuilder(TimezoneInterface::class)
            ->disableOriginalConstructor()
            ->getMock();

        $this->observer = new AggregateSalesReportInvoicedData(
            $this->localeResolverMock,
            $this->localeDateMock,
            $this->invoicedFactoryMock
        );
    }

    public function testExecute()
    {
        $date = $this->setupAggregate();
        $invoicedMock = $this->getMockBuilder(Invoiced::class)
            ->disableOriginalConstructor()
            ->getMock();
        $invoicedMock->expects($this->once())
            ->method('aggregate')
            ->with($date);
        $this->invoicedFactoryMock->expects($this->once())
            ->method('create')
            ->willReturn($invoicedMock);
        $this->observer->execute();
    }

    /**
     * Set up aggregate
     *
     * @return \DateTime
     */
    protected function setupAggregate()
    {
        $this->localeResolverMock->expects($this->once())
            ->method('emulate')
            ->with(0);
        $this->localeResolverMock->expects($this->once())
            ->method('revert');

        $date = (new \DateTime())->sub(new \DateInterval('PT25H'));
        $this->localeDateMock->expects($this->once())
            ->method('date')
            ->willReturn($date);

        return $date;
    }
}<|MERGE_RESOLUTION|>--- conflicted
+++ resolved
@@ -18,29 +18,17 @@
 class AggregateSalesReportInvoicedDataTest extends TestCase
 {
     /**
-<<<<<<< HEAD
-     * @var \Magento\Framework\Locale\ResolverInterface|\PHPUnit\Framework\MockObject\MockObject
-=======
      * @var ResolverInterface|MockObject
->>>>>>> 4e8a78ed
      */
     protected $localeResolverMock;
 
     /**
-<<<<<<< HEAD
-     * @var \Magento\Framework\Stdlib\DateTime\TimezoneInterface|\PHPUnit\Framework\MockObject\MockObject
-=======
      * @var TimezoneInterface|MockObject
->>>>>>> 4e8a78ed
      */
     protected $localeDateMock;
 
     /**
-<<<<<<< HEAD
-     * @var \Magento\Sales\Model\ResourceModel\Report\InvoicedFactory|\PHPUnit\Framework\MockObject\MockObject
-=======
      * @var \Magento\Sales\Model\ResourceModel\Report\InvoicedFactory|MockObject
->>>>>>> 4e8a78ed
      */
     protected $invoicedFactoryMock;
 
@@ -83,7 +71,7 @@
             ->with($date);
         $this->invoicedFactoryMock->expects($this->once())
             ->method('create')
-            ->willReturn($invoicedMock);
+            ->will($this->returnValue($invoicedMock));
         $this->observer->execute();
     }
 
@@ -103,7 +91,7 @@
         $date = (new \DateTime())->sub(new \DateInterval('PT25H'));
         $this->localeDateMock->expects($this->once())
             ->method('date')
-            ->willReturn($date);
+            ->will($this->returnValue($date));
 
         return $date;
     }
