--- conflicted
+++ resolved
@@ -18,29 +18,17 @@
 class AggregateSalesReportBestsellersDataTest extends TestCase
 {
     /**
-<<<<<<< HEAD
-     * @var \Magento\Framework\Locale\ResolverInterface|\PHPUnit\Framework\MockObject\MockObject
-=======
      * @var ResolverInterface|MockObject
->>>>>>> 4e8a78ed
      */
     protected $localeResolverMock;
 
     /**
-<<<<<<< HEAD
-     * @var \Magento\Framework\Stdlib\DateTime\TimezoneInterface|\PHPUnit\Framework\MockObject\MockObject
-=======
      * @var TimezoneInterface|MockObject
->>>>>>> 4e8a78ed
      */
     protected $localeDateMock;
 
     /**
-<<<<<<< HEAD
-     * @var \Magento\Sales\Model\ResourceModel\Report\BestsellersFactory|\PHPUnit\Framework\MockObject\MockObject
-=======
      * @var \Magento\Sales\Model\ResourceModel\Report\BestsellersFactory|MockObject
->>>>>>> 4e8a78ed
      */
     protected $bestsellersFactoryMock;
 
@@ -82,7 +70,7 @@
             ->with($date);
         $this->bestsellersFactoryMock->expects($this->once())
             ->method('create')
-            ->willReturn($bestsellersMock);
+            ->will($this->returnValue($bestsellersMock));
         $this->observer->execute();
     }
 
@@ -102,7 +90,7 @@
         $date = (new \DateTime())->sub(new \DateInterval('PT25H'));
         $this->localeDateMock->expects($this->once())
             ->method('date')
-            ->willReturn($date);
+            ->will($this->returnValue($date));
 
         return $date;
     }
