--- conflicted
+++ resolved
@@ -19,38 +19,22 @@
 class CleanExpiredOrdersTest extends TestCase
 {
     /**
-<<<<<<< HEAD
-     * @var \PHPUnit\Framework\MockObject\MockObject
-=======
      * @var MockObject
->>>>>>> 4e8a78ed
      */
     protected $storesConfigMock;
 
     /**
-<<<<<<< HEAD
-     * @var \PHPUnit\Framework\MockObject\MockObject
-=======
      * @var MockObject
->>>>>>> 4e8a78ed
      */
     protected $collectionFactoryMock;
 
     /**
-<<<<<<< HEAD
-     * @var \PHPUnit\Framework\MockObject\MockObject
-=======
      * @var MockObject
->>>>>>> 4e8a78ed
      */
     protected $orderCollectionMock;
 
     /**
-<<<<<<< HEAD
-     * @var \PHPUnit\Framework\MockObject\MockObject
-=======
      * @var MockObject
->>>>>>> 4e8a78ed
      */
     private $orderManagementMock;
 
@@ -107,20 +91,10 @@
         $this->model->execute();
     }
 
-<<<<<<< HEAD
-    /**
-     */
-    public function testExecuteWithException()
-    {
-        $this->expectException(\Exception::class);
-        $this->expectExceptionMessage('Error500');
-
-=======
     public function testExecuteWithException()
     {
         $this->expectException('Exception');
         $this->expectExceptionMessage('Error500');
->>>>>>> 4e8a78ed
         $schedule = [
             1 => 20,
         ];
