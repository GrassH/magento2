<?php
/**
 * Copyright © 2015 Magento. All rights reserved.
 * See COPYING.txt for license details.
 */
namespace Magento\Sales\Test\Unit\Model\Resource;

use \Magento\Sales\Model\Resource\Order;

/**
 * Class OrderTest
 *
 * @SuppressWarnings(PHPMD.TooManyFields)
 * @SuppressWarnings(PHPMD.CouplingBetweenObjects)
 */
class OrderTest extends \PHPUnit_Framework_TestCase
{
    /**
     * @var \Magento\Sales\Model\Resource\Order
     */
    protected $resource;
    /**
     * @var \Magento\Framework\App\Resource|\PHPUnit_Framework_MockObject_MockObject
     */
    protected $resourceMock;
    /**
     * @var \Magento\Sales\Model\Resource\Attribute|\PHPUnit_Framework_MockObject_MockObject
     */
    protected $attributeMock;
    /**
     * @var \Magento\Sales\Model\Resource\Order\Handler\Address|\PHPUnit_Framework_MockObject_MockObject
     */
    protected $addressHandlerMock;
    /**
     * @var \Magento\Sales\Model\Resource\Order\Handler\State|\PHPUnit_Framework_MockObject_MockObject
     */
    protected $stateHandlerMock;
    /**
     * @var \Magento\SalesSequence\Model\Manager|\PHPUnit_Framework_MockObject_MockObject
     */
    protected $salesSequenceManagerMock;
    /**
     * @var \Magento\SalesSequence\Model\Sequence|\PHPUnit_Framework_MockObject_MockObject
     */
    protected $salesSequenceMock;
    /**
     * @var \Magento\Sales\Model\Order|\PHPUnit_Framework_MockObject_MockObject
     */
    protected $orderMock;
    /**
     * @var \Magento\Store\Model\Store|\PHPUnit_Framework_MockObject_MockObject
     */
    protected $storeMock;
    /**
     * @var \Magento\Store\Model\Group|\PHPUnit_Framework_MockObject_MockObject
     */
    protected $storeGroupMock;
    /**
     * \Magento\Sales\Model\Website|\PHPUnit_Framework_MockObject_MockObject
     */
    protected $websiteMock;
    /**
     * @var \Magento\Customer\Model\Customer|\PHPUnit_Framework_MockObject_MockObject
     */
    protected $customerMock;
    /**
     * @var \Magento\Sales\Model\Resource\Order\Item\Collection|\PHPUnit_Framework_MockObject_MockObject
     */
    protected $orderItemCollectionMock;
    /**
     * @var \Magento\Sales\Model\Resource\Order\Payment\Collection|\PHPUnit_Framework_MockObject_MockObject
     */
    protected $orderPaymentCollectionMock;
    /**
     * @var \Magento\Sales\Model\Resource\Order\Status\History\Collection|\PHPUnit_Framework_MockObject_MockObject
     */
    protected $orderStatusHistoryCollectionMock;
    /**
     * @var \Magento\Framework\DB\Adapter\Pdo\Mysql|\PHPUnit_Framework_MockObject_MockObject
     */
    protected $adapterMock;
    /**
     * @var \Magento\Sales\Model\Resource\EntitySnapshot|\PHPUnit_Framework_MockObject_MockObject
     */
    protected $entitySnapshotMock;

    /**
     * Mock class dependencies
     */
    public function setUp()
    {
        $this->resourceMock = $this->getMock('Magento\Framework\App\Resource', [], [], '', false);
        $this->attributeMock = $this->getMock('Magento\Sales\Model\Resource\Attribute', [], [], '', false);
        $this->addressHandlerMock = $this->getMock(
            'Magento\Sales\Model\Resource\Order\Handler\Address',
            ['removeEmptyAddresses'],
            [],
            '',
            false
        );
        $this->stateHandlerMock = $this->getMock('Magento\Sales\Model\Resource\Order\Handler\State', [], [], '', false);
<<<<<<< HEAD
        $this->salesSequenceManagerMock = $this->getMock(
            'Magento\SalesSequence\Model\Manager',
            [],
            [],
            '',
            false
        );
        $this->salesSequenceMock = $this->getMock('Magento\SalesSequence\Model\Sequence', [], [], '', false);
        $this->gridAggregatorMock = $this->getMock('Magento\Sales\Model\Resource\Order\Grid', [], [], '', false);
=======
        $this->salesIncrementMock = $this->getMock('Magento\Sales\Model\Increment', [], [], '', false);
>>>>>>> a2aa819c
        $this->orderMock = $this->getMock(
            'Magento\Sales\Model\Order',
            [],
            [],
            '',
            false
        );
        $this->storeMock = $this->getMock('Magento\Store\Model\Store', ['__wakeup'], [], '', false);
        $this->storeGroupMock = $this->getMock('Magento\Store\Model\Group', ['__wakeup'], [], '', false);
        $this->websiteMock = $this->getMock('Magento\Sales\Model\Website', ['__wakeup'], [], '', false);
        $this->customerMock = $this->getMock('Magento\Customer\Model\Customer', ['__wakeup'], [], '', false);
        $this->orderItemCollectionMock = $this->getMock(
            'Magento\Sales\Model\Resource\Order\Item\Collection',
            [],
            [],
            '',
            false
        );
        $this->orderPaymentCollectionMock = $this->getMock(
            'Magento\Sales\Model\Resource\Order\Payment\Collection',
            [],
            [],
            '',
            false
        );
        $this->orderStatusHistoryCollectionMock = $this->getMock(
            'Magento\Sales\Model\Resource\Order\Status\History\Collection',
            [],
            [],
            '',
            false
        );
        $this->adapterMock = $this->getMock(
            'Magento\Framework\DB\Adapter\Pdo\Mysql',
            [
                'describeTable',
                'insert',
                'lastInsertId',
                'beginTransaction',
                'rollback',
                'commit',
                'quoteInto',
                'update'
            ],
            [],
            '',
            false
        );
        $this->entitySnapshotMock = $this->getMock(
            'Magento\Sales\Model\Resource\EntitySnapshot',
            [],
            [],
            '',
            false
        );
        $contextMock = $this->getMock('\Magento\Framework\Model\Resource\Db\Context', [], [], '', false);
        $contextMock->expects($this->once())->method('getResources')->willReturn($this->resourceMock);

        $this->resource = new Order(
            $contextMock,
            $this->attributeMock,
            $this->salesSequenceManagerMock,
            $this->entitySnapshotMock,
            $this->addressHandlerMock,
            $this->stateHandlerMock
        );
    }

    public function testSave()
    {
        $this->resourceMock->expects($this->any())
            ->method('getConnection')
            ->willReturn($this->adapterMock);
        $this->adapterMock->expects($this->any())
            ->method('quoteInto');
        $this->adapterMock->expects($this->any())
            ->method('describeTable')
            ->will($this->returnValue([]));
        $this->adapterMock->expects($this->any())
            ->method('update');
        $this->adapterMock->expects($this->any())
            ->method('lastInsertId');
        $this->orderMock->expects($this->any())
            ->method('getId')
            ->will($this->returnValue(1));
        $this->entitySnapshotMock->expects($this->once())
            ->method('isModified')
            ->with($this->orderMock)
            ->will($this->returnValue(true));
        $this->resource->save($this->orderMock);
    }
}<|MERGE_RESOLUTION|>--- conflicted
+++ resolved
@@ -43,6 +43,10 @@
      * @var \Magento\SalesSequence\Model\Sequence|\PHPUnit_Framework_MockObject_MockObject
      */
     protected $salesSequenceMock;
+    /**
+     * @var \Magento\Sales\Model\Resource\Order\Grid|\PHPUnit_Framework_MockObject_MockObject
+     */
+    protected $gridAggregatorMock;
     /**
      * @var \Magento\Sales\Model\Order|\PHPUnit_Framework_MockObject_MockObject
      */
@@ -99,19 +103,8 @@
             false
         );
         $this->stateHandlerMock = $this->getMock('Magento\Sales\Model\Resource\Order\Handler\State', [], [], '', false);
-<<<<<<< HEAD
-        $this->salesSequenceManagerMock = $this->getMock(
-            'Magento\SalesSequence\Model\Manager',
-            [],
-            [],
-            '',
-            false
-        );
-        $this->salesSequenceMock = $this->getMock('Magento\SalesSequence\Model\Sequence', [], [], '', false);
+        $this->salesIncrementMock = $this->getMock('Magento\Sales\Model\Increment', [], [], '', false);
         $this->gridAggregatorMock = $this->getMock('Magento\Sales\Model\Resource\Order\Grid', [], [], '', false);
-=======
-        $this->salesIncrementMock = $this->getMock('Magento\Sales\Model\Increment', [], [], '', false);
->>>>>>> a2aa819c
         $this->orderMock = $this->getMock(
             'Magento\Sales\Model\Order',
             [],
