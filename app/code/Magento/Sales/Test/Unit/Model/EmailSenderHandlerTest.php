<?php declare(strict_types=1);
/**
 * Copyright © Magento, Inc. All rights reserved.
 * See COPYING.txt for license details.
 */
namespace Magento\Sales\Test\Unit\Model;

use Magento\Framework\App\Config;
use Magento\Framework\DB\Select;
use Magento\Framework\TestFramework\Unit\Helper\ObjectManager;
use Magento\Sales\Model\AbstractModel;
use Magento\Sales\Model\EmailSenderHandler;
use Magento\Sales\Model\Order\Email\Container\IdentityInterface;
use Magento\Sales\Model\Order\Email\Sender;
use Magento\Sales\Model\ResourceModel\Collection\AbstractCollection;
use Magento\Sales\Model\ResourceModel\EntityAbstract;
use Magento\Store\Model\Store;
use Magento\Store\Model\StoreManagerInterface;
use PHPUnit\Framework\MockObject\MockObject;
use PHPUnit\Framework\TestCase;

/**
 * Unit test of sales emails sending observer.
 */
class EmailSenderHandlerTest extends TestCase
{
    /**
     * Subject of testing.
     *
     * @var EmailSenderHandler
     */
    protected $object;

    /**
     * Email sender model mock.
     *
<<<<<<< HEAD
     * @var \Magento\Sales\Model\Order\Email\Sender|\PHPUnit\Framework\MockObject\MockObject
=======
     * @var Sender|MockObject
>>>>>>> 4e8a78ed
     */
    protected $emailSender;

    /**
     * Entity resource model mock.
     *
<<<<<<< HEAD
     * @var \Magento\Sales\Model\ResourceModel\EntityAbstract|\PHPUnit\Framework\MockObject\MockObject
=======
     * @var EntityAbstract|MockObject
>>>>>>> 4e8a78ed
     */
    protected $entityResource;

    /**
     * Entity collection model mock.
     *
<<<<<<< HEAD
     * @var \Magento\Sales\Model\ResourceModel\Collection\AbstractCollection|\PHPUnit\Framework\MockObject\MockObject
=======
     * @var AbstractCollection|MockObject
>>>>>>> 4e8a78ed
     */
    protected $entityCollection;

    /**
     * Global configuration storage mock.
     *
<<<<<<< HEAD
     * @var \Magento\Framework\App\Config|\PHPUnit\Framework\MockObject\MockObject
=======
     * @var Config|MockObject
>>>>>>> 4e8a78ed
     */
    protected $globalConfig;

    /**
<<<<<<< HEAD
     * @var \Magento\Sales\Model\Order\Email\Container\IdentityInterface|\PHPUnit\Framework\MockObject\MockObject
=======
     * @var IdentityInterface|MockObject
>>>>>>> 4e8a78ed
     */
    private $identityContainerMock;

    /**
<<<<<<< HEAD
     * @var \Magento\Store\Model\StoreManagerInterface|\PHPUnit\Framework\MockObject\MockObject
=======
     * @var StoreManagerInterface|MockObject
>>>>>>> 4e8a78ed
     */
    private $storeManagerMock;

    protected function setUp(): void
    {
        $objectManager = new ObjectManager($this);

        $this->emailSender = $this->createPartialMock(Sender::class, ['send']);

        $this->entityResource = $this->getMockForAbstractClass(
            EntityAbstract::class,
            [],
            '',
            false,
            false,
            true,
            ['save']
        );

        $this->entityCollection = $this->getMockForAbstractClass(
            AbstractCollection::class,
            [],
            '',
            false,
            false,
            true,
            ['addFieldToFilter', 'getItems', 'addAttributeToSelect', 'getSelect']
        );

        $this->globalConfig = $this->createMock(Config::class);

        $this->identityContainerMock = $this->createMock(
            IdentityInterface::class
        );

        $this->storeManagerMock = $this->createMock(
            StoreManagerInterface::class
        );

        $this->object = $objectManager->getObject(
            EmailSenderHandler::class,
            [
                'emailSender'       => $this->emailSender,
                'entityResource'    => $this->entityResource,
                'entityCollection'  => $this->entityCollection,
                'globalConfig'      => $this->globalConfig,
                'identityContainer' => $this->identityContainerMock,
                'storeManager'      => $this->storeManagerMock,
            ]
        );
    }

    /**
     * @param int $configValue
     * @param array|null $collectionItems
     * @param bool|null $emailSendingResult
     * @dataProvider executeDataProvider
     * @return void
     */
    public function testExecute($configValue, $collectionItems, $emailSendingResult)
    {
        $path = 'sales_email/general/async_sending';

        $this->globalConfig
            ->expects($this->at(0))
            ->method('getValue')
            ->with($path)
            ->willReturn($configValue);

        if ($configValue) {
            $this->entityCollection
                ->expects($this->at(0))
                ->method('addFieldToFilter')
                ->with('send_email', ['eq' => 1]);

            $this->entityCollection
                ->expects($this->at(1))
                ->method('addFieldToFilter')
                ->with('email_sent', ['null' => true]);

            $this->entityCollection
                ->expects($this->any())
                ->method('addAttributeToSelect')
                ->with('store_id')
                ->willReturnSelf();

            $selectMock = $this->createMock(Select::class);

            $selectMock
                ->expects($this->atLeastOnce())
                ->method('group')
                ->with('store_id')
                ->willReturnSelf();

            $this->entityCollection
                ->expects($this->any())
                ->method('getSelect')
                ->willReturn($selectMock);

            $this->entityCollection
                ->expects($this->any())
                ->method('getItems')
                ->willReturn($collectionItems);

            if ($collectionItems) {

<<<<<<< HEAD
                /** @var \Magento\Sales\Model\AbstractModel|\PHPUnit\Framework\MockObject\MockObject $collectionItem */
=======
                /** @var AbstractModel|MockObject $collectionItem */
>>>>>>> 4e8a78ed
                $collectionItem = $collectionItems[0];

                $this->emailSender
                    ->expects($this->once())
                    ->method('send')
                    ->with($collectionItem, true)
                    ->willReturn($emailSendingResult);

                $storeMock = $this->createMock(Store::class);

                $this->storeManagerMock
                    ->expects($this->any())
                    ->method('getStore')
                    ->willReturn($storeMock);

                $this->identityContainerMock
                    ->expects($this->any())
                    ->method('setStore')
                    ->with($storeMock);

                $this->identityContainerMock
                    ->expects($this->any())
                    ->method('isEnabled')
                    ->willReturn(true);

                if ($emailSendingResult) {
                    $collectionItem
                        ->expects($this->once())
                        ->method('setEmailSent')
                        ->with(true)
                        ->willReturn($collectionItem);

                    $this->entityResource
                        ->expects($this->once())
                        ->method('save')
                        ->with($collectionItem);
                }
            }
        }

        $this->object->sendEmails();
    }

    /**
     * @return array
     */
    public function executeDataProvider()
    {
        $entityModel = $this->getMockForAbstractClass(
            AbstractModel::class,
            [],
            '',
            false,
            false,
            true,
            ['setEmailSent', 'getOrder']
        );

        return [
            [
                'configValue' => 1,
                'collectionItems' => [clone $entityModel],
                'emailSendingResult' => true,
            ],
            [
                'configValue' => 1,
                'collectionItems' => [clone $entityModel],
                'emailSendingResult' => false,
            ],
            [
                'configValue' => 1,
                'collectionItems' => [],
                'emailSendingResult' => null,
            ],
            [
                'configValue' => 0,
                'collectionItems' => null,
                'emailSendingResult' => null,
            ]
        ];
    }
}<|MERGE_RESOLUTION|>--- conflicted
+++ resolved
@@ -34,62 +34,38 @@
     /**
      * Email sender model mock.
      *
-<<<<<<< HEAD
-     * @var \Magento\Sales\Model\Order\Email\Sender|\PHPUnit\Framework\MockObject\MockObject
-=======
      * @var Sender|MockObject
->>>>>>> 4e8a78ed
      */
     protected $emailSender;
 
     /**
      * Entity resource model mock.
      *
-<<<<<<< HEAD
-     * @var \Magento\Sales\Model\ResourceModel\EntityAbstract|\PHPUnit\Framework\MockObject\MockObject
-=======
      * @var EntityAbstract|MockObject
->>>>>>> 4e8a78ed
      */
     protected $entityResource;
 
     /**
      * Entity collection model mock.
      *
-<<<<<<< HEAD
-     * @var \Magento\Sales\Model\ResourceModel\Collection\AbstractCollection|\PHPUnit\Framework\MockObject\MockObject
-=======
      * @var AbstractCollection|MockObject
->>>>>>> 4e8a78ed
      */
     protected $entityCollection;
 
     /**
      * Global configuration storage mock.
      *
-<<<<<<< HEAD
-     * @var \Magento\Framework\App\Config|\PHPUnit\Framework\MockObject\MockObject
-=======
      * @var Config|MockObject
->>>>>>> 4e8a78ed
      */
     protected $globalConfig;
 
     /**
-<<<<<<< HEAD
-     * @var \Magento\Sales\Model\Order\Email\Container\IdentityInterface|\PHPUnit\Framework\MockObject\MockObject
-=======
      * @var IdentityInterface|MockObject
->>>>>>> 4e8a78ed
      */
     private $identityContainerMock;
 
     /**
-<<<<<<< HEAD
-     * @var \Magento\Store\Model\StoreManagerInterface|\PHPUnit\Framework\MockObject\MockObject
-=======
      * @var StoreManagerInterface|MockObject
->>>>>>> 4e8a78ed
      */
     private $storeManagerMock;
 
@@ -196,11 +172,7 @@
 
             if ($collectionItems) {
 
-<<<<<<< HEAD
-                /** @var \Magento\Sales\Model\AbstractModel|\PHPUnit\Framework\MockObject\MockObject $collectionItem */
-=======
                 /** @var AbstractModel|MockObject $collectionItem */
->>>>>>> 4e8a78ed
                 $collectionItem = $collectionItems[0];
 
                 $this->emailSender
