<?php declare(strict_types=1);
/**
 * Copyright © Magento, Inc. All rights reserved.
 * See COPYING.txt for license details.
 */
namespace Magento\Sales\Test\Unit\Model\Rss;

use Magento\Framework\App\Config\ScopeConfigInterface;
use Magento\Framework\App\RequestInterface;
use Magento\Framework\ObjectManagerInterface;
use Magento\Framework\Stdlib\DateTime\TimezoneInterface;
use Magento\Framework\TestFramework\Unit\Helper\ObjectManager as ObjectManagerHelper;
use Magento\Framework\UrlInterface;
use Magento\Sales\Model\Order;
use Magento\Sales\Model\Rss\OrderStatus;
use Magento\Sales\Model\Rss\Signature;
use Magento\Store\Model\ScopeInterface;
use PHPUnit\Framework\MockObject\MockObject;
use PHPUnit\Framework\TestCase;

/**
 *
 * @SuppressWarnings(PHPMD.CouplingBetweenObjects)
 */
class OrderStatusTest extends TestCase
{
    /**
     * @var OrderStatus
     */
    protected $model;

    /**
     * @var ObjectManagerHelper
     */
    protected $objectManagerHelper;

    /**
<<<<<<< HEAD
     * @var \Magento\Framework\ObjectManagerInterface|\PHPUnit\Framework\MockObject\MockObject
=======
     * @var ObjectManagerInterface|MockObject
>>>>>>> 4e8a78ed
     */
    protected $objectManager;

    /**
<<<<<<< HEAD
     * @var \Magento\Framework\UrlInterface|\PHPUnit\Framework\MockObject\MockObject
=======
     * @var UrlInterface|MockObject
>>>>>>> 4e8a78ed
     */
    protected $urlInterface;

    /**
<<<<<<< HEAD
     * @var \Magento\Framework\App\RequestInterface|\PHPUnit\Framework\MockObject\MockObject
=======
     * @var RequestInterface|MockObject
>>>>>>> 4e8a78ed
     */
    protected $requestInterface;

    /**
<<<<<<< HEAD
     * @var \PHPUnit\Framework\MockObject\MockObject
=======
     * @var MockObject
>>>>>>> 4e8a78ed
     */
    protected $orderStatusFactory;

    /**
<<<<<<< HEAD
     * @var \Magento\Framework\Stdlib\DateTime\TimezoneInterface|\PHPUnit\Framework\MockObject\MockObject
=======
     * @var TimezoneInterface|MockObject
>>>>>>> 4e8a78ed
     */
    protected $timezoneInterface;

    /**
<<<<<<< HEAD
     * @var \PHPUnit\Framework\MockObject\MockObject
=======
     * @var MockObject
>>>>>>> 4e8a78ed
     */
    protected $orderFactory;

    /**
<<<<<<< HEAD
     * @var \Magento\Framework\App\Config\ScopeConfigInterface|\PHPUnit\Framework\MockObject\MockObject
=======
     * @var ScopeConfigInterface|MockObject
>>>>>>> 4e8a78ed
     */
    protected $scopeConfigInterface;

    /**
<<<<<<< HEAD
     * @var \Magento\Sales\Model\Order|\PHPUnit\Framework\MockObject\MockObject
=======
     * @var \Magento\Sales\Model\Order|MockObject
>>>>>>> 4e8a78ed
     */
    protected $order;

    /**
<<<<<<< HEAD
     * @var \PHPUnit\Framework\MockObject\MockObject|Signature
=======
     * @var MockObject|Signature
>>>>>>> 4e8a78ed
     */
    private $signature;

    /**
     * @var array
     */
    protected $feedData = [
        'title' => 'Order # 100000001 Notification(s)',
        'link' => 'http://magento.com/sales/order/view/order_id/1',
        'description' => 'Order # 100000001 Notification(s)',
        'charset' => 'UTF-8',
        'entries' => [
            [
                'title' => 'Details for Order #100000001',
                'link' => 'http://magento.com/sales/order/view/order_id/1',
                'description' => '<p>Notified Date: <br/>Comment: Some comment<br/></p>',
            ],
            [
                'title' => 'Order #100000001 created at ',
                'link' => 'http://magento.com/sales/order/view/order_id/1',
                'description' => '<p>Current Status: Pending<br/>Total: 15.00<br/></p>'
            ],
        ],
    ];

    /**
     * @inheritdoc
     */
    protected function setUp(): void
    {
        $this->objectManager = $this->createMock(ObjectManagerInterface::class);
        $this->urlInterface = $this->createMock(UrlInterface::class);
        $this->requestInterface = $this->createMock(RequestInterface::class);
        $this->orderStatusFactory =
            $this->getMockBuilder(\Magento\Sales\Model\ResourceModel\Order\Rss\OrderStatusFactory::class)
            ->setMethods(['create'])
            ->disableOriginalConstructor()
            ->getMock();
        $this->timezoneInterface = $this->createMock(TimezoneInterface::class);
        $this->orderFactory = $this->createPartialMock(\Magento\Sales\Model\OrderFactory::class, ['create']);
        $this->scopeConfigInterface = $this->createMock(ScopeConfigInterface::class);

        $this->order = $this->getMockBuilder(Order::class)
            ->setMethods(
                [
                    '__sleep',
                    '__wakeup',
                    'getIncrementId',
                    'getId',
                    'getCustomerId',
                    'load',
                    'getStatusLabel',
                    'formatPrice',
                    'getGrandTotal',
                ]
            )
            ->disableOriginalConstructor()
            ->getMock();
        $this->order->expects($this->any())->method('getId')->willReturn(1);
        $this->order->expects($this->any())->method('getIncrementId')->willReturn('100000001');
        $this->order->expects($this->any())->method('getCustomerId')->willReturn(1);
        $this->order->expects($this->any())->method('getStatusLabel')->willReturn('Pending');
        $this->order->expects($this->any())->method('formatPrice')->willReturn('15.00');
        $this->order->expects($this->any())->method('getGrandTotal')->willReturn(15);
        $this->order->expects($this->any())->method('load')->with(1)->willReturnSelf();
        $this->signature = $this->createMock(Signature::class);
        $this->objectManagerHelper = new ObjectManagerHelper($this);
        $this->model = $this->objectManagerHelper->getObject(
            OrderStatus::class,
            [
                'objectManager' => $this->objectManager,
                'urlBuilder' => $this->urlInterface,
                'request' => $this->requestInterface,
                'orderResourceFactory' => $this->orderStatusFactory,
                'localeDate' => $this->timezoneInterface,
                'orderFactory' => $this->orderFactory,
                'scopeConfig' => $this->scopeConfigInterface,
                'signature' => $this->signature,
            ]
        );
    }

    /**
     * Positive scenario.
     */
    public function testGetRssData()
    {
        $this->orderFactory->expects($this->once())->method('create')->willReturn($this->order);
        $requestData = base64_encode('{"order_id":1,"increment_id":"100000001","customer_id":1}');
        $this->signature->expects($this->never())->method('signData');
        $this->signature->expects($this->any())
            ->method('isValid')
            ->with($requestData, 'signature')
            ->willReturn(true);

        $this->requestInterface->expects($this->any())
            ->method('getParam')
            ->willReturnMap(
                [
                    ['data', null, $requestData],
                    ['signature', null, 'signature'],
                ]
            );

        $resource = $this->getMockBuilder(\Magento\Sales\Model\ResourceModel\Order\Rss\OrderStatus::class)
            ->setMethods(['getAllCommentCollection'])
            ->disableOriginalConstructor()
            ->getMock();
        $comment = [
            'entity_type_code' => 'order',
            'increment_id' => '100000001',
            'created_at' => '2014-10-09 18:25:50',
            'comment' => 'Some comment',
        ];
        $resource->expects($this->once())->method('getAllCommentCollection')->willReturn([$comment]);
        $this->orderStatusFactory->expects($this->once())->method('create')->willReturn($resource);
        $this->urlInterface->expects($this->any())->method('getUrl')
            ->with('sales/order/view', ['order_id' => 1])
            ->willReturn('http://magento.com/sales/order/view/order_id/1');

        $this->assertEquals($this->feedData, $this->model->getRssData());
    }

    /**
     * Case when invalid data is provided.
<<<<<<< HEAD
     *
     */
    public function testGetRssDataWithError()
    {
        $this->expectException(\InvalidArgumentException::class);
        $this->expectExceptionMessage('Order not found.');

=======
     */
    public function testGetRssDataWithError()
    {
        $this->expectException('InvalidArgumentException');
        $this->expectExceptionMessage('Order not found.');
>>>>>>> 4e8a78ed
        $this->orderFactory->expects($this->once())->method('create')->willReturn($this->order);
        $requestData = base64_encode('{"order_id":"1","increment_id":true,"customer_id":true}');
        $this->signature->expects($this->never())->method('signData');
        $this->signature->expects($this->any())
            ->method('isValid')
            ->with($requestData, 'signature')
            ->willReturn(true);
        $this->requestInterface->expects($this->any())
            ->method('getParam')
            ->willReturnMap(
                [
                    ['data', null, $requestData],
                    ['signature', null, 'signature'],
                ]
            );
        $this->orderStatusFactory->expects($this->never())->method('create');
        $this->urlInterface->expects($this->never())->method('getUrl');
        $this->assertEquals($this->feedData, $this->model->getRssData());
    }

    /**
     * Case when invalid signature is provided.
<<<<<<< HEAD
     *
     */
    public function testGetRssDataWithWrongSignature()
    {
        $this->expectException(\InvalidArgumentException::class);
        $this->expectExceptionMessage('Order not found.');

=======
     */
    public function testGetRssDataWithWrongSignature()
    {
        $this->expectException('InvalidArgumentException');
        $this->expectExceptionMessage('Order not found.');
>>>>>>> 4e8a78ed
        $requestData = base64_encode('{"order_id":"1","increment_id":true,"customer_id":true}');
        $this->signature->expects($this->never())
            ->method('signData');
        $this->signature->expects($this->any())
            ->method('isValid')
            ->with($requestData, 'signature')
            ->willReturn(false);
        $this->requestInterface->expects($this->any())
            ->method('getParam')
            ->willReturnMap(
                [
                    ['data', null, $requestData],
                    ['signature', null, 'signature'],
                ]
            );
        $this->orderStatusFactory->expects($this->never())->method('create');
        $this->urlInterface->expects($this->never())->method('getUrl');
        $this->assertEquals($this->feedData, $this->model->getRssData());
    }

    /**
     * Testing allowed getter.
     */
    public function testIsAllowed()
    {
        $this->scopeConfigInterface->expects($this->once())->method('getValue')
<<<<<<< HEAD
            ->with('rss/order/status', \Magento\Store\Model\ScopeInterface::SCOPE_STORE)
            ->willReturn(true);
=======
            ->with('rss/order/status', ScopeInterface::SCOPE_STORE)
            ->will($this->returnValue(true));
>>>>>>> 4e8a78ed
        $this->assertTrue($this->model->isAllowed());
    }

    /**
     * Test caching.
     *
     * @param string $requestData
     * @param string $result
     * @dataProvider getCacheKeyDataProvider
     */
    public function testGetCacheKey($requestData, $result)
    {
        $this->requestInterface->expects($this->any())->method('getParam')
            ->willReturnMap(
                [
                    ['data', null, $requestData],
                    ['signature', null, 'signature'],
                ]
            );
        $this->signature->expects($this->never())->method('signData');
        $this->signature->expects($this->any())
            ->method('isValid')
            ->with($requestData, 'signature')
            ->willReturn(true);
        $this->orderFactory->expects($this->once())->method('create')->willReturn($this->order);
        $this->assertEquals('rss_order_status_data_' . $result, $this->model->getCacheKey());
    }

    /**
     * Test data for caching test.
     *
     * @return array
     */
    public function getCacheKeyDataProvider()
    {
        // phpcs:disable
        return [
            [base64_encode('{"order_id":1,"increment_id":"100000001","customer_id":1}'), md5('11000000011')],
            [base64_encode('{"order_id":"1","increment_id":true,"customer_id":true}'), '']
        ];
        // phpcs:enable
    }

    /**
     * Test for cache lifetime getter.
     */
    public function testGetCacheLifetime()
    {
        $this->assertEquals(600, $this->model->getCacheLifetime());
    }
}<|MERGE_RESOLUTION|>--- conflicted
+++ resolved
@@ -35,83 +35,47 @@
     protected $objectManagerHelper;
 
     /**
-<<<<<<< HEAD
-     * @var \Magento\Framework\ObjectManagerInterface|\PHPUnit\Framework\MockObject\MockObject
-=======
      * @var ObjectManagerInterface|MockObject
->>>>>>> 4e8a78ed
      */
     protected $objectManager;
 
     /**
-<<<<<<< HEAD
-     * @var \Magento\Framework\UrlInterface|\PHPUnit\Framework\MockObject\MockObject
-=======
      * @var UrlInterface|MockObject
->>>>>>> 4e8a78ed
      */
     protected $urlInterface;
 
     /**
-<<<<<<< HEAD
-     * @var \Magento\Framework\App\RequestInterface|\PHPUnit\Framework\MockObject\MockObject
-=======
      * @var RequestInterface|MockObject
->>>>>>> 4e8a78ed
      */
     protected $requestInterface;
 
     /**
-<<<<<<< HEAD
-     * @var \PHPUnit\Framework\MockObject\MockObject
-=======
      * @var MockObject
->>>>>>> 4e8a78ed
      */
     protected $orderStatusFactory;
 
     /**
-<<<<<<< HEAD
-     * @var \Magento\Framework\Stdlib\DateTime\TimezoneInterface|\PHPUnit\Framework\MockObject\MockObject
-=======
      * @var TimezoneInterface|MockObject
->>>>>>> 4e8a78ed
      */
     protected $timezoneInterface;
 
     /**
-<<<<<<< HEAD
-     * @var \PHPUnit\Framework\MockObject\MockObject
-=======
      * @var MockObject
->>>>>>> 4e8a78ed
      */
     protected $orderFactory;
 
     /**
-<<<<<<< HEAD
-     * @var \Magento\Framework\App\Config\ScopeConfigInterface|\PHPUnit\Framework\MockObject\MockObject
-=======
      * @var ScopeConfigInterface|MockObject
->>>>>>> 4e8a78ed
      */
     protected $scopeConfigInterface;
 
     /**
-<<<<<<< HEAD
-     * @var \Magento\Sales\Model\Order|\PHPUnit\Framework\MockObject\MockObject
-=======
      * @var \Magento\Sales\Model\Order|MockObject
->>>>>>> 4e8a78ed
      */
     protected $order;
 
     /**
-<<<<<<< HEAD
-     * @var \PHPUnit\Framework\MockObject\MockObject|Signature
-=======
      * @var MockObject|Signature
->>>>>>> 4e8a78ed
      */
     private $signature;
 
@@ -170,13 +134,13 @@
             )
             ->disableOriginalConstructor()
             ->getMock();
-        $this->order->expects($this->any())->method('getId')->willReturn(1);
-        $this->order->expects($this->any())->method('getIncrementId')->willReturn('100000001');
-        $this->order->expects($this->any())->method('getCustomerId')->willReturn(1);
-        $this->order->expects($this->any())->method('getStatusLabel')->willReturn('Pending');
-        $this->order->expects($this->any())->method('formatPrice')->willReturn('15.00');
-        $this->order->expects($this->any())->method('getGrandTotal')->willReturn(15);
-        $this->order->expects($this->any())->method('load')->with(1)->willReturnSelf();
+        $this->order->expects($this->any())->method('getId')->will($this->returnValue(1));
+        $this->order->expects($this->any())->method('getIncrementId')->will($this->returnValue('100000001'));
+        $this->order->expects($this->any())->method('getCustomerId')->will($this->returnValue(1));
+        $this->order->expects($this->any())->method('getStatusLabel')->will($this->returnValue('Pending'));
+        $this->order->expects($this->any())->method('formatPrice')->will($this->returnValue('15.00'));
+        $this->order->expects($this->any())->method('getGrandTotal')->will($this->returnValue(15));
+        $this->order->expects($this->any())->method('load')->with(1)->will($this->returnSelf());
         $this->signature = $this->createMock(Signature::class);
         $this->objectManagerHelper = new ObjectManagerHelper($this);
         $this->model = $this->objectManagerHelper->getObject(
@@ -230,28 +194,18 @@
         $this->orderStatusFactory->expects($this->once())->method('create')->willReturn($resource);
         $this->urlInterface->expects($this->any())->method('getUrl')
             ->with('sales/order/view', ['order_id' => 1])
-            ->willReturn('http://magento.com/sales/order/view/order_id/1');
+            ->will($this->returnValue('http://magento.com/sales/order/view/order_id/1'));
 
         $this->assertEquals($this->feedData, $this->model->getRssData());
     }
 
     /**
      * Case when invalid data is provided.
-<<<<<<< HEAD
-     *
-     */
-    public function testGetRssDataWithError()
-    {
-        $this->expectException(\InvalidArgumentException::class);
-        $this->expectExceptionMessage('Order not found.');
-
-=======
      */
     public function testGetRssDataWithError()
     {
         $this->expectException('InvalidArgumentException');
         $this->expectExceptionMessage('Order not found.');
->>>>>>> 4e8a78ed
         $this->orderFactory->expects($this->once())->method('create')->willReturn($this->order);
         $requestData = base64_encode('{"order_id":"1","increment_id":true,"customer_id":true}');
         $this->signature->expects($this->never())->method('signData');
@@ -274,21 +228,11 @@
 
     /**
      * Case when invalid signature is provided.
-<<<<<<< HEAD
-     *
-     */
-    public function testGetRssDataWithWrongSignature()
-    {
-        $this->expectException(\InvalidArgumentException::class);
-        $this->expectExceptionMessage('Order not found.');
-
-=======
      */
     public function testGetRssDataWithWrongSignature()
     {
         $this->expectException('InvalidArgumentException');
         $this->expectExceptionMessage('Order not found.');
->>>>>>> 4e8a78ed
         $requestData = base64_encode('{"order_id":"1","increment_id":true,"customer_id":true}');
         $this->signature->expects($this->never())
             ->method('signData');
@@ -315,13 +259,8 @@
     public function testIsAllowed()
     {
         $this->scopeConfigInterface->expects($this->once())->method('getValue')
-<<<<<<< HEAD
-            ->with('rss/order/status', \Magento\Store\Model\ScopeInterface::SCOPE_STORE)
-            ->willReturn(true);
-=======
             ->with('rss/order/status', ScopeInterface::SCOPE_STORE)
             ->will($this->returnValue(true));
->>>>>>> 4e8a78ed
         $this->assertTrue($this->model->isAllowed());
     }
 
@@ -346,7 +285,7 @@
             ->method('isValid')
             ->with($requestData, 'signature')
             ->willReturn(true);
-        $this->orderFactory->expects($this->once())->method('create')->willReturn($this->order);
+        $this->orderFactory->expects($this->once())->method('create')->will($this->returnValue($this->order));
         $this->assertEquals('rss_order_status_data_' . $result, $this->model->getCacheKey());
     }
 
