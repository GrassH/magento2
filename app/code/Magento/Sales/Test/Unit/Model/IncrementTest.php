--- conflicted
+++ resolved
@@ -20,20 +20,12 @@
     protected $model;
 
     /**
-<<<<<<< HEAD
-     * @var \Magento\Eav\Model\Config|\PHPUnit\Framework\MockObject\MockObject
-=======
      * @var Config|MockObject
->>>>>>> 4e8a78ed
      */
     protected $eavConfig;
 
     /**
-<<<<<<< HEAD
-     * @var \Magento\Eav\Model\Entity\Type|\PHPUnit\Framework\MockObject\MockObject
-=======
      * @var Type|MockObject
->>>>>>> 4e8a78ed
      */
     protected $type;
 
