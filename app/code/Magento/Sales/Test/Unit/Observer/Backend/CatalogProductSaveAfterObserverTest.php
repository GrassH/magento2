--- conflicted
+++ resolved
@@ -22,29 +22,17 @@
     protected $_model;
 
     /**
-<<<<<<< HEAD
-     * @var \PHPUnit\Framework\MockObject\MockObject
-=======
      * @var MockObject
->>>>>>> 4e8a78ed
      */
     protected $_quoteMock;
 
     /**
-<<<<<<< HEAD
-     * @var \PHPUnit\Framework\MockObject\MockObject
-=======
      * @var MockObject
->>>>>>> 4e8a78ed
      */
     protected $_observerMock;
 
     /**
-<<<<<<< HEAD
-     * @var \PHPUnit\Framework\MockObject\MockObject
-=======
      * @var MockObject
->>>>>>> 4e8a78ed
      */
     protected $_eventMock;
 
@@ -56,7 +44,7 @@
             Event::class,
             ['getProduct', 'getStatus', 'getProductId']
         );
-        $this->_observerMock->expects($this->any())->method('getEvent')->willReturn($this->_eventMock);
+        $this->_observerMock->expects($this->any())->method('getEvent')->will($this->returnValue($this->_eventMock));
         $this->_model = new CatalogProductSaveAfterObserver($this->_quoteMock);
     }
 
@@ -71,9 +59,9 @@
             Product::class,
             ['getId', 'getStatus', '__wakeup']
         );
-        $this->_eventMock->expects($this->once())->method('getProduct')->willReturn($productMock);
-        $productMock->expects($this->once())->method('getId')->willReturn($productId);
-        $productMock->expects($this->once())->method('getStatus')->willReturn($productStatus);
+        $this->_eventMock->expects($this->once())->method('getProduct')->will($this->returnValue($productMock));
+        $productMock->expects($this->once())->method('getId')->will($this->returnValue($productId));
+        $productMock->expects($this->once())->method('getStatus')->will($this->returnValue($productStatus));
         $this->_quoteMock->expects($this->any())->method('markQuotesRecollect');
         $this->_model->execute($this->_observerMock);
     }
