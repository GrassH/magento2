--- conflicted
+++ resolved
@@ -19,20 +19,12 @@
     protected $_model;
 
     /**
-<<<<<<< HEAD
-     * @var \PHPUnit\Framework\MockObject\MockObject
-=======
      * @var MockObject
->>>>>>> 4e8a78ed
      */
     protected $_quoteMock;
 
     /**
-<<<<<<< HEAD
-     * @var Observer|\PHPUnit\Framework\MockObject\MockObject
-=======
      * @var Observer|MockObject
->>>>>>> 4e8a78ed
      */
     protected $eventObserverMock;
 
