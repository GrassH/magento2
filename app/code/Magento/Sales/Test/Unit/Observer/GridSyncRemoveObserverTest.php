--- conflicted
+++ resolved
@@ -21,29 +21,17 @@
     protected $unit;
 
     /**
-<<<<<<< HEAD
-     * @var \Magento\Sales\Model\ResourceModel\GridInterface|\PHPUnit\Framework\MockObject\MockObject
-=======
      * @var GridInterface|MockObject
->>>>>>> 4e8a78ed
      */
     protected $gridAggregatorMock;
 
     /**
-<<<<<<< HEAD
-     * @var \Magento\Framework\Event\Observer|\PHPUnit\Framework\MockObject\MockObject
-=======
      * @var Observer|MockObject
->>>>>>> 4e8a78ed
      */
     protected $eventObserverMock;
 
     /**
-<<<<<<< HEAD
-     * @var \Magento\Sales\Model\AbstractModel|\PHPUnit\Framework\MockObject\MockObject
-=======
      * @var AbstractModel|MockObject
->>>>>>> 4e8a78ed
      */
     protected $salesModelMock;
 
