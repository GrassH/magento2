--- conflicted
+++ resolved
@@ -15,20 +15,12 @@
 class SalesOrderPaymentDataConverterTest extends TestCase
 {
     /**
-<<<<<<< HEAD
-     * @var Serialize|\PHPUnit\Framework\MockObject\MockObject
-=======
      * @var Serialize|MockObject
->>>>>>> 4e8a78ed
      */
     private $serializeMock;
 
     /**
-<<<<<<< HEAD
-     * @var Json|\PHPUnit\Framework\MockObject\MockObject
-=======
      * @var Json|MockObject
->>>>>>> 4e8a78ed
      */
     private $jsonMock;
 
