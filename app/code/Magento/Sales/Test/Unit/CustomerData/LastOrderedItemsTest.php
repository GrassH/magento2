--- conflicted
+++ resolved
@@ -31,47 +31,27 @@
 class LastOrderedItemsTest extends TestCase
 {
     /**
-<<<<<<< HEAD
-     * @var \PHPUnit\Framework\MockObject\MockObject
-=======
-     * @var MockObject
->>>>>>> 4e8a78ed
+     * @var MockObject
      */
     private $orderCollectionFactoryMock;
 
     /**
-<<<<<<< HEAD
-     * @var \PHPUnit\Framework\MockObject\MockObject
-=======
-     * @var MockObject
->>>>>>> 4e8a78ed
+     * @var MockObject
      */
     private $orderConfigMock;
 
     /**
-<<<<<<< HEAD
-     * @var \PHPUnit\Framework\MockObject\MockObject
-=======
-     * @var MockObject
->>>>>>> 4e8a78ed
+     * @var MockObject
      */
     private $customerSessionMock;
 
     /**
-<<<<<<< HEAD
-     * @var \PHPUnit\Framework\MockObject\MockObject
-=======
-     * @var MockObject
->>>>>>> 4e8a78ed
+     * @var MockObject
      */
     private $stockRegistryMock;
 
     /**
-<<<<<<< HEAD
-     * @var \PHPUnit\Framework\MockObject\MockObject
-=======
-     * @var MockObject
->>>>>>> 4e8a78ed
+     * @var MockObject
      */
     private $storeManagerMock;
 
@@ -81,20 +61,12 @@
     private $objectManagerHelper;
 
     /**
-<<<<<<< HEAD
-     * @var \PHPUnit\Framework\MockObject\MockObject
-=======
-     * @var MockObject
->>>>>>> 4e8a78ed
+     * @var MockObject
      */
     private $orderMock;
 
     /**
-<<<<<<< HEAD
-     * @var \PHPUnit\Framework\MockObject\MockObject
-=======
-     * @var MockObject
->>>>>>> 4e8a78ed
+     * @var MockObject
      */
     private $productRepositoryMock;
 
@@ -104,11 +76,7 @@
     private $section;
 
     /**
-<<<<<<< HEAD
-     * @var \Psr\Log\LoggerInterface|\PHPUnit\Framework\MockObject\MockObject
-=======
      * @var LoggerInterface|MockObject
->>>>>>> 4e8a78ed
      */
     private $loggerMock;
 
@@ -227,11 +195,7 @@
     }
 
     /**
-<<<<<<< HEAD
-     * @return \PHPUnit\Framework\MockObject\MockObject
-=======
      * @return MockObject
->>>>>>> 4e8a78ed
      */
     private function getLastOrderMock()
     {
