<?php declare(strict_types=1);
/**
 * Copyright © Magento, Inc. All rights reserved.
 * See COPYING.txt for license details.
 */

namespace Magento\Sales\Test\Unit\Helper;

use Magento\Framework\App\Config\ScopeConfigInterface;
use Magento\Framework\App\Helper\Context;
use Magento\Framework\App\State;
use Magento\Framework\Pricing\PriceCurrencyInterface;
use Magento\Sales\Helper\Data;
use Magento\Sales\Model\Order\Email\Container\CreditmemoCommentIdentity;
use Magento\Sales\Model\Order\Email\Container\CreditmemoIdentity;
use Magento\Sales\Model\Order\Email\Container\InvoiceCommentIdentity;
use Magento\Sales\Model\Order\Email\Container\InvoiceIdentity;
use Magento\Sales\Model\Order\Email\Container\OrderCommentIdentity;
use Magento\Sales\Model\Order\Email\Container\OrderIdentity;
use Magento\Sales\Model\Order\Email\Container\ShipmentCommentIdentity;
use Magento\Sales\Model\Order\Email\Container\ShipmentIdentity;
use Magento\Store\Model\ScopeInterface;
use Magento\Store\Model\StoreManagerInterface;
use PHPUnit\Framework\MockObject\MockObject;
use PHPUnit\Framework\TestCase;

/**
 * @SuppressWarnings(PHPMD.CouplingBetweenObjects)
 */
class DataTest extends TestCase
{
    /**
     * @var Data
     */
    protected $helper;

    /**
<<<<<<< HEAD
     * @var \PHPUnit\Framework\MockObject\MockObject | \Magento\Framework\App\Config\ScopeConfigInterface
=======
     * @var MockObject|ScopeConfigInterface
>>>>>>> 4e8a78ed
     */
    protected $scopeConfigMock;

    /**
<<<<<<< HEAD
     * @var \PHPUnit\Framework\MockObject\MockObject | \Magento\Sales\Model\Store
=======
     * @var MockObject|\Magento\Sales\Model\Store
>>>>>>> 4e8a78ed
     */
    protected $storeMock;

    /**
     * @return void
     */
    protected function setUp(): void
    {
        $this->scopeConfigMock = $this->getMockBuilder(ScopeConfigInterface::class)
            ->disableOriginalConstructor()
            ->getMock();
        $contextMock = $this->getMockBuilder(Context::class)
            ->disableOriginalConstructor()
            ->getMock();
        $contextMock->expects($this->any())
            ->method('getScopeConfig')
            ->willReturn($this->scopeConfigMock);

        $storeManagerMock = $this->getMockBuilder(StoreManagerInterface::class)
            ->disableOriginalConstructor()
            ->getMock();

        $appStateMock = $this->getMockBuilder(State::class)
            ->disableOriginalConstructor()
            ->getMock();

        $pricingCurrencyMock = $this->getMockBuilder(PriceCurrencyInterface::class)
            ->disableOriginalConstructor()
            ->getMock();

        $this->helper = new Data(
            $contextMock,
            $storeManagerMock,
            $appStateMock,
            $pricingCurrencyMock
        );

        $this->storeMock = $this->getMockBuilder(\Magento\Sales\Model\Store::class)
            ->disableOriginalConstructor()
            ->getMock();
    }

    /**
     * @dataProvider getScopeConfigValue
     */
    public function testCanSendNewOrderConfirmationEmail($scopeConfigValue)
    {
        $this->setupScopeConfigIsSetFlag(
            OrderIdentity::XML_PATH_EMAIL_ENABLED,
            $scopeConfigValue
        );

        $this->assertEquals($scopeConfigValue, $this->helper->canSendNewOrderConfirmationEmail($this->storeMock));
    }

    /**
     * @dataProvider getScopeConfigValue
     * @return void
     */
    public function testCanSendNewOrderEmail($scopeConfigValue)
    {
        $this->setupScopeConfigIsSetFlag(
            OrderIdentity::XML_PATH_EMAIL_ENABLED,
            $scopeConfigValue
        );

        $this->assertEquals($scopeConfigValue, $this->helper->canSendNewOrderEmail($this->storeMock));
    }

    /**
     * @dataProvider getScopeConfigValue
     * @return void
     */
    public function testCanSendOrderCommentEmail($scopeConfigValue)
    {
        $this->setupScopeConfigIsSetFlag(
            OrderCommentIdentity::XML_PATH_EMAIL_ENABLED,
            $scopeConfigValue
        );

        $this->assertEquals($scopeConfigValue, $this->helper->canSendOrderCommentEmail($this->storeMock));
    }

    /**
     * @dataProvider getScopeConfigValue
     * @return void
     */
    public function testCanSendNewShipmentEmail($scopeConfigValue)
    {
        $this->setupScopeConfigIsSetFlag(
            ShipmentIdentity::XML_PATH_EMAIL_ENABLED,
            $scopeConfigValue
        );

        $this->assertEquals($scopeConfigValue, $this->helper->canSendNewShipmentEmail($this->storeMock));
    }

    /**
     * @dataProvider getScopeConfigValue
     * @return void
     */
    public function testCanSendShipmentCommentEmail($scopeConfigValue)
    {
        $this->setupScopeConfigIsSetFlag(
            ShipmentCommentIdentity::XML_PATH_EMAIL_ENABLED,
            $scopeConfigValue
        );

        $this->assertEquals($scopeConfigValue, $this->helper->canSendShipmentCommentEmail($this->storeMock));
    }

    /**
     * @dataProvider getScopeConfigValue
     */
    public function testCanSendNewInvoiceEmail($scopeConfigValue)
    {
        $this->setupScopeConfigIsSetFlag(
            InvoiceIdentity::XML_PATH_EMAIL_ENABLED,
            $scopeConfigValue
        );

        $this->assertEquals($scopeConfigValue, $this->helper->canSendNewInvoiceEmail($this->storeMock));
    }

    /**
     * @dataProvider getScopeConfigValue
     */
    public function testCanSendInvoiceCommentEmail($scopeConfigValue)
    {
        $this->setupScopeConfigIsSetFlag(
            InvoiceCommentIdentity::XML_PATH_EMAIL_ENABLED,
            $scopeConfigValue
        );

        $this->assertEquals($scopeConfigValue, $this->helper->canSendInvoiceCommentEmail($this->storeMock));
    }

    /**
     * @dataProvider getScopeConfigValue
     * @return void
     */
    public function testCanSendNewCreditmemoEmail($scopeConfigValue)
    {
        $this->setupScopeConfigIsSetFlag(
            CreditmemoIdentity::XML_PATH_EMAIL_ENABLED,
            $scopeConfigValue
        );

        $this->assertEquals($scopeConfigValue, $this->helper->canSendNewCreditmemoEmail($this->storeMock));
    }

    /**
     * @dataProvider getScopeConfigValue
     * @return void
     */
    public function testCanSendCreditmemoCommentEmail($scopeConfigValue)
    {
        $this->setupScopeConfigIsSetFlag(
            CreditmemoCommentIdentity::XML_PATH_EMAIL_ENABLED,
            $scopeConfigValue
        );

        $this->assertEquals($scopeConfigValue, $this->helper->canSendCreditmemoCommentEmail($this->storeMock));
    }

    /**
     * Sets up the scope config mock which will return a specified value for a config flag.
     *
     * @param string $flagName
     * @param bool $returnValue
     * @return void
     */
    protected function setupScopeConfigIsSetFlag($flagName, $returnValue)
    {
        $this->scopeConfigMock->expects($this->once())
            ->method('isSetFlag')
            ->with(
                $flagName,
                ScopeInterface::SCOPE_STORE,
                $this->storeMock
            )
            ->willReturn($returnValue);
    }

    /**
     * @return array
     */
    public function getScopeConfigValue()
    {
        return [
            [true],
            [false]
        ];
    }
}<|MERGE_RESOLUTION|>--- conflicted
+++ resolved
@@ -35,20 +35,12 @@
     protected $helper;
 
     /**
-<<<<<<< HEAD
-     * @var \PHPUnit\Framework\MockObject\MockObject | \Magento\Framework\App\Config\ScopeConfigInterface
-=======
      * @var MockObject|ScopeConfigInterface
->>>>>>> 4e8a78ed
      */
     protected $scopeConfigMock;
 
     /**
-<<<<<<< HEAD
-     * @var \PHPUnit\Framework\MockObject\MockObject | \Magento\Sales\Model\Store
-=======
      * @var MockObject|\Magento\Sales\Model\Store
->>>>>>> 4e8a78ed
      */
     protected $storeMock;
 
@@ -230,7 +222,7 @@
                 ScopeInterface::SCOPE_STORE,
                 $this->storeMock
             )
-            ->willReturn($returnValue);
+            ->will($this->returnValue($returnValue));
     }
 
     /**
