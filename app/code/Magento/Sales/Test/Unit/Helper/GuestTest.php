<?php declare(strict_types=1);
/**
 * Copyright © Magento, Inc. All rights reserved.
 * See COPYING.txt for license details.
 */
namespace Magento\Sales\Test\Unit\Helper;

use Magento\Customer\Model\Session;
use Magento\Framework\Api\SearchCriteriaBuilder;
use Magento\Framework\Api\SearchCriteriaInterface;
use Magento\Framework\App\Helper\Context;
use Magento\Framework\App\Request\Http;
use Magento\Framework\App\ViewInterface;
use Magento\Framework\Controller\Result\RedirectFactory;
use Magento\Framework\Message\ManagerInterface;
use Magento\Framework\Registry;
use Magento\Framework\Stdlib\Cookie\CookieMetadataFactory;
use Magento\Framework\Stdlib\Cookie\PublicCookieMetadata;
use Magento\Framework\Stdlib\CookieManagerInterface;
use Magento\Framework\TestFramework\Unit\Helper\ObjectManager as ObjectManagerHelper;
use Magento\Sales\Api\Data\OrderSearchResultInterface;
use Magento\Sales\Api\OrderRepositoryInterface;
use Magento\Sales\Helper\Guest;
use Magento\Sales\Model\Order;
use Magento\Sales\Model\Order\Address;
use Magento\Store\Model\Store;
use Magento\Store\Model\StoreManagerInterface;
use PHPUnit\Framework\MockObject\MockObject;
use PHPUnit\Framework\TestCase;

/**
 * @SuppressWarnings(PHPMD.CouplingBetweenObjects)
 */
class GuestTest extends TestCase
{
    /** @var Guest */
    protected $guest;

<<<<<<< HEAD
    /** @var \Magento\Customer\Model\Session|\PHPUnit\Framework\MockObject\MockObject */
    protected $sessionMock;

    /** @var \Magento\Framework\Stdlib\CookieManagerInterface|\PHPUnit\Framework\MockObject\MockObject */
    protected $cookieManagerMock;

    /** @var \Magento\Framework\Stdlib\Cookie\CookieMetadataFactory|\PHPUnit\Framework\MockObject\MockObject */
    protected $cookieMetadataFactoryMock;

    /** @var \Magento\Framework\Message\ManagerInterface|\PHPUnit\Framework\MockObject\MockObject */
    protected $managerInterfaceMock;

    /** @var \PHPUnit\Framework\MockObject\MockObject */
    protected $orderFactoryMock;

    /** @var \Magento\Framework\App\ViewInterface|\PHPUnit\Framework\MockObject\MockObject */
    protected $viewInterfaceMock;

    /** @var \Magento\Store\Model\Store|\PHPUnit\Framework\MockObject\MockObject */
    protected $storeModelMock;

    /** @var \Magento\Sales\Model\Order|\PHPUnit\Framework\MockObject\MockObject */
    protected $salesOrderMock;

    /**
     * @var \Magento\Sales\Api\OrderRepositoryInterface|\PHPUnit\Framework\MockObject\MockObject
=======
    /** @var Session|MockObject */
    protected $sessionMock;

    /** @var CookieManagerInterface|MockObject */
    protected $cookieManagerMock;

    /** @var CookieMetadataFactory|MockObject */
    protected $cookieMetadataFactoryMock;

    /** @var ManagerInterface|MockObject */
    protected $managerInterfaceMock;

    /** @var MockObject */
    protected $orderFactoryMock;

    /** @var ViewInterface|MockObject */
    protected $viewInterfaceMock;

    /** @var Store|MockObject */
    protected $storeModelMock;

    /** @var Order|MockObject */
    protected $salesOrderMock;

    /**
     * @var OrderRepositoryInterface|MockObject
>>>>>>> 4e8a78ed
     */
    private $orderRepository;

    /**
<<<<<<< HEAD
     * @var \Magento\Framework\Api\SearchCriteriaBuilder|\PHPUnit\Framework\MockObject\MockObject
=======
     * @var SearchCriteriaBuilder|MockObject
>>>>>>> 4e8a78ed
     */
    private $searchCriteriaBuilder;

    protected function setUp(): void
    {
        $appContextHelperMock = $this->createMock(Context::class);
        $storeManagerInterfaceMock = $this->createMock(StoreManagerInterface::class);
        $registryMock = $this->createMock(Registry::class);
        $this->sessionMock = $this->createMock(Session::class);
        $this->cookieManagerMock = $this->createMock(CookieManagerInterface::class);
        $this->cookieMetadataFactoryMock = $this->createMock(
            CookieMetadataFactory::class
        );
        $this->managerInterfaceMock = $this->createMock(ManagerInterface::class);
        $this->orderFactoryMock = $this->createPartialMock(\Magento\Sales\Model\OrderFactory::class, ['create']);
        $this->viewInterfaceMock = $this->createMock(ViewInterface::class);
        $this->storeModelMock = $this->getMockBuilder(Store::class)
            ->disableOriginalConstructor()
            ->getMock();
        $this->salesOrderMock = $this->createPartialMock(
            Order::class,
            [
                'getProtectCode',
                'loadByIncrementIdAndStoreId',
                'loadByIncrementId',
                'getId',
                'getStoreId',
                'getBillingAddress',
                '__wakeup'
            ]
        );
        $this->orderRepository = $this->getMockBuilder(OrderRepositoryInterface::class)
            ->setMethods(['getList'])
            ->disableOriginalConstructor()
            ->getMockForAbstractClass();
        $this->searchCriteriaBuilder = $this->getMockBuilder(SearchCriteriaBuilder::class)
            ->setMethods(['addFilter', 'create'])
            ->disableOriginalConstructor()
            ->getMockForAbstractClass();
        $orderSearchResult = $this->getMockBuilder(OrderSearchResultInterface::class)
            ->setMethods(['getTotalCount', 'getItems'])
            ->disableOriginalConstructor()
            ->getMockForAbstractClass();
        $this->searchCriteriaBuilder->method('addFilter')->willReturnSelf();
        $resultRedirectFactory =
            $this->getMockBuilder(RedirectFactory::class)
                ->setMethods(['create'])
                ->disableOriginalConstructor()
                ->getMock();
        $this->orderRepository->method('getList')->willReturn($orderSearchResult);
        $orderSearchResult->method('getTotalCount')->willReturn(1);
        $orderSearchResult->method('getItems')->willReturn([ 2 => $this->salesOrderMock]);
        $searchCriteria = $this
            ->getMockBuilder(SearchCriteriaInterface::class)
            ->getMockForAbstractClass();
        $storeManagerInterfaceMock->expects($this->any())->method('getStore')->willReturn($this->storeModelMock);
        $this->searchCriteriaBuilder->method('create')->willReturn($searchCriteria);
        $this->storeModelMock->method('getId')->willReturn(1);
        $this->salesOrderMock->expects($this->any())->method('getStoreId')->willReturn(1);
        $objectManagerHelper = new ObjectManagerHelper($this);
        $this->guest = $objectManagerHelper->getObject(
            Guest::class,
            [
                'context' => $appContextHelperMock,
                'storeManager' => $storeManagerInterfaceMock,
                'coreRegistry' => $registryMock,
                'customerSession' => $this->sessionMock,
                'cookieManager' => $this->cookieManagerMock,
                'cookieMetadataFactory' => $this->cookieMetadataFactoryMock,
                'messageManager' => $this->managerInterfaceMock,
                'orderFactory' => $this->orderFactoryMock,
                'view' => $this->viewInterfaceMock,
                'orderRepository' => $this->orderRepository,
                'searchCriteriaBuilder' => $this->searchCriteriaBuilder,
                'resultRedirectFactory' => $resultRedirectFactory
            ]
        );
    }

    public function testLoadValidOrderNotEmptyPost()
    {
        $post = [
            'oar_order_id' => 1,
            'oar_type' => 'email',
            'oar_billing_lastname' => 'oar_billing_lastname',
            'oar_email' => 'oar_email',
            'oar_zip' => 'oar_zip',

        ];
        $incrementId = $post['oar_order_id'];
        $protectedCode = 'protectedCode';
        $this->sessionMock->expects($this->once())->method('isLoggedIn')->willReturn(false);
        $requestMock = $this->createMock(Http::class);
        $requestMock->expects($this->once())->method('getPostValue')->willReturn($post);
        $this->salesOrderMock->expects($this->any())->method('getId')->willReturn($incrementId);

        $billingAddressMock = $this->createPartialMock(
            Address::class,
            ['getLastname', 'getEmail', '__wakeup']
        );
        $billingAddressMock->expects($this->once())->method('getLastname')->willReturn(($post['oar_billing_lastname']));
        $billingAddressMock->expects($this->once())->method('getEmail')->willReturn(($post['oar_email']));
        $this->salesOrderMock->expects($this->once())->method('getBillingAddress')->willReturn($billingAddressMock);
        $this->salesOrderMock->expects($this->once())->method('getProtectCode')->willReturn($protectedCode);
        $metaDataMock = $this->createMock(PublicCookieMetadata::class);
        $metaDataMock->expects($this->once())->method('setPath')
            ->with(Guest::COOKIE_PATH)
            ->willReturnSelf();
        $metaDataMock->expects($this->once())
            ->method('setHttpOnly')
            ->with(true)
            ->willReturnSelf();
        $this->cookieMetadataFactoryMock->expects($this->once())
            ->method('createPublicCookieMetadata')
            ->willReturn($metaDataMock);
        $this->cookieManagerMock->expects($this->once())
            ->method('setPublicCookie')
            ->with(Guest::COOKIE_NAME, $this->anything(), $metaDataMock);
        $this->assertTrue($this->guest->loadValidOrder($requestMock));
    }

    public function testLoadValidOrderStoredCookie()
    {
        $protectedCode = 'protectedCode';
        $incrementId = 1;
        $cookieData = $protectedCode . ':' . $incrementId;
        $cookieDataHash = base64_encode($cookieData);
        $this->sessionMock->expects($this->once())->method('isLoggedIn')->willReturn(false);
        $this->cookieManagerMock->expects($this->once())
            ->method('getCookie')
            ->with(Guest::COOKIE_NAME)
            ->willReturn($cookieDataHash);
        $this->salesOrderMock->expects($this->any())->method('getId')->willReturn($incrementId);
        $this->salesOrderMock->expects($this->once())->method('getProtectCode')->willReturn($protectedCode);
        $metaDataMock = $this->createMock(PublicCookieMetadata::class);
        $metaDataMock->expects($this->once())
            ->method('setPath')
            ->with(Guest::COOKIE_PATH)
            ->willReturnSelf();
        $metaDataMock->expects($this->once())
            ->method('setHttpOnly')
            ->with(true)
            ->willReturnSelf();
        $this->cookieMetadataFactoryMock->expects($this->once())
            ->method('createPublicCookieMetadata')
            ->willReturn($metaDataMock);
        $this->cookieManagerMock->expects($this->once())
            ->method('setPublicCookie')
            ->with(Guest::COOKIE_NAME, $this->anything(), $metaDataMock);
        $requestMock = $this->createMock(Http::class);
        $this->assertTrue($this->guest->loadValidOrder($requestMock));
    }
}<|MERGE_RESOLUTION|>--- conflicted
+++ resolved
@@ -36,34 +36,6 @@
     /** @var Guest */
     protected $guest;
 
-<<<<<<< HEAD
-    /** @var \Magento\Customer\Model\Session|\PHPUnit\Framework\MockObject\MockObject */
-    protected $sessionMock;
-
-    /** @var \Magento\Framework\Stdlib\CookieManagerInterface|\PHPUnit\Framework\MockObject\MockObject */
-    protected $cookieManagerMock;
-
-    /** @var \Magento\Framework\Stdlib\Cookie\CookieMetadataFactory|\PHPUnit\Framework\MockObject\MockObject */
-    protected $cookieMetadataFactoryMock;
-
-    /** @var \Magento\Framework\Message\ManagerInterface|\PHPUnit\Framework\MockObject\MockObject */
-    protected $managerInterfaceMock;
-
-    /** @var \PHPUnit\Framework\MockObject\MockObject */
-    protected $orderFactoryMock;
-
-    /** @var \Magento\Framework\App\ViewInterface|\PHPUnit\Framework\MockObject\MockObject */
-    protected $viewInterfaceMock;
-
-    /** @var \Magento\Store\Model\Store|\PHPUnit\Framework\MockObject\MockObject */
-    protected $storeModelMock;
-
-    /** @var \Magento\Sales\Model\Order|\PHPUnit\Framework\MockObject\MockObject */
-    protected $salesOrderMock;
-
-    /**
-     * @var \Magento\Sales\Api\OrderRepositoryInterface|\PHPUnit\Framework\MockObject\MockObject
-=======
     /** @var Session|MockObject */
     protected $sessionMock;
 
@@ -90,16 +62,11 @@
 
     /**
      * @var OrderRepositoryInterface|MockObject
->>>>>>> 4e8a78ed
      */
     private $orderRepository;
 
     /**
-<<<<<<< HEAD
-     * @var \Magento\Framework\Api\SearchCriteriaBuilder|\PHPUnit\Framework\MockObject\MockObject
-=======
      * @var SearchCriteriaBuilder|MockObject
->>>>>>> 4e8a78ed
      */
     private $searchCriteriaBuilder;
 
