--- conflicted
+++ resolved
@@ -25,47 +25,27 @@
     protected $helper;
 
     /**
-<<<<<<< HEAD
-     * @var \PHPUnit\Framework\MockObject\MockObject | \Magento\Framework\App\Config\ScopeConfigInterface
-=======
      * @var MockObject|ScopeConfigInterface
->>>>>>> 4e8a78ed
      */
     protected $scopeConfigMock;
 
     /**
-<<<<<<< HEAD
-     * @var \PHPUnit\Framework\MockObject\MockObject | \Magento\Sales\Model\Store
-=======
      * @var MockObject|\Magento\Sales\Model\Store
->>>>>>> 4e8a78ed
      */
     protected $storeParam;
 
     /**
-<<<<<<< HEAD
-     * @var \PHPUnit\Framework\MockObject\MockObject | \Magento\Sales\Model\Order
-=======
      * @var MockObject|\Magento\Sales\Model\Order
->>>>>>> 4e8a78ed
      */
     protected $orderMock;
 
     /**
-<<<<<<< HEAD
-     * @var \PHPUnit\Framework\MockObject\MockObject | \Magento\Customer\Model\Session
-=======
      * @var MockObject|Session
->>>>>>> 4e8a78ed
      */
     protected $customerSessionMock;
 
     /**
-<<<<<<< HEAD
-     * @var \Magento\Sales\Api\OrderRepositoryInterface|\PHPUnit\Framework\MockObject\MockObject
-=======
      * @var OrderRepositoryInterface|MockObject
->>>>>>> 4e8a78ed
      */
     protected $repositoryMock;
 
@@ -157,7 +137,7 @@
                 ScopeInterface::SCOPE_STORE,
                 $this->storeParam
             )
-            ->willReturn($returnValue);
+            ->will($this->returnValue($returnValue));
     }
 
     /**
@@ -186,7 +166,7 @@
 
         $this->customerSessionMock->expects($this->once())
             ->method('isLoggedIn')
-            ->willReturn(false);
+            ->will($this->returnValue(false));
         $this->repositoryMock->expects($this->once())
             ->method('get')
             ->with(1)
@@ -207,11 +187,11 @@
 
         $this->customerSessionMock->expects($this->once())
             ->method('isLoggedIn')
-            ->willReturn(true);
+            ->will($this->returnValue(true));
 
         $this->orderMock->expects($this->once())
             ->method('canReorder')
-            ->willReturn($orderCanReorder);
+            ->will($this->returnValue($orderCanReorder));
         $this->repositoryMock->expects($this->once())
             ->method('get')
             ->with(1)
@@ -230,7 +210,7 @@
         $this->setupScopeConfigMock($storeScopeReturnValue);
         $this->orderMock->expects($this->once())
             ->method('getStore')
-            ->willReturn($this->storeParam);
+            ->will($this->returnValue($this->storeParam));
     }
 
     /**
