<?php declare(strict_types=1);
/**
 * Copyright © Magento, Inc. All rights reserved.
 * See COPYING.txt for license details.
 */

namespace Magento\Sales\Test\Unit\Block\Status\Grid\Column;

use Magento\Backend\Block\Widget\Grid\Column;
use Magento\Framework\DataObject;
use Magento\Framework\TestFramework\Unit\Helper\ObjectManager;
use Magento\Sales\Block\Status\Grid\Column\State;
use Magento\Sales\Model\Order\Config;
use Magento\Sales\Model\Order\Status;
use Magento\Sales\Model\ResourceModel\Order\Status\Collection;
use PHPUnit\Framework\MockObject\MockObject;
use PHPUnit\Framework\TestCase;

class StateTest extends TestCase
{
    /**
     * @var  State
     */
    private $stateColumn;

    /**
<<<<<<< HEAD
     * @var \PHPUnit\Framework\MockObject\MockObject
=======
     * @var MockObject
>>>>>>> 4e8a78ed
     */
    private $orderStatusCollectionFactoryMock;

    /**
<<<<<<< HEAD
     * @var \PHPUnit\Framework\MockObject\MockObject
=======
     * @var MockObject
>>>>>>> 4e8a78ed
     */
    private $configMock;

    protected function setUp(): void
    {
        $helper = new ObjectManager($this);
        $this->orderStatusCollectionFactoryMock = $this->createPartialMock(
            \Magento\Sales\Model\ResourceModel\Order\Status\CollectionFactory::class,
            ['create']
        );
        $this->configMock = $helper->getObject(
            Config::class,
            [
                'orderStatusCollectionFactory' => $this->orderStatusCollectionFactoryMock
            ]
        );
        $this->stateColumn = $helper
            ->getObject(
                State::class,
                [
                    'config' => $this->configMock,
                ]
            );
    }

    public function testDecorateState()
    {
        $rowMock = $this->createPartialMock(Status::class, ['getStatus']);
        $rowMock->expects($this->any())->method('getStatus')->willReturn('fraud');
        $columnMock = $this->createMock(Column::class);
        $statuses = [
            new DataObject(
                [
                    'status' => 'fraud',
                    'state' => 'processing',
                    'is_default' => '0',
                    'label' => 'Suspected Fraud',
                ]
            ),
            new DataObject(
                [
                    'status' => 'processing',
                    'state' => 'processing',
                    'is_default' => '1',
                    'label' => 'Processing',
                ]
            )
        ];
        $collectionMock = $this->createPartialMock(
            Collection::class,
            ['create', 'joinStates']
        );
        $this->orderStatusCollectionFactoryMock->expects($this->once())
            ->method('create')
            ->willReturn($collectionMock);
        $collectionMock->expects($this->once())
            ->method('joinStates')
            ->willReturn($statuses);

        $result = $this->stateColumn->decorateState('processing', $rowMock, $columnMock, false);
        $this->assertSame('processing[Processing]', $result);
    }
}<|MERGE_RESOLUTION|>--- conflicted
+++ resolved
@@ -24,20 +24,12 @@
     private $stateColumn;
 
     /**
-<<<<<<< HEAD
-     * @var \PHPUnit\Framework\MockObject\MockObject
-=======
      * @var MockObject
->>>>>>> 4e8a78ed
      */
     private $orderStatusCollectionFactoryMock;
 
     /**
-<<<<<<< HEAD
-     * @var \PHPUnit\Framework\MockObject\MockObject
-=======
      * @var MockObject
->>>>>>> 4e8a78ed
      */
     private $configMock;
 
@@ -92,10 +84,10 @@
         );
         $this->orderStatusCollectionFactoryMock->expects($this->once())
             ->method('create')
-            ->willReturn($collectionMock);
+            ->will($this->returnValue($collectionMock));
         $collectionMock->expects($this->once())
             ->method('joinStates')
-            ->willReturn($statuses);
+            ->will($this->returnValue($statuses));
 
         $result = $this->stateColumn->decorateState('processing', $rowMock, $columnMock, false);
         $this->assertSame('processing[Processing]', $result);
