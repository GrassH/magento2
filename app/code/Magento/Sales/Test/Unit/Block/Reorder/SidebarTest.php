<?php declare(strict_types=1);
/**
 * Copyright © Magento, Inc. All rights reserved.
 * See COPYING.txt for license details.
 */
namespace Magento\Sales\Test\Unit\Block\Reorder;

use Magento\Catalog\Model\Product;
use Magento\CatalogInventory\Model\Stock\Item;
use Magento\CatalogInventory\Model\StockRegistry;
use Magento\Customer\Model\Context;
use Magento\Customer\Model\Session;
use Magento\Framework\Exception\NoSuchEntityException;
use Magento\Framework\TestFramework\Unit\Helper\ObjectManager;
use Magento\Sales\Block\Reorder\Sidebar;
use Magento\Sales\Model\Order;
use Magento\Sales\Model\Order\Config;
use Magento\Sales\Model\ResourceModel\Order\Collection;
use Magento\Sales\Model\ResourceModel\Order\CollectionFactory;
use Magento\Store\Model\Store;
use Magento\Store\Model\StoreManager;
use PHPUnit\Framework\MockObject\MockObject;
use PHPUnit\Framework\TestCase;

/**
 *
 * @SuppressWarnings(PHPMD.CouplingBetweenObjects)
 */
class SidebarTest extends TestCase
{
    /**
<<<<<<< HEAD
     * @var \Magento\Sales\Block\Reorder\Sidebar|\PHPUnit\Framework\MockObject\MockObject
=======
     * @var Sidebar|MockObject
>>>>>>> 4e8a78ed
     */
    protected $block;

    /**
<<<<<<< HEAD
     * @var \Magento\Framework\View\Element\Template\Context|\PHPUnit\Framework\MockObject\MockObject
=======
     * @var \Magento\Framework\View\Element\Template\Context|MockObject
>>>>>>> 4e8a78ed
     */
    protected $context;

    /**
<<<<<<< HEAD
     * @var \Magento\Sales\Model\ResourceModel\Order\CollectionFactory|\PHPUnit\Framework\MockObject\MockObject
=======
     * @var CollectionFactory|MockObject
>>>>>>> 4e8a78ed
     */
    protected $orderCollectionFactory;

    /**
<<<<<<< HEAD
     * @var \Magento\Customer\Model\Session|\PHPUnit\Framework\MockObject\MockObject
=======
     * @var Session|MockObject
>>>>>>> 4e8a78ed
     */
    protected $customerSession;

    /**
<<<<<<< HEAD
     * @var \Magento\Sales\Model\Order\Config|\PHPUnit\Framework\MockObject\MockObject
=======
     * @var Config|MockObject
>>>>>>> 4e8a78ed
     */
    protected $orderConfig;

    /**
<<<<<<< HEAD
     * @var \Magento\Framework\App\Http\Context|\PHPUnit\Framework\MockObject\MockObject
=======
     * @var \Magento\Framework\App\Http\Context|MockObject
>>>>>>> 4e8a78ed
     */
    protected $httpContext;

    /**
<<<<<<< HEAD
     * @var \Magento\Sales\Model\ResourceModel\Order\Collection|\PHPUnit\Framework\MockObject\MockObject
=======
     * @var Collection|MockObject
>>>>>>> 4e8a78ed
     */
    protected $orderCollection;

    /**
     * @var ObjectManager
     */
    protected $objectManagerHelper;

<<<<<<< HEAD
    /** @var \PHPUnit\Framework\MockObject\MockObject */
    protected $stockItemMock;

    /**
     * @var \PHPUnit\Framework\MockObject\MockObject
=======
    /** @var MockObject */
    protected $stockItemMock;

    /**
     * @var MockObject
>>>>>>> 4e8a78ed
     */
    protected $stockRegistry;

    protected function setUp(): void
    {
        $this->markTestIncomplete('MAGETWO-36789');
        $this->objectManagerHelper = new ObjectManager($this);
        $this->context = $this->createMock(\Magento\Framework\View\Element\Template\Context::class);
        $this->httpContext = $this->createPartialMock(\Magento\Framework\App\Http\Context::class, ['getValue']);
        $this->orderCollectionFactory = $this->createPartialMock(
            CollectionFactory::class,
            ['create']
        );
        $this->customerSession = $this->createPartialMock(Session::class, ['getCustomerId']);
        $this->orderConfig = $this->createPartialMock(
            Config::class,
            ['getVisibleOnFrontStatuses']
        );
        $this->orderCollection = $this->createPartialMock(
            Collection::class,
            [
                'addAttributeToFilter',
                'addAttributeToSort',
                'setPage',
                'setOrders',
            ]
        );
        $this->stockRegistry = $this->getMockBuilder(StockRegistry::class)
            ->disableOriginalConstructor()
            ->setMethods(['getStockItem', '__wakeup'])
            ->getMock();

        $this->stockItemMock = $this->createPartialMock(
            Item::class,
            ['getIsInStock', '__wakeup']
        );

        $this->stockRegistry->expects($this->any())
            ->method('getStockItem')
            ->willReturn($this->stockItemMock);
    }

    protected function tearDown(): void
    {
        $this->block = null;
    }

    protected function createBlockObject()
    {
        $this->block = $this->objectManagerHelper->getObject(
            Sidebar::class,
            [
                'context' => $this->context,
                'orderCollectionFactory' => $this->orderCollectionFactory,
                'orderConfig' => $this->orderConfig,
                'customerSession' => $this->customerSession,
                'httpContext' => $this->httpContext,
                'stockRegistry' => $this->stockRegistry,
            ]
        );
    }

    public function testGetIdentities()
    {
        $websiteId = 1;
        $storeId = null;
        $productTags = ['catalog_product_1'];
        $limit = 5;

        $storeManager = $this->createPartialMock(StoreManager::class, ['getStore']);
        $this->context->expects($this->once())
            ->method('getStoreManager')
            ->willReturn($storeManager);

        $store = $this->createPartialMock(Store::class, ['getWebsiteId']);
        $store->expects($this->once())
            ->method('getWebsiteId')
            ->willReturn($websiteId);
        $storeManager->expects($this->once())
            ->method('getStore')
            ->with($this->equalTo($storeId))
            ->willReturn($store);

        $product = $this->createPartialMock(
            Product::class,
            ['__wakeUp', 'getIdentities', 'getWebsiteIds']
        );
        $product->expects($this->once())
            ->method('getIdentities')
            ->willReturn($productTags);
        $product->expects($this->atLeastOnce())
            ->method('getWebsiteIds')
            ->willReturn([$websiteId]);

        $item = $this->createPartialMock(
            \Magento\Sales\Model\ResourceModel\Order\Item::class,
            ['__wakeup', 'getProduct']
        );
        $item->expects($this->atLeastOnce())
            ->method('getProduct')
            ->willReturn($product);

        $order = $this->createPartialMock(
            Order::class,
            ['__wakeup', 'getParentItemsRandomCollection']
        );
        $order->expects($this->atLeastOnce())
            ->method('getParentItemsRandomCollection')
            ->with($this->equalTo($limit))
            ->willReturn([$item]);

        $this->createBlockObject();
        $this->assertSame($this->block, $this->block->setOrders([$order]));
        $this->assertEquals($productTags, $this->block->getIdentities());
    }

    public function testInitOrders()
    {
        $customerId = 25;
        $attribute = ['customer_id', 'status'];

        $this->httpContext->expects($this->once())
            ->method('getValue')
            ->with($this->equalTo(Context::CONTEXT_AUTH))
            ->willReturn(true);

        $this->customerSession->expects($this->once())
            ->method('getCustomerId')
            ->willReturn($customerId);

        $statuses = ['pending', 'processing', 'complete'];
        $this->orderConfig->expects($this->once())
            ->method('getVisibleOnFrontStatuses')
            ->willReturn($statuses);

        $this->orderCollection->expects($this->at(0))
            ->method('addAttributeToFilter')
            ->with(
                $attribute[0],
                $this->equalTo($customerId)
            )
            ->willReturnSelf();
        $this->orderCollection->expects($this->at(1))
            ->method('addAttributeToFilter')
            ->with($attribute[1], $this->equalTo(['in' => $statuses]))
            ->willReturnSelf();
        $this->orderCollection->expects($this->at(2))
            ->method('addAttributeToSort')
            ->with('created_at', 'desc')
            ->willReturnSelf();
        $this->orderCollection->expects($this->at(3))
            ->method('setPage')
            ->with($this->equalTo(1), $this->equalTo(1))
            ->willReturnSelf();

        $this->orderCollectionFactory->expects($this->atLeastOnce())
            ->method('create')
            ->willReturn($this->orderCollection);
        $this->createBlockObject();
        $this->assertEquals($this->orderCollection, $this->block->getOrders());
    }

    public function testIsItemAvailableForReorder()
    {
        $productId = 1;
        $result = true;
        $product = $this->createPartialMock(Product::class, ['getId', '__wakeup']);
        $product->expects($this->once())
            ->method('getId')
            ->willReturn($productId);
        $this->stockItemMock->expects($this->once())
            ->method('getIsInStock')
            ->willReturn($result);
        $this->stockRegistry->expects($this->any())
            ->method('getStockItem')
            ->willReturn($this->stockItemMock);

        $orderItem = $this->createPartialMock(\Magento\Sales\Model\Order\Item::class, ['getStore', 'getProduct']);
        $orderItem->expects($this->any())
            ->method('getProduct')
<<<<<<< HEAD
            ->willReturn($product);
        $store = $this->createPartialMock(\Magento\Store\Model\Store::class, ['getWebsiteId']);
=======
            ->will($this->returnValue($product));
        $store = $this->createPartialMock(Store::class, ['getWebsiteId']);
>>>>>>> 4e8a78ed
        $store->expects($this->any())
            ->method('getWebsiteId')
            ->willReturn(10);
        $orderItem->expects($this->any())
            ->method('getStore')
            ->willReturn($store);

        $this->createBlockObject();
        $this->assertSame($result, $this->block->isItemAvailableForReorder($orderItem));
    }

    public function testItemNotAvailableForReorderWhenProductNotExist()
    {
        $this->stockItemMock->expects($this->never())->method('getIsInStock');
        $this->stockRegistry->expects($this->any())
            ->method('getStockItem')
            ->willReturn($this->stockItemMock);

        $orderItem = $this->createMock(\Magento\Sales\Model\Order\Item::class);
        $orderItem->expects($this->any())
            ->method('getProduct')
            ->willThrowException(new NoSuchEntityException());
        $this->createBlockObject();
        $this->assertFalse($this->block->isItemAvailableForReorder($orderItem));
    }
}<|MERGE_RESOLUTION|>--- conflicted
+++ resolved
@@ -29,65 +29,37 @@
 class SidebarTest extends TestCase
 {
     /**
-<<<<<<< HEAD
-     * @var \Magento\Sales\Block\Reorder\Sidebar|\PHPUnit\Framework\MockObject\MockObject
-=======
      * @var Sidebar|MockObject
->>>>>>> 4e8a78ed
      */
     protected $block;
 
     /**
-<<<<<<< HEAD
-     * @var \Magento\Framework\View\Element\Template\Context|\PHPUnit\Framework\MockObject\MockObject
-=======
      * @var \Magento\Framework\View\Element\Template\Context|MockObject
->>>>>>> 4e8a78ed
      */
     protected $context;
 
     /**
-<<<<<<< HEAD
-     * @var \Magento\Sales\Model\ResourceModel\Order\CollectionFactory|\PHPUnit\Framework\MockObject\MockObject
-=======
      * @var CollectionFactory|MockObject
->>>>>>> 4e8a78ed
      */
     protected $orderCollectionFactory;
 
     /**
-<<<<<<< HEAD
-     * @var \Magento\Customer\Model\Session|\PHPUnit\Framework\MockObject\MockObject
-=======
      * @var Session|MockObject
->>>>>>> 4e8a78ed
      */
     protected $customerSession;
 
     /**
-<<<<<<< HEAD
-     * @var \Magento\Sales\Model\Order\Config|\PHPUnit\Framework\MockObject\MockObject
-=======
      * @var Config|MockObject
->>>>>>> 4e8a78ed
      */
     protected $orderConfig;
 
     /**
-<<<<<<< HEAD
-     * @var \Magento\Framework\App\Http\Context|\PHPUnit\Framework\MockObject\MockObject
-=======
      * @var \Magento\Framework\App\Http\Context|MockObject
->>>>>>> 4e8a78ed
      */
     protected $httpContext;
 
     /**
-<<<<<<< HEAD
-     * @var \Magento\Sales\Model\ResourceModel\Order\Collection|\PHPUnit\Framework\MockObject\MockObject
-=======
      * @var Collection|MockObject
->>>>>>> 4e8a78ed
      */
     protected $orderCollection;
 
@@ -96,19 +68,11 @@
      */
     protected $objectManagerHelper;
 
-<<<<<<< HEAD
-    /** @var \PHPUnit\Framework\MockObject\MockObject */
-    protected $stockItemMock;
-
-    /**
-     * @var \PHPUnit\Framework\MockObject\MockObject
-=======
     /** @var MockObject */
     protected $stockItemMock;
 
     /**
      * @var MockObject
->>>>>>> 4e8a78ed
      */
     protected $stockRegistry;
 
@@ -148,7 +112,7 @@
 
         $this->stockRegistry->expects($this->any())
             ->method('getStockItem')
-            ->willReturn($this->stockItemMock);
+            ->will($this->returnValue($this->stockItemMock));
     }
 
     protected function tearDown(): void
@@ -181,16 +145,16 @@
         $storeManager = $this->createPartialMock(StoreManager::class, ['getStore']);
         $this->context->expects($this->once())
             ->method('getStoreManager')
-            ->willReturn($storeManager);
+            ->will($this->returnValue($storeManager));
 
         $store = $this->createPartialMock(Store::class, ['getWebsiteId']);
         $store->expects($this->once())
             ->method('getWebsiteId')
-            ->willReturn($websiteId);
+            ->will($this->returnValue($websiteId));
         $storeManager->expects($this->once())
             ->method('getStore')
             ->with($this->equalTo($storeId))
-            ->willReturn($store);
+            ->will($this->returnValue($store));
 
         $product = $this->createPartialMock(
             Product::class,
@@ -198,10 +162,10 @@
         );
         $product->expects($this->once())
             ->method('getIdentities')
-            ->willReturn($productTags);
+            ->will($this->returnValue($productTags));
         $product->expects($this->atLeastOnce())
             ->method('getWebsiteIds')
-            ->willReturn([$websiteId]);
+            ->will($this->returnValue([$websiteId]));
 
         $item = $this->createPartialMock(
             \Magento\Sales\Model\ResourceModel\Order\Item::class,
@@ -209,7 +173,7 @@
         );
         $item->expects($this->atLeastOnce())
             ->method('getProduct')
-            ->willReturn($product);
+            ->will($this->returnValue($product));
 
         $order = $this->createPartialMock(
             Order::class,
@@ -218,7 +182,7 @@
         $order->expects($this->atLeastOnce())
             ->method('getParentItemsRandomCollection')
             ->with($this->equalTo($limit))
-            ->willReturn([$item]);
+            ->will($this->returnValue([$item]));
 
         $this->createBlockObject();
         $this->assertSame($this->block, $this->block->setOrders([$order]));
@@ -233,16 +197,16 @@
         $this->httpContext->expects($this->once())
             ->method('getValue')
             ->with($this->equalTo(Context::CONTEXT_AUTH))
-            ->willReturn(true);
+            ->will($this->returnValue(true));
 
         $this->customerSession->expects($this->once())
             ->method('getCustomerId')
-            ->willReturn($customerId);
+            ->will($this->returnValue($customerId));
 
         $statuses = ['pending', 'processing', 'complete'];
         $this->orderConfig->expects($this->once())
             ->method('getVisibleOnFrontStatuses')
-            ->willReturn($statuses);
+            ->will($this->returnValue($statuses));
 
         $this->orderCollection->expects($this->at(0))
             ->method('addAttributeToFilter')
@@ -250,23 +214,23 @@
                 $attribute[0],
                 $this->equalTo($customerId)
             )
-            ->willReturnSelf();
+            ->will($this->returnSelf());
         $this->orderCollection->expects($this->at(1))
             ->method('addAttributeToFilter')
             ->with($attribute[1], $this->equalTo(['in' => $statuses]))
-            ->willReturnSelf();
+            ->will($this->returnSelf());
         $this->orderCollection->expects($this->at(2))
             ->method('addAttributeToSort')
             ->with('created_at', 'desc')
-            ->willReturnSelf();
+            ->will($this->returnSelf());
         $this->orderCollection->expects($this->at(3))
             ->method('setPage')
             ->with($this->equalTo(1), $this->equalTo(1))
-            ->willReturnSelf();
+            ->will($this->returnSelf());
 
         $this->orderCollectionFactory->expects($this->atLeastOnce())
             ->method('create')
-            ->willReturn($this->orderCollection);
+            ->will($this->returnValue($this->orderCollection));
         $this->createBlockObject();
         $this->assertEquals($this->orderCollection, $this->block->getOrders());
     }
@@ -278,30 +242,25 @@
         $product = $this->createPartialMock(Product::class, ['getId', '__wakeup']);
         $product->expects($this->once())
             ->method('getId')
-            ->willReturn($productId);
+            ->will($this->returnValue($productId));
         $this->stockItemMock->expects($this->once())
             ->method('getIsInStock')
-            ->willReturn($result);
+            ->will($this->returnValue($result));
         $this->stockRegistry->expects($this->any())
             ->method('getStockItem')
-            ->willReturn($this->stockItemMock);
+            ->will($this->returnValue($this->stockItemMock));
 
         $orderItem = $this->createPartialMock(\Magento\Sales\Model\Order\Item::class, ['getStore', 'getProduct']);
         $orderItem->expects($this->any())
             ->method('getProduct')
-<<<<<<< HEAD
-            ->willReturn($product);
-        $store = $this->createPartialMock(\Magento\Store\Model\Store::class, ['getWebsiteId']);
-=======
             ->will($this->returnValue($product));
         $store = $this->createPartialMock(Store::class, ['getWebsiteId']);
->>>>>>> 4e8a78ed
         $store->expects($this->any())
             ->method('getWebsiteId')
-            ->willReturn(10);
+            ->will($this->returnValue(10));
         $orderItem->expects($this->any())
             ->method('getStore')
-            ->willReturn($store);
+            ->will($this->returnValue($store));
 
         $this->createBlockObject();
         $this->assertSame($result, $this->block->isItemAvailableForReorder($orderItem));
@@ -312,13 +271,13 @@
         $this->stockItemMock->expects($this->never())->method('getIsInStock');
         $this->stockRegistry->expects($this->any())
             ->method('getStockItem')
-            ->willReturn($this->stockItemMock);
+            ->will($this->returnValue($this->stockItemMock));
 
         $orderItem = $this->createMock(\Magento\Sales\Model\Order\Item::class);
         $orderItem->expects($this->any())
             ->method('getProduct')
             ->willThrowException(new NoSuchEntityException());
         $this->createBlockObject();
-        $this->assertFalse($this->block->isItemAvailableForReorder($orderItem));
+        $this->assertSame(false, $this->block->isItemAvailableForReorder($orderItem));
     }
 }