--- conflicted
+++ resolved
@@ -26,56 +26,32 @@
     protected $block;
 
     /**
-<<<<<<< HEAD
-     * @var \PHPUnit\Framework\MockObject\MockObject
-=======
      * @var MockObject
->>>>>>> 4e8a78ed
      */
     protected $authorizationMock;
 
     /**
-<<<<<<< HEAD
-     * @var \PHPUnit\Framework\MockObject\MockObject
-=======
      * @var MockObject
->>>>>>> 4e8a78ed
      */
     protected $groupRepositoryMock;
 
     /**
-<<<<<<< HEAD
-     * @var \PHPUnit\Framework\MockObject\MockObject
-=======
      * @var MockObject
->>>>>>> 4e8a78ed
      */
     protected $coreRegistryMock;
 
     /**
-<<<<<<< HEAD
-     * @var \PHPUnit\Framework\MockObject\MockObject
-=======
      * @var MockObject
->>>>>>> 4e8a78ed
      */
     protected $orderMock;
 
     /**
-<<<<<<< HEAD
-     * @var \PHPUnit\Framework\MockObject\MockObject
-=======
      * @var MockObject
->>>>>>> 4e8a78ed
      */
     protected $groupMock;
 
     /**
-<<<<<<< HEAD
-     * @var \PHPUnit\Framework\MockObject\MockObject
-=======
      * @var MockObject
->>>>>>> 4e8a78ed
      */
     protected $contextMock;
 
@@ -85,7 +61,7 @@
             = $this->createPartialMock(Context::class, ['getAuthorization']);
         $this->authorizationMock = $this->createMock(AuthorizationInterface::class);
         $this->contextMock
-            ->expects($this->any())->method('getAuthorization')->willReturn($this->authorizationMock);
+            ->expects($this->any())->method('getAuthorization')->will($this->returnValue($this->authorizationMock));
         $this->groupRepositoryMock = $this->getMockForAbstractClass(
             GroupRepositoryInterface::class
         );
@@ -111,15 +87,9 @@
 
     public function testGetAddressEditLink()
     {
-<<<<<<< HEAD
-        $contextMock = $this->createPartialMock(\Magento\Backend\Block\Template\Context::class, ['getAuthorization']);
-        $authorizationMock = $this->createMock(\Magento\Framework\AuthorizationInterface::class);
-        $contextMock->expects($this->any())->method('getAuthorization')->willReturn($authorizationMock);
-=======
         $contextMock = $this->createPartialMock(Context::class, ['getAuthorization']);
         $authorizationMock = $this->createMock(AuthorizationInterface::class);
         $contextMock->expects($this->any())->method('getAuthorization')->will($this->returnValue($authorizationMock));
->>>>>>> 4e8a78ed
         $arguments = ['context' => $contextMock];
 
         $helper = new ObjectManager($this);
@@ -129,7 +99,7 @@
         $authorizationMock->expects($this->atLeastOnce())
             ->method('isAllowed')
             ->with('Magento_Sales::actions_edit')
-            ->willReturn(false);
+            ->will($this->returnValue(false));
 
         $address = new DataObject();
         $this->assertEmpty($block->getAddressEditLink($address));
@@ -141,10 +111,10 @@
             ->expects($this->any())
             ->method('registry')
             ->with('current_order')
-            ->willReturn($this->orderMock);
-        $this->orderMock->expects($this->once())->method('getCustomerGroupId')->willReturn(4);
+            ->will($this->returnValue($this->orderMock));
+        $this->orderMock->expects($this->once())->method('getCustomerGroupId')->will($this->returnValue(4));
         $this->groupRepositoryMock
-            ->expects($this->once())->method('getById')->with(4)->willReturn($this->groupMock);
+            ->expects($this->once())->method('getById')->with(4)->will($this->returnValue($this->groupMock));
         $this->groupMock
             ->expects($this->once())
             ->method('getCode')
@@ -158,14 +128,14 @@
             ->expects($this->any())
             ->method('registry')
             ->with('current_order')
-            ->willReturn($this->orderMock);
-        $this->orderMock->expects($this->once())->method('getCustomerGroupId')->willReturn(4);
+            ->will($this->returnValue($this->orderMock));
+        $this->orderMock->expects($this->once())->method('getCustomerGroupId')->will($this->returnValue(4));
         $this->groupRepositoryMock
-            ->expects($this->once())->method('getById')->with(4)->willReturn($this->groupMock);
+            ->expects($this->once())->method('getById')->with(4)->will($this->returnValue($this->groupMock));
         $this->groupMock
             ->expects($this->once())
             ->method('getCode')
-            ->willReturn('group_code');
+            ->will($this->returnValue('group_code'));
         $this->assertEquals('group_code', $this->block->getCustomerGroupName());
     }
 }