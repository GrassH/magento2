--- conflicted
+++ resolved
@@ -26,10 +26,6 @@
 use Magento\Store\Model\StoreManagerInterface;
 use PHPUnit\Framework\MockObject\MockObject;
 use PHPUnit\Framework\TestCase;
-<<<<<<< HEAD
-use PHPUnit\Framework\MockObject\MockObject as MockObject;
-=======
->>>>>>> 4e8a78ed
 
 /**
  * @SuppressWarnings(PHPMD.CouplingBetweenObjects)
@@ -144,7 +140,7 @@
 
         $customer = $this->getMockBuilder(CustomerInterface::class)
             ->disableOriginalConstructor()
-            ->getMockForAbstractClass();
+            ->getMock();
         $customer->method('getAddresses')
             ->willReturn([]);
         $this->customerRepository->method('getById')
