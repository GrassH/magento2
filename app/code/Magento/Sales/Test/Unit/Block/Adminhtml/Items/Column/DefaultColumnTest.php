--- conflicted
+++ resolved
@@ -22,11 +22,7 @@
     protected $defaultColumn;
 
     /**
-<<<<<<< HEAD
-     * @var \Magento\Sales\Model\Order\Item|\PHPUnit\Framework\MockObject\MockObject
-=======
      * @var Item|MockObject
->>>>>>> 4e8a78ed
      */
     protected $itemMock;
 
@@ -49,10 +45,10 @@
         $expectedResult = 8;
         $this->itemMock->expects($this->once())
             ->method('getRowTotal')
-            ->willReturn($rowTotal);
+            ->will($this->returnValue($rowTotal));
         $this->itemMock->expects($this->once())
             ->method('getDiscountAmount')
-            ->willReturn($discountAmount);
+            ->will($this->returnValue($discountAmount));
         $this->assertEquals($expectedResult, $this->defaultColumn->getTotalAmount($this->itemMock));
     }
 
@@ -63,10 +59,10 @@
         $expectedResult = 8;
         $this->itemMock->expects($this->once())
             ->method('getBaseRowTotal')
-            ->willReturn($baseRowTotal);
+            ->will($this->returnValue($baseRowTotal));
         $this->itemMock->expects($this->once())
             ->method('getBaseDiscountAmount')
-            ->willReturn($baseDiscountAmount);
+            ->will($this->returnValue($baseDiscountAmount));
         $this->assertEquals($expectedResult, $this->defaultColumn->getBaseTotalAmount($this->itemMock));
     }
 }