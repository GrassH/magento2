<?php declare(strict_types=1);
/**
 * Copyright © Magento, Inc. All rights reserved.
 * See COPYING.txt for license details.
 */
namespace Magento\Sales\Test\Unit\Block\Adminhtml\Order\View\Tab;

use Magento\Backend\Block\Template\Context;
use Magento\Framework\Registry;
use Magento\Framework\Stdlib\DateTime\TimezoneInterface;
use Magento\Framework\TestFramework\Unit\Helper\ObjectManager;
use Magento\Sales\Block\Adminhtml\Order\View\Tab\History;
use Magento\Sales\Helper\Admin;
use PHPUnit\Framework\MockObject\MockObject;
use PHPUnit\Framework\TestCase;

/**
 * Order History tab test
 */
class HistoryTest extends TestCase
{
    /**
     * @var ObjectManager
     */
    protected $objectManager;

    /**
<<<<<<< HEAD
     * @var \Magento\Sales\Helper\Admin|\PHPUnit\Framework\MockObject\MockObject
=======
     * @var Admin|MockObject
>>>>>>> 4e8a78ed
     */
    protected $adminHelperMock;

    /**
     * @var History
     */
    protected $commentsHistory;

    /**
<<<<<<< HEAD
     * @var \Magento\Framework\Registry|\PHPUnit\Framework\MockObject\MockObject
=======
     * @var Registry|MockObject
>>>>>>> 4e8a78ed
     */
    protected $coreRegistryMock;

    /**
<<<<<<< HEAD
     * @var \Magento\Framework\Stdlib\DateTime\TimezoneInterface|\PHPUnit\Framework\MockObject\MockObject
=======
     * @var TimezoneInterface|MockObject
>>>>>>> 4e8a78ed
     */
    protected $localeDateMock;

    /**
<<<<<<< HEAD
     * @var \Magento\Backend\Block\Template\Context|\PHPUnit\Framework\MockObject\MockObject
=======
     * @var Context|MockObject
>>>>>>> 4e8a78ed
     */
    protected $contextMock;

    protected function setUp(): void
    {
        $this->objectManager = new ObjectManager($this);

        $this->coreRegistryMock = $this->createMock(Registry::class);
        $this->adminHelperMock = $this->createMock(Admin::class);

        $this->contextMock = $this->getMockBuilder(Context::class)
            ->disableOriginalConstructor()
            ->setMethods(['getLocaleDate'])
            ->getMock();

        $this->localeDateMock = $this->getMockBuilder(TimezoneInterface::class)
            ->getMock();

        $this->contextMock->expects($this->any())->method('getLocaleDate')->willReturn(
            $this->localeDateMock
        );

        $this->commentsHistory = $this->objectManager->getObject(
            History::class,
            [
                'adminHelper' => $this->adminHelperMock,
                'registry' => $this->coreRegistryMock,
                'context' => $this->contextMock,
                'localeDate' => $this->localeDateMock
            ]
        );
    }

    public function testGetItemComment()
    {
        $expectation = 'Authorized amount of £20.00 Transaction ID: &quot;XXX123123XXX&quot;';
        $item['comment'] = 'Authorized amount of £20.00 Transaction ID: "XXX123123XXX"';
        $this->adminHelperMock->expects($this->once())
            ->method('escapeHtmlWithLinks')
            ->with($item['comment'], ['b', 'br', 'strong', 'i', 'u', 'a'])
            ->willReturn($expectation);
        $this->assertEquals($expectation, $this->commentsHistory->getItemComment($item));
    }

    public function testGetItemCommentIsNotSet()
    {
        $item = [];
        $this->adminHelperMock->expects($this->never())->method('escapeHtmlWithLinks');
        $this->assertEquals('', $this->commentsHistory->getItemComment($item));
    }

    public function testGetItemCreatedAtDate()
    {
        $date = new \DateTime();
        $item = ['created_at' => $date ];

        $this->localeDateMock->expects($this->once())
            ->method('formatDateTime')
            ->with($date, \IntlDateFormatter::MEDIUM, \IntlDateFormatter::NONE)
            ->willReturn('date');

        $this->assertEquals('date', $this->commentsHistory->getItemCreatedAt($item));
    }

    public function testGetItemCreatedAtTime()
    {
        $date = new \DateTime();
        $item = ['created_at' => $date ];

        $this->localeDateMock->expects($this->once())
            ->method('formatDateTime')
            ->with($date, \IntlDateFormatter::NONE, \IntlDateFormatter::MEDIUM)
            ->willReturn('time');

        $this->assertEquals('time', $this->commentsHistory->getItemCreatedAt($item, 'time'));
    }

    public function testGetItemCreatedAtEmpty()
    {
        $item = ['title' => "Test" ];

        $this->localeDateMock->expects($this->never())->method('formatDateTime');
        $this->assertEquals('', $this->commentsHistory->getItemCreatedAt($item));
        $this->assertEquals('', $this->commentsHistory->getItemCreatedAt($item, 'time'));
    }
}<|MERGE_RESOLUTION|>--- conflicted
+++ resolved
@@ -25,11 +25,7 @@
     protected $objectManager;
 
     /**
-<<<<<<< HEAD
-     * @var \Magento\Sales\Helper\Admin|\PHPUnit\Framework\MockObject\MockObject
-=======
      * @var Admin|MockObject
->>>>>>> 4e8a78ed
      */
     protected $adminHelperMock;
 
@@ -39,29 +35,17 @@
     protected $commentsHistory;
 
     /**
-<<<<<<< HEAD
-     * @var \Magento\Framework\Registry|\PHPUnit\Framework\MockObject\MockObject
-=======
      * @var Registry|MockObject
->>>>>>> 4e8a78ed
      */
     protected $coreRegistryMock;
 
     /**
-<<<<<<< HEAD
-     * @var \Magento\Framework\Stdlib\DateTime\TimezoneInterface|\PHPUnit\Framework\MockObject\MockObject
-=======
      * @var TimezoneInterface|MockObject
->>>>>>> 4e8a78ed
      */
     protected $localeDateMock;
 
     /**
-<<<<<<< HEAD
-     * @var \Magento\Backend\Block\Template\Context|\PHPUnit\Framework\MockObject\MockObject
-=======
      * @var Context|MockObject
->>>>>>> 4e8a78ed
      */
     protected $contextMock;
 
@@ -80,8 +64,8 @@
         $this->localeDateMock = $this->getMockBuilder(TimezoneInterface::class)
             ->getMock();
 
-        $this->contextMock->expects($this->any())->method('getLocaleDate')->willReturn(
-            $this->localeDateMock
+        $this->contextMock->expects($this->any())->method('getLocaleDate')->will(
+            $this->returnValue($this->localeDateMock)
         );
 
         $this->commentsHistory = $this->objectManager->getObject(
