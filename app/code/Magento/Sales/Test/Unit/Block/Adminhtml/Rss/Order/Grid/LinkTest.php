<?php declare(strict_types=1);
/**
 * Copyright © Magento, Inc. All rights reserved.
 * See COPYING.txt for license details.
 */
namespace Magento\Sales\Test\Unit\Block\Adminhtml\Rss\Order\Grid;

use Magento\Framework\App\Config\ScopeConfigInterface;
use Magento\Framework\App\Rss\UrlBuilderInterface;
use Magento\Framework\TestFramework\Unit\Helper\ObjectManager as ObjectManagerHelper;
use Magento\Framework\View\Element\Template\Context;
use Magento\Sales\Block\Adminhtml\Rss\Order\Grid\Link;
use PHPUnit\Framework\MockObject\MockObject;
use PHPUnit\Framework\TestCase;

class LinkTest extends TestCase
{
    /**
     * @var Link
     */
    protected $link;

    /**
     * @var ObjectManagerHelper
     */
    protected $objectManagerHelper;

    /**
<<<<<<< HEAD
     * @var \Magento\Framework\View\Element\Template\Context|\PHPUnit\Framework\MockObject\MockObject
=======
     * @var Context|MockObject
>>>>>>> 4e8a78ed
     */
    protected $context;

    /**
<<<<<<< HEAD
     * @var \Magento\Framework\App\Rss\UrlBuilderInterface|\PHPUnit\Framework\MockObject\MockObject
=======
     * @var UrlBuilderInterface|MockObject
>>>>>>> 4e8a78ed
     */
    protected $urlBuilderInterface;

    /**
<<<<<<< HEAD
     * @var \Magento\Framework\App\Config\ScopeConfigInterface|\PHPUnit\Framework\MockObject\MockObject
=======
     * @var ScopeConfigInterface|MockObject
>>>>>>> 4e8a78ed
     */
    protected $scopeConfigInterface;

    protected function setUp(): void
    {
        $this->context = $this->createMock(Context::class);
        $this->urlBuilderInterface = $this->createMock(UrlBuilderInterface::class);
        $this->scopeConfigInterface = $this->createMock(ScopeConfigInterface::class);

        $this->objectManagerHelper = new ObjectManagerHelper($this);
        $this->link = $this->objectManagerHelper->getObject(
            Link::class,
            [
                'context' => $this->context,
                'rssUrlBuilder' => $this->urlBuilderInterface,
                'scopeConfig' => $this->scopeConfigInterface
            ]
        );
    }

    public function testGetLink()
    {
        $link = 'http://magento.com/backend/rss/feed/index/type/new_order';
        $this->urlBuilderInterface->expects($this->once())->method('getUrl')
            ->with(['type' => 'new_order'])
            ->willReturn($link);
        $this->assertEquals($link, $this->link->getLink());
    }

    public function testGetLabel()
    {
        $this->assertEquals('New Order RSS', $this->link->getLabel());
    }

    public function testIsRssAllowed()
    {
        $this->assertTrue($this->link->isRssAllowed());
    }

    public function getFeeds()
    {
        $this->assertEmpty($this->link->getFeeds());
    }
}<|MERGE_RESOLUTION|>--- conflicted
+++ resolved
@@ -26,29 +26,17 @@
     protected $objectManagerHelper;
 
     /**
-<<<<<<< HEAD
-     * @var \Magento\Framework\View\Element\Template\Context|\PHPUnit\Framework\MockObject\MockObject
-=======
      * @var Context|MockObject
->>>>>>> 4e8a78ed
      */
     protected $context;
 
     /**
-<<<<<<< HEAD
-     * @var \Magento\Framework\App\Rss\UrlBuilderInterface|\PHPUnit\Framework\MockObject\MockObject
-=======
      * @var UrlBuilderInterface|MockObject
->>>>>>> 4e8a78ed
      */
     protected $urlBuilderInterface;
 
     /**
-<<<<<<< HEAD
-     * @var \Magento\Framework\App\Config\ScopeConfigInterface|\PHPUnit\Framework\MockObject\MockObject
-=======
      * @var ScopeConfigInterface|MockObject
->>>>>>> 4e8a78ed
      */
     protected $scopeConfigInterface;
 
@@ -74,7 +62,7 @@
         $link = 'http://magento.com/backend/rss/feed/index/type/new_order';
         $this->urlBuilderInterface->expects($this->once())->method('getUrl')
             ->with(['type' => 'new_order'])
-            ->willReturn($link);
+            ->will($this->returnValue($link));
         $this->assertEquals($link, $this->link->getLink());
     }
 
