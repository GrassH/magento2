<?php declare(strict_types=1);
/**
 * Copyright © Magento, Inc. All rights reserved.
 * See COPYING.txt for license details.
 */

namespace Magento\Sales\Test\Unit\Block\Adminhtml\Order\Create;

use Magento\Framework\TestFramework\Unit\Helper\ObjectManager;
use Magento\Quote\Model\Quote;
use Magento\Sales\Block\Adminhtml\Order\Create\Totals;
use PHPUnit\Framework\MockObject\MockObject;
use PHPUnit\Framework\TestCase;

/**
 * Totals block test
 */
class TotalsTest extends TestCase
{
    /**
     * @var ObjectManager
     */
    protected $objectManager;

    /**
     * @var Totals
     */
    protected $totals;

    /**
<<<<<<< HEAD
     * @var \Magento\Quote\Model\Quote|\PHPUnit\Framework\MockObject\MockObject
=======
     * @var Quote|MockObject
>>>>>>> 4e8a78ed
     */
    protected $quoteMock;

    /**
<<<<<<< HEAD
     * @var \Magento\Backend\Model\Session\Quote|\PHPUnit\Framework\MockObject\MockObject
=======
     * @var \Magento\Backend\Model\Session\Quote|MockObject
>>>>>>> 4e8a78ed
     */
    protected $sessionQuoteMock;

    protected function setUp(): void
    {
        $this->objectManager = new ObjectManager($this);

        $this->quoteMock = $this->createPartialMock(Quote::class, ['getCustomerNoteNotify']);
        $this->sessionQuoteMock = $this->createMock(\Magento\Backend\Model\Session\Quote::class);

        $this->sessionQuoteMock->expects($this->any())
            ->method('getQuote')
            ->willReturn($this->quoteMock);

        $this->totals = $this->objectManager->getObject(
            Totals::class,
            [
                'sessionQuote' => $this->sessionQuoteMock
            ]
        );
    }

    /**
     * @param mixed $customerNoteNotify
     * @param bool $expectedResult
     * @dataProvider getNoteNotifyDataProvider
     */
    public function testGetNoteNotify($customerNoteNotify, $expectedResult)
    {
        $this->quoteMock->expects($this->any())
            ->method('getCustomerNoteNotify')
            ->willReturn($customerNoteNotify);

        $this->assertEquals($expectedResult, $this->totals->getNoteNotify());
    }

    /**
     * @return array
     */
    public function getNoteNotifyDataProvider()
    {
        return [
            [0, false],
            [1, true],
            ['0', false],
            ['1', true],
            [null, true]
        ];
    }
}<|MERGE_RESOLUTION|>--- conflicted
+++ resolved
@@ -28,20 +28,12 @@
     protected $totals;
 
     /**
-<<<<<<< HEAD
-     * @var \Magento\Quote\Model\Quote|\PHPUnit\Framework\MockObject\MockObject
-=======
      * @var Quote|MockObject
->>>>>>> 4e8a78ed
      */
     protected $quoteMock;
 
     /**
-<<<<<<< HEAD
-     * @var \Magento\Backend\Model\Session\Quote|\PHPUnit\Framework\MockObject\MockObject
-=======
      * @var \Magento\Backend\Model\Session\Quote|MockObject
->>>>>>> 4e8a78ed
      */
     protected $sessionQuoteMock;
 
