--- conflicted
+++ resolved
@@ -35,38 +35,22 @@
     protected $transactionsTab;
 
     /**
-<<<<<<< HEAD
-     * @var \Magento\Framework\Authorization|\PHPUnit\Framework\MockObject\MockObject
-=======
      * @var Authorization|MockObject
->>>>>>> 4e8a78ed
      */
     protected $authorizationMock;
 
     /**
-<<<<<<< HEAD
-     * @var \Magento\Framework\Registry|\PHPUnit\Framework\MockObject\MockObject
-=======
      * @var Registry|MockObject
->>>>>>> 4e8a78ed
      */
     protected $coreRegistryMock;
 
     /**
-<<<<<<< HEAD
-     * @var \Magento\Sales\Model\Order|\PHPUnit\Framework\MockObject\MockObject
-=======
      * @var Order|MockObject
->>>>>>> 4e8a78ed
      */
     protected $orderMock;
 
     /**
-<<<<<<< HEAD
-     * @var \Magento\Sales\Model\Order\Payment|\PHPUnit\Framework\MockObject\MockObject
-=======
      * @var Payment|MockObject
->>>>>>> 4e8a78ed
      */
     protected $paymentMock;
 
