<?php declare(strict_types=1);
/**
 * Copyright © Magento, Inc. All rights reserved.
 * See COPYING.txt for license details.
 */
namespace Magento\Sales\Test\Unit\Block\Items;

use Magento\Backend\Block\Template\Context;
use Magento\Framework\TestFramework\Unit\Helper\ObjectManager;
use Magento\Framework\View\Element\AbstractBlock;
use Magento\Framework\View\Element\RendererList;
use Magento\Framework\View\Layout;
use Magento\Sales\Block\Items\AbstractItems;
use PHPUnit\Framework\TestCase;

class AbstractTest extends TestCase
{
    /** @var ObjectManager  */
    protected $_objectManager;

    protected function setUp(): void
    {
        $this->_objectManager = new ObjectManager($this);
    }

    public function testGetItemRenderer()
    {
        $rendererType = 'some-type';
        $renderer = $this->createPartialMock(
            AbstractBlock::class,
            ['setRenderedBlock']
        );

        $rendererList = $this->createMock(RendererList::class);
        $rendererList->expects(
            $this->once()
        )->method(
            'getRenderer'
        )->with(
            $rendererType,
            AbstractItems::DEFAULT_TYPE
        )->willReturn(
            $renderer
        );

        $layout = $this->createPartialMock(Layout::class, ['getChildName', 'getBlock']);

        $layout->expects($this->once())->method('getChildName')->willReturn('renderer.list');

        $layout->expects(
            $this->once()
        )->method(
            'getBlock'
        )->with(
            'renderer.list'
        )->willReturn(
            $rendererList
        );

        /** @var \Magento\Sales\Block\Items\AbstractItems $block */
        $block = $this->_objectManager->getObject(
            AbstractItems::class,
            [
                'context' => $this->_objectManager->getObject(
                    Context::class,
                    ['layout' => $layout]
                )
            ]
        );

        $renderer->expects($this->once())->method('setRenderedBlock')->with($block);

        $this->assertSame($renderer, $block->getItemRenderer($rendererType));
    }

<<<<<<< HEAD
    /**
     */
    public function testGetItemRendererThrowsExceptionForNonexistentRenderer()
    {
        $this->expectException(\RuntimeException::class);
        $this->expectExceptionMessage('Renderer list for block "" is not defined');

        $layout = $this->createPartialMock(\Magento\Framework\View\Layout::class, ['getChildName', 'getBlock']);
        $layout->expects($this->once())->method('getChildName')->willReturn(null);
=======
    public function testGetItemRendererThrowsExceptionForNonexistentRenderer()
    {
        $this->expectException('RuntimeException');
        $this->expectExceptionMessage('Renderer list for block "" is not defined');
        $layout = $this->createPartialMock(Layout::class, ['getChildName', 'getBlock']);
        $layout->expects($this->once())->method('getChildName')->will($this->returnValue(null));
>>>>>>> 4e8a78ed

        /** @var \Magento\Sales\Block\Items\AbstractItems $block */
        $block = $this->_objectManager->getObject(
            AbstractItems::class,
            [
                'context' => $this->_objectManager->getObject(
                    Context::class,
                    ['layout' => $layout]
                )
            ]
        );

        $block->getItemRenderer('some-type');
    }
}<|MERGE_RESOLUTION|>--- conflicted
+++ resolved
@@ -39,13 +39,13 @@
         )->with(
             $rendererType,
             AbstractItems::DEFAULT_TYPE
-        )->willReturn(
-            $renderer
+        )->will(
+            $this->returnValue($renderer)
         );
 
         $layout = $this->createPartialMock(Layout::class, ['getChildName', 'getBlock']);
 
-        $layout->expects($this->once())->method('getChildName')->willReturn('renderer.list');
+        $layout->expects($this->once())->method('getChildName')->will($this->returnValue('renderer.list'));
 
         $layout->expects(
             $this->once()
@@ -53,8 +53,8 @@
             'getBlock'
         )->with(
             'renderer.list'
-        )->willReturn(
-            $rendererList
+        )->will(
+            $this->returnValue($rendererList)
         );
 
         /** @var \Magento\Sales\Block\Items\AbstractItems $block */
@@ -73,24 +73,12 @@
         $this->assertSame($renderer, $block->getItemRenderer($rendererType));
     }
 
-<<<<<<< HEAD
-    /**
-     */
-    public function testGetItemRendererThrowsExceptionForNonexistentRenderer()
-    {
-        $this->expectException(\RuntimeException::class);
-        $this->expectExceptionMessage('Renderer list for block "" is not defined');
-
-        $layout = $this->createPartialMock(\Magento\Framework\View\Layout::class, ['getChildName', 'getBlock']);
-        $layout->expects($this->once())->method('getChildName')->willReturn(null);
-=======
     public function testGetItemRendererThrowsExceptionForNonexistentRenderer()
     {
         $this->expectException('RuntimeException');
         $this->expectExceptionMessage('Renderer list for block "" is not defined');
         $layout = $this->createPartialMock(Layout::class, ['getChildName', 'getBlock']);
         $layout->expects($this->once())->method('getChildName')->will($this->returnValue(null));
->>>>>>> 4e8a78ed
 
         /** @var \Magento\Sales\Block\Items\AbstractItems $block */
         $block = $this->_objectManager->getObject(
