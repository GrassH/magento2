--- conflicted
+++ resolved
@@ -26,74 +26,42 @@
     protected $model;
 
     /**
-<<<<<<< HEAD
-     * @var \Magento\Framework\View\Element\Template\Context|\PHPUnit\Framework\MockObject\MockObject
-=======
      * @var Context|MockObject
->>>>>>> 4e8a78ed
      */
     protected $context;
 
     /**
-<<<<<<< HEAD
-     * @var \Magento\Sales\Model\ResourceModel\Order\CollectionFactory|\PHPUnit\Framework\MockObject\MockObject
-=======
      * @var CollectionFactory|MockObject
->>>>>>> 4e8a78ed
      */
     protected $orderCollectionFactory;
 
     /**
-<<<<<<< HEAD
-     * @var \Magento\Sales\Model\ResourceModel\Order\CollectionFactoryInterface|\PHPUnit\Framework\MockObject\MockObject
-=======
      * @var CollectionFactoryInterface|MockObject
->>>>>>> 4e8a78ed
      */
     private $orderCollectionFactoryInterface;
 
     /**
-<<<<<<< HEAD
-     * @var \Magento\Framework\App\ObjectManager|\PHPUnit\Framework\MockObject\MockObject
-=======
      * @var ObjectManager|MockObject
->>>>>>> 4e8a78ed
      */
     private $objectManager;
 
     /**
-<<<<<<< HEAD
-     * @var \Magento\Customer\Model\Session|\PHPUnit\Framework\MockObject\MockObject
-=======
      * @var Session|MockObject
->>>>>>> 4e8a78ed
      */
     protected $customerSession;
 
     /**
-<<<<<<< HEAD
-     * @var \Magento\Sales\Model\Order\Config|\PHPUnit\Framework\MockObject\MockObject
-=======
      * @var Config|MockObject
->>>>>>> 4e8a78ed
      */
     protected $orderConfig;
 
     /**
-<<<<<<< HEAD
-     * @var \Magento\Framework\View\Page\Config|\PHPUnit\Framework\MockObject\MockObject
-=======
      * @var \Magento\Framework\View\Page\Config|MockObject
->>>>>>> 4e8a78ed
      */
     protected $pageConfig;
 
     /**
-<<<<<<< HEAD
-     * @var \Magento\Framework\View\Page\Title|\PHPUnit\Framework\MockObject\MockObject
-=======
      * @var Title|MockObject
->>>>>>> 4e8a78ed
      */
     protected $pageTitleMock;
 
@@ -109,13 +77,8 @@
         $this->objectManager = $this->createMock(ObjectManagerInterface::class);
         $this->objectManager->expects($this->any())
             ->method('get')
-<<<<<<< HEAD
-            ->willReturn($this->orderCollectionFactoryInterface);
-        \Magento\Framework\App\ObjectManager::setInstance($this->objectManager);
-=======
             ->will($this->returnValue($this->orderCollectionFactoryInterface));
         ObjectManager::setInstance($this->objectManager);
->>>>>>> 4e8a78ed
 
         $this->customerSession = $this->getMockBuilder(Session::class)
             ->setMethods(['getCustomerId'])->disableOriginalConstructor()->getMock();
@@ -137,12 +100,12 @@
         $customerId = 25;
         $this->customerSession->expects($this->once())
             ->method('getCustomerId')
-            ->willReturn($customerId);
+            ->will($this->returnValue($customerId));
 
         $statuses = ['pending', 'processing', 'comlete'];
         $this->orderConfig->expects($this->once())
             ->method('getVisibleOnFrontStatuses')
-            ->willReturn($statuses);
+            ->will($this->returnValue($statuses));
 
         $orderCollection = $this->createPartialMock(
             Collection::class,
@@ -156,18 +119,18 @@
         $orderCollection->expects($this->at(0))
             ->method('addFieldToSelect')
             ->with($this->equalTo('*'))
-            ->willReturnSelf();
+            ->will($this->returnSelf());
         $orderCollection->expects($this->at(1))
             ->method('addFieldToFilter')
             ->with('status', $this->equalTo(['in' => $statuses]))
-            ->willReturnSelf();
+            ->will($this->returnSelf());
         $orderCollection->expects($this->at(2))
             ->method('setOrder')
             ->with('created_at', 'desc')
-            ->willReturnSelf();
+            ->will($this->returnSelf());
         $this->orderCollectionFactoryInterface->expects($this->atLeastOnce())
             ->method('create')
-            ->willReturn($orderCollection);
+            ->will($this->returnValue($orderCollection));
         $this->pageConfig->expects($this->atLeastOnce())
             ->method('getTitle')
             ->willReturn($this->pageTitleMock);
