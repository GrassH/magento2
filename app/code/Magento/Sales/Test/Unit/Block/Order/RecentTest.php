--- conflicted
+++ resolved
@@ -25,47 +25,27 @@
     protected $block;
 
     /**
-<<<<<<< HEAD
-     * @var \Magento\Framework\View\Element\Template\Context|\PHPUnit\Framework\MockObject\MockObject
-=======
      * @var Context|MockObject
->>>>>>> 4e8a78ed
      */
     protected $context;
 
     /**
-<<<<<<< HEAD
-     * @var \Magento\Sales\Model\ResourceModel\Order\CollectionFactory|\PHPUnit\Framework\MockObject\MockObject
-=======
      * @var CollectionFactory|MockObject
->>>>>>> 4e8a78ed
      */
     protected $orderCollectionFactory;
 
     /**
-<<<<<<< HEAD
-     * @var \Magento\Customer\Model\Session|\PHPUnit\Framework\MockObject\MockObject
-=======
      * @var Session|MockObject
->>>>>>> 4e8a78ed
      */
     protected $customerSession;
 
     /**
-<<<<<<< HEAD
-     * @var \Magento\Sales\Model\Order\Config|\PHPUnit\Framework\MockObject\MockObject
-=======
      * @var Config|MockObject
->>>>>>> 4e8a78ed
      */
     protected $orderConfig;
 
     /**
-<<<<<<< HEAD
-     * @var \Magento\Store\Model\StoreManagerInterface|\PHPUnit\Framework\MockObject\MockObject
-=======
      * @var StoreManagerInterface|MockObject
->>>>>>> 4e8a78ed
      */
     protected $storeManagerMock;
 
@@ -93,15 +73,15 @@
         $layout = $this->createPartialMock(Layout::class, ['getBlock']);
         $this->context->expects($this->once())
             ->method('getLayout')
-            ->willReturn($layout);
+            ->will($this->returnValue($layout));
         $this->customerSession->expects($this->once())
             ->method('getCustomerId')
-            ->willReturn($customerId);
+            ->will($this->returnValue($customerId));
 
         $statuses = ['pending', 'processing', 'complete'];
         $this->orderConfig->expects($this->once())
             ->method('getVisibleOnFrontStatuses')
-            ->willReturn($statuses);
+            ->will($this->returnValue($statuses));
 
         $this->storeManagerMock = $this->getMockBuilder(StoreManagerInterface::class)
             ->getMockForAbstractClass();
@@ -119,11 +99,11 @@
         ]);
         $this->orderCollectionFactory->expects($this->once())
             ->method('create')
-            ->willReturn($orderCollection);
+            ->will($this->returnValue($orderCollection));
         $orderCollection->expects($this->at(0))
             ->method('addAttributeToSelect')
             ->with($this->equalTo('*'))
-            ->willReturnSelf();
+            ->will($this->returnSelf());
         $orderCollection->expects($this->at(1))
             ->method('addAttributeToFilter')
             ->with($attribute[0], $this->equalTo($customerId))
@@ -135,24 +115,19 @@
         $orderCollection->expects($this->at(3))
             ->method('addAttributeToFilter')
             ->with($attribute[2], $this->equalTo(['in' => $statuses]))
-            ->willReturnSelf();
+            ->will($this->returnSelf());
         $orderCollection->expects($this->at(4))
             ->method('addAttributeToSort')
             ->with('created_at', 'desc')
-            ->willReturnSelf();
+            ->will($this->returnSelf());
         $orderCollection->expects($this->at(5))
             ->method('setPageSize')
             ->with('5')
-            ->willReturnSelf();
+            ->will($this->returnSelf());
         $orderCollection->expects($this->at(6))
             ->method('load')
-<<<<<<< HEAD
-            ->willReturnSelf();
-        $this->block = new \Magento\Sales\Block\Order\Recent(
-=======
             ->will($this->returnSelf());
         $this->block = new Recent(
->>>>>>> 4e8a78ed
             $this->context,
             $this->orderCollectionFactory,
             $this->customerSession,
