<?php
/**
 * Copyright © Magento, Inc. All rights reserved.
 * See COPYING.txt for license details.
 */
declare(strict_types=1);

namespace Magento\Sales\Test\Unit\Block\Order;

use Magento\Framework\Registry;
use Magento\Framework\View\Element\Template\Context;
use Magento\Sales\Block\Order\Totals;
use Magento\Sales\Model\Order;
use Magento\Sales\Model\Order\Total;
use PHPUnit\Framework\MockObject\MockObject;
use PHPUnit\Framework\TestCase;

class TotalsTest extends TestCase
{
    /**
     * @var Totals
     */
    protected $block;

    /**
<<<<<<< HEAD
     * @var \Magento\Framework\View\Element\Template\Context|\PHPUnit\Framework\MockObject\MockObject
=======
     * @var Context|MockObject
>>>>>>> 4e8a78ed
     */
    protected $context;

    protected function setUp(): void
    {
        $this->context = $this->createMock(Context::class);
        $this->block = new Totals($this->context, new Registry());
        $this->block->setOrder($this->createMock(Order::class));
    }

    public function testApplySortOrder()
    {
        $this->block->addTotal(new Total(['code' => 'one']), 'last');
        $this->block->addTotal(new Total(['code' => 'two']), 'last');
        $this->block->addTotal(new Total(['code' => 'three']), 'last');
        $this->block->applySortOrder(
            [
                'one' => 10,
                'two' => 30,
                'three' => 20,
            ]
        );
        $this->assertEqualsSorted(
            [
                'one' => new Total(['code' => 'one']),
                'three' => new Total(['code' => 'three']),
                'two' => new Total(['code' => 'two']),
            ],
            $this->block->getTotals()
        );
    }

    /**
     * @param array $expected
     * @param array $actual
     */
    private function assertEqualsSorted(array $expected, array $actual)
    {
        $this->assertEquals($expected, $actual, 'Array contents should be equal.');
        $this->assertEquals(array_keys($expected), array_keys($actual), 'Array sort order should be equal.');
    }
}<|MERGE_RESOLUTION|>--- conflicted
+++ resolved
@@ -23,11 +23,7 @@
     protected $block;
 
     /**
-<<<<<<< HEAD
-     * @var \Magento\Framework\View\Element\Template\Context|\PHPUnit\Framework\MockObject\MockObject
-=======
      * @var Context|MockObject
->>>>>>> 4e8a78ed
      */
     protected $context;
 
