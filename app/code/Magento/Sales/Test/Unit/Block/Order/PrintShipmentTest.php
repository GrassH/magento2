--- conflicted
+++ resolved
@@ -18,29 +18,17 @@
 class PrintShipmentTest extends TestCase
 {
     /**
-<<<<<<< HEAD
-     * @var \PHPUnit\Framework\MockObject\MockObject
-=======
      * @var MockObject
->>>>>>> 4e8a78ed
      */
     private $contextMock;
 
     /**
-<<<<<<< HEAD
-     * @var \PHPUnit\Framework\MockObject\MockObject
-=======
      * @var MockObject
->>>>>>> 4e8a78ed
      */
     private $registryMock;
 
     /**
-<<<<<<< HEAD
-     * @var \PHPUnit\Framework\MockObject\MockObject
-=======
      * @var MockObject
->>>>>>> 4e8a78ed
      */
     private $itemCollectionMock;
 
