<?php
/**
 * Copyright © Magento, Inc. All rights reserved.
 * See COPYING.txt for license details.
 */
namespace Magento\Sales\Test\Unit\Block\Order\Info\Buttons;

use Magento\Framework\TestFramework\Unit\Helper\ObjectManager as ObjectManagerHelper;
use Magento\Sales\Model\Rss\Signature;

/**
 * Class RssTest
 * @package Magento\Sales\Block\Order\Info\Buttons
 */
class RssTest extends \PHPUnit\Framework\TestCase
{
    /**
     * @var \Magento\Sales\Block\Order\Info\Buttons\Rss
     */
    protected $rss;

    /**
     * @var ObjectManagerHelper
     */
    protected $objectManagerHelper;

    /**
     * @var \Magento\Framework\View\Element\Template\Context|\PHPUnit_Framework_MockObject_MockObject
     */
    protected $context;

    /**
     * @var \PHPUnit_Framework_MockObject_MockObject
     */
    protected $orderFactory;

    /**
     * @var \Magento\Framework\App\Rss\UrlBuilderInterface|\PHPUnit_Framework_MockObject_MockObject
     */
    protected $urlBuilderInterface;

    /**
     * @var \Magento\Framework\App\Config\ScopeConfigInterface|\PHPUnit_Framework_MockObject_MockObject
     */
    protected $scopeConfigInterface;

    /**
     * @var \PHPUnit_Framework_MockObject_MockObject|Signature
     */
    private $signature;

    /**
     * @inheritdoc
     */
    protected function setUp()
    {
        $this->context = $this->createMock(\Magento\Framework\View\Element\Template\Context::class);
        $this->orderFactory = $this->createPartialMock(\Magento\Sales\Model\OrderFactory::class, ['create']);
        $this->urlBuilderInterface = $this->createMock(\Magento\Framework\App\Rss\UrlBuilderInterface::class);
        $this->scopeConfigInterface = $this->createMock(\Magento\Framework\App\Config\ScopeConfigInterface::class);
        $request = $this->createMock(\Magento\Framework\App\RequestInterface::class);
        $this->signature = $this->createMock(Signature::class);

        $this->objectManagerHelper = new ObjectManagerHelper($this);
        $this->rss = $this->objectManagerHelper->getObject(
            \Magento\Sales\Block\Order\Info\Buttons\Rss::class,
            [
                'request' => $request,
                'orderFactory' => $this->orderFactory,
                'rssUrlBuilder' => $this->urlBuilderInterface,
                'scopeConfig' => $this->scopeConfigInterface,
                'signature' => $this->signature,
            ]
        );
    }

    public function testGetLink()
    {
        $order = $this->getMockBuilder(\Magento\Sales\Model\Order::class)
            ->setMethods(['getId', 'getCustomerId', 'getIncrementId', 'load', '__wakeup', '__sleep'])
            ->disableOriginalConstructor()
            ->getMock();
        $order->expects($this->once())->method('load')->will($this->returnSelf());
        $order->expects($this->once())->method('getId')->will($this->returnValue(1));
        $order->expects($this->once())->method('getCustomerId')->will($this->returnValue(1));
        $order->expects($this->once())->method('getIncrementId')->will($this->returnValue('100000001'));

        $this->orderFactory->expects($this->once())->method('create')->will($this->returnValue($order));
        $data = base64_encode(json_encode(['order_id' => 1, 'increment_id' => '100000001', 'customer_id' => 1]));
        $signature = '651932dfc862406b72628d95623bae5ea18242be757b3493b337942d61f834be';
        $this->signature->expects($this->once())->method('signData')->willReturn($signature);
        $link = 'http://magento.com/rss/feed/index/type/order_status?data=' . $data .'&signature='.$signature;
        $this->urlBuilderInterface->expects($this->once())->method('getUrl')
<<<<<<< HEAD
            ->with([
                'type' => 'order_status',
                '_secure' => true,
                '_query' => ['data' => $data, 'signature' => $signature],
            ])->willReturn($link);
=======
            ->with(
                [
                    'type' => 'order_status',
                    '_secure' => true,
                    '_query' => ['data' => $data, 'signature' => $signature],
                ]
            )
            ->willReturn($link);
>>>>>>> 7ffabd07

        $this->assertEquals($link, $this->rss->getLink());
    }

    public function testGetLabel()
    {
        $this->assertEquals('Subscribe to Order Status', $this->rss->getLabel());
    }

    public function testIsRssAllowed()
    {
        $this->scopeConfigInterface->expects($this->once())->method('isSetFlag')
            ->with('rss/order/status', \Magento\Store\Model\ScopeInterface::SCOPE_STORE)
            ->will($this->returnValue(true));
        $this->assertTrue($this->rss->isRssAllowed());
    }
}<|MERGE_RESOLUTION|>--- conflicted
+++ resolved
@@ -91,13 +91,6 @@
         $this->signature->expects($this->once())->method('signData')->willReturn($signature);
         $link = 'http://magento.com/rss/feed/index/type/order_status?data=' . $data .'&signature='.$signature;
         $this->urlBuilderInterface->expects($this->once())->method('getUrl')
-<<<<<<< HEAD
-            ->with([
-                'type' => 'order_status',
-                '_secure' => true,
-                '_query' => ['data' => $data, 'signature' => $signature],
-            ])->willReturn($link);
-=======
             ->with(
                 [
                     'type' => 'order_status',
@@ -106,7 +99,6 @@
                 ]
             )
             ->willReturn($link);
->>>>>>> 7ffabd07
 
         $this->assertEquals($link, $this->rss->getLink());
     }
