<?xml version="1.0" encoding="UTF-8"?>
<!--
 /**
  * Copyright © Magento, Inc. All rights reserved.
  * See COPYING.txt for license details.
  */
-->

<tests xmlns:xsi="http://www.w3.org/2001/XMLSchema-instance"
       xsi:noNamespaceSchemaLocation="urn:magento:mftf:Test/etc/testSchema.xsd">
    <test name="MoveLastOrderedSimpleProductOnOrderPageTest">
        <annotations>
            <features value="Sales"/>
            <stories value="Add Products to Order from Last Ordered Products Section"/>
            <title value="Move last ordered simple product on order page test"/>
            <description value="Move last ordered simple product on order page"/>
            <severity value="BLOCKER"/>
            <testCaseId value="MC-16154"/>
            <group value="sales"/>
            <group value="mtf_migrated"/>
        </annotations>
        <before>
            <actionGroup ref="AdminLoginActionGroup" stepKey="loginAsAdmin"/>

            <createData entity="Simple_US_CA_Customer" stepKey="createCustomer"/>
            <createData entity="SimpleProduct2" stepKey="createProduct"/>

            <createData entity="CustomerCart" stepKey="createCustomerCart">
                <requiredEntity createDataKey="createCustomer"/>
            </createData>
            <createData entity="CustomerCartItem" stepKey="addCartItem">
                <requiredEntity createDataKey="createCustomerCart"/>
                <requiredEntity createDataKey="createProduct"/>
            </createData>
            <createData entity="CustomerAddressInformation" stepKey="addCustomerOrderAddress">
                <requiredEntity createDataKey="createCustomerCart"/>
            </createData>
            <updateData createDataKey="createCustomerCart" entity="CustomerOrderPaymentMethod" stepKey="submitOrder">
                <requiredEntity createDataKey="createCustomerCart"/>
            </updateData>
        </before>
        <after>
            <deleteData createDataKey="createProduct" stepKey="deleteProduct"/>
            <deleteData createDataKey="createCustomer" stepKey="deleteCustomer"/>
            <actionGroup ref="AdminLogoutActionGroup" stepKey="logOut"/>
        </after>

        <comment userInput="Comment is added to preserve the step key for backward compatibility" stepKey="createOrder"/>

        <comment userInput="Comment is added to preserve the step key for backward compatibility" stepKey="filterCreatedCustomer"/>
        <comment userInput="Comment is added to preserve the step key for backward compatibility" stepKey="clickEditButton"/>
        <actionGroup ref="AdminOpenCustomerEditPageActionGroup" stepKey="openCustomerEditPage">
            <argument name="customerId" value="$createCustomer.id$"/>
        </actionGroup>

<<<<<<< HEAD
        <actionGroup ref="AdminClickCreateOrderButtonOnEditCustomerPageActionGroup" stepKey="clickCreateOrder"/>
    
        <actionGroup ref="AdminCheckLastOrderedProductOnCustomerEditPageActionGroup" stepKey="addProductToOrder">
            <argument name="productName" value="$$createProduct.name$$"/>
        </actionGroup>    
    
        <click selector="{{AdminCustomerCreateNewOrderSection.updateChangesBtn}}" stepKey="clickUpdateChangesBtn"/>
=======
        <!-- Click create order -->
        <click selector="{{AdminCustomerMainActionsSection.createOrderBtn}}" stepKey="clickCreateOrder"/>

        <!-- Select product in Last Ordered Items section -->
        <click selector="{{AdminCustomerActivitiesLastOrderedSection.addProductToOrder($$createProduct.name$$)}}" stepKey="addProductToOrder"/>

        <!-- Click Update Changes -->
        <actionGroup ref="AdminClickUpdateChangesOnCreateOrderPageActionGroup" stepKey="clickUpdateChangesBtn"/>
>>>>>>> 38930f83

        <actionGroup ref="AdminSeeProductInItemsOrderedGridOnCreateOrderPageActionGroup" stepKey="seeProductName">
            <argument name="expectedValue" value="$$createProduct.name$$"/>
        </actionGroup>    
        <actionGroup ref="AdminSeeProductInItemsOrderedGridOnCreateOrderPageActionGroup" stepKey="seeProductPrice">
            <argument name="columnName" value="Price"/>
            <argument name="expectedValue" value="$$createProduct.price$$"/>
        </actionGroup>    

    </test>
</tests><|MERGE_RESOLUTION|>--- conflicted
+++ resolved
@@ -53,24 +53,13 @@
             <argument name="customerId" value="$createCustomer.id$"/>
         </actionGroup>
 
-<<<<<<< HEAD
         <actionGroup ref="AdminClickCreateOrderButtonOnEditCustomerPageActionGroup" stepKey="clickCreateOrder"/>
     
         <actionGroup ref="AdminCheckLastOrderedProductOnCustomerEditPageActionGroup" stepKey="addProductToOrder">
             <argument name="productName" value="$$createProduct.name$$"/>
         </actionGroup>    
     
-        <click selector="{{AdminCustomerCreateNewOrderSection.updateChangesBtn}}" stepKey="clickUpdateChangesBtn"/>
-=======
-        <!-- Click create order -->
-        <click selector="{{AdminCustomerMainActionsSection.createOrderBtn}}" stepKey="clickCreateOrder"/>
-
-        <!-- Select product in Last Ordered Items section -->
-        <click selector="{{AdminCustomerActivitiesLastOrderedSection.addProductToOrder($$createProduct.name$$)}}" stepKey="addProductToOrder"/>
-
-        <!-- Click Update Changes -->
         <actionGroup ref="AdminClickUpdateChangesOnCreateOrderPageActionGroup" stepKey="clickUpdateChangesBtn"/>
->>>>>>> 38930f83
 
         <actionGroup ref="AdminSeeProductInItemsOrderedGridOnCreateOrderPageActionGroup" stepKey="seeProductName">
             <argument name="expectedValue" value="$$createProduct.name$$"/>
