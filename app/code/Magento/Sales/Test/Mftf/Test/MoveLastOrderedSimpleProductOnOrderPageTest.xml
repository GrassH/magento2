--- conflicted
+++ resolved
@@ -47,7 +47,7 @@
         </after>
 
         <comment userInput="Comment is added to preserve the step key for backward compatibility" stepKey="createOrder"/>
-        
+
         <actionGroup ref="AdminOpenCustomerEditPageActionGroup" stepKey="openCustomerEditPage">
             <argument name="customerId" value="$createCustomer.id$"/>
         </actionGroup>
@@ -55,14 +55,13 @@
         <comment userInput="Comment is added to preserve the step key for backward compatibility" stepKey="clickEditButton"/>
 
         <actionGroup ref="AdminClickCreateOrderButtonOnEditCustomerPageActionGroup" stepKey="clickCreateOrder"/>
-    
+
         <actionGroup ref="AdminCheckLastOrderedProductOnCustomerEditPageActionGroup" stepKey="addProductToOrder">
             <argument name="productName" value="$$createProduct.name$$"/>
-        </actionGroup>    
-    
+        </actionGroup>
+
         <actionGroup ref="AdminClickUpdateChangesOnCreateOrderPageActionGroup" stepKey="clickUpdateChangesBtn"/>
 
-<<<<<<< HEAD
         <!-- Assert product in items ordered grid -->
         <actionGroup ref="AdminAssertProductInItemsOrderedGridOnCreateOrderPageActionGroup" stepKey="seeProductName">
             <argument name="index" value="1"/>
@@ -74,15 +73,5 @@
             <argument name="attribute" value="Price"/>
             <argument name="value" value="$$createProduct.price$$"/>
         </actionGroup>
-=======
-        <actionGroup ref="AdminSeeProductInItemsOrderedGridOnCreateOrderPageActionGroup" stepKey="seeProductName">
-            <argument name="expectedValue" value="$$createProduct.name$$"/>
-        </actionGroup>    
-        <actionGroup ref="AdminSeeProductInItemsOrderedGridOnCreateOrderPageActionGroup" stepKey="seeProductPrice">
-            <argument name="columnName" value="Price"/>
-            <argument name="expectedValue" value="$$createProduct.price$$"/>
-        </actionGroup>    
-
->>>>>>> 926b3346
     </test>
 </tests>