<?xml version="1.0" encoding="UTF-8"?>
<!--
 /**
  * Copyright © Magento, Inc. All rights reserved.
  * See COPYING.txt for license details.
  */
-->
<tests xmlns:xsi="http://www.w3.org/2001/XMLSchema-instance"
       xsi:noNamespaceSchemaLocation="urn:magento:mftf:Test/etc/testSchema.xsd">
    <test name="AdminCreateOrderForCustomerWithTwoAddressesTaxableAndNonTaxableTest">
        <annotations>
            <title value="Tax should not be displayed for non taxable address"/>
            <stories value="MC-21699: Tax does not change when changing the billing address from Admin Panel"/>
            <description value="Tax should not be displayed for non taxable address when switching from taxable address"/>
            <testCaseId value="MC-21721"/>
            <features value="Sales"/>
            <severity value="BLOCKER"/>
            <group value="Sales"/>
        </annotations>
        <before>
            <!--Enable flat rate shipping-->
            <magentoCLI command="config:set {{EnableFlatRateConfigData.path}} {{EnableFlatRateConfigData.value}}" stepKey="enableFlatRate"/>
            <!--Enable free shipping method -->
            <magentoCLI command="config:set {{EnableFreeShippingConfigData.path}} {{EnableFreeShippingConfigData.value}}" stepKey="enableFreeShipping"/>
            <!--Create customer-->
            <createData entity="Customer_With_Different_Default_Billing_Shipping_Addresses" stepKey="simpleCustomer"/>
            <!--Create category-->
            <createData entity="_defaultCategory" stepKey="category1"/>
            <!--Create product1-->
            <createData entity="_defaultProduct" stepKey="product1">
                <requiredEntity createDataKey="category1"/>
            </createData>
            <!--Create tax rule for US-CA-->
            <createData entity="defaultTaxRule" stepKey="createTaxRule"/>
            <!--Login as admin-->
            <actionGroup ref="AdminLoginActionGroup" stepKey="loginAsAdmin"/>
        </before>
        <!--Step 1: Create new order for customer-->
        <actionGroup ref="AdminNavigateToNewOrderPageExistingCustomerActionGroup" stepKey="navigateToNewOrderWithExistingCustomer">
            <argument name="customer" value="$$simpleCustomer$$"/>
        </actionGroup>
        <!--Step 2: Add product1 to the order-->
        <actionGroup ref="AddSimpleProductToOrderActionGroup" stepKey="addSimpleProductToOrder">
            <argument name="product" value="$$product1$$"/>
        </actionGroup>
        <!--Step 2: Select taxable address as billing address-->
        <selectOption selector="{{AdminOrderFormBillingAddressSection.selectAddress}}" userInput="{{US_Address_CA.state}}" stepKey="selectTaxableAddress" />
        <waitForPageLoad stepKey="waitForChangeBillingAddress"/>
        <!--Step 3: Set shipping address same as billing -->
        <checkOption selector="{{AdminOrderFormShippingAddressSection.SameAsBilling}}" stepKey="checkSameAsBillingAddressCheckbox"/>
        <waitForPageLoad stepKey="waitForChangeShippingAddress"/>
        <!--Step 3: Select FlatRate shipping method-->
        <actionGroup ref="OrderSelectFlatRateShippingActionGroup" stepKey="selectFlatRateShippingMethod"/>
        <!--Step 4: Verify that tax is applied to the order-->
        <seeElement selector="{{AdminOrderFormTotalSection.total('Tax')}}" stepKey="seeTax" />
        <!--Step 5: Select non taxable address as billing address-->
        <selectOption selector="{{AdminOrderFormBillingAddressSection.selectAddress}}" userInput="{{US_Address_TX.state}}" stepKey="selectNonTaxableAddress" />
        <!--Step 6: Change shipping method to Free-->
        <actionGroup ref="ChangeShippingMethodActionGroup" stepKey="changeShippingMethod">
            <argument name="shippingMethod" value="freeshipping_freeshipping"/>
        </actionGroup>
        <!--Step 7: Verify that tax is not applied to the order-->
        <dontSeeElement selector="{{AdminOrderFormTotalSection.total('Tax')}}" stepKey="dontSeeTax" />
        <after>
            <!--Delete product1-->
            <deleteData createDataKey="product1" stepKey="deleteProduct1"/>
            <!--Delete category-->
            <deleteData createDataKey="category1" stepKey="deleteCategory1"/>
            <!--Delete customer-->
            <deleteData createDataKey="simpleCustomer" stepKey="deleteSimpleCustomer"/>
            <!--Delete tax rule-->
            <deleteData createDataKey="createTaxRule" stepKey="deleteTaxRule"/>
            <!--Logout-->
            <actionGroup ref="AdminLogoutActionGroup" stepKey="logout"/>
<<<<<<< HEAD

            <comment userInput="Comment is added to preserve the step key for backward compatibility" stepKey="disableFreeShipping"/>

            <comment userInput="Comment is added to preserve the step key for backward compatibility"  stepKey="disableFlatRate"/>

            <createData entity="FlatRateShippingMethodDefault" stepKey="setDefaultFlatRateShippingMethod"/>

            <createData entity="FreeShippinMethodDefault" stepKey="setDefaultFreeShippingMethod"/>
=======
            <!--Disable free shipping method -->
            <magentoCLI command="config:set {{DisableFreeShippingConfigData.path}} {{DisableFreeShippingConfigData.value}}" stepKey="disableFreeShipping"/>
            <!-- Disable shipping method for customer with default address -->
            <comment userInput="config:set DisableFlatRateConfigData.path DisableFlatRateConfigData.value" stepKey="disableFlatRate"/>
>>>>>>> d0aa378e
        </after>
    </test>
</tests><|MERGE_RESOLUTION|>--- conflicted
+++ resolved
@@ -72,21 +72,10 @@
             <deleteData createDataKey="createTaxRule" stepKey="deleteTaxRule"/>
             <!--Logout-->
             <actionGroup ref="AdminLogoutActionGroup" stepKey="logout"/>
-<<<<<<< HEAD
-
-            <comment userInput="Comment is added to preserve the step key for backward compatibility" stepKey="disableFreeShipping"/>
-
-            <comment userInput="Comment is added to preserve the step key for backward compatibility"  stepKey="disableFlatRate"/>
-
-            <createData entity="FlatRateShippingMethodDefault" stepKey="setDefaultFlatRateShippingMethod"/>
-
-            <createData entity="FreeShippinMethodDefault" stepKey="setDefaultFreeShippingMethod"/>
-=======
             <!--Disable free shipping method -->
             <magentoCLI command="config:set {{DisableFreeShippingConfigData.path}} {{DisableFreeShippingConfigData.value}}" stepKey="disableFreeShipping"/>
             <!-- Disable shipping method for customer with default address -->
             <comment userInput="config:set DisableFlatRateConfigData.path DisableFlatRateConfigData.value" stepKey="disableFlatRate"/>
->>>>>>> d0aa378e
         </after>
     </test>
 </tests>