<?xml version="1.0" encoding="UTF-8"?>
<!--
 /**
  * Copyright © Magento, Inc. All rights reserved.
  * See COPYING.txt for license details.
  */
-->
<tests xmlns:xsi="http://www.w3.org/2001/XMLSchema-instance"
       xsi:noNamespaceSchemaLocation="urn:magento:mftf:Test/etc/testSchema.xsd">
    <test name="AdminCreateOrdersAndCheckGridsTest">
        <annotations>
            <stories value="Create orders and check grids"/>
            <title value="Create orders, invoices, shipments and credit memos and check grids"/>
            <description value="Create orders, invoices, shipments and credit memos and check async grids"/>
            <severity value="AVERAGE"/>
            <useCaseId value="ACP2E-1367" />
            <testCaseId value="AC-7106" />
            <group value="sales"/>
            <group value="async_operations" />
        </annotations>
        <before>
            <magentoCLI command="config:set {{EnableFlatRateConfigData.path}} {{EnableFlatRateConfigData.value}}" stepKey="enableFlatRate"/>
            <magentoCLI command="config:set {{AsyncGridsIndexingConfigData.enable_option}}" stepKey="enableAsyncIndexing"/>
            <magentoCLI command="config:set system/cron/default/schedule_generate_every 1" stepKey="CronDefaultGenerateEveryBefore" />
            <magentoCLI command="config:set system/cron/default/schedule_ahead_for 4" stepKey="CronDefaultScheduleAheadBefore" />
            <magentoCLI command="config:set system/cron/default/schedule_lifetime 2" stepKey="CronDefaultScheduleLifetimeBefore" />
            <magentoCLI command="config:set system/cron/default/use_separate_process 1" stepKey="CronDefaultUseSeparateProcessBefore" />

            <magentoCLI command="cache:clean" stepKey="cacheCleanBefore"/>
            <createData entity="ApiCategory" stepKey="createCategory"/>
            <createData entity="defaultSimpleProduct" stepKey="createSimpleProduct">
                <requiredEntity createDataKey="createCategory"/>
            </createData>
        </before>

        <after>
            <magentoCLI command="config:set {{AsyncGridsIndexingConfigData.disable_option}}" stepKey="disableAsyncIndexing"/>
            <magentoCLI command="config:set system/cron/default/schedule_generate_every 15" stepKey="CronDefaultGenerateEveryAfter" />
            <magentoCLI command="config:set system/cron/default/schedule_ahead_for 20" stepKey="CronDefaultScheduleAheadAfter" />
            <magentoCLI command="config:set system/cron/default/schedule_lifetime 15" stepKey="CronDefaultScheduleLifetimeAfter" />
            <magentoCLI command="config:set system/cron/default/use_separate_process 0" stepKey="CronDefaultUseSeparateProcessAfter" />
            <magentoCLI command="cache:clean" stepKey="cacheCleanAfter"/>
            <deleteData createDataKey="createCategory" stepKey="deleteCategory"/>
            <deleteData createDataKey="createSimpleProduct" stepKey="deleteProduct"/>
            <actionGroup ref="AdminLogoutActionGroup" stepKey="logout"/>
        </after>

        <createData entity="GuestCart" stepKey="createGuestCartOne"/>
        <createData entity="SimpleCartItem" stepKey="addCartItemOne">
            <requiredEntity createDataKey="createGuestCartOne"/>
            <requiredEntity createDataKey="createSimpleProduct"/>
        </createData>
        <createData entity="GuestAddressInformation" stepKey="addGuestOrderAddressOne">
            <requiredEntity createDataKey="createGuestCartOne"/>
        </createData>
        <updateData createDataKey="createGuestCartOne" entity="GuestOrderPaymentMethod" stepKey="sendGuestPaymentInformationOne">
            <requiredEntity createDataKey="createGuestCartOne"/>
        </updateData>

        <magentoCron groups="default" stepKey="runCronOne"/>

        <createData entity="Invoice" stepKey="invoiceOrderOne">
            <requiredEntity createDataKey="createGuestCartOne"/>
        </createData>

        <magentoCron groups="default" stepKey="runCronTwo"/>

        <createData entity="GuestCart" stepKey="createGuestCartTwo"/>
        <createData entity="SimpleCartItem" stepKey="addCartItemTwo">
            <requiredEntity createDataKey="createGuestCartTwo"/>
            <requiredEntity createDataKey="createSimpleProduct"/>
        </createData>
        <createData entity="GuestAddressInformation" stepKey="addGuestOrderAddressTwo">
            <requiredEntity createDataKey="createGuestCartTwo"/>
        </createData>
        <updateData createDataKey="createGuestCartTwo" entity="GuestOrderPaymentMethod" stepKey="sendGuestPaymentInformationTwo">
            <requiredEntity createDataKey="createGuestCartTwo"/>
        </updateData>

        <magentoCron groups="default" stepKey="runCronThree"/>

        <createData entity="Shipment" stepKey="shipOrderOne">
            <requiredEntity createDataKey="createGuestCartOne"/>
        </createData>

<<<<<<< HEAD
        <magentoCron groups="default" stepKey="runCronFour"/>
=======
        <magentoCron groups="default" stepKey="runCronTwo"/>
>>>>>>> d0aa378e

        <createData entity="GuestCart" stepKey="createGuestCartThree"/>
        <createData entity="SimpleCartItem" stepKey="addCartItemThree">
            <requiredEntity createDataKey="createGuestCartThree"/>
            <requiredEntity createDataKey="createSimpleProduct"/>
        </createData>
        <createData entity="GuestAddressInformation" stepKey="addGuestOrderAddressThree">
            <requiredEntity createDataKey="createGuestCartThree"/>
        </createData>
        <updateData createDataKey="createGuestCartThree" entity="GuestOrderPaymentMethod" stepKey="sendGuestPaymentInformationThree">
            <requiredEntity createDataKey="createGuestCartThree"/>
        </updateData>

        <magentoCron groups="default" stepKey="runCronFive"/>

        <createData entity="CreditMemo" stepKey="refundOrderOne">
            <requiredEntity createDataKey="createGuestCartOne"/>
        </createData>

        <magentoCron groups="default" stepKey="runCronSix"/>

        <createData entity="Invoice" stepKey="invoiceOrderThree">
            <requiredEntity createDataKey="createGuestCartThree"/>
        </createData>

        <magentoCron groups="default" stepKey="runCronSeven"/>

        <createData entity="Shipment" stepKey="shipOrderTwo">
            <requiredEntity createDataKey="createGuestCartTwo"/>
        </createData>

<<<<<<< HEAD
        <magentoCron groups="default" stepKey="runCronEight"/>
=======
        <magentoCron groups="default" stepKey="runCronThree"/>
>>>>>>> d0aa378e

        <createData entity="Invoice" stepKey="invoiceOrderTwo">
            <requiredEntity createDataKey="createGuestCartTwo"/>
        </createData>

        <createData entity="Shipment" stepKey="shipOrderThree">
            <requiredEntity createDataKey="createGuestCartThree"/>
        </createData>

        <createData entity="CreditMemo" stepKey="refundOrderTwo">
            <requiredEntity createDataKey="createGuestCartTwo"/>
        </createData>

<<<<<<< HEAD
=======
        <magentoCron groups="default" stepKey="runCronFour"/>

>>>>>>> d0aa378e
        <createData entity="CreditMemo" stepKey="refundOrderThree">
            <requiredEntity createDataKey="createGuestCartThree"/>
        </createData>

<<<<<<< HEAD
        <magentoCron groups="default" stepKey="runCronNine"/>

        <magentoCron groups="default" stepKey="runCronTen"/>
=======
        <magentoCron groups="default" stepKey="runCronFive"/>
        <comment userInput="Preserve BIC" stepKey="runCronSix"/>
        <comment userInput="Preserve BIC" stepKey="runCronSeven"/>
        <comment userInput="Preserve BIC" stepKey="runCronEight"/>
        <comment userInput="Preserve BIC" stepKey="runCronNine"/>

>>>>>>> d0aa378e

        <actionGroup ref="AdminLoginActionGroup" stepKey="LoginAsAdmin"/>

        <actionGroup ref="AdminOrdersPageOpenActionGroup" stepKey="onOrderPage"/>
        <actionGroup ref="AdminOrdersGridClearFiltersActionGroup" stepKey="clearFilters"/>

        <actionGroup ref="AdminOpenOrderByEntityIdActionGroup" stepKey="openOrderOne">
            <argument name="entityId" value="$createGuestCartOne.return$"/>
        </actionGroup>

        <wait time="30" stepKey="waitForPageLoadOne"/>

        <grabTextFrom selector="{{AdminOrderDetailsInformationSection.orderId}}" stepKey="grabOrderIdOne"/>

        <actionGroup ref="AdminOpenInvoiceTabFromOrderPageActionGroup" stepKey="openInvoicesTabOrdersPageOne"/>
        <waitForLoadingMaskToDisappear stepKey="waitForInvoiceGridLoadingMask1" after="openInvoicesTabOrdersPageOne"/>
        <waitForElementVisible selector="{{AdminOrderInvoicesTabSection.viewInvoice}}" stepKey="waitForInvoicesTabOpenedOne"/>
        <seeElement selector="{{AdminOrderInvoicesTabSection.viewInvoice}}" stepKey="seeForInvoicesTabOpenedOne"/>
        <actionGroup ref="AdminGoToShipmentTabActionGroup" stepKey="goToShipmentTabOne"/>
        <seeElement selector="{{AdminOrderShipmentsTabSection.viewShipment}}" stepKey="seeForShipmentTabOpenedOne"/>
        <actionGroup ref="AdminGoToCreditMemoTabActionGroup" stepKey="goToCreditMemoTabOne"/>
        <see selector="{{AdminOrderCreditMemosTabSection.gridRowCell('1', 'Status')}}" userInput="Refunded" stepKey="seeCreditMemoStatusInGridOne"/>

        <actionGroup ref="AdminOpenOrderByEntityIdActionGroup" stepKey="openOrderTwo">
            <argument name="entityId" value="$createGuestCartTwo.return$"/>
        </actionGroup>

        <wait time="30" stepKey="waitForPageLoadTwo"/>

        <grabTextFrom selector="{{AdminOrderDetailsInformationSection.orderId}}" stepKey="grabOrderIdTwo"/>

        <actionGroup ref="AdminOpenInvoiceTabFromOrderPageActionGroup" stepKey="openInvoicesTabOrdersPageTwo"/>
        <waitForLoadingMaskToDisappear stepKey="waitForInvoiceGridLoadingMask2" after="openInvoicesTabOrdersPageTwo"/>
        <waitForElementVisible selector="{{AdminOrderInvoicesTabSection.viewInvoice}}" stepKey="waitForInvoicesTabOpenedTwo"/>
        <seeElement selector="{{AdminOrderInvoicesTabSection.viewInvoice}}" stepKey="seeForInvoicesTabOpenedTwo"/>
        <actionGroup ref="AdminGoToShipmentTabActionGroup" stepKey="goToShipmentTabTwo"/>
        <seeElement selector="{{AdminOrderShipmentsTabSection.viewShipment}}" stepKey="seeForShipmentTabOpenedTwo"/>
        <actionGroup ref="AdminGoToCreditMemoTabActionGroup" stepKey="goToCreditMemoTabTwo"/>
        <see selector="{{AdminOrderCreditMemosTabSection.gridRowCell('1', 'Status')}}" userInput="Refunded" stepKey="seeCreditMemoStatusInGridTwo"/>

        <actionGroup ref="AdminOpenOrderByEntityIdActionGroup" stepKey="openOrderThree">
            <argument name="entityId" value="$createGuestCartThree.return$"/>
        </actionGroup>

        <wait time="30" stepKey="waitForPageLoadThree"/>

        <grabTextFrom selector="{{AdminOrderDetailsInformationSection.orderId}}" stepKey="grabOrderIdThree"/>

        <actionGroup ref="AdminOpenInvoiceTabFromOrderPageActionGroup" stepKey="openInvoicesTabOrdersPageThree"/>
        <waitForLoadingMaskToDisappear stepKey="waitForInvoiceGridLoadingMask3" after="openInvoicesTabOrdersPageThree"/>
        <waitForElementVisible selector="{{AdminOrderInvoicesTabSection.viewInvoice}}" stepKey="waitForInvoicesTabOpenedThree"/>
        <seeElement selector="{{AdminOrderInvoicesTabSection.viewInvoice}}" stepKey="seeForInvoicesTabOpenedThree"/>
        <actionGroup ref="AdminGoToShipmentTabActionGroup" stepKey="goToShipmentTabThree"/>
        <seeElement selector="{{AdminOrderShipmentsTabSection.viewShipment}}" stepKey="seeForShipmentTabOpenedThree"/>
        <actionGroup ref="AdminGoToCreditMemoTabActionGroup" stepKey="goToCreditMemoTabThree"/>
        <see selector="{{AdminOrderCreditMemosTabSection.gridRowCell('1', 'Status')}}" userInput="Refunded" stepKey="seeCreditMemoStatusInGridThree"/>


        <actionGroup ref="FilterOrderGridByIdActionGroup" stepKey="filterOrderGridByIdOne">
            <argument name="orderId" value="{$grabOrderIdOne}"/>
        </actionGroup>

        <see selector="{{AdminDataGridTableSection.gridCell('1', 'Status')}}" userInput="Closed" stepKey="seeOrderClosedInGridOne"/>

        <actionGroup ref="FilterOrderGridByIdActionGroup" stepKey="filterOrderGridByIdTwo">
            <argument name="orderId" value="{$grabOrderIdTwo}"/>
        </actionGroup>

        <see selector="{{AdminDataGridTableSection.gridCell('1', 'Status')}}" userInput="Closed" stepKey="seeOrderClosedInGridTwo"/>

        <actionGroup ref="FilterOrderGridByIdActionGroup" stepKey="filterOrderGridByIdThree">
            <argument name="orderId" value="{$grabOrderIdThree}"/>
        </actionGroup>

        <see selector="{{AdminDataGridTableSection.gridCell('1', 'Status')}}" userInput="Closed" stepKey="seeOrderClosedInGridThree"/>
    </test>
</tests><|MERGE_RESOLUTION|>--- conflicted
+++ resolved
@@ -21,11 +21,6 @@
         <before>
             <magentoCLI command="config:set {{EnableFlatRateConfigData.path}} {{EnableFlatRateConfigData.value}}" stepKey="enableFlatRate"/>
             <magentoCLI command="config:set {{AsyncGridsIndexingConfigData.enable_option}}" stepKey="enableAsyncIndexing"/>
-            <magentoCLI command="config:set system/cron/default/schedule_generate_every 1" stepKey="CronDefaultGenerateEveryBefore" />
-            <magentoCLI command="config:set system/cron/default/schedule_ahead_for 4" stepKey="CronDefaultScheduleAheadBefore" />
-            <magentoCLI command="config:set system/cron/default/schedule_lifetime 2" stepKey="CronDefaultScheduleLifetimeBefore" />
-            <magentoCLI command="config:set system/cron/default/use_separate_process 1" stepKey="CronDefaultUseSeparateProcessBefore" />
-
             <magentoCLI command="cache:clean" stepKey="cacheCleanBefore"/>
             <createData entity="ApiCategory" stepKey="createCategory"/>
             <createData entity="defaultSimpleProduct" stepKey="createSimpleProduct">
@@ -35,10 +30,6 @@
 
         <after>
             <magentoCLI command="config:set {{AsyncGridsIndexingConfigData.disable_option}}" stepKey="disableAsyncIndexing"/>
-            <magentoCLI command="config:set system/cron/default/schedule_generate_every 15" stepKey="CronDefaultGenerateEveryAfter" />
-            <magentoCLI command="config:set system/cron/default/schedule_ahead_for 20" stepKey="CronDefaultScheduleAheadAfter" />
-            <magentoCLI command="config:set system/cron/default/schedule_lifetime 15" stepKey="CronDefaultScheduleLifetimeAfter" />
-            <magentoCLI command="config:set system/cron/default/use_separate_process 0" stepKey="CronDefaultUseSeparateProcessAfter" />
             <magentoCLI command="cache:clean" stepKey="cacheCleanAfter"/>
             <deleteData createDataKey="createCategory" stepKey="deleteCategory"/>
             <deleteData createDataKey="createSimpleProduct" stepKey="deleteProduct"/>
@@ -83,11 +74,7 @@
             <requiredEntity createDataKey="createGuestCartOne"/>
         </createData>
 
-<<<<<<< HEAD
         <magentoCron groups="default" stepKey="runCronFour"/>
-=======
-        <magentoCron groups="default" stepKey="runCronTwo"/>
->>>>>>> d0aa378e
 
         <createData entity="GuestCart" stepKey="createGuestCartThree"/>
         <createData entity="SimpleCartItem" stepKey="addCartItemThree">
@@ -119,11 +106,7 @@
             <requiredEntity createDataKey="createGuestCartTwo"/>
         </createData>
 
-<<<<<<< HEAD
         <magentoCron groups="default" stepKey="runCronEight"/>
-=======
-        <magentoCron groups="default" stepKey="runCronThree"/>
->>>>>>> d0aa378e
 
         <createData entity="Invoice" stepKey="invoiceOrderTwo">
             <requiredEntity createDataKey="createGuestCartTwo"/>
@@ -137,27 +120,13 @@
             <requiredEntity createDataKey="createGuestCartTwo"/>
         </createData>
 
-<<<<<<< HEAD
-=======
-        <magentoCron groups="default" stepKey="runCronFour"/>
-
->>>>>>> d0aa378e
         <createData entity="CreditMemo" stepKey="refundOrderThree">
             <requiredEntity createDataKey="createGuestCartThree"/>
         </createData>
 
-<<<<<<< HEAD
         <magentoCron groups="default" stepKey="runCronNine"/>
 
         <magentoCron groups="default" stepKey="runCronTen"/>
-=======
-        <magentoCron groups="default" stepKey="runCronFive"/>
-        <comment userInput="Preserve BIC" stepKey="runCronSix"/>
-        <comment userInput="Preserve BIC" stepKey="runCronSeven"/>
-        <comment userInput="Preserve BIC" stepKey="runCronEight"/>
-        <comment userInput="Preserve BIC" stepKey="runCronNine"/>
-
->>>>>>> d0aa378e
 
         <actionGroup ref="AdminLoginActionGroup" stepKey="LoginAsAdmin"/>
 
@@ -168,7 +137,7 @@
             <argument name="entityId" value="$createGuestCartOne.return$"/>
         </actionGroup>
 
-        <wait time="30" stepKey="waitForPageLoadOne"/>
+        <waitForPageLoad time="30" stepKey="waitForPageLoadOne"/>
 
         <grabTextFrom selector="{{AdminOrderDetailsInformationSection.orderId}}" stepKey="grabOrderIdOne"/>
 
@@ -185,7 +154,7 @@
             <argument name="entityId" value="$createGuestCartTwo.return$"/>
         </actionGroup>
 
-        <wait time="30" stepKey="waitForPageLoadTwo"/>
+        <waitForPageLoad time="30" stepKey="waitForPageLoadTwo"/>
 
         <grabTextFrom selector="{{AdminOrderDetailsInformationSection.orderId}}" stepKey="grabOrderIdTwo"/>
 
@@ -202,7 +171,7 @@
             <argument name="entityId" value="$createGuestCartThree.return$"/>
         </actionGroup>
 
-        <wait time="30" stepKey="waitForPageLoadThree"/>
+        <waitForPageLoad time="30" stepKey="waitForPageLoadThree"/>
 
         <grabTextFrom selector="{{AdminOrderDetailsInformationSection.orderId}}" stepKey="grabOrderIdThree"/>
 
