<?xml version="1.0" encoding="UTF-8"?>
<!--
 /**
  * Copyright © Magento, Inc. All rights reserved.
  * See COPYING.txt for license details.
  */
-->
<tests xmlns:xsi="http://www.w3.org/2001/XMLSchema-instance"
        xsi:noNamespaceSchemaLocation="urn:magento:mftf:Test/etc/testSchema.xsd">
    <test name="AdminReorderWithCatalogPriceRuleDiscountTest">
        <annotations>
            <features value="Sales"/>
            <stories value="Admin create order"/>
            <title value="Reorder doesn't show discount price in Order Totals block"/>
            <description value="Reorder doesn't show discount price in Order Totals block"/>
            <severity value="CRITICAL"/>
            <testCaseId value="MC-28642"/>
            <useCaseId value="MAGETWO-99691"/>
            <group value="sales"/>
            <group value="catalogRule"/>
        </annotations>

        <before>
            <!--Create product-->
            <createData entity="SimpleProduct2" stepKey="createSimpleProductApi"/>
            <actionGroup ref="AdminLoginActionGroup" stepKey="loginAsAdmin"/>
            <actionGroup ref="AdminCatalogPriceRuleDeleteAllActionGroup" stepKey="deleteAllCatalogPriceRule"/>
<<<<<<< HEAD
            <comment userInput="Adding the comment to replace CliCacheFlushActionGroup action group ('cache:flush' command) for preserving Backward Compatibility" stepKey="flushCache"/>
            <actionGroup ref="CliIndexerReindexActionGroup" stepKey="reindex">
                <argument name="indices" value=""/>
            </actionGroup>
=======
            <!-- Clearing cache just in case -->
            <actionGroup ref="CliCacheFlushActionGroup" stepKey="flushCache">
                <argument name="tags" value=""/>
            </actionGroup>
            <comment userInput="Adding the comment to replace CliIndexerReindexActionGroup action group ('indexer:reindex' commands) for preserving Backward Compatibility" stepKey="reindex"/>
>>>>>>> 2b943ed4
            <amOnPage url="{{AdminCatalogPriceRuleGridPage.url}}" stepKey="goToAdminCatalogPriceRuleGridPage2"/>
            <!-- It sometimes is loading too long for default 10s -->
            <waitForPageLoad time="60" stepKey="waitForPageFullyLoaded2"/>
            <!--Create the catalog price rule -->
            <createData entity="CatalogRuleToPercent" stepKey="createCatalogRule"/>
            <!--Create order via API-->
            <createData entity="GuestCart" stepKey="createGuestCart"/>
            <createData entity="SimpleCartItem" stepKey="addCartItem">
                <requiredEntity createDataKey="createGuestCart"/>
                <requiredEntity createDataKey="createSimpleProductApi"/>
            </createData>
            <createData entity="GuestAddressInformation" stepKey="addGuestOrderAddress">
                <requiredEntity createDataKey="createGuestCart"/>
            </createData>
            <updateData createDataKey="createGuestCart" entity="GuestOrderPaymentMethod" stepKey="sendGuestPaymentInformation">
                <requiredEntity createDataKey="createGuestCart"/>
            </updateData>
            <!--END Create order via API-->
        </before>

        <after>
            <deleteData createDataKey="createSimpleProductApi" stepKey="deleteSimpleProductApi"/>
            <actionGroup ref="AdminCatalogPriceRuleDeleteAllActionGroup" stepKey="deleteAllCatalogPriceRule"/>
            <actionGroup ref="AdminLogoutActionGroup" stepKey="logoutFromAdmin"/>
        </after>

        <!--Open order by Id-->
        <amOnPage url="{{AdminOrderPage.url($createGuestCart.return$)}}" stepKey="navigateToOrderPage"/>
        <!--Reorder-->
        <click selector="{{AdminOrderDetailsMainActionsSection.reorder}}" stepKey="clickReorder"/>
        <!--Verify order item row-->
        <waitForElementVisible selector="{{AdminOrderItemsOrderedSection.productPrice('2')}}" stepKey="waitOrderItemPriceToBeVisible"/>
        <see selector="{{AdminOrderItemsOrderedSection.productPrice('2')}}" userInput="{{AdminOrderSimpleProductWithCatalogRule.subtotal}}" stepKey="seeOrderItemPrice"/>
        <!--Verify totals on Order page-->
        <scrollTo selector="{{AdminOrderFormTotalSection.grandTotal}}" stepKey="scrollToOrderGrandTotal"/>
        <waitForElementVisible selector="{{AdminOrderFormTotalSection.total('Subtotal')}}" stepKey="waitOrderSubtotalToBeVisible"/>
        <see selector="{{AdminOrderFormTotalSection.total('Subtotal')}}" userInput="{{AdminOrderSimpleProductWithCatalogRule.subtotal}}" stepKey="seeOrderSubTotal"/>
        <waitForElementVisible selector="{{AdminOrderFormTotalSection.total('Shipping')}}" stepKey="waitOrderShippingToBeVisible"/>
        <see selector="{{AdminOrderFormTotalSection.total('Shipping')}}" userInput="{{AdminOrderSimpleProductWithCatalogRule.shipping}}" stepKey="seeOrderShipping"/>
        <waitForElementVisible selector="{{AdminOrderFormTotalSection.grandTotal}}" stepKey="waitOrderGrandTotalToBeVisible"/>
        <see selector="{{AdminOrderFormTotalSection.grandTotal}}" userInput="{{AdminOrderSimpleProductWithCatalogRule.grandTotal}}" stepKey="seeCorrectGrandTotal"/>
    </test>
</tests><|MERGE_RESOLUTION|>--- conflicted
+++ resolved
@@ -25,18 +25,8 @@
             <createData entity="SimpleProduct2" stepKey="createSimpleProductApi"/>
             <actionGroup ref="AdminLoginActionGroup" stepKey="loginAsAdmin"/>
             <actionGroup ref="AdminCatalogPriceRuleDeleteAllActionGroup" stepKey="deleteAllCatalogPriceRule"/>
-<<<<<<< HEAD
             <comment userInput="Adding the comment to replace CliCacheFlushActionGroup action group ('cache:flush' command) for preserving Backward Compatibility" stepKey="flushCache"/>
-            <actionGroup ref="CliIndexerReindexActionGroup" stepKey="reindex">
-                <argument name="indices" value=""/>
-            </actionGroup>
-=======
-            <!-- Clearing cache just in case -->
-            <actionGroup ref="CliCacheFlushActionGroup" stepKey="flushCache">
-                <argument name="tags" value=""/>
-            </actionGroup>
             <comment userInput="Adding the comment to replace CliIndexerReindexActionGroup action group ('indexer:reindex' commands) for preserving Backward Compatibility" stepKey="reindex"/>
->>>>>>> 2b943ed4
             <amOnPage url="{{AdminCatalogPriceRuleGridPage.url}}" stepKey="goToAdminCatalogPriceRuleGridPage2"/>
             <!-- It sometimes is loading too long for default 10s -->
             <waitForPageLoad time="60" stepKey="waitForPageFullyLoaded2"/>
