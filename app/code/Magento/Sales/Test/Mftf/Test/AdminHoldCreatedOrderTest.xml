<?xml version="1.0" encoding="UTF-8"?>
<!--
 /**
  * Copyright © Magento, Inc. All rights reserved.
  * See COPYING.txt for license details.
  */
-->

<tests xmlns:xsi="http://www.w3.org/2001/XMLSchema-instance"
       xsi:noNamespaceSchemaLocation="urn:magento:mftf:Test/etc/testSchema.xsd">
    <test name="AdminHoldCreatedOrderTest">
        <annotations>
            <group value="sales"/>
            <stories value="Hold Created Order"/>
            <title value="Hold the created order"/>
            <description value="Create an order and hold the order"/>
            <severity value="CRITICAL"/>
            <testCaseId value="MC-16160"/>
            <group value="mtf_migrated"/>
        </annotations>

        <before>
            <actionGroup ref="AdminLoginActionGroup" stepKey="loginAsAdmin"/>

            <!--Set default flat rate shipping method settings-->
            <createData entity="FlatRateShippingMethodDefault" stepKey="setDefaultFlatRateShippingMethod"/>

            <!--Create simple customer-->
            <createData entity="Simple_US_Customer_CA" stepKey="simpleCustomer"/>

            <!-- Create Simple Products -->
            <createData entity="SimpleProduct2" stepKey="simpleProduct">
                <field key="price">10.00</field>
            </createData>
            <createData entity="SimpleProduct2" stepKey="simpleProduct1">
                <field key="price">20.00</field>
            </createData>
        </before>
        <after>
            <deleteData createDataKey="simpleCustomer" stepKey="deleteSimpleCustomer"/>
            <deleteData createDataKey="simpleProduct" stepKey="deleteSimpleProduct"/>
            <deleteData createDataKey="simpleProduct1" stepKey="deleteSimpleProduct1"/>
            <actionGroup ref="AdminLogoutActionGroup" stepKey="logout"/>
        </after>

        <!--Create new customer order-->
        <actionGroup ref="NavigateToNewOrderPageExistingCustomerActionGroup" stepKey="navigateToNewOrderWithExistingCustomer">
            <argument name="customer" value="$$simpleCustomer$$"/>
        </actionGroup>

        <!--Add Simple product to order-->
        <actionGroup ref="AddSimpleProductToOrderActionGroup" stepKey="addSimpleProductToTheOrder">
            <argument name="product" value="$$simpleProduct$$"/>
        </actionGroup>

        <!--Add second product to order-->
        <actionGroup ref="AddSimpleProductToOrderActionGroup" stepKey="addSecondProductToTheOrder">
            <argument name="product" value="$$simpleProduct1$$"/>
        </actionGroup>

        <!--Select FlatRate shipping method-->
        <actionGroup ref="AdminSelectFlatRateShippingMethodActionGroup" stepKey="selectFlatRateShippingMethod"/>
        <actionGroup ref="AdminOrderClickSubmitOrderActionGroup" stepKey="submitOrder" />

        <!-- Verify order information -->
        <actionGroup ref="VerifyCreatedOrderInformationActionGroup" stepKey="verifyCreatedOrderInformation"/>
        <grabFromCurrentUrl regex="~/order_id/(\d+)/~" stepKey="orderId"/>
        <grabTextFrom selector="|Order # (\d+)|" stepKey="orderNumber"/>

        <!-- Hold the Order -->
        <click selector="{{AdminOrderDetailsMainActionsSection.hold}}" stepKey="clickOnHoldButton"/>
        <see selector="{{AdminOrderDetailsMessagesSection.successMessage}}" userInput="You put the order on hold" stepKey="seeSuccessHoldMessage"/>

        <!--Assert Order Status and Unhold button-->
        <see selector="{{AdminOrderDetailsInformationSection.orderStatus}}" userInput="On Hold" stepKey="seeOrderStatusOnHold"/>
        <seeElement selector="{{AdminOrderDetailsMainActionsSection.unhold}}" stepKey="seeUnholdButton"/>

        <!--Assert invoice, cancel, reorder, ship, and edit buttons are unavailable-->
        <dontSeeElement selector="{{AdminOrderDetailsMainActionsSection.invoice}}" stepKey="dontSeeInvoiceButton"/>
        <dontSeeElement selector="{{AdminOrderDetailsMainActionsSection.cancel}}" stepKey="dontSeeCancelButton"/>
        <dontSeeElement selector="{{AdminOrderDetailsMainActionsSection.reorder}}" stepKey="dontSeeReorderButton"/>
        <dontSeeElement selector="{{AdminOrderDetailsMainActionsSection.ship}}" stepKey="dontSeeShipButton"/>
        <dontSeeElement selector="{{AdminOrderDetailsMainActionsSection.edit}}" stepKey="dontSeeEditButton"/>

        <!--Log in to Storefront as Customer  -->
        <actionGroup ref="LoginToStorefrontActionGroup" stepKey="signUp">
            <argument name="Customer" value="$$simpleCustomer$$"/>
        </actionGroup>

        <!-- Assert OrderId and status in frontend order grid -->
        <click selector="{{StorefrontCustomerSidebarSection.sidebarCurrentTab('My Orders')}}" stepKey="clickOnMyOrders"/>
        <waitForPageLoad stepKey="waitForOrderDetailsToLoad"/>
<<<<<<< HEAD
        <seeElement selector="{{StorefrontCustomerOrderViewSection.orderStatusInGrid('$orderNumber', 'On Hold')}}" stepKey="seeOrderStatusInGrid"/>
=======
        <actionGroup ref="AdminCheckOrderStatusInGridActionGroup" stepKey="seeOrderStatusInGrid">
            <argument name="orderId" value="$orderId"/>
            <argument name="status" value="On Hold"/>
        </actionGroup>
>>>>>>> 40ceb701
    </test>
</tests><|MERGE_RESOLUTION|>--- conflicted
+++ resolved
@@ -90,13 +90,9 @@
         <!-- Assert OrderId and status in frontend order grid -->
         <click selector="{{StorefrontCustomerSidebarSection.sidebarCurrentTab('My Orders')}}" stepKey="clickOnMyOrders"/>
         <waitForPageLoad stepKey="waitForOrderDetailsToLoad"/>
-<<<<<<< HEAD
-        <seeElement selector="{{StorefrontCustomerOrderViewSection.orderStatusInGrid('$orderNumber', 'On Hold')}}" stepKey="seeOrderStatusInGrid"/>
-=======
         <actionGroup ref="AdminCheckOrderStatusInGridActionGroup" stepKey="seeOrderStatusInGrid">
-            <argument name="orderId" value="$orderId"/>
+            <argument name="orderId" value="$orderNumber"/>
             <argument name="status" value="On Hold"/>
         </actionGroup>
->>>>>>> 40ceb701
     </test>
 </tests>