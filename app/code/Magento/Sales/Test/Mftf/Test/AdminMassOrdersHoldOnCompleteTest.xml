--- conflicted
+++ resolved
@@ -50,10 +50,7 @@
         <actionGroup ref="AdminCreateInvoiceAndShipmentActionGroup" stepKey="createShipment"/>
 
         <!-- Navigate to backend: Go to Sales > Orders -->
-<<<<<<< HEAD
-=======
         <actionGroup ref="AdminOrdersPageOpenActionGroup" stepKey="onOrderPage"/>
->>>>>>> 237c2b18
         <actionGroup ref="AdminOrdersGridClearFiltersActionGroup" stepKey="clearFilters"/>
 
         <!-- Select Mass Action according to dataset: Hold -->
