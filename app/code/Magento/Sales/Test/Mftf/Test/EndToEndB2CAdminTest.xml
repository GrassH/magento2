<?xml version="1.0" encoding="UTF-8"?>
<!--
 /**
  * Copyright © Magento, Inc. All rights reserved.
  * See COPYING.txt for license details.
  */
-->
<tests xmlns:xsi="http://www.w3.org/2001/XMLSchema-instance"
        xsi:noNamespaceSchemaLocation="urn:magento:mftf:Test/etc/testSchema.xsd">
    <test name="EndToEndB2CAdminTest">
        <before>
            <!--Create order via API-->
            <createData entity="_defaultCategory" stepKey="createCategory"/>
            <createData entity="_defaultProduct" stepKey="createSimpleProductApi">
                <requiredEntity createDataKey="createCategory"/>
            </createData>
            <createData entity="GuestCart" stepKey="createGuestCart"/>
            <createData entity="SimpleCartItem" stepKey="addCartItem">
                <requiredEntity createDataKey="createGuestCart"/>
                <requiredEntity createDataKey="createSimpleProductApi"/>
            </createData>
            <createData entity="GuestAddressInformation" stepKey="addGuestOrderAddress">
                <requiredEntity createDataKey="createGuestCart"/>
            </createData>
            <updateData createDataKey="createGuestCart" entity="GuestOrderPaymentMethod" stepKey="sendGuestPaymentInformation">
                <requiredEntity createDataKey="createGuestCart"/>
            </updateData>
            <!--END Create order via API-->
        </before>

        <!--Prerequisites-->
        <!--Create store view to ensure multiple store views-->
        <comment userInput="Create prerequisite store view" stepKey="createStoreViewComment" before="createStoreView"/>
        <actionGroup ref="AdminCreateStoreViewActionGroup" stepKey="createStoreView" before="navigateToNewOrderPage"/>

        <!--Admin creates order-->
        <comment userInput="Admin creates order" stepKey="adminCreateOrderComment" before="navigateToNewOrderPage"/>
        <actionGroup ref="NavigateToNewOrderPageNewCustomerActionGroup" stepKey="navigateToNewOrderPage" after="deleteCategory"/>

        <actionGroup ref="CheckRequiredFieldsNewOrderFormActionGroup" stepKey="checkRequiredFieldsNewOrder" after="navigateToNewOrderPage"/>
        <scrollToTopOfPage stepKey="scrollToTopOfOrderFormPage" after="checkRequiredFieldsNewOrder"/>
        <actionGroup ref="AddSimpleProductToOrderActionGroup" stepKey="addSimpleProductToOrder" after="scrollToTopOfOrderFormPage">
            <argument name="product" value="SimpleProduct"/>
        </actionGroup>
        <actionGroup ref="AddConfigurableProductToOrderActionGroup" stepKey="addConfigurableProductToOrder" after="addSimpleProductToOrder">
            <argument name="product" value="BaseConfigurableProduct"/>
            <argument name="attribute" value="colorProductAttribute"/>
            <argument name="option" value="colorProductAttribute1"/>
        </actionGroup>

        <!--Fill customer group information-->
        <selectOption selector="{{AdminOrderFormAccountSection.group}}" userInput="{{GeneralCustomerGroup.code}}" stepKey="selectGroup" after="addConfigurableProductToOrder"/>
        <fillField selector="{{AdminOrderFormAccountSection.email}}" userInput="{{Simple_US_Customer.email}}" stepKey="fillEmail" after="selectGroup"/>

        <!--Fill customer address information-->
        <actionGroup ref="FillOrderCustomerInformationActionGroup" stepKey="fillCustomerAddress" after="fillEmail">
            <argument name="customer" value="Simple_US_Customer"/>
            <argument name="address" value="US_Address_TX"/>
        </actionGroup>

        <actionGroup ref="OrderSelectFlatRateShippingActionGroup" stepKey="selectFlatRateShipping" after="fillCustomerAddress"/>

        <!--Verify totals on Order page-->
        <see selector="{{AdminOrderFormTotalSection.total('Subtotal')}}" userInput="${{AdminOrderSimpleConfigurableProduct.subtotal}}" stepKey="seeOrderSubTotal" after="selectFlatRateShipping"/>
        <see selector="{{AdminOrderFormTotalSection.total('Shipping')}}" userInput="${{AdminOrderSimpleConfigurableProduct.shipping}}" stepKey="seeOrderShipping" after="seeOrderSubTotal"/>
        <see selector="{{AdminOrderFormTotalSection.grandTotal}}" userInput="${{AdminOrderSimpleConfigurableProduct.grandTotal}}" stepKey="seeCorrectGrandTotal" after="seeOrderShipping"/>

        <!--Submit Order and verify information-->
        <click selector="{{AdminOrderFormActionSection.SubmitOrder}}" stepKey="clickSubmitOrder" after="seeCorrectGrandTotal"/>
        <seeInCurrentUrl url="{{AdminOrderDetailsPage.url}}" stepKey="seeViewOrderPage" after="clickSubmitOrder"/>

        <see selector="{{AdminOrderDetailsMessagesSection.successMessage}}" userInput="You created the order." stepKey="seeSuccessMessage" after="seeViewOrderPage"/>
        <see selector="{{AdminOrderDetailsInformationSection.orderStatus}}" userInput="Pending" stepKey="seeOrderPendingStatus" after="seeSuccessMessage"/>
        <grabTextFrom selector="|Order # (\d+)|" stepKey="getOrderId" after="seeOrderPendingStatus"/>
        <assertNotEmpty actual="$getOrderId" stepKey="assertOrderIdIsNotEmpty" after="getOrderId"/>
        <actionGroup ref="VerifyBasicOrderInformationActionGroup" stepKey="verifyOrderInformation" after="assertOrderIdIsNotEmpty">
            <argument name="customer" value="Simple_US_Customer"/>
            <argument name="shippingAddress" value="US_Address_TX"/>
            <argument name="billingAddress" value="US_Address_TX"/>
        </actionGroup>
        <actionGroup ref="SeeProductInItemsOrderedActionGroup" stepKey="seeSimpleProductInItemsOrdered" after="verifyOrderInformation">
            <argument name="product" value="SimpleProduct"/>
        </actionGroup>
        <actionGroup ref="SeeProductInItemsOrderedActionGroup" stepKey="seeConfigurableProductInItemsOrdered" after="seeSimpleProductInItemsOrdered">
            <argument name="product" value="BaseConfigurableProduct"/>
        </actionGroup>

        <!--Create order invoice-->
        <comment userInput="Admin creates invoice for order" stepKey="adminCreateInvoiceComment" before="closeAdminNotificationInvoice"/>
        <closeAdminNotification stepKey="closeAdminNotificationInvoice" after="seeConfigurableProductInItemsOrdered"/>
        <click selector="{{AdminOrderDetailsMainActionsSection.invoice}}" stepKey="clickInvoiceAction" after="closeAdminNotificationInvoice"/>
        <seeInCurrentUrl url="{{AdminInvoiceNewPage.url}}" stepKey="seeOrderInvoiceUrl" after="clickInvoiceAction"/>
        <see selector="{{AdminHeaderSection.pageTitle}}" userInput="New Invoice" stepKey="seePageNameNewInvoicePage" after="seeOrderInvoiceUrl"/>

        <!--Check Invoice Data-->
        <see selector="{{AdminInvoiceOrderInformationSection.orderStatus}}" userInput="Pending" stepKey="seeOrderPendingInvoice" after="seePageNameNewInvoicePage"/>
        <actionGroup ref="VerifyBasicInvoiceInformationActionGroup" stepKey="verifyOrderInvoiceInformation" after="seeOrderPendingInvoice">
            <argument name="customer" value="Simple_US_Customer"/>
            <argument name="shippingAddress" value="US_Address_TX"/>
            <argument name="billingAddress" value="US_Address_TX"/>
        </actionGroup>
        <see selector="{{AdminInvoicePaymentShippingSection.ShippingMethod}}" userInput="{{DefaultFlatRateMethod.title}}" stepKey="seeShippingMethod" after="verifyOrderInvoiceInformation"/>
        <see selector="{{AdminInvoicePaymentShippingSection.ShippingPrice}}" userInput="${{AdminOrderSimpleConfigurableProduct.shipping}}" stepKey="seeShippingCost" after="seeShippingMethod"/>
        <!--Submit Invoice-->
        <click selector="{{AdminInvoiceMainActionsSection.submitInvoice}}" stepKey="clickSubmitInvoice" after="seeShippingCost"/>
        <!--Invoice created successfully-->
        <seeInCurrentUrl url="{{AdminOrderDetailsPage.url}}" stepKey="seeViewOrderPageInvoice" after="clickSubmitInvoice"/>
        <see selector="{{AdminOrderDetailsMessagesSection.successMessage}}" userInput="The invoice has been created." stepKey="seeInvoiceCreateSuccess" after="seeViewOrderPageInvoice"/>
        <see selector="{{AdminHeaderSection.pageTitle}}" userInput="$getOrderId" stepKey="seePageNameMatchesOrderIdAfterInvoice" after="seeInvoiceCreateSuccess"/>

        <click selector="{{AdminOrderDetailsOrderViewSection.invoices}}" stepKey="clickOrderInvoicesTab" after="seePageNameMatchesOrderIdAfterInvoice"/>
        <waitForLoadingMaskToDisappear stepKey="waitForInvoiceGridLoadingMask" after="clickOrderInvoicesTab"/>
        <see selector="{{AdminOrderInvoicesTabSection.gridRow('1')}}" userInput="{{Simple_US_Customer.firstname}}" stepKey="seeOrderInvoiceInTabGrid" after="waitForInvoiceGridLoadingMask"/>
        <click selector="{{AdminOrderInvoicesTabSection.viewGridRow('1')}}" stepKey="clickToViewInvoiceRow" after="seeOrderInvoiceInTabGrid"/>
        <see selector="{{AdminInvoiceOrderInformationSection.orderId}}" userInput="$getOrderId" stepKey="seeOrderIdOnInvoice" after="clickToViewInvoiceRow"/>
        <actionGroup ref="VerifyBasicInvoiceInformationActionGroup" stepKey="verifyBasicInvoiceInformation" after="seeOrderIdOnInvoice">
            <argument name="customer" value="Simple_US_Customer"/>
            <argument name="shippingAddress" value="US_Address_TX"/>
            <argument name="billingAddress" value="US_Address_TX"/>
        </actionGroup>
        <actionGroup ref="SeeProductInInvoiceItemsActionGroup" stepKey="seeSimpleProductInInvoice" after="verifyBasicInvoiceInformation">
            <argument name="product" value="SimpleProduct"/>
        </actionGroup>
        <actionGroup ref="SeeProductInInvoiceItemsActionGroup" stepKey="seeConfigurableProductInInvoice" after="seeSimpleProductInInvoice">
            <argument name="product" value="BaseConfigurableProduct"/>
        </actionGroup>
        <click selector="{{AdminInvoiceOrderInformationSection.orderId}}" stepKey="clickOrderIdLinkOnInvoice" after="seeConfigurableProductInInvoice"/>

        <!--Create Credit Memo-->
        <comment userInput="Admin creates credit memo" stepKey="createCreditMemoComment" after="clickOrderIdOnShipment"/>
        <click selector="{{AdminOrderDetailsMainActionsSection.creditMemo}}" stepKey="clickCreateCreditMemo" after="createCreditMemoComment"/>
        <seeInCurrentUrl url="{{AdminCreditMemoNewPage.url}}" stepKey="seeNewCreditMemoPage" after="clickCreateCreditMemo"/>
        <see selector="{{AdminHeaderSection.pageTitle}}" userInput="New Memo" stepKey="seeNewMemoInPageTitle" after="seeNewCreditMemoPage"/>
        <!--Check Credit Memo Order Data-->
        <actionGroup ref="VerifyBasicCreditMemoInformationActionGroup" stepKey="verifyOrderCreditMemoInformation" after="seeNewMemoInPageTitle">
            <argument name="customer" value="Simple_US_Customer"/>
            <argument name="shippingAddress" value="US_Address_TX"/>
            <argument name="billingAddress" value="US_Address_TX"/>
        </actionGroup>
        <!--Submit credit memo-->
        <click selector="{{AdminCreditMemoTotalSection.submitRefundOffline}}" stepKey="clickRefundOffline" after="verifyOrderCreditMemoInformation"/>
        <see selector="{{AdminOrderDetailsMessagesSection.successMessage}}" userInput="You created the credit memo." stepKey="seeCreditMemoSuccess" after="clickRefundOffline"/>
        <click selector="{{AdminOrderDetailsOrderViewSection.creditMemos}}" stepKey="clickOrderCreditMemosTab" after="seeCreditMemoSuccess"/>
        <waitForLoadingMaskToDisappear stepKey="waitForCreditMemoTabLoadingMask" after="clickOrderCreditMemosTab"/>
        <see selector="{{AdminOrderCreditMemosTabSection.gridRow('1')}}" userInput="{{Simple_US_Customer.firstname}}" stepKey="seeOrderCreditMemoInTabGrid" after="waitForCreditMemoTabLoadingMask"/>
        <click selector="{{AdminOrderCreditMemosTabSection.viewGridRow('1')}}" stepKey="clickToViewCreditMemoRow" after="seeOrderCreditMemoInTabGrid"/>
        <waitForPageLoad stepKey="waitForCreditMemoPageLoad" after="clickToViewCreditMemoRow"/>
        <see selector="{{AdminCreditMemoOrderInformationSection.orderId}}" userInput="$getOrderId" stepKey="seeOrderIdOnCreditMemo" after="waitForCreditMemoPageLoad"/>
        <actionGroup ref="VerifyBasicCreditMemoInformationActionGroup" stepKey="verifyBasicCreditMemoInformation" after="seeOrderIdOnCreditMemo">
            <argument name="customer" value="Simple_US_Customer"/>
            <argument name="shippingAddress" value="US_Address_TX"/>
            <argument name="billingAddress" value="US_Address_TX"/>
        </actionGroup>
        <actionGroup ref="SeeProductInItemsRefundedActionGroup" stepKey="seeSimpleProductInItemsRefunded" after="verifyBasicCreditMemoInformation">
            <argument name="product" value="SimpleProduct"/>
        </actionGroup>
        <actionGroup ref="SeeProductInItemsRefundedActionGroup" stepKey="seeConfigurableProductInItemsRefunded" after="seeSimpleProductInItemsRefunded">
            <argument name="product" value="BaseConfigurableProduct"/>
        </actionGroup>
        <scrollToTopOfPage stepKey="scrollToTopOfCreditMemo" after="seeConfigurableProductInItemsRefunded"/>
        <click selector="{{AdminCreditMemoOrderInformationSection.orderId}}" stepKey="clickOrderIdLinkOnCreditMemo" after="scrollToTopOfCreditMemo"/>

        <!--Admin uses order grid-->
        <comment userInput="Admin uses order grid" stepKey="adminUseOrderGridComment" before="navigateToOrderGridPage"/>
        <amOnPage url="{{AdminOrdersPage.url}}" stepKey="navigateToOrderGridPage" after="clickOrderIdLinkOnCreditMemo"/>
        <waitForPageLoad time="60" stepKey="waitForLoadUseOrderGrid" after="navigateToOrderGridPage"/>
        <waitForLoadingMaskToDisappear stepKey="waitForOrderGridPageLoad" after="waitForLoadUseOrderGrid"/>

        <!--Search order grid by name-->
        <comment userInput="Admin searches order grid by name" stepKey="searchOrderGridComment" after="waitForOrderGridPageLoad"/>
        <actionGroup ref="ResetAdminDataGridToDefaultViewActionGroup" stepKey="setOrderGridToDefaultViewForSearch" after="searchOrderGridComment"/>
        <!--@TODO use "Ship-to Name" when MQE-794 is fixed-->
        <see selector="{{AdminDataGridTableSection.column('Ship')}}" userInput="{{Simple_US_Customer.fullname}}" stepKey="seeNonFilterNameInShipNameColumn" after="setOrderGridToDefaultViewForSearch"/>
        <actionGroup ref="SearchAdminDataGridByKeywordActionGroup" stepKey="searchOrderGridByNameKeyword" after="seeNonFilterNameInShipNameColumn">
            <argument name="keyword" value="BillingAddressTX.fullname"/>
        </actionGroup>
        <dontSee selector="{{AdminDataGridTableSection.column('Ship')}}" userInput="{{Simple_US_Customer.fullname}}" stepKey="dontSeeNonFilterNameInShipNameColumn" after="searchOrderGridByNameKeyword"/>
        <see selector="{{AdminDataGridTableSection.column('Ship')}}" userInput="{{BillingAddressTX.fullname}}" stepKey="seeFilterNameInShipNameColumn" after="dontSeeNonFilterNameInShipNameColumn"/>

        <!--Filter order grid-->
        <comment userInput="Admin filters order grid by 'Bill-to Name'" stepKey="filterOrderGridByNameComment" after="seeFilterNameInShipNameColumn"/>
        <!--Filter order grid by "Bill-to Name"-->
        <actionGroup ref="ResetAdminDataGridToDefaultViewActionGroup" stepKey="resetOrderGridForNameFilter" after="filterOrderGridByNameComment"/>
        <!--@TODO use "Bill-to Name" when MQE-794 is fixed-->
        <see selector="{{AdminDataGridTableSection.column('Bill')}}" userInput="{{BillingAddressTX.fullname}}" stepKey="seeNonFilterNameInColumn" after="resetOrderGridForNameFilter"/>
        <actionGroup ref="FilterOrderGridByBillingNameActionGroup" stepKey="filterOrderGridByBillingName" after="seeNonFilterNameInColumn">
            <argument name="customer" value="Simple_US_Customer"/>
        </actionGroup>
        <dontSee selector="{{AdminDataGridTableSection.column('Bill')}}" userInput="{{BillingAddressTX.fullname}}" stepKey="dontSeeNonFilterNameInColumn" after="filterOrderGridByBillingName"/>
        <see selector="{{AdminDataGridTableSection.column('Bill')}}" userInput="{{Simple_US_Customer.fullname}}" stepKey="seeFilterNameInColumn" after="dontSeeNonFilterNameInColumn"/>
        <!--Filter order grid by Grand Total (Base)-->
        <comment userInput="Admin filters order grid by 'Grand Total'" stepKey="filterOrderGridByTotalComment" after="seeFilterNameInColumn"/>
        <actionGroup ref="ClearFiltersAdminDataGridActionGroup" stepKey="clearFilterBeforeTotalFilter" after="filterOrderGridByTotalComment"/>
        <see selector="{{AdminDataGridTableSection.column('Grand Total')}}" userInput="{{AdminOrderSimpleProduct.grandTotal}}" stepKey="seeLowerTotalInGrid" after="clearFilterBeforeTotalFilter"/>
        <actionGroup ref="FilterOrderGridByBaseTotalRangeActionGroup" stepKey="filterOrderGridByTotal" after="seeLowerTotalInGrid">
            <argument name="from" value="OrderGrandTotalFilterRange.from"/>
            <argument name="to" value="OrderGrandTotalFilterRange.to"/>
        </actionGroup>
        <dontSee selector="{{AdminDataGridTableSection.column('Grand Total')}}" userInput="{{AdminOrderSimpleProduct.grandTotal}}" stepKey="dontSeeLowerTotalInGrid" after="filterOrderGridByTotal"/>
        <see selector="{{AdminDataGridTableSection.column('Grand Total')}}" userInput="{{AdminOrderSimpleConfigurableProduct.grandTotal}}" stepKey="seeExpectedTotalInGrid" after="dontSeeLowerTotalInGrid"/>
        <!--Filter order grid by purchase date-->
        <comment userInput="Admin filters order grid by 'Purchase Date'" stepKey="filterOrderGridByDateComment" after="seeExpectedTotalInGrid"/>
        <actionGroup ref="ClearFiltersAdminDataGridActionGroup" stepKey="clearFilterBeforeOrderDateFilter" after="filterOrderGridByDateComment"/>
        <click selector="{{AdminDataGridHeaderSection.filters}}" stepKey="openOrderFilterForOrderDateFrom" after="clearFilterBeforeOrderDateFilter"/>
        <fillField selector="{{AdminDataGridHeaderSection.filterFieldInput('created_at[from]')}}" userInput="01/01/2018" stepKey="fillOrderDateFromFilter" after="openOrderFilterForOrderDateFrom"/>
        <click selector="{{AdminDataGridHeaderSection.applyFilters}}" stepKey="applyFilterOrderDateFrom" after="fillOrderDateFromFilter"/>
        <!--Both of our orders should be in grid-->
        <see selector="{{AdminDataGridTableSection.column('Bill')}}" userInput="{{Simple_US_Customer.fullname}}" stepKey="seeFirstOrderInGrid" after="applyFilterOrderDateFrom"/>
        <see selector="{{AdminDataGridTableSection.column('Bill')}}" userInput="{{BillingAddressTX.fullname}}" stepKey="seeSecondOrderInGrid" after="seeFirstOrderInGrid"/>
        <!--Add end date to date range filter (past date)-->
        <click selector="{{AdminDataGridHeaderSection.filters}}" stepKey="openOrderFilterForOrderDateTo" after="seeSecondOrderInGrid"/>
        <fillField selector="{{AdminDataGridHeaderSection.filterFieldInput('created_at[to]')}}" userInput="01/10/2018" stepKey="fillOrderDateToFilter" after="openOrderFilterForOrderDateTo"/>
        <click selector="{{AdminDataGridHeaderSection.applyFilters}}" stepKey="applyFilterOrderDateTo" after="fillOrderDateToFilter"/>
        <!--Dont see our orders in the grid-->
        <dontSee selector="{{AdminDataGridTableSection.column('Bill')}}" userInput="{{Simple_US_Customer.fullname}}" stepKey="dontSeeFirstOrderInGrid" after="applyFilterOrderDateTo"/>
        <dontSee selector="{{AdminDataGridTableSection.column('Bill')}}" userInput="{{BillingAddressTX.fullname}}" stepKey="dontSeeSecondOrderInGrid" after="dontSeeFirstOrderInGrid"/>
        <!--Filter order grid by status-->
        <comment userInput="Admin filters order grid by 'Status'" stepKey="filterOrderGridByStatusComment" after="dontSeeSecondOrderInGrid"/>
<<<<<<< HEAD
        <actionGroup ref="ClearFiltersAdminDataGridActionGroup" stepKey="clearFilterBeforeStatusFilter" after="filterOrderGridByStatusComment"/>
        <actionGroup ref="filterOrderGridByStatus" stepKey="filterOrderGridByPendingStatus" after="clearFilterBeforeStatusFilter">
=======
        <actionGroup ref="clearFiltersAdminDataGrid" stepKey="clearFilterBeforeStatusFilter" after="filterOrderGridByStatusComment"/>
        <actionGroup ref="FilterOrderGridByStatusActionGroup" stepKey="filterOrderGridByPendingStatus" after="clearFilterBeforeStatusFilter">
>>>>>>> 7311141c
            <argument name="status" value="OrderStatus.pending"/>
        </actionGroup>
        <dontSee selector="{{AdminDataGridTableSection.column('Status')}}" userInput="{{OrderStatus.closed}}" stepKey="dontSeeClosedStatusInOrderGrid" after="filterOrderGridByPendingStatus"/>
        <see selector="{{AdminDataGridTableSection.column('Status')}}" userInput="{{OrderStatus.pending}}" stepKey="seePendingStatusInOrderGrid" after="dontSeeClosedStatusInOrderGrid"/>
        <actionGroup ref="FilterOrderGridByStatusActionGroup" stepKey="filterOrderGridByClosedStatus" after="seePendingStatusInOrderGrid">
            <argument name="status" value="OrderStatus.closed"/>
        </actionGroup>
        <see selector="{{AdminDataGridTableSection.column('Status')}}" userInput="{{OrderStatus.closed}}" stepKey="seeClosedStatusInOrderGrid" after="filterOrderGridByClosedStatus"/>
        <dontSee selector="{{AdminDataGridTableSection.column('Status')}}" userInput="{{OrderStatus.pending}}" stepKey="dontSeePendingStatusInOrderGrid" after="seeClosedStatusInOrderGrid"/>

        <!--Sort order grid-->
        <actionGroup ref="ResetAdminDataGridToDefaultViewActionGroup" stepKey="resetOrderGridForSorting" after="dontSeePendingStatusInOrderGrid"/>
        <!--Sort order grid by status-->
        <comment userInput="Admin sorts order grid by status" stepKey="sortOrderGridByStatusComment" after="resetOrderGridForSorting"/>
        <click selector="{{AdminDataGridTableSection.columnHeader('Status')}}" stepKey="clickStatusToSortAsc" after="sortOrderGridByStatusComment"/>
        <grabTextFrom selector="{{AdminDataGridTableSection.gridCell('1', 'Status')}}" stepKey="getOrderStatusFirstRow" after="clickStatusToSortAsc"/>
        <grabTextFrom selector="{{AdminDataGridTableSection.gridCell('2', 'Status')}}" stepKey="getOrderStatusSecondRow" after="getOrderStatusFirstRow"/>
        <assertGreaterThanOrEqual expected="$getOrderStatusFirstRow" actual="$getOrderStatusSecondRow" stepKey="checkStatusSortOrderAsc" after="getOrderStatusSecondRow"/>
        <!--@TODO improve sort assertion and check price and date column when MQE-690 is resolved-->

        <!--Use paging on order grid-->
        <actionGroup ref="ResetAdminDataGridToDefaultViewActionGroup" stepKey="resetAdminGridBeforePaging" after="checkStatusSortOrderAsc"/>
        <comment userInput="Admin uses paging on order grid" stepKey="usePagingOrderGridComment" after="resetAdminGridBeforePaging"/>
        <actionGroup ref="AdminDataGridSelectCustomPerPageActionGroup" stepKey="select1OrderPerPage" after="usePagingOrderGridComment">
            <!--@TODO Change this to scalar when MQE-498 is implemented-->
            <argument name="perPage" value="Const.one"/>
        </actionGroup>
        <seeNumberOfElements selector="{{AdminDataGridTableSection.rows}}" userInput="1" stepKey="see1RowOnFirstPage" after="select1OrderPerPage"/>
        <seeInField selector="{{AdminDataGridPaginationSection.currentPage}}" userInput="1" stepKey="seeOnFirstPageOrderGrid" after="see1RowOnFirstPage"/>
        <click selector="{{AdminDataGridPaginationSection.nextPage}}" stepKey="clickNextPageOrderGrid" after="seeOnFirstPageOrderGrid"/>
        <seeInField selector="{{AdminDataGridPaginationSection.currentPage}}" userInput="2" stepKey="seeOnSecondPageOrderGrid" after="clickNextPageOrderGrid"/>
        <seeNumberOfElements selector="{{AdminDataGridTableSection.rows}}" userInput="1" stepKey="see1RowOnSecondPage" after="seeOnSecondPageOrderGrid"/>
        <actionGroup ref="AdminDataGridSelectPerPageActionGroup" stepKey="select50OrdersPerPage" after="see1RowOnSecondPage">
            <!--@TODO Change this to scalar when MQE-498 is implemented-->
            <argument name="perPage" value="Const.fifty"/>
        </actionGroup>
        <seeNumberOfElements selector="{{AdminDataGridTableSection.rows}}" parameterArray="[2,50]" stepKey="seeCorrectNumberOfRowsPerPage" after="select50OrdersPerPage"/>

        <!--Add column to order grid-->
        <!--@TODO Change to action group when MQE-498 is implemented-->
        <comment userInput="Admin adds column to order grid" stepKey="adminAddsColumnOrderGrid" after="seeCorrectNumberOfRowsPerPage"/>
        <dontSeeElement selector="{{AdminDataGridTableSection.columnHeader('Customer Email')}}" stepKey="dontSeeCustomerEmailColumnInGrid" after="adminAddsColumnOrderGrid"/>
        <click selector="{{AdminDataGridHeaderSection.columnsToggle}}" stepKey="openOrderGridColumnOptions" after="dontSeeCustomerEmailColumnInGrid"/>
        <checkOption selector="{{AdminDataGridHeaderSection.columnCheckbox('Customer Email')}}" stepKey="addCustomerEmailColumnToOrderGrid" after="openOrderGridColumnOptions"/>
        <click selector="{{AdminDataGridHeaderSection.columnsToggle}}" stepKey="closeOrderGridColumnOptions" after="addCustomerEmailColumnToOrderGrid"/>
        <seeElement selector="{{AdminDataGridTableSection.columnHeader('Customer Email')}}" stepKey="seeCustomerEmailColumnInGrid" after="closeOrderGridColumnOptions"/>
        <!--Remove column from order grid-->
        <!--@TODO Change to action group when MQE-498 is implemented-->
        <comment userInput="Admin removes column from order grid" stepKey="adminRemovesColumnOrderGrid" after="seeCustomerEmailColumnInGrid"/>
        <seeElement selector="{{AdminDataGridTableSection.columnHeader('Purchase Point')}}" stepKey="seePurchasePointColumnInGrid" after="adminRemovesColumnOrderGrid"/>
        <click selector="{{AdminDataGridHeaderSection.columnsToggle}}" stepKey="openOrderGridColumnOptionsPurchasePoint" after="seePurchasePointColumnInGrid"/>
        <uncheckOption selector="{{AdminDataGridHeaderSection.columnCheckbox('Purchase Point')}}" stepKey="removePurchasePointColumnFromGrid" after="openOrderGridColumnOptionsPurchasePoint"/>
        <click selector="{{AdminDataGridHeaderSection.columnsToggle}}" stepKey="closeOrderGridColumnOptionsPurchasePoint" after="removePurchasePointColumnFromGrid"/>
        <dontSeeElement selector="{{AdminDataGridTableSection.columnHeader('Purchase Point')}}" stepKey="dontSeePurchasePointColumnInGrid" after="closeOrderGridColumnOptionsPurchasePoint"/>
        <!--END admin uses order grid-->

        <!--Delete store view created as prerequisites-->
        <comment userInput="Clean up store view" stepKey="cleanUpStoreView" before="deleteStoreView"/>
        <actionGroup ref="AdminDeleteStoreViewActionGroup" stepKey="deleteStoreView"/>
    </test>
</tests><|MERGE_RESOLUTION|>--- conflicted
+++ resolved
@@ -216,13 +216,8 @@
         <dontSee selector="{{AdminDataGridTableSection.column('Bill')}}" userInput="{{BillingAddressTX.fullname}}" stepKey="dontSeeSecondOrderInGrid" after="dontSeeFirstOrderInGrid"/>
         <!--Filter order grid by status-->
         <comment userInput="Admin filters order grid by 'Status'" stepKey="filterOrderGridByStatusComment" after="dontSeeSecondOrderInGrid"/>
-<<<<<<< HEAD
         <actionGroup ref="ClearFiltersAdminDataGridActionGroup" stepKey="clearFilterBeforeStatusFilter" after="filterOrderGridByStatusComment"/>
-        <actionGroup ref="filterOrderGridByStatus" stepKey="filterOrderGridByPendingStatus" after="clearFilterBeforeStatusFilter">
-=======
-        <actionGroup ref="clearFiltersAdminDataGrid" stepKey="clearFilterBeforeStatusFilter" after="filterOrderGridByStatusComment"/>
         <actionGroup ref="FilterOrderGridByStatusActionGroup" stepKey="filterOrderGridByPendingStatus" after="clearFilterBeforeStatusFilter">
->>>>>>> 7311141c
             <argument name="status" value="OrderStatus.pending"/>
         </actionGroup>
         <dontSee selector="{{AdminDataGridTableSection.column('Status')}}" userInput="{{OrderStatus.closed}}" stepKey="dontSeeClosedStatusInOrderGrid" after="filterOrderGridByPendingStatus"/>
