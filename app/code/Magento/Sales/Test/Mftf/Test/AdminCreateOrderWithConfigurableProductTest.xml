<?xml version="1.0" encoding="UTF-8"?>
<!--
 /**
  * Copyright © Magento, Inc. All rights reserved.
  * See COPYING.txt for license details.
  */
-->

<tests xmlns:xsi="http://www.w3.org/2001/XMLSchema-instance"
       xsi:noNamespaceSchemaLocation="urn:magento:mftf:Test/etc/testSchema.xsd">
    <test name="AdminCreateOrderWithConfigurableProductTest">
        <annotations>
            <title value="Create Order in Admin with simple product"/>
            <stories value="AC-2040"/>
            <description value="Create order with configurable product."/>
            <features value="Sales"/>
            <testCaseId value="AC-2040"/>
            <severity value="MAJOR"/>
            <group value="Sales"/>
            <group value="cloud"/>
        </annotations>
        <before>
            <actionGroup ref="AdminLoginActionGroup" stepKey="loginAsAdmin"/>
            <createData entity="_defaultCategory" stepKey="createCategory"/>
            <actionGroup ref="CreateConfigurableProductActionGroup" stepKey="createConfigurableProduct">
                <argument name="product" value="_defaultProduct"/>
                <argument name="category" value="$$createCategory$$"/>
            </actionGroup>
            <createData entity="Simple_US_Customer" stepKey="createCustomer"/>
        </before>
        <actionGroup ref="AdminNavigateToNewOrderPageExistingCustomerActionGroup" stepKey="navigateToNewOrderWithExistingCustomer">
            <argument name="customer" value="$$createCustomer$$"/>
        </actionGroup>
        <actionGroup ref="AddConfigurableProductToOrderActionGroup" stepKey="addFirstConfigurableProductToOrder">
            <argument name="product" value="_defaultProduct"/>
            <argument name="attribute" value="colorProductAttribute"/>
            <argument name="option" value="colorProductAttribute1"/>
        </actionGroup>
        <actionGroup ref="SelectCashOnDeliveryPaymentMethodActionGroup" stepKey="selectPaymentMethod"/>
        <actionGroup ref="AdminSubmitOrderActionGroup" stepKey="submitOrder"/>
        <actionGroup ref="VerifyCreatedOrderInformationActionGroup" stepKey="verifyCreatedOrderInformation"/>
        <after>
            <deleteData createDataKey="createCustomer" stepKey="deleteCustomer"/>
            <deleteData createDataKey="createCategory" stepKey="deleteCategory"/>
            <actionGroup ref="DeleteProductBySkuActionGroup" stepKey="deleteConfigurableProduct">
                <argument name="sku" value="{{_defaultProduct.sku}}"/>
            </actionGroup>
<<<<<<< HEAD
            <magentoCLI stepKey="reindex" command="indexer:reindex"/>
            <actionGroup ref="CliCacheFlushActionGroup" stepKey="flushCache">
                <argument name="tags" value=""/>
            </actionGroup>
=======
            <actionGroup ref="CliIndexerReindexActionGroup" stepKey="reindex">
                <argument name="indices" value=""/>
            </actionGroup>
            <magentoCLI stepKey="flushCache" command="cache:flush"/>
>>>>>>> 567b3ead
            <actionGroup ref="AdminLogoutActionGroup" stepKey="logout"/>
        </after>

    </test>
</tests><|MERGE_RESOLUTION|>--- conflicted
+++ resolved
@@ -45,17 +45,12 @@
             <actionGroup ref="DeleteProductBySkuActionGroup" stepKey="deleteConfigurableProduct">
                 <argument name="sku" value="{{_defaultProduct.sku}}"/>
             </actionGroup>
-<<<<<<< HEAD
-            <magentoCLI stepKey="reindex" command="indexer:reindex"/>
+            <actionGroup ref="CliIndexerReindexActionGroup" stepKey="reindex">
+                <argument name="indices" value=""/>
+            </actionGroup>
             <actionGroup ref="CliCacheFlushActionGroup" stepKey="flushCache">
                 <argument name="tags" value=""/>
             </actionGroup>
-=======
-            <actionGroup ref="CliIndexerReindexActionGroup" stepKey="reindex">
-                <argument name="indices" value=""/>
-            </actionGroup>
-            <magentoCLI stepKey="flushCache" command="cache:flush"/>
->>>>>>> 567b3ead
             <actionGroup ref="AdminLogoutActionGroup" stepKey="logout"/>
         </after>
 
