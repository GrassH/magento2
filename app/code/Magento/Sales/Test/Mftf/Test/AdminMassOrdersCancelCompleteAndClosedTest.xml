<?xml version="1.0" encoding="UTF-8"?>
<!--
 /**
  * Copyright © Magento, Inc. All rights reserved.
  * See COPYING.txt for license details.
  */
-->

<tests xmlns:xsi="http://www.w3.org/2001/XMLSchema-instance"
       xsi:noNamespaceSchemaLocation="urn:magento:mftf:Test/etc/testSchema.xsd">
    <test name="AdminMassOrdersCancelCompleteAndClosedTest">
        <annotations>
            <stories value="Mass Update Orders"/>
            <title value="Mass cancel orders in status  Complete, Closed"/>
            <description value="Try to cancel orders in status Complete, Closed"/>
            <severity value="MAJOR"/>
            <testCaseId value="MC-16183"/>
            <group value="sales"/>
            <group value="mtf_migrated"/>
        </annotations>
        <before>
            <actionGroup ref="AdminLoginActionGroup" stepKey="LoginAsAdmin"/>

            <!-- Create Data -->
            <createData entity="Simple_US_Customer" stepKey="createCustomer"/>
            <createData entity="_defaultCategory" stepKey="createCategory"/>
            <createData entity="defaultSimpleProduct" stepKey="createProduct">
                <requiredEntity createDataKey="createCategory"/>
            </createData>
        </before>
        <after>
            <!-- Delete data -->
            <deleteData createDataKey="createCustomer" stepKey="deleteCustomer"/>
            <deleteData createDataKey="createCategory" stepKey="deleteCategory"/>
            <deleteData createDataKey="createProduct" stepKey="deleteProduct"/>
            <actionGroup ref="AdminLogoutActionGroup" stepKey="logout"/>
        </after>

        <!-- Create first order -->
        <actionGroup ref="CreateOrderActionGroup" stepKey="createFirstOrder">
            <argument name="product" value="$$createProduct$$"/>
            <argument name="customer" value="$$createCustomer$$"/>
        </actionGroup>
        <grabTextFrom selector="|Order # (\d+)|" stepKey="getFirstOrderId"/>
        <assertNotEmpty stepKey="assertOrderIdIsNotEmpty" after="getFirstOrderId">
			<actualResult type="const">$getFirstOrderId</actualResult>
        </assertNotEmpty>

        <!-- Create Shipment for first Order -->
        <actionGroup ref="AdminCreateInvoiceAndShipmentActionGroup" stepKey="createShipmentForFirstOrder"/>

        <!-- Create second order -->
        <actionGroup ref="CreateOrderActionGroup" stepKey="createSecondOrder">
            <argument name="product" value="$$createProduct$$"/>
            <argument name="customer" value="$$createCustomer$$"/>
        </actionGroup>
        <grabTextFrom selector="|Order # (\d+)|" stepKey="getSecondOrderId"/>
        <assertNotEmpty stepKey="assertSecondOrderIdIsNotEmpty" after="getSecondOrderId">
			<actualResult type="const">$getSecondOrderId</actualResult>
        </assertNotEmpty>

        <!-- Create CreditMemo for second Order -->
        <actionGroup ref="AdminCreateInvoiceAndCreditMemoActionGroup" stepKey="createCreditMemo"/>

        <!-- Navigate to backend: Go to Sales > Orders -->
<<<<<<< HEAD
=======
        <actionGroup ref="AdminOrdersPageOpenActionGroup" stepKey="onOrderPage"/>
>>>>>>> 237c2b18
        <actionGroup ref="AdminOrdersGridClearFiltersActionGroup" stepKey="clearFilters"/>

        <!-- Select Mass Action according to dataset: Cancel -->
        <actionGroup ref="AdminTwoOrderActionOnGridActionGroup" stepKey="massActionCancel">
            <argument name="action" value="Cancel"/>
            <argument name="orderId" value="{$getFirstOrderId}"/>
            <argument name="secondOrderId" value="{$getSecondOrderId}"/>
        </actionGroup>
        <see userInput="You cannot cancel the order(s)." stepKey="assertOrderCancelMassActionFailMessage"/>

        <!--Assert first order in orders grid -->
        <actionGroup ref="AdminOrderFilterByOrderIdAndStatusActionGroup" stepKey="seeFirstOrder">
            <argument name="orderId" value="{$getFirstOrderId}"/>
            <argument name="orderStatus" value="Complete"/>
        </actionGroup>
        <see userInput="{$getFirstOrderId}" selector="{{AdminOrdersGridSection.gridCell('1','ID')}}" stepKey="assertFirstOrderID"/>
        <see userInput="Complete" selector="{{AdminOrdersGridSection.gridCell('1','Status')}}" stepKey="assertFirstOrderStatus"/>

        <!--Assert second order in orders grid -->
        <actionGroup ref="AdminOrderFilterByOrderIdAndStatusActionGroup" stepKey="seeSecondOrder">
            <argument name="orderId" value="{$getSecondOrderId}"/>
            <argument name="orderStatus" value="Closed"/>
        </actionGroup>
        <see userInput="{$getSecondOrderId}" selector="{{AdminOrdersGridSection.gridCell('1','ID')}}" stepKey="assertSecondOrderID"/>
        <see userInput="Closed" selector="{{AdminOrdersGridSection.gridCell('1','Status')}}" stepKey="assertSecondStatus"/>
    </test>
</tests><|MERGE_RESOLUTION|>--- conflicted
+++ resolved
@@ -63,10 +63,7 @@
         <actionGroup ref="AdminCreateInvoiceAndCreditMemoActionGroup" stepKey="createCreditMemo"/>
 
         <!-- Navigate to backend: Go to Sales > Orders -->
-<<<<<<< HEAD
-=======
         <actionGroup ref="AdminOrdersPageOpenActionGroup" stepKey="onOrderPage"/>
->>>>>>> 237c2b18
         <actionGroup ref="AdminOrdersGridClearFiltersActionGroup" stepKey="clearFilters"/>
 
         <!-- Select Mass Action according to dataset: Cancel -->
