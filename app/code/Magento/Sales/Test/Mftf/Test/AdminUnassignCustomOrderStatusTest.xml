<?xml version="1.0" encoding="UTF-8"?>
<!--
 /**
  * Copyright © Magento, Inc. All rights reserved.
  * See COPYING.txt for license details.
  */
-->
<tests xmlns:xsi="http://www.w3.org/2001/XMLSchema-instance"
       xsi:noNamespaceSchemaLocation="urn:magento:mftf:Test/etc/testSchema.xsd">
    <test name="AdminUnassignCustomOrderStatusTest">
        <annotations>
            <stories value="UnassignCustomOrderStatus"/>
            <title value="Admin Unassign Custom Order Status Test"/>
            <description value="Test log in to Sales and Unassign Custom Order Status Test"/>
            <testCaseId value="MC-16060"/>
            <severity value="CRITICAL"/>
            <group value="Sales"/>
            <group value="mtf_migrated"/>
        </annotations>
        <before>
            <actionGroup ref="AdminLoginActionGroup" stepKey="loginAsAdmin"/>
        </before>
        <after>
            <actionGroup ref="AdminLogoutActionGroup" stepKey="logout"/>
        </after>

        <!--Go to new order status page-->
<<<<<<< HEAD
        <amOnPage url="{{AdminOrderStatusPage.url}}" stepKey="goToOrderStatusPage"/>
        <actionGroup ref="AdminClickCreateNewStatusButtonOnOrderStatusPageActionGroup" stepKey="clickCreateNewStatus"/>
=======
        <actionGroup ref="AdminGoToOrderStatusPageActionGroup" stepKey="goToOrderStatusPage"/>
        <click selector="{{AdminMainActionsSection.add}}" stepKey="clickCreateNewStatus"/>
>>>>>>> c9242e86

        <!--Fill the form and validate save success message-->
        <actionGroup ref="AdminOrderStatusFormFillAndSave" stepKey="fillFormAndClickSave">
            <argument name="status" value="{{defaultOrderStatus.status}}"/>
            <argument name="label" value="{{defaultOrderStatus.label}}"/>
        </actionGroup>
        <actionGroup ref="AssertOrderStatusFormSaveSuccess" stepKey="seeFormSaveSuccess"/>

        <!--Open the created order status in grid page and change the order state to Pending and verify save message-->
        <actionGroup ref="AssertOrderStatusExistsInGrid" stepKey="searchCreatedOrderStatus">
            <argument name="status" value="{{defaultOrderStatus.status}}"/>
            <argument name="label" value="{{defaultOrderStatus.label}}"/>
        </actionGroup>
        <click selector="{{AdminOrderStatusGridSection.assignStatusToStateBtn}}" stepKey="clickAssignStatusToStateButton"/>
        <waitForPageLoad stepKey="waitForAssignOrderStatusToStateLoad"/>
        <selectOption selector="{{AdminAssignOrderStatusToStateSection.orderStatus}}" userInput="{{defaultOrderStatus.label}}" stepKey="selectOrderStatus"/>
        <waitForPageLoad stepKey="waitForOrderStatusLoad"/>
        <selectOption selector="{{AdminAssignOrderStatusToStateSection.orderState}}" userInput="Pending" stepKey="selectPendingInOrderState"/>
        <click selector="{{AdminAssignOrderStatusToStateSection.saveStatusAssignment}}" stepKey="clickSaveStatusAssignmentButton"/>

        <!--Verify the order status grid page shows the updated order status-->
        <actionGroup ref="AssertOrderStatusExistsInGrid" stepKey="searchUpdatedOrderStatus">
            <argument name="status" value="{{defaultOrderStatus.status}}"/>
            <argument name="label" value="{{defaultOrderStatus.label}}"/>
        </actionGroup>

        <!--Click unassign and verify AssertOrderStatusSuccessUnassignMessage-->
        <click selector="{{AdminOrderStatusGridSection.unassign}}" stepKey="clickUnassign"/>
        <waitForText selector="{{AdminMessagesSection.success}}" userInput="You have unassigned the order status." stepKey="seeAssertOrderStatusSuccessUnassignMessage"/>

        <!--Verify the order status grid page shows the updated order status and verify AssertOrderStatusInGrid-->
        <actionGroup ref="AssertOrderStatusExistsInGrid" stepKey="seeAssertOrderStatusInGrid">
            <argument name="status" value="{{defaultOrderStatus.status}}"/>
            <argument name="label" value="{{defaultOrderStatus.label}}"/>
        </actionGroup>

        <!--Verify the order status grid page shows the updated order status and verify AssertOrderStatusNotAssigned-->
        <dontSee selector="{{AdminOrderStatusGridSection.stateCodeAndTitleDataColumn}}" stepKey="seeEmptyStateCodeAndTitleValue"/>
        <dontSee selector="{{AdminOrderStatusGridSection.unassign}}" stepKey="seeAssertOrderStatusNotAssigned"/>
    </test>
</tests><|MERGE_RESOLUTION|>--- conflicted
+++ resolved
@@ -25,13 +25,8 @@
         </after>
 
         <!--Go to new order status page-->
-<<<<<<< HEAD
-        <amOnPage url="{{AdminOrderStatusPage.url}}" stepKey="goToOrderStatusPage"/>
+        <actionGroup ref="AdminGoToOrderStatusPageActionGroup" stepKey="goToOrderStatusPage"/>
         <actionGroup ref="AdminClickCreateNewStatusButtonOnOrderStatusPageActionGroup" stepKey="clickCreateNewStatus"/>
-=======
-        <actionGroup ref="AdminGoToOrderStatusPageActionGroup" stepKey="goToOrderStatusPage"/>
-        <click selector="{{AdminMainActionsSection.add}}" stepKey="clickCreateNewStatus"/>
->>>>>>> c9242e86
 
         <!--Fill the form and validate save success message-->
         <actionGroup ref="AdminOrderStatusFormFillAndSave" stepKey="fillFormAndClickSave">
