--- conflicted
+++ resolved
@@ -47,15 +47,9 @@
         </after>
 
         <!-- Create order status -->
-<<<<<<< HEAD
-        <amOnPage url="{{AdminOrderStatusPage.url}}" stepKey="goToOrderStatusPage"/>
-        <waitForPageLoad stepKey="waitForOrderStatusPageLoad"/>
-        <actionGroup ref="AdminClickCreateNewStatusButtonOnOrderStatusPageActionGroup" stepKey="clickCreateNewStatus"/>
-=======
         <actionGroup ref="AdminGoToOrderStatusPageActionGroup" stepKey="goToOrderStatusPage"/>
         <comment userInput="Comment is added to preserve the step key for backward compatibility" stepKey="waitForOrderStatusPageLoad"/>
-        <click selector="{{AdminMainActionsSection.add}}" stepKey="clickCreateNewStatus"/>
->>>>>>> c9242e86
+        <actionGroup ref="AdminClickCreateNewStatusButtonOnOrderStatusPageActionGroup" stepKey="clickCreateNewStatus"/>
 
         <!-- Fill form and validate message -->
         <actionGroup ref="AdminOrderStatusFormFillAndSave" stepKey="fillFormAndClickSave">
