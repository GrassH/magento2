<?xml version="1.0" encoding="UTF-8"?>
<!--
 /**
  * Copyright © Magento, Inc. All rights reserved.
  * See COPYING.txt for license details.
  */
-->
<tests xmlns:xsi="http://www.w3.org/2001/XMLSchema-instance"
       xsi:noNamespaceSchemaLocation="urn:magento:mftf:Test/etc/testSchema.xsd">
    <test name="AdminSubmitsOrderWithAndWithoutEmailTest">
        <annotations>
            <features value="Sales"/>
            <stories value="Create orders"/>
            <title value="Email is required to create an order from Admin Panel"/>
            <description value="Admin should not be able to submit orders without an email address"/>
            <severity value="BLOCKER"/>
            <testCaseId value="MAGETWO-92980"/>
            <group value="sales"/>
        </annotations>
        <before>
            <!--Enable flat rate shipping-->
            <magentoCLI command="config:set {{EnableFlatRateConfigData.path}} {{EnableFlatRateConfigData.value}}" stepKey="enableFlatRate"/>
            <createData entity="_defaultCategory" stepKey="createCategory"/>
            <createData entity="_defaultProduct" stepKey="createSimpleProduct">
                <requiredEntity createDataKey="createCategory"/>
            </createData>
        </before>
        <after>
<<<<<<< HEAD
            <comment userInput="Comment is added to preserve the step key for backward compatibility" stepKey="disableFlatRate"/>
            <createData entity="FlatRateShippingMethodDefault" stepKey="setDefaultFlatRateShippingMethod"/>
=======
            <!-- Disable shipping method for customer with default address -->
            <comment userInput="config:set DisableFlatRateConfigData.path DisableFlatRateConfigData.value" stepKey="disableFlatRate"/>
>>>>>>> d0aa378e
            <deleteData createDataKey="createSimpleProduct" stepKey="deleteProduct"/>
            <deleteData createDataKey="createCategory" stepKey="deleteCategory"/>
            <actionGroup ref="AdminLogoutActionGroup" stepKey="adminLogout"/>
        </after>
        <!--Create order via Admin-->
        <actionGroup ref="AdminLoginActionGroup" stepKey="loginAsAdmin"/>
        <comment userInput="Admin creates order" stepKey="adminCreateOrderComment"/>
        <actionGroup ref="AdminOrdersPageOpenActionGroup" stepKey="navigateToOrderIndexPage"/>
        <actionGroup ref="AssertAdminPageTitleActionGroup" stepKey="seeIndexPageTitle">
            <argument name="value" value="Orders"/>
        </actionGroup>
        <click selector="{{AdminOrdersGridSection.createNewOrder}}" stepKey="clickCreateNewOrder"/>
        <click selector="{{AdminOrderFormActionSection.CreateNewCustomer}}" stepKey="clickCreateCustomer"/>
        <actionGroup ref="AssertAdminPageTitleActionGroup" stepKey="seeNewOrderPageTitle">
            <argument name="value" value="Create New Order"/>
        </actionGroup>

        <!--Check if order can be submitted without the required fields including email address-->
        <actionGroup ref="CheckRequiredFieldsNewOrderFormActionGroup" stepKey="checkRequiredFieldsNewOrder" after="seeNewOrderPageTitle"/>
        <scrollToTopOfPage stepKey="scrollToTopOfOrderFormPage" after="checkRequiredFieldsNewOrder"/>
        <actionGroup ref="AddSimpleProductToOrderActionGroup" stepKey="addSimpleProductToOrder" after="scrollToTopOfOrderFormPage">
            <argument name="product" value="_defaultProduct"/>
        </actionGroup>

        <!--Fill customer group and customer email-->
        <comment userInput="Comment is added to preserve the step key for backward compatibility" stepKey="selectCustomerGroup" after="addSimpleProductToOrder"/>
        <actionGroup ref="AdminFillAccountInformationOnCreateOrderPageActionGroup" stepKey="fillCustomerEmail" after="selectCustomerGroup">
            <argument name="email" value="{{Simple_US_Customer.email}}"/>
        </actionGroup>

        <!--Fill customer address information-->
        <actionGroup ref="FillOrderCustomerInformationActionGroup" stepKey="fillCustomerAddress" after="fillCustomerEmail">
            <argument name="customer" value="Simple_US_Customer"/>
            <argument name="address" value="US_Address_TX"/>
        </actionGroup>
        <!-- Select shipping -->
        <actionGroup ref="OrderSelectFlatRateShippingActionGroup" stepKey="selectFlatRateShipping" after="fillCustomerAddress"/>

        <!-- Checkout select Check/Money Order payment -->
        <actionGroup ref="SelectCheckMoneyPaymentMethodActionGroup" stepKey="selectCheckMoneyPayment"/>

        <!--Verify totals on Order page-->
        <see selector="{{AdminOrderFormTotalSection.total('Subtotal')}}" userInput="${{AdminOrderSimpleProduct.subtotal}}" stepKey="seeOrderSubTotal" after="selectFlatRateShipping"/>
        <see selector="{{AdminOrderFormTotalSection.total('Shipping')}}" userInput="${{AdminOrderSimpleProduct.shipping}}" stepKey="seeOrderShipping" after="seeOrderSubTotal"/>
        <scrollTo selector="{{AdminOrderFormTotalSection.grandTotal}}" stepKey="scrollToOrderGrandTotal"/>
        <see selector="{{AdminOrderFormTotalSection.grandTotal}}" userInput="${{AdminOrderSimpleProduct.grandTotal}}" stepKey="seeCorrectGrandTotal" after="scrollToOrderGrandTotal"/>

        <!--Submit Order and verify information-->
        <click selector="{{AdminOrderFormActionSection.SubmitOrder}}" stepKey="clickSubmitOrder" after="seeCorrectGrandTotal"/>
        <seeInCurrentUrl url="{{AdminOrderDetailsPage.url}}" stepKey="seeViewOrderPage" after="clickSubmitOrder"/>
        <see selector="{{AdminOrderDetailsMessagesSection.successMessage}}" userInput="You created the order." stepKey="seeSuccessMessage" after="seeViewOrderPage"/>
        </test>
    </tests><|MERGE_RESOLUTION|>--- conflicted
+++ resolved
@@ -26,13 +26,8 @@
             </createData>
         </before>
         <after>
-<<<<<<< HEAD
-            <comment userInput="Comment is added to preserve the step key for backward compatibility" stepKey="disableFlatRate"/>
-            <createData entity="FlatRateShippingMethodDefault" stepKey="setDefaultFlatRateShippingMethod"/>
-=======
             <!-- Disable shipping method for customer with default address -->
             <comment userInput="config:set DisableFlatRateConfigData.path DisableFlatRateConfigData.value" stepKey="disableFlatRate"/>
->>>>>>> d0aa378e
             <deleteData createDataKey="createSimpleProduct" stepKey="deleteProduct"/>
             <deleteData createDataKey="createCategory" stepKey="deleteCategory"/>
             <actionGroup ref="AdminLogoutActionGroup" stepKey="adminLogout"/>
