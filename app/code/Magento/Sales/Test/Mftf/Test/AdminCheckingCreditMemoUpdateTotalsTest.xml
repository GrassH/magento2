--- conflicted
+++ resolved
@@ -53,20 +53,6 @@
             <actionGroup ref="AdminLogoutActionGroup" stepKey="logout"/>
         </after>
 
-<<<<<<< HEAD
-        <comment userInput="BIC workaround" stepKey="createOrder"/>
-        <comment userInput="BIC workaround" stepKey="grabOrderId"/>
-        <comment userInput="BIC workaround" stepKey="startCreateInvoice"/>
-        <comment userInput="BIC workaround" stepKey="submitInvoice"/>
-        <comment userInput="BIC workaround" stepKey="onOrderPage"/>
-        <comment userInput="BIC workaround" stepKey="clearFilters"/>
-        <comment userInput="BIC workaround" stepKey="getOrderId"/>
-        <comment userInput="BIC workaround" stepKey="filterOrdersGridById"/>
-
-        <actionGroup ref="StartToCreateCreditMemoActionGroup" stepKey="startToCreateCreditMemo">
-            <argument name="orderId" value="$createCustomerCart.return$"/>
-        </actionGroup>
-=======
         <comment userInput="Comment is added to preserve the step key for backward compatibility" stepKey="createOrder"/>
         <comment userInput="Comment is added to preserve the step key for backward compatibility" stepKey="grabOrderId"/>
         <comment userInput="Comment is added to preserve the step key for backward compatibility" stepKey="startCreateInvoice"/>
@@ -81,7 +67,6 @@
         <comment userInput="Comment is added to preserve the step key for backward compatibility" stepKey="filterOrdersGridById"/>
 
         <actionGroup ref="AdminStartToCreateCreditMemoFromOrderPageActionGroup" stepKey="startToCreateCreditMemo"/>
->>>>>>> 40ceb701
         <fillField selector="{{AdminCreditMemoTotalSection.refundShipping}}" userInput="0" stepKey="setRefundShipping"/>
         <actionGroup ref="UpdateCreditMemoTotalsActionGroup" stepKey="updateCreditMemoTotals"/>
         <actionGroup ref="SubmitCreditMemoActionGroup" stepKey="submitCreditMemo"/>
