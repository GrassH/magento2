<?xml version="1.0" encoding="UTF-8"?>
<!--
 /**
  * Copyright © Magento, Inc. All rights reserved.
  * See COPYING.txt for license details.
  */
-->
<tests xmlns:xsi="http://www.w3.org/2001/XMLSchema-instance"
       xsi:noNamespaceSchemaLocation="urn:magento:mftf:Test/etc/testSchema.xsd">
    <test name="StorefrontReorderAsGuestTest">
        <annotations>
            <stories value="Reorder"/>
            <title value="Make reorder as guest on Frontend"/>
            <description value="Make reorder as guest on Frontend"/>
            <severity value="CRITICAL"/>
            <testCaseId value="MC-34465"/>
            <group value="sales"/>
        </annotations>
        <before>
            <!--Create simple product.-->
            <createData entity="SimpleSubCategory" stepKey="createCategory"/>
            <createData entity="SimpleProduct" stepKey="createSimpleProduct">
                <requiredEntity createDataKey="createCategory"/>
            </createData>
            <!-- Create Customer Account -->
<<<<<<< HEAD
             <createData entity="Simple_US_Customer" stepKey="createCustomer"/> 
            
            <createData entity="GuestCart" stepKey="createGuestCart"/>
                <createData entity="SimpleCartItem" stepKey="addCartItem">
                <requiredEntity createDataKey="createGuestCart"/>
                <requiredEntity createDataKey="createSimpleProduct"/>
            </createData>
            <createData entity="GuestAddressInformation" stepKey="addGuestOrderAddress">
                <requiredEntity createDataKey="createGuestCart"/>
            </createData>
            <updateData createDataKey="createGuestCart" entity="GuestOrderPaymentMethod" stepKey="sendGuestPaymentInformation">
                <requiredEntity createDataKey="createGuestCart"/>
            </updateData>
            <!-- Reindex and flush cache -->
            <magentoCLI command="indexer:reindex" stepKey="reindex"/>
            <magentoCLI command="cache:flush" stepKey="flushCache"/>
=======
            <createData entity="Simple_US_Customer" stepKey="createCustomer"/>
            <comment userInput="Adding the comment to replace 'indexer:reindex' command for preserving Backward Compatibility" stepKey="reindex"/>
            <comment userInput="Adding the comment to replace 'cache:flush' command for preserving Backward Compatibility" stepKey="flushCache"/>
>>>>>>> 3c5ff49c
        </before>
        <after>
            <!-- <deleteData createDataKey="createCustomer" stepKey="deleteCreateCustomer"/>
            <deleteData createDataKey="createSimpleProduct" stepKey="deleteSimpleProduct"/>
            <deleteData createDataKey="createCategory" stepKey="deleteCategory"/> -->

            <!-- Reindex invalidated indices after product attribute has been created/deleted -->
            <magentoCron groups="index" stepKey="reindexInvalidatedIndices"/>
        </after>

        <!-- Order a product -->
        <!-- <amOnPage url="{{StorefrontProductPage.url($$createSimpleProduct.custom_attributes[url_key]$$)}}" stepKey="navigateToPDP"/>
        <actionGroup ref="StorefrontAddProductToCartActionGroup" stepKey="cartAddSimpleProductToCart">
            <argument name="product" value="$$createSimpleProduct$$"/>
            <argument name="productCount" value="1"/>
        </actionGroup>
        <actionGroup ref="GoToCheckoutFromMinicartActionGroup" stepKey="navigateToCheckout"/>
        <waitForPageLoad stepKey="waitFroPaymentSelectionPageLoad"/>
        <actionGroup ref="GuestCheckoutFillingShippingSectionActionGroup" stepKey="fillAddress">
            <argument name="customerVar" value="$$createCustomer$$"/>
            <argument name="customerAddressVar" value="US_Address_TX"/>
        </actionGroup>
        <waitForElement selector="{{CheckoutPaymentSection.placeOrder}}" time="30"
                        stepKey="waitForPlaceOrderButtonVisible"/>
        <click selector="{{CheckoutPaymentSection.placeOrder}}" stepKey="placeOrder"/>
        <waitForPageLoad stepKey="waitUntilOrderPlaced"/>
        <grabTextFrom selector="{{CheckoutSuccessMainSection.orderNumber}}" stepKey="getOrderId"/>
        <assertNotEmpty stepKey="assertOrderIdIsNotEmpty" after="getOrderId">
            <actualResult type="const">$getOrderId</actualResult>
        </assertNotEmpty> -->

        <!-- Find the Order on frontend > Navigate to: Orders and Returns -->
        <amOnPage url="{{StorefrontGuestOrderSearchPage.url}}" stepKey="amOnOrdersAndReturns"/>
        <waitForPageLoad stepKey="waiForStorefrontPage"/>

    

        <getData entity="GetOrderIdByIncrementId" stepKey="getOrderId">
            <requiredEntity createDataKey="createGuestCart"/>
        </getData>

        <!-- Fill the form with correspondent Order data -->
        <actionGroup ref="StorefrontFillOrdersAndReturnsFormActionGroup" stepKey="fillOrder">
            <!-- <argument name="orderNumber" value="{$createGuestCart.return$}"/> -->
            <argument name="orderNumber" value="{$getOrderId.return$}"/>
            <argument name="customer" value="$$createCustomer$$"/>
        </actionGroup>

        <!-- Click on the "Continue" button -->
        <click selector="{{StorefrontGuestOrderSearchSection.continue}}" stepKey="clickContinue"/>
        <waitForPageLoad stepKey="waitForPageLoad"/>

        <!-- Click 'Reorder' link -->
        <click selector="{{StorefrontGuestOrderViewSection.reorder}}" stepKey="clickReturnLink"/>
        <waitForPageLoad stepKey="waitForPageLoad2"/>

        <!--Check that product from order is visible in cart after reorder -->
        <seeElement selector="{{CheckoutCartProductSection.ProductLinkByName($$createSimpleProduct.name$$)}}" stepKey="seeProductInCart"/>
    </test>
</tests><|MERGE_RESOLUTION|>--- conflicted
+++ resolved
@@ -23,7 +23,6 @@
                 <requiredEntity createDataKey="createCategory"/>
             </createData>
             <!-- Create Customer Account -->
-<<<<<<< HEAD
              <createData entity="Simple_US_Customer" stepKey="createCustomer"/> 
             
             <createData entity="GuestCart" stepKey="createGuestCart"/>
@@ -37,14 +36,9 @@
             <updateData createDataKey="createGuestCart" entity="GuestOrderPaymentMethod" stepKey="sendGuestPaymentInformation">
                 <requiredEntity createDataKey="createGuestCart"/>
             </updateData>
-            <!-- Reindex and flush cache -->
-            <magentoCLI command="indexer:reindex" stepKey="reindex"/>
-            <magentoCLI command="cache:flush" stepKey="flushCache"/>
-=======
-            <createData entity="Simple_US_Customer" stepKey="createCustomer"/>
+           
             <comment userInput="Adding the comment to replace 'indexer:reindex' command for preserving Backward Compatibility" stepKey="reindex"/>
             <comment userInput="Adding the comment to replace 'cache:flush' command for preserving Backward Compatibility" stepKey="flushCache"/>
->>>>>>> 3c5ff49c
         </before>
         <after>
             <!-- <deleteData createDataKey="createCustomer" stepKey="deleteCreateCustomer"/>
