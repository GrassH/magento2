--- conflicted
+++ resolved
@@ -233,13 +233,9 @@
         <comment userInput="Assert Order status in frontend order grid " stepKey="assertOrderStatusInFrontendComment"/>
         <click selector="{{StorefrontCustomerSidebarSection.sidebarCurrentTab('My Orders')}}" stepKey="clickOnMyOrders"/>
         <waitForPageLoad stepKey="waitForOrderDetailsToLoad"/>
-<<<<<<< HEAD
-        <seeElement selector="{{StorefrontCustomerOrderViewSection.orderStatusInGrid('$orderNumber', 'Canceled')}}" stepKey="seeOrderStatusInGrid"/>
-=======
         <actionGroup ref="AdminCheckOrderStatusInGridActionGroup" stepKey="seeOrderStatusInGrid">
-            <argument name="orderId" value="$orderId"/>
+            <argument name="orderId" value="$orderNumber"/>
             <argument name="status" value="Canceled"/>
         </actionGroup>
->>>>>>> 40ceb701
     </test>
 </tests>