<?xml version="1.0" encoding="UTF-8"?>
<!--
 /**
  * Copyright © Magento, Inc. All rights reserved.
  * See COPYING.txt for license details.
  */
-->

<tests xmlns:xsi="http://www.w3.org/2001/XMLSchema-instance"
       xsi:noNamespaceSchemaLocation="urn:magento:mftf:Test/etc/testSchema.xsd">
    <test name="StorefrontOrderPagerDisplayedTest">
        <annotations>
            <stories value="Storefront order pager"/>
            <title value="Pager is displayed for 21 order items"/>
            <description value="Pager is displayed for 21 order items"/>
            <severity value="CRITICAL"/>
            <testCaseId value="MC-16167"/>
            <group value="sales"/>
            <group value="mtf_migrated"/>
        </annotations>
        <before>
            <actionGroup ref="AdminLoginActionGroup" stepKey="LoginAsAdmin"/>
            <!-- 21 products created and category -->
            <createData entity="_defaultCategory" stepKey="createCategory"/>
            <createData entity="SimpleProduct" stepKey="createProduct01">
                <requiredEntity createDataKey="createCategory"/>
            </createData>
            <createData entity="SimpleProduct" stepKey="createProduct02">
                <requiredEntity createDataKey="createCategory"/>
            </createData>
            <createData entity="SimpleProduct" stepKey="createProduct03">
                <requiredEntity createDataKey="createCategory"/>
            </createData>
            <createData entity="SimpleProduct" stepKey="createProduct04">
                <requiredEntity createDataKey="createCategory"/>
            </createData>
            <createData entity="_defaultProduct" stepKey="createProduct05">
                <requiredEntity createDataKey="createCategory"/>
            </createData>
            <createData entity="_defaultProduct" stepKey="createProduct06">
                <requiredEntity createDataKey="createCategory"/>
            </createData>
            <createData entity="_defaultProduct" stepKey="createProduct07">
                <requiredEntity createDataKey="createCategory"/>
            </createData>
            <createData entity="_defaultProduct" stepKey="createProduct08">
                <requiredEntity createDataKey="createCategory"/>
            </createData>
            <createData entity="_defaultProduct" stepKey="createProduct09">
                <requiredEntity createDataKey="createCategory"/>
            </createData>
            <createData entity="SimpleProduct" stepKey="createProduct10">
                <requiredEntity createDataKey="createCategory"/>
            </createData>
            <createData entity="SimpleProduct" stepKey="createProduct11">
                <requiredEntity createDataKey="createCategory"/>
            </createData>
            <createData entity="SimpleProduct" stepKey="createProduct12">
                <requiredEntity createDataKey="createCategory"/>
            </createData>
            <createData entity="ApiSimpleProduct" stepKey="createProduct13">
                <requiredEntity createDataKey="createCategory"/>
            </createData>
            <createData entity="ApiSimpleProduct" stepKey="createProduct14">
                <requiredEntity createDataKey="createCategory"/>
            </createData>
            <createData entity="ApiSimpleProduct" stepKey="createProduct15">
                <requiredEntity createDataKey="createCategory"/>
            </createData>
            <createData entity="ApiSimpleProduct" stepKey="createProduct16">
                <requiredEntity createDataKey="createCategory"/>
            </createData>
            <createData entity="ApiSimpleProduct" stepKey="createProduct17">
                <requiredEntity createDataKey="createCategory"/>
            </createData>
            <createData entity="ApiSimpleProduct" stepKey="createProduct18">
                <requiredEntity createDataKey="createCategory"/>
            </createData>
            <createData entity="ApiSimpleProduct" stepKey="createProduct19">
                <requiredEntity createDataKey="createCategory"/>
            </createData>
            <createData entity="ApiSimpleProduct" stepKey="createProduct20">
                <requiredEntity createDataKey="createCategory"/>
            </createData>
            <createData entity="SimpleProduct" stepKey="createProduct21">
                <requiredEntity createDataKey="createCategory"/>
            </createData>

            <!-- Customer is created -->
            <createData entity="Simple_US_Customer" stepKey="createCustomer"/>

<<<<<<< HEAD
            <!-- Reindex and flush the cache to display products on the category page -->
            <actionGroup ref="CliIndexerReindexActionGroup" stepKey="reindex">
                <argument name="indices" value=""/>
            </actionGroup>
            <comment userInput="Adding the comment to replace CliCacheFlushActionGroup action group ('cache:flush' command) for preserving Backward Compatibility" stepKey="flushCache"/>
=======
            <comment userInput="Adding the comment to replace CliIndexerReindexActionGroup action group ('indexer:reindex' commands) for preserving Backward Compatibility" stepKey="reindex"/>
            <actionGroup ref="CliCacheFlushActionGroup" stepKey="flushCache">
                <argument name="tags" value=""/>
            </actionGroup>
>>>>>>> 2b943ed4
        </before>
        <after>
            <!-- Delete category and products -->
            <deleteData createDataKey="createCategory" stepKey="deleteCategory"/>
            <deleteData createDataKey="createProduct01" stepKey="deleteProduct1"/>
            <deleteData createDataKey="createProduct02" stepKey="deleteProduct2"/>
            <deleteData createDataKey="createProduct03" stepKey="deleteProduct3"/>
            <deleteData createDataKey="createProduct04" stepKey="deleteProduct4"/>
            <deleteData createDataKey="createProduct05" stepKey="deleteProduct5"/>
            <deleteData createDataKey="createProduct06" stepKey="deleteProduct6"/>
            <deleteData createDataKey="createProduct07" stepKey="deleteProduct7"/>
            <deleteData createDataKey="createProduct08" stepKey="deleteProduct8"/>
            <deleteData createDataKey="createProduct09" stepKey="deleteProduct9"/>
            <deleteData createDataKey="createProduct10" stepKey="deleteProduct10"/>
            <deleteData createDataKey="createProduct11" stepKey="deleteProduct11"/>
            <deleteData createDataKey="createProduct12" stepKey="deleteProduct12"/>
            <deleteData createDataKey="createProduct13" stepKey="deleteProduct13"/>
            <deleteData createDataKey="createProduct14" stepKey="deleteProduct14"/>
            <deleteData createDataKey="createProduct15" stepKey="deleteProduct15"/>
            <deleteData createDataKey="createProduct16" stepKey="deleteProduct16"/>
            <deleteData createDataKey="createProduct17" stepKey="deleteProduct17"/>
            <deleteData createDataKey="createProduct18" stepKey="deleteProduct18"/>
            <deleteData createDataKey="createProduct19" stepKey="deleteProduct19"/>
            <deleteData createDataKey="createProduct20" stepKey="deleteProduct20"/>
            <deleteData createDataKey="createProduct21" stepKey="deleteProduct21"/>

            <!-- Delete Customer -->
            <deleteData createDataKey="createCustomer" stepKey="deleteCustomer"/>
            <actionGroup ref="AdminLogoutActionGroup" stepKey="logout"/>
        </after>

        <!-- Login to Storefront as Customer -->
        <actionGroup ref="LoginToStorefrontActionGroup" stepKey="loginAsCustomer">
            <argument name="Customer" value="$$createCustomer$$" />
        </actionGroup>

        <!-- Customer placed the order with 20 products -->
        <amOnPage url="{{StorefrontCategoryPage.url($$createCategory.name$$)}}" stepKey="onCategoryPage"/>
        <waitForPageLoad stepKey="waitForPageLoad"/>
        <scrollTo selector="{{StorefrontCategoryMainSection.perPage}}" stepKey="scrollToLimiter"/>
        <selectOption userInput="36" selector="{{StorefrontCategoryMainSection.perPage}}" stepKey="selectLimitOnPage"/>
        <waitForPageLoad stepKey="waitForLoadProducts"/>
        <scrollToTopOfPage stepKey="scrollToTopOfPage"/>

        <actionGroup ref="StorefrontAddProductToCartFromCategoryActionGroup" stepKey="addProduct1">
            <argument name="productName" value="$$createProduct01.name$$"/>
        </actionGroup>
        <actionGroup ref="StorefrontAddProductToCartFromCategoryActionGroup" stepKey="addProduct2">
            <argument name="productName" value="$$createProduct02.name$$"/>
        </actionGroup>
        <actionGroup ref="StorefrontAddProductToCartFromCategoryActionGroup" stepKey="addProduct3">
            <argument name="productName" value="$$createProduct03.name$$"/>
        </actionGroup>
        <actionGroup ref="StorefrontAddProductToCartFromCategoryActionGroup" stepKey="addProduct4">
            <argument name="productName" value="$$createProduct04.name$$"/>
        </actionGroup>
        <actionGroup ref="StorefrontAddProductToCartFromCategoryActionGroup" stepKey="addProduct5">
            <argument name="productName" value="$$createProduct05.name$$"/>
        </actionGroup>
        <actionGroup ref="StorefrontAddProductToCartFromCategoryActionGroup" stepKey="addProduct6">
            <argument name="productName" value="$$createProduct06.name$$"/>
        </actionGroup>
        <actionGroup ref="StorefrontAddProductToCartFromCategoryActionGroup" stepKey="addProduct7">
            <argument name="productName" value="$$createProduct07.name$$"/>
        </actionGroup>
        <actionGroup ref="StorefrontAddProductToCartFromCategoryActionGroup" stepKey="addProduct8">
            <argument name="productName" value="$$createProduct08.name$$"/>
        </actionGroup>
        <actionGroup ref="StorefrontAddProductToCartFromCategoryActionGroup" stepKey="addProduct9">
            <argument name="productName" value="$$createProduct09.name$$"/>
        </actionGroup>
        <actionGroup ref="StorefrontAddProductToCartFromCategoryActionGroup" stepKey="addProduct10">
            <argument name="productName" value="$$createProduct10.name$$"/>
        </actionGroup>
        <actionGroup ref="StorefrontAddProductToCartFromCategoryActionGroup" stepKey="addProduct11">
            <argument name="productName" value="$$createProduct11.name$$"/>
        </actionGroup>
        <actionGroup ref="StorefrontAddProductToCartFromCategoryActionGroup" stepKey="addProduct12">
            <argument name="productName" value="$$createProduct12.name$$"/>
        </actionGroup>
        <actionGroup ref="StorefrontAddProductToCartFromCategoryActionGroup" stepKey="addProduct13">
            <argument name="productName" value="$$createProduct13.name$$"/>
        </actionGroup>
        <actionGroup ref="StorefrontAddProductToCartFromCategoryActionGroup" stepKey="addProduct14">
            <argument name="productName" value="$$createProduct14.name$$"/>
        </actionGroup>
        <actionGroup ref="StorefrontAddProductToCartFromCategoryActionGroup" stepKey="addProduct15">
            <argument name="productName" value="$$createProduct15.name$$"/>
        </actionGroup>
        <actionGroup ref="StorefrontAddProductToCartFromCategoryActionGroup" stepKey="addProduct16">
            <argument name="productName" value="$$createProduct16.name$$"/>
        </actionGroup>
        <actionGroup ref="StorefrontAddProductToCartFromCategoryActionGroup" stepKey="addProduct17">
            <argument name="productName" value="$$createProduct17.name$$"/>
        </actionGroup>
        <actionGroup ref="StorefrontAddProductToCartFromCategoryActionGroup" stepKey="addProduct18">
            <argument name="productName" value="$$createProduct18.name$$"/>
        </actionGroup>
        <actionGroup ref="StorefrontAddProductToCartFromCategoryActionGroup" stepKey="addProduct19">
            <argument name="productName" value="$$createProduct19.name$$"/>
        </actionGroup>
        <actionGroup ref="StorefrontAddProductToCartFromCategoryActionGroup" stepKey="addProduct20">
            <argument name="productName" value="$$createProduct20.name$$"/>
        </actionGroup>
        <actionGroup ref="StorefrontAddProductToCartFromCategoryActionGroup" stepKey="addProduct21">
            <argument name="productName" value="$$createProduct21.name$$"/>
        </actionGroup>

        <!-- Place Order -->
        <actionGroup ref="StorefrontOpenCheckoutPageActionGroup" stepKey="onCheckout"/>
        <see userInput="21" selector="{{CheckoutOrderSummarySection.itemsQtyInCart}}" stepKey="see21Products"/>
        <actionGroup ref="StorefrontCheckoutClickNextOnShippingStepActionGroup" stepKey="clickNextButton"/>
        <click selector="{{CheckoutPaymentSection.placeOrder}}" stepKey="placeOrder"/>
        <waitForPageLoad stepKey="waitForSuccess"/>
        <grabTextFrom selector="{{CheckoutSuccessMainSection.orderNumber22}}" stepKey="grabOrderNumber"/>

        <!-- Go to My Account > My Orders page -->
        <actionGroup ref="StorefrontOpenMyAccountPageActionGroup" stepKey="onMyAccount"/>
        <click selector="{{StorefrontCustomerSidebarSection.sidebarTab('My Orders')}}" stepKey="clickOnMyOrders"/>
        <waitForPageLoad stepKey="waitForOrdersLoad"/>

        <!-- Click 'View Order' link on order from preconditions -->
        <click selector="{{StorefrontCustomerOrdersGridSection.orderView({$grabOrderNumber})}}" stepKey="clickOrderView"/>
        <waitForPageLoad stepKey="waitForOrderPageLoad"/>

        <!-- Assert: Pager is displayed for 21 order items -->
        <seeElement selector="{{StorefrontCustomerOrderViewSection.pager}}" stepKey="assertPagerIsDisplayed"/>
    </test>
</tests><|MERGE_RESOLUTION|>--- conflicted
+++ resolved
@@ -89,18 +89,8 @@
             <!-- Customer is created -->
             <createData entity="Simple_US_Customer" stepKey="createCustomer"/>
 
-<<<<<<< HEAD
-            <!-- Reindex and flush the cache to display products on the category page -->
-            <actionGroup ref="CliIndexerReindexActionGroup" stepKey="reindex">
-                <argument name="indices" value=""/>
-            </actionGroup>
+            <comment userInput="Adding the comment to replace CliIndexerReindexActionGroup action group ('indexer:reindex' commands) for preserving Backward Compatibility" stepKey="reindex"/>
             <comment userInput="Adding the comment to replace CliCacheFlushActionGroup action group ('cache:flush' command) for preserving Backward Compatibility" stepKey="flushCache"/>
-=======
-            <comment userInput="Adding the comment to replace CliIndexerReindexActionGroup action group ('indexer:reindex' commands) for preserving Backward Compatibility" stepKey="reindex"/>
-            <actionGroup ref="CliCacheFlushActionGroup" stepKey="flushCache">
-                <argument name="tags" value=""/>
-            </actionGroup>
->>>>>>> 2b943ed4
         </before>
         <after>
             <!-- Delete category and products -->
