<?xml version="1.0" encoding="UTF-8"?>
<!--
 /**
  * Copyright © Magento, Inc. All rights reserved.
  * See COPYING.txt for license details.
  */
-->

<tests xmlns:xsi="http://www.w3.org/2001/XMLSchema-instance"
       xsi:noNamespaceSchemaLocation="urn:magento:mftf:Test/etc/testSchema.xsd">
    <test name="AdminCancelTheCreatedOrderWithCashOnDeliveryPaymentMethodTest">
        <annotations>
            <group value="Sales"/>
            <stories value="Cancel Created Order"/>
            <title value="Cancel the created order with cash on delivery payment method"/>
            <description value="Create an order with cash on delivery payment method and cancel the order"/>
            <severity value="CRITICAL"/>
            <testCaseId value="MC-16069"/>
            <group value="mtf_migrated"/>
        </annotations>

        <before>
            <actionGroup ref="AdminLoginActionGroup" stepKey="loginAsAdmin"/>

            <magentoCLI command="config:set {{EnableCashOnDeliveryConfigData.path}} {{EnableCashOnDeliveryConfigData.value}}" stepKey="enableCashOnDeliveryPayment"/>
            <magentoCLI command="config:set {{EnableFlatRateConfigData.path}} {{EnableFlatRateConfigData.value}}" stepKey="enableFlatRate"/>

            <createData entity="Simple_US_Customer_CA" stepKey="simpleCustomer"/>

            <createData entity="SimpleProduct2" stepKey="simpleProduct">
                <field key="price">10.00</field>
            </createData>

            <createData entity="CustomerCart" stepKey="createCustomerCart">
                <requiredEntity createDataKey="simpleCustomer"/>
            </createData>
            <createData entity="CustomerCartItem" stepKey="addCartItem">
                <requiredEntity createDataKey="createCustomerCart"/>
                <requiredEntity createDataKey="simpleProduct"/>
            </createData>
            <createData entity="CustomerAddressInformation" stepKey="addCustomerOrderAddress">
                <requiredEntity createDataKey="createCustomerCart"/>
            </createData>
        </before>
        <after>
            <magentoCLI command="config:set {{DisableCashOnDeliveryConfigData.path}} {{DisableCashOnDeliveryConfigData.value}}" stepKey="disableCashOnDeliveryPayment"/>
            <deleteData createDataKey="simpleCustomer" stepKey="deleteSimpleCustomer"/>
            <deleteData createDataKey="simpleProduct" stepKey="deleteSimpleProduct"/>
            <actionGroup ref="AdminLogoutActionGroup" stepKey="logout"/>
        </after>

        <comment userInput="Comment is added to preserve the step key for backward compatibility" stepKey="navigateToNewOrderWithExistingCustomer"/>
        <comment userInput="Comment is added to preserve the step key for backward compatibility" stepKey="addSimpleProductToTheOrder"/>
        <comment userInput="Comment is added to preserve the step key for backward compatibility" stepKey="selectFlatRateShippingMethod"/>
        <comment userInput="Comment is added to preserve the step key for backward compatibility" stepKey="waitForPaymentOptions"/>
        <comment userInput="Comment is added to preserve the step key for backward compatibility" stepKey="selectCashOnDeliveryPaymentOption"/>

        <updateData createDataKey="createCustomerCart" entity="CashOnDeliveryOrderPaymentMethod" stepKey="submitOrder">
            <requiredEntity createDataKey="createCustomerCart"/>
        </updateData>

        <comment userInput="Comment is added to preserve the step key for backward compatibility" stepKey="verifyCreatedOrderInformation"/>
        <comment userInput="Comment is added to preserve the step key for backward compatibility" stepKey="orderId"/>

        <actionGroup ref="AdminOpenOrderViewPageByOrderIdActionGroup" stepKey="openOrder">
            <argument name="orderId" value="$createCustomerCart.return$"/>
        </actionGroup>

        <actionGroup ref="CancelPendingOrderActionGroup" stepKey="cancelPendingOrder"/>

        <actionGroup ref="LoginToStorefrontActionGroup" stepKey="signUp">
            <argument name="Customer" value="$$simpleCustomer$$"/>
        </actionGroup>

        <getData entity="GetOrderData" stepKey="getOrderData">
            <requiredEntity createDataKey="createCustomerCart"/>
        </getData>
        <actionGroup ref="StorefrontOpenMyOrdersPageActionGroup" stepKey="clickOnMyOrders"/>
        <comment userInput="Comment is added to preserve the step key for backward compatibility" stepKey="waitForOrderDetailsToLoad"/>
<<<<<<< HEAD
        <seeElement selector="{{StorefrontCustomerOrderViewSection.orderStatusInGrid('$createCustomerCart.increment_id$', 'Canceled')}}" stepKey="seeOrderStatusInGrid"/>
=======
        <actionGroup ref="AdminCheckOrderStatusInGridActionGroup" stepKey="seeOrderStatusInGrid">
            <argument name="orderId" value="$getOrderData.increment_id$"/>
            <argument name="status" value="Canceled"/>
        </actionGroup>
>>>>>>> 5f76c92e
    </test>
</tests><|MERGE_RESOLUTION|>--- conflicted
+++ resolved
@@ -77,13 +77,9 @@
         </getData>
         <actionGroup ref="StorefrontOpenMyOrdersPageActionGroup" stepKey="clickOnMyOrders"/>
         <comment userInput="Comment is added to preserve the step key for backward compatibility" stepKey="waitForOrderDetailsToLoad"/>
-<<<<<<< HEAD
-        <seeElement selector="{{StorefrontCustomerOrderViewSection.orderStatusInGrid('$createCustomerCart.increment_id$', 'Canceled')}}" stepKey="seeOrderStatusInGrid"/>
-=======
         <actionGroup ref="AdminCheckOrderStatusInGridActionGroup" stepKey="seeOrderStatusInGrid">
             <argument name="orderId" value="$getOrderData.increment_id$"/>
             <argument name="status" value="Canceled"/>
         </actionGroup>
->>>>>>> 5f76c92e
     </test>
 </tests>