<?xml version="1.0" encoding="UTF-8"?>
<!--
 /**
  * Copyright © Magento, Inc. All rights reserved.
  * See COPYING.txt for license details.
  */
-->

<tests xmlns:xsi="http://www.w3.org/2001/XMLSchema-instance"
       xsi:noNamespaceSchemaLocation="urn:magento:mftf:Test/etc/testSchema.xsd">
    <test name="AdminCancelTheCreatedOrderWithCashOnDeliveryPaymentMethodTest">
        <annotations>
            <group value="Sales"/>
            <stories value="Cancel Created Order"/>
            <title value="Cancel the created order with cash on delivery payment method"/>
            <description value="Create an order with cash on delivery payment method and cancel the order"/>
            <severity value="CRITICAL"/>
            <testCaseId value="MC-16069"/>
            <group value="mtf_migrated"/>
        </annotations>

        <before>
            <actionGroup ref="AdminLoginActionGroup" stepKey="loginAsAdmin"/>

            <magentoCLI command="config:set {{EnableCashOnDeliveryConfigData.path}} {{EnableCashOnDeliveryConfigData.value}}" stepKey="enableCashOnDeliveryPayment"/>
            <magentoCLI command="config:set {{EnableFlatRateConfigData.path}} {{EnableFlatRateConfigData.value}}" stepKey="enableFlatRate"/>

            <createData entity="Simple_US_Customer_CA" stepKey="simpleCustomer"/>

            <createData entity="SimpleProduct2" stepKey="simpleProduct">
                <field key="price">10.00</field>
            </createData>

            <createData entity="CustomerCart" stepKey="createCustomerCart">
                <requiredEntity createDataKey="simpleCustomer"/>
            </createData>
            <createData entity="CustomerCartItem" stepKey="addCartItem">
                <requiredEntity createDataKey="createCustomerCart"/>
                <requiredEntity createDataKey="simpleProduct"/>
            </createData>
            <createData entity="CustomerAddressInformation" stepKey="addCustomerOrderAddress">
                <requiredEntity createDataKey="createCustomerCart"/>
            </createData>
        </before>
        <after>
            <magentoCLI command="config:set {{DisableCashOnDeliveryConfigData.path}} {{DisableCashOnDeliveryConfigData.value}}" stepKey="disableCashOnDeliveryPayment"/>
            <deleteData createDataKey="simpleCustomer" stepKey="deleteSimpleCustomer"/>
            <deleteData createDataKey="simpleProduct" stepKey="deleteSimpleProduct"/>
            <actionGroup ref="AdminLogoutActionGroup" stepKey="logout"/>
        </after>

        <comment userInput="Comment is added to preserve the step key for backward compatibility" stepKey="navigateToNewOrderWithExistingCustomer"/>
        <comment userInput="Comment is added to preserve the step key for backward compatibility" stepKey="addSimpleProductToTheOrder"/>
        <comment userInput="Comment is added to preserve the step key for backward compatibility" stepKey="selectFlatRateShippingMethod"/>
        <comment userInput="Comment is added to preserve the step key for backward compatibility" stepKey="waitForPaymentOptions"/>
        <comment userInput="Comment is added to preserve the step key for backward compatibility" stepKey="selectCashOnDeliveryPaymentOption"/>

        <updateData createDataKey="createCustomerCart" entity="CashOnDeliveryOrderPaymentMethod" stepKey="submitOrder">
            <requiredEntity createDataKey="createCustomerCart"/>
        </updateData>

        <comment userInput="Comment is added to preserve the step key for backward compatibility" stepKey="verifyCreatedOrderInformation"/>
        <comment userInput="Comment is added to preserve the step key for backward compatibility" stepKey="orderId"/>

        <actionGroup ref="AdminOpenOrderViewPageByOrderIdActionGroup" stepKey="openOrder">
            <argument name="orderId" value="$createCustomerCart.return$"/>
        </actionGroup>

        <actionGroup ref="CancelPendingOrderActionGroup" stepKey="cancelPendingOrder"/>

        <actionGroup ref="LoginToStorefrontActionGroup" stepKey="signUp">
            <argument name="Customer" value="$$simpleCustomer$$"/>
        </actionGroup>

<<<<<<< HEAD
        <!-- Assert Order status in frontend grid -->
        <click selector="{{StorefrontCustomerSidebarSection.sidebarCurrentTab('My Orders')}}" stepKey="clickOnMyOrders"/>
        <waitForPageLoad stepKey="waitForOrderDetailsToLoad"/>
        <actionGroup ref="AdminCheckOrderStatusInGridActionGroup" stepKey="seeOrderStatusInGrid">
            <argument name="orderId" value="$orderId"/>
=======
        <getData entity="GetOrderData" stepKey="getOrderData">
            <requiredEntity createDataKey="createCustomerCart"/>
        </getData>
        <actionGroup ref="StorefrontOpenMyOrdersPageActionGroup" stepKey="clickOnMyOrders"/>
        <comment userInput="Comment is added to preserve the step key for backward compatibility" stepKey="waitForOrderDetailsToLoad"/>
        <actionGroup ref="AdminCheckOrderStatusInGridActionGroup" stepKey="seeOrderStatusInGrid">
            <argument name="orderId" value="$getOrderData.increment_id$"/>
>>>>>>> 6ab5be02
            <argument name="status" value="Canceled"/>
        </actionGroup>
    </test>
</tests><|MERGE_RESOLUTION|>--- conflicted
+++ resolved
@@ -72,13 +72,6 @@
             <argument name="Customer" value="$$simpleCustomer$$"/>
         </actionGroup>
 
-<<<<<<< HEAD
-        <!-- Assert Order status in frontend grid -->
-        <click selector="{{StorefrontCustomerSidebarSection.sidebarCurrentTab('My Orders')}}" stepKey="clickOnMyOrders"/>
-        <waitForPageLoad stepKey="waitForOrderDetailsToLoad"/>
-        <actionGroup ref="AdminCheckOrderStatusInGridActionGroup" stepKey="seeOrderStatusInGrid">
-            <argument name="orderId" value="$orderId"/>
-=======
         <getData entity="GetOrderData" stepKey="getOrderData">
             <requiredEntity createDataKey="createCustomerCart"/>
         </getData>
@@ -86,7 +79,6 @@
         <comment userInput="Comment is added to preserve the step key for backward compatibility" stepKey="waitForOrderDetailsToLoad"/>
         <actionGroup ref="AdminCheckOrderStatusInGridActionGroup" stepKey="seeOrderStatusInGrid">
             <argument name="orderId" value="$getOrderData.increment_id$"/>
->>>>>>> 6ab5be02
             <argument name="status" value="Canceled"/>
         </actionGroup>
     </test>
