<?xml version="1.0" encoding="UTF-8"?>
<!--
 /**
  * Copyright © Magento, Inc. All rights reserved.
  * See COPYING.txt for license details.
  */
-->

<tests xmlns:xsi="http://www.w3.org/2001/XMLSchema-instance"
       xsi:noNamespaceSchemaLocation="urn:magento:mftf:Test/etc/testSchema.xsd">
    <test name="AdminCancelTheCreatedOrderWithZeroSubtotalCheckoutTest">
        <annotations>
            <group value="Sales"/>
            <stories value="Cancel Created Order"/>
            <title value="Cancel the created order with zero subtotal checkout"/>
            <description value="Create an order with Zero Subtotal checkout and cancel the order"/>
            <severity value="CRITICAL"/>
            <testCaseId value="MC-16067"/>
            <group value="mtf_migrated"/>
        </annotations>

        <before>
            <!--Enable flat rate shipping-->
            <magentoCLI command="config:set {{EnableFlatRateConfigData.path}} {{EnableFlatRateConfigData.value}}" stepKey="enableFlatRate"/>
            <!-- Enable Zero Subtotal Checkout -->
            <magentoCLI command="config:set {{EnableZeroSubtotalCheckoutConfigData.path}} {{EnableZeroSubtotalCheckoutConfigData.value}}" stepKey="enableZeroSubtotalCheckout"/>
            <actionGroup ref="AdminLoginActionGroup" stepKey="loginAsAdmin"/>

            <!--Set Free shipping method settings-->
            <createData entity="FreeShippingMethodsSettingConfig" stepKey="freeShippingMethodsSettingConfig"/>

            <!--Create simple customer-->
            <createData entity="Simple_US_Customer_CA" stepKey="simpleCustomer"/>

            <!-- Create Simple Product -->
            <createData entity="SimpleProduct2" stepKey="simpleProduct">
                <field key="price">10.00</field>
            </createData>

            <!-- Create a sales rule with fixed discount -->
            <createData entity="SalesRuleNoCouponWithFixedDiscount" stepKey="createSalesRule"/>
        </before>
        <after>
<<<<<<< HEAD
            <!-- Set flat rate to default value -->
            <comment userInput="Comment is added to preserve the step key for backward compatibility" stepKey="disableFlatRate"/>
            <createData entity="FlatRateShippingMethodDefault" stepKey="setDefaultFlatRateShippingMethod"/>
=======
            <!-- Disable shipping method for customer with default address -->
            <comment userInput="config:set DisableFlatRateConfigData.path DisableFlatRateConfigData.value" stepKey="disableFlatRate"/>
>>>>>>> d0aa378e
            <!-- Disable Free Shipping -->
            <createData entity="DefaultShippingMethodsConfig" stepKey="defaultShippingMethodsConfig"/>
            <createData entity="DisableFreeShippingConfig" stepKey="disableFreeShippingConfig"/>
            <deleteData createDataKey="createSalesRule" stepKey="deleteSalesRule"/>
            <deleteData createDataKey="simpleCustomer" stepKey="deleteSimpleCustomer"/>
            <deleteData createDataKey="simpleProduct" stepKey="deleteSimpleProduct"/>
            <actionGroup ref="AdminLogoutActionGroup" stepKey="logout"/>
        </after>
        <!--Create new customer order-->
        <actionGroup ref="AdminNavigateToNewOrderPageExistingCustomerActionGroup" stepKey="navigateToNewOrderWithExistingCustomer">
            <argument name="customer" value="$$simpleCustomer$$"/>
        </actionGroup>

        <!--Add Simple product to order-->
        <actionGroup ref="AddSimpleProductToOrderActionGroup" stepKey="addSimpleProductToTheOrder">
            <argument name="product" value="$$simpleProduct$$"/>
        </actionGroup>

        <!--Select FlatRate shipping method-->
        <actionGroup ref="AdminSelectFlatRateShippingMethodActionGroup" stepKey="selectFlatRateShippingMethod"/>
        <actionGroup ref="AdminOrderClickSubmitOrderActionGroup" stepKey="submitOrder" />

        <!-- Start the consumer -->
        <actionGroup ref="CliConsumerStartActionGroup" stepKey="startMessageQueue">
            <argument name="consumerName" value="{{SalesRuleConsumerData.consumerName}}"/>
            <argument name="maxMessages" value="{{SalesRuleConsumerData.messageLimit}}"/>
        </actionGroup>

        <!--Verify order information-->
        <actionGroup ref="VerifyCreatedOrderInformationActionGroup" stepKey="verifyCreatedOrderInformation"/>
        <reloadPage stepKey="refreshPage"/>
        <comment userInput="BIC workaround" stepKey="orderId"/>
        <grabTextFrom selector="|Order # (\d+)|" stepKey="orderNumber"/>

        <!-- Refresh the page -->
        <reloadPage stepKey="refreshPageAgain"/>

        <!-- Cancel the Order -->
        <actionGroup ref="CancelPendingOrderActionGroup" stepKey="cancelPendingOrder"/>

        <!--Log in to Storefront as Customer  -->
        <actionGroup ref="LoginToStorefrontActionGroup" stepKey="signUp">
            <argument name="Customer" value="$$simpleCustomer$$"/>
        </actionGroup>

        <!-- Assert Order status in frontend grid -->
        <click selector="{{StorefrontCustomerSidebarSection.sidebarCurrentTab('My Orders')}}" stepKey="clickOnMyOrders"/>
        <waitForPageLoad stepKey="waitForOrderDetailsToLoad"/>
        <actionGroup ref="AdminCheckOrderStatusInGridActionGroup" stepKey="seeOrderStatusInGrid">
            <argument name="orderId" value="$orderNumber"/>
            <argument name="status" value="Canceled"/>
        </actionGroup>
    </test>
</tests><|MERGE_RESOLUTION|>--- conflicted
+++ resolved
@@ -41,14 +41,8 @@
             <createData entity="SalesRuleNoCouponWithFixedDiscount" stepKey="createSalesRule"/>
         </before>
         <after>
-<<<<<<< HEAD
-            <!-- Set flat rate to default value -->
-            <comment userInput="Comment is added to preserve the step key for backward compatibility" stepKey="disableFlatRate"/>
-            <createData entity="FlatRateShippingMethodDefault" stepKey="setDefaultFlatRateShippingMethod"/>
-=======
             <!-- Disable shipping method for customer with default address -->
             <comment userInput="config:set DisableFlatRateConfigData.path DisableFlatRateConfigData.value" stepKey="disableFlatRate"/>
->>>>>>> d0aa378e
             <!-- Disable Free Shipping -->
             <createData entity="DefaultShippingMethodsConfig" stepKey="defaultShippingMethodsConfig"/>
             <createData entity="DisableFreeShippingConfig" stepKey="disableFreeShippingConfig"/>
