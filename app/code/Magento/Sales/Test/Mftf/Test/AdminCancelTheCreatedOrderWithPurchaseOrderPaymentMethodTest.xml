--- conflicted
+++ resolved
@@ -83,13 +83,9 @@
         <!-- Assert Order status in frontend order grid -->
         <click selector="{{StorefrontCustomerSidebarSection.sidebarCurrentTab('My Orders')}}" stepKey="clickOnMyOrders"/>
         <waitForPageLoad stepKey="waitForOrderDetailsToLoad"/>
-<<<<<<< HEAD
-        <seeElement selector="{{StorefrontCustomerOrderViewSection.orderStatusInGrid('$orderNumber', 'Canceled')}}" stepKey="seeOrderStatusInGrid"/>
-=======
         <actionGroup ref="AdminCheckOrderStatusInGridActionGroup" stepKey="seeOrderStatusInGrid">
-            <argument name="orderId" value="$orderId"/>
+            <argument name="orderId" value="$orderNumber"/>
             <argument name="status" value="Canceled"/>
         </actionGroup>
->>>>>>> 40ceb701
     </test>
 </tests>