<?xml version="1.0" encoding="UTF-8"?>
<!--
 /**
  * Copyright © Magento, Inc. All rights reserved.
  * See COPYING.txt for license details.
  */
-->

<tests xmlns:xsi="http://www.w3.org/2001/XMLSchema-instance"
       xsi:noNamespaceSchemaLocation="urn:magento:mftf:Test/etc/testSchema.xsd">
    <test name="AdminCancelTheCreatedOrderWithPurchaseOrderPaymentMethodTest">
        <annotations>
            <group value="Sales"/>
            <stories value="Cancel Created Order"/>
            <title value="Cancel the created order with purchase order payment method"/>
            <description value="Create an order using Purchase Order payment method and cancel the order"/>
            <severity value="CRITICAL"/>
            <testCaseId value="MC-16070"/>
            <group value="mtf_migrated"/>
        </annotations>

        <before>
            <actionGroup ref="AdminLoginActionGroup" stepKey="loginAsAdmin"/>

            <!-- Enable Purchase Order payment method -->
            <magentoCLI command="config:set {{EnablePurchaseOrderConfigData.path}} {{EnablePurchaseOrderConfigData.value}}" stepKey="enableCPurchaseOrderPayment"/>

            <!--Set default flat rate shipping method settings-->
            <createData entity="FlatRateShippingMethodDefault" stepKey="setDefaultFlatRateShippingMethod"/>

            <!--Create simple customer-->
            <createData entity="Simple_US_Customer_CA" stepKey="simpleCustomer"/>

            <!-- Create Simple Product -->
            <createData entity="SimpleProduct2" stepKey="simpleProduct">
                <field key="price">10.00</field>
            </createData>
<<<<<<< HEAD
            <actionGroup ref="CliIndexerReindexActionGroup" stepKey="reindex">
                <argument name="indices" value=""/>
            </actionGroup>
            <comment userInput="Adding the comment to replace CliCacheFlushActionGroup action group ('cache:flush' command) for preserving Backward Compatibility" stepKey="flushCache"/>
=======
            <comment userInput="Adding the comment to replace CliIndexerReindexActionGroup action group ('indexer:reindex' commands) for preserving Backward Compatibility" stepKey="reindex"/>
            <actionGroup ref="CliCacheFlushActionGroup" stepKey="flushCache">
                <argument name="tags" value=""/>
            </actionGroup>
>>>>>>> 2b943ed4
        </before>
        <after>
            <magentoCLI command="config:set {{DisablePurchaseOrderConfigData.path}} {{DisablePurchaseOrderConfigData.value}}" stepKey="disablePurchaseOrderPayment"/>
            <deleteData createDataKey="simpleCustomer" stepKey="deleteSimpleCustomer"/>
            <deleteData createDataKey="simpleProduct" stepKey="deleteSimpleProduct"/>
            <actionGroup ref="AdminLogoutActionGroup" stepKey="logout"/>
        </after>

        <!--Create new customer order-->
        <actionGroup ref="NavigateToNewOrderPageExistingCustomerActionGroup" stepKey="navigateToNewOrderWithExistingCustomer">
            <argument name="customer" value="$$simpleCustomer$$"/>
        </actionGroup>

        <!--Add Simple product to order-->
        <actionGroup ref="AddSimpleProductToOrderActionGroup" stepKey="addSimpleProductToTheOrder">
            <argument name="product" value="$$simpleProduct$$"/>
        </actionGroup>

        <!--Select FlatRate shipping method-->
        <actionGroup ref="AdminSelectFlatRateShippingMethodActionGroup" stepKey="selectFlatRateShippingMethod"/>

        <!-- Select purchase order payment method and enter purchase order number -->
        <waitForElementVisible selector="{{AdminOrderFormPaymentSection.paymentBlock}}" stepKey="waitForPaymentOptions"/>
        <checkOption selector="{{AdminOrderFormPaymentSection.purchaseOrderOption}}" stepKey="selectPurchaseOrderPaymentOption"/>
        <waitForElementVisible selector="{{AdminOrderFormPaymentSection.purchaseOrderNumber}}" stepKey="waitForElementToBeVisible"/>
        <fillField selector="{{AdminOrderFormPaymentSection.purchaseOrderNumber}}" userInput="{{PurchaseOrderNumber.number}}" stepKey="fillPurchaseOrderNumber"/>
        <click selector="{{AdminOrderFormActionSection.pageHeader}}" stepKey="clickOnHeader"/>
        <waitForPageLoad stepKey="waitForPageToLoad"/>
        <actionGroup ref="AdminOrderClickSubmitOrderActionGroup" stepKey="submitOrder" />

        <!--Verify order information-->
        <actionGroup ref="VerifyCreatedOrderInformationActionGroup" stepKey="verifyCreatedOrderInformation"/>
        <grabTextFrom selector="|Order # (\d+)|" stepKey="orderId"/>

        <!-- Cancel the Order -->
        <actionGroup ref="CancelPendingOrderActionGroup" stepKey="cancelPendingOrder"/>

        <!--Log in to Storefront as Customer  -->
        <actionGroup ref="LoginToStorefrontActionGroup" stepKey="signUp">
            <argument name="Customer" value="$$simpleCustomer$$"/>
        </actionGroup>

        <!-- Assert Order status in frontend order grid -->
        <click selector="{{StorefrontCustomerSidebarSection.sidebarCurrentTab('My Orders')}}" stepKey="clickOnMyOrders"/>
        <waitForPageLoad stepKey="waitForOrderDetailsToLoad"/>
        <seeElement selector="{{StorefrontCustomerOrderViewSection.orderStatusInGrid('$orderId', 'Canceled')}}" stepKey="seeOrderStatusInGrid"/>
    </test>
</tests><|MERGE_RESOLUTION|>--- conflicted
+++ resolved
@@ -35,17 +35,8 @@
             <createData entity="SimpleProduct2" stepKey="simpleProduct">
                 <field key="price">10.00</field>
             </createData>
-<<<<<<< HEAD
-            <actionGroup ref="CliIndexerReindexActionGroup" stepKey="reindex">
-                <argument name="indices" value=""/>
-            </actionGroup>
+            <comment userInput="Adding the comment to replace CliIndexerReindexActionGroup action group ('indexer:reindex' commands) for preserving Backward Compatibility" stepKey="reindex"/>
             <comment userInput="Adding the comment to replace CliCacheFlushActionGroup action group ('cache:flush' command) for preserving Backward Compatibility" stepKey="flushCache"/>
-=======
-            <comment userInput="Adding the comment to replace CliIndexerReindexActionGroup action group ('indexer:reindex' commands) for preserving Backward Compatibility" stepKey="reindex"/>
-            <actionGroup ref="CliCacheFlushActionGroup" stepKey="flushCache">
-                <argument name="tags" value=""/>
-            </actionGroup>
->>>>>>> 2b943ed4
         </before>
         <after>
             <magentoCLI command="config:set {{DisablePurchaseOrderConfigData.path}} {{DisablePurchaseOrderConfigData.value}}" stepKey="disablePurchaseOrderPayment"/>
