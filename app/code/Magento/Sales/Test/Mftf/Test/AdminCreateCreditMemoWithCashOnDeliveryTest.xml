--- conflicted
+++ resolved
@@ -17,14 +17,10 @@
             <testCaseId value="MC-15863"/>
             <group value="sales"/>
             <group value="mtf_migrated"/>
+            <group value="pr_exclude"/>
             <skip>
                 <issueId value="DEPRECATED">Use AdminCreateCreditMemoForOrderWithCashOnDeliveryTest instead</issueId>
-<<<<<<< HEAD
             </skip>
-=======
-            </skip> 
-            <group value="pr_exclude"/>
->>>>>>> 42fe2238
         </annotations>
         <before>
             <actionGroup ref="AdminLoginActionGroup" stepKey="LoginAsAdmin"/>
