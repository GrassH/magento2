<?xml version="1.0" encoding="UTF-8"?>
<!--
 /**
  * Copyright © Magento, Inc. All rights reserved.
  * See COPYING.txt for license details.
  */
-->

<tests xmlns:xsi="http://www.w3.org/2001/XMLSchema-instance"
       xsi:noNamespaceSchemaLocation="urn:magento:mftf:Test/etc/testSchema.xsd">
    <test name="StorefrontVerifyOrderShipmentForDecimalQuantityTest">
        <annotations>
            <title value="Incorrect Quantity Shipped Displayed on order detail page on the front"/>
            <stories value="Verify shipment quantity for decimal quantity at frontend order shipment tab"/>
            <description value="Verify shipment quantity for decimal quantity at frontend order shipment tab"/>
            <features value="Sales"/>
            <testCaseId value="MC-39777"/>
            <useCaseId value="MC-39353"/>
            <severity value="MAJOR"/>
            <group value="Sales"/>
        </annotations>
        <before>
            <createData entity="_defaultCategory" stepKey="createSimpleCategory"/>
            <createData entity="SimpleProduct" stepKey="createSimpleProduct">
                <requiredEntity createDataKey="createSimpleCategory"/>
            </createData>
            <createData entity="Simple_US_Customer" stepKey="createSimpleUsCustomer">
                <field key="group_id">1</field>
            </createData>
        </before>
        <after>
            <comment userInput="Comment is added to preserve the step key for backward compatibility" stepKey="ClearFiltersAfter"/>
            <comment userInput="Comment is added to preserve the step key for backward compatibility" stepKey="clearOrderListingFilters"/>
            <deleteData createDataKey="createSimpleCategory" stepKey="deletePreReqCategory"/>
            <deleteData createDataKey="createSimpleProduct" stepKey="deletePreReqSimpleProduct"/>
            <amOnPage url="{{StorefrontCustomerLogoutPage.url}}" stepKey="logoutCustomerOne"/>
            <waitForPageLoad stepKey="waitLogoutCustomerOne"/>
            <deleteData createDataKey="createSimpleUsCustomer" stepKey="deleteCustomer"/>
            <actionGroup ref="AdminLogoutActionGroup" stepKey="logout"/>
        </after>
        <actionGroup ref="AdminLoginActionGroup" stepKey="LoginAsAdmin" />
        <actionGroup ref="AdminProductPageOpenByIdActionGroup" stepKey="goToProductEditPage">
            <argument name="productId" value="$$createSimpleProduct.id$$"/>
        </actionGroup>
        <comment userInput="Comment is added to preserve the step key for backward compatibility" stepKey="filterGroupedProductOptions"/>
        <comment userInput="Comment is added to preserve the step key for backward compatibility" stepKey="openProduct"/>
        <actionGroup ref="AdminClickOnAdvancedInventoryLinkActionGroup" stepKey="clickOnAdvancedInventoryLink"/>
        <actionGroup ref="AdminSetQtyUsesDecimalsConfigActionGroup" stepKey="setQtyUsesDecimalsConfig">
            <argument name="value" value="Yes"/>
        </actionGroup>
        <actionGroup ref="AdminSetEnableQtyIncrementsActionGroup" stepKey="setEnableQtyIncrements">
            <argument name="value" value="Yes"/>
        </actionGroup>
        <actionGroup ref="AdminSetQtyIncrementsForProductActionGroup" stepKey="setQtyIncrementsValue">
            <argument name="qty" value="2.14"/>
        </actionGroup>
        <actionGroup ref="AdminSetMinAllowedQtyForProductActionGroup" stepKey="fillMiniAllowedQty">
            <argument name="qty" value="2.14"/>
        </actionGroup>
        <actionGroup ref="AdminSubmitAdvancedInventoryFormActionGroup" stepKey="clickOnDoneButton"/>
        <actionGroup ref="AdminProductFormSaveActionGroup" stepKey="clickOnSaveButton"/>
        <actionGroup ref="LoginToStorefrontActionGroup" stepKey="signUpNewUser">
            <argument name="Customer" value="$$createSimpleUsCustomer$$"/>
        </actionGroup>
        <actionGroup ref="OpenStoreFrontProductPageActionGroup" stepKey="navigateToSimpleProductPage">
            <argument name="productUrlKey" value="$$createSimpleProduct.custom_attributes[url_key]$$"/>
        </actionGroup>
        <comment userInput="Comment is added to preserve the step key for backward compatibility" stepKey="waitForCatalogPageLoad"/>
        <actionGroup ref="AddToCartFromStorefrontProductPageActionGroup" stepKey="addToCartFromStorefrontProductPage">
            <argument name="productName" value="$$createSimpleProduct.name$$"/>
        </actionGroup>

        <actionGroup ref="StorefrontOpenCheckoutPageActionGroup" stepKey="openCheckoutPage"/>
        <actionGroup ref="StorefrontCheckoutClickNextButtonActionGroup" stepKey="clickNext"/>
        <actionGroup ref="ClickPlaceOrderActionGroup" stepKey="placeOrder"/>
<<<<<<< HEAD
        <actionGroup ref="StorefrontClickOrderLinkFromCheckoutSuccessPageActionGroup" stepKey="clickOrderLink"/>
        <comment userInput="BIC workaround" stepKey="grabOrderNumber"/>
        <grabFromCurrentUrl regex="~/order_id/(\d+)/~" stepKey="orderId"/>
        <!--Step11. Go to admin Order page for newly created order-->
        <actionGroup ref="AdminOpenOrderByEntityIdActionGroup" stepKey="filterOrdersGridById">
            <argument name="entityId" value="{$orderId}"/>
=======
        <comment userInput="Comment is added to preserve the step key for backward compatibility" stepKey="grabOrderNumber"/>
        <actionGroup ref="StorefrontClickOrderLinkFromCheckoutSuccessPageActionGroup" stepKey="openOrderViewPage"/>
        <grabFromCurrentUrl regex="~/order_id/(\d+)/~" stepKey="grabOrderId"/>
        <actionGroup ref="AdminOpenOrderByEntityIdActionGroup" stepKey="filterOrdersGridById">
            <argument name="entityId" value="$grabOrderId"/>
>>>>>>> 40ceb701
        </actionGroup>

        <actionGroup ref="GoToShipmentIntoOrderActionGroup" stepKey="clickShipAction"/>
        <actionGroup ref="SubmitShipmentIntoOrderActionGroup" stepKey="clickSubmitShipment"/>
        <actionGroup ref="StorefrontNavigateToCustomerOrdersHistoryPageActionGroup" stepKey="goToOrderHistoryPage"/>
<<<<<<< HEAD
        <!--Step12. Go to Customer Order Shipment Page and Checking the correctness of displayed Qty Shipped -->
        <amOnPage url="{{StorefrontCustomerOrderShipmentPage.url({$orderId})}}" stepKey="amOnOrderShipmentPage"/>
        <waitForPageLoad time="30" stepKey="waitForOrderShipmentsPageLoad"/>
=======
        <actionGroup ref="StorefrontOpenOrderShipmentsTabByOrderIdActionGroup" stepKey="amOnOrderShipmentPage">
            <argument name="orderId" value="$grabOrderId"/>
        </actionGroup>    
        <comment userInput="Comment is added to preserve the step key for backward compatibility"  stepKey="waitForOrderShipmentsPageLoad"/>
>>>>>>> 40ceb701
        <actionGroup ref="AssertStorefrontOrderShipmentsQtyShippedActionGroup" stepKey="verifyAssertOrderShipments">
            <argument name="expectedQtyShipped" value="2.14"/>
        </actionGroup>
    </test>
</tests><|MERGE_RESOLUTION|>--- conflicted
+++ resolved
@@ -73,35 +73,21 @@
         <actionGroup ref="StorefrontOpenCheckoutPageActionGroup" stepKey="openCheckoutPage"/>
         <actionGroup ref="StorefrontCheckoutClickNextButtonActionGroup" stepKey="clickNext"/>
         <actionGroup ref="ClickPlaceOrderActionGroup" stepKey="placeOrder"/>
-<<<<<<< HEAD
         <actionGroup ref="StorefrontClickOrderLinkFromCheckoutSuccessPageActionGroup" stepKey="clickOrderLink"/>
         <comment userInput="BIC workaround" stepKey="grabOrderNumber"/>
         <grabFromCurrentUrl regex="~/order_id/(\d+)/~" stepKey="orderId"/>
         <!--Step11. Go to admin Order page for newly created order-->
         <actionGroup ref="AdminOpenOrderByEntityIdActionGroup" stepKey="filterOrdersGridById">
             <argument name="entityId" value="{$orderId}"/>
-=======
-        <comment userInput="Comment is added to preserve the step key for backward compatibility" stepKey="grabOrderNumber"/>
-        <actionGroup ref="StorefrontClickOrderLinkFromCheckoutSuccessPageActionGroup" stepKey="openOrderViewPage"/>
-        <grabFromCurrentUrl regex="~/order_id/(\d+)/~" stepKey="grabOrderId"/>
-        <actionGroup ref="AdminOpenOrderByEntityIdActionGroup" stepKey="filterOrdersGridById">
-            <argument name="entityId" value="$grabOrderId"/>
->>>>>>> 40ceb701
         </actionGroup>
 
         <actionGroup ref="GoToShipmentIntoOrderActionGroup" stepKey="clickShipAction"/>
         <actionGroup ref="SubmitShipmentIntoOrderActionGroup" stepKey="clickSubmitShipment"/>
         <actionGroup ref="StorefrontNavigateToCustomerOrdersHistoryPageActionGroup" stepKey="goToOrderHistoryPage"/>
-<<<<<<< HEAD
-        <!--Step12. Go to Customer Order Shipment Page and Checking the correctness of displayed Qty Shipped -->
-        <amOnPage url="{{StorefrontCustomerOrderShipmentPage.url({$orderId})}}" stepKey="amOnOrderShipmentPage"/>
-        <waitForPageLoad time="30" stepKey="waitForOrderShipmentsPageLoad"/>
-=======
         <actionGroup ref="StorefrontOpenOrderShipmentsTabByOrderIdActionGroup" stepKey="amOnOrderShipmentPage">
-            <argument name="orderId" value="$grabOrderId"/>
-        </actionGroup>    
+            <argument name="orderId" value="$orderId"/>
+        </actionGroup>
         <comment userInput="Comment is added to preserve the step key for backward compatibility"  stepKey="waitForOrderShipmentsPageLoad"/>
->>>>>>> 40ceb701
         <actionGroup ref="AssertStorefrontOrderShipmentsQtyShippedActionGroup" stepKey="verifyAssertOrderShipments">
             <argument name="expectedQtyShipped" value="2.14"/>
         </actionGroup>
