<?xml version="1.0" encoding="UTF-8"?>
<!--
 /**
  * Copyright © Magento, Inc. All rights reserved.
  * See COPYING.txt for license details.
  */
-->

<sections xmlns:xsi="http://www.w3.org/2001/XMLSchema-instance"
        xsi:noNamespaceSchemaLocation="urn:magento:mftf:Page/etc/SectionObject.xsd">
    <section name="AdminCreditMemoTotalSection">
        <element name="subtotalRow" type="text" selector=".order-subtotal-table tbody > tr:nth-of-type({{row}}) td span.price" parameterized="true"/>
        <element name="total" type="text" selector="//table[contains(@class,'order-subtotal-table')]/tbody/tr/td[contains(text(), '{{total}}')]/following-sibling::td//span[contains(@class, 'price')]" parameterized="true"/>
        <element name="refundShipping" type="input" selector=".order-subtotal-table tbody input[name='creditmemo[shipping_amount]']"/>
        <element name="adjustmentRefund" type="input" selector=".order-subtotal-table tbody input[name='creditmemo[adjustment_positive]']"/>
        <element name="adjustmentFee" type="input" selector=".order-subtotal-table tbody input[name='creditmemo[adjustment_negative]']"/>
        <element name="grandTotal" type="text" selector=".order-subtotal-table tfoot tr.col-0>td span.price"/>
        <element name="appendComments" type="checkbox" selector=".order-totals-actions #notify_customer"/>
        <element name="emailCopy" type="checkbox" selector=".order-totals-actions #send_email"/>
        <element name="refundStoreCredit" type="checkbox" selector=".order-totals-actions .field-refund-store-credit input[type='checkbox']"/>
        <element name="submitRefundOffline" type="button" selector=".order-totals-actions button[data-ui-id='order-items-submit-button']" timeout="60"/>
<<<<<<< HEAD
=======
        <element name="submitRefundOfflineEnabled" type="button" selector=".order-totals-actions button[data-ui-id='order-items-submit-button']:not(.disabled)" timeout="60"/>
>>>>>>> 6c58e7f2
        <element name="creditMemoItem" type="text" selector="#sales_order_view_tabs_order_creditmemos"/>
        <element name="viewMemo" type="text" selector="div#sales_order_view_tabs_order_creditmemos_content a.action-menu-item"/>
        <element name="refundOffline" type="button"  selector=".order-totals-actions button[data-ui-id='order-items-submit-offline']"/>
        <element name="updateTotals" type="button" selector=".update-totals-button" timeout="30"/>
        <element name="disabledUpdateTotals" type="button" selector=".update-totals-button.disabled" timeout="30"/>
    </section>
</sections><|MERGE_RESOLUTION|>--- conflicted
+++ resolved
@@ -19,10 +19,7 @@
         <element name="emailCopy" type="checkbox" selector=".order-totals-actions #send_email"/>
         <element name="refundStoreCredit" type="checkbox" selector=".order-totals-actions .field-refund-store-credit input[type='checkbox']"/>
         <element name="submitRefundOffline" type="button" selector=".order-totals-actions button[data-ui-id='order-items-submit-button']" timeout="60"/>
-<<<<<<< HEAD
-=======
         <element name="submitRefundOfflineEnabled" type="button" selector=".order-totals-actions button[data-ui-id='order-items-submit-button']:not(.disabled)" timeout="60"/>
->>>>>>> 6c58e7f2
         <element name="creditMemoItem" type="text" selector="#sales_order_view_tabs_order_creditmemos"/>
         <element name="viewMemo" type="text" selector="div#sales_order_view_tabs_order_creditmemos_content a.action-menu-item"/>
         <element name="refundOffline" type="button"  selector=".order-totals-actions button[data-ui-id='order-items-submit-offline']"/>
