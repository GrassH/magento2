--- conflicted
+++ resolved
@@ -19,10 +19,7 @@
         <element name="billingAddress" type="text" selector=".order-billing-address"/>
         <element name="shippingAddress" type="text" selector=".order-shipping-address"/>
         <element name="itemsOrdered" type="text" selector=".edit-order-table"/>
-<<<<<<< HEAD
         <element name="attributeLabel" type="text" selector="//label[contains(.,'{{attributeLabel}}')]" parameterized="true"/>
-=======
         <element name="paymentInformation" type="text" selector="//div[@class='order-payment-method-title']"/>
->>>>>>> cb73be4c
     </section>
 </sections>