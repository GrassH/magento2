--- conflicted
+++ resolved
@@ -20,12 +20,9 @@
         <element name="reorder" type="button" selector="#order_reorder" timeout="30"/>
         <element name="edit" type="button" selector="#order_edit" timeout="30"/>
         <element name="modalOk" type="button" selector=".action-accept"/>
-<<<<<<< HEAD
         <element name="unhold" type="button" selector="#order-view-unhold-button" timeout="30"/>
-=======
         <element name="invoiceBtn" type="button" selector="//button[@title='Invoice']"/>
         <element name="shipBtn" type="button" selector="//button[@title='Ship']"/>
         <element name="shipmentsTab" type="button" selector="#sales_order_view_tabs_order_shipments"/>
->>>>>>> 083dca41
     </section>
 </sections>