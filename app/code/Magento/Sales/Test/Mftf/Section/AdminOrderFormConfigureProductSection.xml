--- conflicted
+++ resolved
@@ -9,12 +9,8 @@
 <sections xmlns:xsi="http://www.w3.org/2001/XMLSchema-instance"
         xsi:noNamespaceSchemaLocation="urn:magento:mftf:Page/etc/SectionObject.xsd">
     <section name="AdminOrderFormConfigureProductSection">
-<<<<<<< HEAD
         <element name="configure" type="button" selector="//a[@product_id='{{productId}}']" parameterized="true"/>
         <element name="optionSelect" type="select" selector="//div[@class='product-options']/div/div/select[../../label[text() = '{{option}}']]" parameterized="true"/>
-=======
-        <element name="optionSelect" type="select" selector="//div[contains(@class,'product-options')]/div/div/select[../../label[text() = '{{option}}']]" parameterized="true"/>
->>>>>>> 211dd25c
         <element name="quantity" type="input" selector="#product_composite_configure_input_qty"/>
         <element name="ok" type="button" selector=".modal-header .page-actions button[data-role='action']" timeout="30"/>
     </section>
