<?xml version="1.0" encoding="UTF-8"?>
<!--
 /**
  * Copyright © Magento, Inc. All rights reserved.
  * See COPYING.txt for license details.
  */
-->

<sections xmlns:xsi="http://www.w3.org/2001/XMLSchema-instance"
        xsi:noNamespaceSchemaLocation="urn:magento:mftf:Page/etc/SectionObject.xsd">
    <section name="AdminOrderFormConfigureProductSection">
        <element name="optionSelect" type="select" selector="//div[contains(@class,'product-options')]/div/div/select[../../label[text() = '{{option}}']]" parameterized="true"/>
        <element name="optionSelectNew" type="select" selector="//label[text()='{{option1}}']/following-sibling::div/select" parameterized="true"/>
        <element name="quantity" type="input" selector="#product_composite_configure_input_qty"/>
        <element name="ok" type="button" selector=".modal-header .page-actions button[data-role='action']" timeout="30"/>
<<<<<<< HEAD
        <element name="associatedProducts" type="block" selector="._show #catalog_product_composite_configure_fields_configurable"/>
        <element name="bundleItems" type="block" selector="._show #catalog_product_composite_configure_fields_bundle"/>
        <element name="bundleSelect" type="select" selector="//label/span[text()='{{bundleOption}}']/../following-sibling::div/select" parameterized="true"/>
        <element name="downloadableInformation" type="block" selector="._show #catalog_product_composite_configure_fields_downloadable"/>
        <element name="checkLinkDownloadableProduct" type="checkbox" selector="//label[contains(text(),'{{link}}')]/preceding-sibling::input" parameterized="true"/>
=======
        <element name="selectOption" type="select" selector="//form[@id='product_composite_configure_form']//select"/>
>>>>>>> 367f2369
    </section>
</sections><|MERGE_RESOLUTION|>--- conflicted
+++ resolved
@@ -13,14 +13,11 @@
         <element name="optionSelectNew" type="select" selector="//label[text()='{{option1}}']/following-sibling::div/select" parameterized="true"/>
         <element name="quantity" type="input" selector="#product_composite_configure_input_qty"/>
         <element name="ok" type="button" selector=".modal-header .page-actions button[data-role='action']" timeout="30"/>
-<<<<<<< HEAD
         <element name="associatedProducts" type="block" selector="._show #catalog_product_composite_configure_fields_configurable"/>
         <element name="bundleItems" type="block" selector="._show #catalog_product_composite_configure_fields_bundle"/>
         <element name="bundleSelect" type="select" selector="//label/span[text()='{{bundleOption}}']/../following-sibling::div/select" parameterized="true"/>
         <element name="downloadableInformation" type="block" selector="._show #catalog_product_composite_configure_fields_downloadable"/>
         <element name="checkLinkDownloadableProduct" type="checkbox" selector="//label[contains(text(),'{{link}}')]/preceding-sibling::input" parameterized="true"/>
-=======
         <element name="selectOption" type="select" selector="//form[@id='product_composite_configure_form']//select"/>
->>>>>>> 367f2369
     </section>
 </sections>