--- conflicted
+++ resolved
@@ -14,11 +14,7 @@
         <element name="requiredGroup" type="text" selector=".admin__field.required[data-ui-id='billing-address-fieldset-element-form-field-group-id']"/>
         <element name="requiredEmail" type="text" selector=".admin__field.required[data-ui-id='billing-address-fieldset-element-form-field-email']"/>
         <element name="defaultGeneral" type="text" selector="//*[contains(text(),'General')]" timeout="15"/>
-<<<<<<< HEAD
-        <element name="defaultGeneral" type="text" selector="//*[contains(text(),'General')]" time="15"/>
         <element name="emailErrorMessage" type="text" selector="#email-error"/>
         <element name="defaultGeneral" type="text" selector="//*[contains(text(),'General')]" timeout="15"/>
-=======
->>>>>>> 04e79d66
     </section>
 </sections>