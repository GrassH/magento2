<?xml version="1.0" encoding="UTF-8"?>
<!--
 /**
  * Copyright © Magento, Inc. All rights reserved.
  * See COPYING.txt for license details.
  */
-->

<sections xmlns:xsi="http://www.w3.org/2001/XMLSchema-instance"
        xsi:noNamespaceSchemaLocation="urn:magento:mftf:Page/etc/SectionObject.xsd">
    <section name="AdminOrderFormItemsOrderedSection">
        <element name="addProductsBySku" type="button" selector="//section[@id='order-items']//span[contains(text(),'Add Products By SKU')]"/>
        <element name="configureButtonBySku" type="button" selector="//div[@class='sku-configure-button']//span[contains(text(),'Configure')]"/>
        <element name="configureProductOk" type="button" selector="//div[@class='page-main-actions']//span[contains(text(),'OK')]"/>
        <element name="configureProductQtyField" type="input" selector="//*[@id='super-product-table']/tbody/tr[{{arg}}]/td[5]/input[1]" parameterized="true"/>
        <element name="addProductToOrder" type="input" selector="//*[@title='Add Products to Order']"/>
        <element name="itemsOrderedSummaryText" type="textarea" selector="//table[@class='data-table admin__table-primary order-tables']/tfoot/tr"/>
        <element name="configureSelectAttribute" type="select" selector="select[id*=attribute]"/>
<<<<<<< HEAD
        <element name="moveProduct" type="select" selector="//td[contains(.,'{{productName}}')]/../..//td//select" parameterized="true"/>
=======
        <element name="itemsSKU" type="text" selector="(//div[contains(@class, 'product-sku-block')])[{{productNumber}}]" parameterized="true"/>
>>>>>>> e701018a
    </section>
</sections>
<|MERGE_RESOLUTION|>--- conflicted
+++ resolved
@@ -16,10 +16,7 @@
         <element name="addProductToOrder" type="input" selector="//*[@title='Add Products to Order']"/>
         <element name="itemsOrderedSummaryText" type="textarea" selector="//table[@class='data-table admin__table-primary order-tables']/tfoot/tr"/>
         <element name="configureSelectAttribute" type="select" selector="select[id*=attribute]"/>
-<<<<<<< HEAD
+        <element name="itemsSKU" type="text" selector="(//div[contains(@class, 'product-sku-block')])[{{productNumber}}]" parameterized="true"/>
         <element name="moveProduct" type="select" selector="//td[contains(.,'{{productName}}')]/../..//td//select" parameterized="true"/>
-=======
-        <element name="itemsSKU" type="text" selector="(//div[contains(@class, 'product-sku-block')])[{{productNumber}}]" parameterized="true"/>
->>>>>>> e701018a
     </section>
 </sections>
