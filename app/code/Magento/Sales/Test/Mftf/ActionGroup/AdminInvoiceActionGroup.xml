--- conflicted
+++ resolved
@@ -39,7 +39,6 @@
         <see selector="{{AdminInvoiceItemsSection.skuColumn}}" userInput="{{product.sku}}" stepKey="seeProductSkuInGrid"/>
     </actionGroup>
 
-<<<<<<< HEAD
     <!--Admin Fast Create Invoice-->
     <actionGroup name="adminFastCreateInvoice">
         <click selector="{{AdminOrderDetailsMainActionsSection.invoice}}" stepKey="clickInvoiceButton"/>
@@ -51,7 +50,8 @@
         <waitForLoadingMaskToDisappear stepKey="waitForLoadingMask5" />
         <click selector="{{AdminOrderInvoicesTabSection.viewInvoice}}" stepKey="openInvoicePage"/>
         <waitForPageLoad stepKey="waitForInvoicePageLoad" time="5"/>
-=======
+    </actionGroup>
+
     <actionGroup name="goToInvoiceIntoOrder">
         <click selector="{{AdminOrderDetailsMainActionsSection.invoice}}" stepKey="clickInvoiceAction"/>
         <seeInCurrentUrl url="{{AdminInvoiceNewPage.url}}" stepKey="seeOrderInvoiceUrl"/>
@@ -62,6 +62,5 @@
         <click selector="{{AdminInvoiceMainActionsSection.submitInvoice}}" stepKey="clickSubmitInvoice"/>
         <seeInCurrentUrl url="{{AdminOrderDetailsPage.url}}" stepKey="seeViewOrderPageInvoice"/>
         <see selector="{{AdminOrderDetailsMessagesSection.successMessage}}" userInput="The invoice has been created." stepKey="seeInvoiceCreateSuccess"/>
->>>>>>> 9845b2b5
     </actionGroup>
 </actionGroups>