<?xml version="1.0" encoding="UTF-8"?>
<!--
 /**
  * Copyright © Magento, Inc. All rights reserved.
  * See COPYING.txt for license details.
  */
-->

<actionGroups xmlns:xsi="http://www.w3.org/2001/XMLSchema-instance"
              xsi:noNamespaceSchemaLocation="urn:magento:mftf:Test/etc/actionGroupSchema.xsd">
    <!--Check customer information is correct in invoice-->
    <actionGroup name="verifyBasicInvoiceInformation">
        <arguments>
            <argument name="customer"/>
            <argument name="shippingAddress"/>
            <argument name="billingAddress"/>
            <argument name="customerGroup" defaultValue="GeneralCustomerGroup"/>
        </arguments>
        <see selector="{{AdminInvoiceOrderInformationSection.customerName}}" userInput="{{customer.firstname}}" stepKey="seeCustomerName"/>
        <see selector="{{AdminInvoiceOrderInformationSection.customerEmail}}" userInput="{{customer.email}}" stepKey="seeCustomerEmail"/>
        <see selector="{{AdminInvoiceOrderInformationSection.customerGroup}}" userInput="{{customerGroup.code}}" stepKey="seeCustomerGroup"/>

        <see selector="{{AdminInvoiceAddressInformationSection.billingAddress}}" userInput="{{billingAddress.street[0]}}" stepKey="seeBillingAddressStreet"/>
        <see selector="{{AdminInvoiceAddressInformationSection.billingAddress}}" userInput="{{billingAddress.city}}" stepKey="seeBillingAddressCity"/>
        <see selector="{{AdminInvoiceAddressInformationSection.billingAddress}}" userInput="{{billingAddress.country_id}}" stepKey="seeBillingAddressCountry"/>
        <see selector="{{AdminInvoiceAddressInformationSection.billingAddress}}" userInput="{{billingAddress.postcode}}" stepKey="seeBillingAddressPostcode"/>

        <see selector="{{AdminInvoiceAddressInformationSection.shippingAddress}}" userInput="{{shippingAddress.street[0]}}" stepKey="seeShippingAddressStreet"/>
        <see selector="{{AdminInvoiceAddressInformationSection.shippingAddress}}" userInput="{{shippingAddress.city}}" stepKey="seeShippingAddressCity"/>
        <see selector="{{AdminInvoiceAddressInformationSection.shippingAddress}}" userInput="{{shippingAddress.country_id}}" stepKey="seeShippingAddressCountry"/>
        <see selector="{{AdminInvoiceAddressInformationSection.shippingAddress}}" userInput="{{shippingAddress.postcode}}" stepKey="seeShippingAddressPostcode"/>
    </actionGroup>

    <!--Check that product is in invoice items-->
    <actionGroup name="seeProductInInvoiceItems">
        <arguments>
            <argument name="product"/>
        </arguments>
        <see selector="{{AdminInvoiceItemsSection.skuColumn}}" userInput="{{product.sku}}" stepKey="seeProductSkuInGrid"/>
    </actionGroup>

<<<<<<< HEAD
=======
    <!--Admin Fast Create Invoice-->
    <actionGroup name="adminFastCreateInvoice">
        <click selector="{{AdminOrderDetailsMainActionsSection.invoice}}" stepKey="clickInvoiceButton"/>
        <waitForPageLoad stepKey="waitForNewInvoicePageLoad"/>
        <click selector="{{AdminInvoiceMainActionsSection.submitInvoice}}" stepKey="clickSubmitInvoice"/>
        <waitForPageLoad stepKey="waitForSuccessMessageLoad"/>
        <see selector="{{AdminOrderDetailsMessagesSection.successMessage}}" userInput="The invoice has been created." stepKey="seeSuccessMessage"/>
        <click selector="{{AdminOrderDetailsOrderViewSection.invoices}}" stepKey="clickInvoices"/>
        <waitForLoadingMaskToDisappear stepKey="waitForLoadingMask5" />
        <click selector="{{AdminOrderInvoicesTabSection.viewInvoice}}" stepKey="openInvoicePage"/>
        <waitForPageLoad stepKey="waitForInvoicePageLoad"/>
    </actionGroup>

>>>>>>> 8b7e6838
    <actionGroup name="goToInvoiceIntoOrder">
        <click selector="{{AdminOrderDetailsMainActionsSection.invoice}}" stepKey="clickInvoiceAction"/>
        <seeInCurrentUrl url="{{AdminInvoiceNewPage.url}}" stepKey="seeOrderInvoiceUrl"/>
        <see selector="{{AdminHeaderSection.pageTitle}}" userInput="New Invoice" stepKey="seePageNameNewInvoicePage"/>
    </actionGroup>

    <actionGroup name="submitInvoiceIntoOrder">
        <click selector="{{AdminInvoiceMainActionsSection.submitInvoice}}" stepKey="clickSubmitInvoice"/>
        <seeInCurrentUrl url="{{AdminOrderDetailsPage.url}}" stepKey="seeViewOrderPageInvoice"/>
        <see selector="{{AdminOrderDetailsMessagesSection.successMessage}}" userInput="The invoice has been created." stepKey="seeInvoiceCreateSuccess"/>
    </actionGroup>
</actionGroups><|MERGE_RESOLUTION|>--- conflicted
+++ resolved
@@ -39,8 +39,6 @@
         <see selector="{{AdminInvoiceItemsSection.skuColumn}}" userInput="{{product.sku}}" stepKey="seeProductSkuInGrid"/>
     </actionGroup>
 
-<<<<<<< HEAD
-=======
     <!--Admin Fast Create Invoice-->
     <actionGroup name="adminFastCreateInvoice">
         <click selector="{{AdminOrderDetailsMainActionsSection.invoice}}" stepKey="clickInvoiceButton"/>
@@ -54,7 +52,6 @@
         <waitForPageLoad stepKey="waitForInvoicePageLoad"/>
     </actionGroup>
 
->>>>>>> 8b7e6838
     <actionGroup name="goToInvoiceIntoOrder">
         <click selector="{{AdminOrderDetailsMainActionsSection.invoice}}" stepKey="clickInvoiceAction"/>
         <seeInCurrentUrl url="{{AdminInvoiceNewPage.url}}" stepKey="seeOrderInvoiceUrl"/>
