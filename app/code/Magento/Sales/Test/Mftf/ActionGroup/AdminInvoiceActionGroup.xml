--- conflicted
+++ resolved
@@ -80,8 +80,6 @@
         <fillField selector="{{AdminInvoicesFiltersSection.orderNum}}" userInput="{{orderId}}" stepKey="fillOrderIdForFilter"/>
         <click selector="{{AdminInvoicesFiltersSection.applyFilters}}" stepKey="clickApplyFilters"/>
         <waitForPageLoad stepKey="waitForFiltersApply"/>
-<<<<<<< HEAD
-=======
     </actionGroup>
 
     <actionGroup name="FilterInvoiceGridByOrderIdWithCleanFiltersActionGroup" extends="filterInvoiceGridByOrderId">
@@ -89,6 +87,5 @@
             <argument name="orderId" type="string"/>
         </arguments>
         <conditionalClick selector="{{AdminInvoicesGridSection.clearFilters}}" dependentSelector="{{AdminInvoicesGridSection.clearFilters}}" visible="true" stepKey="clearFilters" after="goToInvoices"/>
->>>>>>> f85e6644
     </actionGroup>
 </actionGroups>