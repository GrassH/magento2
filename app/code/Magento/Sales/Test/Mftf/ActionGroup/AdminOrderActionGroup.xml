--- conflicted
+++ resolved
@@ -343,7 +343,6 @@
         <see selector="{{AdminOrderDetailsInformationSection.orderStatus}}" userInput="Canceled" stepKey="seeOrderStatusCanceled"/>
     </actionGroup>
 
-<<<<<<< HEAD
     <!-- Create Order -->
     <actionGroup name="CreateOrderActionGroup">
         <arguments>
@@ -364,11 +363,11 @@
         <waitForPageLoad stepKey="waitForShippingMethodsThickened"/>
         <click selector="{{OrdersGridSection.submitOrder}}" stepKey="submitOrder"/>
         <see stepKey="seeSuccessMessageForOrder" userInput="You created the order."/>
-=======
+    </actionGroup>
+
     <!--Select Check Money payment method-->
     <actionGroup name="SelectCheckMoneyPaymentMethod">
         <waitForElementVisible selector="{{AdminOrderFormPaymentSection.paymentBlock}}" stepKey="waitForPaymentOptions"/>
         <conditionalClick selector="{{AdminOrderFormPaymentSection.checkMoneyOption}}" dependentSelector="{{AdminOrderFormPaymentSection.checkMoneyOption}}" visible="true" stepKey="checkCheckMoneyOption"/>
->>>>>>> d88cf06b
     </actionGroup>
 </actionGroups>