--- conflicted
+++ resolved
@@ -35,11 +35,7 @@
          * Base url
          * @type {string}
          */
-<<<<<<< HEAD
-        sampleFilesBaseUrl: '<?php echo $block->getBaseUrl() ?>' + 'pub/',
-=======
         sampleFilesBaseUrl: '<?php echo $block->getUrl('*/*/download/', ['filename' => 'entity-name']) ?>',
->>>>>>> b0372d69
 
         /**
          * Reset selected index
@@ -109,11 +105,7 @@
         showSampleFile: function(entityId) {
             var sampleFileSpan = jQuery('#sample-file-span');
             if (entityId) {
-<<<<<<< HEAD
-                var sampleFileLink = this.sampleFilesBaseUrl + entityId + '.csv';
-=======
                 var sampleFileLink = this.sampleFilesBaseUrl.replace('entity-name', entityId);
->>>>>>> b0372d69
                 jQuery('#sample-file-link').attr('href', sampleFileLink);
                 if (sampleFileSpan.is(':hidden')) {
                     sampleFileSpan.show();
