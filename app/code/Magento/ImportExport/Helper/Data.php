<?php
/**
 * Copyright © 2015 Magento. All rights reserved.
 * See COPYING.txt for license details.
 */

// @codingStandardsIgnoreFile

namespace Magento\ImportExport\Helper;

/**
 * ImportExport data helper
 *
 * @author      Magento Core Team <core@magentocommerce.com>
 */
class Data extends \Magento\Framework\App\Helper\AbstractHelper
{
    /**#@+
     * XML path for config data
     */
    const XML_PATH_EXPORT_LOCAL_VALID_PATH = 'general/file/importexport_local_valid_paths';

    const XML_PATH_BUNCH_SIZE = 'general/file/bunch_size';

    /**#@-*/

    /**
     * @var \Magento\Framework\File\Size
     */
    protected $_fileSize;

    /**
     * @param \Magento\Framework\App\Helper\Context $context
<<<<<<< HEAD
     * @param \Magento\Framework\App\Config\ScopeConfigInterface $scopeConfig
     * @param \Magento\Store\Model\StoreManagerInterface $storeManager
     * @param \Magento\Framework\App\State $appState
     * @param \Magento\Framework\Pricing\PriceCurrencyInterface $priceCurrency
=======
>>>>>>> 92552fa9
     * @param \Magento\Framework\File\Size $fileSize
     */
    public function __construct(
        \Magento\Framework\App\Helper\Context $context,
<<<<<<< HEAD
        \Magento\Framework\App\Config\ScopeConfigInterface $scopeConfig,
        \Magento\Store\Model\StoreManagerInterface $storeManager,
        \Magento\Framework\App\State $appState,
        \Magento\Framework\Pricing\PriceCurrencyInterface $priceCurrency,
        \Magento\Framework\File\Size $fileSize,
        $dbCompatibleMode = true
=======
        \Magento\Framework\File\Size $fileSize
>>>>>>> 92552fa9
    ) {
        $this->_fileSize = $fileSize;
        parent::__construct(
            $context
        );
    }

    /**
     * Get maximum upload size message
     *
     * @return string
     */
    public function getMaxUploadSizeMessage()
    {
        $maxImageSize = $this->_fileSize->getMaxFileSizeInMb();
        if ($maxImageSize) {
            $message = __('The total size of the uploadable files can\'t be more than %1M', $maxImageSize);
        } else {
            $message = __('System doesn\'t allow to get file upload settings');
        }
        return $message;
    }

    /**
     * Get valid path masks to files for importing/exporting
     *
     * @return string[]
     */
    public function getLocalValidPaths()
    {
<<<<<<< HEAD
        $paths = $this->_scopeConfig->getValue(self::XML_PATH_EXPORT_LOCAL_VALID_PATH, \Magento\Store\Model\ScopeInterface::SCOPE_STORE);
=======
        $paths = $this->scopeConfig->getValue(self::XML_PATH_EXPORT_LOCAL_VALID_PATH, \Magento\Store\Model\ScopeInterface::SCOPE_STORE);
>>>>>>> 92552fa9
        return $paths;
    }

    /**
     * Retrieve size of bunch (how many entities should be involved in one import iteration)
     *
     * @return int
     */
    public function getBunchSize()
    {
<<<<<<< HEAD
        return (int)$this->_scopeConfig->getValue(self::XML_PATH_BUNCH_SIZE, \Magento\Store\Model\ScopeInterface::SCOPE_STORE);
=======
        return (int)$this->scopeConfig->getValue(self::XML_PATH_BUNCH_SIZE, \Magento\Store\Model\ScopeInterface::SCOPE_STORE);
>>>>>>> 92552fa9
    }
}<|MERGE_RESOLUTION|>--- conflicted
+++ resolved
@@ -31,27 +31,11 @@
 
     /**
      * @param \Magento\Framework\App\Helper\Context $context
-<<<<<<< HEAD
-     * @param \Magento\Framework\App\Config\ScopeConfigInterface $scopeConfig
-     * @param \Magento\Store\Model\StoreManagerInterface $storeManager
-     * @param \Magento\Framework\App\State $appState
-     * @param \Magento\Framework\Pricing\PriceCurrencyInterface $priceCurrency
-=======
->>>>>>> 92552fa9
      * @param \Magento\Framework\File\Size $fileSize
      */
     public function __construct(
         \Magento\Framework\App\Helper\Context $context,
-<<<<<<< HEAD
-        \Magento\Framework\App\Config\ScopeConfigInterface $scopeConfig,
-        \Magento\Store\Model\StoreManagerInterface $storeManager,
-        \Magento\Framework\App\State $appState,
-        \Magento\Framework\Pricing\PriceCurrencyInterface $priceCurrency,
-        \Magento\Framework\File\Size $fileSize,
-        $dbCompatibleMode = true
-=======
         \Magento\Framework\File\Size $fileSize
->>>>>>> 92552fa9
     ) {
         $this->_fileSize = $fileSize;
         parent::__construct(
@@ -82,11 +66,7 @@
      */
     public function getLocalValidPaths()
     {
-<<<<<<< HEAD
-        $paths = $this->_scopeConfig->getValue(self::XML_PATH_EXPORT_LOCAL_VALID_PATH, \Magento\Store\Model\ScopeInterface::SCOPE_STORE);
-=======
         $paths = $this->scopeConfig->getValue(self::XML_PATH_EXPORT_LOCAL_VALID_PATH, \Magento\Store\Model\ScopeInterface::SCOPE_STORE);
->>>>>>> 92552fa9
         return $paths;
     }
 
@@ -97,10 +77,6 @@
      */
     public function getBunchSize()
     {
-<<<<<<< HEAD
-        return (int)$this->_scopeConfig->getValue(self::XML_PATH_BUNCH_SIZE, \Magento\Store\Model\ScopeInterface::SCOPE_STORE);
-=======
         return (int)$this->scopeConfig->getValue(self::XML_PATH_BUNCH_SIZE, \Magento\Store\Model\ScopeInterface::SCOPE_STORE);
->>>>>>> 92552fa9
     }
 }