<?php
/**
 * Copyright © Magento, Inc. All rights reserved.
 * See COPYING.txt for license details.
 */

namespace Magento\ImportExport\Helper;

use Magento\Framework\App\Filesystem\DirectoryList;
use Magento\Framework\Exception\ValidatorException;
use Magento\ImportExport\Model\Import;
use Magento\Framework\Filesystem\Directory\ReadInterface;

/**
 * ImportExport history reports helper
 *
 * @api
 * @since 100.0.2
 */
class Report extends \Magento\Framework\App\Helper\AbstractHelper
{
    /**
     * @var \Magento\Framework\Stdlib\DateTime\Timezone
     */
    protected $timeZone;

    /**
     * @var \Magento\Framework\Filesystem\Directory\WriteInterface
     */
    protected $varDirectory;

    /**
     * @var ReadInterface
     */
    private $importHistoryDirectory;

    /**
     * Construct
     *
     * @param \Magento\Framework\App\Helper\Context $context
     * @param \Magento\Framework\Stdlib\DateTime\Timezone $timeZone
     * @param \Magento\Framework\Filesystem $filesystem
     */
    public function __construct(
        \Magento\Framework\App\Helper\Context $context,
        \Magento\Framework\Stdlib\DateTime\Timezone $timeZone,
        \Magento\Framework\Filesystem $filesystem
    ) {
        $this->timeZone = $timeZone;
<<<<<<< HEAD
        $this->varDirectory = $filesystem->getDirectoryWrite(DirectoryList::VAR_DIR);
        $importHistoryPath = $this->varDirectory->getAbsolutePath('import_history');
        $this->importHistoryDirectory = $filesystem->getDirectoryReadByPath($importHistoryPath);
=======
        $this->varDirectory = $filesystem->getDirectoryWrite(DirectoryList::VAR_IMPORT_EXPORT);
>>>>>>> 83202eef
        parent::__construct($context);
    }

    /**
     * Calculate import time
     *
     * @param string $time
     * @return string
     */
    public function getExecutionTime($time)
    {
        $reportTime = $this->timeZone->date($time);
        $timeDiff = $reportTime->diff($this->timeZone->date());
        return $timeDiff->format('%H:%I:%S');
    }

    /**
     * Get import summary
     *
     * @param \Magento\ImportExport\Model\Import $import
     * @return string
     */
    public function getSummaryStats(\Magento\ImportExport\Model\Import $import)
    {
        $message = __(
            'Created: %1, Updated: %2, Deleted: %3',
            $import->getCreatedItemsCount(),
            $import->getUpdatedItemsCount(),
            $import->getDeletedItemsCount()
        );
        return $message;
    }

    /**
     * Checks imported file exists.
     *
     * @param string $filename
     * @return bool
     */
    public function importFileExists($filename)
    {
        return $this->varDirectory->isFile($this->getFilePath($filename));
    }

    /**
     * Get report file output
     *
     * @param string $filename
     * @return string
     */
    public function getReportOutput($filename)
    {
        return $this->varDirectory->readFile($this->getFilePath($filename));
    }

    /**
     * Get report absolute path.
     *
     * @param string $fileName
     * @return string
     */
    public function getReportAbsolutePath($fileName)
    {
        return $this->varDirectory->getAbsolutePath(Import::IMPORT_HISTORY_DIR . $fileName);
    }

    /**
     * Retrieve report file size
     *
     * @param string $filename
     * @return int|null
     */
    public function getReportSize($filename)
    {
        $statResult = $this->varDirectory->stat($this->getFilePath($filename));

        return $statResult['size'] ?? null;
    }

    /**
     * Get file path.
     *
     * @param string $filename
     * @return string
     * @throws \InvalidArgumentException
     */
    protected function getFilePath($filename)
    {
        try {
            $filePath = $this->varDirectory->getRelativePath($this->importHistoryDirectory->getAbsolutePath($filename));
        } catch (ValidatorException $e) {
            throw new \InvalidArgumentException('File not found');
        }
        return $filePath;
    }

    /**
     * Get csv delimiter from request.
     *
     * @return string
     * @since 100.2.2
     */
    public function getDelimiter()
    {
        return $this->_request->getParam(Import::FIELD_FIELD_SEPARATOR, ',');
    }
}<|MERGE_RESOLUTION|>--- conflicted
+++ resolved
@@ -47,13 +47,9 @@
         \Magento\Framework\Filesystem $filesystem
     ) {
         $this->timeZone = $timeZone;
-<<<<<<< HEAD
-        $this->varDirectory = $filesystem->getDirectoryWrite(DirectoryList::VAR_DIR);
+        $this->varDirectory = $filesystem->getDirectoryWrite(DirectoryList::VAR_IMPORT_EXPORT);
         $importHistoryPath = $this->varDirectory->getAbsolutePath('import_history');
         $this->importHistoryDirectory = $filesystem->getDirectoryReadByPath($importHistoryPath);
-=======
-        $this->varDirectory = $filesystem->getDirectoryWrite(DirectoryList::VAR_IMPORT_EXPORT);
->>>>>>> 83202eef
         parent::__construct($context);
     }
 
