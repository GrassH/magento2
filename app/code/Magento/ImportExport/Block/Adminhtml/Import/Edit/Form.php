<?php
/**
 * Copyright © 2015 Magento. All rights reserved.
 * See COPYING.txt for license details.
 */
namespace Magento\ImportExport\Block\Adminhtml\Import\Edit;

/**
 * Import edit form block
 *
 * @author      Magento Core Team <core@magentocommerce.com>
 */
class Form extends \Magento\Backend\Block\Widget\Form\Generic
{
    /**
     * Basic import model
     *
     * @var \Magento\ImportExport\Model\Import
     */
    protected $_importModel;

    /**
     * @var \Magento\ImportExport\Model\Source\Import\EntityFactory
     */
    protected $_entityFactory;

    /**
     * @var \Magento\ImportExport\Model\Source\Import\Behavior\Factory
     */
    protected $_behaviorFactory;

    /**
     * @param \Magento\Backend\Block\Template\Context $context
     * @param \Magento\Framework\Registry $registry
     * @param \Magento\Framework\Data\FormFactory $formFactory
     * @param \Magento\ImportExport\Model\Import $importModel
     * @param \Magento\ImportExport\Model\Source\Import\EntityFactory $entityFactory
     * @param \Magento\ImportExport\Model\Source\Import\Behavior\Factory $behaviorFactory
     * @param array $data
     */
    public function __construct(
        \Magento\Backend\Block\Template\Context $context,
        \Magento\Framework\Registry $registry,
        \Magento\Framework\Data\FormFactory $formFactory,
        \Magento\ImportExport\Model\Import $importModel,
        \Magento\ImportExport\Model\Source\Import\EntityFactory $entityFactory,
        \Magento\ImportExport\Model\Source\Import\Behavior\Factory $behaviorFactory,
        array $data = []
    ) {
        $this->_entityFactory = $entityFactory;
        $this->_behaviorFactory = $behaviorFactory;
        parent::__construct($context, $registry, $formFactory, $data);
        $this->_importModel = $importModel;
    }

    /**
     * Add fieldsets
     *
     * @return $this
     * @SuppressWarnings(PHPMD.ExcessiveMethodLength)
     */
    protected function _prepareForm()
    {
        /** @var \Magento\Framework\Data\Form $form */
        $form = $this->_formFactory->create(
            [
                'data' => [
                    'id' => 'edit_form',
                    'action' => $this->getUrl('adminhtml/*/validate'),
                    'method' => 'post',
                    'enctype' => 'multipart/form-data',
                ],
            ]
        );

        // base fieldset
        $fieldsets['base'] = $form->addFieldset('base_fieldset', ['legend' => __('Import Settings')]);
        $fieldsets['base']->addField(
            'entity',
            'select',
            [
                'name' => 'entity',
                'title' => __('Entity Type'),
                'label' => __('Entity Type'),
                'required' => true,
                'onchange' => 'varienImport.handleEntityTypeSelector();',
                'values' => $this->_entityFactory->create()->toOptionArray()
            ]
        );

        // add behaviour fieldsets
        $uniqueBehaviors = $this->_importModel->getUniqueEntityBehaviors();
        foreach ($uniqueBehaviors as $behaviorCode => $behaviorClass) {
            $fieldsets[$behaviorCode] = $form->addFieldset(
                $behaviorCode . '_fieldset',
                ['legend' => __('Import Behavior'), 'class' => 'no-display']
            );
            /** @var $behaviorSource \Magento\ImportExport\Model\Source\Import\AbstractBehavior */
            $fieldsets[$behaviorCode]->addField(
                $behaviorCode,
                'select',
                [
                    'name' => 'behavior',
                    'title' => __('Import Behavior'),
                    'label' => __('Import Behavior'),
                    'required' => true,
                    'disabled' => true,
                    'values' => $this->_behaviorFactory->create($behaviorClass)->toOptionArray(),
                    'class' => $behaviorCode,
                ]
            );
            $fieldsets[$behaviorCode]->addField(
                $behaviorCode . \Magento\ImportExport\Model\Import::FIELD_FIELD_SEPARATOR,
                'text',
                [
                    'name' => \Magento\ImportExport\Model\Import::FIELD_FIELD_SEPARATOR,
                    'label' => __('Field separator'),
                    'title' => __('Field separator'),
                    'required' => true,
                    'disabled' => true,
                    'class' => $behaviorCode,
                    'value' => ',',
                ]
            );
            $fieldsets[$behaviorCode]->addField(
                $behaviorCode . \Magento\ImportExport\Model\Import::FIELD_FIELD_MULTIPLE_VALUE_SEPARATOR,
                'text',
                [
                    'name' => \Magento\ImportExport\Model\Import::FIELD_FIELD_MULTIPLE_VALUE_SEPARATOR,
                    'label' => __('Multiple value separator'),
                    'title' => __('Multiple value separator'),
                    'required' => true,
                    'disabled' => true,
                    'class' => $behaviorCode,
                    'value' => ',',
                ]
            );
        }

        // fieldset for file uploading
        $fieldsets['upload'] = $form->addFieldset(
            'upload_file_fieldset',
            ['legend' => __('File to Import'), 'class' => 'no-display']
        );
        $fieldsets['upload']->addField(
            \Magento\ImportExport\Model\Import::FIELD_NAME_SOURCE_FILE,
            'file',
            [
                'name' => \Magento\ImportExport\Model\Import::FIELD_NAME_SOURCE_FILE,
                'label' => __('Select File to Import'),
                'title' => __('Select File to Import'),
                'required' => true,
                'class' => 'input-file'
            ]
        );
        $fieldsets['upload']->addField(
            \Magento\ImportExport\Model\Import::FIELD_NAME_IMG_FILE_DIR,
            'text',
            [
                'name' => \Magento\ImportExport\Model\Import::FIELD_NAME_IMG_FILE_DIR,
                'label' => __('Images File Directory'),
                'title' => __('Images File Directory'),
                'required' => false,
                'class' => 'input-text',
<<<<<<< HEAD
                'note' => __('For Type "Local Server" use relative path to Magento installation, e.g. var/export, var/import, var/export/some/dir'),
=======
                'note' => __('For Type "Local Server" use relative path to Magento installation,
                                e.g. var/export, var/import, var/export/some/dir'),
>>>>>>> 95515a4b
            ]
        );

        $form->setUseContainer(true);
        $this->setForm($form);

        return parent::_prepareForm();
    }
}<|MERGE_RESOLUTION|>--- conflicted
+++ resolved
@@ -162,12 +162,8 @@
                 'title' => __('Images File Directory'),
                 'required' => false,
                 'class' => 'input-text',
-<<<<<<< HEAD
-                'note' => __('For Type "Local Server" use relative path to Magento installation, e.g. var/export, var/import, var/export/some/dir'),
-=======
                 'note' => __('For Type "Local Server" use relative path to Magento installation,
                                 e.g. var/export, var/import, var/export/some/dir'),
->>>>>>> 95515a4b
             ]
         );
 
