--- conflicted
+++ resolved
@@ -21,16 +21,9 @@
     public function _getValue(\Magento\Framework\DataObject $row)
     {
         $result = '';
-<<<<<<< HEAD
-        $errorFileName = $row->getData('error_file');
-        if (!empty($errorFileName)) {
-            $result = '<p> ' . $errorFileName . '</p><a href="'
-                . $this->getUrl('*/*/download', ['filename' => $errorFileName]) . '">Download</a>';
-=======
         if ($row->getData('error_file') != '') {
             $result = '<p> ' . $row->getData('error_file') .  '</p><a href="'
                 . $this->getUrl('*/*/download', ['filename' => $row->getData('error_file')]) . '">Download</a>';
->>>>>>> 4ce5e5c9
         }
         return $result;
     }
