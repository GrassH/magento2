<?php
/**
 * Copyright © Magento, Inc. All rights reserved.
 * See COPYING.txt for license details.
 */
namespace Magento\ImportExport\Block\Adminhtml\Grid\Column\Renderer;

use Magento\ImportExport\Model\Import;

/**
 * Backup grid item renderer
 */
class Error extends \Magento\Backend\Block\Widget\Grid\Column\Renderer\Text
{
    /**
     * Renders grid column
     *
     * @param \Magento\Framework\DataObject $row
     * @return mixed
     */
    public function _getValue(\Magento\Framework\DataObject $row)
    {
        $result = '';
        if ($row->getData('error_file') != '') {
            $result = '<p> ' . $this->escapeHtml($row->getData('error_file')) .  '</p><a href="'
<<<<<<< HEAD
                . $this->escapeUrl($this->getUrl('*/*/download', ['filename' => $row->getData('error_file')])) . '">'
=======
                . $this->getUrl('*/*/download', ['filename' => $row->getData('error_file')]) . '">'
>>>>>>> a128a934
                . $this->escapeHtml(__('Download'))
                . '</a>';
        }
        return $result;
    }
}<|MERGE_RESOLUTION|>--- conflicted
+++ resolved
@@ -23,11 +23,7 @@
         $result = '';
         if ($row->getData('error_file') != '') {
             $result = '<p> ' . $this->escapeHtml($row->getData('error_file')) .  '</p><a href="'
-<<<<<<< HEAD
-                . $this->escapeUrl($this->getUrl('*/*/download', ['filename' => $row->getData('error_file')])) . '">'
-=======
                 . $this->getUrl('*/*/download', ['filename' => $row->getData('error_file')]) . '">'
->>>>>>> a128a934
                 . $this->escapeHtml(__('Download'))
                 . '</a>';
         }
