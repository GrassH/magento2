--- conflicted
+++ resolved
@@ -21,11 +21,7 @@
     public function _getValue(\Magento\Framework\DataObject $row)
     {
         return '<p> ' . $this->escapeHtml($row->getData('imported_file')) .  '</p><a href="'
-<<<<<<< HEAD
-        . $this->escapeUrl($this->getUrl('*/*/download', ['filename' => $row->getData('imported_file')])) . '">'
-=======
         . $this->getUrl('*/*/download', ['filename' => $row->getData('imported_file')]) . '">'
->>>>>>> a128a934
         . $this->escapeHtml(__('Download'))
         . '</a>';
     }
