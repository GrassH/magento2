<?php
/**
 * Copyright © 2016 Magento. All rights reserved.
 * See COPYING.txt for license details.
 */
namespace Magento\ImportExport\Controller\Adminhtml\Import;

use Magento\ImportExport\Controller\Adminhtml\ImportResult as ImportResultController;
use Magento\ImportExport\Model\Import;
use Magento\ImportExport\Block\Adminhtml\Import\Frame\Result as ImportResultBlock;
use Magento\Framework\Controller\ResultFactory;
use Magento\Framework\App\Filesystem\DirectoryList;
use Magento\ImportExport\Model\Import\Adapter as ImportAdapter;

class Validate extends ImportResultController
{
    /**
     * @var Import
     */
    private $import;

    /**
     * Validate uploaded files action
     *
     * @return \Magento\Framework\Controller\ResultInterface
     */
    public function execute()
    {
        $data = $this->getRequest()->getPostValue();
        /** @var \Magento\Framework\View\Result\Layout $resultLayout */
        $resultLayout = $this->resultFactory->create(ResultFactory::TYPE_LAYOUT);
        /** @var $resultBlock ImportResultBlock */
        $resultBlock = $resultLayout->getLayout()->getBlock('import.frame.result');
        if ($data) {
            // common actions
            $resultBlock->addAction(
                'show',
                'import_validation_container'
            );

            /** @var $import \Magento\ImportExport\Model\Import */
<<<<<<< HEAD
            $import = $this->_objectManager->create(\Magento\ImportExport\Model\Import::class)->setData($data);
            $source = ImportAdapter::findAdapterFor(
                $import->uploadSource(),
                $this->_objectManager->create(\Magento\Framework\Filesystem::class)
                    ->getDirectoryWrite(DirectoryList::ROOT),
                $data[$import::FIELD_FIELD_SEPARATOR]
            );
            $validationResult = $import->validateSource($source);

            if (!$import->getProcessedRowsCount()) {
                if (!$import->getErrorAggregator()->getErrorsCount()) {
                    $resultBlock->addError(__('This file is empty. Please try another one.'));
                } else {
                    foreach ($import->getErrorAggregator()->getAllErrors() as $error) {
                        $resultBlock->addError($error->getErrorMessage(), false);
                    }
                }
            } else {
                $errorAggregator = $import->getErrorAggregator();
                if (!$validationResult) {
                    $resultBlock->addError(
                        __('Data validation is failed. Please fix errors and re-upload the file..')
                    );
                    $this->addErrorMessages($resultBlock, $errorAggregator);
                } else {
                    if ($import->isImportAllowed()) {
                        $resultBlock->addSuccess(
                            __('File is valid! To start import process press "Import" button'),
                            true
                        );
                    } else {
                        $resultBlock->addError(
                            __('The file is valid, but we can\'t import it for some reason.'),
                            false
                        );
                    }
                }
                $resultBlock->addNotice(
                    __(
                        'Checked rows: %1, checked entities: %2, invalid rows: %3, total errors: %4',
                        $import->getProcessedRowsCount(),
                        $import->getProcessedEntitiesCount(),
                        $errorAggregator->getInvalidRowsCount(),
                        $errorAggregator->getErrorsCount()
                    )
=======
            $import = $this->getImport()->setData($data);
            try {
                $source = ImportAdapter::findAdapterFor(
                    $import->uploadSource(),
                    $this->_objectManager->create('Magento\Framework\Filesystem')
                        ->getDirectoryWrite(DirectoryList::ROOT),
                    $data[$import::FIELD_FIELD_SEPARATOR]
>>>>>>> f5539378
                );
                $this->processValidationResult($import->validateSource($source), $resultBlock);
            } catch (\Magento\Framework\Exception\LocalizedException $e) {
                $resultBlock->addError($e->getMessage());
            } catch (\Exception $e) {
                $resultBlock->addError(__('Sorry, but the data is invalid or the file is not uploaded.'));
            }
            return $resultLayout;
        } elseif ($this->getRequest()->isPost() && empty($_FILES)) {
            $resultBlock->addError(__('The file was not uploaded.'));
            return $resultLayout;
        }
        $this->messageManager->addError(__('Sorry, but the data is invalid or the file is not uploaded.'));
        /** @var \Magento\Backend\Model\View\Result\Redirect $resultRedirect */
        $resultRedirect = $this->resultFactory->create(ResultFactory::TYPE_REDIRECT);
        $resultRedirect->setPath('adminhtml/*/index');
        return $resultRedirect;
    }

    /**
     * @param bool $validationResult
     * @param ImportResultBlock $resultBlock
     * @return void
     */
    private function processValidationResult($validationResult, $resultBlock)
    {
        $import = $this->getImport();
        if (!$import->getProcessedRowsCount()) {
            if (!$import->getErrorAggregator()->getErrorsCount()) {
                $resultBlock->addError(__('This file is empty. Please try another one.'));
            } else {
                foreach ($import->getErrorAggregator()->getAllErrors() as $error) {
                    $resultBlock->addError($error->getErrorMessage());
                }
            }
        } else {
            $errorAggregator = $import->getErrorAggregator();
            if (!$validationResult) {
                $resultBlock->addError(
                    __('Data validation failed. Please fix the following errors and upload the file again.')
                );
                $this->addErrorMessages($resultBlock, $errorAggregator);
            } else {
                if ($import->isImportAllowed()) {
                    $resultBlock->addSuccess(
                        __('File is valid! To start import process press "Import" button'),
                        true
                    );
                } else {
                    $resultBlock->addError(__('The file is valid, but we can\'t import it for some reason.'));
                }
            }
            $resultBlock->addNotice(
                __(
                    'Checked rows: %1, checked entities: %2, invalid rows: %3, total errors: %4',
                    $import->getProcessedRowsCount(),
                    $import->getProcessedEntitiesCount(),
                    $errorAggregator->getInvalidRowsCount(),
                    $errorAggregator->getErrorsCount()
                )
            );
        }
    }

    /**
     * @return Import
     * @deprecated
     */
    private function getImport()
    {
        if (!$this->import) {
            $this->import = $this->_objectManager->get(Import::class);
        }
        return $this->import;
    }
}<|MERGE_RESOLUTION|>--- conflicted
+++ resolved
@@ -39,61 +39,13 @@
             );
 
             /** @var $import \Magento\ImportExport\Model\Import */
-<<<<<<< HEAD
-            $import = $this->_objectManager->create(\Magento\ImportExport\Model\Import::class)->setData($data);
-            $source = ImportAdapter::findAdapterFor(
-                $import->uploadSource(),
-                $this->_objectManager->create(\Magento\Framework\Filesystem::class)
-                    ->getDirectoryWrite(DirectoryList::ROOT),
-                $data[$import::FIELD_FIELD_SEPARATOR]
-            );
-            $validationResult = $import->validateSource($source);
-
-            if (!$import->getProcessedRowsCount()) {
-                if (!$import->getErrorAggregator()->getErrorsCount()) {
-                    $resultBlock->addError(__('This file is empty. Please try another one.'));
-                } else {
-                    foreach ($import->getErrorAggregator()->getAllErrors() as $error) {
-                        $resultBlock->addError($error->getErrorMessage(), false);
-                    }
-                }
-            } else {
-                $errorAggregator = $import->getErrorAggregator();
-                if (!$validationResult) {
-                    $resultBlock->addError(
-                        __('Data validation is failed. Please fix errors and re-upload the file..')
-                    );
-                    $this->addErrorMessages($resultBlock, $errorAggregator);
-                } else {
-                    if ($import->isImportAllowed()) {
-                        $resultBlock->addSuccess(
-                            __('File is valid! To start import process press "Import" button'),
-                            true
-                        );
-                    } else {
-                        $resultBlock->addError(
-                            __('The file is valid, but we can\'t import it for some reason.'),
-                            false
-                        );
-                    }
-                }
-                $resultBlock->addNotice(
-                    __(
-                        'Checked rows: %1, checked entities: %2, invalid rows: %3, total errors: %4',
-                        $import->getProcessedRowsCount(),
-                        $import->getProcessedEntitiesCount(),
-                        $errorAggregator->getInvalidRowsCount(),
-                        $errorAggregator->getErrorsCount()
-                    )
-=======
             $import = $this->getImport()->setData($data);
             try {
                 $source = ImportAdapter::findAdapterFor(
                     $import->uploadSource(),
-                    $this->_objectManager->create('Magento\Framework\Filesystem')
+                    $this->_objectManager->create(\Magento\Framework\Filesystem::class)
                         ->getDirectoryWrite(DirectoryList::ROOT),
                     $data[$import::FIELD_FIELD_SEPARATOR]
->>>>>>> f5539378
                 );
                 $this->processValidationResult($import->validateSource($source), $resultBlock);
             } catch (\Magento\Framework\Exception\LocalizedException $e) {
