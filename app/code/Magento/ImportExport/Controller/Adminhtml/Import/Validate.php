<?php
/**
<<<<<<< HEAD
 * Copyright 2011 Adobe
=======
 * Copyright 2014 Adobe
>>>>>>> 6cfb9b6b
 * All Rights Reserved.
 */
declare(strict_types=1);

namespace Magento\ImportExport\Controller\Adminhtml\Import;

use Magento\Backend\Model\View\Result\Redirect;
use Magento\Framework\App\Action\HttpPostActionInterface as HttpPostActionInterface;
use Magento\Framework\Controller\ResultFactory;
use Magento\Framework\Controller\ResultInterface;
use Magento\Framework\View\Result\Layout;
use Magento\ImportExport\Block\Adminhtml\Import\Frame\Result;
use Magento\ImportExport\Controller\Adminhtml\ImportResult as ImportResultController;
use Magento\ImportExport\Model\Import;

/**
 * Import validate controller action.
 * @SuppressWarnings(PHPMD.CouplingBetweenObjects)
 */
class Validate extends ImportResultController implements HttpPostActionInterface
{
    /**
     * @var Import
     */
    private $import;

    /**
     * @var Import
     */
    private $_validateRowError = false;

    /**
     * Validate uploaded files action
     *
     * @return ResultInterface
     */
    public function execute()
    {
        $data = $this->getRequest()->getPostValue();
        /** @var Layout $resultLayout */
        $resultLayout = $this->resultFactory->create(ResultFactory::TYPE_LAYOUT);
        /** @var $resultBlock Result */
        $resultBlock = $resultLayout->getLayout()->getBlock('import.frame.result');
        //phpcs:disable Magento2.Security.Superglobal
        if ($data) {
            // common actions
            $resultBlock->addAction('show', 'import_validation_container');
            $import = $this->getImport()->setData($data);
            try {
                $source = $import->uploadFileAndGetSource();
                $this->processValidationResult($import->validateSource($source), $resultBlock);
                $ids = $import->getValidatedIds();
                if (count($ids) > 0) {
                    $resultBlock->addAction('value', Import::FIELD_IMPORT_IDS, $ids);
                    $resultBlock->addAction(
                        'value',
                        '_import_history_id',
                        $this->historyModel->getId()
                    );
                }
            } catch (\Magento\Framework\Exception\LocalizedException $e) {
                $resultBlock->addError($e->getMessage());
            } catch (\Exception $e) {
                $resultBlock->addError(__('Sorry, but the data is invalid or the file is not uploaded.'));
            }
            return $resultLayout;
        } elseif ($this->getRequest()->isPost() && empty($_FILES)) {
            $resultBlock->addError(__('The file was not uploaded.'));
            return $resultLayout;
        }
        $this->messageManager->addErrorMessage(__('Sorry, but the data is invalid or the file is not uploaded.'));
        /** @var Redirect $resultRedirect */
        $resultRedirect = $this->resultFactory->create(ResultFactory::TYPE_REDIRECT);
        $resultRedirect->setPath('adminhtml/*/index');
        return $resultRedirect;
    }

    /**
     * Process validation result and add required error or success messages to Result block
     *
     * @param bool $validationResult
     * @param Result $resultBlock
     * @return void
     * @throws \Magento\Framework\Exception\LocalizedException
     */
    private function processValidationResult($validationResult, $resultBlock)
    {
        $import = $this->getImport();
        $errorAggregator = $import->getErrorAggregator();
        if ($import->getProcessedRowsCount()) {
            if ($validationResult) {
                $totalError = $errorAggregator->getErrorsCount();
                $totalRows = $import->getProcessedRowsCount();
                $this->validateRowError($errorAggregator, $totalRows);
                $this->addMessageForValidResult($resultBlock, $totalError, $totalRows);
            } else {
                $resultBlock->addError(
                    __('Data validation failed. Please fix the following errors and upload the file again.')
                );

                if ($errorAggregator->getErrorsCount()) {
                    $this->addMessageToSkipErrors($resultBlock);
                }
            }
            $resultBlock->addNotice(
                __(
                    'Checked rows: %1, checked entities: %2, invalid rows: %3, total errors: %4',
                    $import->getProcessedRowsCount(),
                    $import->getProcessedEntitiesCount(),
                    $errorAggregator->getInvalidRowsCount(),
                    $errorAggregator->getErrorsCount()
                )
            );

            $this->addErrorMessages($resultBlock, $errorAggregator);
        } else {
            if ($errorAggregator->getErrorsCount()) {
                $this->collectErrors($resultBlock);
            } else {
                $resultBlock->addError(__('This file is empty. Please try another one.'));
            }
        }
    }

    /**
     * Validate row error.
     *
     * @param object $errorAggregator
     * @param int $totalRows
     * @return bool
     */
    private function validateRowError(object $errorAggregator, int $totalRows): bool
    {
        $errors = $errorAggregator->getAllErrors();
        $rowNumber = [];
        foreach ($errors as $error) {
            if ($error->getRowNumber()) {
                $rowNumber = array_unique([...$rowNumber , ...[$error->getRowNumber()]]);
            }
        }
        (count($rowNumber) < $totalRows)? $this->_validateRowError = true : $this->_validateRowError = false;
        return $this->_validateRowError;
    }

    /**
     * Provides import model.
     *
     * @return Import
     */
    private function getImport()
    {
        if (!$this->import) {
            $this->import = $this->_objectManager->get(Import::class);
        }
        return $this->import;
    }

    /**
     * Add error message to Result block and allow 'Import' button
     *
     * If validation strategy is equal to 'validation-skip-errors' and validation error limit is not exceeded,
     * then add error message and allow 'Import' button.
     *
     * @param Result $resultBlock
     * @return void
     * @throws \Magento\Framework\Exception\LocalizedException
     */
    private function addMessageToSkipErrors(Result $resultBlock)
    {
        $import = $this->getImport();
        if (!$import->getErrorAggregator()->hasFatalExceptions()) {
            $resultBlock->addSuccess(
                __('Please fix errors and re-upload file or simply press "Import" button to skip rows with errors'),
                true
            );
        }
    }

    /**
     * Add success message to Result block
     *
     * 1. Add message for case when imported data was checked and result is valid.
     * 2. Add message for case when imported data was checked and result is valid, but import is not allowed.
     *
     * @param Result $resultBlock
     * @param Import $totalError
     * @param Import $totalRows
     * @return void
     * @throws \Magento\Framework\Exception\LocalizedException
     */
    private function addMessageForValidResult(Result $resultBlock, $totalError, $totalRows)
    {
        if ($this->getImport()->isImportAllowed() && ($totalRows > $totalError || $this->_validateRowError)) {
            $resultBlock->addSuccess(__('File is valid! To start import process press "Import" button'), true);
        } else {
            $resultBlock->addError(__('The file is valid, but we can\'t import it for some reason.'));
        }
    }

    /**
     * Collect errors and add error messages to Result block
     *
     * Get all errors from Error Aggregator and add appropriated error messages
     * to Result block.
     *
     * @param Result $resultBlock
     * @return void
     * @throws \Magento\Framework\Exception\LocalizedException
     */
    private function collectErrors(Result $resultBlock)
    {
        $import = $this->getImport();
        $errors = $import->getErrorAggregator()->getAllErrors();
        foreach ($errors as $error) {
            $resultBlock->addError($error->getErrorMessage());
        }
    }
}<|MERGE_RESOLUTION|>--- conflicted
+++ resolved
@@ -1,10 +1,6 @@
 <?php
 /**
-<<<<<<< HEAD
  * Copyright 2011 Adobe
-=======
- * Copyright 2014 Adobe
->>>>>>> 6cfb9b6b
  * All Rights Reserved.
  */
 declare(strict_types=1);
