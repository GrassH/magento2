<?php
/**
 * Copyright © Magento, Inc. All rights reserved.
 * See COPYING.txt for license details.
 */
namespace Magento\ImportExport\Controller\Adminhtml\Import;

use Magento\Framework\App\Action\HttpPostActionInterface as HttpPostActionInterface;
use Magento\ImportExport\Controller\Adminhtml\ImportResult as ImportResultController;
use Magento\ImportExport\Model\Import;
use Magento\ImportExport\Block\Adminhtml\Import\Frame\Result;
use Magento\Framework\Controller\ResultFactory;
use Magento\Framework\App\Filesystem\DirectoryList;
use Magento\ImportExport\Model\Import\Adapter as ImportAdapter;

/**
<<<<<<< HEAD
 * Controller responsible for validating the import process and showing the results
=======
 * Import validate controller action.
 * @SuppressWarnings(PHPMD.CouplingBetweenObjects)
>>>>>>> f77f96b0
 */
class Validate extends ImportResultController implements HttpPostActionInterface
{
    /**
     * @var Import
     */
    private $import;

    /**
     * Validate uploaded files action
     *
     * @return \Magento\Framework\Controller\ResultInterface
     * @SuppressWarnings(PHPMD.Superglobals)
     */
    public function execute()
    {
        $data = $this->getRequest()->getPostValue();
        /** @var \Magento\Framework\View\Result\Layout $resultLayout */
        $resultLayout = $this->resultFactory->create(ResultFactory::TYPE_LAYOUT);
        /** @var $resultBlock Result */
        $resultBlock = $resultLayout->getLayout()->getBlock('import.frame.result');
        if ($data) {
            // common actions
            $resultBlock->addAction(
                'show',
                'import_validation_container'
            );

            /** @var $import \Magento\ImportExport\Model\Import */
            $import = $this->getImport()->setData($data);
            try {
                $source = $import->uploadFileAndGetSource();
                $this->processValidationResult($import->validateSource($source), $resultBlock);
            } catch (\Magento\Framework\Exception\LocalizedException $e) {
                $resultBlock->addError($e->getMessage());
            } catch (\Exception $e) {
                $resultBlock->addError(__('Sorry, but the data is invalid or the file is not uploaded.'));
            }
            return $resultLayout;
        } elseif ($this->getRequest()->isPost() && empty($_FILES)) {
            $resultBlock->addError(__('The file was not uploaded.'));
            return $resultLayout;
        }
        $this->messageManager->addError(__('Sorry, but the data is invalid or the file is not uploaded.'));
        /** @var \Magento\Backend\Model\View\Result\Redirect $resultRedirect */
        $resultRedirect = $this->resultFactory->create(ResultFactory::TYPE_REDIRECT);
        $resultRedirect->setPath('adminhtml/*/index');
        return $resultRedirect;
    }

    /**
     * Process validation result and add required error or success messages to Result block
     *
     * @param bool $validationResult
     * @param Result $resultBlock
     * @return void
     * @throws \Magento\Framework\Exception\LocalizedException
     */
    private function processValidationResult($validationResult, $resultBlock)
    {
        $import = $this->getImport();
        $errorAggregator = $import->getErrorAggregator();

        if ($import->getProcessedRowsCount()) {
            if ($validationResult) {
                $this->addMessageForValidResult($resultBlock);
            } else {
                $resultBlock->addError(
                    __('Data validation failed. Please fix the following errors and upload the file again.')
                );

                if ($errorAggregator->getErrorsCount()) {
                    $this->addMessageToSkipErrors($resultBlock);
                }
            }
            $resultBlock->addNotice(
                __(
                    'Checked rows: %1, checked entities: %2, invalid rows: %3, total errors: %4',
                    $import->getProcessedRowsCount(),
                    $import->getProcessedEntitiesCount(),
                    $errorAggregator->getInvalidRowsCount(),
                    $errorAggregator->getErrorsCount()
                )
            );
            
            $this->addErrorMessages($resultBlock, $errorAggregator);
        } else {
            if ($errorAggregator->getErrorsCount()) {
                $this->collectErrors($resultBlock);
            } else {
                $resultBlock->addError(__('This file is empty. Please try another one.'));
            }
        }
    }

    /**
<<<<<<< HEAD
     * Get the import class
=======
     * Provides import model.
>>>>>>> f77f96b0
     *
     * @return Import
     * @deprecated 100.1.0
     */
    private function getImport()
    {
        if (!$this->import) {
            $this->import = $this->_objectManager->get(Import::class);
        }
        return $this->import;
    }

    /**
     * Add error message to Result block and allow 'Import' button
     *
     * If validation strategy is equal to 'validation-skip-errors' and validation error limit is not exceeded,
     * then add error message and allow 'Import' button.
     *
     * @param Result $resultBlock
     * @return void
     * @throws \Magento\Framework\Exception\LocalizedException
     */
    private function addMessageToSkipErrors(Result $resultBlock)
    {
        $import = $this->getImport();
        if (!$import->getErrorAggregator()->hasFatalExceptions()) {
            $resultBlock->addSuccess(
                __('Please fix errors and re-upload file or simply press "Import" button to skip rows with errors'),
                true
            );
        }
    }

    /**
     * Add success message to Result block
     *
     * 1. Add message for case when imported data was checked and result is valid.
     * 2. Add message for case when imported data was checked and result is valid, but import is not allowed.
     *
     * @param Result $resultBlock
     * @return void
     * @throws \Magento\Framework\Exception\LocalizedException
     */
    private function addMessageForValidResult(Result $resultBlock)
    {
        if ($this->getImport()->isImportAllowed()) {
            $resultBlock->addSuccess(__('File is valid! To start import process press "Import" button'), true);
        } else {
            $resultBlock->addError(__('The file is valid, but we can\'t import it for some reason.'));
        }
    }

    /**
     * Collect errors and add error messages to Result block
     *
     * Get all errors from Error Aggregator and add appropriated error messages
     * to Result block.
     *
     * @param Result $resultBlock
     * @return void
     * @throws \Magento\Framework\Exception\LocalizedException
     */
    private function collectErrors(Result $resultBlock)
    {
        $import = $this->getImport();
        $errors = $import->getErrorAggregator()->getAllErrors();
        foreach ($errors as $error) {
            $resultBlock->addError($error->getErrorMessage());
        }
    }
}<|MERGE_RESOLUTION|>--- conflicted
+++ resolved
@@ -14,12 +14,8 @@
 use Magento\ImportExport\Model\Import\Adapter as ImportAdapter;
 
 /**
-<<<<<<< HEAD
- * Controller responsible for validating the import process and showing the results
-=======
  * Import validate controller action.
  * @SuppressWarnings(PHPMD.CouplingBetweenObjects)
->>>>>>> f77f96b0
  */
 class Validate extends ImportResultController implements HttpPostActionInterface
 {
@@ -116,11 +112,7 @@
     }
 
     /**
-<<<<<<< HEAD
-     * Get the import class
-=======
      * Provides import model.
->>>>>>> f77f96b0
      *
      * @return Import
      * @deprecated 100.1.0
