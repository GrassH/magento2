--- conflicted
+++ resolved
@@ -74,17 +74,9 @@
                 $import = $this->_objectManager->create('Magento\ImportExport\Model\Import')->setData($data);
                 $source = ImportAdapter::findAdapterFor(
                     $import->uploadSource(),
-<<<<<<< HEAD
-                    $this->_objectManager->create(
-                        'Magento\Framework\Filesystem'
-                    )->getDirectoryWrite(
-                        DirectoryList::ROOT
-                    ),
+                    $this->_objectManager->create('Magento\Framework\Filesystem')
+                        ->getDirectoryWrite(DirectoryList::ROOT),
                     $data[$import::FIELD_FIELD_SEPARATOR]
-=======
-                    $this->_objectManager->create('Magento\Framework\Filesystem')
-                        ->getDirectoryWrite(DirectoryList::ROOT)
->>>>>>> 183254f1
                 );
                 $validationResult = $import->validateSource($source);
 
