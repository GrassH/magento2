<?php
/**
 * Copyright © Magento, Inc. All rights reserved.
 * See COPYING.txt for license details.
 */
declare(strict_types=1);

namespace Magento\ImportExport\Test\Unit\Helper;

use Magento\CatalogImportExport\Model\Import\Product;
use Magento\Framework\App\Config\ScopeConfigInterface;
use Magento\Framework\App\Helper\Context;
use Magento\Framework\App\Request\Http;
use Magento\Framework\Filesystem;
use Magento\Framework\Filesystem\Directory\Write;
use Magento\Framework\HTTP\Adapter\FileTransferFactory;
use Magento\Framework\Indexer\IndexerRegistry;
use Magento\Framework\Phrase;
use Magento\Framework\Stdlib\DateTime\Timezone;
use Magento\Framework\TestFramework\Unit\Helper\ObjectManager as ObjectManagerHelper;
use Magento\ImportExport\Helper\Data;
use Magento\ImportExport\Helper\Report;
use Magento\ImportExport\Model\Export\Adapter\CsvFactory;
use Magento\ImportExport\Model\History;
use Magento\ImportExport\Model\Import;
use Magento\ImportExport\Model\Import\Config;
use Magento\ImportExport\Model\Import\Entity\Factory;
use Magento\MediaStorage\Model\File\UploaderFactory;
use PHPUnit\Framework\MockObject\MockObject;
use PHPUnit\Framework\TestCase;
use Psr\Log\LoggerInterface;

/**
 * @SuppressWarnings(PHPMD.CouplingBetweenObjects)
 */
class ReportTest extends TestCase
{
    /**
     * @var ObjectManagerHelper
     */
    protected $objectManagerHelper;

    /**
<<<<<<< HEAD
     * @var \Magento\Framework\App\Helper\Context|\PHPUnit\Framework\MockObject\MockObject
=======
     * @var Context|MockObject
>>>>>>> aa206557
     */
    protected $context;

    /**
<<<<<<< HEAD
     * @var \Magento\Framework\Stdlib\DateTime\Timezone|\PHPUnit\Framework\MockObject\MockObject
=======
     * @var Timezone|MockObject
>>>>>>> aa206557
     */
    protected $timezone;

    /**
<<<<<<< HEAD
     * @var \Magento\Framework\Filesystem|\PHPUnit\Framework\MockObject\MockObject
=======
     * @var Filesystem|MockObject
>>>>>>> aa206557
     */
    protected $filesystem;

    /**
<<<<<<< HEAD
     * @var \Magento\Framework\Filesystem\Directory\Write|\PHPUnit\Framework\MockObject\MockObject
=======
     * @var Write|MockObject
>>>>>>> aa206557
     */
    protected $varDirectory;

    /**
     * @var Report
     */
    protected $report;

    /**
<<<<<<< HEAD
     * @var \Magento\Framework\App\Request\Http|\PHPUnit\Framework\MockObject\MockObject
=======
     * @var Http|MockObject
>>>>>>> aa206557
     */
    private $requestMock;

    /**
     * Set up
     */
    protected function setUp(): void
    {
        $this->context = $this->createMock(Context::class);
        $this->requestMock = $this->getMockBuilder(Http::class)
            ->disableOriginalConstructor()
            ->getMock();
        $this->context->expects($this->any())->method('getRequest')->willReturn($this->requestMock);
        $this->timezone = $this->createPartialMock(
            Timezone::class,
            ['date', 'getConfigTimezone', 'diff', 'format']
        );
        $this->varDirectory = $this->createPartialMock(
            Write::class,
            ['getRelativePath', 'readFile', 'isFile', 'stat']
        );
        $this->filesystem = $this->createPartialMock(Filesystem::class, ['getDirectoryWrite']);
        $this->varDirectory->expects($this->any())->method('getRelativePath')->willReturn('path');
        $this->varDirectory->expects($this->any())->method('readFile')->willReturn('contents');
        $this->varDirectory->expects($this->any())->method('isFile')->willReturn(true);
        $this->varDirectory->expects($this->any())->method('stat')->willReturn(100);
        $this->filesystem->expects($this->any())->method('getDirectoryWrite')->willReturn($this->varDirectory);
        $this->objectManagerHelper = new ObjectManagerHelper($this);
        $this->report = $this->objectManagerHelper->getObject(
            Report::class,
            [
                'context' => $this->context,
                'timeZone' => $this->timezone,
                'filesystem' =>$this->filesystem
            ]
        );
    }

    /**
     * Test getExecutionTime()
     */
    public function testGetExecutionTime()
    {
        $startDate = '2000-01-01 01:01:01';
        $endDate = '2000-01-01 02:03:04';
        $executionTime = '01:02:03';

        $startDateMock = $this->createTestProxy(\DateTime::class, ['time' => $startDate]);
        $endDateMock = $this->createTestProxy(\DateTime::class, ['time' => $endDate]);
        $this->timezone->method('date')
            ->withConsecutive([$startDate], [])
            ->willReturnOnConsecutiveCalls($startDateMock, $endDateMock);

        $this->assertEquals($executionTime, $this->report->getExecutionTime($startDate));
    }

    /**
     * Test getExecutionTime()
     */
    public function testGetSummaryStats()
    {
        $logger = $this->createMock(LoggerInterface::class);
        $filesystem = $this->createMock(Filesystem::class);
        $importExportData = $this->createMock(Data::class);
        $coreConfig = $this->createMock(ScopeConfigInterface::class);
        $importConfig = $this->createPartialMock(Config::class, ['getEntities']);
        $importConfig->expects($this->any())
            ->method('getEntities')
            ->willReturn(['catalog_product' => ['model' => 'catalog_product']]);
        $entityFactory = $this->createPartialMock(Factory::class, ['create']);
        $product = $this->createPartialMock(
            Product::class,
            ['getEntityTypeCode', 'setParameters']
        );
        $product->expects($this->any())->method('getEntityTypeCode')->willReturn('catalog_product');
        $product->expects($this->any())->method('setParameters')->willReturn('');
        $entityFactory->expects($this->any())->method('create')->willReturn($product);
        $importData = $this->createMock(\Magento\ImportExport\Model\ResourceModel\Import\Data::class);
        $csvFactory = $this->createMock(CsvFactory::class);
        $httpFactory = $this->createMock(FileTransferFactory::class);
        $uploaderFactory = $this->createMock(UploaderFactory::class);
        $behaviorFactory = $this->createMock(\Magento\ImportExport\Model\Source\Import\Behavior\Factory::class);
        $indexerRegistry = $this->createMock(IndexerRegistry::class);
        $importHistoryModel = $this->createMock(History::class);
        $localeDate = $this->createMock(\Magento\Framework\Stdlib\DateTime\DateTime::class);
        $import = new Import(
            $logger,
            $filesystem,
            $importExportData,
            $coreConfig,
            $importConfig,
            $entityFactory,
            $importData,
            $csvFactory,
            $httpFactory,
            $uploaderFactory,
            $behaviorFactory,
            $indexerRegistry,
            $importHistoryModel,
            $localeDate
        );
        $import->setData('entity', 'catalog_product');
        $message = $this->report->getSummaryStats($import);
        $this->assertInstanceOf(Phrase::class, $message);
    }

    /**
     * @dataProvider importFileExistsDataProvider
     * @param string $fileName
     * @return void
     */
    public function testImportFileExistsException($fileName)
    {
        $this->expectException(\InvalidArgumentException::class);
        $this->expectExceptionMessage('Filename has not permitted symbols in it');
<<<<<<< HEAD

=======
>>>>>>> aa206557
        $this->report->importFileExists($fileName);
    }

    /**
     * Test importFileExists()
     */
    public function testImportFileExists()
    {
        $this->assertEquals($this->report->importFileExists('..file..name'), true);
    }

    /**
     * Dataprovider for testImportFileExistsException()
     *
     * @return array
     */
    public function importFileExistsDataProvider()
    {
        return [
            [
                'fileName' => 'some_folder/../another_folder',
            ],
            [
                'fileName' => 'some_folder\..\another_folder',
            ],
        ];
    }

    /**
     * Test importFileExists()
     */
    public function testGetReportOutput()
    {
        $this->assertEquals($this->report->getReportOutput('report'), 'contents');
    }

    /**
     * Test getReportSize()
     */
    public function testGetReportSize()
    {
        $result = $this->report->getReportSize('file');
        $this->assertNull($result);
    }

    /**
     * Test getDelimiter() take into consideration request param '_import_field_separator'.
     */
    public function testGetDelimiter()
    {
        $testDelimiter = 'some delimiter';
        $this->requestMock->expects($this->once())
            ->method('getParam')
            ->with($this->identicalTo(Import::FIELD_FIELD_SEPARATOR))
            ->willReturn($testDelimiter);
        $this->assertEquals(
            $testDelimiter,
            $this->report->getDelimiter()
        );
    }
}<|MERGE_RESOLUTION|>--- conflicted
+++ resolved
@@ -41,38 +41,22 @@
     protected $objectManagerHelper;
 
     /**
-<<<<<<< HEAD
-     * @var \Magento\Framework\App\Helper\Context|\PHPUnit\Framework\MockObject\MockObject
-=======
      * @var Context|MockObject
->>>>>>> aa206557
      */
     protected $context;
 
     /**
-<<<<<<< HEAD
-     * @var \Magento\Framework\Stdlib\DateTime\Timezone|\PHPUnit\Framework\MockObject\MockObject
-=======
      * @var Timezone|MockObject
->>>>>>> aa206557
      */
     protected $timezone;
 
     /**
-<<<<<<< HEAD
-     * @var \Magento\Framework\Filesystem|\PHPUnit\Framework\MockObject\MockObject
-=======
      * @var Filesystem|MockObject
->>>>>>> aa206557
      */
     protected $filesystem;
 
     /**
-<<<<<<< HEAD
-     * @var \Magento\Framework\Filesystem\Directory\Write|\PHPUnit\Framework\MockObject\MockObject
-=======
      * @var Write|MockObject
->>>>>>> aa206557
      */
     protected $varDirectory;
 
@@ -82,11 +66,7 @@
     protected $report;
 
     /**
-<<<<<<< HEAD
-     * @var \Magento\Framework\App\Request\Http|\PHPUnit\Framework\MockObject\MockObject
-=======
      * @var Http|MockObject
->>>>>>> aa206557
      */
     private $requestMock;
 
@@ -202,10 +182,6 @@
     {
         $this->expectException(\InvalidArgumentException::class);
         $this->expectExceptionMessage('Filename has not permitted symbols in it');
-<<<<<<< HEAD
-
-=======
->>>>>>> aa206557
         $this->report->importFileExists($fileName);
     }
 
