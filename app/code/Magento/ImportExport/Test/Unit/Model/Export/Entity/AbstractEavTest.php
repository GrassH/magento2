--- conflicted
+++ resolved
@@ -19,11 +19,7 @@
     /**
      * Abstract eav export model
      *
-<<<<<<< HEAD
-     * @var \Magento\ImportExport\Model\Export\Entity\AbstractEav|\PHPUnit\Framework\MockObject\MockObject
-=======
      * @var AbstractEav|MockObject
->>>>>>> aa206557
      */
     protected $_model;
 
@@ -50,8 +46,8 @@
             $this->once()
         )->method(
             '_getExportAttributeCodes'
-        )->willReturn(
-            $this->_expectedAttributes
+        )->will(
+            $this->returnValue($this->_expectedAttributes)
         );
     }
 
@@ -104,23 +100,19 @@
             $this->any()
         )->method(
             'getAttributeCollection'
-        )->willReturn(
-            [$testAttribute]
+        )->will(
+            $this->returnValue([$testAttribute])
         );
 
         $this->_model->expects(
             $this->any()
         )->method(
             'getAttributeOptions'
-        )->willReturn(
-            $testAttributeOptions
+        )->will(
+            $this->returnValue($testAttributeOptions)
         );
 
-<<<<<<< HEAD
-        /** @var $item \Magento\Framework\Model\AbstractModel|\PHPUnit\Framework\MockObject\MockObject */
-=======
         /** @var AbstractModel|MockObject $item */
->>>>>>> aa206557
         $item = $this->getMockForAbstractClass(
             AbstractModel::class,
             [],
@@ -130,7 +122,7 @@
             true,
             ['getData', '__wakeup']
         );
-        $item->expects($this->any())->method('getData')->willReturn($testAttributeValue);
+        $item->expects($this->any())->method('getData')->will($this->returnValue($testAttributeValue));
 
         $method = new \ReflectionMethod($this->_model, '_initAttributeValues');
         $method->setAccessible(true);
