<?php
/**
 * Copyright © Magento, Inc. All rights reserved.
 * See COPYING.txt for license details.
 */
declare(strict_types=1);

namespace Magento\ImportExport\Test\Unit\Model\Import;

use Magento\ImportExport\Model\Import\AbstractSource;
use PHPUnit\Framework\MockObject\MockObject;
use PHPUnit\Framework\TestCase;

class SourceAbstractTest extends TestCase
{
    /**
<<<<<<< HEAD
     * @var \Magento\ImportExport\Model\Import\AbstractSource|\PHPUnit\Framework\MockObject\MockObject
=======
     * @var AbstractSource|MockObject
>>>>>>> aa206557
     */
    protected $_model = null;

    protected function setUp(): void
    {
        $this->_model = $this->getMockForAbstractClass(
            AbstractSource::class,
            [['key1', 'key2', 'key3']]
        );
    }

    /**
     * @param array $argument
     * @dataProvider constructExceptionDataProvider
     */
    public function testConstructException($argument)
    {
        $this->expectException(\InvalidArgumentException::class);
<<<<<<< HEAD

        $this->getMockForAbstractClass(\Magento\ImportExport\Model\Import\AbstractSource::class, [$argument]);
=======
        $this->getMockForAbstractClass(AbstractSource::class, [$argument]);
>>>>>>> aa206557
    }

    /**
     * @return array
     */
    public function constructExceptionDataProvider()
    {
        return ['empty column names' => [[]], 'duplicate column names' => [['1', '2', '1']]];
    }

    public function testGetColNames()
    {
        $this->assertSame(['key1', 'key2', 'key3'], $this->_model->getColNames());
    }

<<<<<<< HEAD
    /**
     */
=======
>>>>>>> aa206557
    public function testIteratorInterface()
    {
        $this->expectException(\InvalidArgumentException::class);
        $this->expectExceptionMessage('wrongColumnsNumber');
<<<<<<< HEAD

=======
>>>>>>> aa206557
        $this->assertSame(-1, $this->_model->key());
        $this->assertFalse($this->_model->valid());

        $this->_model->expects(
            $this->exactly(4)
        )->method(
            '_getNextRow'
        )->will(
            $this->onConsecutiveCalls([1, 2, 3], [4, 5, 5], [6, 7, 8], [])
        );
        $data = [];
        foreach ($this->_model as $key => $value) {
            $data[$key] = $value;
        }
        $this->assertSame(
            [
                ['key1' => 1, 'key2' => 2, 'key3' => 3],
                ['key1' => 4, 'key2' => 5, 'key3' => 5],
                ['key1' => 6, 'key2' => 7, 'key3' => 8],
            ],
            $data
        );
        $this->_model->current();
    }

    public function testSeekableInterface()
    {
        $this->assertSame(-1, $this->_model->key());
        $this->_model->seek(-1);
        $this->assertSame(-1, $this->_model->key());

        $this->_model->expects(
            $this->any()
        )->method(
            '_getNextRow'
        )->will(
            $this->onConsecutiveCalls([1, 2, 3], [4, 5, 5], [6, 7, 8], [1, 2, 3], [4, 5, 5])
        );
        $this->_model->seek(2);
        $this->assertSame(['key1' => 6, 'key2' => 7, 'key3' => 8], $this->_model->current());
        $this->_model->seek(1);
        $this->assertSame(['key1' => 4, 'key2' => 5, 'key3' => 5], $this->_model->current());
    }

<<<<<<< HEAD
    /**
     */
    public function testSeekableInterfaceException()
    {
        $this->expectException(\OutOfBoundsException::class);

=======
    public function testSeekableInterfaceException()
    {
        $this->expectException(\OutOfBoundsException::class);
>>>>>>> aa206557
        $this->_model->seek(0);
    }
}<|MERGE_RESOLUTION|>--- conflicted
+++ resolved
@@ -14,11 +14,7 @@
 class SourceAbstractTest extends TestCase
 {
     /**
-<<<<<<< HEAD
-     * @var \Magento\ImportExport\Model\Import\AbstractSource|\PHPUnit\Framework\MockObject\MockObject
-=======
      * @var AbstractSource|MockObject
->>>>>>> aa206557
      */
     protected $_model = null;
 
@@ -37,12 +33,7 @@
     public function testConstructException($argument)
     {
         $this->expectException(\InvalidArgumentException::class);
-<<<<<<< HEAD
-
-        $this->getMockForAbstractClass(\Magento\ImportExport\Model\Import\AbstractSource::class, [$argument]);
-=======
         $this->getMockForAbstractClass(AbstractSource::class, [$argument]);
->>>>>>> aa206557
     }
 
     /**
@@ -58,19 +49,10 @@
         $this->assertSame(['key1', 'key2', 'key3'], $this->_model->getColNames());
     }
 
-<<<<<<< HEAD
-    /**
-     */
-=======
->>>>>>> aa206557
     public function testIteratorInterface()
     {
         $this->expectException(\InvalidArgumentException::class);
         $this->expectExceptionMessage('wrongColumnsNumber');
-<<<<<<< HEAD
-
-=======
->>>>>>> aa206557
         $this->assertSame(-1, $this->_model->key());
         $this->assertFalse($this->_model->valid());
 
@@ -115,18 +97,9 @@
         $this->assertSame(['key1' => 4, 'key2' => 5, 'key3' => 5], $this->_model->current());
     }
 
-<<<<<<< HEAD
-    /**
-     */
     public function testSeekableInterfaceException()
     {
         $this->expectException(\OutOfBoundsException::class);
-
-=======
-    public function testSeekableInterfaceException()
-    {
-        $this->expectException(\OutOfBoundsException::class);
->>>>>>> aa206557
         $this->_model->seek(0);
     }
 }