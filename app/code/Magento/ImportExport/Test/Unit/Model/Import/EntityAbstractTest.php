--- conflicted
+++ resolved
@@ -27,11 +27,7 @@
     /**
      * Abstract import entity model
      *
-<<<<<<< HEAD
-     * @var AbstractEntity|\PHPUnit\Framework\MockObject\MockObject
-=======
      * @var AbstractEntity|MockObject
->>>>>>> aa206557
      */
     protected $_model;
 
@@ -185,14 +181,14 @@
         $property->setValue($this->_model, $skippedRows);
 
         $modelForValidateRow = clone $this->_model;
-        $modelForValidateRow->expects($this->any())->method('validateRow')->willReturn(false);
+        $modelForValidateRow->expects($this->any())->method('validateRow')->will($this->returnValue(false));
 
         for ($i = 1; $i <= $rows; $i++) {
             $this->assertFalse($modelForValidateRow->isRowAllowedToImport([], $i));
         }
 
         $modelForIsAllowed = clone $this->_model;
-        $modelForIsAllowed->expects($this->any())->method('validateRow')->willReturn(true);
+        $modelForIsAllowed->expects($this->any())->method('validateRow')->will($this->returnValue(true));
 
         for ($i = 1; $i <= $rows; $i++) {
             $expected = true;
@@ -575,19 +571,11 @@
      * Create source adapter mock and set it into model object which tested in this class
      *
      * @param array $columns value which will be returned by method getColNames()
-<<<<<<< HEAD
-     * @return \Magento\ImportExport\Model\Import\AbstractSource|\PHPUnit\Framework\MockObject\MockObject
+     * @return AbstractSource|MockObject
      */
     protected function _createSourceAdapterMock(array $columns)
     {
-        /** @var $source \Magento\ImportExport\Model\Import\AbstractSource|\PHPUnit\Framework\MockObject\MockObject */
-=======
-     * @return AbstractSource|MockObject
-     */
-    protected function _createSourceAdapterMock(array $columns)
-    {
         /** @var $source \Magento\ImportExport\Model\Import\AbstractSource|MockObject */
->>>>>>> aa206557
         $source = $this->getMockForAbstractClass(
             AbstractSource::class,
             [],
@@ -597,7 +585,7 @@
             true,
             ['getColNames']
         );
-        $source->expects($this->any())->method('getColNames')->willReturn($columns);
+        $source->expects($this->any())->method('getColNames')->will($this->returnValue($columns));
         $this->_model->setSource($source);
 
         return $source;
