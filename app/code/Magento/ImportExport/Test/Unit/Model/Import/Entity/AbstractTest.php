<?php
/**
 * Copyright © Magento, Inc. All rights reserved.
 * See COPYING.txt for license details.
 */
declare(strict_types=1);

/**
 * Test class for \Magento\ImportExport\Model\Import\Entity\AbstractEntity
 */
namespace Magento\ImportExport\Test\Unit\Model\Import\Entity;

use Magento\ImportExport\Model\Import;
use Magento\ImportExport\Model\Import\AbstractSource;
use Magento\ImportExport\Model\Import\Entity\AbstractEntity;
use Magento\ImportExport\Test\Unit\Model\Import\AbstractImportTestCase;
use PHPUnit\Framework\MockObject\MockObject;

class AbstractTest extends AbstractImportTestCase
{
    /**
     * Abstract import entity model
     *
<<<<<<< HEAD
     * @var \Magento\ImportExport\Model\Import\Entity\AbstractEntity|\PHPUnit\Framework\MockObject\MockObject
=======
     * @var AbstractEntity|MockObject
>>>>>>> aa206557
     */
    protected $_model;

    protected function setUp(): void
    {
        parent::setUp();

        $this->_model = $this->getMockBuilder(AbstractEntity::class)
            ->disableOriginalConstructor()
            ->setMethods(['_saveValidatedBunches', 'getErrorAggregator'])
            ->getMockForAbstractClass();

        $this->_model->method('getErrorAggregator')->willReturn(
            $this->getErrorAggregatorObject()
        );
    }

    protected function tearDown(): void
    {
        unset($this->_model);

        parent::tearDown();
    }

    /**
     * Create source adapter mock and set it into model object which tested in this class
     *
     * @param array $columns value which will be returned by method getColNames()
<<<<<<< HEAD
     * @return \Magento\ImportExport\Model\Import\AbstractSource|\PHPUnit\Framework\MockObject\MockObject
     */
    protected function _createSourceAdapterMock(array $columns)
    {
        /** @var $source \Magento\ImportExport\Model\Import\AbstractSource|\PHPUnit\Framework\MockObject\MockObject */
=======
     * @return AbstractSource|MockObject
     */
    protected function _createSourceAdapterMock(array $columns)
    {
        /** @var $source \Magento\ImportExport\Model\Import\AbstractSource|MockObject */
>>>>>>> aa206557
        $source = $this->getMockForAbstractClass(
            AbstractSource::class,
            [],
            '',
            false,
            true,
            true,
            ['getColNames']
        );
        $source->expects($this->any())->method('getColNames')->willReturn($columns);
        $this->_model->setSource($source);

        return $source;
    }

    /**
     * Test for method validateData()
     *
     * @covers \Magento\ImportExport\Model\Import\Entity\AbstractEntity::validateData
     */
    public function testValidateDataEmptyColumnName()
    {
        $this->_createSourceAdapterMock(['']);
        $errorAggregator = $this->_model->validateData();
        $this->assertArrayHasKey(
            AbstractEntity::ERROR_CODE_COLUMN_EMPTY_HEADER,
            $errorAggregator->getRowsGroupedByErrorCode()
        );
    }

    /**
     * Test for method validateData() for delete behaviour
     *
     * @covers \Magento\ImportExport\Model\Import\AbstractEntity::validateData
     */
    public function testValidateDataEmptyColumnNameForDeleteBehaviour()
    {
        $this->_createSourceAdapterMock(['']);
        $this->_model->setParameters(['behavior' => Import::BEHAVIOR_DELETE]);
        $errorAggregator = $this->_model->validateData();
        $this->assertEquals(0, $errorAggregator->getErrorsCount());
    }

    /**
     * Test for method validateData() for delete behaviour
     *
     * @covers \Magento\ImportExport\Model\Import\Entity\AbstractEntity::validateData
     */
    public function testValidateDataColumnNameWithWhitespacesForDeleteBehaviour()
    {
        $this->_createSourceAdapterMock(['  ']);
        $this->_model->setParameters(['behavior' => Import::BEHAVIOR_DELETE]);
        $errorAggregator = $this->_model->validateData();
        $this->assertEquals(0, $errorAggregator->getErrorsCount());
    }

    /**
     * Test for method validateData()
     *
     * @covers \Magento\ImportExport\Model\Import\Entity\AbstractEntity::validateData
     */
    public function testValidateDataColumnNameWithWhitespaces()
    {
        $this->_createSourceAdapterMock(['  ']);
        $errorAggregator = $this->_model->validateData();
        $this->assertArrayHasKey(
            AbstractEntity::ERROR_CODE_COLUMN_EMPTY_HEADER,
            $errorAggregator->getRowsGroupedByErrorCode()
        );
    }

    /**
     * Test for method validateData()
     *
     * @covers \Magento\ImportExport\Model\Import\Entity\AbstractEntity::validateData
     */
    public function testValidateDataAttributeNames()
    {
        $this->_createSourceAdapterMock(['_test1']);
        $errorAggregator = $this->_model->validateData();
        $this->assertArrayHasKey(
            AbstractEntity::ERROR_CODE_COLUMN_NAME_INVALID,
            $errorAggregator->getRowsGroupedByErrorCode()
        );
    }

    /**
     * Test for method isNeedToLogInHistory()
     *
     * @covers \Magento\ImportExport\Model\Import\Entity\AbstractEntity::isNeedToLogInHistory
     */
    public function testIsNeedToLogInHistory()
    {
        $this->assertFalse($this->_model->isNeedToLogInHistory());
    }

    /**
     * Test for method isAttributeValid()
     *
     * @dataProvider isAttributeValidDataProvider
     * @covers \Magento\ImportExport\Model\Import\Entity\AbstractEntity::isAttributeValid
     *
     * @param string $attrCode
     * @param array $attrParams
     * @param array $rowData
     * @param int $rowNum
     * @param bool $expectedResult
     */
    public function testIsAttributeValid($attrCode, array $attrParams, array $rowData, $rowNum, $expectedResult)
    {
        $this->_createSourceAdapterMock(['_test1']);
        $this->assertEquals(
            $expectedResult,
            $this->_model->isAttributeValid($attrCode, $attrParams, $rowData, $rowNum)
        );
    }

    /**
     * Data provider for testIsAttributeValid
     *
     * @return array
     */
    public function isAttributeValidDataProvider()
    {
        return [
            ['created_at', ['type' => 'datetime'], ['created_at' => '2012-02-29'], 1, true],
            ['dob', ['type' => 'datetime'], ['dob' => '29.02.2012'], 1, true],
            ['created_at', ['type' => 'datetime'], ['created_at' => '02/29/2012'], 1, true],
            ['dob', ['type' => 'datetime'], ['dob' => '2012-02-29 21:12:59'], 1, true],
            ['created_at', ['type' => 'datetime'], ['created_at' => '29.02.2012 11:12:59'], 1, true],
            ['dob', ['type' => 'datetime'], ['dob' => '02/29/2012 11:12:59'], 1, true],
            ['created_at', ['type' => 'datetime'], ['created_at' => '2012602-29'], 1, false],
            ['dob', ['type' => 'datetime'], ['dob' => '32.12.2012'], 1, false],
            ['created_at', ['type' => 'datetime'], ['created_at' => '02/30/-2012'], 1, false],
            ['dob', ['type' => 'datetime'], ['dob' => '2012-13-29 21:12:59'], 1, false],
            ['created_at', ['type' => 'datetime'], ['created_at' => '11.02.4 11:12:59'], 1, false],
            ['dob', ['type' => 'datetime'], ['dob' => '02/29/2012 11:12:67'], 1, false]
        ];
    }

    /**
     * Test getCreatedItemsCount()
     */
    public function testGetCreatedItemsCount()
    {
        $this->assertInternalType('integer', $this->_model->getCreatedItemsCount());
    }

    /**
     * Test getUpdatedItemsCount()
     */
    public function testGetUpdatedItemsCount()
    {
<<<<<<< HEAD
        $this->assertIsInt($this->_model->getUpdatedItemsCount());
=======
        $this->assertInternalType('int', $this->_model->getUpdatedItemsCount());
>>>>>>> aa206557
    }

    /**
     * Test getDeletedItemsCount()
     */
    public function testGetDeletedItemsCount()
    {
        $this->assertInternalType('integer', $this->_model->getDeletedItemsCount());
    }
}<|MERGE_RESOLUTION|>--- conflicted
+++ resolved
@@ -21,11 +21,7 @@
     /**
      * Abstract import entity model
      *
-<<<<<<< HEAD
-     * @var \Magento\ImportExport\Model\Import\Entity\AbstractEntity|\PHPUnit\Framework\MockObject\MockObject
-=======
      * @var AbstractEntity|MockObject
->>>>>>> aa206557
      */
     protected $_model;
 
@@ -54,19 +50,11 @@
      * Create source adapter mock and set it into model object which tested in this class
      *
      * @param array $columns value which will be returned by method getColNames()
-<<<<<<< HEAD
-     * @return \Magento\ImportExport\Model\Import\AbstractSource|\PHPUnit\Framework\MockObject\MockObject
+     * @return AbstractSource|MockObject
      */
     protected function _createSourceAdapterMock(array $columns)
     {
-        /** @var $source \Magento\ImportExport\Model\Import\AbstractSource|\PHPUnit\Framework\MockObject\MockObject */
-=======
-     * @return AbstractSource|MockObject
-     */
-    protected function _createSourceAdapterMock(array $columns)
-    {
         /** @var $source \Magento\ImportExport\Model\Import\AbstractSource|MockObject */
->>>>>>> aa206557
         $source = $this->getMockForAbstractClass(
             AbstractSource::class,
             [],
@@ -76,7 +64,7 @@
             true,
             ['getColNames']
         );
-        $source->expects($this->any())->method('getColNames')->willReturn($columns);
+        $source->expects($this->any())->method('getColNames')->will($this->returnValue($columns));
         $this->_model->setSource($source);
 
         return $source;
@@ -160,7 +148,7 @@
      */
     public function testIsNeedToLogInHistory()
     {
-        $this->assertFalse($this->_model->isNeedToLogInHistory());
+        $this->assertEquals(false, $this->_model->isNeedToLogInHistory());
     }
 
     /**
@@ -220,11 +208,7 @@
      */
     public function testGetUpdatedItemsCount()
     {
-<<<<<<< HEAD
-        $this->assertIsInt($this->_model->getUpdatedItemsCount());
-=======
         $this->assertInternalType('int', $this->_model->getUpdatedItemsCount());
->>>>>>> aa206557
     }
 
     /**
