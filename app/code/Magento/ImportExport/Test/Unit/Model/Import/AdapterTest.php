--- conflicted
+++ resolved
@@ -14,11 +14,7 @@
 class AdapterTest extends TestCase
 {
     /**
-<<<<<<< HEAD
-     * @var Adapter|\PHPUnit\Framework\MockObject\MockObject
-=======
      * @var Adapter|MockObject
->>>>>>> aa206557
      */
     protected $adapter;
 
