--- conflicted
+++ resolved
@@ -18,12 +18,7 @@
 class ProcessingErrorAggregatorTest extends TestCase
 {
     /**
-<<<<<<< HEAD
-     * @var \Magento\ImportExport\Model\Import\ErrorProcessing\ProcessingErrorFactory
-     * |\PHPUnit\Framework\MockObject\MockObject
-=======
      * @var ProcessingErrorFactory|MockObject
->>>>>>> aa206557
      */
     protected $processingErrorFactoryMock;
 
@@ -287,7 +282,7 @@
         $this->model->addError('systemException', 'not-critical', 6, 'Some column name', 'Message', 'Description');
         $result = $this->model->getAllErrors();
         //check if is array of objects
-        $this->assertIsArray($result);
+        $this->assertInternalType('array', $result);
         $this->assertCount(3, $result);
         $this->assertInstanceOf(ProcessingError::class, $result[0]);
     }
@@ -302,7 +297,7 @@
         $this->model->addError('systemException3', 'not-critical', 2);
         $result = $this->model->getErrorByRowNumber(1);
 
-        $this->assertIsArray($result);
+        $this->assertInternalType('array', $result);
         $this->assertCount(2, $result);
         $this->assertInstanceOf(ProcessingError::class, $result[0]);
         $this->assertInstanceOf(ProcessingError::class, $result[1]);
@@ -427,7 +422,7 @@
     public function testGetRowsGroupedByErrorCodeNoErrors()
     {
         $result = $this->model->getRowsGroupedByErrorCode();
-        $this->assertIsArray($result);
+        $this->assertInternalType('array', $result);
         $this->assertCount(0, $result);
     }
 
