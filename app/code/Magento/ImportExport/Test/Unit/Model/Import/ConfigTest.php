<?php
/**
 * Copyright © Magento, Inc. All rights reserved.
 * See COPYING.txt for license details.
 */
declare(strict_types=1);

namespace Magento\ImportExport\Test\Unit\Model\Import;

use Magento\Framework\Config\CacheInterface;
use Magento\Framework\Serialize\SerializerInterface;
use Magento\ImportExport\Model\Import\Config;
use Magento\ImportExport\Model\Import\Config\Reader;
use PHPUnit\Framework\MockObject\MockObject;
use PHPUnit\Framework\TestCase;

class ConfigTest extends TestCase
{
    /**
<<<<<<< HEAD
     * @var \Magento\ImportExport\Model\Import\Config\Reader|\PHPUnit\Framework\MockObject\MockObject
=======
     * @var Reader|MockObject
>>>>>>> aa206557
     */
    protected $readerMock;

    /**
<<<<<<< HEAD
     * @var \Magento\Framework\Config\CacheInterface|\PHPUnit\Framework\MockObject\MockObject
=======
     * @var CacheInterface|MockObject
>>>>>>> aa206557
     */
    protected $cacheMock;

    /**
     * @var SerializerInterface
     */
    private $serializerMock;

    /**
     * @var string
     */
    protected $cacheId = 'some_id';

    /**
     * @var Config
     */
    protected $model;

    protected function setUp(): void
    {
        $this->readerMock = $this->createMock(Reader::class);
        $this->cacheMock = $this->createMock(CacheInterface::class);
        $this->serializerMock = $this->createMock(SerializerInterface::class);
    }

    /**
     * @param array $value
     * @param null|string $expected
     * @dataProvider getEntitiesDataProvider
     */
    public function testGetEntities($value, $expected)
    {
        $this->cacheMock->expects(
            $this->any()
        )->method(
            'load'
        )->with(
            $this->cacheId
        )->willReturn(
            false
        );
<<<<<<< HEAD
        $this->readerMock->expects($this->any())->method('read')->willReturn($value);
        $this->model = new \Magento\ImportExport\Model\Import\Config(
=======
        $this->readerMock->expects($this->any())->method('read')->will($this->returnValue($value));
        $this->model = new Config(
>>>>>>> aa206557
            $this->readerMock,
            $this->cacheMock,
            $this->cacheId,
            $this->serializerMock
        );
        $this->assertEquals($expected, $this->model->getEntities('entities'));
    }

    /**
     * @return array
     */
    public function getEntitiesDataProvider()
    {
        return [
            'entities_key_exist' => [['entities' => 'value'], 'value'],
            'return_default_value' => [['key_one' => 'value'], null]
        ];
    }

    /**
     * @param array $configData
     * @param string $entity
     * @param string[] $expectedResult
     * @dataProvider getEntityTypesDataProvider
     */
    public function testGetEntityTypes($configData, $entity, $expectedResult)
    {
        $this->cacheMock->expects(
            $this->any()
        )->method(
            'load'
        )->with(
            $this->cacheId
        )->willReturn(
            false
        );
<<<<<<< HEAD
        $this->readerMock->expects($this->any())->method('read')->willReturn($configData);
        $this->model = new \Magento\ImportExport\Model\Import\Config(
=======
        $this->readerMock->expects($this->any())->method('read')->will($this->returnValue($configData));
        $this->model = new Config(
>>>>>>> aa206557
            $this->readerMock,
            $this->cacheMock,
            $this->cacheId,
            $this->serializerMock
        );
        $this->assertEquals($expectedResult, $this->model->getEntityTypes($entity));
    }

    /**
     * @return array
     */
    public function getEntityTypesDataProvider()
    {
        return [
            'valid type' => [
                [
                    'entities' => [
                        'catalog_product' => [
                            'types' => ['configurable', 'simple'],
                        ],
                    ],
                ],
                'catalog_product',
                ['configurable', 'simple'],
            ],
            'not existing entity' => [
                [
                    'entities' => [
                        'catalog_product' => [
                            'types' => ['configurable', 'simple'],
                        ],
                    ],
                ],
                'not existing entity',
                [],
            ],
        ];
    }
}<|MERGE_RESOLUTION|>--- conflicted
+++ resolved
@@ -17,20 +17,12 @@
 class ConfigTest extends TestCase
 {
     /**
-<<<<<<< HEAD
-     * @var \Magento\ImportExport\Model\Import\Config\Reader|\PHPUnit\Framework\MockObject\MockObject
-=======
      * @var Reader|MockObject
->>>>>>> aa206557
      */
     protected $readerMock;
 
     /**
-<<<<<<< HEAD
-     * @var \Magento\Framework\Config\CacheInterface|\PHPUnit\Framework\MockObject\MockObject
-=======
      * @var CacheInterface|MockObject
->>>>>>> aa206557
      */
     protected $cacheMock;
 
@@ -69,16 +61,11 @@
             'load'
         )->with(
             $this->cacheId
-        )->willReturn(
-            false
+        )->will(
+            $this->returnValue(false)
         );
-<<<<<<< HEAD
-        $this->readerMock->expects($this->any())->method('read')->willReturn($value);
-        $this->model = new \Magento\ImportExport\Model\Import\Config(
-=======
         $this->readerMock->expects($this->any())->method('read')->will($this->returnValue($value));
         $this->model = new Config(
->>>>>>> aa206557
             $this->readerMock,
             $this->cacheMock,
             $this->cacheId,
@@ -112,16 +99,11 @@
             'load'
         )->with(
             $this->cacheId
-        )->willReturn(
-            false
+        )->will(
+            $this->returnValue(false)
         );
-<<<<<<< HEAD
-        $this->readerMock->expects($this->any())->method('read')->willReturn($configData);
-        $this->model = new \Magento\ImportExport\Model\Import\Config(
-=======
         $this->readerMock->expects($this->any())->method('read')->will($this->returnValue($configData));
         $this->model = new Config(
->>>>>>> aa206557
             $this->readerMock,
             $this->cacheMock,
             $this->cacheId,
