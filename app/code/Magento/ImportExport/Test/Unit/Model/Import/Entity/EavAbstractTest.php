--- conflicted
+++ resolved
@@ -35,11 +35,7 @@
     protected $_model;
 
     /**
-<<<<<<< HEAD
-     * @var \Magento\Framework\Stdlib\StringUtils|\PHPUnit\Framework\MockObject\MockObject
-=======
      * @var StringUtils|MockObject
->>>>>>> aa206557
      */
     protected $_string;
 
