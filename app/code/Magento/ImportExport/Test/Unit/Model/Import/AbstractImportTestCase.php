<?php
/**
 * Copyright © Magento, Inc. All rights reserved.
 * See COPYING.txt for license details.
 */
declare(strict_types=1);

namespace Magento\ImportExport\Test\Unit\Model\Import;

use Magento\Framework\TestFramework\Unit\Helper\ObjectManager as ObjectManagerHelper;
use Magento\ImportExport\Model\Import\ErrorProcessing\ProcessingError;
use Magento\ImportExport\Model\Import\ErrorProcessing\ProcessingErrorAggregator;
use Magento\ImportExport\Model\Import\ErrorProcessing\ProcessingErrorAggregatorInterface;
use Magento\ImportExport\Model\Import\ErrorProcessing\ProcessingErrorFactory;
use PHPUnit\Framework\MockObject\MockObject;
use PHPUnit\Framework\TestCase;

abstract class AbstractImportTestCase extends TestCase
{
    /**
     * @var ObjectManagerHelper
     */
    protected $objectManagerHelper;

    protected function setUp(): void
    {
        parent::setUp();

        $this->objectManagerHelper = new ObjectManagerHelper($this);
    }

    /**
     * @param array|null $methods
<<<<<<< HEAD
     * @return ProcessingErrorAggregatorInterface|\PHPUnit\Framework\MockObject\MockObject
=======
     * @return ProcessingErrorAggregatorInterface|MockObject
>>>>>>> aa206557
     */
    protected function getErrorAggregatorObject($methods = null)
    {
        $errorFactory = $this->getMockBuilder(
            ProcessingErrorFactory::class
        )->disableOriginalConstructor()
            ->setMethods(['create'])
            ->getMock();
        $errorFactory->method('create')->willReturn(
            $this->objectManagerHelper->getObject(
                ProcessingError::class
            )
        );
        return $this->getMockBuilder(
            ProcessingErrorAggregator::class
        )->setMethods($methods)
            ->setConstructorArgs(['errorFactory' => $errorFactory])
            ->getMock();
    }
}<|MERGE_RESOLUTION|>--- conflicted
+++ resolved
@@ -31,11 +31,7 @@
 
     /**
      * @param array|null $methods
-<<<<<<< HEAD
-     * @return ProcessingErrorAggregatorInterface|\PHPUnit\Framework\MockObject\MockObject
-=======
      * @return ProcessingErrorAggregatorInterface|MockObject
->>>>>>> aa206557
      */
     protected function getErrorAggregatorObject($methods = null)
     {
