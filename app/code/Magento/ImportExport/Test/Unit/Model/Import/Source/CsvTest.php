<?php
/**
 * Copyright © Magento, Inc. All rights reserved.
 * See COPYING.txt for license details.
 */
declare(strict_types=1);

namespace Magento\ImportExport\Test\Unit\Model\Import\Source;

use Magento\Framework\Exception\FileSystemException;
use Magento\Framework\Filesystem;
use Magento\Framework\Filesystem\Directory\Write;
use Magento\Framework\Filesystem\Driver\File;
use Magento\Framework\Filesystem\Driver\Http;
use Magento\Framework\Filesystem\File\Read;
use Magento\ImportExport\Model\Import\Source\Csv;
use PHPUnit\Framework\MockObject\MockObject;
use PHPUnit\Framework\TestCase;

class CsvTest extends TestCase
{
    /**
<<<<<<< HEAD
     * @var \Magento\Framework\Filesystem|\PHPUnit\Framework\MockObject\MockObject
=======
     * @var Filesystem|MockObject
>>>>>>> aa206557
     */
    protected $_filesystem;

    /**
<<<<<<< HEAD
     * @var \Magento\Framework\Filesystem\Directory\Write|\PHPUnit\Framework\MockObject\MockObject
=======
     * @var Write|MockObject
>>>>>>> aa206557
     */
    protected $_directoryMock;

    /**
     * Set up properties for all tests
     */
    protected function setUp(): void
    {
        $this->_filesystem = $this->createMock(Filesystem::class);
        $this->_directoryMock = $this->createMock(Write::class);
    }

<<<<<<< HEAD
    /**
     */
    public function testConstructException()
    {
        $this->expectException(\LogicException::class);

=======
    public function testConstructException()
    {
        $this->expectException(\LogicException::class);
>>>>>>> aa206557
        $this->_directoryMock->expects($this->any())
            ->method('openFile')
            ->willThrowException(new FileSystemException(__('Error message')));
        new Csv(__DIR__ . '/invalid_file', $this->_directoryMock);
    }

    public function testConstructStream()
    {
        $this->markTestSkipped('MAGETWO-17084: Replace PHP native calls');
        $stream = 'data://text/plain;base64,' . base64_encode("column1,column2\nvalue1,value2\n");
        $this->_directoryMock->expects(
            $this->any()
        )->method(
            'openFile'
<<<<<<< HEAD
        )->willReturn(
            
                new \Magento\Framework\Filesystem\File\Read($stream, new \Magento\Framework\Filesystem\Driver\Http())
            
=======
        )->will(
            $this->returnValue(
                new Read($stream, new Http())
            )
>>>>>>> aa206557
        );
        $this->_filesystem->expects(
            $this->any()
        )->method(
            'getDirectoryWrite'
        )->willReturn(
            $this->_directoryMock
        );

        $model = new Csv($stream, $this->_filesystem);
        foreach ($model as $value) {
            $this->assertSame(['column1' => 'value1', 'column2' => 'value2'], $value);
        }
    }

    /**
     * @param string $delimiter
     * @param string $enclosure
     * @param array $expectedColumns
     * @dataProvider optionalArgsDataProvider
     */
    public function testOptionalArgs($delimiter, $enclosure, $expectedColumns)
    {
        $this->_directoryMock->expects(
            $this->any()
        )->method(
            'openFile'
<<<<<<< HEAD
        )->willReturn(
            
                new \Magento\Framework\Filesystem\File\Read(
=======
        )->will(
            $this->returnValue(
                new Read(
>>>>>>> aa206557
                    __DIR__ . '/_files/test.csv',
                    new File()
                )
            
        );
        $model = new Csv(
            __DIR__ . '/_files/test.csv',
            $this->_directoryMock,
            $delimiter,
            $enclosure
        );
        $this->assertSame($expectedColumns, $model->getColNames());
    }

    /**
     * @return array
     */
    public function optionalArgsDataProvider()
    {
        return [
            [',', '"', ['column1', 'column2']],
            [',', "'", ['column1', '"column2"']],
            ['.', '"', ['column1,"column2"']]
        ];
    }

<<<<<<< HEAD
    /**
     */
=======
>>>>>>> aa206557
    public function testRewind()
    {
        $this->expectException(\InvalidArgumentException::class);
        $this->expectExceptionMessage('wrongColumnsNumber');
<<<<<<< HEAD

=======
>>>>>>> aa206557
        $this->_directoryMock->expects(
            $this->any()
        )->method(
            'openFile'
<<<<<<< HEAD
        )->willReturn(
            
                new \Magento\Framework\Filesystem\File\Read(
=======
        )->will(
            $this->returnValue(
                new Read(
>>>>>>> aa206557
                    __DIR__ . '/_files/test.csv',
                    new File()
                )
            
        );
        $model = new Csv(
            __DIR__ . '/_files/test.csv',
            $this->_directoryMock
        );
        $this->assertSame(-1, $model->key());
        $model->next();
        $this->assertSame(0, $model->key());
        $model->next();
        $this->assertSame(1, $model->key());
        $model->rewind();
        $this->assertSame(0, $model->key());
        $model->next();
        $model->next();
        $this->assertSame(2, $model->key());
        $model->current();
    }
}<|MERGE_RESOLUTION|>--- conflicted
+++ resolved
@@ -20,20 +20,12 @@
 class CsvTest extends TestCase
 {
     /**
-<<<<<<< HEAD
-     * @var \Magento\Framework\Filesystem|\PHPUnit\Framework\MockObject\MockObject
-=======
      * @var Filesystem|MockObject
->>>>>>> aa206557
      */
     protected $_filesystem;
 
     /**
-<<<<<<< HEAD
-     * @var \Magento\Framework\Filesystem\Directory\Write|\PHPUnit\Framework\MockObject\MockObject
-=======
      * @var Write|MockObject
->>>>>>> aa206557
      */
     protected $_directoryMock;
 
@@ -46,18 +38,9 @@
         $this->_directoryMock = $this->createMock(Write::class);
     }
 
-<<<<<<< HEAD
-    /**
-     */
     public function testConstructException()
     {
         $this->expectException(\LogicException::class);
-
-=======
-    public function testConstructException()
-    {
-        $this->expectException(\LogicException::class);
->>>>>>> aa206557
         $this->_directoryMock->expects($this->any())
             ->method('openFile')
             ->willThrowException(new FileSystemException(__('Error message')));
@@ -72,24 +55,17 @@
             $this->any()
         )->method(
             'openFile'
-<<<<<<< HEAD
-        )->willReturn(
-            
-                new \Magento\Framework\Filesystem\File\Read($stream, new \Magento\Framework\Filesystem\Driver\Http())
-            
-=======
         )->will(
             $this->returnValue(
                 new Read($stream, new Http())
             )
->>>>>>> aa206557
         );
         $this->_filesystem->expects(
             $this->any()
         )->method(
             'getDirectoryWrite'
-        )->willReturn(
-            $this->_directoryMock
+        )->will(
+            $this->returnValue($this->_directoryMock)
         );
 
         $model = new Csv($stream, $this->_filesystem);
@@ -110,19 +86,13 @@
             $this->any()
         )->method(
             'openFile'
-<<<<<<< HEAD
-        )->willReturn(
-            
-                new \Magento\Framework\Filesystem\File\Read(
-=======
         )->will(
             $this->returnValue(
                 new Read(
->>>>>>> aa206557
                     __DIR__ . '/_files/test.csv',
                     new File()
                 )
-            
+            )
         );
         $model = new Csv(
             __DIR__ . '/_files/test.csv',
@@ -145,36 +115,21 @@
         ];
     }
 
-<<<<<<< HEAD
-    /**
-     */
-=======
->>>>>>> aa206557
     public function testRewind()
     {
         $this->expectException(\InvalidArgumentException::class);
         $this->expectExceptionMessage('wrongColumnsNumber');
-<<<<<<< HEAD
-
-=======
->>>>>>> aa206557
         $this->_directoryMock->expects(
             $this->any()
         )->method(
             'openFile'
-<<<<<<< HEAD
-        )->willReturn(
-            
-                new \Magento\Framework\Filesystem\File\Read(
-=======
         )->will(
             $this->returnValue(
                 new Read(
->>>>>>> aa206557
                     __DIR__ . '/_files/test.csv',
                     new File()
                 )
-            
+            )
         );
         $model = new Csv(
             __DIR__ . '/_files/test.csv',
