<?php
/**
 * Copyright © Magento, Inc. All rights reserved.
 * See COPYING.txt for license details.
 */
declare(strict_types=1);

namespace Magento\ImportExport\Test\Unit\Model\ResourceModel;

use Magento\Framework\Data\Collection\AbstractDb;
use Magento\Framework\Data\Collection\Db\FetchStrategyInterface;
use Magento\Framework\Data\Collection\EntityFactory;
use Magento\Framework\DataObject;
use Magento\Framework\DB\Select;
use Magento\ImportExport\Model\ResourceModel\CollectionByPagesIterator;
use PHPUnit\Framework\MockObject\MockObject;
use PHPUnit\Framework\TestCase;
use Psr\Log\LoggerInterface;

/**
 * Test class for \Magento\ImportExport\Model\ResourceModel\CollectionByPagesIterator
 */
class CollectionByPagesIteratorTest extends TestCase
{
    /**
     * @var CollectionByPagesIterator
     */
    protected $_resourceModel;

    protected function setUp(): void
    {
        $this->_resourceModel = new CollectionByPagesIterator();
    }

    protected function tearDown(): void
    {
        unset($this->_resourceModel);
    }

    /**
     * @covers \Magento\ImportExport\Model\ResourceModel\CollectionByPagesIterator::iterate
     */
    public function testIterate()
    {
        $pageSize = 2;
        $pageCount = 3;

<<<<<<< HEAD
        /** @var $callbackMock \PHPUnit\Framework\MockObject\MockObject */
=======
        /** @var MockObject $callbackMock */
>>>>>>> aa206557
        $callbackMock = $this->createPartialMock(\stdClass::class, ['callback']);

        $fetchStrategy = $this->getMockForAbstractClass(
            FetchStrategyInterface::class
        );

        $select = $this->createMock(Select::class);

        $entityFactory = $this->createMock(EntityFactory::class);
        $logger = $this->createMock(LoggerInterface::class);

<<<<<<< HEAD
        /** @var $collectionMock AbstractDb|\PHPUnit\Framework\MockObject\MockObject */
        $collectionMock = $this->getMockBuilder(\Magento\Framework\Data\Collection\AbstractDb::class)
=======
        /** @var AbstractDb|MockObject $collectionMock */
        $collectionMock = $this->getMockBuilder(AbstractDb::class)
>>>>>>> aa206557
            ->setConstructorArgs([$entityFactory, $logger, $fetchStrategy])
            ->setMethods(['clear', 'setPageSize', 'setCurPage', 'count', 'getLastPageNumber', 'getSelect'])
            ->getMockForAbstractClass();

        $collectionMock->expects($this->any())->method('getSelect')->willReturn($select);

        $collectionMock->expects($this->exactly($pageCount + 1))->method('clear')->willReturnSelf();

        $collectionMock->expects($this->exactly($pageCount))->method('setPageSize')->willReturnSelf();

        $collectionMock->expects($this->exactly($pageCount))->method('setCurPage')->willReturnSelf();

        $collectionMock->expects($this->exactly($pageCount))->method('count')->willReturn($pageSize);

        $collectionMock->expects(
            $this->exactly($pageCount)
        )->method(
            'getLastPageNumber'
        )->willReturn(
            $pageCount
        );

        for ($pageNumber = 1; $pageNumber <= $pageCount; $pageNumber++) {
            for ($rowNumber = 1; $rowNumber <= $pageSize; $rowNumber++) {
                $itemId = ($pageNumber - 1) * $pageSize + $rowNumber;
                $item = new DataObject(['id' => $itemId]);
                $collectionMock->addItem($item);

                $callbackMock->expects($this->at($itemId - 1))->method('callback')->with($item);
            }
        }

        $this->_resourceModel->iterate($collectionMock, $pageSize, [[$callbackMock, 'callback']]);
    }
}<|MERGE_RESOLUTION|>--- conflicted
+++ resolved
@@ -45,11 +45,7 @@
         $pageSize = 2;
         $pageCount = 3;
 
-<<<<<<< HEAD
-        /** @var $callbackMock \PHPUnit\Framework\MockObject\MockObject */
-=======
         /** @var MockObject $callbackMock */
->>>>>>> aa206557
         $callbackMock = $this->createPartialMock(\stdClass::class, ['callback']);
 
         $fetchStrategy = $this->getMockForAbstractClass(
@@ -61,33 +57,28 @@
         $entityFactory = $this->createMock(EntityFactory::class);
         $logger = $this->createMock(LoggerInterface::class);
 
-<<<<<<< HEAD
-        /** @var $collectionMock AbstractDb|\PHPUnit\Framework\MockObject\MockObject */
-        $collectionMock = $this->getMockBuilder(\Magento\Framework\Data\Collection\AbstractDb::class)
-=======
         /** @var AbstractDb|MockObject $collectionMock */
         $collectionMock = $this->getMockBuilder(AbstractDb::class)
->>>>>>> aa206557
             ->setConstructorArgs([$entityFactory, $logger, $fetchStrategy])
             ->setMethods(['clear', 'setPageSize', 'setCurPage', 'count', 'getLastPageNumber', 'getSelect'])
             ->getMockForAbstractClass();
 
-        $collectionMock->expects($this->any())->method('getSelect')->willReturn($select);
+        $collectionMock->expects($this->any())->method('getSelect')->will($this->returnValue($select));
 
-        $collectionMock->expects($this->exactly($pageCount + 1))->method('clear')->willReturnSelf();
+        $collectionMock->expects($this->exactly($pageCount + 1))->method('clear')->will($this->returnSelf());
 
-        $collectionMock->expects($this->exactly($pageCount))->method('setPageSize')->willReturnSelf();
+        $collectionMock->expects($this->exactly($pageCount))->method('setPageSize')->will($this->returnSelf());
 
-        $collectionMock->expects($this->exactly($pageCount))->method('setCurPage')->willReturnSelf();
+        $collectionMock->expects($this->exactly($pageCount))->method('setCurPage')->will($this->returnSelf());
 
-        $collectionMock->expects($this->exactly($pageCount))->method('count')->willReturn($pageSize);
+        $collectionMock->expects($this->exactly($pageCount))->method('count')->will($this->returnValue($pageSize));
 
         $collectionMock->expects(
             $this->exactly($pageCount)
         )->method(
             'getLastPageNumber'
-        )->willReturn(
-            $pageCount
+        )->will(
+            $this->returnValue($pageCount)
         );
 
         for ($pageNumber = 1; $pageNumber <= $pageCount; $pageNumber++) {
