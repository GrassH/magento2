--- conflicted
+++ resolved
@@ -20,56 +20,32 @@
 class CsvTest extends TestCase
 {
     /**
-<<<<<<< HEAD
-     * @var \Magento\ImportExport\Helper\Report|\PHPUnit\Framework\MockObject\MockObject
-=======
      * @var Report|MockObject
->>>>>>> aa206557
      */
     protected $reportHelperMock;
 
     /**
-<<<<<<< HEAD
-     * @var \Magento\ImportExport\Model\Export\Adapter\CsvFactory|\PHPUnit\Framework\MockObject\MockObject
-=======
      * @var CsvFactory|MockObject
->>>>>>> aa206557
      */
     protected $outputCsvFactoryMock;
 
     /**
-<<<<<<< HEAD
-     * @var \Magento\ImportExport\Model\Export\Adapter\Csv|\PHPUnit\Framework\MockObject\MockObject
-=======
      * @var Csv|MockObject
->>>>>>> aa206557
      */
     protected $outputCsvMock;
 
     /**
-<<<<<<< HEAD
-     * @var \Magento\ImportExport\Model\Import\Source\CsvFactory|\PHPUnit\Framework\MockObject\MockObject
-=======
      * @var \Magento\ImportExport\Model\Import\Source\CsvFactory|MockObject
->>>>>>> aa206557
      */
     protected $sourceCsvFactoryMock;
 
     /**
-<<<<<<< HEAD
-     * @var \Magento\ImportExport\Model\Export\Adapter\Csv|\PHPUnit\Framework\MockObject\MockObject
-=======
      * @var Csv|MockObject
->>>>>>> aa206557
      */
     protected $sourceCsvMock;
 
     /**
-<<<<<<< HEAD
-     * @var \Magento\Framework\Filesystem|\PHPUnit\Framework\MockObject\MockObject
-=======
      * @var Filesystem|MockObject
->>>>>>> aa206557
      */
     protected $filesystemMock;
 
