--- conflicted
+++ resolved
@@ -30,11 +30,7 @@
     protected $_exportFileExtension = 'csv';
 
     /**
-<<<<<<< HEAD
-     * @var \PHPUnit\Framework\MockObject\MockObject
-=======
      * @var MockObject
->>>>>>> aa206557
      */
     protected $_exportConfigMock;
 
@@ -69,8 +65,8 @@
             $this->any()
         )->method(
             'getFileExtension'
-        )->willReturn(
-            $this->_exportFileExtension
+        )->will(
+            $this->returnValue($this->_exportFileExtension)
         );
 
         $logger = $this->createMock(LoggerInterface::class);
@@ -86,17 +82,17 @@
             $this->any()
         )->method(
             'getEntityAdapter'
-        )->willReturn(
-            $abstractMockEntity
+        )->will(
+            $this->returnValue($abstractMockEntity)
         );
         $mockModelExport->expects(
             $this->any()
         )->method(
             '_getEntityAdapter'
-        )->willReturn(
-            $abstractMockEntity
+        )->will(
+            $this->returnValue($abstractMockEntity)
         );
-        $mockModelExport->expects($this->any())->method('_getWriter')->willReturn($mockAdapterTest);
+        $mockModelExport->expects($this->any())->method('_getWriter')->will($this->returnValue($mockAdapterTest));
 
         return $mockModelExport;
     }
