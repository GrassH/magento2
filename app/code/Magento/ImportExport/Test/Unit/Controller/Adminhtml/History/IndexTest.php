<?php
/**
 * Copyright © Magento, Inc. All rights reserved.
 * See COPYING.txt for license details.
 */
declare(strict_types=1);

namespace Magento\ImportExport\Test\Unit\Controller\Adminhtml\History;

use Magento\Backend\App\Action\Context;
use Magento\Backend\Model\View\Result\Page;
use Magento\Framework\Controller\ResultFactory;
use Magento\Framework\TestFramework\Unit\Helper\ObjectManager as ObjectManagerHelper;
use Magento\ImportExport\Controller\Adminhtml\History\Index;
use PHPUnit\Framework\MockObject\MockObject;
use PHPUnit\Framework\TestCase;

class IndexTest extends TestCase
{
    /**
<<<<<<< HEAD
     * @var \Magento\Backend\App\Action\Context|\PHPUnit\Framework\MockObject\MockObject
=======
     * @var Context|MockObject
>>>>>>> aa206557
     */
    protected $context;

    /**
     * @var \Magento\Framework\TestFramework\Unit\Helper\ObjectManager
     */
    protected $objectManagerHelper;

    /**
     * @var Index
     */
    protected $indexController;

    /**
<<<<<<< HEAD
     * @var \Magento\Framework\Controller\ResultFactory||\PHPUnit\Framework\MockObject\MockObject
=======
     * @var ResultFactory|MockObject
>>>>>>> aa206557
     */
    protected $resultFactory;

    protected $resultPage;

    /**
     * Set up
     */
    protected function setUp(): void
    {
        $this->resultPage = $this->createPartialMock(
            Page::class,
            ['setActiveMenu', 'getConfig', 'getTitle', 'prepend', 'addBreadcrumb']
        );
        $this->resultPage->expects($this->any())->method('getConfig')->willReturnSelf();
        $this->resultPage->expects($this->any())->method('getTitle')->willReturnSelf();
        $this->resultFactory = $this->createPartialMock(ResultFactory::class, ['create']);
        $this->resultFactory->expects($this->any())->method('create')->willReturn($this->resultPage);
        $this->context = $this->createPartialMock(Context::class, ['getResultFactory']);
        $this->context->expects($this->any())->method('getResultFactory')->willReturn($this->resultFactory);
        $this->objectManagerHelper = new ObjectManagerHelper($this);
        $this->indexController = $this->objectManagerHelper->getObject(
            Index::class,
            [
                'context' => $this->context,
            ]
        );
    }

    /**
     * Test execute
     */
    public function testExecute()
    {
        $result = $this->indexController->execute();
        $this->assertNotNull($result);
    }
}<|MERGE_RESOLUTION|>--- conflicted
+++ resolved
@@ -18,11 +18,7 @@
 class IndexTest extends TestCase
 {
     /**
-<<<<<<< HEAD
-     * @var \Magento\Backend\App\Action\Context|\PHPUnit\Framework\MockObject\MockObject
-=======
      * @var Context|MockObject
->>>>>>> aa206557
      */
     protected $context;
 
@@ -37,11 +33,7 @@
     protected $indexController;
 
     /**
-<<<<<<< HEAD
-     * @var \Magento\Framework\Controller\ResultFactory||\PHPUnit\Framework\MockObject\MockObject
-=======
      * @var ResultFactory|MockObject
->>>>>>> aa206557
      */
     protected $resultFactory;
 
