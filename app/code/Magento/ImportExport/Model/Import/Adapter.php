<?php
/**
 * Copyright © Magento, Inc. All rights reserved.
 * See COPYING.txt for license details.
 */
namespace Magento\ImportExport\Model\Import;

use Magento\Framework\Filesystem\Directory\Write;
use Magento\ImportExport\Model\Import\Source\Factory;

/**
 * Import adapter model
<<<<<<< HEAD
 * @Deprecated
 * @see \Magento\ImportExport\Model\Import\Source\Factory
 * @author      Magento Core Team <core@magentocommerce.com>
=======
>>>>>>> 13c070e6
 */
class Adapter
{
    /**
     * Adapter factory. Checks for availability, loads and create instance of import adapter object.
     *
     * @param string $type Adapter type ('csv', 'xml' etc.)
     * @param Write $directory
     * @param string $source
     * @param mixed $options OPTIONAL Adapter constructor options
     *
     * @return AbstractSource
     * phpcs:disable Magento2.Functions.StaticFunction
     * @throws \Magento\Framework\Exception\LocalizedException
     */
    public static function factory($type, $directory, $source, $options = null)
    {
        if (!is_string($type) || !$type) {
            throw new \Magento\Framework\Exception\LocalizedException(
                __('The adapter type must be a non-empty string.')
            );
        }
        $adapterClass = 'Magento\ImportExport\Model\Import\Source\\' . ucfirst(strtolower($type));

        if (!class_exists($adapterClass)) {
            throw new \Magento\Framework\Exception\LocalizedException(
                __('\'%1\' file extension is not supported', $type)
            );
        }
        $adapter = new $adapterClass($source, $directory, $options);

        if (!$adapter instanceof AbstractSource) {
            throw new \Magento\Framework\Exception\LocalizedException(
                __('Adapter must be an instance of \Magento\ImportExport\Model\Import\AbstractSource')
            );
        }
        return $adapter;
    }

    /**
     * Create adapter instance for specified source file.
     *
     * @param string $source Source file path.
     * @param Write $directory
     * @param mixed $options OPTIONAL Adapter constructor options
     * phpcs:disable Magento2.Functions.StaticFunction
     * @return AbstractSource
     */
    public static function findAdapterFor($source, $directory, $options = null)
    {
        return self::factory(pathinfo($source, PATHINFO_EXTENSION), $directory, $source, $options); // phpcs:ignore
    }
}<|MERGE_RESOLUTION|>--- conflicted
+++ resolved
@@ -6,16 +6,9 @@
 namespace Magento\ImportExport\Model\Import;
 
 use Magento\Framework\Filesystem\Directory\Write;
-use Magento\ImportExport\Model\Import\Source\Factory;
 
 /**
  * Import adapter model
-<<<<<<< HEAD
- * @Deprecated
- * @see \Magento\ImportExport\Model\Import\Source\Factory
- * @author      Magento Core Team <core@magentocommerce.com>
-=======
->>>>>>> 13c070e6
  */
 class Adapter
 {
