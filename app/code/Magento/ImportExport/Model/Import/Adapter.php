--- conflicted
+++ resolved
@@ -9,12 +9,6 @@
 
 /**
  * Import adapter model
-<<<<<<< HEAD
- * @author      Magento Core Team <core@magentocommerce.com>
-=======
- * @Deprecated
- * @see \Magento\ImportExport\Model\Import\Source\Factory
->>>>>>> 4a1f1b23
  */
 class Adapter
 {
