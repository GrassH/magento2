--- conflicted
+++ resolved
@@ -193,11 +193,7 @@
      * @param Source\Import\Behavior\Factory $behaviorFactory
      * @param \Magento\Framework\Indexer\IndexerRegistry $indexerRegistry
      * @param History $importHistoryModel
-<<<<<<< HEAD
-     * @param \Magento\Framework\Stdlib\DateTime\DateTime $localeDate
-=======
      * @param DateTime $localeDate
->>>>>>> 8b7e6838
      * @param array $data
      * @SuppressWarnings(PHPMD.ExcessiveParameterList)
      */
@@ -463,11 +459,7 @@
     }
 
     /**
-<<<<<<< HEAD
-     * Processing of import.
-=======
      * Process import.
->>>>>>> 8b7e6838
      *
      * @return bool
      * @throws \Magento\Framework\Exception\LocalizedException
