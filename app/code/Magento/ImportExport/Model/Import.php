--- conflicted
+++ resolved
@@ -507,10 +507,6 @@
      */
     public function importSource()
     {
-<<<<<<< HEAD
-        $ids = $this->getImportIds();
-        $this->_getEntityAdapter()->setIds($ids);
-=======
         return $this->localeEmulator->emulate(
             $this->importSourceCallback(...),
             $this->getData('locale') ?: null
@@ -533,7 +529,6 @@
                 $this->_getEntityAdapter()->setIds($ids);
             }
         }
->>>>>>> 827073af
         $this->setData('entity', $this->getDataSourceModel()->getEntityTypeCode($ids));
         $this->setData('behavior', $this->getDataSourceModel()->getBehavior($ids));
 
@@ -586,26 +581,6 @@
         }
 
         return $result;
-    }
-
-    /**
-     * Get entity import ids
-     *
-     * @return array
-     * @throws LocalizedException
-     */
-    private function getImportIds(): array
-    {
-        $ids = $this->_getEntityAdapter()->getIds();
-        if (empty($ids)) {
-            $idsFromPostData = $this->getData(self::FIELD_IMPORT_IDS);
-            if (null !== $idsFromPostData && '' !== $idsFromPostData) {
-                $ids = explode(",", $idsFromPostData);
-                $this->_getEntityAdapter()->setIds($ids);
-            }
-        }
-
-        return $ids;
     }
 
     /**
