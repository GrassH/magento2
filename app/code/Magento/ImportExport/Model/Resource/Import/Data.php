--- conflicted
+++ resolved
@@ -27,31 +27,19 @@
     /**
      * Class constructor
      *
-<<<<<<< HEAD
-     * @param \Magento\Framework\App\Resource $resource
+     * @param \Magento\Framework\Model\Resource\Db\Context $context
      * @param \Magento\Framework\Json\Helper\Data $jsonHelper
-     */
-    public function __construct(
-        \Magento\Framework\App\Resource $resource,
-        \Magento\Framework\Json\Helper\Data $jsonHelper
-    ) {
-        parent::__construct($resource);
-        $this->jsonHelper = $jsonHelper;
-=======
-     * @param \Magento\Framework\Model\Resource\Db\Context $context
-     * @param \Magento\Core\Helper\Data $coreHelper
      * @param string|null $resourcePrefix
      * @param array $arguments
      */
     public function __construct(
         \Magento\Framework\Model\Resource\Db\Context $context,
-        \Magento\Core\Helper\Data $coreHelper,
+        \Magento\Framework\Json\Helper\Data $jsonHelper,
         $resourcePrefix = null,
         array $arguments = []
     ) {
         parent::__construct($context, $resourcePrefix);
-        $this->_jsonHelper = $coreHelper;
->>>>>>> 1c7e9f46
+        $this->_jsonHelper = $jsonHelper;
     }
 
     /**
