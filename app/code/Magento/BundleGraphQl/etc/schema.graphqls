# Copyright © Magento, Inc. All rights reserved.
# See COPYING.txt for license details.

type Mutation {
    addBundleProductsToCart(input: AddBundleProductsToCartInput): AddBundleProductsToCartOutput @resolver(class: "Magento\\QuoteGraphQl\\Model\\Resolver\\AddSimpleProductsToCart")
}

input AddBundleProductsToCartInput {
    cart_id: String!
    cart_items: [BundleProductCartItemInput!]!
}

input BundleProductCartItemInput {
    data: CartItemInput!
    bundle_options:[BundleOptionInput!]!
    customizable_options:[CustomizableOptionInput!]
}

input BundleOptionInput {
    id: Int!
    quantity: Float!
    value: [String!]!
}

type AddBundleProductsToCartOutput {
    cart: Cart!
}

type BundleCartItem implements CartItemInterface {
    customizable_options: [SelectedCustomizableOption]! @resolver(class: "Magento\\QuoteGraphQl\\Model\\Resolver\\CustomizableOptions")
    bundle_options: [SelectedBundleOption!]! @resolver(class: "Magento\\BundleGraphQl\\Model\\Resolver\\BundleOption")
}

type SelectedBundleOption {
    id: Int!
    label: String!
    type: String!
    values: [SelectedBundleOptionValue!]!
}

type SelectedBundleOptionValue {
    id: Int!
    label: String!
    quantity: Float!
    price: Float!
}

type BundleItem @doc(description: "BundleItem defines an individual item in a bundle product.") {
    option_id: Int @doc(description: "An ID assigned to each type of item in a bundle product.")
    title: String @doc(description: "The display name of the item.")
    required: Boolean @doc(description: "Indicates whether the item must be included in the bundle.")
    type: String @doc(description: "The input type that the customer uses to select the item. Examples include radio button and checkbox.")
    position: Int @doc(description: "he relative position of this item compared to the other bundle items.")
    sku: String @doc(description: "The SKU of the bundle product.")
    options: [BundleItemOption] @doc(description: "An array of additional options for this bundle item.") @resolver(class: "Magento\\BundleGraphQl\\Model\\Resolver\\BundleItemLinks")
}

type BundleItemOption @doc(description: "BundleItemOption defines characteristics and options for a specific bundle item.") {
    id: Int @doc(description: "The ID assigned to the bundled item option.")
    label: String @doc(description: "The text that identifies the bundled item option.") @resolver(class: "Magento\\BundleGraphQl\\Model\\Resolver\\Options\\Label")
    qty: Float @deprecated(reason: "The `qty` is deprecated. Use `quantity` instead.") @doc(description: "Indicates the quantity of this specific bundle item.")
    quantity: Float @doc(description: "Indicates the quantity of this specific bundle item.")
    position: Int @doc(description: "When a bundle item contains multiple options, the relative position of this option compared to the other options.")
    is_default: Boolean @doc(description: "Indicates whether this option is the default option.")
    price: Float @doc(description: "The price of the selected option.")
    price_type: PriceTypeEnum @doc(description: "One of FIXED, PERCENT, or DYNAMIC.")
    can_change_quantity: Boolean @doc(description: "Indicates whether the customer can change the number of items for this option.")
    product: ProductInterface @doc(description: "Contains details about this product option.") @resolver(class: "Magento\\CatalogGraphQl\\Model\\Resolver\\Product")
    uid: ID! @doc(description: "A string that encodes option details.") @resolver(class: "Magento\\BundleGraphQl\\Model\\Resolver\\Options\\BundleItemOptionUid") # A Base64 string that encodes option details.
}

type BundleProduct implements ProductInterface, PhysicalProductInterface, CustomizableProductInterface @doc(description: "BundleProduct defines basic features of a bundle product and contains multiple BundleItems.") {
    price_view: PriceViewEnum @doc(description: "One of PRICE_RANGE or AS_LOW_AS.") @resolver(class: "Magento\\BundleGraphQl\\Model\\Resolver\\Product\\Fields\\PriceView")
    dynamic_price: Boolean @doc(description: "Indicates whether the bundle product has a dynamic price.") @resolver(class: "Magento\\BundleGraphQl\\Model\\Resolver\\Product\\Fields\\DynamicPrice")
    dynamic_sku: Boolean @doc(description: "Indicates whether the bundle product has a dynamic SK.") @resolver(class: "Magento\\BundleGraphQl\\Model\\Resolver\\Product\\Fields\\DynamicSku")
    ship_bundle_items: ShipBundleItemsEnum @doc(description: "Indicates whether to ship bundle items together or individually.") @resolver(class: "Magento\\BundleGraphQl\\Model\\Resolver\\Product\\Fields\\ShipBundleItems")
    dynamic_weight: Boolean @doc(description: "Indicates whether the bundle product has a dynamically calculated weight.") @resolver(class: "Magento\\BundleGraphQl\\Model\\Resolver\\Product\\Fields\\DynamicWeight")
    items: [BundleItem] @doc(description: "An array containing information about individual bundle items.") @resolver(class: "Magento\\BundleGraphQl\\Model\\Resolver\\BundleItems")
}

enum PriceViewEnum @doc(description: "This enumeration defines whether a bundle product's price is displayed as the lowest possible value or as a range.") {
    PRICE_RANGE
    AS_LOW_AS
}

enum ShipBundleItemsEnum @doc(description: "This enumeration defines whether bundle items must be shipped together.") {
    TOGETHER
    SEPARATELY
}

type BundleOrderItem implements OrderItemInterface {
    bundle_options: [ItemSelectedBundleOption] @doc(description: "A list of bundle options that are assigned to the bundle product") @resolver(class: "Magento\\BundleGraphQl\\Model\\Resolver\\Order\\Item\\BundleOptions")
}

type BundleInvoiceItem implements InvoiceItemInterface{
    bundle_options: [ItemSelectedBundleOption] @doc(description: "A list of bundle options that are assigned to the bundle product") @resolver(class: "Magento\\BundleGraphQl\\Model\\Resolver\\Order\\Item\\BundleOptions")
}

type BundleShipmentItem implements ShipmentItemInterface {
    bundle_options: [ItemSelectedBundleOption] @doc(description: "A list of bundle options that are assigned to the bundle product") @resolver(class: "Magento\\BundleGraphQl\\Model\\Resolver\\Order\\Item\\BundleOptions")
}

type BundleCreditMemoItem implements CreditMemoItemInterface {
<<<<<<< HEAD
    bundle_options: [ItemSelectedBundleOption] @doc(description: "A list of bundle options that are assigned to the bundle product")
=======
    bundle_options: [ItemSelectedBundleOption] @doc(description: "A list of bundle options that are assigned to the bundle product") @resolver(class: "Magento\\BundleGraphQl\\Model\\Resolver\\Order\\Item\\BundleOptions")
>>>>>>> c4e51f39
}

type ItemSelectedBundleOption @doc(description: "A list of options of the selected bundle product") {
    id: ID! @doc(description: "The unique identifier of the option")
    label: String! @doc(description: "The label of the option")
    values: [ItemSelectedBundleOptionValue] @doc(description: "A list of products that represent the values of the parent option")
}

type ItemSelectedBundleOptionValue @doc(description: "A list of values for the selected bundle product") {
    id: ID! @doc(description: "The unique identifier of the value")
    product_name: String! @doc(description: "The name of the child bundle product")
    product_sku: String! @doc(description: "The SKU of the child bundle product")
    quantity: Float! @doc(description: "Indicates how many of this bundle product were ordered")
    price: Money! @doc(description: "The price of the child bundle product")
}<|MERGE_RESOLUTION|>--- conflicted
+++ resolved
@@ -101,11 +101,7 @@
 }
 
 type BundleCreditMemoItem implements CreditMemoItemInterface {
-<<<<<<< HEAD
-    bundle_options: [ItemSelectedBundleOption] @doc(description: "A list of bundle options that are assigned to the bundle product")
-=======
     bundle_options: [ItemSelectedBundleOption] @doc(description: "A list of bundle options that are assigned to the bundle product") @resolver(class: "Magento\\BundleGraphQl\\Model\\Resolver\\Order\\Item\\BundleOptions")
->>>>>>> c4e51f39
 }
 
 type ItemSelectedBundleOption @doc(description: "A list of options of the selected bundle product") {
