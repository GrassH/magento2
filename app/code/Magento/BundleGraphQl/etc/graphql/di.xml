<?xml version="1.0"?>
<!--
/**
 * Copyright © Magento, Inc. All rights reserved.
 * See COPYING.txt for license details.
 */
-->
<config xmlns:xsi="http://www.w3.org/2001/XMLSchema-instance" xsi:noNamespaceSchemaLocation="urn:magento:framework:ObjectManager/etc/config.xsd">
    <type name="Magento\CatalogGraphQl\Model\ProductInterfaceTypeResolverComposite">
        <arguments>
            <argument name="productTypeNameResolvers" xsi:type="array">
                <item name="bundle_product_type_resolver" xsi:type="object">Magento\BundleGraphQl\Model\BundleProductTypeResolver</item>
            </argument>
        </arguments>
    </type>
    <type name="Magento\QuoteGraphQl\Model\Cart\BuyRequest\BuyRequestBuilder">
        <arguments>
            <argument name="providers" xsi:type="array">
                <item name="bundle" xsi:type="object">Magento\BundleGraphQl\Model\Cart\BuyRequest\BundleDataProvider</item>
            </argument>
        </arguments>
    </type>
    <type name="Magento\Framework\GraphQl\Schema\Type\Enum\DefaultDataMapper">
        <arguments>
            <argument name="map" xsi:type="array">
                <item name="ShipBundleItemsEnum" xsi:type="array">
                    <item name="together" xsi:type="string">0</item>
                    <item name="separately" xsi:type="string">1</item>
                </item>
                <item name="PriceViewEnum" xsi:type="array">
                    <item name="price_range" xsi:type="string">0</item>
                    <item name="as_low_as" xsi:type="string">1</item>
                </item>
                <item name="PriceTypeEnum" xsi:type="array">
                    <item name="fixed" xsi:type="string">0</item>
                    <item name="percent" xsi:type="string">1</item>
                </item>
            </argument>
        </arguments>
    </type>
    <type name="Magento\Framework\GraphQl\Schema\Type\Entity\DefaultMapper">
        <arguments>
            <argument name="map" xsi:type="array">
                <item name="catalog_product" xsi:type="array">
                    <item name="bundle" xsi:type="string">BundleProduct</item>
                </item>
            </argument>
        </arguments>
    </type>


    <type name="Magento\CatalogGraphQl\Model\Resolver\Product\Price\ProviderPool">
        <arguments>
            <argument name="providers" xsi:type="array">
                <item name="bundle" xsi:type="object">Magento\BundleGraphQl\Model\Resolver\Product\Price\Provider</item>
            </argument>
        </arguments>
    </type>
    <type name="Magento\CatalogGraphQl\Model\Resolver\Products\DataProvider\Product\CollectionProcessor\AttributeProcessor">
        <arguments>
            <argument name="fieldToAttributeMap" xsi:type="array">
                <item name="price_range" xsi:type="array">
                    <item name="price_type" xsi:type="string">price_type</item>
                </item>
            </argument>
        </arguments>
    </type>
    <type name="Magento\SalesGraphQl\Model\TypeResolver\OrderItem">
        <arguments>
            <argument name="productTypeMap" xsi:type="array">
                <item name="bundle" xsi:type="string">BundleOrderItem</item>
            </argument>
        </arguments>
    </type>
    <type name="Magento\SalesGraphQl\Model\TypeResolver\InvoiceItem">
        <arguments>
            <argument name="productTypeMap" xsi:type="array">
                <item name="bundle" xsi:type="string">BundleInvoiceItem</item>
            </argument>
        </arguments>
    </type>
    <type name="Magento\SalesGraphQl\Model\TypeResolver\ShipmentItem">
        <arguments>
            <argument name="productTypeMap" xsi:type="array">
                <item name="bundle" xsi:type="string">BundleShipmentItem</item>
            </argument>
        </arguments>
    </type>
<<<<<<< HEAD
=======
    <type name="Magento\SalesGraphQl\Model\TypeResolver\CreditMemoItem">
        <arguments>
            <argument name="productTypeMap" xsi:type="array">
                <item name="bundle" xsi:type="string">BundleCreditMemoItem</item>
            </argument>
        </arguments>
    </type>
>>>>>>> 1353a546
    <type name="Magento\SalesGraphQl\Model\Shipment\ItemProvider">
        <arguments>
            <argument name="formatters" xsi:type="array">
                <item name="bundle" xsi:type="object">Magento\BundleGraphQl\Model\Order\Shipment\BundleShipmentItemFormatter\Proxy</item>
            </argument>
        </arguments>
    </type>
</config><|MERGE_RESOLUTION|>--- conflicted
+++ resolved
@@ -86,8 +86,6 @@
             </argument>
         </arguments>
     </type>
-<<<<<<< HEAD
-=======
     <type name="Magento\SalesGraphQl\Model\TypeResolver\CreditMemoItem">
         <arguments>
             <argument name="productTypeMap" xsi:type="array">
@@ -95,7 +93,6 @@
             </argument>
         </arguments>
     </type>
->>>>>>> 1353a546
     <type name="Magento\SalesGraphQl\Model\Shipment\ItemProvider">
         <arguments>
             <argument name="formatters" xsi:type="array">
