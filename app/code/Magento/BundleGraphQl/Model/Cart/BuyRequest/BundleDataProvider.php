--- conflicted
+++ resolved
@@ -19,20 +19,14 @@
 {
     /**
      * @var ArrayManagerFactory
-<<<<<<< HEAD
-=======
      * phpcs:disable Magento2.Commenting.ClassPropertyPHPDocFormatting
->>>>>>> 52ba9906
      */
     private readonly ArrayManagerFactory $arrayManagerFactory;
 
     /**
      * @param ArrayManager $arrayManager @deprecated @see $arrayManagerFactory
      * @param ArrayManagerFactory|null $arrayManagerFactory
-<<<<<<< HEAD
-=======
      *
->>>>>>> 52ba9906
      * @SuppressWarnings(PHPMD.UnusedFormalParameter)
      */
     public function __construct(
