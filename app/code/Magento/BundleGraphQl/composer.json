--- conflicted
+++ resolved
@@ -2,22 +2,6 @@
     "name": "magento/module-bundle-graph-ql",
     "description": "N/A",
     "type": "magento2-module",
-<<<<<<< HEAD
-    "require": {
-        "php": "~7.4.0||~8.1.0",
-        "magento/module-catalog": "*",
-        "magento/module-bundle": "*",
-        "magento/module-graph-ql": "*",
-        "magento/module-catalog-graph-ql": "*",
-        "magento/module-quote": "*",
-        "magento/module-quote-graph-ql": "*",
-        "magento/module-store": "*",
-        "magento/module-sales": "*",
-        "magento/module-sales-graph-ql": "*",
-        "magento/framework": "*"
-    },
-=======
->>>>>>> 4c36116d
     "license": [
         "OSL-3.0",
         "AFL-3.0"
