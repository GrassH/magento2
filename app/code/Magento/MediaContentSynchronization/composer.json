{
    "name": "magento/module-media-content-synchronization",
    "description": "Magento module provides implementation of the media content data synchronization.",
<<<<<<< HEAD
    "require": {
        "php": "~7.3.0||~7.4.0",
        "magento/framework": "*",
        "magento/framework-bulk": "*",
        "magento/module-media-content-synchronization-api": "*",
        "magento/module-media-content-api": "*",
        "magento/module-asynchronous-operations": "*"
    },
    "suggest": {
        "magento/module-media-gallery-synchronization": "*"
    },
=======
>>>>>>> 445b0f1a
    "type": "magento2-module",
    "license": [
        "OSL-3.0",
        "AFL-3.0"
    ],
    "version": "100.4.0",
    "require": {
        "php": "~7.3.0||~7.4.0",
        "magento/framework": "103.0.*",
        "magento/module-media-content-synchronization-api": "100.4.*",
        "magento/framework-message-queue": "100.4.*",
        "magento/module-media-content-api": "100.4.*"
    },
    "suggest": {
        "magento/module-media-gallery-synchronization": "100.4.*"
    },
    "autoload": {
        "files": [
            "registration.php"
        ],
        "psr-4": {
            "Magento\\MediaContentSynchronization\\": ""
        }
    }
}
<|MERGE_RESOLUTION|>--- conflicted
+++ resolved
@@ -1,20 +1,6 @@
 {
     "name": "magento/module-media-content-synchronization",
     "description": "Magento module provides implementation of the media content data synchronization.",
-<<<<<<< HEAD
-    "require": {
-        "php": "~7.3.0||~7.4.0",
-        "magento/framework": "*",
-        "magento/framework-bulk": "*",
-        "magento/module-media-content-synchronization-api": "*",
-        "magento/module-media-content-api": "*",
-        "magento/module-asynchronous-operations": "*"
-    },
-    "suggest": {
-        "magento/module-media-gallery-synchronization": "*"
-    },
-=======
->>>>>>> 445b0f1a
     "type": "magento2-module",
     "license": [
         "OSL-3.0",
@@ -24,9 +10,10 @@
     "require": {
         "php": "~7.3.0||~7.4.0",
         "magento/framework": "103.0.*",
+        "magento/framework-bulk": "*",
         "magento/module-media-content-synchronization-api": "100.4.*",
-        "magento/framework-message-queue": "100.4.*",
-        "magento/module-media-content-api": "100.4.*"
+        "magento/module-media-content-api": "100.4.*",
+        "magento/module-asynchronous-operations": "*"
     },
     "suggest": {
         "magento/module-media-gallery-synchronization": "100.4.*"
@@ -39,4 +26,4 @@
             "Magento\\MediaContentSynchronization\\": ""
         }
     }
-}
+}