--- conflicted
+++ resolved
@@ -557,13 +557,8 @@
                 }
                 $data['attribute_group_code'] = $attributeGroupCode;
             }
-<<<<<<< HEAD
             $this->setup->getConnection()->insert(
-                $this->setup->getTable('eav_attribute_group'),
-=======
-            $this->resourceConnection->getConnection()->insert(
-                $this->resourceConnection->getTableName('eav_attribute_group'),
->>>>>>> 1d1eb7c3
+                $this->setup->getTableName('eav_attribute_group'),
                 $data
             );
         }
