<?php
/**
 * Copyright © 2015 Magento. All rights reserved.
 * See COPYING.txt for license details.
 */

namespace Magento\Eav\Model\ResourceModel;

use Magento\Framework\Model\Entity\MetadataPool;
use Magento\Eav\Api\AttributeRepositoryInterface as AttributeRepository;
use Magento\Framework\Api\SearchCriteriaBuilder;

/**
 * Class UpdateHandler
 */
class UpdateHandler
{
    /**
     * @var AttributeRepository
     */
    protected $attributeRepository;

    /**
     * @var MetadataPool
     */
    protected $metadataPool;

    /**
     * @var SearchCriteriaBuilder
     */
    protected $searchCriteriaBuilder;

    /**
     * @var AttributePersistor
     */
    protected $attributePersistor;

    /**
     * @var ReadHandler
     */
    protected $readHandler;

    /**
     * UpdateHandler constructor.
     *
     * @param AttributeRepository $attributeRepository
     * @param MetadataPool $metadataPool
     * @param SearchCriteriaBuilder $searchCriteriaBuilder
     * @param AttributePersistor $attributePersistor
     * @param ReadHandler $readHandler
     */
    public function __construct(
        AttributeRepository $attributeRepository,
        MetadataPool $metadataPool,
        SearchCriteriaBuilder $searchCriteriaBuilder,
        AttributePersistor $attributePersistor,
        ReadHandler $readHandler
    ) {
        $this->attributeRepository = $attributeRepository;
        $this->metadataPool = $metadataPool;
        $this->searchCriteriaBuilder = $searchCriteriaBuilder;
        $this->attributePersistor = $attributePersistor;
        $this->readHandler = $readHandler;
    }

    /**
     * @param string $entityType
     * @return \Magento\Eav\Api\Data\AttributeInterface[]
     * @throws \Exception
     */
    protected function getAttributes($entityType)
    {
        $metadata = $this->metadataPool->getMetadata($entityType);
        $searchResult = $this->attributeRepository->getList(
            $metadata->getEavEntityType(),
            $this->searchCriteriaBuilder->create()
        );
        return $searchResult->getItems();
    }

    /**
     * @param string $entityType
     * @param array $data
     * @return array
     */
    protected function getActionContext($entityType, $data)
    {
        $metadata = $this->metadataPool->getMetadata($entityType);
        $contextFields = $metadata->getEntityContext();
        $context = [];
        foreach ($contextFields as $field) {
            if (isset($data[$field])) {
                $context[$field] = $data[$field];
            }
        }
        return $context;
    }


    /**
     * @param string $entityType
     * @param array $data
     * @return array
     * @throws \Exception
     * @SuppressWarnings(PHPMD.CyclomaticComplexity)
     * @SuppressWarnings(PHPMD.NPathComplexity)
     */
    public function execute($entityType, $data)
    {
        /** @var \Magento\Eav\Model\Entity\Attribute\AbstractAttribute $attribute */
        $metadata = $this->metadataPool->getMetadata($entityType);
        if ($metadata->getEavEntityType()) {
            $context = $this->getActionContext($entityType, $data);
            $snapshot = $this->readHandler->execute($entityType, $data);
            $processed = [];
            foreach ($this->getAttributes($entityType) as $attribute) {
                if ($attribute->isStatic()) {
                    continue;
                }
<<<<<<< HEAD
                if (isset($snapshot[$attribute->getAttributeCode()]) && $snapshot[$attribute->getAttributeCode()] !== false
                    && $attribute->isValueEmpty($data[$attribute->getAttributeCode()])
=======
                if (isset($snapshot[$attribute->getAttributeCode()])
                    && $snapshot[$attribute->getAttributeCode()] !== false
                    && empty($data[$attribute->getAttributeCode()])
>>>>>>> 09025a99
                ) {
                    $this->attributePersistor->registerDelete(
                        $entityType,
                        $data[$metadata->getLinkField()],
                        $attribute->getAttributeCode()
                    );
                }
                if ((!array_key_exists($attribute->getAttributeCode(), $snapshot)
                    || $snapshot[$attribute->getAttributeCode()] === false)
                    && !empty($data[$attribute->getAttributeCode()])
                    && !$attribute->isValueEmpty($data[$attribute->getAttributeCode()])
                ) {
                    $this->attributePersistor->registerInsert(
                        $entityType,
                        $data[$metadata->getLinkField()],
                        $attribute->getAttributeCode(),
                        $data[$attribute->getAttributeCode()]
                    );
                    $processed[$attribute->getAttributeCode()] = $data[$attribute->getAttributeCode()];
                }
                if (array_key_exists($attribute->getAttributeCode(), $snapshot)
                    && $snapshot[$attribute->getAttributeCode()] !== false
                    && !empty($data[$attribute->getAttributeCode()])
                    && $snapshot[$attribute->getAttributeCode()] != $data[$attribute->getAttributeCode()]
                    && !$attribute->isValueEmpty($data[$attribute->getAttributeCode()])
                ) {
                    $this->attributePersistor->registerUpdate(
                        $entityType,
                        $data[$metadata->getLinkField()],
                        $attribute->getAttributeCode(),
                        $data[$attribute->getAttributeCode()]
                    );
                    $processed[$attribute->getAttributeCode()] = $data[$attribute->getAttributeCode()];
                }
            }
            $this->attributePersistor->flush($entityType, $context);
        }
        return $data;
    }
}<|MERGE_RESOLUTION|>--- conflicted
+++ resolved
@@ -117,14 +117,8 @@
                 if ($attribute->isStatic()) {
                     continue;
                 }
-<<<<<<< HEAD
                 if (isset($snapshot[$attribute->getAttributeCode()]) && $snapshot[$attribute->getAttributeCode()] !== false
                     && $attribute->isValueEmpty($data[$attribute->getAttributeCode()])
-=======
-                if (isset($snapshot[$attribute->getAttributeCode()])
-                    && $snapshot[$attribute->getAttributeCode()] !== false
-                    && empty($data[$attribute->getAttributeCode()])
->>>>>>> 09025a99
                 ) {
                     $this->attributePersistor->registerDelete(
                         $entityType,
