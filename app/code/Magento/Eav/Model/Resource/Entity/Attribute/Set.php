--- conflicted
+++ resolved
@@ -34,11 +34,7 @@
         \Magento\Eav\Model\Config $eavConfig,
         $resourcePrefix = null
     ) {
-<<<<<<< HEAD
-        parent::__construct($context);
-=======
-        parent::__construct($resource, $resourcePrefix);
->>>>>>> f6216a13
+        parent::__construct($context, $resourcePrefix);
         $this->_attrGroupFactory = $attrGroupFactory;
         $this->eavConfig = $eavConfig;
     }
