<?php
/**
 * Copyright © Magento, Inc. All rights reserved.
 * See COPYING.txt for license details.
 */
declare(strict_types=1);

namespace Magento\Eav\Model\Entity\Attribute;

use Magento\Framework\Api\AttributeValueFactory;
use Magento\Framework\Exception\LocalizedException;
use Magento\Framework\Serialize\Serializer\Json;

/**
 * Entity/Attribute/Model - attribute abstract
 * @api
 * @SuppressWarnings(PHPMD.ExcessivePublicCount)
 * @SuppressWarnings(PHPMD.ExcessiveClassComplexity)
 * @SuppressWarnings(PHPMD.CouplingBetweenObjects)
 * @SuppressWarnings(PHPMD.TooManyFields)
 * @since 100.0.2
 */
abstract class AbstractAttribute extends \Magento\Framework\Model\AbstractExtensibleModel implements
    AttributeInterface,
    \Magento\Eav\Api\Data\AttributeInterface
{
    const TYPE_STATIC = 'static';

    /**
     * Const for empty string value.
     */
    const EMPTY_STRING = '';

    /**
     * Attribute name
     *
     * @var string
     */
    protected $_name;

    /**
     * Entity instance
     *
     * @var \Magento\Eav\Model\Entity\AbstractEntity
     */
    protected $_entity;

    /**
     * Backend instance
     *
     * @var \Magento\Eav\Model\Entity\Attribute\Backend\AbstractBackend
     */
    protected $_backend;

    /**
     * Frontend instance
     *
     * @var \Magento\Eav\Model\Entity\Attribute\Frontend\AbstractFrontend
     */
    protected $_frontend;

    /**
     * Source instance
     *
     * @var \Magento\Eav\Model\Entity\Attribute\Source\AbstractSource
     */
    protected $_source;

    /**
     * Attribute id cache
     *
     * @var array
     */
    protected $_attributeIdCache = [];

    /**
     * Attribute data table name
     *
     * @var string
     */
    protected $_dataTable = null;

    /**
     * @var \Magento\Eav\Model\Config
     */
    protected $_eavConfig;

    /**
     * @var \Magento\Eav\Model\Entity\TypeFactory
     */
    protected $_eavTypeFactory;

    /**
     * @var \Magento\Store\Model\StoreManagerInterface
     */
    protected $_storeManager;

    /**
     * @var \Magento\Eav\Model\ResourceModel\Helper
     */
    protected $_resourceHelper;

    /**
     * @var \Magento\Framework\Validator\UniversalFactory
     */
    protected $_universalFactory;

    /**
     * @var \Magento\Eav\Api\Data\AttributeOptionInterfaceFactory
     */
    protected $optionDataFactory;

    /**
     * @var \Magento\Framework\Reflection\DataObjectProcessor
     */
    protected $dataObjectProcessor;

    /**
     * @var \Magento\Framework\Api\DataObjectHelper
     */
    protected $dataObjectHelper;

    /**
     * @var FrontendLabelFactory
     */
    private $frontendLabelFactory;

    /**
     * Serializer Instance.
     *
     * @var Json
     * @since 100.2.0
     */
    protected $serializer;

    /**
     * Array of attribute types that have empty string as a possible value.
     *
     * @var array
     */
    private $emptyStringTypes = [
        'int',
        'decimal',
        'datetime',
        'varchar',
        'text',
        'static',
    ];

    /**
     * @var \Magento\Eav\Api\Data\AttributeExtensionFactory
     */
    private $eavExtensionFactory;

    /**
     * @param \Magento\Framework\Model\Context $context
     * @param \Magento\Framework\Registry $registry
     * @param \Magento\Framework\Api\ExtensionAttributesFactory $extensionFactory
     * @param AttributeValueFactory $customAttributeFactory
     * @param \Magento\Eav\Model\Config $eavConfig
     * @param \Magento\Eav\Model\Entity\TypeFactory $eavTypeFactory
     * @param \Magento\Store\Model\StoreManagerInterface $storeManager
     * @param \Magento\Eav\Model\ResourceModel\Helper $resourceHelper
     * @param \Magento\Framework\Validator\UniversalFactory $universalFactory
     * @param \Magento\Eav\Api\Data\AttributeOptionInterfaceFactory $optionDataFactory
     * @param \Magento\Framework\Reflection\DataObjectProcessor $dataObjectProcessor
     * @param \Magento\Framework\Api\DataObjectHelper $dataObjectHelper
     * @param \Magento\Framework\Model\ResourceModel\AbstractResource $resource
     * @param \Magento\Framework\Data\Collection\AbstractDb $resourceCollection
     * @param array $data
     * @param \Magento\Eav\Api\Data\AttributeExtensionFactory|null $eavExtensionFactory
     * @param FrontendLabelFactory|null $frontendLabelFactory
     * @SuppressWarnings(PHPMD.ExcessiveParameterList)
     * @codeCoverageIgnore
     */
    public function __construct(
        \Magento\Framework\Model\Context $context,
        \Magento\Framework\Registry $registry,
        \Magento\Framework\Api\ExtensionAttributesFactory $extensionFactory,
        AttributeValueFactory $customAttributeFactory,
        \Magento\Eav\Model\Config $eavConfig,
        \Magento\Eav\Model\Entity\TypeFactory $eavTypeFactory,
        \Magento\Store\Model\StoreManagerInterface $storeManager,
        \Magento\Eav\Model\ResourceModel\Helper $resourceHelper,
        \Magento\Framework\Validator\UniversalFactory $universalFactory,
        \Magento\Eav\Api\Data\AttributeOptionInterfaceFactory $optionDataFactory,
        \Magento\Framework\Reflection\DataObjectProcessor $dataObjectProcessor,
        \Magento\Framework\Api\DataObjectHelper $dataObjectHelper,
        \Magento\Framework\Model\ResourceModel\AbstractResource $resource = null,
        \Magento\Framework\Data\Collection\AbstractDb $resourceCollection = null,
        array $data = [],
        \Magento\Eav\Api\Data\AttributeExtensionFactory $eavExtensionFactory = null,
        FrontendLabelFactory $frontendLabelFactory = null
    ) {
        parent::__construct(
            $context,
            $registry,
            $extensionFactory,
            $customAttributeFactory,
            $resource,
            $resourceCollection,
            $data
        );
        $this->_eavConfig = $eavConfig;
        $this->_eavTypeFactory = $eavTypeFactory;
        $this->_storeManager = $storeManager;
        $this->_resourceHelper = $resourceHelper;
        $this->_universalFactory = $universalFactory;
        $this->optionDataFactory = $optionDataFactory;
        $this->dataObjectProcessor = $dataObjectProcessor;
        $this->dataObjectHelper = $dataObjectHelper;
        $this->eavExtensionFactory = $eavExtensionFactory ?: \Magento\Framework\App\ObjectManager::getInstance()
            ->get(\Magento\Eav\Api\Data\AttributeExtensionFactory::class);
        $this->frontendLabelFactory = $frontendLabelFactory
            ?: \Magento\Framework\App\ObjectManager::getInstance()->get(FrontendLabelFactory::class);
    }

    /**
     * Get Serializer instance.
     *
     * @deprecated 100.2.0
     *
     * @return Json
     * @since 100.2.0
     */
    protected function getSerializer()
    {
        if ($this->serializer === null) {
            $this->serializer = \Magento\Framework\App\ObjectManager::getInstance()->create(Json::class);
        }

        return $this->serializer;
    }

    /**
     * Initialize resource model
     *
     * @return void
     * @codeCoverageIgnore
     */
    protected function _construct()
    {
        $this->_init(\Magento\Eav\Model\ResourceModel\Entity\Attribute::class);
    }

    /**
     * Load attribute data by code
     *
     * @param string|int|\Magento\Eav\Model\Entity\Type $entityType
     * @param string $code
     * @return $this
     * @throws LocalizedException
     */
    public function loadByCode($entityType, $code)
    {
        \Magento\Framework\Profiler::start('load_by_code');
        if (is_numeric($entityType)) {
            $entityTypeId = $entityType;
        } elseif (is_string($entityType)) {
            $entityType = $this->_eavTypeFactory->create()->loadByCode($entityType);
        }
        if ($entityType instanceof \Magento\Eav\Model\Entity\Type) {
            $entityTypeId = $entityType->getId();
        }
        if (empty($entityTypeId)) {
            throw new LocalizedException(__('The entity supplied is invalid. Verify the entity and try again.'));
        }
        $this->_getResource()->loadByCode($this, $entityTypeId, $code);
        $this->_afterLoad();
        \Magento\Framework\Profiler::stop('load_by_code');

        return $this;
    }

    /**
     * Get attribute name
     *
     * @return string
     * @codeCoverageIgnore
     */
    public function getName()
    {
        return $this->_getData('attribute_code');
    }

    /**
     * Specify attribute identifier
     *
     * @param   int $data
     * @return  $this
     * @codeCoverageIgnore
     */
    public function setAttributeId($data)
    {
        $this->_data['attribute_id'] = $data;

        return $this;
    }

    /**
     * @inheritdoc
     * @codeCoverageIgnore
     */
    public function getAttributeId()
    {
        return $this->_getData('attribute_id');
    }

    /**
     * Set attribute code
     *
     * @param string $data
     * @return $this
     * @codeCoverageIgnore
     */
    public function setAttributeCode($data)
    {
        return $this->setData('attribute_code', $data);
    }

    /**
     * @inheritdoc
     * @codeCoverageIgnore
     */
    public function getAttributeCode()
    {
        return $this->_getData('attribute_code');
    }

    /**
     * Set attribute model
     *
     * @param array $data
     * @return $this
     * @codeCoverageIgnore
     */
    public function setAttributeModel($data)
    {
        return $this->setData('attribute_model', $data);
    }

    /**
     * Returns attribute model
     *
     * @return array
     * @codeCoverageIgnore
     */
    public function getAttributeModel()
    {
        return $this->_getData('attribute_model');
    }

    /**
     * Set backend type
     *
     * @param string $data
     * @return $this
     * @codeCoverageIgnore
     */
    public function setBackendType($data)
    {
        return $this->setData('backend_type', $data);
    }

    /**
     * @inheritdoc
     * @codeCoverageIgnore
     */
    public function getBackendType()
    {
        return $this->_getData('backend_type');
    }

    /**
     * Set backend model
     *
     * @param string $data
     * @return $this
     * @codeCoverageIgnore
     */
    public function setBackendModel($data)
    {
        return $this->setData('backend_model', $data);
    }

    /**
     * @inheritdoc
     * @codeCoverageIgnore
     */
    public function getBackendModel()
    {
        return $this->_getData('backend_model');
    }

    /**
     * Set backend table
     *
     * @param string $data
     * @return $this
     * @codeCoverageIgnore
     */
    public function setBackendTable($data)
    {
        return $this->setData('backend_table', $data);
    }

    /**
     * Returns is visible on front
     *
     * @return bool
     * @SuppressWarnings(PHPMD.BooleanGetMethodName)
     * @codeCoverageIgnore
     */
    public function getIsVisibleOnFront()
    {
        return $this->_getData('is_visible_on_front');
    }

    /**
     * Returns default value
     *
<<<<<<< HEAD
     * @return string|int|bool|float
=======
     * @return string|null
>>>>>>> 8b7e6838
     * @codeCoverageIgnore
     */
    public function getDefaultValue()
    {
        return $this->_getData('default_value');
    }

    /**
     * Set default value for the element.
     *
     * @param string $defaultValue
     * @return $this
     * @codeCoverageIgnore
     */
    public function setDefaultValue($defaultValue)
    {
        return $this->setData('default_value', $defaultValue);
    }

    /**
     * Returns attribute set id
     *
     * @return int
     * @codeCoverageIgnore
     */
    public function getAttributeSetId()
    {
        return $this->_getData('attribute_set_id');
    }

    /**
     * Set attribute set id
     *
     * @param int $id
     * @return $this
     * @codeCoverageIgnore
     */
    public function setAttributeSetId($id)
    {
        $this->_data['attribute_set_id'] = $id;

        return $this;
    }

    /**
     * @inheritdoc
     * @codeCoverageIgnore
     */
    public function getEntityTypeId()
    {
        return $this->_getData('entity_type_id');
    }

    /**
     * Set entity type id
     *
     * @param int|string $id
     * @return $this
     * @codeCoverageIgnore
     */
    public function setEntityTypeId($id)
    {
        $this->_data['entity_type_id'] = $id;

        return $this;
    }

    /**
     * Set entity type
     *
     * @param string $type
     * @return $this
     * @codeCoverageIgnore
     */
    public function setEntityType($type)
    {
        $this->setData('entity_type', $type);

        return $this;
    }

    /**
     * Get attribute alias as "entity_type/attribute_code"
     *
     * @param \Magento\Eav\Model\Entity\AbstractEntity $entity exclude this entity
     * @return string
     */
    public function getAlias($entity = null)
    {
        $alias = '';
        if ($entity === null || $entity->getType() !== $this->getEntity()->getType()) {
            $alias .= $this->getEntity()->getType() . '/';
        }
        $alias .= $this->getAttributeCode();

        return $alias;
    }

    /**
     * Set attribute name
     *
     * @param string $name
     * @return $this
     * @codeCoverageIgnore
     */
    public function setName($name)
    {
        return $this->setData('attribute_code', $name);
    }

    /**
     * Retrieve entity type
     *
     * @return \Magento\Eav\Model\Entity\Type
     * @codeCoverageIgnore
     */
    public function getEntityType()
    {
        return $this->_eavConfig->getEntityType($this->getEntityTypeId());
    }

    /**
     * Set attribute entity instance
     *
     * @param \Magento\Eav\Model\Entity\AbstractEntity $entity
     * @return $this
     * @codeCoverageIgnore
     */
    public function setEntity($entity)
    {
        $this->_entity = $entity;

        return $this;
    }

    /**
     * Retrieve entity instance
     *
     * @return \Magento\Eav\Model\Entity\AbstractEntity
     */
    public function getEntity()
    {
        if (!$this->_entity) {
            $this->_entity = $this->getEntityType()->getEntity();
        }

        return $this->_entity;
    }

    /**
     * Retrieve entity type
     *
     * @return string
     * @codeCoverageIgnore
     */
    public function getEntityIdField()
    {
        return $this->getEntity()->getValueEntityIdField();
    }

    /**
     * Retrieve backend instance
     *
     * @return \Magento\Eav\Model\Entity\Attribute\Backend\AbstractBackend
     * @throws LocalizedException
     */
    public function getBackend()
    {
        if (empty($this->_backend)) {
            if (!$this->getBackendModel()) {
                $this->setBackendModel($this->_getDefaultBackendModel());
            }
            $backend = $this->_universalFactory->create($this->getBackendModel());
            if (!$backend) {
                throw new LocalizedException(
                    __(
                        'The "%1" backend model is invalid. Verify the backend model and try again.',
                        $this->getBackendModel()
                    )
                );
            }
            $this->_backend = $backend->setAttribute($this);
        }

        return $this->_backend;
    }

    /**
     * Retrieve frontend instance
     *
     * @return \Magento\Eav\Model\Entity\Attribute\Frontend\AbstractFrontend
     */
    public function getFrontend()
    {
        if (empty($this->_frontend)) {
            if (!$this->getFrontendModel()) {
                $this->setFrontendModel($this->_getDefaultFrontendModel());
            }
            $this->_frontend = $this->_universalFactory->create($this->getFrontendModel())->setAttribute($this);
        }

        return $this->_frontend;
    }

    /**
     * Retrieve source instance
     *
     * @return \Magento\Eav\Model\Entity\Attribute\Source\AbstractSource
     * @throws LocalizedException
     */
    public function getSource()
    {
        if (empty($this->_source)) {
            if (!$this->getSourceModel()) {
                $this->_source = $this->_getDefaultSourceModel();
            } else {
                $this->_source = $this->getSourceModel();
            }
            $source = $this->_universalFactory->create($this->_source);
            if (!$source) {
                throw new LocalizedException(
                    __(
                        'Source model "%1" not found for attribute "%2"',
                        $this->getSourceModel(),
                        $this->getAttributeCode()
                    )
                );
            }
            $this->_source = $source->setAttribute($this);
        }

        return $this->_source;
    }

    /**
     * Whether possible attribute values are retrieved from finite source
     *
     * @return bool
     */
    public function usesSource()
    {
        $input = $this->getFrontendInput();

        return $input === 'select' || $input === 'multiselect' || $this->_getData('source_model') != '';
    }

    /**
     * Returns default backend model
     *
     * @return string
     * @codeCoverageIgnore
     */
    protected function _getDefaultBackendModel()
    {
        return \Magento\Eav\Model\Entity::DEFAULT_BACKEND_MODEL;
    }

    /**
     * Returns default frontend model
     *
     * @return string
     * @codeCoverageIgnore
     */
    protected function _getDefaultFrontendModel()
    {
        return \Magento\Eav\Model\Entity::DEFAULT_FRONTEND_MODEL;
    }

    /**
     * Returns default source model
     *
     * @return string
     * @codeCoverageIgnore
     */
    protected function _getDefaultSourceModel()
    {
        return $this->getEntityType()->getEntity()->getDefaultAttributeSourceModel();
    }

    /**
     * Check if Value is empty.
     *
     * @param array|null|bool|int|float|string $value
     * @return bool
     */
    public function isValueEmpty($value)
    {
        return (is_array($value) && count($value) == 0)
            || $value === null
            || ($value === false && $this->getBackend()->getType() != 'int')
            || ($value === self::EMPTY_STRING && $this->isInEmptyStringTypes());
    }

    /**
     * Check if attribute empty value is valid.
     *
     * @param array|null|bool|int|float|string $value
     * @return bool
     * @since 100.1.6
     */
    public function isAllowedEmptyTextValue($value)
    {
        return $this->isInEmptyStringTypes() && $value === self::EMPTY_STRING;
    }

    /**
     * Check is attribute type in allowed empty string types.
     *
     * @return bool
     */
    private function isInEmptyStringTypes()
    {
        return in_array($this->getBackend()->getType(), $this->emptyStringTypes);
    }

    /**
     * Check if attribute in specified set
     *
     * @param int|int[] $setId
     * @return bool
     */
    public function isInSet($setId)
    {
        if (!$this->hasAttributeSetInfo()) {
            return true;
        }

        if (is_array($setId) && count(array_intersect($setId, array_keys($this->getAttributeSetInfo())))) {
            return true;
        }

        if (!is_array($setId) && array_key_exists($setId, $this->getAttributeSetInfo())) {
            return true;
        }

        return false;
    }

    /**
     * Check if attribute in specified group
     *
     * @param int $setId
     * @param int $groupId
     * @return bool
     */
    public function isInGroup($setId, $groupId)
    {
        $dataPath = sprintf('attribute_set_info/%s/group_id', $setId);
        if ($this->isInSet($setId) && $this->getData($dataPath) == $groupId) {
            return true;
        }

        return false;
    }

    /**
     * Return attribute id
     *
     * @param string $entityType
     * @param string $code
     * @return int
     */
    public function getIdByCode($entityType, $code)
    {
        $cacheKey = "{$entityType}|{$code}";
        if (!isset($this->_attributeIdCache[$cacheKey])) {
            $this->_attributeIdCache[$cacheKey] = $this->getResource()->getIdByCode($entityType, $code);
        }

        return $this->_attributeIdCache[$cacheKey];
    }

    /**
     * Check if attribute is static
     *
     * @return bool
     */
    public function isStatic()
    {
        return $this->getBackendType() == self::TYPE_STATIC || $this->getBackendType() == '';
    }

    /**
     * Get attribute backend table name
     *
     * @return string
     */
    public function getBackendTable()
    {
        if ($this->_dataTable === null) {
            if ($this->isStatic()) {
                $this->_dataTable = $this->getEntityType()->getValueTablePrefix();
            } else {
                $backendTable = trim((string)$this->_getData('backend_table'));
                if (empty($backendTable)) {
                    $entityTable = [$this->getEntityType()->getEntityTablePrefix(), $this->getBackendType()];
                    $backendTable = $this->getResource()->getTable($entityTable);
                }
                $this->_dataTable = $backendTable;
            }
        }

        return $this->_dataTable;
    }

    /**
     * Retrieve flat columns definition
     *
     * @return array
     */
    public function getFlatColumns()
    {
        // If source model exists - get definition from it
        if ($this->usesSource() && $this->getBackendType() != self::TYPE_STATIC) {
            return $this->getSource()->getFlatColumns();
        }

        return $this->_getFlatColumnsDdlDefinition();
    }

    /**
     * Retrieve flat columns DDL definition
     *
     * @return array
     * @SuppressWarnings(PHPMD.CyclomaticComplexity)
     */
    public function _getFlatColumnsDdlDefinition()
    {
        $columns = [];
        switch ($this->getBackendType()) {
            case 'static':
                $describe = $this->_getResource()->describeTable($this->getBackend()->getTable());
                if (!isset($describe[$this->getAttributeCode()])) {
                    break;
                }
                $prop = $describe[$this->getAttributeCode()];
                $type = $prop['DATA_TYPE'];
                $size = $prop['LENGTH'] ? $prop['LENGTH'] : null;

                $columns[$this->getAttributeCode()] = [
                    'type'     => $this->_resourceHelper->getDdlTypeByColumnType($type),
                    'length'   => $size,
                    'unsigned' => $prop['UNSIGNED'] ? true : false,
                    'nullable' => $prop['NULLABLE'],
                    'default'  => $prop['DEFAULT'],
                    'extra'    => null,
                ];
                break;
            case 'datetime':
                $columns[$this->getAttributeCode()] = [
                    'type'     => \Magento\Framework\DB\Ddl\Table::TYPE_DATETIME,
                    'unsigned' => false,
                    'nullable' => true,
                    'default'  => null,
                    'extra'    => null,
                ];
                break;
            case 'decimal':
                $columns[$this->getAttributeCode()] = [
                    'type'     => \Magento\Framework\DB\Ddl\Table::TYPE_DECIMAL,
                    'length'   => '12,4',
                    'unsigned' => false,
                    'nullable' => true,
                    'default'  => null,
                    'extra'    => null,
                ];
                break;
            case 'int':
                $columns[$this->getAttributeCode()] = [
                    'type'     => \Magento\Framework\DB\Ddl\Table::TYPE_INTEGER,
                    'unsigned' => false,
                    'nullable' => true,
                    'default'  => null,
                    'extra'    => null,
                ];
                break;
            case 'text':
                $columns[$this->getAttributeCode()] = [
                    'type'     => \Magento\Framework\DB\Ddl\Table::TYPE_TEXT,
                    'unsigned' => false,
                    'nullable' => true,
                    'default'  => null,
                    'extra'    => null,
                    'length'   => \Magento\Framework\DB\Ddl\Table::MAX_TEXT_SIZE,
                ];
                break;
            case 'varchar':
                $columns[$this->getAttributeCode()] = [
                    'type'     => \Magento\Framework\DB\Ddl\Table::TYPE_TEXT,
                    'length'   => '255',
                    'unsigned' => false,
                    'nullable' => true,
                    'default'  => null,
                    'extra'    => null,
                ];
                break;
            default:
                break;
        }

        return $columns;
    }

    /**
     * Retrieve flat columns definition in old format (before MMDB support)
     *
     * Used in database compatible mode
     *
     * @deprecated 100.2.0
     * @return array
     * @SuppressWarnings(PHPMD.CyclomaticComplexity)
     */
    protected function _getFlatColumnsOldDefinition()
    {
        $columns = [];
        switch ($this->getBackendType()) {
            case 'static':
                $describe = $this->_getResource()->describeTable($this->getBackend()->getTable());
                if (!isset($describe[$this->getAttributeCode()])) {
                    break;
                }
                $prop = $describe[$this->getAttributeCode()];
                $columns[$this->getAttributeCode()] = [
                    'type'     => $prop['DATA_TYPE'] . ($prop['LENGTH'] ? "({$prop['LENGTH']})" : ""),
                    'unsigned' => $prop['UNSIGNED'] ? true : false,
                    'is_null'  => $prop['NULLABLE'],
                    'default'  => $prop['DEFAULT'],
                    'extra'    => null,
                ];
                break;
            case 'datetime':
                $columns[$this->getAttributeCode()] = [
                    'type'     => 'datetime',
                    'unsigned' => false,
                    'is_null'  => true,
                    'default'  => null,
                    'extra'    => null,
                ];
                break;
            case 'decimal':
                $columns[$this->getAttributeCode()] = [
                    'type'     => 'decimal(12,4)',
                    'unsigned' => false,
                    'is_null'  => true,
                    'default'  => null,
                    'extra'    => null,
                ];
                break;
            case 'int':
                $columns[$this->getAttributeCode()] = [
                    'type'     => 'int',
                    'unsigned' => false,
                    'is_null'  => true,
                    'default'  => null,
                    'extra'    => null,
                ];
                break;
            case 'text':
                $columns[$this->getAttributeCode()] = [
                    'type'     => 'text',
                    'unsigned' => false,
                    'is_null'  => true,
                    'default'  => null,
                    'extra'    => null,
                ];
                break;
            case 'varchar':
                $columns[$this->getAttributeCode()] = [
                    'type'     => 'varchar(255)',
                    'unsigned' => false,
                    'is_null'  => true,
                    'default'  => null,
                    'extra'    => null,
                ];
                break;
            default:
                break;
        }

        return $columns;
    }

    /**
     * Retrieve index data for flat table
     *
     * @return array
     * @SuppressWarnings(PHPMD.CyclomaticComplexity)
     */
    public function getFlatIndexes()
    {
        $condition = $this->getUsedForSortBy();
        if ($this->getFlatAddFilterableAttributes()) {
            $condition = $condition || $this->getIsFilterable();
        }

        if ($condition) {
            if ($this->usesSource() && $this->getBackendType() != self::TYPE_STATIC) {
                return $this->getSource()->getFlatIndexes();
            }
            $indexes = [];

            switch ($this->getBackendType()) {
                case 'static':
                    $describe = $this->_getResource()->describeTable($this->getBackend()->getTable());
                    if (!isset($describe[$this->getAttributeCode()])) {
                        break;
                    }
                    $indexDataTypes = [
                        'varchar',
                        'varbinary',
                        'char',
                        'date',
                        'datetime',
                        'timestamp',
                        'time',
                        'year',
                        'enum',
                        'set',
                        'bit',
                        'bool',
                        'tinyint',
                        'smallint',
                        'mediumint',
                        'int',
                        'bigint',
                        'float',
                        'double',
                        'decimal',
                    ];
                    $prop = $describe[$this->getAttributeCode()];
                    if (in_array($prop['DATA_TYPE'], $indexDataTypes)) {
                        $indexName = 'IDX_' . strtoupper($this->getAttributeCode());
                        $indexes[$indexName] = ['type' => 'index', 'fields' => [$this->getAttributeCode()]];
                    }

                    break;
                case 'datetime':
                case 'decimal':
                case 'int':
                case 'varchar':
                    $indexName = 'IDX_' . strtoupper($this->getAttributeCode());
                    $indexes[$indexName] = ['type' => 'index', 'fields' => [$this->getAttributeCode()]];
                    break;
                default:
                    break;
            }

            return $indexes;
        }

        return [];
    }

    /**
     * Retrieve Select For Flat Attribute update
     *
     * @param int $store
     * @return \Magento\Framework\DB\Select
     */
    public function getFlatUpdateSelect($store = null)
    {
        if ($store === null) {
            foreach ($this->_storeManager->getStores() as $store) {
                $this->getFlatUpdateSelect($store->getId());
            }

            return $this;
        }

        if ($this->getBackendType() == self::TYPE_STATIC) {
            return null;
        }

        if ($this->usesSource()) {
            return $this->getSource()->getFlatUpdateSelect($store);
        }

        return $this->_getResource()->getFlatUpdateSelect($this, $store);
    }

    /**
     * @inheritdoc
     * @codeCoverageIgnoreStart
     */
    public function getIsUnique()
    {
        return $this->_getData(self::IS_UNIQUE);
    }

    /**
     * Set whether this is a unique attribute
     *
     * @param string $isUnique
     * @return $this
     */
    public function setIsUnique($isUnique)
    {
        return $this->setData(self::IS_UNIQUE, $isUnique);
    }

    /**
     * @inheritdoc
     */
    public function getFrontendClass()
    {
        return $this->_getData(self::FRONTEND_CLASS);
    }

    /**
     * Set frontend class of attribute
     *
     * @param string $frontendClass
     * @return $this
     */
    public function setFrontendClass($frontendClass)
    {
        return $this->setData(self::FRONTEND_CLASS, $frontendClass);
    }

    /**
     * @inheritdoc
     */
    public function getFrontendInput()
    {
        return $this->_getData(self::FRONTEND_INPUT);
    }

    /**
     * @inheritdoc
     */
    public function setFrontendInput($frontendInput)
    {
        return $this->setData(self::FRONTEND_INPUT, $frontendInput);
    }

    /**
     * @inheritdoc
     */
    public function getIsRequired()
    {
        return $this->_getData(self::IS_REQUIRED);
    }

    /**
     * @inheritdoc
     */
    public function setIsRequired($isRequired)
    {
        return $this->setData(self::IS_REQUIRED, $isRequired);
    }

    //@codeCoverageIgnoreEnd

    /**
     * @inheritdoc
     */
    public function getOptions()
    {
        $options = $this->_getData(self::OPTIONS);
        if (!$options) {
            $options = $this->usesSource() ? $this->getSource()->getAllOptions() : [];
        }

        return $this->convertToObjects($options);
    }

    /**
     * Set options of the attribute (key => value pairs for select)
     *
     * @param \Magento\Eav\Api\Data\AttributeOptionInterface[] $options
     * @return $this
     */
    public function setOptions(array $options = null)
    {
        if ($options !== null) {
            $optionDataArray = [];
            foreach ($options as $option) {
                $optionData = $this->dataObjectProcessor->buildOutputDataArray(
                    $option,
                    \Magento\Eav\Api\Data\AttributeOptionInterface::class
                );
                $optionDataArray[] = $optionData;
            }
            $this->setData(self::OPTIONS, $optionDataArray);
        } else {
            $this->setData(self::OPTIONS, $options);
        }

        return $this;
    }

    /**
     * Convert option values from arrays to data objects
     *
     * @param array $options
     * @return \Magento\Eav\Api\Data\AttributeOptionInterface[]
     */
    protected function convertToObjects(array $options)
    {
        $dataObjects = [];
        foreach ($options as $option) {
            /** @var \Magento\Eav\Api\Data\AttributeOptionInterface $optionDataObject */
            $optionDataObject = $this->optionDataFactory->create();
            $this->dataObjectHelper->populateWithArray(
                $optionDataObject,
                $option,
                \Magento\Eav\Api\Data\AttributeOptionInterface::class
            );
            $dataObjects[] = $optionDataObject;
        }

        return $dataObjects;
    }

    /**
     * @inheritdoc
     * @codeCoverageIgnoreStart
     */
    public function getIsUserDefined()
    {
        return $this->getData(self::IS_USER_DEFINED);
    }

    /**
     * Set whether current attribute has been defined by a user.
     *
     * @param bool $isUserDefined
     * @return $this
     */
    public function setIsUserDefined($isUserDefined)
    {
        return $this->setData(self::IS_USER_DEFINED, $isUserDefined);
    }

    /**
     * @inheritdoc
     */
    public function getDefaultFrontendLabel()
    {
        return $this->_getData(self::FRONTEND_LABEL);
    }

    /**
     * Set frontend label for default store
     *
     * @param string $defaultFrontendLabel
     * @return $this
     */
    public function setDefaultFrontendLabel($defaultFrontendLabel)
    {
        return $this->setData(self::FRONTEND_LABEL, $defaultFrontendLabel);
    }

    /**
     * @inheritdoc
     */
    public function getFrontendLabels()
    {
        if ($this->getData(self::FRONTEND_LABELS) == null) {
            $attributeId = $this->getAttributeId();
            $storeLabels = $this->_getResource()->getStoreLabelsByAttributeId($attributeId);

            $resultFrontedLabels = [];
            foreach ($storeLabels as $i => $label) {
                $frontendLabel = $this->frontendLabelFactory->create();
                $frontendLabel->setStoreId($i);
                $frontendLabel->setLabel($label);
                $resultFrontedLabels[] = $frontendLabel;
            }
            $this->setData(self::FRONTEND_LABELS, $resultFrontedLabels);
        }
        return $this->_getData(self::FRONTEND_LABELS);
    }

    /**
     * Set frontend label for each store
     *
     * @param \Magento\Eav\Api\Data\AttributeFrontendLabelInterface[] $frontendLabels
     * @return $this
     */
    public function setFrontendLabels(array $frontendLabels = null)
    {
        return $this->setData(self::FRONTEND_LABELS, $frontendLabels);
    }

    /**
     * @inheritdoc
     */
    public function getNote()
    {
        return $this->_getData(self::NOTE);
    }

    /**
     * Set the note attribute for the element.
     *
     * @param string $note
     * @return $this
     */
    public function setNote($note)
    {
        return $this->setData(self::NOTE, $note);
    }

    /**
     * @inheritdoc
     */
    public function getSourceModel()
    {
        return $this->_getData(self::SOURCE_MODEL);
    }

    /**
     * Set source model
     *
     * @param string $sourceModel
     * @return $this
     */
    public function setSourceModel($sourceModel)
    {
        return $this->setData(self::SOURCE_MODEL, $sourceModel);
    }

    //@codeCoverageIgnoreEnd

    /**
     * @inheritdoc
     */
    public function getValidationRules()
    {
        $rules = $this->_getData(self::VALIDATE_RULES);
        if (is_array($rules)) {
            return $rules;
        } elseif (!empty($rules)) {
            return $this->getSerializer()->unserialize($rules);
        }

        return [];
    }

    /**
     * Set validation rules.
     *
     * @param \Magento\Eav\Api\Data\AttributeValidationRuleInterface[] $validationRules
     * @return $this
     * @codeCoverageIgnore
     */
    public function setValidationRules(array $validationRules = null)
    {
        return $this->setData(self::VALIDATE_RULES, $validationRules);
    }

    /**
     * @inheritdoc
     *
     * @return \Magento\Eav\Api\Data\AttributeExtensionInterface|null
     * @codeCoverageIgnore
     */
    public function getExtensionAttributes()
    {
        $extensionAttributes = $this->_getExtensionAttributes();
        if (!($extensionAttributes instanceof \Magento\Eav\Api\Data\AttributeExtensionInterface)) {
            /** @var \Magento\Eav\Api\Data\AttributeExtensionInterface $extensionAttributes */
            $extensionAttributes = $this->eavExtensionFactory->create();
            $this->setExtensionAttributes($extensionAttributes);
        }
        return $extensionAttributes;
    }

    /**
     * @inheritdoc
     *
     * @param \Magento\Eav\Api\Data\AttributeExtensionInterface $extensionAttributes
     * @return $this
     * @codeCoverageIgnore
     */
    public function setExtensionAttributes(\Magento\Eav\Api\Data\AttributeExtensionInterface $extensionAttributes)
    {
        return $this->_setExtensionAttributes($extensionAttributes);
    }

    /**
     * @inheritdoc
     * @since 100.0.7
     */
    public function __sleep()
    {
        return array_diff(
            parent::__sleep(),
            [
                '_eavConfig',
                '_eavTypeFactory',
                '_storeManager',
                '_resourceHelper',
                '_universalFactory',
                'optionDataFactory',
                'dataObjectProcessor',
                'dataObjectHelper',
                '_entity',
                '_backend',
                '_source',
                '_frontend',
            ]
        );
    }

    /**
     * @inheritdoc
     * @since 100.0.7
     */
    public function __wakeup()
    {
        parent::__wakeup();
        $objectManager = \Magento\Framework\App\ObjectManager::getInstance();
        $this->_eavConfig = $objectManager->get(\Magento\Eav\Model\Config::class);
        $this->_eavTypeFactory = $objectManager->get(\Magento\Eav\Model\Entity\TypeFactory::class);
        $this->_storeManager = $objectManager->get(\Magento\Store\Model\StoreManagerInterface::class);
        $this->_resourceHelper = $objectManager->get(\Magento\Eav\Model\ResourceModel\Helper::class);
        $this->_universalFactory = $objectManager->get(\Magento\Framework\Validator\UniversalFactory ::class);
        $this->optionDataFactory = $objectManager->get(\Magento\Eav\Api\Data\AttributeOptionInterfaceFactory::class);
        $this->dataObjectProcessor = $objectManager->get(\Magento\Framework\Reflection\DataObjectProcessor::class);
        $this->dataObjectHelper = $objectManager->get(\Magento\Framework\Api\DataObjectHelper::class);
    }
}<|MERGE_RESOLUTION|>--- conflicted
+++ resolved
@@ -419,11 +419,7 @@
     /**
      * Returns default value
      *
-<<<<<<< HEAD
-     * @return string|int|bool|float
-=======
      * @return string|null
->>>>>>> 8b7e6838
      * @codeCoverageIgnore
      */
     public function getDefaultValue()
