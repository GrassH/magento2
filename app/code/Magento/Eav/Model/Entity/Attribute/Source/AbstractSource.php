<?php
/**
 * Copyright © Magento, Inc. All rights reserved.
 * See COPYING.txt for license details.
 */

namespace Magento\Eav\Model\Entity\Attribute\Source;

/**
 * Entity/Attribute/Model - attribute selection source abstract
 *
 * @api
 * @author     Magento Core Team <core@magentocommerce.com>
 * @SuppressWarnings(PHPMD.NumberOfChildren)
 * @since 100.0.2
 */
abstract class AbstractSource implements
    \Magento\Eav\Model\Entity\Attribute\Source\SourceInterface,
    \Magento\Framework\Option\ArrayInterface
{
    /**
     * Reference to the attribute instance
     *
     * @var \Magento\Eav\Model\Entity\Attribute\AbstractAttribute
     */
    protected $_attribute;

    /**
     * Options array
     *
     * @var array
     */
    protected $_options = null;

    /**
     * Set attribute instance
     *
     * @param \Magento\Eav\Model\Entity\Attribute\AbstractAttribute $attribute
     * @return \Magento\Eav\Model\Entity\Attribute\Frontend\AbstractFrontend
     * @codeCoverageIgnore
     */
    public function setAttribute($attribute)
    {
        $this->_attribute = $attribute;
        return $this;
    }

    /**
     * Get attribute instance
     *
     * @return \Magento\Eav\Model\Entity\Attribute\AbstractAttribute
     * @codeCoverageIgnore
     */
    public function getAttribute()
    {
        return $this->_attribute;
    }

    /**
     * Get a text for option value
     *
     * @param  string|int $value
     * @return string|bool
     */
    public function getOptionText($value)
    {
        $options = $this->getAllOptions();
        // Fixed for tax_class_id and custom_design
        if (count($options) > 0) {
            foreach ($options as $option) {
                if (isset($option['value']) && $option['value'] == $value) {
                    return isset($option['label']) ? $option['label'] : $option['value'];
                }
            }
        }
        // End
        if (is_scalar($value) && isset($options[$value])) {
            return $options[$value];
        }
        return false;
    }

    /**
     * Get option id.
     *
     * @param string $value
     * @return null|string
     */
    public function getOptionId($value)
    {
        foreach ($this->getAllOptions() as $option) {
            if ($this->mbStrcasecmp($option['label'], $value) == 0 || $option['value'] == $value) {
                return $option['value'];
            }
        }
        return null;
    }

    /**
     * Add Value Sort To Collection Select
     *
     * @param \Magento\Eav\Model\Entity\Collection\AbstractCollection $collection
     * @param string $dir direction
     * @return $this
     * @SuppressWarnings(PHPMD.UnusedFormalParameter)
     * @codeCoverageIgnore
     */
    public function addValueSortToCollection($collection, $dir = \Magento\Framework\Data\Collection::SORT_ORDER_DESC)
    {
        return $this;
    }

    /**
     * Retrieve flat column definition
     *
     * @codeCoverageIgnore
     * @return array
     */
    public function getFlatColumns()
    {
        return [];
    }

    /**
     * Retrieve Indexes(s) for Flat
     *
     * @return array
     * @codeCoverageIgnore
     */
    public function getFlatIndexes()
    {
        return [];
    }

    /**
     * Retrieve Select For Flat Attribute update
     *
     * @param int $store
     * @return \Magento\Framework\DB\Select|null
     * @SuppressWarnings(PHPMD.UnusedFormalParameter)
     * @codeCoverageIgnore
     */
    public function getFlatUpdateSelect($store)
    {
        return null;
    }

    /**
     * Get a text for index option value
     *
     * @param string|int $value
     * @return string|bool
     * @codeCoverageIgnore
     */
    public function getIndexOptionText($value)
    {
        return $this->getOptionText($value);
    }

    /**
     * Get options as array
     *
     * @return array
     * @codeCoverageIgnore
     */
    public function toOptionArray()
    {
        return $this->getAllOptions();
    }

    /**
<<<<<<< HEAD
     * Multibyte support strcasecmp function version
     * @param string $str1
     * @param string $str2
     * @return int|\\lt
=======
     * Multibyte support strcasecmp function version.
     *
     * @param string $str1
     * @param string $str2
     * @return int
>>>>>>> a168a3e1
     */
    private function mbStrcasecmp($str1, $str2)
    {
        $encoding = mb_internal_encoding();
        return strcmp(
            mb_strtoupper($str1, $encoding),
            mb_strtoupper($str2, $encoding)
        );
    }
}<|MERGE_RESOLUTION|>--- conflicted
+++ resolved
@@ -169,18 +169,11 @@
     }
 
     /**
-<<<<<<< HEAD
-     * Multibyte support strcasecmp function version
-     * @param string $str1
-     * @param string $str2
-     * @return int|\\lt
-=======
      * Multibyte support strcasecmp function version.
      *
      * @param string $str1
      * @param string $str2
      * @return int
->>>>>>> a168a3e1
      */
     private function mbStrcasecmp($str1, $str2)
     {
