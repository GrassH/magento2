<?php
/**
 * Copyright © 2016 Magento. All rights reserved.
 * See COPYING.txt for license details.
 */

namespace Magento\Eav\Model\Entity\Attribute;

use Magento\Framework\Exception\InputException;
use Magento\Framework\Exception\NoSuchEntityException;
use Magento\Framework\Exception\StateException;

class OptionManagement implements \Magento\Eav\Api\AttributeOptionManagementInterface
{
    /**
     * @var \Magento\Eav\Model\AttributeRepository
     */
    protected $attributeRepository;

    /**
     * @var \Magento\Eav\Model\ResourceModel\Entity\Attribute
     */
    protected $resourceModel;

    /**
     * @param \Magento\Eav\Model\AttributeRepository $attributeRepository
     * @param \Magento\Eav\Model\ResourceModel\Entity\Attribute $resourceModel
     * @codeCoverageIgnore
     */
    public function __construct(
        \Magento\Eav\Model\AttributeRepository $attributeRepository,
        \Magento\Eav\Model\ResourceModel\Entity\Attribute $resourceModel
    ) {
        $this->attributeRepository = $attributeRepository;
        $this->resourceModel = $resourceModel;
    }

    /**
     * {@inheritdoc}
     */
    public function add($entityType, $attributeCode, $option)
    {
        if (empty($attributeCode)) {
            throw new InputException(__('Empty attribute code'));
        }

        $attribute = $this->attributeRepository->get($entityType, $attributeCode);
        if (!$attribute->usesSource()) {
            throw new StateException(__('Attribute %1 doesn\'t work with options', $attributeCode));
        }

<<<<<<< HEAD
        $optionId = $option->getValue() ?: 'new_option';
=======
        $optionId = $this->getOptionId($option);
>>>>>>> e6573484
        $options = [];
        $options['value'][$optionId][0] = $option->getLabel();
        $options['order'][$optionId] = $option->getSortOrder();

        if (is_array($option->getStoreLabels())) {
            foreach ($option->getStoreLabels() as $label) {
                $options['value'][$optionId][$label->getStoreId()] = $label->getLabel();
            }
        }

        if ($option->getIsDefault()) {
            $attribute->setDefault([$optionId]);
        }

        $attribute->setOption($options);
        try {
            $this->resourceModel->save($attribute);
        } catch (\Exception $e) {
            throw new StateException(__('Cannot save attribute %1', $attributeCode));
        }

        return true;
    }

    /**
     * {@inheritdoc}
     */
    public function delete($entityType, $attributeCode, $optionId)
    {
        if (empty($attributeCode)) {
            throw new InputException(__('Empty attribute code'));
        }

        $attribute = $this->attributeRepository->get($entityType, $attributeCode);
        if (!$attribute->usesSource()) {
            throw new StateException(__('Attribute %1 doesn\'t have any option', $attributeCode));
        }
        $this->validateOption($attribute, $optionId);

        $removalMarker = [
            'option' => [
                'value' => [$optionId => []],
                'delete' => [$optionId => '1'],
            ],
        ];
        $attribute->addData($removalMarker);
        try {
            $this->resourceModel->save($attribute);
        } catch (\Exception $e) {
            throw new StateException(__('Cannot save attribute %1', $attributeCode));
        }

        return true;
    }

    /**
     * {@inheritdoc}
     */
    public function getItems($entityType, $attributeCode)
    {
        if (empty($attributeCode)) {
            throw new InputException(__('Empty attribute code'));
        }
        $attribute = $this->attributeRepository->get($entityType, $attributeCode);

        try {
            $options = $attribute->getOptions();
        } catch (\Exception $e) {
            throw new StateException(__('Cannot load options for attribute %1', $attributeCode));
        }

        return $options;
    }

    /**
     * @param \Magento\Eav\Api\Data\AttributeInterface $attribute
     * @param int $optionId
     * @throws NoSuchEntityException
     * @return void
     */
    protected function validateOption($attribute, $optionId)
    {
        if (!$attribute->getSource()->getOptionText($optionId)) {
            throw new NoSuchEntityException(
                __('Attribute %1 does not contain option with Id %2', $attribute->getAttributeCode(), $optionId)
            );
        }
    }

    /**
     * @param \Magento\Eav\Api\Data\AttributeOptionInterface $option
     * @return string
     */
    private function getOptionId($option)
    {
        return $option->getValue() ?: 'new_option';
    }
}<|MERGE_RESOLUTION|>--- conflicted
+++ resolved
@@ -49,11 +49,7 @@
             throw new StateException(__('Attribute %1 doesn\'t work with options', $attributeCode));
         }
 
-<<<<<<< HEAD
-        $optionId = $option->getValue() ?: 'new_option';
-=======
         $optionId = $this->getOptionId($option);
->>>>>>> e6573484
         $options = [];
         $options['value'][$optionId][0] = $option->getLabel();
         $options['order'][$optionId] = $option->getSortOrder();
