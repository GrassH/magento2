--- conflicted
+++ resolved
@@ -1853,7 +1853,6 @@
     }
 
     /**
-<<<<<<< HEAD
      * The getter function to get the AttributeLoaderInterface
      *
      * @return AttributeLoaderInterface
@@ -1866,7 +1865,9 @@
             $this->attributeLoader= ObjectManager::getInstance()->get(AttributeLoaderInterface::class);
         }
         return $this->attributeLoader;
-=======
+    }
+
+    /**
      * Perform actions after entity load
      *
      * @param \Magento\Framework\DataObject $object
@@ -1914,6 +1915,5 @@
     public function afterDelete(\Magento\Framework\DataObject $object)
     {
         $this->_afterDelete($object);
->>>>>>> 28f2d038
     }
 }