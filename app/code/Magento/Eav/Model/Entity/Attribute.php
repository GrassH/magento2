--- conflicted
+++ resolved
@@ -245,28 +245,10 @@
         $hasDefaultValue = (string)$defaultValue != '';
 
         if ($this->getBackendType() == 'decimal' && $hasDefaultValue) {
-<<<<<<< HEAD
             $numberFormatter = new \NumberFormatter($this->_localeResolver->getLocale(), \NumberFormatter::DECIMAL);
             $defaultValue = $numberFormatter->parse($defaultValue);
             if ($defaultValue === false) {
-                throw new Exception(__('Invalid default decimal value'));
-=======
-            if (!\Zend_Locale_Format::isNumber(
-                $defaultValue,
-                ['locale' => $this->_localeResolver->getLocaleCode()]
-            )
-            ) {
                 throw new EavException(__('Invalid default decimal value'));
-            }
-
-            try {
-                $filter = new \Zend_Filter_LocalizedToNormalized(
-                    ['locale' => $this->_localeResolver->getLocaleCode()]
-                );
-                $this->setDefaultValue($filter->filter($defaultValue));
-            } catch (\Exception $e) {
-                throw new EavException(__('Invalid default decimal value'));
->>>>>>> 116d26d4
             }
             $this->setDefaultValue($defaultValue);
         }
