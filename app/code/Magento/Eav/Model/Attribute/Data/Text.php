--- conflicted
+++ resolved
@@ -8,10 +8,7 @@
 
 use Magento\Eav\Model\Attribute;
 use Magento\Framework\App\RequestInterface;
-<<<<<<< HEAD
-=======
 use Magento\Framework\Exception\LocalizedException;
->>>>>>> 61e59b3e
 use Magento\Framework\Locale\ResolverInterface;
 use Magento\Framework\Stdlib\DateTime\TimezoneInterface;
 use Magento\Framework\Stdlib\StringUtils;
@@ -31,29 +28,10 @@
     protected $_string;
 
     /**
-<<<<<<< HEAD
-     * @var array
-     */
-    private $allowDiacriticsForAttributes;
-
-    /**
-=======
->>>>>>> 61e59b3e
      * @param TimezoneInterface $localeDate
      * @param LoggerInterface $logger
      * @param ResolverInterface $localeResolver
      * @param StringUtils $stringHelper
-<<<<<<< HEAD
-     * @param array $allowDiacriticsForAttributes
-     * @codeCoverageIgnore
-     */
-    public function __construct(
-        \Magento\Framework\Stdlib\DateTime\TimezoneInterface $localeDate,
-        \Psr\Log\LoggerInterface $logger,
-        \Magento\Framework\Locale\ResolverInterface $localeResolver,
-        \Magento\Framework\Stdlib\StringUtils $stringHelper,
-        array $allowDiacriticsForAttributes = []
-=======
      * @codeCoverageIgnore
      */
     public function __construct(
@@ -61,11 +39,9 @@
         LoggerInterface   $logger,
         ResolverInterface $localeResolver,
         StringUtils       $stringHelper
->>>>>>> 61e59b3e
     ) {
         parent::__construct($localeDate, $logger, $localeResolver);
         $this->_string = $stringHelper;
-        $this->allowDiacriticsForAttributes = $allowDiacriticsForAttributes;
     }
 
     /**
@@ -110,18 +86,6 @@
             return $errors;
         }
 
-<<<<<<< HEAD
-        if (isset($this->allowDiacriticsForAttributes[$attribute->getEntityType()->getEntityTypeCode()])
-            && in_array(
-                $attribute->getAttributeCode(),
-                $this->allowDiacriticsForAttributes[$attribute->getEntityType()->getEntityTypeCode()]
-            )) {
-            // if string with diacritics encode it.
-            $value = $this->encodeDiacritics($value);
-        }
-
-=======
->>>>>>> 61e59b3e
         $validateLengthResult = $this->validateLength($attribute, $value);
         $errors = array_merge($errors, $validateLengthResult);
 
