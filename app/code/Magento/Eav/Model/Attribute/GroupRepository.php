<?php
/**
 *
 * Copyright © 2016 Magento. All rights reserved.
 * See COPYING.txt for license details.
 */
namespace Magento\Eav\Model\Attribute;

use Magento\Framework\Exception\InputException;
use Magento\Framework\Exception\NoSuchEntityException;
use Magento\Framework\Exception\StateException;

class GroupRepository implements \Magento\Eav\Api\AttributeGroupRepositoryInterface
{
    /**
     * @var \Magento\Eav\Model\ResourceModel\Entity\Attribute\Group
     */
    protected $groupResource;

    /**
     * @var \Magento\Eav\Model\Entity\Attribute\GroupFactory
     */
    protected $groupFactory;

    /**
     * @var \Magento\Eav\Api\AttributeSetRepositoryInterface
     */
    protected $setRepository;

    /**
     * @var \Magento\Eav\Model\ResourceModel\Entity\Attribute\Group\CollectionFactory
     */
    protected $groupListFactory;

    /**
     * @var \Magento\Eav\Api\Data\AttributeGroupSearchResultsInterfaceFactory
     */
    protected $searchResultsFactory;

    /**
     * @var \Magento\Framework\Api\ExtensionAttribute\JoinProcessorInterface
     */
    protected $joinProcessor;

    /**
     * @param \Magento\Eav\Model\ResourceModel\Entity\Attribute\Group $groupResource
     * @param \Magento\Eav\Model\ResourceModel\Entity\Attribute\Group\CollectionFactory $groupListFactory
     * @param \Magento\Eav\Model\Entity\Attribute\GroupFactory $groupFactory
     * @param \Magento\Eav\Api\AttributeSetRepositoryInterface $setRepository
     * @param \Magento\Eav\Api\Data\AttributeGroupSearchResultsInterfaceFactory $searchResultsFactory
     * @param \Magento\Framework\Api\ExtensionAttribute\JoinProcessorInterface $joinProcessor
     * @codeCoverageIgnore
     */
    public function __construct(
        \Magento\Eav\Model\ResourceModel\Entity\Attribute\Group $groupResource,
        \Magento\Eav\Model\ResourceModel\Entity\Attribute\Group\CollectionFactory $groupListFactory,
        \Magento\Eav\Model\Entity\Attribute\GroupFactory $groupFactory,
        \Magento\Eav\Api\AttributeSetRepositoryInterface $setRepository,
        \Magento\Eav\Api\Data\AttributeGroupSearchResultsInterfaceFactory $searchResultsFactory,
        \Magento\Framework\Api\ExtensionAttribute\JoinProcessorInterface $joinProcessor
    ) {
        $this->groupResource = $groupResource;
        $this->groupListFactory = $groupListFactory;
        $this->groupFactory = $groupFactory;
        $this->setRepository = $setRepository;
        $this->searchResultsFactory = $searchResultsFactory;
        $this->joinProcessor = $joinProcessor;
    }

    /**
     * {@inheritdoc}
     */
    public function save(\Magento\Eav\Api\Data\AttributeGroupInterface $group)
    {
        try {
            $this->setRepository->get($group->getAttributeSetId());
        } catch (NoSuchEntityException $ex) {
            throw NoSuchEntityException::singleField('attributeSetId', $group->getAttributeSetId());
        }

        if ($group->getAttributeGroupId()) {
            /** @var \Magento\Eav\Model\Entity\Attribute\Group $existingGroup */
            $existingGroup = $this->groupFactory->create();
            $this->groupResource->load($existingGroup, $group->getAttributeGroupId());

            if (!$existingGroup->getId()) {
                throw NoSuchEntityException::singleField('attributeGroupId', $existingGroup->getId());
            }
            if ($existingGroup->getAttributeSetId() != $group->getAttributeSetId()) {
                throw new StateException(
                    __('Attribute group does not belong to provided attribute set')
                );
            }
        }

        try {
            $this->groupResource->save($group);
        } catch (\Exception $e) {
            throw new StateException(__('Cannot save attributeGroup'));
        }
        return $group;
    }

    /**
     * {@inheritdoc}
     */
    public function getList(\Magento\Framework\Api\SearchCriteriaInterface $searchCriteria)
    {
        $attributeSetId = $this->retrieveAttributeSetIdFromSearchCriteria($searchCriteria);
        if (!$attributeSetId) {
            throw InputException::requiredField('attribute_set_id');
        }
        try {
            $this->setRepository->get($attributeSetId);
        } catch (\Exception $exception) {
            throw NoSuchEntityException::singleField('attributeSetId', $attributeSetId);
        }

        $collection = $this->groupListFactory->create();
        $this->joinProcessor->process($collection);
        $collection->setAttributeSetFilter($attributeSetId);
        $collection->setSortOrder();

        if ($attributeGroupCode = $this->retrieveAttributeGroupCodeFromSearchCriteria($searchCriteria)) {
            $collection->addFilter('attribute_group_code', $attributeGroupCode);
        }

        $searchResult = $this->searchResultsFactory->create();
        $searchResult->setSearchCriteria($searchCriteria);
        $searchResult->setItems($collection->getItems());
        $searchResult->setTotalCount($collection->getSize());
        return $searchResult;
    }

    /**
     * {@inheritdoc}
     */
    public function get($groupId)
    {
        /** @var \Magento\Eav\Model\Entity\Attribute\Group $group */
        $group = $this->groupFactory->create();
        $this->groupResource->load($group, $groupId);
        if (!$group->getId()) {
            throw new NoSuchEntityException(__('Group with id "%1" does not exist.', $groupId));
        }
        return $group;
    }

    /**
     * {@inheritdoc}
     */
    public function delete(\Magento\Eav\Api\Data\AttributeGroupInterface $group)
    {
        try {
            $this->groupResource->delete($group);
        } catch (\Exception $e) {
            throw new StateException(
                __(
                    'Cannot delete attributeGroup with id %1',
                    $group->getId()
                ),
                $e
            );
        }
        return true;
    }

    /**
     * {@inheritdoc}
     */
    public function deleteById($groupId)
    {
        $this->delete(
            $this->get($groupId)
        );
        return true;
    }

    /**
     * @param \Magento\Framework\Api\SearchCriteriaInterface $searchCriteria
     * @return null|string
     */
    protected function retrieveAttributeSetIdFromSearchCriteria(
        \Magento\Framework\Api\SearchCriteriaInterface $searchCriteria
    ) {
        foreach ($searchCriteria->getFilterGroups() as $group) {
            foreach ($group->getFilters() as $filter) {
                if ($filter->getField() == 'attribute_set_id') {
                    return $filter->getValue();
                }
            }
        }
        return null;
    }

    /**
     * Retrieve attribute group code
     *
     * @param \Magento\Framework\Api\SearchCriteriaInterface $searchCriteria
     * @return null|string
     */
<<<<<<< HEAD
    protected function retrieveAttributeGroupCodeFromSearchCriteria(
=======
    private function retrieveAttributeGroupCodeFromSearchCriteria(
>>>>>>> 531b29af
        \Magento\Framework\Api\SearchCriteriaInterface $searchCriteria
    ) {
        foreach ($searchCriteria->getFilterGroups() as $group) {
            foreach ($group->getFilters() as $filter) {
<<<<<<< HEAD
                if ($filter->getField() == 'attribute_group_code') {
=======
                if ($filter->getField() === 'attribute_group_code') {
>>>>>>> 531b29af
                    return $filter->getValue();
                }
            }
        }
        return null;
    }
}<|MERGE_RESOLUTION|>--- conflicted
+++ resolved
@@ -199,20 +199,12 @@
      * @param \Magento\Framework\Api\SearchCriteriaInterface $searchCriteria
      * @return null|string
      */
-<<<<<<< HEAD
-    protected function retrieveAttributeGroupCodeFromSearchCriteria(
-=======
     private function retrieveAttributeGroupCodeFromSearchCriteria(
->>>>>>> 531b29af
         \Magento\Framework\Api\SearchCriteriaInterface $searchCriteria
     ) {
         foreach ($searchCriteria->getFilterGroups() as $group) {
             foreach ($group->getFilters() as $filter) {
-<<<<<<< HEAD
-                if ($filter->getField() == 'attribute_group_code') {
-=======
                 if ($filter->getField() === 'attribute_group_code') {
->>>>>>> 531b29af
                     return $filter->getValue();
                 }
             }
