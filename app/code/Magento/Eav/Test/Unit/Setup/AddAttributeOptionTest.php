--- conflicted
+++ resolved
@@ -34,7 +34,7 @@
     protected function setUp(): void
     {
         $objectManager = new ObjectManager($this);
-        $setupMock = $this->getMockForAbstractClass(ModuleDataSetupInterface::class);
+        $setupMock = $this->createMock(ModuleDataSetupInterface::class);
         $this->connectionMock = $this->createMock(Mysql::class);
         $this->connectionMock->method('select')
                              ->willReturn($objectManager->getObject(Select::class));
@@ -150,20 +150,10 @@
         );
     }
 
-<<<<<<< HEAD
-    /**
-     */
-    public function testAddNewOptionWithoutDefaultValue()
-    {
-        $this->expectException(\Magento\Framework\Exception\LocalizedException::class);
-        $this->expectExceptionMessage('The default option isn\'t defined. Set the option and try again.');
-
-=======
     public function testAddNewOptionWithoutDefaultValue()
     {
         $this->expectException('Magento\Framework\Exception\LocalizedException');
         $this->expectExceptionMessage('The default option isn\'t defined. Set the option and try again.');
->>>>>>> b2f063af
         $this->operation->execute(
             [
                 'attribute_id' => 1,
