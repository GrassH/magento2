<?php declare(strict_types=1);
/**
 * Copyright © Magento, Inc. All rights reserved.
 * See COPYING.txt for license details.
 */
namespace Magento\Eav\Test\Unit\Plugin\Model\ResourceModel\Entity;

use Magento\Eav\Model\Cache\Type;
use Magento\Eav\Model\Entity\Attribute;
use Magento\Eav\Model\ResourceModel\Entity\Attribute as AttributeResource;
use Magento\Eav\Plugin\Model\ResourceModel\Entity\Attribute as AttributeResourcePlugin;
use Magento\Framework\App\Cache\StateInterface;
use Magento\Framework\App\CacheInterface;
use Magento\Framework\Serialize\SerializerInterface;
use Magento\Framework\TestFramework\Unit\Helper\ObjectManager;
use PHPUnit\Framework\MockObject\MockObject;
use PHPUnit\Framework\TestCase;

class AttributeTest extends TestCase
{
    /**
<<<<<<< HEAD
     * @var CacheInterface|\PHPUnit\Framework\MockObject\MockObject
=======
     * @var CacheInterface|MockObject
>>>>>>> b2f063af
     */
    protected $cacheMock;

    /**
<<<<<<< HEAD
     * @var StateInterface|\PHPUnit\Framework\MockObject\MockObject
=======
     * @var StateInterface|MockObject
>>>>>>> b2f063af
     */
    protected $cacheStateMock;

    /**
<<<<<<< HEAD
     * @var SerializerInterface|\PHPUnit\Framework\MockObject\MockObject
=======
     * @var SerializerInterface|MockObject
>>>>>>> b2f063af
     */
    private $serializerMock;

    /**
<<<<<<< HEAD
     * @var AttributeResource|\PHPUnit\Framework\MockObject\MockObject
=======
     * @var AttributeResource|MockObject
>>>>>>> b2f063af
     */
    private $attributeResourceMock;

    /**
     * @var AttributeResourcePlugin
     */
    private $attributeResourcePlugin;

    protected function setUp(): void
    {
        $objectManager = new ObjectManager($this);
        $this->cacheMock = $this->getMockForAbstractClass(CacheInterface::class);
        $this->cacheStateMock = $this->getMockForAbstractClass(StateInterface::class);
        $this->attributeResourceMock = $this->createMock(AttributeResource::class);
        $this->serializerMock = $this->getMockForAbstractClass(SerializerInterface::class);
        $this->attributeResourcePlugin = $objectManager->getObject(
            AttributeResourcePlugin::class,
            [
                'cache' => $this->cacheMock,
                'cacheState' => $this->cacheStateMock,
                'serializer' => $this->serializerMock
            ]
        );
    }

    public function testAroundGetStoreLabelsByAttributeIdCacheIsDisabled()
    {
        $attributeId = 1;
        $this->cacheMock->expects($this->never())
            ->method('load');
        $this->cacheStateMock->expects($this->exactly(2))
            ->method('isEnabled')
            ->with(Type::TYPE_IDENTIFIER)
            ->willReturn(false);

        $isProceedCalled = false;
        // @SuppressWarnings(PHPMD.UnusedFormalParameter)
        $proceed = function ($attributeId) use (&$isProceedCalled) {
            $isProceedCalled = true;
        };

        $this->attributeResourcePlugin->aroundGetStoreLabelsByAttributeId(
            $this->attributeResourceMock,
            $proceed,
            $attributeId
        );
        $this->assertTrue($isProceedCalled);
    }

    public function testAroundGetStoreLabelsByAttributeIdCacheExists()
    {
        $attributeId = 1;
        $attributes = ['foo' => 'bar'];
        $serializedAttributes = 'serialized attributes';
        $cacheId = AttributeResourcePlugin::STORE_LABEL_ATTRIBUTE . $attributeId;
        $this->cacheStateMock->expects($this->once())
            ->method('isEnabled')
            ->with(Type::TYPE_IDENTIFIER)
            ->willReturn(true);
        $this->cacheMock->expects($this->once())
            ->method('load')
            ->with($cacheId)
            ->willReturn($serializedAttributes);
        $this->serializerMock->expects($this->once())
            ->method('unserialize')
            ->with($serializedAttributes)
            ->willReturn($attributes);

        $isProceedCalled = false;
        // @SuppressWarnings(PHPMD.UnusedFormalParameter)
        $proceed = function ($attributeId) use (&$isProceedCalled) {
            $isProceedCalled = true;
        };

        $this->assertEquals(
            $attributes,
            $this->attributeResourcePlugin->aroundGetStoreLabelsByAttributeId(
                $this->attributeResourceMock,
                $proceed,
                $attributeId
            )
        );
        $this->assertFalse($isProceedCalled);
    }

    public function testAroundGetStoreLabelsByAttributeIdCacheDoesNotExist()
    {
        $attributeId = 1;
        $attributes = ['foo' => 'bar'];
        $serializedAttributes = 'serialized attributes';
        $cacheId = AttributeResourcePlugin::STORE_LABEL_ATTRIBUTE . $attributeId;
        $this->cacheStateMock->expects($this->exactly(2))
            ->method('isEnabled')
            ->with(Type::TYPE_IDENTIFIER)
            ->willReturn(true);
        $this->cacheMock->expects($this->once())
            ->method('load')
            ->with($cacheId)
            ->willReturn(false);
        $this->serializerMock->expects($this->never())
            ->method('unserialize')
            ->with($serializedAttributes)
            ->willReturn($attributes);
        $this->serializerMock->expects($this->once())
            ->method('serialize')
            ->with($attributes)
            ->willReturn($serializedAttributes);
        $this->cacheMock->expects($this->once())
            ->method('save')
            ->with(
                $serializedAttributes,
                $cacheId,
                [
                    Type::CACHE_TAG,
                    Attribute::CACHE_TAG
                ]
            );

        // @SuppressWarnings(PHPMD.UnusedFormalParameter)
        $proceed = function ($attributeId) use ($attributes) {
            return $attributes;
        };

        $this->assertEquals(
            $attributes,
            $this->attributeResourcePlugin->aroundGetStoreLabelsByAttributeId(
                $this->attributeResourceMock,
                $proceed,
                $attributeId
            )
        );
    }
}<|MERGE_RESOLUTION|>--- conflicted
+++ resolved
@@ -19,38 +19,22 @@
 class AttributeTest extends TestCase
 {
     /**
-<<<<<<< HEAD
-     * @var CacheInterface|\PHPUnit\Framework\MockObject\MockObject
-=======
      * @var CacheInterface|MockObject
->>>>>>> b2f063af
      */
     protected $cacheMock;
 
     /**
-<<<<<<< HEAD
-     * @var StateInterface|\PHPUnit\Framework\MockObject\MockObject
-=======
      * @var StateInterface|MockObject
->>>>>>> b2f063af
      */
     protected $cacheStateMock;
 
     /**
-<<<<<<< HEAD
-     * @var SerializerInterface|\PHPUnit\Framework\MockObject\MockObject
-=======
      * @var SerializerInterface|MockObject
->>>>>>> b2f063af
      */
     private $serializerMock;
 
     /**
-<<<<<<< HEAD
-     * @var AttributeResource|\PHPUnit\Framework\MockObject\MockObject
-=======
      * @var AttributeResource|MockObject
->>>>>>> b2f063af
      */
     private $attributeResourceMock;
 
@@ -62,10 +46,10 @@
     protected function setUp(): void
     {
         $objectManager = new ObjectManager($this);
-        $this->cacheMock = $this->getMockForAbstractClass(CacheInterface::class);
-        $this->cacheStateMock = $this->getMockForAbstractClass(StateInterface::class);
+        $this->cacheMock = $this->createMock(CacheInterface::class);
+        $this->cacheStateMock = $this->createMock(StateInterface::class);
         $this->attributeResourceMock = $this->createMock(AttributeResource::class);
-        $this->serializerMock = $this->getMockForAbstractClass(SerializerInterface::class);
+        $this->serializerMock = $this->createMock(SerializerInterface::class);
         $this->attributeResourcePlugin = $objectManager->getObject(
             AttributeResourcePlugin::class,
             [
