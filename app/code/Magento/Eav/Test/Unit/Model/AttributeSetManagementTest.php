<?php declare(strict_types=1);
/**
 * Copyright © Magento, Inc. All rights reserved.
 * See COPYING.txt for license details.
 */
namespace Magento\Eav\Test\Unit\Model;

use Magento\Eav\Api\AttributeSetRepositoryInterface;
use Magento\Eav\Model\AttributeSetManagement;
use Magento\Eav\Model\Config;
use Magento\Eav\Model\Entity\Attribute\Set;
use Magento\Eav\Model\Entity\Type;
use PHPUnit\Framework\MockObject\MockObject;
use PHPUnit\Framework\TestCase;

class AttributeSetManagementTest extends TestCase
{
    /**
     * @var AttributeSetManagement
     */
    private $model;

    /**
<<<<<<< HEAD
     * @var \PHPUnit\Framework\MockObject\MockObject
=======
     * @var MockObject
>>>>>>> b2f063af
     */
    private $repositoryMock;

    /**
<<<<<<< HEAD
     * @var \PHPUnit\Framework\MockObject\MockObject
=======
     * @var MockObject
>>>>>>> b2f063af
     */
    private $eavConfigMock;

    protected function setUp(): void
    {
        $this->repositoryMock = $this->createMock(AttributeSetRepositoryInterface::class);
        $this->eavConfigMock = $this->createPartialMock(Config::class, ['getEntityType']);

        $this->model = new AttributeSetManagement(
            $this->eavConfigMock,
            $this->repositoryMock
        );
    }

    public function testCreate()
    {
        $skeletonId = 1;
        $entityTypeCode = 'catalog_product';
        $entityTypeId = 4;
<<<<<<< HEAD
        $entityTypeMock = $this->createMock(\Magento\Eav\Model\Entity\Type::class);
        $entityTypeMock->expects($this->any())->method('getId')->willReturn($entityTypeId);
=======
        $entityTypeMock = $this->createMock(Type::class);
        $entityTypeMock->expects($this->any())->method('getId')->will($this->returnValue($entityTypeId));
>>>>>>> b2f063af
        $this->eavConfigMock->expects($this->once())
            ->method('getEntityType')
            ->with($entityTypeCode)
            ->willReturn($entityTypeMock);
        $attributeSetMock = $this->createPartialMock(
            Set::class,
            ['validate', 'getId', 'setEntityTypeId', 'initFromSkeleton']
        );
        $attributeSetMock->expects($this->once())->method('validate');
        $attributeSetMock->expects($this->once())->method('setEntityTypeId')->with($entityTypeId);
        $this->repositoryMock->expects($this->exactly(2))
            ->method('save')
            ->with($attributeSetMock)
            ->willReturn($attributeSetMock);
        $attributeSetMock->expects($this->once())->method('initFromSkeleton')->with($skeletonId);
        $this->assertEquals($attributeSetMock, $this->model->create($entityTypeCode, $attributeSetMock, $skeletonId));
    }

<<<<<<< HEAD
    /**
     */
    public function testCreateThrowsExceptionIfGivenAttributeSetAlreadyHasId()
    {
        $this->expectException(\Magento\Framework\Exception\InputException::class);
        $this->expectExceptionMessage('Invalid value of "1" provided for the id field.');

=======
    public function testCreateThrowsExceptionIfGivenAttributeSetAlreadyHasId()
    {
        $this->expectException('Magento\Framework\Exception\InputException');
        $this->expectExceptionMessage('Invalid value of "1" provided for the id field.');
>>>>>>> b2f063af
        $skeletonId = 1;
        $entityTypeCode = 'catalog_product';
        $attributeSetMock = $this->createPartialMock(
            Set::class,
            ['validate', 'getId', 'setEntityTypeId', 'initFromSkeleton']
        );
        $attributeSetMock->expects($this->any())->method('getId')->willReturn(1);
        $this->repositoryMock->expects($this->never())->method('save')->with($attributeSetMock);
        $attributeSetMock->expects($this->never())->method('initFromSkeleton')->with($skeletonId);
        $this->model->create($entityTypeCode, $attributeSetMock, $skeletonId);
    }

<<<<<<< HEAD
    /**
     */
    public function testCreateThrowsExceptionIfGivenSkeletonIdIsInvalid()
    {
        $this->expectException(\Magento\Framework\Exception\InputException::class);
        $this->expectExceptionMessage('Invalid value of "0" provided for the skeletonId field.');

=======
    public function testCreateThrowsExceptionIfGivenSkeletonIdIsInvalid()
    {
        $this->expectException('Magento\Framework\Exception\InputException');
        $this->expectExceptionMessage('Invalid value of "0" provided for the skeletonId field.');
>>>>>>> b2f063af
        $skeletonId = 0;
        $entityTypeCode = 'catalog_product';
        $attributeSetMock = $this->createPartialMock(
            Set::class,
            ['validate', 'getId', 'setEntityTypeId', 'initFromSkeleton']
        );
        $this->repositoryMock->expects($this->never())->method('save')->with($attributeSetMock);
        $attributeSetMock->expects($this->never())->method('initFromSkeleton')->with($skeletonId);
        $this->model->create($entityTypeCode, $attributeSetMock, $skeletonId);
    }

<<<<<<< HEAD
    /**
     */
    public function testCreateThrowsExceptionIfAttributeSetNotValid()
    {
        $this->expectException(\Exception::class);
        $this->expectExceptionMessage('Wrong attribute properties');

=======
    public function testCreateThrowsExceptionIfAttributeSetNotValid()
    {
        $this->expectException('Exception');
        $this->expectExceptionMessage('Wrong attribute properties');
>>>>>>> b2f063af
        $entityTypeId = 4;
        $skeletonId = 5;
        $entityTypeCode = 'catalog_product';
        $attributeSetMock = $this->createPartialMock(
            Set::class,
            ['validate', 'getId', 'setEntityTypeId', 'initFromSkeleton']
        );

<<<<<<< HEAD
        $entityTypeMock = $this->createMock(\Magento\Eav\Model\Entity\Type::class);
        $entityTypeMock->expects($this->any())->method('getId')->willReturn($entityTypeId);
=======
        $entityTypeMock = $this->createMock(Type::class);
        $entityTypeMock->expects($this->any())->method('getId')->will($this->returnValue($entityTypeId));
>>>>>>> b2f063af
        $this->eavConfigMock->expects($this->once())
            ->method('getEntityType')
            ->with($entityTypeCode)
            ->willReturn($entityTypeMock);
        $attributeSetMock->expects($this->once())->method('setEntityTypeId')->with($entityTypeId);
        $attributeSetMock->expects($this->once())
            ->method('validate')
            ->willThrowException(new \Exception('Wrong attribute properties'));

        $this->repositoryMock->expects($this->never())->method('save')->with($attributeSetMock);
        $attributeSetMock->expects($this->never())->method('initFromSkeleton')->with($skeletonId);
        $this->model->create($entityTypeCode, $attributeSetMock, $skeletonId);
    }
}<|MERGE_RESOLUTION|>--- conflicted
+++ resolved
@@ -21,20 +21,12 @@
     private $model;
 
     /**
-<<<<<<< HEAD
-     * @var \PHPUnit\Framework\MockObject\MockObject
-=======
      * @var MockObject
->>>>>>> b2f063af
      */
     private $repositoryMock;
 
     /**
-<<<<<<< HEAD
-     * @var \PHPUnit\Framework\MockObject\MockObject
-=======
      * @var MockObject
->>>>>>> b2f063af
      */
     private $eavConfigMock;
 
@@ -54,17 +46,12 @@
         $skeletonId = 1;
         $entityTypeCode = 'catalog_product';
         $entityTypeId = 4;
-<<<<<<< HEAD
-        $entityTypeMock = $this->createMock(\Magento\Eav\Model\Entity\Type::class);
-        $entityTypeMock->expects($this->any())->method('getId')->willReturn($entityTypeId);
-=======
         $entityTypeMock = $this->createMock(Type::class);
         $entityTypeMock->expects($this->any())->method('getId')->will($this->returnValue($entityTypeId));
->>>>>>> b2f063af
         $this->eavConfigMock->expects($this->once())
             ->method('getEntityType')
             ->with($entityTypeCode)
-            ->willReturn($entityTypeMock);
+            ->will($this->returnValue($entityTypeMock));
         $attributeSetMock = $this->createPartialMock(
             Set::class,
             ['validate', 'getId', 'setEntityTypeId', 'initFromSkeleton']
@@ -74,51 +61,31 @@
         $this->repositoryMock->expects($this->exactly(2))
             ->method('save')
             ->with($attributeSetMock)
-            ->willReturn($attributeSetMock);
+            ->will($this->returnValue($attributeSetMock));
         $attributeSetMock->expects($this->once())->method('initFromSkeleton')->with($skeletonId);
         $this->assertEquals($attributeSetMock, $this->model->create($entityTypeCode, $attributeSetMock, $skeletonId));
     }
 
-<<<<<<< HEAD
-    /**
-     */
-    public function testCreateThrowsExceptionIfGivenAttributeSetAlreadyHasId()
-    {
-        $this->expectException(\Magento\Framework\Exception\InputException::class);
-        $this->expectExceptionMessage('Invalid value of "1" provided for the id field.');
-
-=======
     public function testCreateThrowsExceptionIfGivenAttributeSetAlreadyHasId()
     {
         $this->expectException('Magento\Framework\Exception\InputException');
         $this->expectExceptionMessage('Invalid value of "1" provided for the id field.');
->>>>>>> b2f063af
         $skeletonId = 1;
         $entityTypeCode = 'catalog_product';
         $attributeSetMock = $this->createPartialMock(
             Set::class,
             ['validate', 'getId', 'setEntityTypeId', 'initFromSkeleton']
         );
-        $attributeSetMock->expects($this->any())->method('getId')->willReturn(1);
+        $attributeSetMock->expects($this->any())->method('getId')->will($this->returnValue(1));
         $this->repositoryMock->expects($this->never())->method('save')->with($attributeSetMock);
         $attributeSetMock->expects($this->never())->method('initFromSkeleton')->with($skeletonId);
         $this->model->create($entityTypeCode, $attributeSetMock, $skeletonId);
     }
 
-<<<<<<< HEAD
-    /**
-     */
-    public function testCreateThrowsExceptionIfGivenSkeletonIdIsInvalid()
-    {
-        $this->expectException(\Magento\Framework\Exception\InputException::class);
-        $this->expectExceptionMessage('Invalid value of "0" provided for the skeletonId field.');
-
-=======
     public function testCreateThrowsExceptionIfGivenSkeletonIdIsInvalid()
     {
         $this->expectException('Magento\Framework\Exception\InputException');
         $this->expectExceptionMessage('Invalid value of "0" provided for the skeletonId field.');
->>>>>>> b2f063af
         $skeletonId = 0;
         $entityTypeCode = 'catalog_product';
         $attributeSetMock = $this->createPartialMock(
@@ -130,20 +97,10 @@
         $this->model->create($entityTypeCode, $attributeSetMock, $skeletonId);
     }
 
-<<<<<<< HEAD
-    /**
-     */
-    public function testCreateThrowsExceptionIfAttributeSetNotValid()
-    {
-        $this->expectException(\Exception::class);
-        $this->expectExceptionMessage('Wrong attribute properties');
-
-=======
     public function testCreateThrowsExceptionIfAttributeSetNotValid()
     {
         $this->expectException('Exception');
         $this->expectExceptionMessage('Wrong attribute properties');
->>>>>>> b2f063af
         $entityTypeId = 4;
         $skeletonId = 5;
         $entityTypeCode = 'catalog_product';
@@ -152,17 +109,12 @@
             ['validate', 'getId', 'setEntityTypeId', 'initFromSkeleton']
         );
 
-<<<<<<< HEAD
-        $entityTypeMock = $this->createMock(\Magento\Eav\Model\Entity\Type::class);
-        $entityTypeMock->expects($this->any())->method('getId')->willReturn($entityTypeId);
-=======
         $entityTypeMock = $this->createMock(Type::class);
         $entityTypeMock->expects($this->any())->method('getId')->will($this->returnValue($entityTypeId));
->>>>>>> b2f063af
         $this->eavConfigMock->expects($this->once())
             ->method('getEntityType')
             ->with($entityTypeCode)
-            ->willReturn($entityTypeMock);
+            ->will($this->returnValue($entityTypeMock));
         $attributeSetMock->expects($this->once())->method('setEntityTypeId')->with($entityTypeId);
         $attributeSetMock->expects($this->once())
             ->method('validate')
