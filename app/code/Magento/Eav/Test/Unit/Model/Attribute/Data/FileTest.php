<?php declare(strict_types=1);
/**
 * Copyright © Magento, Inc. All rights reserved.
 * See COPYING.txt for license details.
 */

namespace Magento\Eav\Test\Unit\Model\Attribute\Data;

use Magento\Eav\Model\Attribute;
use Magento\Eav\Model\Attribute\Data\File;
use Magento\Eav\Model\AttributeDataFactory;
use Magento\Framework\Filesystem;
use Magento\Framework\Locale\ResolverInterface;
use Magento\Framework\Model\AbstractModel;
use Magento\Framework\Stdlib\DateTime\TimezoneInterface;
use Magento\Framework\Url\EncoderInterface;
use Magento\MediaStorage\Model\File\Validator\NotProtectedExtension;
use PHPUnit\Framework\MockObject\MockObject;
use PHPUnit\Framework\TestCase;
use Psr\Log\LoggerInterface;

class FileTest extends TestCase
{
    /**
     * @var File
     */
    protected $model;

    /**
<<<<<<< HEAD
     * @var \PHPUnit\Framework\MockObject\MockObject|\Magento\Framework\Url\EncoderInterface
=======
     * @var MockObject|EncoderInterface
>>>>>>> b2f063af
     */
    protected $urlEncoder;

    /**
<<<<<<< HEAD
     * @var \PHPUnit\Framework\MockObject\MockObject
=======
     * @var MockObject
>>>>>>> b2f063af
     */
    protected $fileValidatorMock;

    protected function setUp(): void
    {
        $timezoneMock = $this->createMock(TimezoneInterface::class);
        $loggerMock = $this->createMock(LoggerInterface::class);
        $localeResolverMock = $this->createMock(ResolverInterface::class);
        $this->urlEncoder = $this->createMock(EncoderInterface::class);
        $this->fileValidatorMock = $this->createPartialMock(
            NotProtectedExtension::class,
            ['isValid', 'getMessages']
        );
        $filesystemMock = $this->createMock(Filesystem::class);

        $this->model = new File(
            $timezoneMock,
            $loggerMock,
            $localeResolverMock,
            $this->urlEncoder,
            $this->fileValidatorMock,
            $filesystemMock
        );
    }

    /**
     * @covers \Magento\Eav\Model\Attribute\Data\File::outputValue
     *
     * @param string $format
     * @param mixed $value
     * @param mixed $expectedResult
     * @param int $callTimes
     * @dataProvider outputValueDataProvider
     */
    public function testOutputValue($format, $value, $callTimes, $expectedResult)
    {
<<<<<<< HEAD
        $entityMock = $this->createMock(\Magento\Framework\Model\AbstractModel::class);
        $entityMock->expects($this->once())->method('getData')->willReturn($value);
=======
        $entityMock = $this->createMock(AbstractModel::class);
        $entityMock->expects($this->once())->method('getData')->will($this->returnValue($value));
>>>>>>> b2f063af

        $attributeMock = $this->createMock(Attribute::class);
        $this->urlEncoder->expects($this->exactly($callTimes))
            ->method('encode')
            ->willReturn('url_key');

        $this->model->setEntity($entityMock);
        $this->model->setAttribute($attributeMock);
        $this->assertEquals($expectedResult, $this->model->outputValue($format));
    }

    /**
     * @return array
     */
    public function outputValueDataProvider()
    {
        return [
            [
                'format' => AttributeDataFactory::OUTPUT_FORMAT_JSON,
                'value' => 'value',
                'callTimes' => 1,
                'expectedResult' => ['value' => 'value', 'url_key' => 'url_key'],
            ],
            [
                'format' => AttributeDataFactory::OUTPUT_FORMAT_TEXT,
                'value' => 'value',
                'callTimes' => 0,
                'expectedResult' => ''
            ],
            [
                'format' => AttributeDataFactory::OUTPUT_FORMAT_TEXT,
                'value' => false,
                'callTimes' => 0,
                'expectedResult' => ''
            ],
        ];
    }

    /**
     * @covers \Magento\Eav\Model\Attribute\Data\File::validateValue
     * @covers \Magento\Eav\Model\Attribute\Data\File::_validateByRules
     *
     * @param mixed $value
     * @param mixed $originalValue
     * @param bool $isRequired
     * @param bool $isAjaxRequest
     * @param array $rules
     * @param bool $fileIsValid
     * @param array $expectedResult
     * @dataProvider validateValueDataProvider
     */
    public function testValidateValue(
        $value,
        $originalValue,
        $isRequired,
        $isAjaxRequest,
        $rules,
        $fileIsValid,
        $expectedResult
    ) {
        $this->markTestSkipped('MAGETWO-34751: Test fails after being moved.  Might have hidden dependency.');
<<<<<<< HEAD
        $entityMock = $this->createMock(\Magento\Framework\Model\AbstractModel::class);
        $entityMock->expects($this->any())->method('getData')->willReturn($originalValue);

        $attributeMock = $this->createMock(\Magento\Eav\Model\Attribute::class);
        $attributeMock->expects($this->any())->method('getStoreLabel')->willReturn('Label');
        $attributeMock->expects($this->any())->method('getIsRequired')->willReturn($isRequired);
        $attributeMock->expects($this->any())->method('getIsAjaxRequest')->willReturn($isAjaxRequest);
        $attributeMock->expects($this->any())->method('getValidateRules')->willReturn($rules);
=======
        $entityMock = $this->createMock(AbstractModel::class);
        $entityMock->expects($this->any())->method('getData')->will($this->returnValue($originalValue));

        $attributeMock = $this->createMock(Attribute::class);
        $attributeMock->expects($this->any())->method('getStoreLabel')->will($this->returnValue('Label'));
        $attributeMock->expects($this->any())->method('getIsRequired')->will($this->returnValue($isRequired));
        $attributeMock->expects($this->any())->method('getIsAjaxRequest')->will($this->returnValue($isAjaxRequest));
        $attributeMock->expects($this->any())->method('getValidateRules')->will($this->returnValue($rules));
>>>>>>> b2f063af

        $this->fileValidatorMock->expects($this->any())->method('isValid')->willReturn($fileIsValid);
        $this->fileValidatorMock->expects($this->any())->method('getMessages')->willReturn(['m1', 'm2']);

        $this->model->setEntity($entityMock);
        $this->model->setAttribute($attributeMock);
        $this->model->setIsAjaxRequest($isAjaxRequest);
        $this->assertEquals($expectedResult, $this->model->validateValue($value));
    }

    /**
     * @return array
     * @SuppressWarnings(PHPMD.ExcessiveMethodLength)
     */
    public function validateValueDataProvider()
    {
        return [
            [
                'value' => false,
                'originalValue' => false,
                'isRequired' => true,
                'isAjaxRequest' => true,
                'rules' => [],
                'fileIsValid' => true,
                'expectedResult' => true,
            ],
            [
                'value' => ['delete' => '', 'tmp_name' => ''],
                'originalValue' => 'value',
                'isRequired' => true,
                'isAjaxRequest' => false,
                'rules' => [],
                'fileIsValid' => true,
                'expectedResult' => true
            ],
            [
                'value' => ['delete' => 'delete', 'tmp_name' => ''],
                'originalValue' => 'value',
                'isRequired' => false,
                'isAjaxRequest' => false,
                'rules' => [],
                'fileIsValid' => true,
                'expectedResult' => true
            ],
            [
                'value' => ['delete' => 'delete', 'tmp_name' => ''],
                'originalValue' => 'value',
                'isRequired' => true,
                'isAjaxRequest' => false,
                'rules' => [],
                'fileIsValid' => true,
                'expectedResult' => ['"Label" is a required value.']
            ],
            [
                'value' => [
                    'delete' => 'delete', 'tmp_name' => 'tmp_name', 'name' => 'name',
                ],
                'originalValue' => 'value',
                'isRequired' => true,
                'isAjaxRequest' => false,
                'rules' => [],
                'fileIsValid' => true,
                'expectedResult' => true
            ],
            [
                'value' => [
                    'delete' => 'delete',
                    'tmp_name' => 'tmp_name',
                    'name' => 'name.txt',
                ],
                'originalValue' => 'value',
                'isRequired' => true,
                'isAjaxRequest' => false,
                'rules' => ['file_extensions' => 'txt,png'],
                'fileIsValid' => true,
                'expectedResult' => true
            ],
            [
                'value' => [
                    'delete' => 'delete',
                    'tmp_name' => 'tmp_name',
                    'name' => 'name.rpg',
                ],
                'originalValue' => 'value',
                'isRequired' => true,
                'isAjaxRequest' => false,
                'rules' => ['file_extensions' => ' txt , png '],
                'fileIsValid' => true,
                'expectedResult' => ['"Label" is not a valid file extension.']
            ],
            [
                'value' => [
                    'delete' => 'delete',
                    'tmp_name' => 'tmp_name',
                    'name' => 'name.txt',
                ],
                'originalValue' => 'value',
                'isRequired' => true,
                'isAjaxRequest' => false,
                'rules' => ['file_extensions' => ''],
                'fileIsValid' => false,
                'expectedResult' => ['m1', 'm2']
            ],
            [
                'value' => [
                    'delete' => 'delete',
                    'tmp_name' => 'NotUploaded',
                    'name' => '',
                ],
                'originalValue' => 'value',
                'isRequired' => true,
                'isAjaxRequest' => false,
                'rules' => [],
                'fileIsValid' => true,
                'expectedResult' => ['"Label" is not a valid file.']
            ],
            [
                'value' => [
                    'delete' => 'delete',
                    'tmp_name' => 'tmp_name',
                    'name' => 'name.txt',
                    'size' => 20,
                ],
                'originalValue' => 'value',
                'isRequired' => true,
                'isAjaxRequest' => false,
                'rules' => ['max_file_size' => 10],
                'fileIsValid' => true,
                'expectedResult' => ['"Label" exceeds the allowed file size.']
            ],
            [
                'value' => [
                    'delete' => 'delete',
                    'tmp_name' => 'tmp_name',
                    'name' => 'name.txt',
                    'size' => 5,
                ],
                'originalValue' => 'value',
                'isRequired' => true,
                'isAjaxRequest' => false,
                'rules' => ['max_file_size' => 10],
                'fileIsValid' => true,
                'expectedResult' => true
            ],
        ];
    }
}

/**
 * Mocking of std function to test validation
 *
 * @param string $name
 * @return bool
 */
function is_uploaded_file($name)
{
    return ($name == 'NotUploaded') ? false : true;
}<|MERGE_RESOLUTION|>--- conflicted
+++ resolved
@@ -27,20 +27,12 @@
     protected $model;
 
     /**
-<<<<<<< HEAD
-     * @var \PHPUnit\Framework\MockObject\MockObject|\Magento\Framework\Url\EncoderInterface
-=======
      * @var MockObject|EncoderInterface
->>>>>>> b2f063af
      */
     protected $urlEncoder;
 
     /**
-<<<<<<< HEAD
-     * @var \PHPUnit\Framework\MockObject\MockObject
-=======
      * @var MockObject
->>>>>>> b2f063af
      */
     protected $fileValidatorMock;
 
@@ -77,18 +69,13 @@
      */
     public function testOutputValue($format, $value, $callTimes, $expectedResult)
     {
-<<<<<<< HEAD
-        $entityMock = $this->createMock(\Magento\Framework\Model\AbstractModel::class);
-        $entityMock->expects($this->once())->method('getData')->willReturn($value);
-=======
         $entityMock = $this->createMock(AbstractModel::class);
         $entityMock->expects($this->once())->method('getData')->will($this->returnValue($value));
->>>>>>> b2f063af
 
         $attributeMock = $this->createMock(Attribute::class);
         $this->urlEncoder->expects($this->exactly($callTimes))
             ->method('encode')
-            ->willReturn('url_key');
+            ->will($this->returnValue('url_key'));
 
         $this->model->setEntity($entityMock);
         $this->model->setAttribute($attributeMock);
@@ -145,16 +132,6 @@
         $expectedResult
     ) {
         $this->markTestSkipped('MAGETWO-34751: Test fails after being moved.  Might have hidden dependency.');
-<<<<<<< HEAD
-        $entityMock = $this->createMock(\Magento\Framework\Model\AbstractModel::class);
-        $entityMock->expects($this->any())->method('getData')->willReturn($originalValue);
-
-        $attributeMock = $this->createMock(\Magento\Eav\Model\Attribute::class);
-        $attributeMock->expects($this->any())->method('getStoreLabel')->willReturn('Label');
-        $attributeMock->expects($this->any())->method('getIsRequired')->willReturn($isRequired);
-        $attributeMock->expects($this->any())->method('getIsAjaxRequest')->willReturn($isAjaxRequest);
-        $attributeMock->expects($this->any())->method('getValidateRules')->willReturn($rules);
-=======
         $entityMock = $this->createMock(AbstractModel::class);
         $entityMock->expects($this->any())->method('getData')->will($this->returnValue($originalValue));
 
@@ -163,10 +140,9 @@
         $attributeMock->expects($this->any())->method('getIsRequired')->will($this->returnValue($isRequired));
         $attributeMock->expects($this->any())->method('getIsAjaxRequest')->will($this->returnValue($isAjaxRequest));
         $attributeMock->expects($this->any())->method('getValidateRules')->will($this->returnValue($rules));
->>>>>>> b2f063af
-
-        $this->fileValidatorMock->expects($this->any())->method('isValid')->willReturn($fileIsValid);
-        $this->fileValidatorMock->expects($this->any())->method('getMessages')->willReturn(['m1', 'm2']);
+
+        $this->fileValidatorMock->expects($this->any())->method('isValid')->will($this->returnValue($fileIsValid));
+        $this->fileValidatorMock->expects($this->any())->method('getMessages')->will($this->returnValue(['m1', 'm2']));
 
         $this->model->setEntity($entityMock);
         $this->model->setAttribute($attributeMock);
