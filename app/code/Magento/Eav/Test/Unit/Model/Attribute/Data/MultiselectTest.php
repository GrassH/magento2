--- conflicted
+++ resolved
@@ -48,8 +48,8 @@
         $requestMock = $this->createMock(RequestInterface::class);
         $attributeMock = $this->createMock(Attribute::class);
 
-        $requestMock->expects($this->once())->method('getParam')->willReturn($param);
-        $attributeMock->expects($this->once())->method('getAttributeCode')->willReturn('attributeCode');
+        $requestMock->expects($this->once())->method('getParam')->will($this->returnValue($param));
+        $attributeMock->expects($this->once())->method('getAttributeCode')->will($this->returnValue('attributeCode'));
 
         $this->model->setAttribute($attributeMock);
         $this->assertEquals($expectedResult, $this->model->extractValue($requestMock));
@@ -85,16 +85,6 @@
      */
     public function testOutputValue($format, $expectedResult)
     {
-<<<<<<< HEAD
-        $entityMock = $this->createMock(\Magento\Framework\Model\AbstractModel::class);
-        $entityMock->expects($this->once())->method('getData')->willReturn('value1,value2,');
-
-        $sourceMock = $this->createMock(\Magento\Eav\Model\Entity\Attribute\Source\AbstractSource::class);
-        $sourceMock->expects($this->any())->method('getOptionText')->willReturnArgument(0);
-
-        $attributeMock = $this->createMock(\Magento\Eav\Model\Attribute::class);
-        $attributeMock->expects($this->any())->method('getSource')->willReturn($sourceMock);
-=======
         $entityMock = $this->createMock(AbstractModel::class);
         $entityMock->expects($this->once())->method('getData')->will($this->returnValue('value1,value2,'));
 
@@ -103,7 +93,6 @@
 
         $attributeMock = $this->createMock(Attribute::class);
         $attributeMock->expects($this->any())->method('getSource')->will($this->returnValue($sourceMock));
->>>>>>> b2f063af
 
         $this->model->setEntity($entityMock);
         $this->model->setAttribute($attributeMock);
