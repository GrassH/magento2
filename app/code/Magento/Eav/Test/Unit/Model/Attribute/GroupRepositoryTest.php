<?php
/**
 * Copyright © Magento, Inc. All rights reserved.
 * See COPYING.txt for license details.
 */

namespace Magento\Eav\Test\Unit\Model\Attribute;

use Magento\Framework\Api\SearchCriteria\CollectionProcessorInterface;

/**
 * @SuppressWarnings(PHPMD.CouplingBetweenObjects)
 */
class GroupRepositoryTest extends \PHPUnit\Framework\TestCase
{
    /**
     * @var \Magento\Eav\Model\Attribute\GroupRepository
     */
    protected $model;

    /**
     * @var \PHPUnit_Framework_MockObject_MockObject
     */
    protected $groupResourceMock;

    /**
     * @var \PHPUnit_Framework_MockObject_MockObject
     */
    protected $groupFactoryMock;

    /**
     * @var \PHPUnit_Framework_MockObject_MockObject
     */
    protected $setRepositoryMock;

    /**
     * @var \PHPUnit_Framework_MockObject_MockObject
     */
    protected $searchResultsFactoryMock;

    /**
     * @var \PHPUnit_Framework_MockObject_MockObject
     */
    protected $groupListFactoryMock;

    /**
     * @var CollectionProcessorInterface|\PHPUnit_Framework_MockObject_MockObject
     */
    private $collectionProcessor;

    /**
     * SetUp method
     *
     * @return void
     */
    protected function setUp()
    {
        $this->groupResourceMock = $this->createPartialMock(
            \Magento\Eav\Model\ResourceModel\Entity\Attribute\Group::class,
            ['delete', '__wakeup', 'load', 'save']
        );
        $this->groupFactoryMock = $this->createPartialMock(
            \Magento\Eav\Model\Entity\Attribute\GroupFactory::class,
            ['create']
        );
        $this->setRepositoryMock = $this->createMock(\Magento\Eav\Api\AttributeSetRepositoryInterface::class);
        $this->searchResultsFactoryMock = $this->createPartialMock(
            \Magento\Eav\Api\Data\AttributeGroupSearchResultsInterfaceFactory::class,
            ['create']
        );
        $this->groupListFactoryMock = $this->createPartialMock(
            \Magento\Eav\Model\ResourceModel\Entity\Attribute\Group\CollectionFactory::class,
            ['create']
        );

        $this->collectionProcessor = $this->getMockBuilder(CollectionProcessorInterface::class)
            ->getMockForAbstractClass();

        $objectManager = new \Magento\Framework\TestFramework\Unit\Helper\ObjectManager($this);
        $this->model = $objectManager->getObject(
            \Magento\Eav\Model\Attribute\GroupRepository::class,
            [
                'groupResource' => $this->groupResourceMock,
                'groupListFactory' => $this->groupListFactoryMock,
                'groupFactory' => $this->groupFactoryMock,
                'setRepository' => $this->setRepositoryMock,
                'searchResultsFactory' => $this->searchResultsFactoryMock,
                'collectionProcessor' => $this->collectionProcessor
            ]
        );
    }

    /**
     * Test saving if object is new
     *
     * @throws \Magento\Framework\Exception\NoSuchEntityException
     * @throws \Magento\Framework\Exception\StateException
     * @return void
     */
    public function testSaveIfObjectNew()
    {
        $attributeSetId = 42;
        $groupMock = $this->createMock(\Magento\Eav\Model\Entity\Attribute\Group::class);
        $attributeSetMock = $this->createMock(\Magento\Eav\Api\Data\AttributeSetInterface::class);

        $groupMock->expects($this->once())->method('getAttributeSetId')->willReturn($attributeSetId);

        $attributeSetMock->expects($this->any())->method('getAttributeSetId')->willReturn(10);
        $this->setRepositoryMock->expects($this->once())
            ->method('get')
            ->with($attributeSetId)
            ->willReturn($attributeSetMock);

        $this->groupResourceMock->expects($this->once())->method('save')->with($groupMock);
        $this->assertEquals($groupMock, $this->model->save($groupMock));
    }

    /**
     * Test saving if object is not new
     *
     * @throws \Magento\Framework\Exception\NoSuchEntityException
     * @throws \Magento\Framework\Exception\StateException
     * @return void
     */
    public function testSaveIfObjectNotNew()
    {
        $attributeSetId = 42;
        $groupId = 20;
        $groupMock = $this->createMock(\Magento\Eav\Model\Entity\Attribute\Group::class);
        $existingGroupMock = $this->createMock(\Magento\Eav\Model\Entity\Attribute\Group::class);
        $attributeSetMock = $this->createMock(\Magento\Eav\Api\Data\AttributeSetInterface::class);

        $groupMock->expects($this->exactly(2))->method('getAttributeSetId')->willReturn($attributeSetId);
        $groupMock->expects($this->exactly(2))->method('getAttributeGroupId')->willReturn($groupId);

        $attributeSetMock->expects($this->any())->method('getAttributeSetId')->willReturn(10);
        $this->setRepositoryMock->expects($this->once())
            ->method('get')
            ->with($attributeSetId)
            ->willReturn($attributeSetMock);
        $this->groupFactoryMock->expects($this->once())->method('create')->willReturn($existingGroupMock);
        $this->groupResourceMock->expects($this->once())->method('load')->with($existingGroupMock, $groupId);

        $existingGroupMock->expects($this->any())->method('getId')->willReturn($groupId);
        $existingGroupMock->expects($this->once())->method('getAttributeSetId')->willReturn($attributeSetId);

        $this->groupResourceMock->expects($this->once())->method('save')->with($groupMock);
        $this->assertEquals($groupMock, $this->model->save($groupMock));
    }

    /**
     * Test saving throws exception if attribute set does not exist
     *
     * @expectedException \Magento\Framework\Exception\NoSuchEntityException
     * @expectedExceptionMessage No such entity with attributeSetId = -1
     * @throws \Magento\Framework\Exception\NoSuchEntityException
     * @throws \Magento\Framework\Exception\StateException
     * @return void
     */
    public function testSaveThrowExceptionIfAttributeSetDoesNotExist()
    {
        $attributeSetId = -1;
        $groupMock = $this->createPartialMock(\Magento\Eav\Model\Entity\Attribute\Group::class, ['getAttributeSetId']);
        $groupMock->expects($this->exactly(2))->method('getAttributeSetId')->willReturn($attributeSetId);
        $this->setRepositoryMock->expects($this->once())
            ->method('get')
            ->with($attributeSetId)
            ->will(
                $this->throwException(
                    new \Magento\Framework\Exception\NoSuchEntityException(__('AttributeSet does not exist.'))
                )
            );
        $this->model->save($groupMock);
    }

    /**
     * Test saving throws exception if cannot save group
     *
     * @expectedException \Magento\Framework\Exception\StateException
     * @expectedExceptionMessage The attributeGroup can't be saved.
     * @throws \Magento\Framework\Exception\NoSuchEntityException
     * @throws \Magento\Framework\Exception\StateException
     * @return void
     */
    public function testSaveThrowExceptionIfCannotSaveGroup()
    {
        $attributeSetId = 42;
        $groupId = 20;
        $groupMock = $this->createMock(\Magento\Eav\Model\Entity\Attribute\Group::class);
        $existingGroupMock = $this->createMock(\Magento\Eav\Model\Entity\Attribute\Group::class);
        $attributeSetMock = $this->createMock(\Magento\Eav\Api\Data\AttributeSetInterface::class);
        $groupMock->expects($this->any())->method('getAttributeSetId')->willReturn($attributeSetId);
        $groupMock->expects($this->any())->method('getAttributeGroupId')->willReturn($groupId);
        $attributeSetMock->expects($this->any())->method('getAttributeSetId')->willReturn(10);
        $this->setRepositoryMock->expects($this->once())->method('get')->with($attributeSetId)
            ->willReturn($attributeSetMock);
        $this->groupFactoryMock->expects($this->once())->method('create')->willReturn($existingGroupMock);
        $this->groupResourceMock->expects($this->once())->method('load')->with($existingGroupMock, $groupId);
        $existingGroupMock->expects($this->any())->method('getId')->willReturn($groupId);
        $existingGroupMock->expects($this->once())->method('getAttributeSetId')->willReturn($attributeSetId);
        $this->groupResourceMock->expects($this->once())
            ->method('save')
            ->will($this->throwException(new \Exception()));
        $this->model->save($groupMock);
    }

    /**
     * Test saving throws exception if group does not belong to provided set
     *
     * @expectedException \Magento\Framework\Exception\StateException
     * @expectedExceptionMessage The attribute group doesn't belong to the provided attribute set.
     * @throws \Magento\Framework\Exception\NoSuchEntityException
     * @throws \Magento\Framework\Exception\StateException
     * @return void
     */
    public function testSaveThrowExceptionIfGroupDoesNotBelongToProvidedSet()
    {
        $attributeSetId = 42;
        $groupId = 20;
        $groupMock = $this->createMock(\Magento\Eav\Model\Entity\Attribute\Group::class);
        $existingGroupMock = $this->createMock(\Magento\Eav\Model\Entity\Attribute\Group::class);
        $attributeSetMock = $this->createMock(\Magento\Eav\Api\Data\AttributeSetInterface::class);
        $groupMock->expects($this->any())->method('getAttributeSetId')->willReturn($attributeSetId);
        $groupMock->expects($this->any())->method('getAttributeGroupId')->willReturn($groupId);
        $attributeSetMock->expects($this->any())->method('getAttributeSetId')->willReturn(10);
        $this->setRepositoryMock->expects($this->once())->method('get')->with($attributeSetId)
            ->willReturn($attributeSetMock);
        $this->groupFactoryMock->expects($this->once())->method('create')->willReturn($existingGroupMock);
        $this->groupResourceMock->expects($this->once())->method('load')->with($existingGroupMock, $groupId);
        $existingGroupMock->expects($this->any())->method('getId')->willReturn($groupId);
        $this->model->save($groupMock);
    }

    /**
     * Test saving throws exception if provided group does not exist
     *
     * @expectedException \Magento\Framework\Exception\NoSuchEntityException
     * @expectedExceptionMessage No such entity with attributeGroupId =
     * @throws \Magento\Framework\Exception\NoSuchEntityException
     * @throws \Magento\Framework\Exception\StateException
     * @return void
     */
    public function testSaveThrowExceptionIfProvidedGroupDoesNotExist()
    {
        $attributeSetId = 42;
        $groupId = 20;
        $groupMock = $this->createMock(\Magento\Eav\Model\Entity\Attribute\Group::class);
        $existingGroupMock = $this->createMock(\Magento\Eav\Model\Entity\Attribute\Group::class);
        $attributeSetMock = $this->createMock(\Magento\Eav\Api\Data\AttributeSetInterface::class);
        $groupMock->expects($this->any())->method('getAttributeSetId')->willReturn($attributeSetId);
        $groupMock->expects($this->any())->method('getAttributeGroupId')->willReturn($groupId);
        $attributeSetMock->expects($this->any())->method('getAttributeSetId')->willReturn(10);
        $this->setRepositoryMock->expects($this->once())->method('get')->with($attributeSetId)
            ->willReturn($attributeSetMock);
        $this->groupFactoryMock->expects($this->once())->method('create')->willReturn($existingGroupMock);
        $this->groupResourceMock->expects($this->once())->method('load')->with($existingGroupMock, $groupId);
        $existingGroupMock->expects($this->any())->method('getId')->willReturn(false);
        $this->model->save($groupMock);
    }

    /**
     * Test get list
     *
     * @throws \Magento\Framework\Exception\InputException
     * @throws \Magento\Framework\Exception\NoSuchEntityException
     * @return void
     */
    public function testGetList()
    {
        $filterInterfaceMock = $this->getMockBuilder(\Magento\Framework\Api\Search\FilterGroup::class)
            ->disableOriginalConstructor()
            ->setMethods([
                'getField',
                'getValue',
            ])
            ->getMock();

        $filterGroupMock = $this->getMockBuilder(\Magento\Framework\Api\Search\FilterGroup::class)
            ->disableOriginalConstructor()
            ->getMock();
        $filterGroupMock->expects($this->any())
            ->method('getFilters')
            ->willReturn([$filterInterfaceMock]);

        $searchCriteriaMock = $this->getMockBuilder(\Magento\Framework\Api\SearchCriteriaInterface::class)
            ->disableOriginalConstructor()
            ->getMock();
        $searchCriteriaMock->expects($this->any())
            ->method('getFilterGroups')
            ->willReturn([$filterGroupMock]);

        $groupMock = $this->getMockBuilder(\Magento\Eav\Model\Entity\Attribute\Group::class)
            ->disableOriginalConstructor()
            ->getMock();

        $groupCollectionMock = $this->createPartialMock(
            \Magento\Eav\Model\Entity\Collection\AbstractCollection::class,
            ['getItems', 'getSize']
        );
        $groupCollectionMock->expects($this->once())->method('getItems')->willReturn([$groupMock]);

        $this->groupListFactoryMock->expects($this->once())->method('create')->willReturn($groupCollectionMock);

        $groupCollectionMock->expects($this->once())->method('getSize')->willReturn(1);

        $searchResultsMock = $this->createMock(\Magento\Eav\Api\Data\AttributeGroupSearchResultsInterface::class);
        $searchResultsMock->expects($this->once())->method('setSearchCriteria')->with($searchCriteriaMock);
        $searchResultsMock->expects($this->once())->method('setItems')->with([$groupMock]);
        $searchResultsMock->expects($this->once())->method('setTotalCount')->with(1);
        $this->searchResultsFactoryMock->expects($this->once())->method('create')->willReturn($searchResultsMock);

        $this->collectionProcessor->expects($this->once())
            ->method('process')
            ->with($searchCriteriaMock, $groupCollectionMock)
            ->willReturnSelf();

        $this->assertEquals($searchResultsMock, $this->model->getList($searchCriteriaMock));
    }

    /**
<<<<<<< HEAD
     * Test get list with invalid input exception
     *
     * @expectedException \Magento\Framework\Exception\InputException
     * @expectedExceptionMessage "attribute_set_id" is required. Enter and try again.
     * @throws \Magento\Framework\Exception\InputException
     * @throws \Magento\Framework\Exception\NoSuchEntityException
     * @return void
     */
    public function testGetListWithInvalidInputException()
    {
        $searchCriteriaMock = $this->createMock(\Magento\Framework\Api\SearchCriteriaInterface::class);
        $searchCriteriaMock->expects($this->once())->method('getFilterGroups')->willReturn([]);
        $this->model->getList($searchCriteriaMock);
    }

    /**
     * Test get list with no such entity exception
     *
     * @expectedException \Magento\Framework\Exception\NoSuchEntityException
     * @expectedExceptionMessage No such entity with attributeSetId = filter
     * @throws \Magento\Framework\Exception\InputException
     * @throws \Magento\Framework\Exception\NoSuchEntityException
     * @return void
     */
    public function testGetListWithNoSuchEntityException()
    {
        $attributeSetId = 'filter';
        $searchCriteriaMock = $this->createMock(\Magento\Framework\Api\SearchCriteriaInterface::class);
        $filterGroupMock = $this->createMock(\Magento\Framework\Api\Search\FilterGroup::class);
        $filterInterfaceMock = $this->createMock(\Magento\Framework\Api\Filter::class);

        $searchCriteriaMock->expects($this->once())->method('getFilterGroups')->willReturn([$filterGroupMock]);

        $filterGroupMock->expects($this->once())->method('getFilters')->willReturn([$filterInterfaceMock]);
        $filterInterfaceMock->expects($this->once())->method('getField')->willReturn('attribute_set_id');
        $filterInterfaceMock->expects($this->once())->method('getValue')->willReturn($attributeSetId);

        $searchCriteriaMock->expects($this->once())->method('getFilterGroups')->willReturn([]);
        $this->setRepositoryMock->expects($this->once())
            ->method('get')
            ->with($attributeSetId)
            ->willThrowException(new \Exception());
        $this->model->getList($searchCriteriaMock);
    }

    /**
=======
>>>>>>> 225d00b0
     * Test get
     *
     * @throws \Magento\Framework\Exception\NoSuchEntityException
     * @return void
     */
    public function testGet()
    {
        $groupId = 42;
        $groupMock = $this->createMock(\Magento\Eav\Model\Entity\Attribute\Group::class);
        $this->groupFactoryMock->expects($this->once())->method('create')->willReturn($groupMock);
        $this->groupResourceMock->expects($this->once())->method('load')->with($groupMock, $groupId);
        $groupMock->expects($this->once())->method('getId')->willReturn($groupId);
        $this->assertEquals($groupMock, $this->model->get($groupId));
    }

    /**
     * Test get throws exception if provided group does not exist
     *
     * @expectedException \Magento\Framework\Exception\NoSuchEntityException
     * @expectedExceptionMessage The group with the "42" ID doesn't exist. Verify the ID and try again.
     * @throws \Magento\Framework\Exception\NoSuchEntityException
     * @return void
     */
    public function testGetThrowExceptionIfProvidedGroupDoesNotExist()
    {
        $groupId = 42;
        $groupMock = $this->createMock(\Magento\Eav\Model\Entity\Attribute\Group::class);
        $this->groupFactoryMock->expects($this->once())->method('create')->willReturn($groupMock);
        $this->groupResourceMock->expects($this->once())->method('load')->with($groupMock, $groupId);
        $groupMock->expects($this->once())->method('getId')->willReturn(false);
        $this->assertEquals($groupMock, $this->model->get($groupId));
    }

    /**
     * Test delete
     *
     * @throws \Magento\Framework\Exception\StateException
     * @return void
     */
    public function testDelete()
    {
        $groupMock = $this->createMock(\Magento\Eav\Model\Entity\Attribute\Group::class);
        $this->groupResourceMock->expects($this->once())->method('delete')->with($groupMock);
        $this->assertTrue($this->model->delete($groupMock));
    }

    /**
     * Test deletion throws exception if provided group does not exist
     *
     * @expectedException \Magento\Framework\Exception\StateException
     * @expectedExceptionMessage The attribute group with id "42" can't be deleted.
     * @throws \Magento\Framework\Exception\StateException
     * @return void
     */
    public function testDeleteThrowExceptionIfProvidedGroupDoesNotExist()
    {
        $groupMock = $this->createMock(\Magento\Eav\Model\Entity\Attribute\Group::class);
        $this->groupResourceMock->expects($this->once())
            ->method('delete')
            ->with($groupMock)
            ->will($this->throwException(new \Exception()));
        $groupMock->expects($this->once())->method('getId')->willReturn(42);
        $this->model->delete($groupMock);
    }

    /**
     * Test delete by id
     *
     * @return void
     */
    public function testDeleteById()
    {
        $groupId = 42;
        $groupMock = $this->createMock(\Magento\Eav\Model\Entity\Attribute\Group::class);
        $this->groupFactoryMock->expects($this->once())->method('create')->willReturn($groupMock);
        $this->groupResourceMock->expects($this->once())->method('load')->with($groupMock, $groupId);

        $groupMock->expects($this->once())->method('getId')->willReturn($groupId);
        $groupMock = $this->createMock(\Magento\Eav\Model\Entity\Attribute\Group::class);

        $this->groupResourceMock->expects($this->once())->method('delete')->with($groupMock);
        $this->assertTrue($this->model->deleteById($groupId));
    }
}<|MERGE_RESOLUTION|>--- conflicted
+++ resolved
@@ -318,55 +318,6 @@
     }
 
     /**
-<<<<<<< HEAD
-     * Test get list with invalid input exception
-     *
-     * @expectedException \Magento\Framework\Exception\InputException
-     * @expectedExceptionMessage "attribute_set_id" is required. Enter and try again.
-     * @throws \Magento\Framework\Exception\InputException
-     * @throws \Magento\Framework\Exception\NoSuchEntityException
-     * @return void
-     */
-    public function testGetListWithInvalidInputException()
-    {
-        $searchCriteriaMock = $this->createMock(\Magento\Framework\Api\SearchCriteriaInterface::class);
-        $searchCriteriaMock->expects($this->once())->method('getFilterGroups')->willReturn([]);
-        $this->model->getList($searchCriteriaMock);
-    }
-
-    /**
-     * Test get list with no such entity exception
-     *
-     * @expectedException \Magento\Framework\Exception\NoSuchEntityException
-     * @expectedExceptionMessage No such entity with attributeSetId = filter
-     * @throws \Magento\Framework\Exception\InputException
-     * @throws \Magento\Framework\Exception\NoSuchEntityException
-     * @return void
-     */
-    public function testGetListWithNoSuchEntityException()
-    {
-        $attributeSetId = 'filter';
-        $searchCriteriaMock = $this->createMock(\Magento\Framework\Api\SearchCriteriaInterface::class);
-        $filterGroupMock = $this->createMock(\Magento\Framework\Api\Search\FilterGroup::class);
-        $filterInterfaceMock = $this->createMock(\Magento\Framework\Api\Filter::class);
-
-        $searchCriteriaMock->expects($this->once())->method('getFilterGroups')->willReturn([$filterGroupMock]);
-
-        $filterGroupMock->expects($this->once())->method('getFilters')->willReturn([$filterInterfaceMock]);
-        $filterInterfaceMock->expects($this->once())->method('getField')->willReturn('attribute_set_id');
-        $filterInterfaceMock->expects($this->once())->method('getValue')->willReturn($attributeSetId);
-
-        $searchCriteriaMock->expects($this->once())->method('getFilterGroups')->willReturn([]);
-        $this->setRepositoryMock->expects($this->once())
-            ->method('get')
-            ->with($attributeSetId)
-            ->willThrowException(new \Exception());
-        $this->model->getList($searchCriteriaMock);
-    }
-
-    /**
-=======
->>>>>>> 225d00b0
      * Test get
      *
      * @throws \Magento\Framework\Exception\NoSuchEntityException
