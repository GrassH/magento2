<?php declare(strict_types=1);
/**
 * Copyright © Magento, Inc. All rights reserved.
 * See COPYING.txt for license details.
 */

namespace Magento\Eav\Test\Unit\Model\Attribute;

use Magento\Eav\Api\AttributeSetRepositoryInterface;
use Magento\Eav\Api\Data\AttributeGroupSearchResultsInterface;
use Magento\Eav\Api\Data\AttributeGroupSearchResultsInterfaceFactory;
use Magento\Eav\Api\Data\AttributeSetInterface;
use Magento\Eav\Model\Attribute\GroupRepository;
use Magento\Eav\Model\Entity\Attribute\GroupFactory;
use Magento\Eav\Model\Entity\Collection\AbstractCollection;
use Magento\Eav\Model\ResourceModel\Entity\Attribute\Group;
use Magento\Eav\Model\ResourceModel\Entity\Attribute\Group\CollectionFactory;
use Magento\Framework\Api\Search\FilterGroup;
use Magento\Framework\Api\SearchCriteria\CollectionProcessorInterface;
use Magento\Framework\Api\SearchCriteriaInterface;
use Magento\Framework\Exception\InputException;
use Magento\Framework\Exception\NoSuchEntityException;
use Magento\Framework\Exception\StateException;
use Magento\Framework\TestFramework\Unit\Helper\ObjectManager;
use PHPUnit\Framework\MockObject\MockObject;
use PHPUnit\Framework\TestCase;

/**
 * @SuppressWarnings(PHPMD.CouplingBetweenObjects)
 */
class GroupRepositoryTest extends TestCase
{
    /**
     * @var GroupRepository
     */
    protected $model;

    /**
<<<<<<< HEAD
     * @var \PHPUnit\Framework\MockObject\MockObject
=======
     * @var MockObject
>>>>>>> b2f063af
     */
    protected $groupResourceMock;

    /**
<<<<<<< HEAD
     * @var \PHPUnit\Framework\MockObject\MockObject
=======
     * @var MockObject
>>>>>>> b2f063af
     */
    protected $groupFactoryMock;

    /**
<<<<<<< HEAD
     * @var \PHPUnit\Framework\MockObject\MockObject
=======
     * @var MockObject
>>>>>>> b2f063af
     */
    protected $setRepositoryMock;

    /**
<<<<<<< HEAD
     * @var \PHPUnit\Framework\MockObject\MockObject
=======
     * @var MockObject
>>>>>>> b2f063af
     */
    protected $searchResultsFactoryMock;

    /**
<<<<<<< HEAD
     * @var \PHPUnit\Framework\MockObject\MockObject
=======
     * @var MockObject
>>>>>>> b2f063af
     */
    protected $groupListFactoryMock;

    /**
<<<<<<< HEAD
     * @var CollectionProcessorInterface|\PHPUnit\Framework\MockObject\MockObject
=======
     * @var CollectionProcessorInterface|MockObject
>>>>>>> b2f063af
     */
    private $collectionProcessor;

    /**
     * SetUp method
     *
     * @return void
     */
    protected function setUp(): void
    {
        $this->groupResourceMock = $this->createPartialMock(
            Group::class,
            ['delete', '__wakeup', 'load', 'save']
        );
        $this->groupFactoryMock = $this->createPartialMock(
            GroupFactory::class,
            ['create']
        );
        $this->setRepositoryMock = $this->createMock(AttributeSetRepositoryInterface::class);
        $this->searchResultsFactoryMock = $this->createPartialMock(
            AttributeGroupSearchResultsInterfaceFactory::class,
            ['create']
        );
        $this->groupListFactoryMock = $this->createPartialMock(
            CollectionFactory::class,
            ['create']
        );

        $this->collectionProcessor = $this->getMockBuilder(CollectionProcessorInterface::class)
            ->getMockForAbstractClass();

        $objectManager = new ObjectManager($this);
        $this->model = $objectManager->getObject(
            GroupRepository::class,
            [
                'groupResource' => $this->groupResourceMock,
                'groupListFactory' => $this->groupListFactoryMock,
                'groupFactory' => $this->groupFactoryMock,
                'setRepository' => $this->setRepositoryMock,
                'searchResultsFactory' => $this->searchResultsFactoryMock,
                'collectionProcessor' => $this->collectionProcessor
            ]
        );
    }

    /**
     * Test saving if object is new
     *
     * @throws NoSuchEntityException
     * @throws StateException
     * @return void
     */
    public function testSaveIfObjectNew()
    {
        $attributeSetId = 42;
        $groupMock = $this->createMock(\Magento\Eav\Model\Entity\Attribute\Group::class);
        $attributeSetMock = $this->createMock(AttributeSetInterface::class);

        $groupMock->expects($this->once())->method('getAttributeSetId')->willReturn($attributeSetId);

        $attributeSetMock->expects($this->any())->method('getAttributeSetId')->willReturn(10);
        $this->setRepositoryMock->expects($this->once())
            ->method('get')
            ->with($attributeSetId)
            ->willReturn($attributeSetMock);

        $this->groupResourceMock->expects($this->once())->method('save')->with($groupMock);
        $this->assertEquals($groupMock, $this->model->save($groupMock));
    }

    /**
     * Test saving if object is not new
     *
     * @throws NoSuchEntityException
     * @throws StateException
     * @return void
     */
    public function testSaveIfObjectNotNew()
    {
        $attributeSetId = 42;
        $groupId = 20;
        $groupMock = $this->createMock(\Magento\Eav\Model\Entity\Attribute\Group::class);
        $existingGroupMock = $this->createMock(\Magento\Eav\Model\Entity\Attribute\Group::class);
        $attributeSetMock = $this->createMock(AttributeSetInterface::class);

        $groupMock->expects($this->exactly(2))->method('getAttributeSetId')->willReturn($attributeSetId);
        $groupMock->expects($this->exactly(2))->method('getAttributeGroupId')->willReturn($groupId);

        $attributeSetMock->expects($this->any())->method('getAttributeSetId')->willReturn(10);
        $this->setRepositoryMock->expects($this->once())
            ->method('get')
            ->with($attributeSetId)
            ->willReturn($attributeSetMock);
        $this->groupFactoryMock->expects($this->once())->method('create')->willReturn($existingGroupMock);
        $this->groupResourceMock->expects($this->once())->method('load')->with($existingGroupMock, $groupId);

        $existingGroupMock->expects($this->any())->method('getId')->willReturn($groupId);
        $existingGroupMock->expects($this->once())->method('getAttributeSetId')->willReturn($attributeSetId);

        $this->groupResourceMock->expects($this->once())->method('save')->with($groupMock);
        $this->assertEquals($groupMock, $this->model->save($groupMock));
    }

    /**
     * Test saving throws exception if attribute set does not exist
     *
<<<<<<< HEAD
     * @throws \Magento\Framework\Exception\NoSuchEntityException
     * @throws \Magento\Framework\Exception\StateException
=======
     * @throws NoSuchEntityException
     * @throws StateException
>>>>>>> b2f063af
     * @return void
     */
    public function testSaveThrowExceptionIfAttributeSetDoesNotExist()
    {
<<<<<<< HEAD
        $this->expectException(\Magento\Framework\Exception\NoSuchEntityException::class);
        $this->expectExceptionMessage('No such entity with attributeSetId = -1');

=======
        $this->expectException('Magento\Framework\Exception\NoSuchEntityException');
        $this->expectExceptionMessage('No such entity with attributeSetId = -1');
>>>>>>> b2f063af
        $attributeSetId = -1;
        $groupMock = $this->createPartialMock(\Magento\Eav\Model\Entity\Attribute\Group::class, ['getAttributeSetId']);
        $groupMock->expects($this->exactly(2))->method('getAttributeSetId')->willReturn($attributeSetId);
        $this->setRepositoryMock->expects($this->once())
            ->method('get')
            ->with($attributeSetId)
            ->will(
                $this->throwException(
                    new NoSuchEntityException(__('AttributeSet does not exist.'))
                )
            );
        $this->model->save($groupMock);
    }

    /**
     * Test saving throws exception if cannot save group
     *
<<<<<<< HEAD
     * @throws \Magento\Framework\Exception\NoSuchEntityException
     * @throws \Magento\Framework\Exception\StateException
=======
     * @throws NoSuchEntityException
     * @throws StateException
>>>>>>> b2f063af
     * @return void
     */
    public function testSaveThrowExceptionIfCannotSaveGroup()
    {
<<<<<<< HEAD
        $this->expectException(\Magento\Framework\Exception\StateException::class);
        $this->expectExceptionMessage('The attributeGroup can\'t be saved.');

=======
        $this->expectException('Magento\Framework\Exception\StateException');
        $this->expectExceptionMessage('The attributeGroup can\'t be saved.');
>>>>>>> b2f063af
        $attributeSetId = 42;
        $groupId = 20;
        $groupMock = $this->createMock(\Magento\Eav\Model\Entity\Attribute\Group::class);
        $existingGroupMock = $this->createMock(\Magento\Eav\Model\Entity\Attribute\Group::class);
        $attributeSetMock = $this->createMock(AttributeSetInterface::class);
        $groupMock->expects($this->any())->method('getAttributeSetId')->willReturn($attributeSetId);
        $groupMock->expects($this->any())->method('getAttributeGroupId')->willReturn($groupId);
        $attributeSetMock->expects($this->any())->method('getAttributeSetId')->willReturn(10);
        $this->setRepositoryMock->expects($this->once())->method('get')->with($attributeSetId)
            ->willReturn($attributeSetMock);
        $this->groupFactoryMock->expects($this->once())->method('create')->willReturn($existingGroupMock);
        $this->groupResourceMock->expects($this->once())->method('load')->with($existingGroupMock, $groupId);
        $existingGroupMock->expects($this->any())->method('getId')->willReturn($groupId);
        $existingGroupMock->expects($this->once())->method('getAttributeSetId')->willReturn($attributeSetId);
        $this->groupResourceMock->expects($this->once())
            ->method('save')
            ->will($this->throwException(new \Exception()));
        $this->model->save($groupMock);
    }

    /**
     * Test saving throws exception if group does not belong to provided set
     *
<<<<<<< HEAD
     * @throws \Magento\Framework\Exception\NoSuchEntityException
     * @throws \Magento\Framework\Exception\StateException
=======
     * @throws NoSuchEntityException
     * @throws StateException
>>>>>>> b2f063af
     * @return void
     */
    public function testSaveThrowExceptionIfGroupDoesNotBelongToProvidedSet()
    {
<<<<<<< HEAD
        $this->expectException(\Magento\Framework\Exception\StateException::class);
        $this->expectExceptionMessage('The attribute group doesn\'t belong to the provided attribute set.');

=======
        $this->expectException('Magento\Framework\Exception\StateException');
        $this->expectExceptionMessage('The attribute group doesn\'t belong to the provided attribute set.');
>>>>>>> b2f063af
        $attributeSetId = 42;
        $groupId = 20;
        $groupMock = $this->createMock(\Magento\Eav\Model\Entity\Attribute\Group::class);
        $existingGroupMock = $this->createMock(\Magento\Eav\Model\Entity\Attribute\Group::class);
        $attributeSetMock = $this->createMock(AttributeSetInterface::class);
        $groupMock->expects($this->any())->method('getAttributeSetId')->willReturn($attributeSetId);
        $groupMock->expects($this->any())->method('getAttributeGroupId')->willReturn($groupId);
        $attributeSetMock->expects($this->any())->method('getAttributeSetId')->willReturn(10);
        $this->setRepositoryMock->expects($this->once())->method('get')->with($attributeSetId)
            ->willReturn($attributeSetMock);
        $this->groupFactoryMock->expects($this->once())->method('create')->willReturn($existingGroupMock);
        $this->groupResourceMock->expects($this->once())->method('load')->with($existingGroupMock, $groupId);
        $existingGroupMock->expects($this->any())->method('getId')->willReturn($groupId);
        $this->model->save($groupMock);
    }

    /**
     * Test saving throws exception if provided group does not exist
     *
<<<<<<< HEAD
     * @throws \Magento\Framework\Exception\NoSuchEntityException
     * @throws \Magento\Framework\Exception\StateException
=======
     * @throws NoSuchEntityException
     * @throws StateException
>>>>>>> b2f063af
     * @return void
     */
    public function testSaveThrowExceptionIfProvidedGroupDoesNotExist()
    {
<<<<<<< HEAD
        $this->expectException(\Magento\Framework\Exception\NoSuchEntityException::class);
        $this->expectExceptionMessage('No such entity with attributeGroupId =');

=======
        $this->expectException('Magento\Framework\Exception\NoSuchEntityException');
        $this->expectExceptionMessage('No such entity with attributeGroupId =');
>>>>>>> b2f063af
        $attributeSetId = 42;
        $groupId = 20;
        $groupMock = $this->createMock(\Magento\Eav\Model\Entity\Attribute\Group::class);
        $existingGroupMock = $this->createMock(\Magento\Eav\Model\Entity\Attribute\Group::class);
        $attributeSetMock = $this->createMock(AttributeSetInterface::class);
        $groupMock->expects($this->any())->method('getAttributeSetId')->willReturn($attributeSetId);
        $groupMock->expects($this->any())->method('getAttributeGroupId')->willReturn($groupId);
        $attributeSetMock->expects($this->any())->method('getAttributeSetId')->willReturn(10);
        $this->setRepositoryMock->expects($this->once())->method('get')->with($attributeSetId)
            ->willReturn($attributeSetMock);
        $this->groupFactoryMock->expects($this->once())->method('create')->willReturn($existingGroupMock);
        $this->groupResourceMock->expects($this->once())->method('load')->with($existingGroupMock, $groupId);
        $existingGroupMock->expects($this->any())->method('getId')->willReturn(false);
        $this->model->save($groupMock);
    }

    /**
     * Test get list
     *
     * @throws InputException
     * @throws NoSuchEntityException
     * @return void
     */
    public function testGetList()
    {
        $filterInterfaceMock = $this->getMockBuilder(FilterGroup::class)
            ->disableOriginalConstructor()
            ->setMethods([
                'getField',
                'getValue',
            ])
            ->getMock();

        $filterGroupMock = $this->getMockBuilder(FilterGroup::class)
            ->disableOriginalConstructor()
            ->getMock();
        $filterGroupMock->expects($this->any())
            ->method('getFilters')
            ->willReturn([$filterInterfaceMock]);

        $searchCriteriaMock = $this->getMockBuilder(SearchCriteriaInterface::class)
            ->disableOriginalConstructor()
            ->getMock();
        $searchCriteriaMock->expects($this->any())
            ->method('getFilterGroups')
            ->willReturn([$filterGroupMock]);

        $groupMock = $this->getMockBuilder(\Magento\Eav\Model\Entity\Attribute\Group::class)
            ->disableOriginalConstructor()
            ->getMock();

        $groupCollectionMock = $this->createPartialMock(
            AbstractCollection::class,
            ['getItems', 'getSize']
        );
        $groupCollectionMock->expects($this->once())->method('getItems')->willReturn([$groupMock]);

        $this->groupListFactoryMock->expects($this->once())->method('create')->willReturn($groupCollectionMock);

        $groupCollectionMock->expects($this->once())->method('getSize')->willReturn(1);

        $searchResultsMock = $this->createMock(AttributeGroupSearchResultsInterface::class);
        $searchResultsMock->expects($this->once())->method('setSearchCriteria')->with($searchCriteriaMock);
        $searchResultsMock->expects($this->once())->method('setItems')->with([$groupMock]);
        $searchResultsMock->expects($this->once())->method('setTotalCount')->with(1);
        $this->searchResultsFactoryMock->expects($this->once())->method('create')->willReturn($searchResultsMock);

        $this->collectionProcessor->expects($this->once())
            ->method('process')
            ->with($searchCriteriaMock, $groupCollectionMock)
            ->willReturnSelf();

        $this->assertEquals($searchResultsMock, $this->model->getList($searchCriteriaMock));
    }

    /**
     * Test get
     *
     * @throws NoSuchEntityException
     * @return void
     */
    public function testGet()
    {
        $groupId = 42;
        $groupMock = $this->createMock(\Magento\Eav\Model\Entity\Attribute\Group::class);
        $this->groupFactoryMock->expects($this->once())->method('create')->willReturn($groupMock);
        $this->groupResourceMock->expects($this->once())->method('load')->with($groupMock, $groupId);
        $groupMock->expects($this->once())->method('getId')->willReturn($groupId);
        $this->assertEquals($groupMock, $this->model->get($groupId));
    }

    /**
     * Test get throws exception if provided group does not exist
     *
<<<<<<< HEAD
     * @throws \Magento\Framework\Exception\NoSuchEntityException
=======
     * @throws NoSuchEntityException
>>>>>>> b2f063af
     * @return void
     */
    public function testGetThrowExceptionIfProvidedGroupDoesNotExist()
    {
<<<<<<< HEAD
        $this->expectException(\Magento\Framework\Exception\NoSuchEntityException::class);
        $this->expectExceptionMessage('The group with the "42" ID doesn\'t exist. Verify the ID and try again.');

=======
        $this->expectException('Magento\Framework\Exception\NoSuchEntityException');
        $this->expectExceptionMessage('The group with the "42" ID doesn\'t exist. Verify the ID and try again.');
>>>>>>> b2f063af
        $groupId = 42;
        $groupMock = $this->createMock(\Magento\Eav\Model\Entity\Attribute\Group::class);
        $this->groupFactoryMock->expects($this->once())->method('create')->willReturn($groupMock);
        $this->groupResourceMock->expects($this->once())->method('load')->with($groupMock, $groupId);
        $groupMock->expects($this->once())->method('getId')->willReturn(false);
        $this->assertEquals($groupMock, $this->model->get($groupId));
    }

    /**
     * Test delete
     *
     * @throws StateException
     * @return void
     */
    public function testDelete()
    {
        $groupMock = $this->createMock(\Magento\Eav\Model\Entity\Attribute\Group::class);
        $this->groupResourceMock->expects($this->once())->method('delete')->with($groupMock);
        $this->assertTrue($this->model->delete($groupMock));
    }

    /**
     * Test deletion throws exception if provided group does not exist
     *
<<<<<<< HEAD
     * @throws \Magento\Framework\Exception\StateException
=======
     * @throws StateException
>>>>>>> b2f063af
     * @return void
     */
    public function testDeleteThrowExceptionIfProvidedGroupDoesNotExist()
    {
<<<<<<< HEAD
        $this->expectException(\Magento\Framework\Exception\StateException::class);
        $this->expectExceptionMessage('The attribute group with id "42" can\'t be deleted.');

=======
        $this->expectException('Magento\Framework\Exception\StateException');
        $this->expectExceptionMessage('The attribute group with id "42" can\'t be deleted.');
>>>>>>> b2f063af
        $groupMock = $this->createMock(\Magento\Eav\Model\Entity\Attribute\Group::class);
        $this->groupResourceMock->expects($this->once())
            ->method('delete')
            ->with($groupMock)
            ->will($this->throwException(new \Exception()));
        $groupMock->expects($this->once())->method('getId')->willReturn(42);
        $this->model->delete($groupMock);
    }

    /**
     * Test delete by id
     *
     * @return void
     */
    public function testDeleteById()
    {
        $groupId = 42;
        $groupMock = $this->createMock(\Magento\Eav\Model\Entity\Attribute\Group::class);
        $this->groupFactoryMock->expects($this->once())->method('create')->willReturn($groupMock);
        $this->groupResourceMock->expects($this->once())->method('load')->with($groupMock, $groupId);

        $groupMock->expects($this->once())->method('getId')->willReturn($groupId);
        $groupMock = $this->createMock(\Magento\Eav\Model\Entity\Attribute\Group::class);

        $this->groupResourceMock->expects($this->once())->method('delete')->with($groupMock);
        $this->assertTrue($this->model->deleteById($groupId));
    }
}<|MERGE_RESOLUTION|>--- conflicted
+++ resolved
@@ -36,56 +36,32 @@
     protected $model;
 
     /**
-<<<<<<< HEAD
-     * @var \PHPUnit\Framework\MockObject\MockObject
-=======
      * @var MockObject
->>>>>>> b2f063af
      */
     protected $groupResourceMock;
 
     /**
-<<<<<<< HEAD
-     * @var \PHPUnit\Framework\MockObject\MockObject
-=======
      * @var MockObject
->>>>>>> b2f063af
      */
     protected $groupFactoryMock;
 
     /**
-<<<<<<< HEAD
-     * @var \PHPUnit\Framework\MockObject\MockObject
-=======
      * @var MockObject
->>>>>>> b2f063af
      */
     protected $setRepositoryMock;
 
     /**
-<<<<<<< HEAD
-     * @var \PHPUnit\Framework\MockObject\MockObject
-=======
      * @var MockObject
->>>>>>> b2f063af
      */
     protected $searchResultsFactoryMock;
 
     /**
-<<<<<<< HEAD
-     * @var \PHPUnit\Framework\MockObject\MockObject
-=======
      * @var MockObject
->>>>>>> b2f063af
      */
     protected $groupListFactoryMock;
 
     /**
-<<<<<<< HEAD
-     * @var CollectionProcessorInterface|\PHPUnit\Framework\MockObject\MockObject
-=======
      * @var CollectionProcessorInterface|MockObject
->>>>>>> b2f063af
      */
     private $collectionProcessor;
 
@@ -192,25 +168,14 @@
     /**
      * Test saving throws exception if attribute set does not exist
      *
-<<<<<<< HEAD
-     * @throws \Magento\Framework\Exception\NoSuchEntityException
-     * @throws \Magento\Framework\Exception\StateException
-=======
-     * @throws NoSuchEntityException
-     * @throws StateException
->>>>>>> b2f063af
+     * @throws NoSuchEntityException
+     * @throws StateException
      * @return void
      */
     public function testSaveThrowExceptionIfAttributeSetDoesNotExist()
     {
-<<<<<<< HEAD
-        $this->expectException(\Magento\Framework\Exception\NoSuchEntityException::class);
-        $this->expectExceptionMessage('No such entity with attributeSetId = -1');
-
-=======
         $this->expectException('Magento\Framework\Exception\NoSuchEntityException');
         $this->expectExceptionMessage('No such entity with attributeSetId = -1');
->>>>>>> b2f063af
         $attributeSetId = -1;
         $groupMock = $this->createPartialMock(\Magento\Eav\Model\Entity\Attribute\Group::class, ['getAttributeSetId']);
         $groupMock->expects($this->exactly(2))->method('getAttributeSetId')->willReturn($attributeSetId);
@@ -228,25 +193,14 @@
     /**
      * Test saving throws exception if cannot save group
      *
-<<<<<<< HEAD
-     * @throws \Magento\Framework\Exception\NoSuchEntityException
-     * @throws \Magento\Framework\Exception\StateException
-=======
-     * @throws NoSuchEntityException
-     * @throws StateException
->>>>>>> b2f063af
+     * @throws NoSuchEntityException
+     * @throws StateException
      * @return void
      */
     public function testSaveThrowExceptionIfCannotSaveGroup()
     {
-<<<<<<< HEAD
-        $this->expectException(\Magento\Framework\Exception\StateException::class);
-        $this->expectExceptionMessage('The attributeGroup can\'t be saved.');
-
-=======
         $this->expectException('Magento\Framework\Exception\StateException');
         $this->expectExceptionMessage('The attributeGroup can\'t be saved.');
->>>>>>> b2f063af
         $attributeSetId = 42;
         $groupId = 20;
         $groupMock = $this->createMock(\Magento\Eav\Model\Entity\Attribute\Group::class);
@@ -270,25 +224,14 @@
     /**
      * Test saving throws exception if group does not belong to provided set
      *
-<<<<<<< HEAD
-     * @throws \Magento\Framework\Exception\NoSuchEntityException
-     * @throws \Magento\Framework\Exception\StateException
-=======
-     * @throws NoSuchEntityException
-     * @throws StateException
->>>>>>> b2f063af
+     * @throws NoSuchEntityException
+     * @throws StateException
      * @return void
      */
     public function testSaveThrowExceptionIfGroupDoesNotBelongToProvidedSet()
     {
-<<<<<<< HEAD
-        $this->expectException(\Magento\Framework\Exception\StateException::class);
-        $this->expectExceptionMessage('The attribute group doesn\'t belong to the provided attribute set.');
-
-=======
         $this->expectException('Magento\Framework\Exception\StateException');
         $this->expectExceptionMessage('The attribute group doesn\'t belong to the provided attribute set.');
->>>>>>> b2f063af
         $attributeSetId = 42;
         $groupId = 20;
         $groupMock = $this->createMock(\Magento\Eav\Model\Entity\Attribute\Group::class);
@@ -308,25 +251,14 @@
     /**
      * Test saving throws exception if provided group does not exist
      *
-<<<<<<< HEAD
-     * @throws \Magento\Framework\Exception\NoSuchEntityException
-     * @throws \Magento\Framework\Exception\StateException
-=======
-     * @throws NoSuchEntityException
-     * @throws StateException
->>>>>>> b2f063af
+     * @throws NoSuchEntityException
+     * @throws StateException
      * @return void
      */
     public function testSaveThrowExceptionIfProvidedGroupDoesNotExist()
     {
-<<<<<<< HEAD
-        $this->expectException(\Magento\Framework\Exception\NoSuchEntityException::class);
-        $this->expectExceptionMessage('No such entity with attributeGroupId =');
-
-=======
         $this->expectException('Magento\Framework\Exception\NoSuchEntityException');
         $this->expectExceptionMessage('No such entity with attributeGroupId =');
->>>>>>> b2f063af
         $attributeSetId = 42;
         $groupId = 20;
         $groupMock = $this->createMock(\Magento\Eav\Model\Entity\Attribute\Group::class);
@@ -421,23 +353,13 @@
     /**
      * Test get throws exception if provided group does not exist
      *
-<<<<<<< HEAD
-     * @throws \Magento\Framework\Exception\NoSuchEntityException
-=======
-     * @throws NoSuchEntityException
->>>>>>> b2f063af
+     * @throws NoSuchEntityException
      * @return void
      */
     public function testGetThrowExceptionIfProvidedGroupDoesNotExist()
     {
-<<<<<<< HEAD
-        $this->expectException(\Magento\Framework\Exception\NoSuchEntityException::class);
-        $this->expectExceptionMessage('The group with the "42" ID doesn\'t exist. Verify the ID and try again.');
-
-=======
         $this->expectException('Magento\Framework\Exception\NoSuchEntityException');
         $this->expectExceptionMessage('The group with the "42" ID doesn\'t exist. Verify the ID and try again.');
->>>>>>> b2f063af
         $groupId = 42;
         $groupMock = $this->createMock(\Magento\Eav\Model\Entity\Attribute\Group::class);
         $this->groupFactoryMock->expects($this->once())->method('create')->willReturn($groupMock);
@@ -462,23 +384,13 @@
     /**
      * Test deletion throws exception if provided group does not exist
      *
-<<<<<<< HEAD
-     * @throws \Magento\Framework\Exception\StateException
-=======
-     * @throws StateException
->>>>>>> b2f063af
+     * @throws StateException
      * @return void
      */
     public function testDeleteThrowExceptionIfProvidedGroupDoesNotExist()
     {
-<<<<<<< HEAD
-        $this->expectException(\Magento\Framework\Exception\StateException::class);
-        $this->expectExceptionMessage('The attribute group with id "42" can\'t be deleted.');
-
-=======
         $this->expectException('Magento\Framework\Exception\StateException');
         $this->expectExceptionMessage('The attribute group with id "42" can\'t be deleted.');
->>>>>>> b2f063af
         $groupMock = $this->createMock(\Magento\Eav\Model\Entity\Attribute\Group::class);
         $this->groupResourceMock->expects($this->once())
             ->method('delete')
