--- conflicted
+++ resolved
@@ -40,13 +40,8 @@
      */
     public function testOutputValue($format, $value, $expectedResult)
     {
-<<<<<<< HEAD
-        $entityMock = $this->createMock(\Magento\Framework\Model\AbstractModel::class);
-        $entityMock->expects($this->once())->method('getData')->willReturn($value);
-=======
         $entityMock = $this->createMock(AbstractModel::class);
         $entityMock->expects($this->once())->method('getData')->will($this->returnValue($value));
->>>>>>> b2f063af
 
         $attributeMock = $this->createMock(Attribute::class);
 
