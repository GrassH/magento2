<?php declare(strict_types=1);
/**
 * Copyright © Magento, Inc. All rights reserved.
 * See COPYING.txt for license details.
 */

namespace Magento\Eav\Test\Unit\Model\Attribute\Data;

use Magento\Eav\Model\Attribute;
use Magento\Eav\Model\Attribute\Data\Multiline;
use Magento\Eav\Model\AttributeDataFactory;
use Magento\Framework\App\RequestInterface;
use Magento\Framework\Locale\ResolverInterface;
use Magento\Framework\Model\AbstractModel;
use Magento\Framework\Stdlib\DateTime\TimezoneInterface;
use Magento\Framework\Stdlib\StringUtils;
use PHPUnit\Framework\MockObject\MockObject;
use PHPUnit\Framework\TestCase;
use Psr\Log\LoggerInterface;

class MultilineTest extends TestCase
{
    /**
     * @var Multiline
     */
    protected $model;

    /**
<<<<<<< HEAD
     * @var \PHPUnit\Framework\MockObject\MockObject | \Magento\Framework\Stdlib\StringUtils
=======
     * @var MockObject|StringUtils
>>>>>>> b2f063af
     */
    protected $stringMock;

    /**
     * {@inheritDoc}
     */
    protected function setUp(): void
    {
        /** @var TimezoneInterface $timezoneMock */
<<<<<<< HEAD
        $timezoneMock = $this->getMockForAbstractClass(TimezoneInterface::class);
        /** @var \Psr\Log\LoggerInterface $loggerMock */
        $loggerMock = $this->createMock(\Psr\Log\LoggerInterface::class);
        /** @var ResolverInterface $localeResolverMock */
        $localeResolverMock = $this->getMockForAbstractClass(ResolverInterface::class);
        $this->stringMock = $this->createMock(\Magento\Framework\Stdlib\StringUtils::class);
=======
        $timezoneMock = $this->createMock(TimezoneInterface::class);
        /** @var LoggerInterface $loggerMock */
        $loggerMock = $this->createMock(LoggerInterface::class);
        /** @var ResolverInterface $localeResolverMock */
        $localeResolverMock = $this->createMock(ResolverInterface::class);
        $this->stringMock = $this->createMock(StringUtils::class);
>>>>>>> b2f063af

        $this->model = new Multiline(
            $timezoneMock,
            $loggerMock,
            $localeResolverMock,
            $this->stringMock
        );
    }

    /**
     * @covers       \Magento\Eav\Model\Attribute\Data\Multiline::extractValue
     *
     * @param mixed $param
     * @param mixed $expectedResult
     * @dataProvider extractValueDataProvider
     */
    public function testExtractValue($param, $expectedResult)
    {
<<<<<<< HEAD
        /** @var \PHPUnit\Framework\MockObject\MockObject | \Magento\Framework\App\RequestInterface $requestMock */
        $requestMock = $this->createMock(\Magento\Framework\App\RequestInterface::class);
        /** @var \PHPUnit\Framework\MockObject\MockObject | \Magento\Eav\Model\Attribute $attributeMock */
        $attributeMock = $this->createMock(\Magento\Eav\Model\Attribute::class);
=======
        /** @var MockObject|RequestInterface $requestMock */
        $requestMock = $this->createMock(RequestInterface::class);
        /** @var MockObject|Attribute $attributeMock */
        $attributeMock = $this->createMock(Attribute::class);
>>>>>>> b2f063af

        $requestMock->expects($this->once())->method('getParam')->willReturn($param);
        $attributeMock->expects($this->once())
            ->method('getAttributeCode')
            ->willReturn('attributeCode');

        $this->model->setAttribute($attributeMock);
        $this->assertEquals($expectedResult, $this->model->extractValue($requestMock));
    }

    /**
     * @return array
     */
    public function extractValueDataProvider()
    {
        return [
            [
                'param' => 'param',
                'expectedResult' => false,
            ],
            [
                'param' => ['param'],
                'expectedResult' => ['param']
            ],
        ];
    }

    /**
     * @covers       \Magento\Eav\Model\Attribute\Data\Multiline::outputValue
     *
     * @param string $format
     * @param mixed $expectedResult
     * @dataProvider outputValueDataProvider
     */
    public function testOutputValue($format, $expectedResult)
    {
<<<<<<< HEAD
        /** @var \PHPUnit\Framework\MockObject\MockObject | \Magento\Framework\Model\AbstractModel $entityMock */
        $entityMock = $this->createMock(\Magento\Framework\Model\AbstractModel::class);
=======
        /** @var MockObject|AbstractModel $entityMock */
        $entityMock = $this->createMock(AbstractModel::class);
>>>>>>> b2f063af
        $entityMock->expects($this->once())
            ->method('getData')
            ->willReturn("value1\nvalue2");

<<<<<<< HEAD
        /** @var \PHPUnit\Framework\MockObject\MockObject | \Magento\Eav\Model\Attribute $attributeMock */
        $attributeMock = $this->createMock(\Magento\Eav\Model\Attribute::class);
=======
        /** @var MockObject|Attribute $attributeMock */
        $attributeMock = $this->createMock(Attribute::class);
>>>>>>> b2f063af

        $this->model->setEntity($entityMock);
        $this->model->setAttribute($attributeMock);
        $this->assertEquals($expectedResult, $this->model->outputValue($format));
    }

    /**
     * @return array
     */
    public function outputValueDataProvider()
    {
        return [
            [
                'format' => AttributeDataFactory::OUTPUT_FORMAT_ARRAY,
                'expectedResult' => ['value1', 'value2'],
            ],
            [
                'format' => AttributeDataFactory::OUTPUT_FORMAT_HTML,
                'expectedResult' => 'value1<br />value2'
            ],
            [
                'format' => AttributeDataFactory::OUTPUT_FORMAT_ONELINE,
                'expectedResult' => 'value1 value2'
            ],
            [
                'format' => AttributeDataFactory::OUTPUT_FORMAT_TEXT,
                'expectedResult' => "value1\nvalue2"
            ]
        ];
    }

    /**
     * @covers       \Magento\Eav\Model\Attribute\Data\Multiline::validateValue
     * @covers       \Magento\Eav\Model\Attribute\Data\Text::validateValue
     *
     * @param mixed $value
     * @param bool $isAttributeRequired
     * @param array $rules
     * @param array $expectedResult
     * @dataProvider validateValueDataProvider
     */
    public function testValidateValue($value, $isAttributeRequired, $rules, $expectedResult)
    {
<<<<<<< HEAD
        /** @var \PHPUnit\Framework\MockObject\MockObject | \Magento\Framework\Model\AbstractModel $entityMock */
        $entityMock = $this->createMock(\Magento\Framework\Model\AbstractModel::class);
=======
        /** @var MockObject|AbstractModel $entityMock */
        $entityMock = $this->createMock(AbstractModel::class);
>>>>>>> b2f063af
        $entityMock->expects($this->any())
            ->method('getDataUsingMethod')
            ->willReturn("value1\nvalue2");

<<<<<<< HEAD
        /** @var \PHPUnit\Framework\MockObject\MockObject | \Magento\Eav\Model\Attribute $attributeMock */
        $attributeMock = $this->createMock(\Magento\Eav\Model\Attribute::class);
        $attributeMock->expects($this->any())->method('getMultilineCount')->willReturn(2);
        $attributeMock->expects($this->any())->method('getValidateRules')->willReturn($rules);
=======
        /** @var MockObject|Attribute $attributeMock */
        $attributeMock = $this->createMock(Attribute::class);
        $attributeMock->expects($this->any())->method('getMultilineCount')->will($this->returnValue(2));
        $attributeMock->expects($this->any())->method('getValidateRules')->will($this->returnValue($rules));
>>>>>>> b2f063af
        $attributeMock->expects($this->any())
            ->method('getStoreLabel')
            ->willReturn('Label');

        $attributeMock->expects($this->any())
            ->method('getIsRequired')
            ->willReturn($isAttributeRequired);

        $this->stringMock->expects($this->any())->method('strlen')->willReturn(5);

        $this->model->setEntity($entityMock);
        $this->model->setAttribute($attributeMock);
        $this->assertEquals($expectedResult, $this->model->validateValue($value));
    }

    /**
     * @return array
     */
    public function validateValueDataProvider()
    {
        return [
            [
                'value' => false,
                'isAttributeRequired' => false,
                'rules' => [],
                'expectedResult' => true,
            ],
            [
                'value' => 'value',
                'isAttributeRequired' => false,
                'rules' => [],
                'expectedResult' => true,
            ],
            [
                'value' => ['value1', 'value2'],
                'isAttributeRequired' => false,
                'rules' => [],
                'expectedResult' => true,
            ],
            [
                'value' => 'value',
                'isAttributeRequired' => false,
                'rules' => ['input_validation' => 'other', 'max_text_length' => 3],
                'expectedResult' => ['"Label" length must be equal or less than 3 characters.'],
            ],
            [
                'value' => 'value',
                'isAttributeRequired' => false,
                'rules' => ['input_validation' => 'other', 'min_text_length' => 10],
                'expectedResult' => ['"Label" length must be equal or greater than 10 characters.'],
            ],
            [
                'value' => "value1\nvalue2\nvalue3",
                'isAttributeRequired' => false,
                'rules' => [],
                'expectedResult' => ['"Label" cannot contain more than 2 lines.'],
            ],
            [
                'value' => ['value1', 'value2', 'value3'],
                'isAttributeRequired' => false,
                'rules' => [],
                'expectedResult' => ['"Label" cannot contain more than 2 lines.'],
            ],
            [
                'value' => [],
                'isAttributeRequired' => true,
                'rules' => [],
                'expectedResult' => ['"Label" is a required value.'],
            ],
            [
                'value' => '',
                'isAttributeRequired' => true,
                'rules' => [],
                'expectedResult' => ['"Label" is a required value.'],
            ],
        ];
    }
}<|MERGE_RESOLUTION|>--- conflicted
+++ resolved
@@ -26,11 +26,7 @@
     protected $model;
 
     /**
-<<<<<<< HEAD
-     * @var \PHPUnit\Framework\MockObject\MockObject | \Magento\Framework\Stdlib\StringUtils
-=======
      * @var MockObject|StringUtils
->>>>>>> b2f063af
      */
     protected $stringMock;
 
@@ -40,21 +36,12 @@
     protected function setUp(): void
     {
         /** @var TimezoneInterface $timezoneMock */
-<<<<<<< HEAD
-        $timezoneMock = $this->getMockForAbstractClass(TimezoneInterface::class);
-        /** @var \Psr\Log\LoggerInterface $loggerMock */
-        $loggerMock = $this->createMock(\Psr\Log\LoggerInterface::class);
-        /** @var ResolverInterface $localeResolverMock */
-        $localeResolverMock = $this->getMockForAbstractClass(ResolverInterface::class);
-        $this->stringMock = $this->createMock(\Magento\Framework\Stdlib\StringUtils::class);
-=======
         $timezoneMock = $this->createMock(TimezoneInterface::class);
         /** @var LoggerInterface $loggerMock */
         $loggerMock = $this->createMock(LoggerInterface::class);
         /** @var ResolverInterface $localeResolverMock */
         $localeResolverMock = $this->createMock(ResolverInterface::class);
         $this->stringMock = $this->createMock(StringUtils::class);
->>>>>>> b2f063af
 
         $this->model = new Multiline(
             $timezoneMock,
@@ -73,22 +60,15 @@
      */
     public function testExtractValue($param, $expectedResult)
     {
-<<<<<<< HEAD
-        /** @var \PHPUnit\Framework\MockObject\MockObject | \Magento\Framework\App\RequestInterface $requestMock */
-        $requestMock = $this->createMock(\Magento\Framework\App\RequestInterface::class);
-        /** @var \PHPUnit\Framework\MockObject\MockObject | \Magento\Eav\Model\Attribute $attributeMock */
-        $attributeMock = $this->createMock(\Magento\Eav\Model\Attribute::class);
-=======
         /** @var MockObject|RequestInterface $requestMock */
         $requestMock = $this->createMock(RequestInterface::class);
         /** @var MockObject|Attribute $attributeMock */
         $attributeMock = $this->createMock(Attribute::class);
->>>>>>> b2f063af
-
-        $requestMock->expects($this->once())->method('getParam')->willReturn($param);
+
+        $requestMock->expects($this->once())->method('getParam')->will($this->returnValue($param));
         $attributeMock->expects($this->once())
             ->method('getAttributeCode')
-            ->willReturn('attributeCode');
+            ->will($this->returnValue('attributeCode'));
 
         $this->model->setAttribute($attributeMock);
         $this->assertEquals($expectedResult, $this->model->extractValue($requestMock));
@@ -120,24 +100,14 @@
      */
     public function testOutputValue($format, $expectedResult)
     {
-<<<<<<< HEAD
-        /** @var \PHPUnit\Framework\MockObject\MockObject | \Magento\Framework\Model\AbstractModel $entityMock */
-        $entityMock = $this->createMock(\Magento\Framework\Model\AbstractModel::class);
-=======
         /** @var MockObject|AbstractModel $entityMock */
         $entityMock = $this->createMock(AbstractModel::class);
->>>>>>> b2f063af
         $entityMock->expects($this->once())
             ->method('getData')
-            ->willReturn("value1\nvalue2");
-
-<<<<<<< HEAD
-        /** @var \PHPUnit\Framework\MockObject\MockObject | \Magento\Eav\Model\Attribute $attributeMock */
-        $attributeMock = $this->createMock(\Magento\Eav\Model\Attribute::class);
-=======
+            ->will($this->returnValue("value1\nvalue2"));
+
         /** @var MockObject|Attribute $attributeMock */
         $attributeMock = $this->createMock(Attribute::class);
->>>>>>> b2f063af
 
         $this->model->setEntity($entityMock);
         $this->model->setAttribute($attributeMock);
@@ -181,37 +151,25 @@
      */
     public function testValidateValue($value, $isAttributeRequired, $rules, $expectedResult)
     {
-<<<<<<< HEAD
-        /** @var \PHPUnit\Framework\MockObject\MockObject | \Magento\Framework\Model\AbstractModel $entityMock */
-        $entityMock = $this->createMock(\Magento\Framework\Model\AbstractModel::class);
-=======
         /** @var MockObject|AbstractModel $entityMock */
         $entityMock = $this->createMock(AbstractModel::class);
->>>>>>> b2f063af
         $entityMock->expects($this->any())
             ->method('getDataUsingMethod')
-            ->willReturn("value1\nvalue2");
-
-<<<<<<< HEAD
-        /** @var \PHPUnit\Framework\MockObject\MockObject | \Magento\Eav\Model\Attribute $attributeMock */
-        $attributeMock = $this->createMock(\Magento\Eav\Model\Attribute::class);
-        $attributeMock->expects($this->any())->method('getMultilineCount')->willReturn(2);
-        $attributeMock->expects($this->any())->method('getValidateRules')->willReturn($rules);
-=======
+            ->will($this->returnValue("value1\nvalue2"));
+
         /** @var MockObject|Attribute $attributeMock */
         $attributeMock = $this->createMock(Attribute::class);
         $attributeMock->expects($this->any())->method('getMultilineCount')->will($this->returnValue(2));
         $attributeMock->expects($this->any())->method('getValidateRules')->will($this->returnValue($rules));
->>>>>>> b2f063af
         $attributeMock->expects($this->any())
             ->method('getStoreLabel')
-            ->willReturn('Label');
+            ->will($this->returnValue('Label'));
 
         $attributeMock->expects($this->any())
             ->method('getIsRequired')
-            ->willReturn($isAttributeRequired);
-
-        $this->stringMock->expects($this->any())->method('strlen')->willReturn(5);
+            ->will($this->returnValue($isAttributeRequired));
+
+        $this->stringMock->expects($this->any())->method('strlen')->will($this->returnValue(5));
 
         $this->model->setEntity($entityMock);
         $this->model->setAttribute($attributeMock);
