<?php declare(strict_types=1);
/**
 * Copyright © Magento, Inc. All rights reserved.
 * See COPYING.txt for license details.
 */

namespace Magento\Eav\Test\Unit\Model;

use Magento\Catalog\Api\Data\ProductAttributeMediaGalleryEntryInterface;
use Magento\Catalog\Api\Data\ProductInterface;
use Magento\Catalog\Model\ResourceModel\Eav\Attribute;
use Magento\Eav\Model\TypeLocator;
use Magento\Eav\Model\TypeLocator\ComplexType as ComplexTypeLocator;
use Magento\Framework\Stdlib\StringUtils;
use Magento\Framework\TestFramework\Unit\Helper\ObjectManager;
use PHPUnit\Framework\MockObject\MockObject;
use PHPUnit\Framework\TestCase;

/**
 * Unit test class for \Magento\Eav\Model\TypeLocator
 */
class TypeLocatorTest extends TestCase
{
    /**
     * @var TypeLocator
     */
    private $customAttributeTypeLocator;

    /**
     * @var ObjectManager
     */
    private $objectManger;

    /**
<<<<<<< HEAD
     * @var ComplexTypeLocator|\PHPUnit\Framework\MockObject\MockObject
=======
     * @var ComplexTypeLocator|MockObject
>>>>>>> b2f063af
     */
    private $complexType;

    protected function setUp(): void
    {
        $this->objectManger = new ObjectManager($this);
        $this->complexType = $this->getMockBuilder(ComplexTypeLocator::class)
            ->disableOriginalConstructor()
            ->getMock();

        $this->customAttributeTypeLocator = $this->objectManger->getObject(
            TypeLocator::class,
            [
                'typeLocators' => [$this->complexType]
            ]
        );
    }

    /**
     * Test getType method
     *
     * @param string $attributeCode
     * @param string $serviceClass
     * @param array $attributeRepositoryResponse
     * @param StringUtils $stringUtility ,
     * @param array $serviceEntityTypeMapData
     * @param array $serviceBackendModelDataInterfaceMapData
     * @param string $expected
     * @dataProvider getTypeDataProvider
     */
    public function testGetType(
        $attributeCode,
        $serviceClass,
        $serviceEntityTypeMapData,
        $expected
    ) {
        $this->complexType->expects($this->once())->method('getType')->willReturn($expected);
        $type = $this->customAttributeTypeLocator->getType(
            $attributeCode,
            $serviceEntityTypeMapData[$serviceClass]
        );

        $this->assertEquals($expected, $type, 'Expected: ' . $expected . 'but got: ' . $type);
    }

    /**
     * @return array
     * @SuppressWarnings(PHPMD.ExcessiveMethodLength)
     */
    public function getTypeDataProvider()
    {
        $serviceInterface = ProductInterface::class;
        $eavEntityType = 'catalog_product';
        $mediaBackEndModelClass = ProductAttributeMediaGalleryEntryInterface::class;
        $mediaAttributeDataInterface = ProductAttributeMediaGalleryEntryInterface::class;

        $attribute = $this->createPartialMock(
            Attribute::class,
            ['getBackendModel']
        );

        $attribute->expects($this->any())
            ->method('getBackendModel')
            ->willReturn($mediaBackEndModelClass);

        $attributeNoBackendModel = $this->createPartialMock(
            Attribute::class,
            ['getBackendModel', 'getFrontendInput']
        );

        $attributeNoBackendModel->expects($this->any())
            ->method('getBackendModel')
            ->willReturn(null);

        $attributeNoBackendModel->expects($this->any())
            ->method('getFrontendInput')
            ->willReturn('image');

        return [
            [
                'attributeCode' => 'media_galley',
                'serviceClass' => $serviceInterface,
                'serviceEntityTypeMapData' => [$serviceInterface => $eavEntityType],
                'expected' => $mediaAttributeDataInterface
            ],
            [
                'attributeCode' => null,
                'serviceClass' => $serviceInterface,
                'serviceEntityTypeMapData' => [$serviceInterface => $eavEntityType],
                'expected' => 'anyType'
            ],
        ];
    }
}<|MERGE_RESOLUTION|>--- conflicted
+++ resolved
@@ -32,11 +32,7 @@
     private $objectManger;
 
     /**
-<<<<<<< HEAD
-     * @var ComplexTypeLocator|\PHPUnit\Framework\MockObject\MockObject
-=======
      * @var ComplexTypeLocator|MockObject
->>>>>>> b2f063af
      */
     private $complexType;
 
