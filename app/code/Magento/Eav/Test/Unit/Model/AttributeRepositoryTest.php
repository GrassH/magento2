--- conflicted
+++ resolved
@@ -27,65 +27,37 @@
 class AttributeRepositoryTest extends TestCase
 {
     /**
-<<<<<<< HEAD
-     * @var \Magento\Eav\Model\Config|\PHPUnit\Framework\MockObject\MockObject
-=======
      * @var Config|MockObject
->>>>>>> b2f063af
      */
     private $eavConfig;
 
     /**
-<<<<<<< HEAD
-     * @var \Magento\Eav\Model\ResourceModel\Entity\Attribute|\PHPUnit\Framework\MockObject\MockObject
-=======
      * @var Attribute|MockObject
->>>>>>> b2f063af
      */
     private $eavResource;
 
     /**
-<<<<<<< HEAD
-     * @var CollectionFactory|\PHPUnit\Framework\MockObject\MockObject
-=======
      * @var CollectionFactory|MockObject
->>>>>>> b2f063af
      */
     private $attributeCollectionFactory;
 
     /**
-<<<<<<< HEAD
-     * @var AttributeSearchResultsInterfaceFactory|\PHPUnit\Framework\MockObject\MockObject
-=======
      * @var AttributeSearchResultsInterfaceFactory|MockObject
->>>>>>> b2f063af
      */
     private $searchResultsFactory;
 
     /**
-<<<<<<< HEAD
-     * @var \Magento\Eav\Model\Entity\AttributeFactory|\PHPUnit\Framework\MockObject\MockObject
-=======
      * @var AttributeFactory|MockObject
->>>>>>> b2f063af
      */
     private $attributeFactory;
 
     /**
-<<<<<<< HEAD
-     * @var JoinProcessorInterface|\PHPUnit\Framework\MockObject\MockObject
-=======
      * @var JoinProcessorInterface|MockObject
->>>>>>> b2f063af
      */
     private $joinProcessor;
 
     /**
-<<<<<<< HEAD
-     * @var CollectionProcessorInterface|\PHPUnit\Framework\MockObject\MockObject
-=======
      * @var CollectionProcessorInterface|MockObject
->>>>>>> b2f063af
      */
     private $collectionProcessor;
 
@@ -135,20 +107,10 @@
         );
     }
 
-<<<<<<< HEAD
-    /**
-     */
-    public function testGetListInputException()
-    {
-        $this->expectException(\Magento\Framework\Exception\InputException::class);
-        $this->expectExceptionMessage('"entity_type_code" is required. Enter and try again.');
-
-=======
     public function testGetListInputException()
     {
         $this->expectException('Magento\Framework\Exception\InputException');
         $this->expectExceptionMessage('"entity_type_code" is required. Enter and try again.');
->>>>>>> b2f063af
         $searchCriteriaMock = $this->getMockBuilder(SearchCriteriaInterface::class)
             ->getMockForAbstractClass();
 
@@ -265,17 +227,6 @@
     }
 
     /**
-<<<<<<< HEAD
-     * @param \PHPUnit\Framework\MockObject\MockObject $searchCriteriaMock
-     * @param \PHPUnit\Framework\MockObject\MockObject $attributeMock
-     * @param int $collectionSize
-     * @return \PHPUnit\Framework\MockObject\MockObject
-     */
-    protected function createSearchResultsMock($searchCriteriaMock, $attributeMock, $collectionSize)
-    {
-        /** @var \PHPUnit\Framework\MockObject\MockObject $searchResultsMock */
-        $searchResultsMock = $this->getMockBuilder(\Magento\Eav\Api\Data\AttributeSearchResultsInterface::class)
-=======
      * @param MockObject $searchCriteriaMock
      * @param MockObject $attributeMock
      * @param int $collectionSize
@@ -285,7 +236,6 @@
     {
         /** @var MockObject $searchResultsMock */
         $searchResultsMock = $this->getMockBuilder(AttributeSearchResultsInterface::class)
->>>>>>> b2f063af
             ->getMockForAbstractClass();
 
         $searchResultsMock->expects($this->once())
@@ -307,21 +257,12 @@
     /**
      * @param string $attributeCode
      * @param int $attributeId
-<<<<<<< HEAD
-     * @return \PHPUnit\Framework\MockObject\MockObject
-     */
-    protected function createAttributeMock($attributeCode, $attributeId)
-    {
-        /** @var \PHPUnit\Framework\MockObject\MockObject $attributeMock */
-        $attributeMock = $this->getMockBuilder(\Magento\Eav\Api\Data\AttributeInterface::class)
-=======
      * @return MockObject
      */
     protected function createAttributeMock($attributeCode, $attributeId)
     {
         /** @var MockObject $attributeMock */
         $attributeMock = $this->getMockBuilder(AttributeInterface::class)
->>>>>>> b2f063af
             ->setMethods([
                 'getAttributeCode',
                 'getAttributeId',
