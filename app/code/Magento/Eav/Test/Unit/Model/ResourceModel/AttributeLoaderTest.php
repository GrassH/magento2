<?php declare(strict_types=1);
/**
 * Copyright © Magento, Inc. All rights reserved.
 * See COPYING.txt for license details.
 */

namespace Magento\Eav\Test\Unit\Model\ResourceModel;

use Magento\Eav\Api\AttributeRepositoryInterface;
use Magento\Eav\Api\Data\AttributeInterface;
use Magento\Eav\Api\Data\AttributeSearchResultsInterface;
use Magento\Eav\Model\ResourceModel\AttributeLoader;
use Magento\Framework\Api\SearchCriteriaBuilder;
use Magento\Framework\Api\SearchCriteriaInterface;
use Magento\Framework\EntityManager\EntityMetadataInterface;
use Magento\Framework\EntityManager\MetadataPool;
use Magento\Framework\TestFramework\Unit\Helper\ObjectManager;
use PHPUnit\Framework\MockObject\MockObject;
use PHPUnit\Framework\TestCase;

class AttributeLoaderTest extends TestCase
{
    /**
<<<<<<< HEAD
     * @var \Magento\Eav\Api\AttributeRepositoryInterface|\PHPUnit\Framework\MockObject\MockObject
=======
     * @var AttributeRepositoryInterface|MockObject
>>>>>>> b2f063af
     */
    private $attributeRepositoryMock;

    /**
<<<<<<< HEAD
     * @var \Magento\Framework\EntityManager\MetadataPool|\PHPUnit\Framework\MockObject\MockObject
=======
     * @var MetadataPool|MockObject
>>>>>>> b2f063af
     */
    private $metadataPoolMock;

    /**
<<<<<<< HEAD
     * @var \Magento\Framework\Api\SearchCriteriaBuilder|\PHPUnit\Framework\MockObject\MockObject
=======
     * @var SearchCriteriaBuilder|MockObject
>>>>>>> b2f063af
     */
    private $searchCriteriaBuilderMock;

    /**
     * @var AttributeLoader
     */
    private $attributeLoader;

    protected function setUp(): void
    {
        $this->attributeRepositoryMock = $this->createMock(AttributeRepositoryInterface::class);
        $this->metadataPoolMock = $this->getMockBuilder(MetadataPool::class)
            ->disableOriginalConstructor()
            ->getMock();
        $this->searchCriteriaBuilderMock = $this->getMockBuilder(SearchCriteriaBuilder::class)
            ->disableOriginalConstructor()
            ->getMock();
        $objectManagerHelper = new ObjectManager($this);
        $this->attributeLoader = $objectManagerHelper->getObject(
            AttributeLoader::class,
            [
                'attributeRepository' => $this->attributeRepositoryMock,
                'metadataPool' => $this->metadataPoolMock,
                'searchCriteriaBuilder' => $this->searchCriteriaBuilderMock
            ]
        );
    }

    /**
     * @param string $entityType
     * @param int|null $attributeSetId
     * @param string $expectedCondition
     * @dataProvider getAttributesDataProvider
     */
    public function testGetAttributes($entityType, $attributeSetId, $expectedCondition)
    {
        $metadataMock = $this->createMock(EntityMetadataInterface::class);
        $metadataMock->expects($this->once())
            ->method('getEavEntityType')
            ->willReturn($entityType);
        $this->metadataPoolMock->expects($this->once())
            ->method('getMetadata')
            ->with($entityType)
            ->willReturn($metadataMock);

        $searchCriteria = $this->createMock(SearchCriteriaInterface::class);
        $this->searchCriteriaBuilderMock->expects($this->once())
            ->method('addFilter')
            ->with(
                AttributeLoader::ATTRIBUTE_SET_ID,
                $attributeSetId,
                $expectedCondition
            )->willReturnSelf();
        $this->searchCriteriaBuilderMock->expects($this->once())
            ->method('create')
            ->willReturn($searchCriteria);

        $attributeMock = $this->createMock(AttributeInterface::class);
        $searchResultMock = $this->createMock(AttributeSearchResultsInterface::class);
        $searchResultMock->expects($this->once())
            ->method('getItems')
            ->willReturn([$attributeMock]);
        $this->attributeRepositoryMock->expects($this->once())
            ->method('getList')
            ->with($entityType, $searchCriteria)
            ->willReturn($searchResultMock);

        $this->assertEquals([$attributeMock], $this->attributeLoader->getAttributes($entityType, $attributeSetId));
    }

    /**
     * @return array
     */
    public function getAttributesDataProvider()
    {
        return [
            ['entity-type', null, 'neq'],
            ['entity-type', 1, 'eq']
        ];
    }
}<|MERGE_RESOLUTION|>--- conflicted
+++ resolved
@@ -21,29 +21,17 @@
 class AttributeLoaderTest extends TestCase
 {
     /**
-<<<<<<< HEAD
-     * @var \Magento\Eav\Api\AttributeRepositoryInterface|\PHPUnit\Framework\MockObject\MockObject
-=======
      * @var AttributeRepositoryInterface|MockObject
->>>>>>> b2f063af
      */
     private $attributeRepositoryMock;
 
     /**
-<<<<<<< HEAD
-     * @var \Magento\Framework\EntityManager\MetadataPool|\PHPUnit\Framework\MockObject\MockObject
-=======
      * @var MetadataPool|MockObject
->>>>>>> b2f063af
      */
     private $metadataPoolMock;
 
     /**
-<<<<<<< HEAD
-     * @var \Magento\Framework\Api\SearchCriteriaBuilder|\PHPUnit\Framework\MockObject\MockObject
-=======
      * @var SearchCriteriaBuilder|MockObject
->>>>>>> b2f063af
      */
     private $searchCriteriaBuilderMock;
 
