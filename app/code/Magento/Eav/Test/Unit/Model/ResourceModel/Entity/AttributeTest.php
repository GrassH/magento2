--- conflicted
+++ resolved
@@ -8,14 +8,11 @@
 
 namespace Magento\Eav\Test\Unit\Model\ResourceModel\Entity;
 
-<<<<<<< HEAD
+use Magento\Framework\TestFramework\Unit\Helper\ObjectManager;
+
 /**
  * @SuppressWarnings(PHPMD.CouplingBetweenObjects)
  */
-=======
-use Magento\Framework\TestFramework\Unit\Helper\ObjectManager;
-
->>>>>>> f5539378
 class AttributeTest extends \PHPUnit_Framework_TestCase
 {
     /**
@@ -347,26 +344,19 @@
             'storeManager' => $storeManager,
             'eavEntityType' => $eavEntityType,
         ];
-<<<<<<< HEAD
-        $resourceModelMock = $this->getMock(
-            \Magento\Eav\Model\ResourceModel\Entity\Attribute::class,
-            ['getAdditionalAttributeTable'],
-            $arguments
-=======
         $helper = new ObjectManager($this);
         $resourceModel = $helper->getObject(\Magento\Eav\Model\ResourceModel\Entity\Attribute::class, $arguments);
         $helper->setBackwardCompatibleProperty(
             $resourceModel,
             'config',
             $configMock
->>>>>>> f5539378
         );
         $helper->setBackwardCompatibleProperty(
             $resourceModel,
             'attributeCache',
             $attributeCacheMock
         );
-        
+
         return [$connectionMock, $resourceModel];
     }
 
