<?php declare(strict_types=1);
/**
 * Copyright © Magento, Inc. All rights reserved.
 * See COPYING.txt for license details.
 */
namespace Magento\Eav\Test\Unit\Model;

use Magento\Eav\Model\Cache\Type as Cache;
use Magento\Eav\Model\Config;
use Magento\Eav\Model\Entity\Attribute;
use Magento\Eav\Model\Entity\Type;
use Magento\Eav\Model\Entity\TypeFactory;
use Magento\Eav\Model\ResourceModel\Entity\Attribute\Collection;
use Magento\Eav\Model\ResourceModel\Entity\Type\CollectionFactory;
use Magento\Framework\App\Cache\StateInterface;
use Magento\Framework\App\CacheInterface;
use Magento\Framework\DataObject;
use Magento\Framework\Serialize\SerializerInterface;
use Magento\Framework\Validator\UniversalFactory;
use PHPUnit\Framework\MockObject\MockObject;
use PHPUnit\Framework\TestCase;

/**
 * @SuppressWarnings(PHPMD.CouplingBetweenObjects)
 */
class ConfigTest extends TestCase
{
    /**
     * @var Config
     */
    protected $config;

    /**
<<<<<<< HEAD
     * @var \Magento\Framework\App\CacheInterface|\PHPUnit\Framework\MockObject\MockObject
=======
     * @var CacheInterface|MockObject
>>>>>>> b2f063af
     */
    protected $cacheMock;

    /**
<<<<<<< HEAD
     * @var \Magento\Eav\Model\Entity\TypeFactory|\PHPUnit\Framework\MockObject\MockObject
=======
     * @var TypeFactory|MockObject
>>>>>>> b2f063af
     */
    protected $typeFactoryMock;

    /**
<<<<<<< HEAD
     * @var \Magento\Eav\Model\ResourceModel\Entity\Type\CollectionFactory|\PHPUnit\Framework\MockObject\MockObject
=======
     * @var CollectionFactory|MockObject
>>>>>>> b2f063af
     */
    protected $collectionFactoryMock;

    /**
<<<<<<< HEAD
     * @var \Magento\Framework\App\Cache\StateInterface|\PHPUnit\Framework\MockObject\MockObject
=======
     * @var StateInterface|MockObject
>>>>>>> b2f063af
     */
    protected $cacheStateMock;

    /**
<<<<<<< HEAD
     * @var \Magento\Framework\Validator\UniversalFactory|\PHPUnit\Framework\MockObject\MockObject
=======
     * @var UniversalFactory|MockObject
>>>>>>> b2f063af
     */
    protected $universalFactoryMock;

    /**
<<<<<<< HEAD
     * @var SerializerInterface|\PHPUnit\Framework\MockObject\MockObject
=======
     * @var SerializerInterface|MockObject
>>>>>>> b2f063af
     */
    private $serializerMock;

    /**
<<<<<<< HEAD
     * @var Type|\PHPUnit\Framework\MockObject\MockObject
=======
     * @var Type|MockObject
>>>>>>> b2f063af
     */
    private $typeMock;

    protected function setUp(): void
    {
        $this->cacheMock = $this->createMock(CacheInterface::class);
        $this->typeFactoryMock = $this->getMockBuilder(TypeFactory::class)
            ->setMethods(['create'])
            ->disableOriginalConstructor()
            ->getMock();
        $this->collectionFactoryMock =
            $this->getMockBuilder(CollectionFactory::class)
            ->setMethods(['create'])
            ->disableOriginalConstructor()
            ->getMock();
        $this->cacheStateMock = $this->createMock(StateInterface::class);
        $this->universalFactoryMock = $this->getMockBuilder(UniversalFactory::class)
            ->setMethods(['create'])
            ->disableOriginalConstructor()
            ->getMock();

        $this->serializerMock = $this->getMockForAbstractClass(SerializerInterface::class);

        $this->typeMock = $this->createMock(Type::class);

        $this->config = new Config(
            $this->cacheMock,
            $this->typeFactoryMock,
            $this->collectionFactoryMock,
            $this->cacheStateMock,
            $this->universalFactoryMock,
            $this->serializerMock
        );
    }

    public function testGetAttributeCache()
    {
        $attributeData = [
            'attribute_code' => 'attribute_code_1',
            'attribute_id' => 1
        ];
        $attributeCollectionMock = $this->getMockBuilder(
            Collection::class
        )->disableOriginalConstructor()
            ->setMethods(['getData', 'setEntityTypeFilter'])
            ->getMock();
        $attributeCollectionMock->expects($this->any())
            ->method('setEntityTypeFilter')
            ->willReturnSelf();
        $attributeCollectionMock->expects($this->any())
            ->method('getData')
            ->willReturn([$attributeData]);
        $entityAttributeMock = $this->getMockBuilder(Attribute::class)
            ->setMethods(['setData', 'loadByCode', 'toArray'])
            ->disableOriginalConstructor()
            ->getMock();
        $entityAttributeMock->expects($this->atLeastOnce())->method('setData')
            ->willReturnSelf();
        $entityAttributeMock->expects($this->atLeastOnce())->method('loadByCode')
            ->willReturnSelf();

        $factoryCalls = [
            [
                Collection::class,
                [],
                $attributeCollectionMock
            ],
            [
                Attribute::class,
                [],
                $entityAttributeMock
            ],
        ];

        $entityTypeData = [
            'entity_type_id' => 'entity_type_id',
            'entity_type_code' => 'entity_type_code'
        ];
        $collectionStub = new DataObject([$entityTypeData]);
        $this->collectionFactoryMock
            ->expects($this->any())
            ->method('create')
            ->willReturn($collectionStub);

        $entityType = $this->getMockBuilder(Type::class)
            ->setMethods(['getEntity', 'setData', 'getData', 'getEntityTypeCode', 'getId'])
            ->disableOriginalConstructor()
            ->getMock();
        $entityType->method('getEntityTypeCode')
            ->willReturn('entity_type_code');
        $entityType->method('getId')
            ->willReturn(101);

        $this->typeFactoryMock
            ->expects($this->any())
            ->method('create')
            ->willReturn($entityType);

        $this->universalFactoryMock
            ->expects($this->atLeastOnce())
            ->method('create')
            ->willReturnMap($factoryCalls);

        $this->assertInstanceOf(Attribute::class, $this->config->getAttribute($entityType, 'attribute_code_1'));
    }

    /**
     * @return array
     */
    public function getAttributeCacheDataProvider()
    {
        return [
            'cache-disabled' => [
                false,
                0,
                0,
                false,
            ],
            'cache-miss' => [
                true,
                1,
                0,
                false,
            ],
            'cached' => [
                true,
                1,
                1,
                'attribute serialzied data',
            ],
        ];
    }

    /**
     * @param boolean $cacheEnabled
     * @param int $loadCalls
     * @param int $cachedValue
     * @param int $unserializeCalls
     * @dataProvider getAttributeCacheDataProvider
     * @return void
     */
    public function testGetAttributes($cacheEnabled)
    {
        $attributeData = [
            'attribute_code' => 'attribute_code_1',
            'attribute_id' => 1
        ];
        $attributeCollectionMock = $this->getMockBuilder(
            Collection::class
        )->disableOriginalConstructor()
            ->setMethods(['getData', 'setEntityTypeFilter'])
            ->getMock();
        $attributeCollectionMock
            ->expects($this->any())
            ->method('setEntityTypeFilter')
            ->willReturnSelf();
        $attributeCollectionMock
            ->expects($this->any())
            ->method('getData')
            ->willReturn([$attributeData]);
        $entityAttributeMock = $this->getMockBuilder(Attribute::class)
            ->setMethods(['setData', 'load', 'toArray'])
            ->disableOriginalConstructor()
            ->getMock();
        $entityAttributeMock->method('setData')
            ->willReturnSelf();
        $entityAttributeMock->method('load')
            ->willReturnSelf();
        $entityAttributeMock->method('toArray')
            ->willReturn($attributeData);
        $factoryCalls = [
            [
                Collection::class,
                [],
                $attributeCollectionMock
            ],
            [
                Attribute::class,
                [],
                $entityAttributeMock
            ],
        ];

        $this->cacheStateMock
            ->expects($this->atLeastOnce())
            ->method('isEnabled')
            ->with(Cache::TYPE_IDENTIFIER)
            ->willReturn($cacheEnabled);

        $entityTypeData = [
            'entity_type_id' => 'entity_type_id',
            'entity_type_code' => 'entity_type_code'
        ];
        $collectionStub = new DataObject([$entityTypeData]);
        $this->collectionFactoryMock
            ->expects($this->any())
            ->method('create')
            ->willReturn($collectionStub);

        $entityType = $this->getMockBuilder(Type::class)
            ->setMethods(['getEntity', 'setData', 'getData', 'getEntityTypeCode', 'getId'])
            ->disableOriginalConstructor()
            ->getMock();
        $entityType->method('getEntityTypeCode')
            ->willReturn('entity_type_code');
        $entityType->method('getId')
            ->willReturn(101);

        $this->typeFactoryMock
            ->expects($this->any())
            ->method('create')
            ->willReturn($entityType);

        $this->universalFactoryMock
            ->expects($this->atLeastOnce())
            ->method('create')
            ->willReturnMap($factoryCalls);

        $this->assertEquals(['attribute_code_1' => $entityAttributeMock], $this->config->getAttributes($entityType));
    }

    public function testClear()
    {
        $this->cacheMock->expects($this->once())
            ->method('clean')
            ->with(
                $this->equalTo(
                    [
                        Cache::CACHE_TAG,
                        Attribute::CACHE_TAG,
                    ]
                )
            );
        $this->config->clear();
    }

    public function testGetEntityTypeInstanceOfTypePassed()
    {
        $this->assertEquals(
            $this->typeMock,
            $this->config->getEntityType($this->typeMock)
        );
    }

    public function testGetEntityTypeCacheExists()
    {
        $entityTypeCode = 'catalog_product';
        $data = [
            $entityTypeCode => [
                'entity_type_id' => 1
            ]
        ];
        $serializedData = 'serialized data';
        $this->cacheStateMock->expects($this->once())
            ->method('isEnabled')
            ->with(Cache::TYPE_IDENTIFIER)
            ->willReturn(true);
        $this->cacheMock->expects($this->once())
            ->method('load')
            ->with(Config::ENTITIES_CACHE_ID)
            ->willReturn($serializedData);
        $this->serializerMock->expects($this->once())
            ->method('unserialize')
            ->with($serializedData)
            ->willReturn($data);
        $this->typeMock->expects($this->exactly(2))
            ->method('getId')
            ->willReturn($data[$entityTypeCode]['entity_type_id']);
        $this->typeMock->expects($this->once())
            ->method('getEntityTypeCode')
            ->willReturn($entityTypeCode);
        $this->typeFactoryMock->expects($this->once())
            ->method('create')
            ->with(['data' => $data[$entityTypeCode]])
            ->willReturn($this->typeMock);
        $this->assertInstanceOf(
            Type::class,
            $this->config->getEntityType($entityTypeCode)
        );
    }

    public function testGetEntityTypeCacheDoesNotExist()
    {
        $entityTypeCode = 'catalog_product';
        $collectionData = [
            [
                'entity_type_id' => 1,
                'entity_type_code' => $entityTypeCode
            ]
        ];
        $data = [
            $entityTypeCode => [
                'entity_type_id' => 1,
                'entity_type_code' => $entityTypeCode,
                'attribute_model' => Attribute::class
            ]
        ];
        $serializedData = 'serialized data';
        $this->cacheStateMock->expects($this->once())
            ->method('isEnabled')
            ->with(Cache::TYPE_IDENTIFIER)
            ->willReturn(true);
        $this->cacheMock->expects($this->once())
            ->method('load')
            ->with(Config::ENTITIES_CACHE_ID)
            ->willReturn(false);
        $this->serializerMock->expects($this->never())
            ->method('unserialize');
        $attributeCollectionMock = $this->createMock(Collection::class);
        $this->collectionFactoryMock->expects($this->once())
            ->method('create')
            ->willReturn($attributeCollectionMock);
        $attributeCollectionMock->expects($this->once())
            ->method('getData')
            ->willReturn($collectionData);
        $this->serializerMock->expects($this->once())
            ->method('serialize')
            ->with($data)
            ->willReturn($serializedData);
        $this->cacheMock->expects($this->once())
            ->method('save')
            ->with(
                $serializedData,
                Config::ENTITIES_CACHE_ID,
                [
                    Cache::CACHE_TAG,
                    Attribute::CACHE_TAG
                ]
            );
        $this->typeMock->expects($this->exactly(2))
            ->method('getId')
            ->willReturn($data[$entityTypeCode]['entity_type_id']);
        $this->typeMock->expects($this->once())
            ->method('getEntityTypeCode')
            ->willReturn($entityTypeCode);
        $this->typeFactoryMock->expects($this->once())
            ->method('create')
            ->with(['data' => $data[$entityTypeCode]])
            ->willReturn($this->typeMock);
        $this->assertInstanceOf(
            Type::class,
            $this->config->getEntityType($entityTypeCode)
        );
    }
}<|MERGE_RESOLUTION|>--- conflicted
+++ resolved
@@ -31,65 +31,37 @@
     protected $config;
 
     /**
-<<<<<<< HEAD
-     * @var \Magento\Framework\App\CacheInterface|\PHPUnit\Framework\MockObject\MockObject
-=======
      * @var CacheInterface|MockObject
->>>>>>> b2f063af
      */
     protected $cacheMock;
 
     /**
-<<<<<<< HEAD
-     * @var \Magento\Eav\Model\Entity\TypeFactory|\PHPUnit\Framework\MockObject\MockObject
-=======
      * @var TypeFactory|MockObject
->>>>>>> b2f063af
      */
     protected $typeFactoryMock;
 
     /**
-<<<<<<< HEAD
-     * @var \Magento\Eav\Model\ResourceModel\Entity\Type\CollectionFactory|\PHPUnit\Framework\MockObject\MockObject
-=======
      * @var CollectionFactory|MockObject
->>>>>>> b2f063af
      */
     protected $collectionFactoryMock;
 
     /**
-<<<<<<< HEAD
-     * @var \Magento\Framework\App\Cache\StateInterface|\PHPUnit\Framework\MockObject\MockObject
-=======
      * @var StateInterface|MockObject
->>>>>>> b2f063af
      */
     protected $cacheStateMock;
 
     /**
-<<<<<<< HEAD
-     * @var \Magento\Framework\Validator\UniversalFactory|\PHPUnit\Framework\MockObject\MockObject
-=======
      * @var UniversalFactory|MockObject
->>>>>>> b2f063af
      */
     protected $universalFactoryMock;
 
     /**
-<<<<<<< HEAD
-     * @var SerializerInterface|\PHPUnit\Framework\MockObject\MockObject
-=======
      * @var SerializerInterface|MockObject
->>>>>>> b2f063af
      */
     private $serializerMock;
 
     /**
-<<<<<<< HEAD
-     * @var Type|\PHPUnit\Framework\MockObject\MockObject
-=======
      * @var Type|MockObject
->>>>>>> b2f063af
      */
     private $typeMock;
 
@@ -111,7 +83,7 @@
             ->disableOriginalConstructor()
             ->getMock();
 
-        $this->serializerMock = $this->getMockForAbstractClass(SerializerInterface::class);
+        $this->serializerMock = $this->createMock(SerializerInterface::class);
 
         $this->typeMock = $this->createMock(Type::class);
 
@@ -138,7 +110,7 @@
             ->getMock();
         $attributeCollectionMock->expects($this->any())
             ->method('setEntityTypeFilter')
-            ->willReturnSelf();
+            ->will($this->returnSelf());
         $attributeCollectionMock->expects($this->any())
             ->method('getData')
             ->willReturn([$attributeData]);
@@ -191,7 +163,7 @@
         $this->universalFactoryMock
             ->expects($this->atLeastOnce())
             ->method('create')
-            ->willReturnMap($factoryCalls);
+            ->will($this->returnValueMap($factoryCalls));
 
         $this->assertInstanceOf(Attribute::class, $this->config->getAttribute($entityType, 'attribute_code_1'));
     }
@@ -245,7 +217,7 @@
         $attributeCollectionMock
             ->expects($this->any())
             ->method('setEntityTypeFilter')
-            ->willReturnSelf();
+            ->will($this->returnSelf());
         $attributeCollectionMock
             ->expects($this->any())
             ->method('getData')
@@ -306,7 +278,7 @@
         $this->universalFactoryMock
             ->expects($this->atLeastOnce())
             ->method('create')
-            ->willReturnMap($factoryCalls);
+            ->will($this->returnValueMap($factoryCalls));
 
         $this->assertEquals(['attribute_code_1' => $entityAttributeMock], $this->config->getAttributes($entityType));
     }
