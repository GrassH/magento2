<?php declare(strict_types=1);
/**
 * Copyright © Magento, Inc. All rights reserved.
 * See COPYING.txt for license details.
 */
namespace Magento\Eav\Test\Unit\Model\Entity\Attribute\Backend;

use Magento\Eav\Model\Entity\Attribute;
use Magento\Eav\Model\Entity\Attribute\Backend\ArrayBackend;
use Magento\Framework\DataObject;
use PHPUnit\Framework\TestCase;

class ArrayBackendTest extends TestCase
{
    /**
     * @var ArrayBackend
     */
    protected $_model;

    /**
     * @var Attribute
     */
    protected $_attribute;

    protected function setUp(): void
    {
        $this->_attribute = $this->createPartialMock(
            Attribute::class,
            ['getAttributeCode', '__wakeup']
        );
        $this->_model = new ArrayBackend();
        $this->_model->setAttribute($this->_attribute);
    }

    /**
     * @dataProvider attributeValueDataProvider
     */
    public function testValidate($data)
    {
<<<<<<< HEAD
        $this->_attribute->expects($this->atLeastOnce())->method('getAttributeCode')->willReturn('code');
        $product = new \Magento\Framework\DataObject(['code' => $data, 'empty' => '']);
=======
        $this->_attribute->expects($this->atLeastOnce())->method('getAttributeCode')->will($this->returnValue('code'));
        $product = new DataObject(['code' => $data, 'empty' => '']);
>>>>>>> b2f063af
        $this->_model->validate($product);
        $this->assertEquals('1,2,3', $product->getCode());
        $this->assertNull($product->getEmpty());
    }

    /**
     * @return array
     */
    public static function attributeValueDataProvider()
    {
        return [[[1, 2, 3]], ['1,2,3']];
    }
}<|MERGE_RESOLUTION|>--- conflicted
+++ resolved
@@ -37,16 +37,11 @@
      */
     public function testValidate($data)
     {
-<<<<<<< HEAD
-        $this->_attribute->expects($this->atLeastOnce())->method('getAttributeCode')->willReturn('code');
-        $product = new \Magento\Framework\DataObject(['code' => $data, 'empty' => '']);
-=======
         $this->_attribute->expects($this->atLeastOnce())->method('getAttributeCode')->will($this->returnValue('code'));
         $product = new DataObject(['code' => $data, 'empty' => '']);
->>>>>>> b2f063af
         $this->_model->validate($product);
         $this->assertEquals('1,2,3', $product->getCode());
-        $this->assertNull($product->getEmpty());
+        $this->assertEquals(null, $product->getEmpty());
     }
 
     /**
