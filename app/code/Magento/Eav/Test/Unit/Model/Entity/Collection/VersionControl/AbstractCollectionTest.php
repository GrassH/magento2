--- conflicted
+++ resolved
@@ -17,20 +17,12 @@
     /**
      * Subject of testing.
      *
-<<<<<<< HEAD
-     * @var AbstractCollectionStub|\PHPUnit\Framework\MockObject\MockObject
-=======
      * @var AbstractCollectionStub|MockObject
->>>>>>> b2f063af
      */
     protected $subject;
 
     /**
-<<<<<<< HEAD
-     * @var \Magento\Framework\Model\ResourceModel\Db\VersionControl\Snapshot|\PHPUnit\Framework\MockObject\MockObject
-=======
      * @var Snapshot|MockObject
->>>>>>> b2f063af
      */
     protected $entitySnapshot;
 
@@ -70,7 +62,7 @@
         if (!$data) {
             $this->entitySnapshot->expects($this->never())->method('registerSnapshot');
 
-            $this->assertFalse($this->subject->fetchItem());
+            $this->assertEquals(false, $this->subject->fetchItem());
         } else {
             $this->entitySnapshot->expects($this->once())->method('registerSnapshot')->with($item);
 
