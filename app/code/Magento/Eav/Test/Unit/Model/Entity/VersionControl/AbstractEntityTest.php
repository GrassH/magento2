<?php declare(strict_types=1);
/**
 * Copyright © Magento, Inc. All rights reserved.
 * See COPYING.txt for license details.
 */
namespace Magento\Eav\Test\Unit\Model\Entity\VersionControl;

use Magento\Catalog\Model\Product;
use Magento\Eav\Model\Config;
use Magento\Eav\Model\Entity\Attribute\Backend\AbstractBackend;
use Magento\Eav\Model\Entity\VersionControl\AbstractEntity;
use Magento\Framework\DataObject;
use Magento\Framework\Model\ResourceModel\Db\VersionControl\RelationComposite;
use Magento\Framework\Model\ResourceModel\Db\VersionControl\Snapshot;
use Magento\Framework\TestFramework\Unit\Helper\ObjectManager;
use PHPUnit\Framework\MockObject\MockObject;

/**
 * Test for version control abstract entity model.
 */
class AbstractEntityTest extends \Magento\Eav\Test\Unit\Model\Entity\AbstractEntityTest
{
    /**
<<<<<<< HEAD
     * @var \Magento\Framework\Model\ResourceModel\Db\VersionControl\Snapshot|\PHPUnit\Framework\MockObject\MockObject
=======
     * @var Snapshot|MockObject
>>>>>>> b2f063af
     */
    protected $entitySnapshot;

    /**
<<<<<<< HEAD
     * @var RelationComposite|\PHPUnit\Framework\MockObject\MockObject
=======
     * @var RelationComposite|MockObject
>>>>>>> b2f063af
     */
    protected $entityRelationComposite;

    protected function setUp(): void
    {
        $this->entitySnapshot = $this->createPartialMock(
            Snapshot::class,
            ['isModified', 'registerSnapshot']
        );

        $this->entityRelationComposite = $this->createPartialMock(
            RelationComposite::class,
            ['processRelations']
        );

        parent::setUp();
    }

    /**
     * @param string $attributeCode
     * @param int $attributeSetId
     * @param array $productData
     * @param array $productOrigData
     *
     * @SuppressWarnings(PHPMD.ExcessiveMethodLength)
     * @dataProvider productAttributesDataProvider
     */
    public function testSave($attributeCode, $attributeSetId, $productData, $productOrigData)
    {
        $object = $this->createPartialMock(
            Product::class,
            ['getOrigData', '__wakeup', 'beforeSave', 'afterSave', 'validateBeforeSave']
        );

        $object->setEntityTypeId(1);
        foreach ($productData as $key => $value) {
            $object->setData($key, $value);
        }
        $object->expects($this->any())->method('getOrigData')->willReturn($productOrigData);

        $entityType = new DataObject();
        $entityType->setEntityTypeCode('test');
        $entityType->setEntityTypeId(0);
        $entityType->setEntityTable('table');

        $attributes = $this->_getAttributes();

        $attribute = $this->_getAttributeMock($attributeCode, $attributeSetId);

        /** @var $backendModel \Magento\Eav\Model\Entity\Attribute\Backend\AbstractBackend */
        $backendModel = $this->createPartialMock(
            AbstractBackend::class,
            [
                'getBackend',
                'getBackendTable',
                'getAffectedFields',
                'isStatic',
                'getEntityValueId',
            ]
        );

        $backendModel->expects(
            $this->once()
        )->method(
            'getAffectedFields'
        )->willReturn(
            ['test_table' => [['value_id' => 0, 'attribute_id' => $attributeCode]]]
        );

        $backendModel->expects($this->any())->method('isStatic')->willReturn(false);
        $backendModel->expects($this->never())->method('getEntityValueId');
        $backendModel->setAttribute($attribute);

        $attribute->expects($this->any())->method('getBackend')->willReturn($backendModel);
        $attribute->setId(222);
        $attributes[$attributeCode] = $attribute;
        $eavConfig = $this->getMockBuilder(Config::class)
            ->disableOriginalConstructor()
            ->getMock();

        $objectManager = new ObjectManager($this);

        $this->entitySnapshot->expects($this->once())->method('isModified')->willReturn(true);
        $this->entitySnapshot->expects($this->once())->method('registerSnapshot')->with($object);

        $this->entityRelationComposite->expects($this->once())->method('processRelations')->with($object);

        $arguments =  $objectManager->getConstructArguments(
            AbstractEntity::class,
            [
                'eavConfig' => $eavConfig,
                'entitySnapshot' => $this->entitySnapshot,
                'entityRelationComposite' => $this->entityRelationComposite,
                'data' => [
                    'type' => $entityType,
                    'entityTable' => 'entityTable',
                    'attributesByCode' => $attributes
                ]
            ]
        );

<<<<<<< HEAD
        /** @var $model AbstractEntity|\PHPUnit\Framework\MockObject\MockObject */
        $model = $this->getMockBuilder(\Magento\Eav\Model\Entity\VersionControl\AbstractEntity::class)
=======
        /** @var $model AbstractEntity|MockObject */
        $model = $this->getMockBuilder(AbstractEntity::class)
>>>>>>> b2f063af
            ->setConstructorArgs($arguments)
            ->setMethods(['_getValue', 'beginTransaction', 'commit', 'rollback', 'getConnection'])
            ->getMock();

        $model->expects($this->any())->method('_getValue')->willReturn($eavConfig);
        $model->expects($this->any())->method('getConnection')->willReturn($this->_getConnectionMock());

        $eavConfig->expects($this->any())->method('getAttribute')->willReturnCallback(
            
                function ($entityType, $attributeCode) use ($attributes) {
                    return $entityType && isset($attributes[$attributeCode]) ? $attributes[$attributeCode] : null;
                }
            
        );

        $model->isPartialSave(true);
        $model->save($object);
    }

    public function testSaveNotModified()
    {
        $objectManager = new ObjectManager($this);

<<<<<<< HEAD
        /** @var $object \Magento\Catalog\Model\Product|\PHPUnit\Framework\MockObject\MockObject */
        $object = $this->createMock(\Magento\Catalog\Model\Product::class);
=======
        /** @var $object \Magento\Catalog\Model\Product|MockObject */
        $object = $this->createMock(Product::class);
>>>>>>> b2f063af

        $arguments = $objectManager->getConstructArguments(
            AbstractEntity::class,
            [
                'entitySnapshot' => $this->entitySnapshot,
                'entityRelationComposite' => $this->entityRelationComposite,
            ]
        );

<<<<<<< HEAD
        /** @var $model AbstractEntity|\PHPUnit\Framework\MockObject\MockObject */
        $model = $this->getMockBuilder(\Magento\Eav\Model\Entity\VersionControl\AbstractEntity::class)
=======
        /** @var $model AbstractEntity|MockObject */
        $model = $this->getMockBuilder(AbstractEntity::class)
>>>>>>> b2f063af
            ->setConstructorArgs($arguments)
            ->setMethods(['beginTransaction', 'commit'])
            ->getMock();

        $this->entitySnapshot->expects($this->once())->method('isModified')->willReturn(false);
        $this->entitySnapshot->expects($this->never())->method('registerSnapshot');

        $this->entityRelationComposite->expects($this->once())->method('processRelations')->with($object);

        $model->save($object);
    }
}<|MERGE_RESOLUTION|>--- conflicted
+++ resolved
@@ -21,20 +21,12 @@
 class AbstractEntityTest extends \Magento\Eav\Test\Unit\Model\Entity\AbstractEntityTest
 {
     /**
-<<<<<<< HEAD
-     * @var \Magento\Framework\Model\ResourceModel\Db\VersionControl\Snapshot|\PHPUnit\Framework\MockObject\MockObject
-=======
      * @var Snapshot|MockObject
->>>>>>> b2f063af
      */
     protected $entitySnapshot;
 
     /**
-<<<<<<< HEAD
-     * @var RelationComposite|\PHPUnit\Framework\MockObject\MockObject
-=======
      * @var RelationComposite|MockObject
->>>>>>> b2f063af
      */
     protected $entityRelationComposite;
 
@@ -73,7 +65,7 @@
         foreach ($productData as $key => $value) {
             $object->setData($key, $value);
         }
-        $object->expects($this->any())->method('getOrigData')->willReturn($productOrigData);
+        $object->expects($this->any())->method('getOrigData')->will($this->returnValue($productOrigData));
 
         $entityType = new DataObject();
         $entityType->setEntityTypeCode('test');
@@ -100,15 +92,15 @@
             $this->once()
         )->method(
             'getAffectedFields'
-        )->willReturn(
-            ['test_table' => [['value_id' => 0, 'attribute_id' => $attributeCode]]]
+        )->will(
+            $this->returnValue(['test_table' => [['value_id' => 0, 'attribute_id' => $attributeCode]]])
         );
 
-        $backendModel->expects($this->any())->method('isStatic')->willReturn(false);
+        $backendModel->expects($this->any())->method('isStatic')->will($this->returnValue(false));
         $backendModel->expects($this->never())->method('getEntityValueId');
         $backendModel->setAttribute($attribute);
 
-        $attribute->expects($this->any())->method('getBackend')->willReturn($backendModel);
+        $attribute->expects($this->any())->method('getBackend')->will($this->returnValue($backendModel));
         $attribute->setId(222);
         $attributes[$attributeCode] = $attribute;
         $eavConfig = $this->getMockBuilder(Config::class)
@@ -136,26 +128,21 @@
             ]
         );
 
-<<<<<<< HEAD
-        /** @var $model AbstractEntity|\PHPUnit\Framework\MockObject\MockObject */
-        $model = $this->getMockBuilder(\Magento\Eav\Model\Entity\VersionControl\AbstractEntity::class)
-=======
         /** @var $model AbstractEntity|MockObject */
         $model = $this->getMockBuilder(AbstractEntity::class)
->>>>>>> b2f063af
             ->setConstructorArgs($arguments)
             ->setMethods(['_getValue', 'beginTransaction', 'commit', 'rollback', 'getConnection'])
             ->getMock();
 
-        $model->expects($this->any())->method('_getValue')->willReturn($eavConfig);
-        $model->expects($this->any())->method('getConnection')->willReturn($this->_getConnectionMock());
+        $model->expects($this->any())->method('_getValue')->will($this->returnValue($eavConfig));
+        $model->expects($this->any())->method('getConnection')->will($this->returnValue($this->_getConnectionMock()));
 
-        $eavConfig->expects($this->any())->method('getAttribute')->willReturnCallback(
-            
+        $eavConfig->expects($this->any())->method('getAttribute')->will(
+            $this->returnCallback(
                 function ($entityType, $attributeCode) use ($attributes) {
                     return $entityType && isset($attributes[$attributeCode]) ? $attributes[$attributeCode] : null;
                 }
-            
+            )
         );
 
         $model->isPartialSave(true);
@@ -166,13 +153,8 @@
     {
         $objectManager = new ObjectManager($this);
 
-<<<<<<< HEAD
-        /** @var $object \Magento\Catalog\Model\Product|\PHPUnit\Framework\MockObject\MockObject */
-        $object = $this->createMock(\Magento\Catalog\Model\Product::class);
-=======
         /** @var $object \Magento\Catalog\Model\Product|MockObject */
         $object = $this->createMock(Product::class);
->>>>>>> b2f063af
 
         $arguments = $objectManager->getConstructArguments(
             AbstractEntity::class,
@@ -182,13 +164,8 @@
             ]
         );
 
-<<<<<<< HEAD
-        /** @var $model AbstractEntity|\PHPUnit\Framework\MockObject\MockObject */
-        $model = $this->getMockBuilder(\Magento\Eav\Model\Entity\VersionControl\AbstractEntity::class)
-=======
         /** @var $model AbstractEntity|MockObject */
         $model = $this->getMockBuilder(AbstractEntity::class)
->>>>>>> b2f063af
             ->setConstructorArgs($arguments)
             ->setMethods(['beginTransaction', 'commit'])
             ->getMock();
