<?php declare(strict_types=1);
/**
 * Copyright © Magento, Inc. All rights reserved.
 * See COPYING.txt for license details.
 */

namespace Magento\Eav\Test\Unit\Model\Entity\Attribute;

use Magento\Eav\Api\Data\AttributeOptionInterface as EavAttributeOptionInterface;
use Magento\Eav\Api\Data\AttributeOptionLabelInterface as EavAttributeOptionLabelInterface;
use Magento\Eav\Model\AttributeRepository;
use Magento\Eav\Model\Entity\Attribute\AbstractAttribute as EavAbstractAttribute;
use Magento\Eav\Model\Entity\Attribute\OptionManagement;
use Magento\Eav\Model\Entity\Attribute\Source\SourceInterface;
use Magento\Eav\Model\Entity\Attribute\Source\Table as EavAttributeSource;
use Magento\Eav\Model\ResourceModel\Entity\Attribute;
use Magento\Framework\Model\AbstractModel;
use PHPUnit\Framework\MockObject\MockObject as MockObject;
use PHPUnit\Framework\TestCase;

class OptionManagementTest extends TestCase
{
    /**
     * @var OptionManagement
     */
    protected $model;

    /**
     * @var \PHPUnit\Framework\MockObject\MockObject
     */
    protected $attributeRepositoryMock;

    /**
     * @var \PHPUnit\Framework\MockObject\MockObject
     */
    protected $resourceModelMock;

    protected function setUp(): void
    {
        $this->attributeRepositoryMock = $this->createMock(AttributeRepository::class);
        $this->resourceModelMock =
            $this->createMock(Attribute::class);
        $this->model = new OptionManagement(
            $this->attributeRepositoryMock,
            $this->resourceModelMock
        );
    }

    public function testAdd()
    {
        $entityType = 42;
        $attributeCode = 'atrCde';
        $attributeMock = $this->getAttribute();
        $optionMock = $this->getAttributeOption();
        $labelMock = $this->getAttributeOptionLabel();
        $option =
            ['value' => [
                'id_new_option' => [
                    0 => 'optionLabel',
                    42 => 'labelLabel',
                ],
            ],
            'order' => [
                'id_new_option' => 'optionSortOrder',
            ],
            ];

        $this->attributeRepositoryMock->expects($this->once())->method('get')->with($entityType, $attributeCode)
            ->willReturn($attributeMock);
        $attributeMock->expects($this->once())->method('usesSource')->willReturn(true);
        $optionMock->expects($this->once())->method('getLabel')->willReturn('optionLabel');
        $optionMock->expects($this->once())->method('getSortOrder')->willReturn('optionSortOrder');
        $optionMock->expects($this->exactly(2))->method('getStoreLabels')->willReturn([$labelMock]);
        $labelMock->expects($this->once())->method('getStoreId')->willReturn(42);
        $labelMock->expects($this->once())->method('getLabel')->willReturn('labelLabel');
        $optionMock->expects($this->once())->method('getIsDefault')->willReturn(true);
        $attributeMock->expects($this->once())->method('setDefault')->with(['id_new_option']);
        $attributeMock->expects($this->once())->method('setOption')->with($option);
        $this->resourceModelMock->expects($this->once())->method('save')->with($attributeMock);
        $this->assertEquals('id_new_option', $this->model->add($entityType, $attributeCode, $optionMock));
    }

<<<<<<< HEAD
    /**
     */
    public function testAddWithEmptyAttributeCode()
    {
        $this->expectException(\Magento\Framework\Exception\InputException::class);
        $this->expectExceptionMessage('The attribute code is empty. Enter the code and try again.');

=======
    public function testAddWithEmptyAttributeCode()
    {
        $this->expectException('Magento\Framework\Exception\InputException');
        $this->expectExceptionMessage('The attribute code is empty. Enter the code and try again.');
>>>>>>> b2f063af
        $entityType = 42;
        $attributeCode = '';
        $optionMock = $this->getAttributeOption();
        $this->resourceModelMock->expects($this->never())->method('save');
        $this->model->add($entityType, $attributeCode, $optionMock);
    }

<<<<<<< HEAD
    /**
     */
    public function testAddWithWrongOptions()
    {
        $this->expectException(\Magento\Framework\Exception\StateException::class);
        $this->expectExceptionMessage('The "testAttribute" attribute doesn\'t work with options.');

=======
    public function testAddWithWrongOptions()
    {
        $this->expectException('Magento\Framework\Exception\StateException');
        $this->expectExceptionMessage('The "testAttribute" attribute doesn\'t work with options.');
>>>>>>> b2f063af
        $entityType = 42;
        $attributeCode = 'testAttribute';
        $attributeMock = $this->getAttribute();
        $optionMock = $this->getAttributeOption();
        $this->attributeRepositoryMock->expects($this->once())->method('get')->with($entityType, $attributeCode)
            ->willReturn($attributeMock);
        $attributeMock->expects($this->once())->method('usesSource')->willReturn(false);
        $this->resourceModelMock->expects($this->never())->method('save');
        $this->model->add($entityType, $attributeCode, $optionMock);
    }

<<<<<<< HEAD
    /**
     */
    public function testAddWithCannotSaveException()
    {
        $this->expectException(\Magento\Framework\Exception\StateException::class);
        $this->expectExceptionMessage('The "atrCde" attribute can\'t be saved.');

=======
    public function testAddWithCannotSaveException()
    {
        $this->expectException('Magento\Framework\Exception\StateException');
        $this->expectExceptionMessage('The "atrCde" attribute can\'t be saved.');
>>>>>>> b2f063af
        $entityType = 42;
        $attributeCode = 'atrCde';
        $optionMock = $this->getAttributeOption();
        $attributeMock = $this->getAttribute();
        $labelMock = $this->getAttributeOptionLabel();
        $option =
            ['value' => [
                'id_new_option' => [
                    0 => 'optionLabel',
                    42 => 'labelLabel',
                ],
            ],
                'order' => [
                    'id_new_option' => 'optionSortOrder',
                ],
            ];

        $this->attributeRepositoryMock->expects($this->once())->method('get')->with($entityType, $attributeCode)
            ->willReturn($attributeMock);
        $attributeMock->expects($this->once())->method('usesSource')->willReturn(true);
        $optionMock->expects($this->once())->method('getLabel')->willReturn('optionLabel');
        $optionMock->expects($this->once())->method('getSortOrder')->willReturn('optionSortOrder');
        $optionMock->expects($this->exactly(2))->method('getStoreLabels')->willReturn([$labelMock]);
        $labelMock->expects($this->once())->method('getStoreId')->willReturn(42);
        $labelMock->expects($this->once())->method('getLabel')->willReturn('labelLabel');
        $optionMock->expects($this->once())->method('getIsDefault')->willReturn(true);
        $attributeMock->expects($this->once())->method('setDefault')->with(['id_new_option']);
        $attributeMock->expects($this->once())->method('setOption')->with($option);
        $this->resourceModelMock->expects($this->once())->method('save')->with($attributeMock)
            ->willThrowException(new \Exception());
        $this->model->add($entityType, $attributeCode, $optionMock);
    }

    public function testDelete()
    {
        $entityType = 42;
        $attributeCode = 'atrCode';
        $optionId = 'option';
        $attributeMock = $this->getMockForAbstractClass(
            AbstractModel::class,
            [],
            '',
            false,
            false,
            true,
            ['usesSource', 'getSource', 'getId', 'getOptionText', 'addData']
        );
        $removalMarker = [
            'option' => [
                'value' => [$optionId => []],
                'delete' => [$optionId => '1'],
            ],
        ];
        $this->attributeRepositoryMock->expects($this->once())->method('get')->with($entityType, $attributeCode)
            ->willReturn($attributeMock);
        $attributeMock->expects($this->once())->method('usesSource')->willReturn(true);
        $attributeMock->expects($this->once())->method('getSource')->willReturnSelf();
        $attributeMock->expects($this->once())->method('getOptionText')->willReturn('optionText');
        $attributeMock->expects($this->never())->method('getId');
        $attributeMock->expects($this->once())->method('addData')->with($removalMarker);
        $this->resourceModelMock->expects($this->once())->method('save')->with($attributeMock);
        $this->assertTrue($this->model->delete($entityType, $attributeCode, $optionId));
    }

<<<<<<< HEAD
    /**
     */
    public function testDeleteWithCannotSaveException()
    {
        $this->expectException(\Magento\Framework\Exception\StateException::class);
        $this->expectExceptionMessage('The "atrCode" attribute can\'t be saved.');

=======
    public function testDeleteWithCannotSaveException()
    {
        $this->expectException('Magento\Framework\Exception\StateException');
        $this->expectExceptionMessage('The "atrCode" attribute can\'t be saved.');
>>>>>>> b2f063af
        $entityType = 42;
        $attributeCode = 'atrCode';
        $optionId = 'option';
        $attributeMock = $this->getMockForAbstractClass(
            AbstractModel::class,
            [],
            '',
            false,
            false,
            true,
            ['usesSource', 'getSource', 'getId', 'getOptionText', 'addData']
        );
        $removalMarker = [
            'option' => [
                'value' => [$optionId => []],
                'delete' => [$optionId => '1'],
            ],
        ];
        $this->attributeRepositoryMock->expects($this->once())->method('get')->with($entityType, $attributeCode)
            ->willReturn($attributeMock);
        $attributeMock->expects($this->once())->method('usesSource')->willReturn(true);
        $attributeMock->expects($this->once())->method('getSource')->willReturnSelf();
        $attributeMock->expects($this->once())->method('getOptionText')->willReturn('optionText');
        $attributeMock->expects($this->never())->method('getId');
        $attributeMock->expects($this->once())->method('addData')->with($removalMarker);
        $this->resourceModelMock->expects($this->once())->method('save')->with($attributeMock)
        ->willThrowException(new \Exception());
        $this->model->delete($entityType, $attributeCode, $optionId);
    }

<<<<<<< HEAD
    /**
     */
    public function testDeleteWithWrongOption()
    {
        $this->expectException(\Magento\Framework\Exception\NoSuchEntityException::class);
        $this->expectExceptionMessage('The "atrCode" attribute doesn\'t include an option with "option" ID.');

=======
    public function testDeleteWithWrongOption()
    {
        $this->expectException('Magento\Framework\Exception\NoSuchEntityException');
        $this->expectExceptionMessage('The "atrCode" attribute doesn\'t include an option with "option" ID.');
>>>>>>> b2f063af
        $entityType = 42;
        $attributeCode = 'atrCode';
        $optionId = 'option';
        $attributeMock = $this->getMockForAbstractClass(
            AbstractModel::class,
            [],
            '',
            false,
            false,
            true,
            ['usesSource', 'getSource', 'getAttributeCode']
        );
        $this->attributeRepositoryMock->expects($this->once())->method('get')->with($entityType, $attributeCode)
            ->willReturn($attributeMock);
        $sourceMock = $this->getMockForAbstractClass(SourceInterface::class);
        $sourceMock->expects($this->once())->method('getOptionText')->willReturn(false);
        $attributeMock->expects($this->once())->method('usesSource')->willReturn(true);
        $attributeMock->expects($this->once())->method('getSource')->willReturn($sourceMock);
        $attributeMock->expects($this->any())->method('getAttributeCode')->willReturn($attributeCode);
        $this->resourceModelMock->expects($this->never())->method('save');
        $this->model->delete($entityType, $attributeCode, $optionId);
    }

<<<<<<< HEAD
    /**
     */
    public function testDeleteWithAbsentOption()
    {
        $this->expectException(\Magento\Framework\Exception\StateException::class);
        $this->expectExceptionMessage('The "atrCode" attribute has no option.');

=======
    public function testDeleteWithAbsentOption()
    {
        $this->expectException('Magento\Framework\Exception\StateException');
        $this->expectExceptionMessage('The "atrCode" attribute has no option.');
>>>>>>> b2f063af
        $entityType = 42;
        $attributeCode = 'atrCode';
        $optionId = 'option';
        $attributeMock = $this->getMockForAbstractClass(
            AbstractModel::class,
            [],
            '',
            false,
            false,
            true,
            ['usesSource', 'getSource', 'getId', 'getOptionText', 'addData']
        );
        $this->attributeRepositoryMock->expects($this->once())->method('get')->with($entityType, $attributeCode)
            ->willReturn($attributeMock);
        $attributeMock->expects($this->once())->method('usesSource')->willReturn(false);
        $this->resourceModelMock->expects($this->never())->method('save');
        $this->model->delete($entityType, $attributeCode, $optionId);
    }

<<<<<<< HEAD
    /**
     */
    public function testDeleteWithEmptyAttributeCode()
    {
        $this->expectException(\Magento\Framework\Exception\InputException::class);
        $this->expectExceptionMessage('The attribute code is empty. Enter the code and try again.');

=======
    public function testDeleteWithEmptyAttributeCode()
    {
        $this->expectException('Magento\Framework\Exception\InputException');
        $this->expectExceptionMessage('The attribute code is empty. Enter the code and try again.');
>>>>>>> b2f063af
        $entityType = 42;
        $attributeCode = '';
        $optionId = 'option';
        $this->resourceModelMock->expects($this->never())->method('save');
        $this->model->delete($entityType, $attributeCode, $optionId);
    }

    public function testGetItems()
    {
        $entityType = 42;
        $attributeCode = 'atrCode';
        $attributeMock = $this->getMockForAbstractClass(
            AbstractModel::class,
            [],
            '',
            false,
            false,
            true,
            ['getOptions']
        );
        $optionsMock = [$this->getMockForAbstractClass(EavAttributeOptionInterface::class)];
        $this->attributeRepositoryMock->expects($this->once())->method('get')->with($entityType, $attributeCode)
            ->willReturn($attributeMock);
        $attributeMock->expects($this->once())->method('getOptions')->willReturn($optionsMock);
        $this->assertEquals($optionsMock, $this->model->getItems($entityType, $attributeCode));
    }

<<<<<<< HEAD
    /**
     */
    public function testGetItemsWithCannotLoadException()
    {
        $this->expectException(\Magento\Framework\Exception\StateException::class);
        $this->expectExceptionMessage('The options for "atrCode" attribute can\'t be loaded.');

=======
    public function testGetItemsWithCannotLoadException()
    {
        $this->expectException('Magento\Framework\Exception\StateException');
        $this->expectExceptionMessage('The options for "atrCode" attribute can\'t be loaded.');
>>>>>>> b2f063af
        $entityType = 42;
        $attributeCode = 'atrCode';
        $attributeMock = $this->getMockForAbstractClass(
            AbstractModel::class,
            [],
            '',
            false,
            false,
            true,
            ['getOptions']
        );
        $this->attributeRepositoryMock->expects($this->once())->method('get')->with($entityType, $attributeCode)
            ->willReturn($attributeMock);
        $attributeMock->expects($this->once())->method('getOptions')->willThrowException(new \Exception());
        $this->model->getItems($entityType, $attributeCode);
    }

<<<<<<< HEAD
    /**
     */
    public function testGetItemsWithEmptyAttributeCode()
    {
        $this->expectException(\Magento\Framework\Exception\InputException::class);
        $this->expectExceptionMessage('The attribute code is empty. Enter the code and try again.');

=======
    public function testGetItemsWithEmptyAttributeCode()
    {
        $this->expectException('Magento\Framework\Exception\InputException');
        $this->expectExceptionMessage('The attribute code is empty. Enter the code and try again.');
>>>>>>> b2f063af
        $entityType = 42;
        $attributeCode = '';
        $this->model->getItems($entityType, $attributeCode);
    }

    /**
     * Returns attribute entity mock.
     *
     * @param array $attributeOptions attribute options for return
     * @return MockObject|EavAbstractAttribute
     */
    private function getAttribute(array $attributeOptions = [])
    {
        $attribute = $this->getMockBuilder(EavAbstractAttribute::class)
            ->disableOriginalConstructor()
            ->setMethods(
                [
                    'usesSource',
                    'setDefault',
                    'setOption',
                    'setStoreId',
                    'getSource',
                ]
            )
            ->getMock();
        $source = $this->getMockBuilder(EavAttributeSource::class)
            ->disableOriginalConstructor()
            ->getMock();

        $attribute->method('getSource')->willReturn($source);
        $source->method('toOptionArray')->willReturn($attributeOptions);

        return $attribute;
    }

    /**
     * Return attribute option entity mock.
     *
     * @return MockObject|EavAttributeOptionInterface
     */
    private function getAttributeOption()
    {
        return $this->getMockBuilder(EavAttributeOptionInterface::class)
            ->setMethods(['getSourceLabels'])
            ->getMockForAbstractClass();
    }

    /**
     * @return MockObject|EavAttributeOptionLabelInterface
     */
    private function getAttributeOptionLabel()
    {
        return $this->getMockBuilder(EavAttributeOptionLabelInterface::class)
            ->getMockForAbstractClass();
    }
}<|MERGE_RESOLUTION|>--- conflicted
+++ resolved
@@ -80,20 +80,10 @@
         $this->assertEquals('id_new_option', $this->model->add($entityType, $attributeCode, $optionMock));
     }
 
-<<<<<<< HEAD
-    /**
-     */
-    public function testAddWithEmptyAttributeCode()
-    {
-        $this->expectException(\Magento\Framework\Exception\InputException::class);
-        $this->expectExceptionMessage('The attribute code is empty. Enter the code and try again.');
-
-=======
     public function testAddWithEmptyAttributeCode()
     {
         $this->expectException('Magento\Framework\Exception\InputException');
         $this->expectExceptionMessage('The attribute code is empty. Enter the code and try again.');
->>>>>>> b2f063af
         $entityType = 42;
         $attributeCode = '';
         $optionMock = $this->getAttributeOption();
@@ -101,20 +91,10 @@
         $this->model->add($entityType, $attributeCode, $optionMock);
     }
 
-<<<<<<< HEAD
-    /**
-     */
     public function testAddWithWrongOptions()
     {
-        $this->expectException(\Magento\Framework\Exception\StateException::class);
+        $this->expectException('Magento\Framework\Exception\StateException');
         $this->expectExceptionMessage('The "testAttribute" attribute doesn\'t work with options.');
-
-=======
-    public function testAddWithWrongOptions()
-    {
-        $this->expectException('Magento\Framework\Exception\StateException');
-        $this->expectExceptionMessage('The "testAttribute" attribute doesn\'t work with options.');
->>>>>>> b2f063af
         $entityType = 42;
         $attributeCode = 'testAttribute';
         $attributeMock = $this->getAttribute();
@@ -126,20 +106,10 @@
         $this->model->add($entityType, $attributeCode, $optionMock);
     }
 
-<<<<<<< HEAD
-    /**
-     */
     public function testAddWithCannotSaveException()
     {
-        $this->expectException(\Magento\Framework\Exception\StateException::class);
+        $this->expectException('Magento\Framework\Exception\StateException');
         $this->expectExceptionMessage('The "atrCde" attribute can\'t be saved.');
-
-=======
-    public function testAddWithCannotSaveException()
-    {
-        $this->expectException('Magento\Framework\Exception\StateException');
-        $this->expectExceptionMessage('The "atrCde" attribute can\'t be saved.');
->>>>>>> b2f063af
         $entityType = 42;
         $attributeCode = 'atrCde';
         $optionMock = $this->getAttributeOption();
@@ -204,20 +174,10 @@
         $this->assertTrue($this->model->delete($entityType, $attributeCode, $optionId));
     }
 
-<<<<<<< HEAD
-    /**
-     */
     public function testDeleteWithCannotSaveException()
     {
-        $this->expectException(\Magento\Framework\Exception\StateException::class);
+        $this->expectException('Magento\Framework\Exception\StateException');
         $this->expectExceptionMessage('The "atrCode" attribute can\'t be saved.');
-
-=======
-    public function testDeleteWithCannotSaveException()
-    {
-        $this->expectException('Magento\Framework\Exception\StateException');
-        $this->expectExceptionMessage('The "atrCode" attribute can\'t be saved.');
->>>>>>> b2f063af
         $entityType = 42;
         $attributeCode = 'atrCode';
         $optionId = 'option';
@@ -248,20 +208,10 @@
         $this->model->delete($entityType, $attributeCode, $optionId);
     }
 
-<<<<<<< HEAD
-    /**
-     */
-    public function testDeleteWithWrongOption()
-    {
-        $this->expectException(\Magento\Framework\Exception\NoSuchEntityException::class);
-        $this->expectExceptionMessage('The "atrCode" attribute doesn\'t include an option with "option" ID.');
-
-=======
     public function testDeleteWithWrongOption()
     {
         $this->expectException('Magento\Framework\Exception\NoSuchEntityException');
         $this->expectExceptionMessage('The "atrCode" attribute doesn\'t include an option with "option" ID.');
->>>>>>> b2f063af
         $entityType = 42;
         $attributeCode = 'atrCode';
         $optionId = 'option';
@@ -285,20 +235,10 @@
         $this->model->delete($entityType, $attributeCode, $optionId);
     }
 
-<<<<<<< HEAD
-    /**
-     */
     public function testDeleteWithAbsentOption()
     {
-        $this->expectException(\Magento\Framework\Exception\StateException::class);
+        $this->expectException('Magento\Framework\Exception\StateException');
         $this->expectExceptionMessage('The "atrCode" attribute has no option.');
-
-=======
-    public function testDeleteWithAbsentOption()
-    {
-        $this->expectException('Magento\Framework\Exception\StateException');
-        $this->expectExceptionMessage('The "atrCode" attribute has no option.');
->>>>>>> b2f063af
         $entityType = 42;
         $attributeCode = 'atrCode';
         $optionId = 'option';
@@ -318,20 +258,10 @@
         $this->model->delete($entityType, $attributeCode, $optionId);
     }
 
-<<<<<<< HEAD
-    /**
-     */
-    public function testDeleteWithEmptyAttributeCode()
-    {
-        $this->expectException(\Magento\Framework\Exception\InputException::class);
-        $this->expectExceptionMessage('The attribute code is empty. Enter the code and try again.');
-
-=======
     public function testDeleteWithEmptyAttributeCode()
     {
         $this->expectException('Magento\Framework\Exception\InputException');
         $this->expectExceptionMessage('The attribute code is empty. Enter the code and try again.');
->>>>>>> b2f063af
         $entityType = 42;
         $attributeCode = '';
         $optionId = 'option';
@@ -352,27 +282,17 @@
             true,
             ['getOptions']
         );
-        $optionsMock = [$this->getMockForAbstractClass(EavAttributeOptionInterface::class)];
+        $optionsMock = [$this->createMock(EavAttributeOptionInterface::class)];
         $this->attributeRepositoryMock->expects($this->once())->method('get')->with($entityType, $attributeCode)
             ->willReturn($attributeMock);
         $attributeMock->expects($this->once())->method('getOptions')->willReturn($optionsMock);
         $this->assertEquals($optionsMock, $this->model->getItems($entityType, $attributeCode));
     }
 
-<<<<<<< HEAD
-    /**
-     */
     public function testGetItemsWithCannotLoadException()
     {
-        $this->expectException(\Magento\Framework\Exception\StateException::class);
+        $this->expectException('Magento\Framework\Exception\StateException');
         $this->expectExceptionMessage('The options for "atrCode" attribute can\'t be loaded.');
-
-=======
-    public function testGetItemsWithCannotLoadException()
-    {
-        $this->expectException('Magento\Framework\Exception\StateException');
-        $this->expectExceptionMessage('The options for "atrCode" attribute can\'t be loaded.');
->>>>>>> b2f063af
         $entityType = 42;
         $attributeCode = 'atrCode';
         $attributeMock = $this->getMockForAbstractClass(
@@ -390,20 +310,10 @@
         $this->model->getItems($entityType, $attributeCode);
     }
 
-<<<<<<< HEAD
-    /**
-     */
-    public function testGetItemsWithEmptyAttributeCode()
-    {
-        $this->expectException(\Magento\Framework\Exception\InputException::class);
-        $this->expectExceptionMessage('The attribute code is empty. Enter the code and try again.');
-
-=======
     public function testGetItemsWithEmptyAttributeCode()
     {
         $this->expectException('Magento\Framework\Exception\InputException');
         $this->expectExceptionMessage('The attribute code is empty. Enter the code and try again.');
->>>>>>> b2f063af
         $entityType = 42;
         $attributeCode = '';
         $this->model->getItems($entityType, $attributeCode);
