<?php declare(strict_types=1);
/**
 * Copyright © Magento, Inc. All rights reserved.
 * See COPYING.txt for license details.
 */

namespace Magento\Eav\Test\Unit\Model\Entity\Attribute\Backend;

use Magento\Eav\Model\Entity\Attribute;
use Magento\Eav\Model\Entity\Attribute\Backend\JsonEncoded;
use Magento\Framework\DataObject;
use Magento\Framework\Serialize\Serializer\Json;
use PHPUnit\Framework\MockObject\MockObject;
use PHPUnit\Framework\TestCase;

class JsonEncodedTest extends TestCase
{
    /**
     * @var JsonEncoded
     */
    private $model;

    /**
<<<<<<< HEAD
     * @var \Magento\Eav\Model\Entity\Attribute|\PHPUnit\Framework\MockObject\MockObject
=======
     * @var Attribute|MockObject
>>>>>>> b2f063af
     */
    private $attributeMock;

    /**
<<<<<<< HEAD
     * @var \Magento\Framework\Serialize\Serializer\Json|\PHPUnit\Framework\MockObject\MockObject
=======
     * @var Json|MockObject
>>>>>>> b2f063af
     */
    private $serializerMock;

    /**
     * Set up before test
     */
    protected function setUp(): void
    {
        $this->serializerMock = $this->getMockBuilder(Json::class)
            ->disableOriginalConstructor()
            ->setMethods(['serialize', 'unserialize'])
            ->getMock();

        $this->serializerMock->expects($this->any())
            ->method('serialize')
            ->willReturnCallback(
                
                    function ($value) {
                        return json_encode($value);
                    }
                
            );

        $this->serializerMock->expects($this->any())
            ->method('unserialize')
            ->willReturnCallback(
                
                    function ($value) {
                        return json_decode($value, true);
                    }
                
            );

        $this->attributeMock = $this->getMockBuilder(Attribute::class)
            ->disableOriginalConstructor()
            ->setMethods(['getAttributeCode'])
            ->getMock();

        $this->attributeMock->expects($this->any())
            ->method('getAttributeCode')
            ->willReturn('json_encoded');

        $this->model = new JsonEncoded($this->serializerMock);
        $this->model->setAttribute($this->attributeMock);
    }

    /**
     * Test before save handler
     */
    public function testBeforeSave()
    {
        $product = new DataObject(
            [
                'json_encoded' => [1, 2, 3]
            ]
        );
        $this->model->beforeSave($product);
        $this->assertEquals(json_encode([1, 2, 3]), $product->getData('json_encoded'));
    }

    /**
     * Test before save handler with already encoded attribute value
     */
    public function testBeforeSaveWithAlreadyEncodedValue()
    {
        $product = new DataObject(
            [
                'json_encoded' => [1, 2, 3]
            ]
        );

        // save twice
        $this->model->beforeSave($product);
        $this->model->beforeSave($product);

        // check it is encoded only once
        $this->assertEquals(json_encode([1, 2, 3]), $product->getData('json_encoded'));
    }

    /**
     * Test after load handler
     */
    public function testAfterLoad()
    {
        $product = new DataObject(
            [
                'json_encoded' => json_encode([1, 2, 3])
            ]
        );
        $this->model->afterLoad($product);
        $this->assertEquals([1, 2, 3], $product->getData('json_encoded'));
    }

    /**
     * Test after load handler with null attribute value
     */
    public function testAfterLoadWithNullAttributeValue()
    {
        $product = new DataObject(
            [
                'json_encoded' => null
            ]
        );
        $this->model->afterLoad($product);
        $this->assertEquals([], $product->getData('json_encoded'));
    }
}<|MERGE_RESOLUTION|>--- conflicted
+++ resolved
@@ -21,20 +21,12 @@
     private $model;
 
     /**
-<<<<<<< HEAD
-     * @var \Magento\Eav\Model\Entity\Attribute|\PHPUnit\Framework\MockObject\MockObject
-=======
      * @var Attribute|MockObject
->>>>>>> b2f063af
      */
     private $attributeMock;
 
     /**
-<<<<<<< HEAD
-     * @var \Magento\Framework\Serialize\Serializer\Json|\PHPUnit\Framework\MockObject\MockObject
-=======
      * @var Json|MockObject
->>>>>>> b2f063af
      */
     private $serializerMock;
 
@@ -50,22 +42,22 @@
 
         $this->serializerMock->expects($this->any())
             ->method('serialize')
-            ->willReturnCallback(
-                
+            ->will(
+                $this->returnCallback(
                     function ($value) {
                         return json_encode($value);
                     }
-                
+                )
             );
 
         $this->serializerMock->expects($this->any())
             ->method('unserialize')
-            ->willReturnCallback(
-                
+            ->will(
+                $this->returnCallback(
                     function ($value) {
                         return json_decode($value, true);
                     }
-                
+                )
             );
 
         $this->attributeMock = $this->getMockBuilder(Attribute::class)
@@ -75,7 +67,7 @@
 
         $this->attributeMock->expects($this->any())
             ->method('getAttributeCode')
-            ->willReturn('json_encoded');
+            ->will($this->returnValue('json_encoded'));
 
         $this->model = new JsonEncoded($this->serializerMock);
         $this->model->setAttribute($this->attributeMock);
