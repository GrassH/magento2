--- conflicted
+++ resolved
@@ -14,11 +14,7 @@
 class AbstractTest extends TestCase
 {
     /**
-<<<<<<< HEAD
-     * @var \Magento\Eav\Model\Entity\Attribute\Backend\AbstractBackend|\PHPUnit\Framework\MockObject\MockObject
-=======
      * @var AbstractBackend|MockObject
->>>>>>> b2f063af
      */
     protected $_model;
 
@@ -41,11 +37,11 @@
             AbstractAttribute::class,
             ['getBackendTable', 'isStatic', 'getAttributeId', '__wakeup']
         );
-        $attribute->expects($this->any())->method('getAttributeId')->willReturn($attributeId);
+        $attribute->expects($this->any())->method('getAttributeId')->will($this->returnValue($attributeId));
 
-        $attribute->expects($this->any())->method('isStatic')->willReturn(false);
+        $attribute->expects($this->any())->method('isStatic')->will($this->returnValue(false));
 
-        $attribute->expects($this->any())->method('getBackendTable')->willReturn('table');
+        $attribute->expects($this->any())->method('getBackendTable')->will($this->returnValue('table'));
 
         $this->_model->setAttribute($attribute);
 
