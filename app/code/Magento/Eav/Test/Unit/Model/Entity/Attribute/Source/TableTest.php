<?php
/**
 * Copyright © 2016 Magento. All rights reserved.
 * See COPYING.txt for license details.
 */
namespace Magento\Eav\Test\Unit\Model\Entity\Attribute\Source;

use Magento\Framework\TestFramework\Unit\Helper\ObjectManager;

/**
 * @SuppressWarnings(PHPMD.CouplingBetweenObjects)
 */
class TableTest extends \PHPUnit_Framework_TestCase
{
    /**
     * @var \Magento\Eav\Model\Entity\Attribute\Source\Table
     */
    private $model;

    /**
     * @var \Magento\Eav\Model\ResourceModel\Entity\Attribute\Option\CollectionFactory
     *      | \PHPUnit_Framework_MockObject_MockObject
     */
    private $collectionFactory;

    /**
     * @var \Magento\Eav\Model\ResourceModel\Entity\Attribute\OptionFactory | \PHPUnit_Framework_MockObject_MockObject
     */
    private $attrOptionFactory;

    protected function setUp()
    {
        $objectManager = new ObjectManager($this);

        $this->collectionFactory = $this->getMock(
            \Magento\Eav\Model\ResourceModel\Entity\Attribute\Option\CollectionFactory::class,
            [
                'create',
                'setPositionOrder',
                'setAttributeFilter',
                'addFieldToFilter',
                'setStoreFilter',
                'load',
                'toOptionArray'
            ],
            [],
            '',
            false
        );

        $this->attrOptionFactory = $this->getMockBuilder(
            \Magento\Eav\Model\ResourceModel\Entity\Attribute\OptionFactory::class
        )
            ->setMethods(['create'])
            ->disableOriginalConstructor()
            ->getMockForAbstractClass();

        $this->model = $objectManager->getObject(
            \Magento\Eav\Model\Entity\Attribute\Source\Table::class,
            [
                'attrOptionCollectionFactory' => $this->collectionFactory,
                'attrOptionFactory' => $this->attrOptionFactory
            ]
        );
    }

    public function testGetFlatColumns()
    {
        $abstractFrontendMock = $this->getMock(
            \Magento\Eav\Model\Entity\Attribute\Frontend\AbstractFrontend::class,
            [],
            [],
            '',
            false
        );

        $abstractAttributeMock = $this->getMock(
            \Magento\Eav\Model\Entity\Attribute\AbstractAttribute::class,
            ['getFrontend', 'getAttributeCode', '__wakeup'],
            [],
            '',
            false
        );

        $abstractAttributeMock->expects(
            $this->any()
        )->method(
            'getFrontend'
        )->will(
            $this->returnValue($abstractFrontendMock)
        );

        $abstractAttributeMock->expects($this->any())->method('getAttributeCode')->will($this->returnValue('code'));

        $this->model->setAttribute($abstractAttributeMock);

        $flatColumns = $this->model->getFlatColumns();

        $this->assertTrue(is_array($flatColumns), 'FlatColumns must be an array value');
        $this->assertTrue(!empty($flatColumns), 'FlatColumns must be not empty');

        foreach ($flatColumns as $result) {
            $this->assertArrayHasKey('unsigned', $result, 'FlatColumns must have "unsigned" column');
            $this->assertArrayHasKey('default', $result, 'FlatColumns must have "default" column');
            $this->assertArrayHasKey('extra', $result, 'FlatColumns must have "extra" column');
            $this->assertArrayHasKey('type', $result, 'FlatColumns must have "type" column');
            $this->assertArrayHasKey('nullable', $result, 'FlatColumns must have "nullable" column');
            $this->assertArrayHasKey('comment', $result, 'FlatColumns must have "comment" column');
            $this->assertArrayHasKey('length', $result, 'FlatColumns must have "length" column');
        }
    }

    /**
     * @dataProvider specificOptionsProvider
     * @param array $optionIds
     * @param bool $withEmpty
     */
    public function testGetSpecificOptions($optionIds, $withEmpty)
    {
        $attributeId = 1;
        $storeId = 5;
        $options = [['label' => 'The label', 'value' => 'A value']];

        $attribute = $this->getMock(
<<<<<<< HEAD
            \Magento\Eav\Model\Entity\Attribute\AbstractAttribute::class,
            ['getId', 'getStoreId', '__wakeup'],
=======
            'Magento\Eav\Model\Entity\Attribute\AbstractAttribute',
            ['getId', 'getStoreId', 'getIsRequired', '__wakeup'],
>>>>>>> f5539378
            [],
            '',
            false
        );
        $attribute->expects($this->once())
            ->method('getId')
            ->willReturn($attributeId);
        $attribute->expects($this->once())
            ->method('getStoreId')
            ->willReturn($storeId);
        $attribute->expects($this->any())
            ->method('getIsRequired')
            ->willReturn(false);

        $this->model->setAttribute($attribute);

        $this->collectionFactory->expects($this->once())
            ->method('create')
            ->willReturnSelf();
        $this->collectionFactory->expects($this->once())
            ->method('setPositionOrder')
            ->willReturnSelf();
        $this->collectionFactory->expects($this->once())
            ->method('setAttributeFilter')
            ->with($attributeId)
            ->willReturnSelf();
        $this->collectionFactory->expects($this->once())
            ->method('addFieldToFilter')
            ->with('main_table.option_id', ['in' => $optionIds])
            ->willReturnSelf();
        $this->collectionFactory->expects($this->once())
            ->method('setStoreFilter')
            ->with($storeId)
            ->willReturnSelf();
        $this->collectionFactory->expects($this->once())
            ->method('load')
            ->willReturnSelf();
        $this->collectionFactory->expects($this->once())
            ->method('toOptionArray')
            ->willReturn($options);

        if ($withEmpty) {
            array_unshift($options, ['label' => ' ', 'value' => '']);
        }

        $this->assertEquals($options, $this->model->getSpecificOptions($optionIds, $withEmpty));
    }

    public function specificOptionsProvider()
    {
        return [
            [['1', '2'], true],
            [[1, 2], false]
        ];
    }

    /**
     * @dataProvider getOptionTextProvider
     * @param array $optionsIds
     * @param array|string $value
     * @param array $options
     * @param array|string $expectedResult
     */
    public function testGetOptionText($optionsIds, $value, $options, $expectedResult)
    {
        $attributeId = 1;
        $storeId = 5;
        $attribute = $this->getMock(
            \Magento\Eav\Model\Entity\Attribute\AbstractAttribute::class,
            ['getId', 'getStoreId', '__wakeup'],
            [],
            '',
            false
        );
        $attribute->expects($this->once())
            ->method('getId')
            ->willReturn($attributeId);
        $attribute->expects($this->once())
            ->method('getStoreId')
            ->willReturn($storeId);

        $this->model->setAttribute($attribute);

        $this->collectionFactory->expects($this->once())
            ->method('create')
            ->willReturnSelf();
        $this->collectionFactory->expects($this->once())
            ->method('setPositionOrder')
            ->willReturnSelf();
        $this->collectionFactory->expects($this->once())
            ->method('setAttributeFilter')
            ->with($attributeId)
            ->willReturnSelf();
        $this->collectionFactory->expects($this->once())
            ->method('addFieldToFilter')
            ->with('main_table.option_id', ['in' => $optionsIds])
            ->willReturnSelf();
        $this->collectionFactory->expects($this->once())
            ->method('setStoreFilter')
            ->with($storeId)
            ->willReturnSelf();
        $this->collectionFactory->expects($this->once())
            ->method('load')
            ->willReturnSelf();
        $this->collectionFactory->expects($this->once())
            ->method('toOptionArray')
            ->willReturn($options);

        $this->assertEquals($expectedResult, $this->model->getOptionText($value));
    }

    public function getOptionTextProvider()
    {
        return [
            [
                ['1', '2'],
                '1,2',
                [['label' => 'test label 1', 'value' => '1'], ['label' => 'test label 2', 'value' => '1']],
                ['test label 1', 'test label 2'],
            ],
            ['1', '1', [['label' => 'test label', 'value' => '1']], 'test label'],
            ['5', '5', [['label' => 'test label', 'value' => '5']], 'test label']
        ];
    }

    public function testAddValueSortToCollection()
    {
        $attributeCode = 'attribute_code';
        $dir = \Magento\Framework\DB\Select::SQL_ASC;
        $collection = $this->getMockBuilder(\Magento\Eav\Model\Entity\Collection\AbstractCollection::class)
            ->setMethods([ 'getSelect', 'getStoreId'])
            ->disableOriginalConstructor()
            ->getMockForAbstractClass();
        $attribute = $this->getMockBuilder(\Magento\Eav\Model\Entity\Attribute\AbstractAttribute::class)
            ->setMethods(['getAttributeCode', 'getEntity', 'getBackend', 'getId'])
            ->disableOriginalConstructor()
            ->getMockForAbstractClass();
        $attribute->expects($this->any())->method('getAttributeCode')->willReturn($attributeCode);
        $entity = $this->getMockBuilder(\Magento\Eav\Model\Entity\AbstractEntity::class)
            ->setMethods(['getLinkField'])
            ->disableOriginalConstructor()
            ->getMockForAbstractClass();
        $attribute->expects($this->once())->method('getEntity')->willReturn($entity);
        $entity->expects($this->once())->method('getLinkField')->willReturn('entity_id');
        $select = $this->getMockBuilder(\Magento\Framework\DB\Select::class)
            ->setMethods(['joinLeft', 'getConnection', 'order'])
            ->disableOriginalConstructor()
            ->getMock();
        $collection->expects($this->any())->method('getSelect')->willReturn($select);
        $select->expects($this->any())->method('joinLeft')->willReturnSelf();
        $backend = $this->getMockBuilder(\Magento\Eav\Model\Entity\Attribute\Backend\AbstractBackend::class)
            ->setMethods(['getTable'])
            ->disableOriginalConstructor()
            ->getMockForAbstractClass();
        $attribute->expects($this->any())->method('getBackend')->willReturn($backend);
        $backend->expects($this->any())->method('getTable')->willReturn('table_name');
        $attribute->expects($this->any())->method('getId')->willReturn(1);
        $collection->expects($this->once())->method('getStoreId')->willReturn(1);
        $connection = $this->getMockBuilder(\Magento\Framework\DB\Adapter\AdapterInterface::class)
            ->disableOriginalConstructor()
            ->getMock();
        $expr = $this->getMockBuilder(\Zend_Db_Expr::class)
            ->disableOriginalConstructor()
            ->getMock();
        $connection->expects($this->once())->method('getCheckSql')->willReturn($expr);
        $select->expects($this->once())->method('getConnection')->willReturn($connection);
        $attrOption = $this->getMockBuilder(\Magento\Eav\Model\ResourceModel\Entity\Attribute\Option::class)
            ->disableOriginalConstructor()
            ->getMock();
        $this->attrOptionFactory->expects($this->once())->method('create')->willReturn($attrOption);
        $attrOption->expects($this->once())->method('addOptionValueToCollection')->with($collection, $attribute, $expr)
            ->willReturnSelf();
        $select->expects($this->once())->method('order')->with("{$attributeCode} {$dir}");

        $this->model->setAttribute($attribute);
        $this->assertEquals($this->model, $this->model->addValueSortToCollection($collection, $dir));
    }
}<|MERGE_RESOLUTION|>--- conflicted
+++ resolved
@@ -122,13 +122,8 @@
         $options = [['label' => 'The label', 'value' => 'A value']];
 
         $attribute = $this->getMock(
-<<<<<<< HEAD
             \Magento\Eav\Model\Entity\Attribute\AbstractAttribute::class,
-            ['getId', 'getStoreId', '__wakeup'],
-=======
-            'Magento\Eav\Model\Entity\Attribute\AbstractAttribute',
             ['getId', 'getStoreId', 'getIsRequired', '__wakeup'],
->>>>>>> f5539378
             [],
             '',
             false
