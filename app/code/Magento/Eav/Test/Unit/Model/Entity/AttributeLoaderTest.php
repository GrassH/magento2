<?php
/**
 * Copyright © Magento, Inc. All rights reserved.
 * See COPYING.txt for license details.
 */
namespace Magento\Eav\Test\Unit\Model\Entity;

use Magento\Eav\Model\Attribute;
use Magento\Eav\Model\Config;
use Magento\Eav\Model\Entity\AbstractEntity;
use Magento\Eav\Model\Entity\AttributeLoader;
use Magento\Eav\Model\Entity\Type;
use Magento\Framework\DataObject;
use Magento\Framework\ObjectManagerInterface;

class AttributeLoaderTest extends \PHPUnit\Framework\TestCase
{
    /**
     * @var Config|\PHPUnit_Framework_MockObject_MockObject
     */
    private $configMock;

    /**
     * @var ObjectManagerInterface|\PHPUnit_Framework_MockObject_MockObject
     */
    private $objectManagerMock;

    /**
     * @var AbstractEntity|\PHPUnit_Framework_MockObject_MockObject
     */
    private $entityMock;

    /**
     * @var Type|\PHPUnit_Framework_MockObject_MockObject
     */
    private $entityTypeMock;

    /**
     * @var AttributeLoader
     */
    private $attributeLoader;

    /**
     * @inheritdoc
     */
    protected function setUp()
    {
<<<<<<< HEAD
        $this->configMock = $this->createMock(Config::class);
        $this->objectManagerMock = $this->createMock(ObjectManagerInterface::class);
        $this->entityMock = $this->createMock(AbstractEntity::class);
        $this->entityTypeMock = $this->createMock(Type::class);
=======
        $this->configMock = $this->getMockBuilder(Config::class)->disableOriginalConstructor()->getMock();
        $this->objectManagerMock = $this->getMockBuilder(ObjectManagerInterface::class)
            ->setMethods(['create'])
            ->disableOriginalConstructor()->getMockForAbstractClass();
        $this->entityMock = $this->getMockBuilder(AbstractEntity::class)->disableOriginalConstructor()->getMock();
        $this->entityTypeMock = $this->getMockBuilder(Type::class)->disableOriginalConstructor()->getMock();
>>>>>>> 4e4039f7
        $this->attributeLoader = new AttributeLoader(
            $this->configMock,
            $this->objectManagerMock
        );
    }

    /**
     * Test for loadAllAttributes method.
     *
     * @return void
     */
    public function testLoadAllAttributes()
    {
        $attributeCode = 'bar';
        $entityTypeId = 1;
        $dataObject = new DataObject();
<<<<<<< HEAD
        $this->entityMock->expects($this->any())
            ->method('getEntityType')
            ->willReturn($this->entityTypeMock);

        $this->entityMock->expects($this->once())
            ->method('getDefaultAttributes')
            ->willReturn($defaultAttributes);
        $this->entityTypeMock->expects($this->any())
            ->method('getId')
            ->willReturn($entityTypeId);
        $attributeMock = $this->createPartialMock(\Magento\Eav\Model\Attribute::class, [
                'setAttributeCode',
                'setBackendType',
                'setIsGlobal',
                'setEntityType',
                'setEntityTypeId'
            ]);
        $this->configMock->expects($this->once())
            ->method('getEntityAttributes')
            ->willReturn(['bar' => $attributeMock]);
        $this->entityMock->expects($this->once())
            ->method('addAttribute')
            ->with($attributeMock);
=======
        $this->entityMock->expects($this->atLeastOnce())->method('getEntityType')->willReturn($this->entityTypeMock);
        $this->entityMock->expects($this->once())->method('getDefaultAttributes')->willReturn([$attributeCode]);
        $this->entityTypeMock->expects($this->atLeastOnce())->method('getId')->willReturn($entityTypeId);
        $this->configMock->expects($this->once())->method('getEntityAttributes')->willReturn([]);
        $this->entityMock->expects($this->once())->method('unsetAttributes')->willReturnSelf();
        $this->entityTypeMock->expects($this->once())
            ->method('getAttributeModel')->willReturn(\Magento\Eav\Model\Entity::DEFAULT_ATTRIBUTE_MODEL);
        $attributeMock = $this->getMockBuilder(\Magento\Eav\Model\Entity\Attribute::class)
            ->setMethods(['setAttributeCode', 'setBackendType', 'setIsGlobal', 'setEntityType', 'setEntityTypeId'])
            ->disableOriginalConstructor()->getMock();
        $this->objectManagerMock->expects($this->once())
            ->method('create')->with(\Magento\Eav\Model\Entity::DEFAULT_ATTRIBUTE_MODEL)->willReturn($attributeMock);
        $attributeMock->expects($this->once())->method('setAttributeCode')->with($attributeCode)->willReturnSelf();
        $attributeMock->expects($this->once())->method('setBackendType')
            ->with(\Magento\Eav\Model\Entity\Attribute\AbstractAttribute::TYPE_STATIC)->willReturnSelf();
        $attributeMock->expects($this->once())->method('setIsGlobal')->with(1)->willReturnSelf();
        $attributeMock->expects($this->once())->method('setEntityType')->with($this->entityTypeMock)->willReturnSelf();
        $attributeMock->expects($this->once())->method('setEntityTypeId')->with($entityTypeId)->willReturnSelf();
        $this->entityMock->expects($this->once())->method('addAttribute')->with($attributeMock)->willReturnSelf();
>>>>>>> 4e4039f7
        $this->attributeLoader->loadAllAttributes($this->entityMock, $dataObject);
    }

    /**
     * Test for loadAllAttributes method with attribute codes present in default attributes.
     *
     * @return void
     */
    public function testLoadAllAttributesAttributeCodesPresentInDefaultAttributes()
    {
<<<<<<< HEAD
        $attributeMock = $this->createPartialMock(\Magento\Eav\Model\Attribute::class, [
                'setAttributeCode',
                'setBackendType',
                'setIsGlobal',
                'setEntityType',
                'setEntityTypeId'
            ]);
        $attributeCodes = ['bar'=>$attributeMock];
=======
        $attributeMock = $this->getMockBuilder(\Magento\Eav\Model\Attribute::class)
            ->disableOriginalConstructor()->getMock();
        $attributeCodes = ['bar' => $attributeMock];
>>>>>>> 4e4039f7
        $defaultAttributes = ['bar'];
        $dataObject = new DataObject();
        $this->entityMock->expects($this->once())->method('getEntityType')->willReturn($this->entityTypeMock);
        $this->configMock->expects($this->once())
            ->method('getEntityAttributes')->willReturn($attributeCodes);
        $this->entityMock->expects($this->once())->method('getDefaultAttributes')->willReturn($defaultAttributes);
        $this->entityMock->expects($this->once())->method('unsetAttributes')->willReturnSelf();
        $this->entityMock->expects($this->atLeastOnce())
            ->method('addAttribute')->with($attributeMock)->willReturnSelf();
        $this->objectManagerMock->expects($this->never())->method('create');
        $this->attributeLoader->loadAllAttributes($this->entityMock, $dataObject);
    }
}<|MERGE_RESOLUTION|>--- conflicted
+++ resolved
@@ -40,65 +40,26 @@
      */
     private $attributeLoader;
 
-    /**
-     * @inheritdoc
-     */
     protected function setUp()
     {
-<<<<<<< HEAD
-        $this->configMock = $this->createMock(Config::class);
-        $this->objectManagerMock = $this->createMock(ObjectManagerInterface::class);
-        $this->entityMock = $this->createMock(AbstractEntity::class);
-        $this->entityTypeMock = $this->createMock(Type::class);
-=======
-        $this->configMock = $this->getMockBuilder(Config::class)->disableOriginalConstructor()->getMock();
+        $this->configMock = $this->createMock(Config::class, [], [], '', false);
         $this->objectManagerMock = $this->getMockBuilder(ObjectManagerInterface::class)
             ->setMethods(['create'])
-            ->disableOriginalConstructor()->getMockForAbstractClass();
-        $this->entityMock = $this->getMockBuilder(AbstractEntity::class)->disableOriginalConstructor()->getMock();
-        $this->entityTypeMock = $this->getMockBuilder(Type::class)->disableOriginalConstructor()->getMock();
->>>>>>> 4e4039f7
+            ->disableOriginalConstructor()
+            ->getMockForAbstractClass();
+        $this->entityMock = $this->createMock(AbstractEntity::class, [], [], '', false);
+        $this->entityTypeMock = $this->createMock(Type::class, [], [], '', false);
         $this->attributeLoader = new AttributeLoader(
             $this->configMock,
             $this->objectManagerMock
         );
     }
 
-    /**
-     * Test for loadAllAttributes method.
-     *
-     * @return void
-     */
     public function testLoadAllAttributes()
     {
         $attributeCode = 'bar';
         $entityTypeId = 1;
         $dataObject = new DataObject();
-<<<<<<< HEAD
-        $this->entityMock->expects($this->any())
-            ->method('getEntityType')
-            ->willReturn($this->entityTypeMock);
-
-        $this->entityMock->expects($this->once())
-            ->method('getDefaultAttributes')
-            ->willReturn($defaultAttributes);
-        $this->entityTypeMock->expects($this->any())
-            ->method('getId')
-            ->willReturn($entityTypeId);
-        $attributeMock = $this->createPartialMock(\Magento\Eav\Model\Attribute::class, [
-                'setAttributeCode',
-                'setBackendType',
-                'setIsGlobal',
-                'setEntityType',
-                'setEntityTypeId'
-            ]);
-        $this->configMock->expects($this->once())
-            ->method('getEntityAttributes')
-            ->willReturn(['bar' => $attributeMock]);
-        $this->entityMock->expects($this->once())
-            ->method('addAttribute')
-            ->with($attributeMock);
-=======
         $this->entityMock->expects($this->atLeastOnce())->method('getEntityType')->willReturn($this->entityTypeMock);
         $this->entityMock->expects($this->once())->method('getDefaultAttributes')->willReturn([$attributeCode]);
         $this->entityTypeMock->expects($this->atLeastOnce())->method('getId')->willReturn($entityTypeId);
@@ -118,31 +79,21 @@
         $attributeMock->expects($this->once())->method('setEntityType')->with($this->entityTypeMock)->willReturnSelf();
         $attributeMock->expects($this->once())->method('setEntityTypeId')->with($entityTypeId)->willReturnSelf();
         $this->entityMock->expects($this->once())->method('addAttribute')->with($attributeMock)->willReturnSelf();
->>>>>>> 4e4039f7
         $this->attributeLoader->loadAllAttributes($this->entityMock, $dataObject);
     }
 
-    /**
-     * Test for loadAllAttributes method with attribute codes present in default attributes.
-     *
-     * @return void
-     */
     public function testLoadAllAttributesAttributeCodesPresentInDefaultAttributes()
     {
-<<<<<<< HEAD
-        $attributeMock = $this->createPartialMock(\Magento\Eav\Model\Attribute::class, [
+        $attributeMock = $this->createPartialMock(\Magento\Eav\Model\Attribute::class,
+            [
                 'setAttributeCode',
                 'setBackendType',
                 'setIsGlobal',
                 'setEntityType',
                 'setEntityTypeId'
-            ]);
-        $attributeCodes = ['bar'=>$attributeMock];
-=======
-        $attributeMock = $this->getMockBuilder(\Magento\Eav\Model\Attribute::class)
-            ->disableOriginalConstructor()->getMock();
+            ]
+        );
         $attributeCodes = ['bar' => $attributeMock];
->>>>>>> 4e4039f7
         $defaultAttributes = ['bar'];
         $dataObject = new DataObject();
         $this->entityMock->expects($this->once())->method('getEntityType')->willReturn($this->entityTypeMock);
