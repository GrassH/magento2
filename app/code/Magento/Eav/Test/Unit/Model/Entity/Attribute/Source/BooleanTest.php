--- conflicted
+++ resolved
@@ -37,13 +37,13 @@
             ['getAttributeCode', '__wakeup']
         );
 
-        $abstractAttributeMock->expects($this->any())->method('getAttributeCode')->willReturn('code');
+        $abstractAttributeMock->expects($this->any())->method('getAttributeCode')->will($this->returnValue('code'));
 
         $this->_model->setAttribute($abstractAttributeMock);
 
         $flatColumns = $this->_model->getFlatColumns();
 
-        $this->assertIsArray($flatColumns, 'FlatColumns must be an array value');
+        $this->assertTrue(is_array($flatColumns), 'FlatColumns must be an array value');
         $this->assertTrue(!empty($flatColumns), 'FlatColumns must be not empty');
         foreach ($flatColumns as $result) {
             $this->assertArrayHasKey('unsigned', $result, 'FlatColumns must have "unsigned" column');
@@ -72,7 +72,7 @@
         $expectedOrder
     ) {
         $attributeMock = $this->getAttributeMock();
-        $attributeMock->expects($this->any())->method('isScopeGlobal')->willReturn($isScopeGlobal);
+        $attributeMock->expects($this->any())->method('isScopeGlobal')->will($this->returnValue($isScopeGlobal));
 
         $entity = $this->getMockBuilder(AbstractEntity::class)
             ->disableOriginalConstructor()
@@ -84,11 +84,11 @@
         $selectMock = $this->createMock(Select::class);
 
         $collectionMock = $this->getCollectionMock();
-        $collectionMock->expects($this->any())->method('getSelect')->willReturn($selectMock);
+        $collectionMock->expects($this->any())->method('getSelect')->will($this->returnValue($selectMock));
 
         foreach ($expectedJoinCondition as $step => $data) {
             $selectMock->expects($this->at($step))->method('joinLeft')
-                ->with($data['requisites'], $data['condition'], [])->willReturnSelf();
+                ->with($data['requisites'], $data['condition'], [])->will($this->returnSelf());
         }
 
         $selectMock->expects($this->once())->method('order')->with($expectedOrder);
@@ -165,11 +165,7 @@
     }
 
     /**
-<<<<<<< HEAD
-     * @return \PHPUnit\Framework\MockObject\MockObject
-=======
      * @return MockObject
->>>>>>> b2f063af
      */
     protected function getCollectionMock()
     {
@@ -181,18 +177,14 @@
 
         $connectionMock = $this->createPartialMock(Mysql::class, ['method']);
 
-        $collectionMock->expects($this->any())->method('getConnection')->willReturn($connectionMock);
-        $collectionMock->expects($this->any())->method('getStoreId')->willReturn('12');
+        $collectionMock->expects($this->any())->method('getConnection')->will($this->returnValue($connectionMock));
+        $collectionMock->expects($this->any())->method('getStoreId')->will($this->returnValue('12'));
 
         return $collectionMock;
     }
 
     /**
-<<<<<<< HEAD
-     * @return \PHPUnit\Framework\MockObject\MockObject
-=======
      * @return MockObject
->>>>>>> b2f063af
      */
     protected function getAttributeMock()
     {
@@ -203,10 +195,10 @@
         );
         $backendMock = $this->createMock(AbstractBackend::class);
 
-        $attributeMock->expects($this->any())->method('getAttributeCode')->willReturn('code');
-        $attributeMock->expects($this->any())->method('getId')->willReturn('123');
-        $attributeMock->expects($this->any())->method('getBackend')->willReturn($backendMock);
-        $backendMock->expects($this->any())->method('getTable')->willReturn('table');
+        $attributeMock->expects($this->any())->method('getAttributeCode')->will($this->returnValue('code'));
+        $attributeMock->expects($this->any())->method('getId')->will($this->returnValue('123'));
+        $attributeMock->expects($this->any())->method('getBackend')->will($this->returnValue($backendMock));
+        $backendMock->expects($this->any())->method('getTable')->will($this->returnValue('table'));
 
         return $attributeMock;
     }
