<?php
/**
 * Copyright © 2016 Magento. All rights reserved.
 * See COPYING.txt for license details.
 */

// @codingStandardsIgnoreFile

namespace Magento\Eav\Test\Unit\Model\Entity\Attribute\Source;

use Magento\Eav\Model\Entity\AbstractEntity;
use Magento\Framework\TestFramework\Unit\Helper\ObjectManager;

class BooleanTest extends \PHPUnit_Framework_TestCase
{
    /**
     * @var \Magento\Eav\Model\Entity\Attribute\Source\Boolean
     */
    protected $_model;

    protected function setUp()
    {
        $objectManager = new ObjectManager($this);
        $this->_model = $objectManager->getObject(\Magento\Eav\Model\Entity\Attribute\Source\Boolean::class);
    }

    public function testGetFlatColumns()
    {
        $abstractAttributeMock = $this->getMock(
            \Magento\Eav\Model\Entity\Attribute\AbstractAttribute::class,
            ['getAttributeCode', '__wakeup'],
            [],
            '',
            false
        );

        $abstractAttributeMock->expects($this->any())->method('getAttributeCode')->will($this->returnValue('code'));

        $this->_model->setAttribute($abstractAttributeMock);

        $flatColumns = $this->_model->getFlatColumns();

        $this->assertTrue(is_array($flatColumns), 'FlatColumns must be an array value');
        $this->assertTrue(!empty($flatColumns), 'FlatColumns must be not empty');
        foreach ($flatColumns as $result) {
            $this->assertArrayHasKey('unsigned', $result, 'FlatColumns must have "unsigned" column');
            $this->assertArrayHasKey('default', $result, 'FlatColumns must have "default" column');
            $this->assertArrayHasKey('extra', $result, 'FlatColumns must have "extra" column');
            $this->assertArrayHasKey('type', $result, 'FlatColumns must have "type" column');
            $this->assertArrayHasKey('nullable', $result, 'FlatColumns must have "nullable" column');
            $this->assertArrayHasKey('comment', $result, 'FlatColumns must have "comment" column');
            $this->assertArrayHasKey('length', $result, 'FlatColumns must have "length" column');
        }
    }

    /**
     * @covers \Magento\Eav\Model\Entity\Attribute\Source\Boolean::addValueSortToCollection
     *
     * @dataProvider addValueSortToCollectionDataProvider
     * @param string $direction
     * @param bool $isScopeGlobal
     * @param array $expectedJoinCondition
     * @param string $expectedOrder
     */
    public function testAddValueSortToCollection(
        $direction, $isScopeGlobal, $expectedJoinCondition, $expectedOrder
    ) {
        $attributeMock = $this->getAttributeMock();
        $attributeMock->expects($this->any())->method('isScopeGlobal')->will($this->returnValue($isScopeGlobal));

<<<<<<< HEAD
        $selectMock = $this->getMock(\Magento\Framework\DB\Select::class, [], [], '', false);
=======
        $entity = $this->getMockBuilder(AbstractEntity::class)
            ->disableOriginalConstructor()
            ->setMethods(['getLinkField'])
            ->getMockForAbstractClass();
        $entity->expects($this->once())->method('getLinkField')->willReturn('entity_id');
        $attributeMock->expects($this->once())->method('getEntity')->willReturn($entity);

        $selectMock = $this->getMock('\Magento\Framework\DB\Select', [], [], '', false);
>>>>>>> f5539378

        $collectionMock = $this->getCollectionMock();
        $collectionMock->expects($this->any())->method('getSelect')->will($this->returnValue($selectMock));

        foreach ($expectedJoinCondition as $step => $data) {
            $selectMock->expects($this->at($step))->method('joinLeft')
                ->with($data['requisites'], $data['condition'], [])->will($this->returnSelf());
        }

        $selectMock->expects($this->once())->method('order')->with($expectedOrder);

        $this->_model->setAttribute($attributeMock);
        $this->_model->addValueSortToCollection($collectionMock, $direction);
    }

    /**
     * @return array
     */
    public function addValueSortToCollectionDataProvider()
    {
        return  [
            [
                'direction' => 'ASC',
                'isScopeGlobal' => false,
                'expectedJoinCondition' => [
                    0 => [
                        'requisites' => ['code_t1' => "table"],
                        'condition' =>
                            "e.entity_id=code_t1.entity_id AND code_t1.attribute_id='123' AND code_t1.store_id='0'",
                    ],
                    1 => [
                        'requisites' => ['code_t2' => "table"],
                        'condition' =>
                            "e.entity_id=code_t2.entity_id AND code_t2.attribute_id='123' AND code_t2.store_id='12'",
                    ],
                ],
                'expectedOrder' => 'IF(code_t2.value_id > 0, code_t2.value, code_t1.value) ASC',
            ],
            [
                'direction' => 'DESC',
                'isScopeGlobal' => false,
                'expectedJoinCondition' => [
                    0 => [
                        'requisites' => ['code_t1' => "table"],
                        'condition' =>
                            "e.entity_id=code_t1.entity_id AND code_t1.attribute_id='123' AND code_t1.store_id='0'",
                    ],
                    1 => [
                        'requisites' => ['code_t2' => "table"],
                        'condition' =>
                            "e.entity_id=code_t2.entity_id AND code_t2.attribute_id='123' AND code_t2.store_id='12'",
                    ],
                ],
                'expectedOrder' => 'IF(code_t2.value_id > 0, code_t2.value, code_t1.value) DESC',
            ],
            [
                'direction' => 'DESC',
                'isScopeGlobal' => true,
                'expectedJoinCondition' => [
                    0 => [
                        'requisites' => ['code_t' => "table"],
                        'condition' =>
                            "e.entity_id=code_t.entity_id AND code_t.attribute_id='123' AND code_t.store_id='0'",
                    ],
                ],
                'expectedOrder' => 'code_t.value DESC',
            ],
            [
                'direction' => 'ASC',
                'isScopeGlobal' => true,
                'expectedJoinCondition' => [
                    0 => [
                        'requisites' => ['code_t' => "table"],
                        'condition' =>
                            "e.entity_id=code_t.entity_id AND code_t.attribute_id='123' AND code_t.store_id='0'",
                    ],
                ],
                'expectedOrder' => 'code_t.value ASC',
            ],
        ];
    }

    /**
     * @return \PHPUnit_Framework_MockObject_MockObject
     */
    protected function getCollectionMock()
    {
        $collectionMethods = ['getSelect', 'getStoreId', 'getConnection'];
        $collectionMock = $this->getMock(
            \Magento\Eav\Model\Entity\Collection\AbstractCollection::class, $collectionMethods, [], '', false
        );

        $connectionMock = $this->getMock(\Magento\Framework\DB\Adapter\Pdo\Mysql::class, ['method'], [], '', false);

        $collectionMock->expects($this->any())->method('getConnection')->will($this->returnValue($connectionMock));
        $collectionMock->expects($this->any())->method('getStoreId')->will($this->returnValue('12'));

        return $collectionMock;
    }

    /**
     * @return \PHPUnit_Framework_MockObject_MockObject
     */
    protected function getAttributeMock()
    {
        $attributeMockMethods = ['getAttributeCode', 'getId', 'getBackend', 'isScopeGlobal', '__wakeup' , 'getEntity'];
        $attributeMock = $this->getMock(
            \Magento\Eav\Model\Entity\Attribute\AbstractAttribute::class,
            $attributeMockMethods,
            [],
            '',
            false
        );
        $backendMock = $this->getMock(
            \Magento\Eav\Model\Entity\Attribute\Backend\AbstractBackend::class,
            [],
            [],
            '',
            false
        );

        $attributeMock->expects($this->any())->method('getAttributeCode')->will($this->returnValue('code'));
        $attributeMock->expects($this->any())->method('getId')->will($this->returnValue('123'));
        $attributeMock->expects($this->any())->method('getBackend')->will($this->returnValue($backendMock));
        $backendMock->expects($this->any())->method('getTable')->will($this->returnValue('table'));

        return $attributeMock;
    }
}<|MERGE_RESOLUTION|>--- conflicted
+++ resolved
@@ -68,9 +68,6 @@
         $attributeMock = $this->getAttributeMock();
         $attributeMock->expects($this->any())->method('isScopeGlobal')->will($this->returnValue($isScopeGlobal));
 
-<<<<<<< HEAD
-        $selectMock = $this->getMock(\Magento\Framework\DB\Select::class, [], [], '', false);
-=======
         $entity = $this->getMockBuilder(AbstractEntity::class)
             ->disableOriginalConstructor()
             ->setMethods(['getLinkField'])
@@ -78,8 +75,7 @@
         $entity->expects($this->once())->method('getLinkField')->willReturn('entity_id');
         $attributeMock->expects($this->once())->method('getEntity')->willReturn($entity);
 
-        $selectMock = $this->getMock('\Magento\Framework\DB\Select', [], [], '', false);
->>>>>>> f5539378
+        $selectMock = $this->getMock(\Magento\Framework\DB\Select::class, [], [], '', false);
 
         $collectionMock = $this->getCollectionMock();
         $collectionMock->expects($this->any())->method('getSelect')->will($this->returnValue($selectMock));
