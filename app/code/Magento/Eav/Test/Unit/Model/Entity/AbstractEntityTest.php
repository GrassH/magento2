<?php declare(strict_types=1);
/**
 * Copyright © Magento, Inc. All rights reserved.
 * See COPYING.txt for license details.
 */
namespace Magento\Eav\Test\Unit\Model\Entity;

use Magento\Catalog\Model\Product;
use Magento\Eav\Model\Config;
use Magento\Eav\Model\Entity\AbstractEntity;
use Magento\Eav\Model\Entity\Attribute;
use Magento\Eav\Model\Entity\Attribute\AbstractAttribute;
use Magento\Eav\Model\Entity\Attribute\Backend\AbstractBackend;
use Magento\Framework\DataObject;
use Magento\Framework\DB\Adapter\AdapterInterface;
use Magento\Framework\DB\Adapter\DuplicateException;
use Magento\Framework\DB\Adapter\Pdo\Mysql;
use Magento\Framework\DB\Select;
use Magento\Framework\Model\AbstractModel;
use Magento\Framework\TestFramework\Unit\Helper\ObjectManager;
use PHPUnit\Framework\MockObject\MockObject;
use PHPUnit\Framework\TestCase;

/**
 * @SuppressWarnings(PHPMD.CouplingBetweenObjects)
 */
class AbstractEntityTest extends TestCase
{
    /**
     * Entity model to be tested
<<<<<<< HEAD
     * @var AbstractEntity|\PHPUnit\Framework\MockObject\MockObject
=======
     * @var AbstractEntity|MockObject
>>>>>>> b2f063af
     */
    protected $_model;

    /** @var  Config */
    protected $eavConfig;

    protected function setUp(): void
    {
        $objectManager = new ObjectManager($this);
        $this->eavConfig = $this->createMock(Config::class);
        $arguments =  $objectManager->getConstructArguments(
            AbstractEntity::class,
            ['eavConfig' => $this->eavConfig]
        );
        $this->_model = $this->getMockForAbstractClass(
            AbstractEntity::class,
            $arguments
        );
    }

    protected function tearDown(): void
    {
        $this->_model = null;
    }

    /**
     * @param array $attribute1Sort
     * @param array $attribute2Sort
     * @param float $expected
     *
     * @dataProvider compareAttributesDataProvider
     */
    public function testCompareAttributes($attribute1Sort, $attribute2Sort, $expected)
    {
        $attribute1 = $this->createPartialMock(Attribute::class, ['__wakeup']);
        $attribute1->setAttributeSetInfo([0 => $attribute1Sort]);
        $attribute2 = $this->createPartialMock(Attribute::class, ['__wakeup']);
        $attribute2->setAttributeSetInfo([0 => $attribute2Sort]);
        $this->assertEquals($expected, $this->_model->attributesCompare($attribute1, $attribute2));
    }

    /**
     * @return array
     */
    public static function compareAttributesDataProvider()
    {
        return [
            'attribute1 bigger than attribute2' => [
                'attribute1Sort' => ['group_sort' => 7, 'sort' => 5],
                'attribute2Sort' => ['group_sort' => 5, 'sort' => 10],
                'expected' => 1,
            ],
            'attribute1 smaller than attribute2' => [
                'attribute1Sort' => ['group_sort' => 7, 'sort' => 5],
                'attribute2Sort' => ['group_sort' => 7, 'sort' => 10],
                'expected' => -1,
            ],
            'attribute1 equals to attribute2' => [
                'attribute1Sort' => ['group_sort' => 7, 'sort' => 5],
                'attribute2Sort' => ['group_sort' => 7, 'sort' => 5],
                'expected' => 0,
            ]
        ];
    }

    /**
     * Get attribute list
     *
     * @return array
     */
    protected function _getAttributes()
    {
        $attributes = [];
        $codes = ['entity_type_id', 'attribute_set_id', 'created_at', 'updated_at', 'parent_id', 'increment_id'];
        foreach ($codes as $code) {
            $mock = $this->createPartialMock(
                AbstractAttribute::class,
                ['getBackend', 'getBackendTable', '__wakeup']
            );
            $mock->setAttributeId($code);

            /** @var $backendModel \Magento\Eav\Model\Entity\Attribute\Backend\AbstractBackend */
            $backendModel = $this->createPartialMock(
                AbstractBackend::class,
                ['getBackend', 'getBackendTable']
            );

            $backendModel->setAttribute($mock);

            $mock->expects($this->any())->method('getBackend')->willReturn($backendModel);

            $mock->expects($this->any())->method('getBackendTable')->willReturn($code . '_table');

            $attributes[$code] = $mock;
        }
        return $attributes;
    }

    /**
     * Get adapter mock
     *
<<<<<<< HEAD
     * @return \PHPUnit\Framework\MockObject\MockObject|\Magento\Framework\DB\Adapter\Pdo\Mysql
=======
     * @return MockObject|Mysql
>>>>>>> b2f063af
     */
    protected function _getConnectionMock()
    {
        $connection = $this->createPartialMock(Mysql::class, [
                'describeTable',
                'getIndexList',
                'lastInsertId',
                'insert',
                'prepareColumnValue',
                'select',
                'query',
                'delete'
            ]);
        $statement = $this->createPartialMock(
            \Zend_Db_Statement::class,
            ['closeCursor', 'columnCount', 'errorCode', 'errorInfo', 'fetch', 'nextRowset', 'rowCount']
        );

        $select = $this->createMock(Select::class);
        $select->expects($this->any())
            ->method('from')
            ->willReturnSelf();

        $connection->expects($this->any())->method('query')->willReturn($statement);

        $connection->expects(
            $this->any()
        )->method(
            'describeTable'
        )->willReturn(
            ['value' => ['test']]
        );

        $connection->expects($this->any())->method('prepareColumnValue')->willReturnArgument(2);

        $connection->expects(
            $this->once()
        )->method(
            'delete'
        )->with(
            $this->equalTo('test_table')
        )->willReturn(
            true
        );

        $connection->expects($this->any())
            ->method('select')
            ->willReturn($select);

        $connection->expects($this->any())
            ->method('getIndexList')
            ->willReturn(
                [
                    'PK_ENTITYTABLE' => [
                        'COLUMNS_LIST' => [
                            'entity_id'
                        ]
                    ]
                ]
            );

        return $connection;
    }

    /**
     * Get attribute mock
     *
     * @param string $attributeCode
     * @param int $attributeSetId
<<<<<<< HEAD
     * @return \PHPUnit\Framework\MockObject\MockObject|\Magento\Eav\Model\Entity\Attribute\AbstractAttribute
=======
     * @return MockObject|AbstractAttribute
>>>>>>> b2f063af
     */
    protected function _getAttributeMock($attributeCode, $attributeSetId)
    {
        $attribute = $this->createPartialMock(
            AbstractAttribute::class,
            ['getBackend', 'getBackendTable', 'isInSet', 'getApplyTo', 'getAttributeCode', '__wakeup']
        );
        $attribute->setAttributeId($attributeCode);

        $attribute->expects(
            $this->any()
        )->method(
            'getBackendTable'
        )->willReturn(
            $attributeCode . '_table'
        );

        $attribute->expects(
            $this->any()
        )->method(
            'isInSet'
        )->with(
            $this->equalTo($attributeSetId)
        )->willReturn(
            false
        );

        $attribute->expects($this->any())->method('getAttributeCode')->willReturn($attributeCode);

        return $attribute;
    }

    /**
     * @param string $attributeCode
     * @param int $attributeSetId
     * @param array $productData
     * @param array $productOrigData
     *
     * @dataProvider productAttributesDataProvider
     */
    public function testSave($attributeCode, $attributeSetId, $productData, $productOrigData)
    {
        $object = $this->createPartialMock(
            Product::class,
            ['getOrigData', '__wakeup', 'beforeSave', 'afterSave', 'validateBeforeSave']
        );
        $object->setEntityTypeId(1);
        foreach ($productData as $key => $value) {
            $object->setData($key, $value);
        }
        $object->expects($this->any())->method('getOrigData')->willReturn($productOrigData);

        $entityType = new DataObject();
        $entityType->setEntityTypeCode('test');
        $entityType->setEntityTypeId(0);
        $entityType->setEntityTable('table');

        $attributes = $this->_getAttributes();

        $attribute = $this->_getAttributeMock($attributeCode, $attributeSetId);

        /** @var $backendModel \Magento\Eav\Model\Entity\Attribute\Backend\AbstractBackend */
        $backendModel = $this->createPartialMock(
            AbstractBackend::class,
            [
                'getBackend',
                'getBackendTable',
                'getAffectedFields',
                'isStatic',
                'getEntityValueId',
            ]
        );

        $backendModel->expects(
            $this->once()
        )->method(
            'getAffectedFields'
        )->willReturn(
            ['test_table' => [['value_id' => 0, 'attribute_id' => $attributeCode]]]
        );

        $backendModel->expects($this->any())->method('isStatic')->willReturn(false);

        $backendModel->expects($this->never())->method('getEntityValueId');

        $backendModel->setAttribute($attribute);
        $attribute->expects($this->any())->method('getBackend')->willReturn($backendModel);
        $attribute->setId(222);
        $attributes[$attributeCode] = $attribute;
        $eavConfig = $this->getMockBuilder(Config::class)
            ->disableOriginalConstructor()
            ->getMock();
        $objectManager = new ObjectManager($this);
        $this->eavConfig = $this->createMock(Config::class);
        $arguments =  $objectManager->getConstructArguments(
            AbstractEntity::class,
            [
                'eavConfig' => $eavConfig,
                'data' => [
                    'type' => $entityType,
                    'entityTable' => 'entityTable',
                    'attributesByCode' => $attributes
                ]
            ]
        );
<<<<<<< HEAD
        /** @var $model AbstractEntity|\PHPUnit\Framework\MockObject\MockObject */
=======
        /** @var $model AbstractEntity|MockObject */
>>>>>>> b2f063af
        $model = $this->getMockBuilder(AbstractEntity::class)
            ->setConstructorArgs($arguments)
            ->setMethods(['_getValue', 'beginTransaction', 'commit', 'rollback', 'getConnection'])
            ->getMock();
        $model->expects($this->any())->method('_getValue')->willReturn($eavConfig);
        $model->expects($this->any())->method('getConnection')->willReturn($this->_getConnectionMock());

        $eavConfig->expects($this->any())->method('getAttribute')->willReturnCallback(
            
                function ($entityType, $attributeCode) use ($attributes) {
                    return $entityType && isset($attributes[$attributeCode]) ? $attributes[$attributeCode] : null;
                }
            
        );
        $model->isPartialSave(true);
        $model->save($object);
    }

    /**
     * @return array
     */
    public function productAttributesDataProvider()
    {
        $attributeSetId = 10;
        return [
            [
                'test_attr',
                $attributeSetId,
                [
                    'test_attr' => 'test_attr',
                    'attribute_set_id' => $attributeSetId,
                    'entity_id' => null,
                    'store_id' => 1
                ],
                null,
            ],
            [
                'test_attr',
                $attributeSetId,
                [
                    'test_attr' => 'test_attr',
                    'attribute_set_id' => $attributeSetId,
                    'entity_id' => 12345,
                    'store_id' => 1
                ],
                ['test_attr' => 'test_attr']
            ],
            [
                'test_attr',
                $attributeSetId,
                ['test_attr' => '99.99', 'attribute_set_id' => $attributeSetId, 'entity_id' => 12345, 'store_id' => 1],
                ['test_attr' => '99.9900']
            ]
        ];
    }

<<<<<<< HEAD
    /**
     */
    public function testDuplicateExceptionProcessingOnSave()
    {
        $this->expectException(\Magento\Framework\Exception\AlreadyExistsException::class);

        $connection = $this->getMockForAbstractClass(AdapterInterface::class);
        $connection->expects($this->once())->method('rollback');

        /** @var AbstractEntity|\PHPUnit\Framework\MockObject\MockObject $model */
=======
    public function testDuplicateExceptionProcessingOnSave()
    {
        $this->expectException('Magento\Framework\Exception\AlreadyExistsException');
        $connection = $this->createMock(AdapterInterface::class);
        $connection->expects($this->once())->method('rollback');

        /** @var AbstractEntity|MockObject $model */
>>>>>>> b2f063af
        $model = $this->getMockBuilder(AbstractEntity::class)
            ->disableOriginalConstructor()
            ->setMethods(['getConnection'])
            ->getMockForAbstractClass();
        $model->expects($this->any())->method('getConnection')->willReturn($connection);

<<<<<<< HEAD
        /** @var AbstractModel|\PHPUnit\Framework\MockObject\MockObject $object */
=======
        /** @var AbstractModel|MockObject $object */
>>>>>>> b2f063af
        $object = $this->getMockBuilder(AbstractModel::class)
            ->disableOriginalConstructor()
            ->getMock();
        $object->expects($this->once())->method('hasDataChanges')->willReturn(true);
        $object->expects($this->once())->method('beforeSave')->willThrowException(new DuplicateException());
        $object->expects($this->once())->method('setHasDataChanges')->with(true);

        $model->save($object);
    }
}<|MERGE_RESOLUTION|>--- conflicted
+++ resolved
@@ -28,11 +28,7 @@
 {
     /**
      * Entity model to be tested
-<<<<<<< HEAD
-     * @var AbstractEntity|\PHPUnit\Framework\MockObject\MockObject
-=======
      * @var AbstractEntity|MockObject
->>>>>>> b2f063af
      */
     protected $_model;
 
@@ -122,9 +118,9 @@
 
             $backendModel->setAttribute($mock);
 
-            $mock->expects($this->any())->method('getBackend')->willReturn($backendModel);
-
-            $mock->expects($this->any())->method('getBackendTable')->willReturn($code . '_table');
+            $mock->expects($this->any())->method('getBackend')->will($this->returnValue($backendModel));
+
+            $mock->expects($this->any())->method('getBackendTable')->will($this->returnValue($code . '_table'));
 
             $attributes[$code] = $mock;
         }
@@ -134,11 +130,7 @@
     /**
      * Get adapter mock
      *
-<<<<<<< HEAD
-     * @return \PHPUnit\Framework\MockObject\MockObject|\Magento\Framework\DB\Adapter\Pdo\Mysql
-=======
      * @return MockObject|Mysql
->>>>>>> b2f063af
      */
     protected function _getConnectionMock()
     {
@@ -162,17 +154,17 @@
             ->method('from')
             ->willReturnSelf();
 
-        $connection->expects($this->any())->method('query')->willReturn($statement);
+        $connection->expects($this->any())->method('query')->will($this->returnValue($statement));
 
         $connection->expects(
             $this->any()
         )->method(
             'describeTable'
-        )->willReturn(
-            ['value' => ['test']]
-        );
-
-        $connection->expects($this->any())->method('prepareColumnValue')->willReturnArgument(2);
+        )->will(
+            $this->returnValue(['value' => ['test']])
+        );
+
+        $connection->expects($this->any())->method('prepareColumnValue')->will($this->returnArgument(2));
 
         $connection->expects(
             $this->once()
@@ -180,8 +172,8 @@
             'delete'
         )->with(
             $this->equalTo('test_table')
-        )->willReturn(
-            true
+        )->will(
+            $this->returnValue(true)
         );
 
         $connection->expects($this->any())
@@ -208,11 +200,7 @@
      *
      * @param string $attributeCode
      * @param int $attributeSetId
-<<<<<<< HEAD
-     * @return \PHPUnit\Framework\MockObject\MockObject|\Magento\Eav\Model\Entity\Attribute\AbstractAttribute
-=======
      * @return MockObject|AbstractAttribute
->>>>>>> b2f063af
      */
     protected function _getAttributeMock($attributeCode, $attributeSetId)
     {
@@ -226,8 +214,8 @@
             $this->any()
         )->method(
             'getBackendTable'
-        )->willReturn(
-            $attributeCode . '_table'
+        )->will(
+            $this->returnValue($attributeCode . '_table')
         );
 
         $attribute->expects(
@@ -236,11 +224,11 @@
             'isInSet'
         )->with(
             $this->equalTo($attributeSetId)
-        )->willReturn(
-            false
-        );
-
-        $attribute->expects($this->any())->method('getAttributeCode')->willReturn($attributeCode);
+        )->will(
+            $this->returnValue(false)
+        );
+
+        $attribute->expects($this->any())->method('getAttributeCode')->will($this->returnValue($attributeCode));
 
         return $attribute;
     }
@@ -263,7 +251,7 @@
         foreach ($productData as $key => $value) {
             $object->setData($key, $value);
         }
-        $object->expects($this->any())->method('getOrigData')->willReturn($productOrigData);
+        $object->expects($this->any())->method('getOrigData')->will($this->returnValue($productOrigData));
 
         $entityType = new DataObject();
         $entityType->setEntityTypeCode('test');
@@ -290,16 +278,16 @@
             $this->once()
         )->method(
             'getAffectedFields'
-        )->willReturn(
-            ['test_table' => [['value_id' => 0, 'attribute_id' => $attributeCode]]]
-        );
-
-        $backendModel->expects($this->any())->method('isStatic')->willReturn(false);
+        )->will(
+            $this->returnValue(['test_table' => [['value_id' => 0, 'attribute_id' => $attributeCode]]])
+        );
+
+        $backendModel->expects($this->any())->method('isStatic')->will($this->returnValue(false));
 
         $backendModel->expects($this->never())->method('getEntityValueId');
 
         $backendModel->setAttribute($attribute);
-        $attribute->expects($this->any())->method('getBackend')->willReturn($backendModel);
+        $attribute->expects($this->any())->method('getBackend')->will($this->returnValue($backendModel));
         $attribute->setId(222);
         $attributes[$attributeCode] = $attribute;
         $eavConfig = $this->getMockBuilder(Config::class)
@@ -318,24 +306,20 @@
                 ]
             ]
         );
-<<<<<<< HEAD
-        /** @var $model AbstractEntity|\PHPUnit\Framework\MockObject\MockObject */
-=======
         /** @var $model AbstractEntity|MockObject */
->>>>>>> b2f063af
         $model = $this->getMockBuilder(AbstractEntity::class)
             ->setConstructorArgs($arguments)
             ->setMethods(['_getValue', 'beginTransaction', 'commit', 'rollback', 'getConnection'])
             ->getMock();
-        $model->expects($this->any())->method('_getValue')->willReturn($eavConfig);
-        $model->expects($this->any())->method('getConnection')->willReturn($this->_getConnectionMock());
-
-        $eavConfig->expects($this->any())->method('getAttribute')->willReturnCallback(
-            
+        $model->expects($this->any())->method('_getValue')->will($this->returnValue($eavConfig));
+        $model->expects($this->any())->method('getConnection')->will($this->returnValue($this->_getConnectionMock()));
+
+        $eavConfig->expects($this->any())->method('getAttribute')->will(
+            $this->returnCallback(
                 function ($entityType, $attributeCode) use ($attributes) {
                     return $entityType && isset($attributes[$attributeCode]) ? $attributes[$attributeCode] : null;
                 }
-            
+            )
         );
         $model->isPartialSave(true);
         $model->save($object);
@@ -379,18 +363,6 @@
         ];
     }
 
-<<<<<<< HEAD
-    /**
-     */
-    public function testDuplicateExceptionProcessingOnSave()
-    {
-        $this->expectException(\Magento\Framework\Exception\AlreadyExistsException::class);
-
-        $connection = $this->getMockForAbstractClass(AdapterInterface::class);
-        $connection->expects($this->once())->method('rollback');
-
-        /** @var AbstractEntity|\PHPUnit\Framework\MockObject\MockObject $model */
-=======
     public function testDuplicateExceptionProcessingOnSave()
     {
         $this->expectException('Magento\Framework\Exception\AlreadyExistsException');
@@ -398,18 +370,13 @@
         $connection->expects($this->once())->method('rollback');
 
         /** @var AbstractEntity|MockObject $model */
->>>>>>> b2f063af
         $model = $this->getMockBuilder(AbstractEntity::class)
             ->disableOriginalConstructor()
             ->setMethods(['getConnection'])
             ->getMockForAbstractClass();
         $model->expects($this->any())->method('getConnection')->willReturn($connection);
 
-<<<<<<< HEAD
-        /** @var AbstractModel|\PHPUnit\Framework\MockObject\MockObject $object */
-=======
         /** @var AbstractModel|MockObject $object */
->>>>>>> b2f063af
         $object = $this->getMockBuilder(AbstractModel::class)
             ->disableOriginalConstructor()
             ->getMock();
