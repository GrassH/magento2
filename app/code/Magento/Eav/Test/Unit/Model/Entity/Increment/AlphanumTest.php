--- conflicted
+++ resolved
@@ -57,20 +57,10 @@
         ];
     }
 
-<<<<<<< HEAD
-    /**
-     */
-    public function testGetNextIdThrowsExceptionIfIdContainsNotAllowedCharacters()
-    {
-        $this->expectException(\Magento\Framework\Exception\LocalizedException::class);
-        $this->expectExceptionMessage('Invalid character encountered in increment ID: ---wrong-id---');
-
-=======
     public function testGetNextIdThrowsExceptionIfIdContainsNotAllowedCharacters()
     {
         $this->expectException('Magento\Framework\Exception\LocalizedException');
         $this->expectExceptionMessage('Invalid character encountered in increment ID: ---wrong-id---');
->>>>>>> b2f063af
         $this->model->setLastId('---wrong-id---');
         $this->model->setPrefix('prefix');
         $this->model->getNextId();
