--- conflicted
+++ resolved
@@ -24,65 +24,37 @@
     protected $model;
 
     /**
-<<<<<<< HEAD
-     * @var \PHPUnit\Framework\MockObject\MockObject
-=======
      * @var MockObject
->>>>>>> b2f063af
      */
     protected $contextMock;
 
     /**
-<<<<<<< HEAD
-     * @var \PHPUnit\Framework\MockObject\MockObject
-=======
      * @var MockObject
->>>>>>> b2f063af
      */
     protected $registryMock;
 
     /**
-<<<<<<< HEAD
-     * @var \PHPUnit\Framework\MockObject\MockObject
-=======
      * @var MockObject
->>>>>>> b2f063af
      */
     protected $attrFactoryMock;
 
     /**
-<<<<<<< HEAD
-     * @var \PHPUnit\Framework\MockObject\MockObject
-=======
      * @var MockObject
->>>>>>> b2f063af
      */
     protected $attrSetFactoryMock;
 
     /**
-<<<<<<< HEAD
-     * @var \PHPUnit\Framework\MockObject\MockObject
-=======
      * @var MockObject
->>>>>>> b2f063af
      */
     protected $storeFactoryMock;
 
     /**
-<<<<<<< HEAD
-     * @var \PHPUnit\Framework\MockObject\MockObject
-=======
      * @var MockObject
->>>>>>> b2f063af
      */
     protected $universalFactoryMock;
 
     /**
-<<<<<<< HEAD
-     * @var \PHPUnit\Framework\MockObject\MockObject
-=======
      * @var MockObject
->>>>>>> b2f063af
      */
     protected $resourceMock;
 
@@ -115,20 +87,10 @@
         );
     }
 
-<<<<<<< HEAD
-    /**
-     */
-    public function testFetchNewIncrementIdRollsBackTransactionAndRethrowsExceptionIfProgramFlowIsInterrupted()
-    {
-        $this->expectException(\Exception::class);
-        $this->expectExceptionMessage('Store instance cannot be created.');
-
-=======
     public function testFetchNewIncrementIdRollsBackTransactionAndRethrowsExceptionIfProgramFlowIsInterrupted()
     {
         $this->expectException('Exception');
         $this->expectExceptionMessage('Store instance cannot be created.');
->>>>>>> b2f063af
         $this->model->setIncrementModel('\IncrementModel');
         $this->resourceMock->expects($this->once())->method('beginTransaction');
         // Interrupt program flow by exception
