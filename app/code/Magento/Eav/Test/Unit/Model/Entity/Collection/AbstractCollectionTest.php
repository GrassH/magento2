<?php declare(strict_types=1);
/**
 * Copyright © Magento, Inc. All rights reserved.
 * See COPYING.txt for license details.
 */
namespace Magento\Eav\Test\Unit\Model\Entity\Collection;

use Magento\Eav\Model\Attribute;
use Magento\Eav\Model\Config;
use Magento\Eav\Model\Entity\AbstractEntity;
use Magento\Eav\Model\ResourceModel\Helper;
use Magento\Framework\App\ResourceConnection;
use Magento\Framework\Data\Collection\Db\FetchStrategyInterface;
use Magento\Framework\Data\Collection\EntityFactory;
use Magento\Framework\DataObject;
use Magento\Framework\DB\Adapter\AdapterInterface;
use Magento\Framework\DB\Select;
use Magento\Framework\DB\Statement\Pdo\Mysql;
use Magento\Framework\Event\ManagerInterface;
use Magento\Framework\Validator\UniversalFactory;
use PHPUnit\Framework\MockObject\MockObject;
use PHPUnit\Framework\TestCase;
use Psr\Log\LoggerInterface;

/**
 * AbstractCollection test
 *
 * Test for AbstractCollection class
 * @SuppressWarnings(PHPMD.CouplingBetweenObjects)
 */
class AbstractCollectionTest extends TestCase
{
    const ATTRIBUTE_CODE = 'any_attribute';
    const ATTRIBUTE_ID_STRING = '15';
    const ATTRIBUTE_ID_INT = 15;

    /**
<<<<<<< HEAD
     * @var AbstractCollectionStub|\PHPUnit\Framework\MockObject\MockObject
=======
     * @var AbstractCollectionStub|MockObject
>>>>>>> b2f063af
     */
    protected $model;

    /**
<<<<<<< HEAD
     * @var \Magento\Framework\Data\Collection\EntityFactory|\PHPUnit\Framework\MockObject\MockObject
=======
     * @var EntityFactory|MockObject
>>>>>>> b2f063af
     */
    protected $coreEntityFactoryMock;

    /**
<<<<<<< HEAD
     * @var \Psr\Log\LoggerInterface|\PHPUnit\Framework\MockObject\MockObject
=======
     * @var LoggerInterface|MockObject
>>>>>>> b2f063af
     */
    protected $loggerMock;

    /**
<<<<<<< HEAD
     * @var \Magento\Framework\Data\Collection\Db\FetchStrategyInterface|\PHPUnit\Framework\MockObject\MockObject
=======
     * @var FetchStrategyInterface|MockObject
>>>>>>> b2f063af
     */
    protected $fetchStrategyMock;

    /**
<<<<<<< HEAD
     * @var \Magento\Framework\Event\ManagerInterface|\PHPUnit\Framework\MockObject\MockObject
=======
     * @var ManagerInterface|MockObject
>>>>>>> b2f063af
     */
    protected $eventManagerMock;

    /**
<<<<<<< HEAD
     * @var \Magento\Eav\Model\Config|\PHPUnit\Framework\MockObject\MockObject
=======
     * @var Config|MockObject
>>>>>>> b2f063af
     */
    protected $configMock;

    /**
<<<<<<< HEAD
     * @var \Magento\Framework\App\ResourceConnection|\PHPUnit\Framework\MockObject\MockObject
=======
     * @var ResourceConnection|MockObject
>>>>>>> b2f063af
     */
    protected $coreResourceMock;

    /**
<<<<<<< HEAD
     * @var \Magento\Eav\Model\EntityFactory|\PHPUnit\Framework\MockObject\MockObject
=======
     * @var \Magento\Eav\Model\EntityFactory|MockObject
>>>>>>> b2f063af
     */
    protected $entityFactoryMock;

    /**
<<<<<<< HEAD
     * @var \Magento\Eav\Model\ResourceModel\Helper|\PHPUnit\Framework\MockObject\MockObject
=======
     * @var Helper|MockObject
>>>>>>> b2f063af
     */
    protected $resourceHelperMock;

    /**
<<<<<<< HEAD
     * @var \Magento\Framework\Validator\UniversalFactory|\PHPUnit\Framework\MockObject\MockObject
=======
     * @var UniversalFactory|MockObject
>>>>>>> b2f063af
     */
    protected $validatorFactoryMock;

    /**
<<<<<<< HEAD
     * @var \Magento\Framework\DB\Statement\Pdo\Mysql|\PHPUnit\Framework\MockObject\MockObject
=======
     * @var Mysql|MockObject
>>>>>>> b2f063af
     */
    protected $statementMock;

    protected function setUp(): void
    {
        $this->coreEntityFactoryMock = $this->createMock(EntityFactory::class);
        $this->loggerMock = $this->createMock(LoggerInterface::class);
        $this->fetchStrategyMock = $this->createMock(
            FetchStrategyInterface::class
        );
        $this->eventManagerMock = $this->createMock(ManagerInterface::class);
        $this->configMock = $this->createMock(Config::class);
        $this->coreResourceMock = $this->createMock(ResourceConnection::class);
        $this->resourceHelperMock = $this->createMock(Helper::class);
        $this->validatorFactoryMock = $this->createMock(UniversalFactory::class);
        $this->entityFactoryMock = $this->createMock(\Magento\Eav\Model\EntityFactory::class);
<<<<<<< HEAD
        /** @var \Magento\Framework\DB\Adapter\AdapterInterface|\PHPUnit\Framework\MockObject\MockObject */
        $connectionMock = $this->createMock(\Magento\Framework\DB\Adapter\Pdo\Mysql::class);
        $this->statementMock = $this->createPartialMock(\Magento\Framework\DB\Statement\Pdo\Mysql::class, ['fetch']);
        /** @var $selectMock \Magento\Framework\DB\Select|\PHPUnit\Framework\MockObject\MockObject */
        $selectMock = $this->createMock(\Magento\Framework\DB\Select::class);
=======
        /** @var AdapterInterface|MockObject */
        $connectionMock = $this->createMock(\Magento\Framework\DB\Adapter\Pdo\Mysql::class);
        $this->statementMock = $this->createPartialMock(Mysql::class, ['fetch']);
        /** @var \Magento\Framework\DB\Select|MockObject $selectMock */
        $selectMock = $this->createMock(Select::class);
>>>>>>> b2f063af
        $this->coreEntityFactoryMock->expects(
            $this->any()
        )->method(
            'create'
        )->willReturnCallback(
            [$this, 'getMagentoObject']
        );
        $connectionMock->expects($this->any())->method('select')->willReturn($selectMock);
        $connectionMock->expects($this->any())->method('query')->willReturn($this->statementMock);

        $this->coreResourceMock->expects(
            $this->any()
        )->method(
            'getConnection'
        )->willReturn(
            $connectionMock
        );
<<<<<<< HEAD
        $entityMock = $this->createMock(\Magento\Eav\Model\Entity\AbstractEntity::class);
        $entityMock->expects($this->any())->method('getConnection')->willReturn($connectionMock);
        $entityMock->expects($this->any())->method('getDefaultAttributes')->willReturn([]);
=======
        $entityMock = $this->createMock(AbstractEntity::class);
        $entityMock->expects($this->any())->method('getConnection')->will($this->returnValue($connectionMock));
        $entityMock->expects($this->any())->method('getDefaultAttributes')->will($this->returnValue([]));
>>>>>>> b2f063af
        $entityMock->expects($this->any())->method('getLinkField')->willReturn('entity_id');

        $attributeMock = $this->createMock(Attribute::class);
        $attributeMock->expects($this->any())->method('isStatic')->willReturn(false);
        $attributeMock->expects($this->any())->method('getAttributeCode')->willReturn(self::ATTRIBUTE_CODE);
        $attributeMock->expects($this->any())->method('getBackendTable')->willReturn('eav_entity_int');
        $attributeMock->expects($this->any())->method('getBackendType')->willReturn('int');
        $attributeMock->expects($this->any())->method('getId')->willReturn(self::ATTRIBUTE_ID_STRING);

        $entityMock
            ->expects($this->any())
            ->method('getAttribute')
            ->with(self::ATTRIBUTE_CODE)
            ->willReturn($attributeMock);

        $this->configMock
            ->expects($this->any())
            ->method('getAttribute')
            ->with(null, self::ATTRIBUTE_CODE)
            ->willReturn($attributeMock);

        $this->validatorFactoryMock->expects(
            $this->any()
        )->method(
            'create'
        )->with(
            'test_entity_model' // see \Magento\Eav\Test\Unit\Model\Entity\Collection\AbstractCollectionStub
        )->willReturn(
            $entityMock
        );

        $this->model = new AbstractCollectionStub(
            $this->coreEntityFactoryMock,
            $this->loggerMock,
            $this->fetchStrategyMock,
            $this->eventManagerMock,
            $this->configMock,
            $this->coreResourceMock,
            $this->entityFactoryMock,
            $this->resourceHelperMock,
            $this->validatorFactoryMock,
            null
        );
    }

<<<<<<< HEAD
    protected function tearDown(): void
=======
    public function tearDown(): void
>>>>>>> b2f063af
    {
        $this->model = null;
    }

    /**
     * Test method \Magento\Eav\Model\Entity\Collection\AbstractCollection::load
     */
    public function testLoad()
    {
        $this->fetchStrategyMock
            ->expects($this->once())
            ->method('fetchAll')
            ->willReturn([['id' => 1, 'data_changes' => true], ['id' => 2]]);

        foreach ($this->model->getItems() as $item) {
            $this->assertFalse($item->getDataChanges());
        }
    }

    /**
     * @dataProvider getItemsDataProvider
     */
    public function testClear($values, $count)
    {
        $this->fetchStrategyMock->expects($this->once())->method('fetchAll')->willReturn($values);

        $testId = array_pop($values)['id'];
        $this->assertCount($count, $this->model->getItems());
        $this->assertNotNull($this->model->getItemById($testId));
        $this->model->clear();
        $this->assertNull($this->model->getItemById($testId));
    }

    /**
     * @dataProvider getItemsDataProvider
     */
    public function testRemoveAllItems($values, $count)
    {
        $this->fetchStrategyMock->expects($this->once())->method('fetchAll')->willReturn($values);

        $testId = array_pop($values)['id'];
        $this->assertCount($count, $this->model->getItems());
        $this->assertNotNull($this->model->getItemById($testId));
        $this->model->removeAllItems();
        $this->assertNull($this->model->getItemById($testId));
    }

    /**
     * @dataProvider getItemsDataProvider
     */
    public function testRemoveItemByKey($values, $count)
    {
        $this->fetchStrategyMock->expects($this->once())->method('fetchAll')->willReturn($values);

        $testId = array_pop($values)['id'];
        $this->assertCount($count, $this->model->getItems());
        $this->assertNotNull($this->model->getItemById($testId));
        $this->model->removeItemByKey($testId);
        $this->assertCount($count - 1, $this->model->getItems());
        $this->assertNull($this->model->getItemById($testId));
    }

    /**
     * @dataProvider getItemsDataProvider
     */
    public function testAttributeIdIsInt($values)
    {
        $this->resourceHelperMock->expects($this->any())->method('getLoadAttributesSelectGroups')->willReturn([]);
        $this->fetchStrategyMock->expects($this->any())->method('fetchAll')->willReturn($values);
        $selectMock = $this->coreResourceMock->getConnection()->select();
        $selectMock->expects($this->any())->method('from')->willReturn($selectMock);
        $selectMock->expects($this->any())->method('join')->willReturn($selectMock);
        $selectMock->expects($this->any())->method('where')->willReturn($selectMock);
        $selectMock->expects($this->any())->method('columns')->willReturn($selectMock);

        $this->model
            ->addAttributeToSelect(self::ATTRIBUTE_CODE)
            ->_loadEntities()
            ->_loadAttributes();

        $_selectAttributesActualValue = $this->readAttribute($this->model, '_selectAttributes');

        $this->assertAttributeEquals(
            [self::ATTRIBUTE_CODE => self::ATTRIBUTE_ID_STRING],
            '_selectAttributes',
            $this->model
        );
        $this->assertSame($_selectAttributesActualValue[self::ATTRIBUTE_CODE], self::ATTRIBUTE_ID_INT);
    }

    /**
     * @return array
     */
    public function getItemsDataProvider()
    {
        return [
            ['values' => [['id' => 1]], 'count' => 1],
            ['values' => [['id' => 1], ['id' => 2]], 'count' => 2],
            ['values' => [['id' => 2], ['id' => 3]], 'count' => 2]
        ];
    }

    /**
     * @return DataObject
     */
    public function getMagentoObject()
    {
        return new DataObject();
    }
}<|MERGE_RESOLUTION|>--- conflicted
+++ resolved
@@ -35,101 +35,57 @@
     const ATTRIBUTE_ID_INT = 15;
 
     /**
-<<<<<<< HEAD
-     * @var AbstractCollectionStub|\PHPUnit\Framework\MockObject\MockObject
-=======
      * @var AbstractCollectionStub|MockObject
->>>>>>> b2f063af
      */
     protected $model;
 
     /**
-<<<<<<< HEAD
-     * @var \Magento\Framework\Data\Collection\EntityFactory|\PHPUnit\Framework\MockObject\MockObject
-=======
      * @var EntityFactory|MockObject
->>>>>>> b2f063af
      */
     protected $coreEntityFactoryMock;
 
     /**
-<<<<<<< HEAD
-     * @var \Psr\Log\LoggerInterface|\PHPUnit\Framework\MockObject\MockObject
-=======
      * @var LoggerInterface|MockObject
->>>>>>> b2f063af
      */
     protected $loggerMock;
 
     /**
-<<<<<<< HEAD
-     * @var \Magento\Framework\Data\Collection\Db\FetchStrategyInterface|\PHPUnit\Framework\MockObject\MockObject
-=======
      * @var FetchStrategyInterface|MockObject
->>>>>>> b2f063af
      */
     protected $fetchStrategyMock;
 
     /**
-<<<<<<< HEAD
-     * @var \Magento\Framework\Event\ManagerInterface|\PHPUnit\Framework\MockObject\MockObject
-=======
      * @var ManagerInterface|MockObject
->>>>>>> b2f063af
      */
     protected $eventManagerMock;
 
     /**
-<<<<<<< HEAD
-     * @var \Magento\Eav\Model\Config|\PHPUnit\Framework\MockObject\MockObject
-=======
      * @var Config|MockObject
->>>>>>> b2f063af
      */
     protected $configMock;
 
     /**
-<<<<<<< HEAD
-     * @var \Magento\Framework\App\ResourceConnection|\PHPUnit\Framework\MockObject\MockObject
-=======
      * @var ResourceConnection|MockObject
->>>>>>> b2f063af
      */
     protected $coreResourceMock;
 
     /**
-<<<<<<< HEAD
-     * @var \Magento\Eav\Model\EntityFactory|\PHPUnit\Framework\MockObject\MockObject
-=======
      * @var \Magento\Eav\Model\EntityFactory|MockObject
->>>>>>> b2f063af
      */
     protected $entityFactoryMock;
 
     /**
-<<<<<<< HEAD
-     * @var \Magento\Eav\Model\ResourceModel\Helper|\PHPUnit\Framework\MockObject\MockObject
-=======
      * @var Helper|MockObject
->>>>>>> b2f063af
      */
     protected $resourceHelperMock;
 
     /**
-<<<<<<< HEAD
-     * @var \Magento\Framework\Validator\UniversalFactory|\PHPUnit\Framework\MockObject\MockObject
-=======
      * @var UniversalFactory|MockObject
->>>>>>> b2f063af
      */
     protected $validatorFactoryMock;
 
     /**
-<<<<<<< HEAD
-     * @var \Magento\Framework\DB\Statement\Pdo\Mysql|\PHPUnit\Framework\MockObject\MockObject
-=======
      * @var Mysql|MockObject
->>>>>>> b2f063af
      */
     protected $statementMock;
 
@@ -146,45 +102,31 @@
         $this->resourceHelperMock = $this->createMock(Helper::class);
         $this->validatorFactoryMock = $this->createMock(UniversalFactory::class);
         $this->entityFactoryMock = $this->createMock(\Magento\Eav\Model\EntityFactory::class);
-<<<<<<< HEAD
-        /** @var \Magento\Framework\DB\Adapter\AdapterInterface|\PHPUnit\Framework\MockObject\MockObject */
-        $connectionMock = $this->createMock(\Magento\Framework\DB\Adapter\Pdo\Mysql::class);
-        $this->statementMock = $this->createPartialMock(\Magento\Framework\DB\Statement\Pdo\Mysql::class, ['fetch']);
-        /** @var $selectMock \Magento\Framework\DB\Select|\PHPUnit\Framework\MockObject\MockObject */
-        $selectMock = $this->createMock(\Magento\Framework\DB\Select::class);
-=======
         /** @var AdapterInterface|MockObject */
         $connectionMock = $this->createMock(\Magento\Framework\DB\Adapter\Pdo\Mysql::class);
         $this->statementMock = $this->createPartialMock(Mysql::class, ['fetch']);
         /** @var \Magento\Framework\DB\Select|MockObject $selectMock */
         $selectMock = $this->createMock(Select::class);
->>>>>>> b2f063af
         $this->coreEntityFactoryMock->expects(
             $this->any()
         )->method(
             'create'
-        )->willReturnCallback(
-            [$this, 'getMagentoObject']
-        );
-        $connectionMock->expects($this->any())->method('select')->willReturn($selectMock);
+        )->will(
+            $this->returnCallback([$this, 'getMagentoObject'])
+        );
+        $connectionMock->expects($this->any())->method('select')->will($this->returnValue($selectMock));
         $connectionMock->expects($this->any())->method('query')->willReturn($this->statementMock);
 
         $this->coreResourceMock->expects(
             $this->any()
         )->method(
             'getConnection'
-        )->willReturn(
-            $connectionMock
-        );
-<<<<<<< HEAD
-        $entityMock = $this->createMock(\Magento\Eav\Model\Entity\AbstractEntity::class);
-        $entityMock->expects($this->any())->method('getConnection')->willReturn($connectionMock);
-        $entityMock->expects($this->any())->method('getDefaultAttributes')->willReturn([]);
-=======
+        )->will(
+            $this->returnValue($connectionMock)
+        );
         $entityMock = $this->createMock(AbstractEntity::class);
         $entityMock->expects($this->any())->method('getConnection')->will($this->returnValue($connectionMock));
         $entityMock->expects($this->any())->method('getDefaultAttributes')->will($this->returnValue([]));
->>>>>>> b2f063af
         $entityMock->expects($this->any())->method('getLinkField')->willReturn('entity_id');
 
         $attributeMock = $this->createMock(Attribute::class);
@@ -212,8 +154,8 @@
             'create'
         )->with(
             'test_entity_model' // see \Magento\Eav\Test\Unit\Model\Entity\Collection\AbstractCollectionStub
-        )->willReturn(
-            $entityMock
+        )->will(
+            $this->returnValue($entityMock)
         );
 
         $this->model = new AbstractCollectionStub(
@@ -230,11 +172,7 @@
         );
     }
 
-<<<<<<< HEAD
-    protected function tearDown(): void
-=======
     public function tearDown(): void
->>>>>>> b2f063af
     {
         $this->model = null;
     }
@@ -247,7 +185,7 @@
         $this->fetchStrategyMock
             ->expects($this->once())
             ->method('fetchAll')
-            ->willReturn([['id' => 1, 'data_changes' => true], ['id' => 2]]);
+            ->will($this->returnValue([['id' => 1, 'data_changes' => true], ['id' => 2]]));
 
         foreach ($this->model->getItems() as $item) {
             $this->assertFalse($item->getDataChanges());
@@ -259,7 +197,7 @@
      */
     public function testClear($values, $count)
     {
-        $this->fetchStrategyMock->expects($this->once())->method('fetchAll')->willReturn($values);
+        $this->fetchStrategyMock->expects($this->once())->method('fetchAll')->will($this->returnValue($values));
 
         $testId = array_pop($values)['id'];
         $this->assertCount($count, $this->model->getItems());
@@ -273,7 +211,7 @@
      */
     public function testRemoveAllItems($values, $count)
     {
-        $this->fetchStrategyMock->expects($this->once())->method('fetchAll')->willReturn($values);
+        $this->fetchStrategyMock->expects($this->once())->method('fetchAll')->will($this->returnValue($values));
 
         $testId = array_pop($values)['id'];
         $this->assertCount($count, $this->model->getItems());
@@ -287,7 +225,7 @@
      */
     public function testRemoveItemByKey($values, $count)
     {
-        $this->fetchStrategyMock->expects($this->once())->method('fetchAll')->willReturn($values);
+        $this->fetchStrategyMock->expects($this->once())->method('fetchAll')->will($this->returnValue($values));
 
         $testId = array_pop($values)['id'];
         $this->assertCount($count, $this->model->getItems());
@@ -303,7 +241,7 @@
     public function testAttributeIdIsInt($values)
     {
         $this->resourceHelperMock->expects($this->any())->method('getLoadAttributesSelectGroups')->willReturn([]);
-        $this->fetchStrategyMock->expects($this->any())->method('fetchAll')->willReturn($values);
+        $this->fetchStrategyMock->expects($this->any())->method('fetchAll')->will($this->returnValue($values));
         $selectMock = $this->coreResourceMock->getConnection()->select();
         $selectMock->expects($this->any())->method('from')->willReturn($selectMock);
         $selectMock->expects($this->any())->method('join')->willReturn($selectMock);
