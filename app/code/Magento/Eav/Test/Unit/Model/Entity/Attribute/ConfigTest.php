--- conflicted
+++ resolved
@@ -26,47 +26,27 @@
     protected $_model;
 
     /**
-<<<<<<< HEAD
-     * @var \PHPUnit\Framework\MockObject\MockObject
-=======
      * @var MockObject
->>>>>>> b2f063af
      */
     protected $_readerMock;
 
     /**
-<<<<<<< HEAD
-     * @var \PHPUnit\Framework\MockObject\MockObject
-=======
      * @var MockObject
->>>>>>> b2f063af
      */
     protected $_cacheMock;
 
     /**
-<<<<<<< HEAD
-     * @var \PHPUnit\Framework\MockObject\MockObject
-=======
      * @var MockObject
->>>>>>> b2f063af
      */
     protected $_cacheId;
 
     /**
-<<<<<<< HEAD
-     * @var \Magento\Eav\Model\Entity\Attribute|\PHPUnit\Framework\MockObject\MockObject
-=======
      * @var Attribute|MockObject
->>>>>>> b2f063af
      */
     protected $_attribute;
 
     /**
-<<<<<<< HEAD
-     * @var \PHPUnit\Framework\MockObject\MockObject
-=======
      * @var MockObject
->>>>>>> b2f063af
      */
     protected $_entityType;
 
@@ -96,21 +76,21 @@
 
     public function testGetLockedFieldsEmpty()
     {
-        $this->_entityType->expects($this->once())->method('getEntityTypeCode')->willReturn('test_code');
+        $this->_entityType->expects($this->once())->method('getEntityTypeCode')->will($this->returnValue('test_code'));
         $this->_attribute->expects(
             $this->once()
         )->method(
             'getEntityType'
-        )->willReturn(
-            $this->_entityType
+        )->will(
+            $this->returnValue($this->_entityType)
         );
 
         $this->_attribute->expects(
             $this->once()
         )->method(
             'getAttributeCode'
-        )->willReturn(
-            'attribute_code'
+        )->will(
+            $this->returnValue('attribute_code')
         );
         $result = $this->_model->getLockedFields($this->_attribute);
         $this->assertEquals([], $result);
@@ -122,18 +102,18 @@
             $this->once()
         )->method(
             'getEntityTypeCode'
-        )->willReturn(
-            'test_code1/test_code2'
+        )->will(
+            $this->returnValue('test_code1/test_code2')
         );
         $this->_attribute->expects(
             $this->once()
         )->method(
             'getEntityType'
-        )->willReturn(
-            $this->_entityType
+        )->will(
+            $this->returnValue($this->_entityType)
         );
 
-        $this->_attribute->expects($this->once())->method('getAttributeCode')->willReturn('test_code');
+        $this->_attribute->expects($this->once())->method('getAttributeCode')->will($this->returnValue('test_code'));
         $data = [
             'test_code1' => [
                 'test_code2' => ['attributes' => ['test_code' => ['test_code1' => 'test_code1']]],
