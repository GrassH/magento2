--- conflicted
+++ resolved
@@ -65,13 +65,6 @@
             ->with($this->_cacheId)
             ->willReturn('');
 
-<<<<<<< HEAD
-        $jsonMock = $this->getMock(\Magento\Framework\Json\JsonInterface::class);
-
-        $jsonMock->method('decode')
-            ->willReturn([]);
-        $this->objectManager->mockObjectManager([\Magento\Framework\Json\JsonInterface::class => $jsonMock]);
-=======
         $serializerMock = $this->getMock(\Magento\Framework\Serialize\SerializerInterface::class);
 
         $serializerMock->method('unserialize')
@@ -79,7 +72,6 @@
         $this->objectManager->mockObjectManager(
             [\Magento\Framework\Serialize\SerializerInterface::class => $serializerMock]
         );
->>>>>>> 8578eeca
         $this->_model = new \Magento\Eav\Model\Entity\Attribute\Config(
             $this->_readerMock,
             $this->_cacheMock,
