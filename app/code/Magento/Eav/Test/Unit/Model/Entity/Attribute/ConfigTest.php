--- conflicted
+++ resolved
@@ -60,49 +60,15 @@
             ->willReturn('');
 
         $serializerMock = $this->getMock(\Magento\Framework\Serialize\SerializerInterface::class);
-<<<<<<< HEAD
-=======
         $serializerMock->method('unserialize')
             ->willReturn([]);
->>>>>>> 592e5919
 
-        $serializerMock->method('unserialize')
-            ->willReturn([]);
-        $this->mockObjectManager(
-            [\Magento\Framework\Serialize\SerializerInterface::class => $serializerMock]
-        );
         $this->_model = new \Magento\Eav\Model\Entity\Attribute\Config(
             $this->_readerMock,
             $this->_cacheMock,
             $this->_cacheId,
             $serializerMock
         );
-    }
-
-    protected function tearDown()
-    {
-        $reflectionProperty = new \ReflectionProperty(\Magento\Framework\App\ObjectManager::class, '_instance');
-        $reflectionProperty->setAccessible(true);
-        $reflectionProperty->setValue(null);
-    }
-
-    /**
-     * Mock application object manager to return configured dependencies.
-     *
-     * @param array $dependencies
-     * @return void
-     */
-    private function mockObjectManager($dependencies)
-    {
-        $dependencyMap = [];
-        foreach ($dependencies as $type => $instance) {
-            $dependencyMap[] = [$type, $instance];
-        }
-        $objectManagerMock = $this->getMock(\Magento\Framework\ObjectManagerInterface::class);
-        $objectManagerMock->expects($this->any())
-            ->method('get')
-            ->will($this->returnValueMap($dependencyMap));
-        \Magento\Framework\App\ObjectManager::setInstance($objectManagerMock);
     }
 
     public function testGetLockedFieldsEmpty()
