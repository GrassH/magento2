--- conflicted
+++ resolved
@@ -34,81 +34,49 @@
     private $attributeManagement;
 
     /**
-<<<<<<< HEAD
-     * @var AttributeSetRepositoryInterface|\PHPUnit\Framework\MockObject\MockObject
-=======
      * @var AttributeSetRepositoryInterface|MockObject
->>>>>>> b2f063af
      */
     private $setRepositoryMock;
 
     /**
-<<<<<<< HEAD
-     * @var Collection|\PHPUnit\Framework\MockObject\MockObject
-=======
      * @var Collection|MockObject
->>>>>>> b2f063af
      */
     private $attributeCollectionMock;
 
     /**
-<<<<<<< HEAD
-     * @var Config|\PHPUnit\Framework\MockObject\MockObject
-=======
      * @var Config|MockObject
->>>>>>> b2f063af
      */
     private $eavConfigMock;
 
     /**
-<<<<<<< HEAD
-     * @var ConfigFactory|\PHPUnit\Framework\MockObject\MockObject
-=======
      * @var ConfigFactory|MockObject
->>>>>>> b2f063af
      */
     private $entityTypeFactoryMock;
 
     /**
-<<<<<<< HEAD
-     * @var AttributeGroupRepositoryInterface|\PHPUnit\Framework\MockObject\MockObject
-=======
      * @var AttributeGroupRepositoryInterface|MockObject
->>>>>>> b2f063af
      */
     private $groupRepositoryMock;
 
     /**
-<<<<<<< HEAD
-     * @var AttributeRepositoryInterface|\PHPUnit\Framework\MockObject\MockObject
-=======
      * @var AttributeRepositoryInterface|MockObject
->>>>>>> b2f063af
      */
     private $attributeRepositoryMock;
 
     /**
-<<<<<<< HEAD
-     * @var Attribute|\PHPUnit\Framework\MockObject\MockObject
-=======
      * @var Attribute|MockObject
->>>>>>> b2f063af
      */
     private $attributeResourceMock;
 
     /**
-<<<<<<< HEAD
-     * @var CollectionFactory|\PHPUnit\Framework\MockObject\MockObject
-=======
      * @var CollectionFactory|MockObject
->>>>>>> b2f063af
      */
     private $attributeCollectionFactoryMock;
 
     protected function setUp(): void
     {
         $this->setRepositoryMock =
-            $this->getMockForAbstractClass(AttributeSetRepositoryInterface::class);
+            $this->createMock(AttributeSetRepositoryInterface::class);
         $this->attributeCollectionMock =
             $this->createMock(Collection::class);
         $this->eavConfigMock =
@@ -116,9 +84,9 @@
         $this->entityTypeFactoryMock =
             $this->createPartialMock(ConfigFactory::class, ['create', '__wakeup']);
         $this->groupRepositoryMock =
-            $this->getMockForAbstractClass(AttributeGroupRepositoryInterface::class);
+            $this->createMock(AttributeGroupRepositoryInterface::class);
         $this->attributeRepositoryMock =
-            $this->getMockForAbstractClass(AttributeRepositoryInterface::class);
+            $this->createMock(AttributeRepositoryInterface::class);
         $this->attributeResourceMock =
             $this->createMock(Attribute::class);
         $this->attributeCollectionFactoryMock = $this->getMockBuilder(CollectionFactory::class)
@@ -137,23 +105,12 @@
         );
     }
 
-<<<<<<< HEAD
-    /**
-     *
-     */
-    public function testAssignNoSuchEntityException()
-    {
-        $this->expectException(\Magento\Framework\Exception\NoSuchEntityException::class);
-        $this->expectExceptionMessage('The AttributeSet with a "2" ID doesn\'t exist. Verify the attributeSet and try again.');
-
-=======
     public function testAssignNoSuchEntityException()
     {
         $this->expectException('Magento\Framework\Exception\NoSuchEntityException');
         $this->expectExceptionMessage(
             'The AttributeSet with a "2" ID doesn\'t exist. Verify the attributeSet and try again.'
         );
->>>>>>> b2f063af
         $entityTypeCode = 1;
         $attributeSetId = 2;
         $attributeGroupId = 3;
@@ -174,21 +131,10 @@
         );
     }
 
-<<<<<<< HEAD
-    /**
-     *
-     */
-    public function testAssignInputException()
-    {
-        $this->expectException(\Magento\Framework\Exception\InputException::class);
-        $this->expectExceptionMessage('The attribute set ID is incorrect. Verify the ID and try again.');
-
-=======
     public function testAssignInputException()
     {
         $this->expectException('Magento\Framework\Exception\InputException');
         $this->expectExceptionMessage('The attribute set ID is incorrect. Verify the ID and try again.');
->>>>>>> b2f063af
         $entityTypeCode = 1;
         $attributeSetId = 2;
         $attributeGroupId = 3;
@@ -214,21 +160,10 @@
         );
     }
 
-<<<<<<< HEAD
-    /**
-     *
-     */
-    public function testAssignInputExceptionGroupInSet()
-    {
-        $this->expectException(\Magento\Framework\Exception\InputException::class);
-        $this->expectExceptionMessage('The attribute group doesn\'t belong to the attribute set.');
-
-=======
     public function testAssignInputExceptionGroupInSet()
     {
         $this->expectException('Magento\Framework\Exception\InputException');
         $this->expectExceptionMessage('The attribute group doesn\'t belong to the attribute set.');
->>>>>>> b2f063af
         $entityTypeCode = 1;
         $attributeSetId = 2;
         $attributeGroupId = 3;
@@ -358,18 +293,9 @@
         $this->assertTrue($this->attributeManagement->unassign($attributeSetId, $attributeCode));
     }
 
-<<<<<<< HEAD
-    /**
-     */
     public function testUnassignInputException()
     {
-        $this->expectException(\Magento\Framework\Exception\InputException::class);
-
-=======
-    public function testUnassignInputException()
-    {
         $this->expectException('Magento\Framework\Exception\InputException');
->>>>>>> b2f063af
         $attributeSetId = 1;
         $attributeCode = 'code';
 
@@ -412,20 +338,10 @@
         );
     }
 
-<<<<<<< HEAD
-    /**
-     */
-    public function testUnassignWithWrongAttributeSet()
-    {
-        $this->expectException(\Magento\Framework\Exception\NoSuchEntityException::class);
-        $this->expectExceptionMessage('The "1234567" attribute set wasn\'t found. Verify and try again.');
-
-=======
     public function testUnassignWithWrongAttributeSet()
     {
         $this->expectException('Magento\Framework\Exception\NoSuchEntityException');
         $this->expectExceptionMessage('The "1234567" attribute set wasn\'t found. Verify and try again.');
->>>>>>> b2f063af
         $attributeSetId = 1234567;
         $attributeCode = 'code';
 
@@ -437,20 +353,10 @@
         $this->attributeManagement->unassign($attributeSetId, $attributeCode);
     }
 
-<<<<<<< HEAD
-    /**
-     */
-    public function testUnassignStateException()
-    {
-        $this->expectException(\Magento\Framework\Exception\StateException::class);
-        $this->expectExceptionMessage('The system attribute can\'t be deleted.');
-
-=======
     public function testUnassignStateException()
     {
         $this->expectException('Magento\Framework\Exception\StateException');
         $this->expectExceptionMessage('The system attribute can\'t be deleted.');
->>>>>>> b2f063af
         $attributeSetId = 1;
         $attributeCode = 'code';
 
@@ -533,20 +439,10 @@
         $this->assertEquals([$attributeMock], $this->attributeManagement->getAttributes($entityType, $attributeSetId));
     }
 
-<<<<<<< HEAD
-    /**
-     */
-    public function testGetAttributesNoSuchEntityException()
-    {
-        $this->expectException(\Magento\Framework\Exception\NoSuchEntityException::class);
-        $this->expectExceptionMessage('No such entity with attributeSetId = 148');
-
-=======
     public function testGetAttributesNoSuchEntityException()
     {
         $this->expectException('Magento\Framework\Exception\NoSuchEntityException');
         $this->expectExceptionMessage('No such entity with attributeSetId = 148');
->>>>>>> b2f063af
         $entityType = 'type';
         $attributeSetId = 148;
 
