<?php
/**
 * Copyright © 2015 Magento. All rights reserved.
 * See COPYING.txt for license details.
 */

// @codingStandardsIgnoreFile

namespace Magento\Eav\Test\Unit\Model\Resource\Attribute;

class CollectionTest extends \PHPUnit_Framework_TestCase
{
    /**
     * @var \Magento\Eav\Model\Resource\Attribute\Collection|\PHPUnit_Framework_MockObject_MockObject
     */
    protected $model;

    /**
     * @var \Magento\Framework\Data\Collection\EntityFactory|\PHPUnit_Framework_MockObject_MockObject
     */
    protected $entityFactoryMock;

    /**
     * @var \Psr\Log\LoggerInterface|\PHPUnit_Framework_MockObject_MockObject
     */
    protected $loggerMock;

    /**
     * @var \Magento\Framework\Data\Collection\Db\FetchStrategyInterface|\PHPUnit_Framework_MockObject_MockObject
     */
    protected $fetchStrategyMock;

    /**
     * @var \Magento\Framework\Event\ManagerInterface|\PHPUnit_Framework_MockObject_MockObject
     */
    protected $eventManagerMock;

    /**
     * @var \Magento\Eav\Model\Config|\PHPUnit_Framework_MockObject_MockObject
     */
    protected $eavConfigMock;

    /**
     * @var \Magento\Eav\Model\Entity\Type
     */
    protected $entityTypeMock;

    /**
     * @var \Magento\Store\Model\StoreManagerInterface|\PHPUnit_Framework_MockObject_MockObject
     */
    protected $storeManagerMock;

    /**
     * @var \Magento\Framework\DB\Adapter\AdapterInterface|\PHPUnit_Framework_MockObject_MockObject
     */
    protected $connectionMock;

    /**
     * @var \Magento\Framework\Model\Resource\Db\AbstractDb|\PHPUnit_Framework_MockObject_MockObject
     */
    protected $resourceMock;

    /**
     * @var \Magento\Framework\DB\Select|\PHPUnit_Framework_MockObject_MockObject
     */
    protected $select;

    protected function setUp()
    {
        $this->entityFactoryMock = $this->getMock('Magento\Framework\Data\Collection\EntityFactory', [], [], '', false);
        $this->loggerMock = $this->getMock('Psr\Log\LoggerInterface');
        $this->fetchStrategyMock = $this->getMock('Magento\Framework\Data\Collection\Db\FetchStrategyInterface');
        $this->eventManagerMock = $this->getMock('Magento\Framework\Event\ManagerInterface');

        $this->eavConfigMock = $this->getMock('Magento\Eav\Model\Config', [], [], '', false);
        $this->entityTypeMock = $this->getMock('Magento\Eav\Model\Entity\Type', ['__wakeup'], [], '', false);
        $this->entityTypeMock->setAdditionalAttributeTable('some_extra_table');
        $this->eavConfigMock->expects($this->any())
            ->method('getEntityType')
            ->will($this->returnValue($this->entityTypeMock));

        $this->storeManagerMock = $this->getMock('Magento\Store\Model\StoreManagerInterface');
        $this->storeManagerMock->expects($this->any())
            ->method('getStore')
            ->will($this->returnSelf());

<<<<<<< HEAD
=======
        $adapter = $this->getMockBuilder('Magento\Framework\DB\Adapter\Pdo\Mysql')
            ->setMethods(['_connect', 'quote'])
            ->disableOriginalConstructor()
            ->getMock();
        $adapter->expects($this->any())->method('quote')->willReturnArgument(0);

        $this->selectMock = $this->getMock('Magento\Framework\DB\Select', null, [$adapter]);

>>>>>>> 3219ce16
        $this->connectionMock = $this->getMock(
            'Magento\Framework\DB\Adapter\Pdo\Mysql',
            ['select', 'describeTable', 'quoteIdentifier', '_connect', '_quote'],
            [],
            '',
            false);

        $this->select = new \Magento\Framework\DB\Select($this->connectionMock);

        $this->resourceMock = $this->getMockForAbstractClass(
            'Magento\Framework\Model\Resource\Db\AbstractDb',
            [],
            '',
            false,
            true,
            true,
            ['__wakeup', 'getConnection', 'getMainTable', 'getTable']
        );

        $this->connectionMock->expects($this->any())
            ->method('select')
            ->will($this->returnValue($this->select));
        $this->connectionMock->expects($this->any())
            ->method('quoteIdentifier')
            ->will($this->returnArgument(0));
        $this->connectionMock->expects($this->any())
            ->method('describeTable')
            ->will($this->returnvalueMap(
                [
                    [
                        'some_main_table',
                        null,
                        [
                            'col1' => [],
                            'col2' => [],
                        ],
                    ],
                    [
                        'some_extra_table',
                        null,
                        [
                            'col2' => [],
                            'col3' => [],
                        ]
                    ],
                    [
                        null,
                        null,
                        [
                            'col2' => [],
                            'col3' => [],
                            'col4' => [],
                        ]
                    ],
                ]
            ));
        $this->connectionMock->expects($this->any())
            ->method('_quote')
            ->will($this->returnArgument(0));

        $this->resourceMock->expects($this->any())
            ->method('getConnection')
            ->will($this->returnValue($this->connectionMock));
        $this->resourceMock->expects($this->any())
            ->method('getMainTable')
            ->will($this->returnValue('some_main_table'));
        $this->resourceMock->expects($this->any())
            ->method('getTable')
            ->will(
                $this->returnValue('some_extra_table')
            );
    }

    /**
     * Test that Magento\Eav\Model\Resource\Attribute\Collection::_initSelect sets expressions
     * that can be properly quoted by Zend_Db_Expr::quoteIdentifier
     *
     * @dataProvider initSelectDataProvider
     */
    public function testInitSelect($column, $value, $expected)
    {
        $helper = new \Magento\Framework\TestFramework\Unit\Helper\ObjectManager($this);
        $this->model = $helper->getObject('Magento\Customer\Model\Resource\Attribute\Collection',
            [
                'entityFactory' => $this->entityFactoryMock,
                'logger' => $this->loggerMock,
                'fetchStrategy' => $this->fetchStrategyMock,
                'eventManager' => $this->eventManagerMock,
                'eavConfig' => $this->eavConfigMock,
                'storeManager' => $this->storeManagerMock,
                'connection' => $this->connectionMock,
                'resource' => $this->resourceMock
            ]
        );

        $this->model->addFieldToFilter($column, $value);
        $this->assertEquals($expected, $this->model->getSelectCountSql()->assemble());
    }

    public function initSelectDataProvider()
    {
        return [
            'main_table_expression' => [
                'col2', '1',
                'SELECT COUNT(DISTINCT main_table.attribute_id) FROM `some_main_table` AS `main_table`' . "\n"
                . ' INNER JOIN `some_extra_table` AS `additional_table`'
                . ' ON additional_table.attribute_id = main_table.attribute_id' . "\n"
                . ' LEFT JOIN `some_extra_table` AS `scope_table`'
                . ' ON scope_table.attribute_id = main_table.attribute_id'
                . ' AND scope_table.website_id = :scope_website_id'
                . ' WHERE (main_table.entity_type_id = :mt_entity_type_id)'
                . ' AND (IF(main_table.col2 IS NULL, scope_table.col2, main_table.col2) = 1)',
            ],
            'additional_table_expression' => [
                'col3', '2',
                'SELECT COUNT(DISTINCT main_table.attribute_id) FROM `some_main_table` AS `main_table`' . "\n"
                . ' INNER JOIN `some_extra_table` AS `additional_table`'
                . ' ON additional_table.attribute_id = main_table.attribute_id' . "\n"
                . ' LEFT JOIN `some_extra_table` AS `scope_table`'
                . ' ON scope_table.attribute_id = main_table.attribute_id'
                . ' AND scope_table.website_id = :scope_website_id'
                . ' WHERE (main_table.entity_type_id = :mt_entity_type_id)'
                . ' AND (IF(additional_table.col3 IS NULL, scope_table.col3, additional_table.col3) = 2)',
            ]
        ];
    }
}<|MERGE_RESOLUTION|>--- conflicted
+++ resolved
@@ -84,17 +84,6 @@
             ->method('getStore')
             ->will($this->returnSelf());
 
-<<<<<<< HEAD
-=======
-        $adapter = $this->getMockBuilder('Magento\Framework\DB\Adapter\Pdo\Mysql')
-            ->setMethods(['_connect', 'quote'])
-            ->disableOriginalConstructor()
-            ->getMock();
-        $adapter->expects($this->any())->method('quote')->willReturnArgument(0);
-
-        $this->selectMock = $this->getMock('Magento\Framework\DB\Select', null, [$adapter]);
-
->>>>>>> 3219ce16
         $this->connectionMock = $this->getMock(
             'Magento\Framework\DB\Adapter\Pdo\Mysql',
             ['select', 'describeTable', 'quoteIdentifier', '_connect', '_quote'],
