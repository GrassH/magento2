--- conflicted
+++ resolved
@@ -64,7 +64,7 @@
             ->expects($this->any())
             ->method('get')
             ->willReturn($attributeRepositoryResponse);
-        
+
         $this->eavCustomAttributeTypeLocator = new EavCustomAttributeTypeLocator(
             $this->attributeRepository,
             $stringUtility,
@@ -212,14 +212,12 @@
             []
         );
 
-<<<<<<< HEAD
-        $this->assertNull(
-            $this->eavCustomAttributeTypeLocator->getType('media_galley', \Magento\Catalog\Api\Data\ProductInterface::class)
-=======
         $this->assertEquals(
             'mixed',
-            $this->eavCustomAttributeTypeLocator->getType('media_galley', 'Magento\Catalog\Api\Data\ProductInterface')
->>>>>>> f5539378
+            $this->eavCustomAttributeTypeLocator->getType(
+                'media_galley',
+                \Magento\Catalog\Api\Data\ProductInterface::class
+            )
         );
     }
 
