<?php
/**
 * Copyright © 2015 Magento. All rights reserved.
 * See COPYING.txt for license details.
 */

// @codingStandardsIgnoreFile

namespace Magento\Eav\Helper;

/**
 * Eav data helper
 */
class Data extends \Magento\Framework\App\Helper\AbstractHelper
{
    /**
     * XML path to input types validator data in config
     *
     * @var string
     */
    const XML_PATH_VALIDATOR_DATA_INPUT_TYPES = 'general/validator_data/input_types';

    /**
     * @var array
     */
    protected $_attributesLockedFields = [];

    /**
     * @var array
     */
    protected $_entityTypeFrontendClasses = [];

    /**
     * @var \Magento\Eav\Model\Entity\Attribute\Config
     */
    protected $_attributeConfig;

    /**
     * @var \Magento\Eav\Model\Config
     */
    protected $_eavConfig;

    /**
     * @param \Magento\Framework\App\Helper\Context $context
     * @param \Magento\Eav\Model\Entity\Attribute\Config $attributeConfig
     * @param \Magento\Eav\Model\Config $eavConfig
     */
    public function __construct(
        \Magento\Framework\App\Helper\Context $context,
        \Magento\Eav\Model\Entity\Attribute\Config $attributeConfig,
        \Magento\Eav\Model\Config $eavConfig
    ) {
        $this->_attributeConfig = $attributeConfig;
        $this->_eavConfig = $eavConfig;
        parent::__construct($context);
    }

    /**
     * Return default frontend classes value labal array
     *
     * @return array
     */
    protected function _getDefaultFrontendClasses()
    {
        return [
            ['value' => '', 'label' => __('None')],
            ['value' => 'validate-number', 'label' => __('Decimal Number')],
            ['value' => 'validate-digits', 'label' => __('Integer Number')],
            ['value' => 'validate-email', 'label' => __('Email')],
            ['value' => 'validate-url', 'label' => __('URL')],
            ['value' => 'validate-alpha', 'label' => __('Letters')],
            ['value' => 'validate-alphanum', 'label' => __('Letters (a-z, A-Z) or Numbers (0-9)')]
        ];
    }

    /**
     * Return merged default and entity type frontend classes value label array
     *
     * @param string $entityTypeCode
     * @return array
     */
    public function getFrontendClasses($entityTypeCode)
    {
        $_defaultClasses = $this->_getDefaultFrontendClasses();

        if (isset($this->_entityTypeFrontendClasses[$entityTypeCode])) {
            return array_merge($_defaultClasses, $this->_entityTypeFrontendClasses[$entityTypeCode]);
        }

        return $_defaultClasses;
    }

    /**
     * Retrieve attributes locked fields to edit
     *
     * @param string $entityTypeCode
     * @return array
     */
    public function getAttributeLockedFields($entityTypeCode)
    {
        if (!$entityTypeCode) {
            return [];
        }
        if (isset($this->_attributesLockedFields[$entityTypeCode])) {
            return $this->_attributesLockedFields[$entityTypeCode];
        }
        $attributesLockedFields = $this->_attributeConfig->getEntityAttributesLockedFields($entityTypeCode);
        if (count($attributesLockedFields)) {
            $this->_attributesLockedFields[$entityTypeCode] = $attributesLockedFields;
            return $this->_attributesLockedFields[$entityTypeCode];
        }
        return [];
    }

    /**
     * Get input types validator data
     *
     * @return array
     */
    public function getInputTypesValidatorData()
    {
<<<<<<< HEAD
        return $this->_scopeConfig->getValue(self::XML_PATH_VALIDATOR_DATA_INPUT_TYPES, \Magento\Store\Model\ScopeInterface::SCOPE_STORE);
=======
        return $this->scopeConfig->getValue(self::XML_PATH_VALIDATOR_DATA_INPUT_TYPES, \Magento\Store\Model\ScopeInterface::SCOPE_STORE);
>>>>>>> 92552fa9
    }

    /**
     * Retrieve attribute metadata.
     *
     * @param string $entityTypeCode
     * @param string $attributeCode
     * @return array <pre>[
     *      'entity_type_id' => $entityTypeId,
     *      'attribute_id' => $attributeId,
     *      'attribute_table' => $attributeTable
     *      'backend_type' => $backendType
     * ]</pre>
     */
    public function getAttributeMetadata($entityTypeCode, $attributeCode)
    {
        $attribute = $this->_eavConfig->getAttribute($entityTypeCode, $attributeCode);
        return [
            'entity_type_id' => $attribute->getEntityTypeId(),
            'attribute_id' => $attribute->getAttributeId(),
            'attribute_table' => $attribute->getBackend()->getTable(),
            'backend_type' => $attribute->getBackendType()
        ];
    }
}<|MERGE_RESOLUTION|>--- conflicted
+++ resolved
@@ -119,11 +119,7 @@
      */
     public function getInputTypesValidatorData()
     {
-<<<<<<< HEAD
-        return $this->_scopeConfig->getValue(self::XML_PATH_VALIDATOR_DATA_INPUT_TYPES, \Magento\Store\Model\ScopeInterface::SCOPE_STORE);
-=======
         return $this->scopeConfig->getValue(self::XML_PATH_VALIDATOR_DATA_INPUT_TYPES, \Magento\Store\Model\ScopeInterface::SCOPE_STORE);
->>>>>>> 92552fa9
     }
 
     /**
