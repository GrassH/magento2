--- conflicted
+++ resolved
@@ -18,11 +18,7 @@
     /** @var PageCachePlugin */
     private $plugin;
 
-<<<<<<< HEAD
-    /** @var \PHPUnit\Framework\MockObject\MockObject | \Magento\Framework\App\PageCache\Cache*/
-=======
     /** @var MockObject|Cache*/
->>>>>>> b2f063af
     private $subjectMock;
 
     protected function setUp(): void
