--- conflicted
+++ resolved
@@ -34,65 +34,37 @@
     private $objectManagerHelper;
 
     /**
-<<<<<<< HEAD
-     * @var Config|\PHPUnit\Framework\MockObject\MockObject
-=======
      * @var Config|MockObject
->>>>>>> b2f063af
      */
     private $configMock;
 
     /**
-<<<<<<< HEAD
-     * @var Kernel|\PHPUnit\Framework\MockObject\MockObject
-=======
      * @var Kernel|MockObject
->>>>>>> b2f063af
      */
     private $kernelMock;
 
     /**
-<<<<<<< HEAD
-     * @var AppState|\PHPUnit\Framework\MockObject\MockObject
-=======
      * @var AppState|MockObject
->>>>>>> b2f063af
      */
     private $stateMock;
 
     /**
-<<<<<<< HEAD
-     * @var Registry|\PHPUnit\Framework\MockObject\MockObject
-=======
      * @var Registry|MockObject
->>>>>>> b2f063af
      */
     private $registryMock;
 
     /**
-<<<<<<< HEAD
-     * @var ResultInterface|\PHPUnit\Framework\MockObject\MockObject
-=======
      * @var ResultInterface|MockObject
->>>>>>> b2f063af
      */
     private $resultMock;
 
     /**
-<<<<<<< HEAD
-     * @var ResponseHttp|\PHPUnit\Framework\MockObject\MockObject
-=======
      * @var ResponseHttp|MockObject
->>>>>>> b2f063af
      */
     private $responseMock;
 
     /**
-<<<<<<< HEAD
-     * @var HttpHeaderInterface|\PHPUnit\Framework\MockObject\MockObject
-=======
      * @var HttpHeaderInterface|MockObject
->>>>>>> b2f063af
      */
     private $httpHeaderMock;
 
