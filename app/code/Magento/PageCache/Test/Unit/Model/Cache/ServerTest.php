--- conflicted
+++ resolved
@@ -21,18 +21,6 @@
     /** @var Server */
     protected $model;
 
-<<<<<<< HEAD
-    /** @var \PHPUnit\Framework\MockObject\MockObject | \Magento\Framework\App\DeploymentConfig */
-    protected $configMock;
-
-    /** @var \PHPUnit\Framework\MockObject\MockObject | \Magento\Framework\App\RequestInterface */
-    protected $requestMock;
-
-    /** @var \PHPUnit\Framework\MockObject\MockObject | \Magento\Framework\UrlInterface */
-    protected $urlBuilderMock;
-
-    /** @var \PHPUnit\Framework\MockObject\MockObject| \Magento\Framework\Cache\InvalidateLogger */
-=======
     /** @var MockObject|DeploymentConfig */
     protected $configMock;
 
@@ -43,7 +31,6 @@
     protected $urlBuilderMock;
 
     /** @var MockObject|InvalidateLogger */
->>>>>>> b2f063af
     private $loggerMock;
 
     protected function setUp(): void
