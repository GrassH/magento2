<?php declare(strict_types=1);
/**
 * Copyright © Magento, Inc. All rights reserved.
 * See COPYING.txt for license details.
 */
namespace Magento\PageCache\Test\Unit\Model\Cache;

use Magento\Framework\App\Cache\Type\FrontendPool;
use Magento\Framework\Cache\FrontendInterface;
use Magento\Framework\Event\ManagerInterface;
use Magento\Framework\TestFramework\Unit\Helper\ObjectManager;
use Magento\PageCache\Model\Cache\Type;
use PHPUnit\Framework\MockObject\MockObject;
use PHPUnit\Framework\TestCase;

class TypeTest extends TestCase
{
    /** @var Type */
    protected $model;

<<<<<<< HEAD
    /** @var \PHPUnit\Framework\MockObject\MockObject | \Magento\Framework\Event\ManagerInterface */
    protected $eventManagerMock;

    /** @var \PHPUnit\Framework\MockObject\MockObject | \Magento\Framework\App\Cache\Type\FrontendPool */
=======
    /** @var MockObject|ManagerInterface */
    protected $eventManagerMock;

    /** @var MockObject|FrontendPool */
>>>>>>> b2f063af
    protected $cacheFrontendPoolMock;

    protected function setUp(): void
    {
        $this->eventManagerMock = $this->getMockBuilder(ManagerInterface::class)
            ->disableOriginalConstructor()
            ->getMock();
        $this->cacheFrontendPoolMock = $this->getMockBuilder(FrontendPool::class)
            ->disableOriginalConstructor()
            ->getMock();
        $cacheFrontend = $this->getMockBuilder(FrontendInterface::class)
            ->disableOriginalConstructor()
            ->getMock();
        $this->cacheFrontendPoolMock->expects($this->once())
            ->method('get')
            ->willReturn($cacheFrontend);
        $objectManager = new ObjectManager($this);
        $this->model = $objectManager->getObject(
            Type::class,
            [
                'eventManager' => $this->eventManagerMock,
                'cacheFrontendPool' => $this->cacheFrontendPoolMock,
            ]
        );
    }

    public function testClean()
    {
        $this->eventManagerMock->expects($this->once())
            ->method('dispatch')
            ->with('adminhtml_cache_refresh_type');

        $this->model->clean();
    }
}<|MERGE_RESOLUTION|>--- conflicted
+++ resolved
@@ -18,17 +18,10 @@
     /** @var Type */
     protected $model;
 
-<<<<<<< HEAD
-    /** @var \PHPUnit\Framework\MockObject\MockObject | \Magento\Framework\Event\ManagerInterface */
-    protected $eventManagerMock;
-
-    /** @var \PHPUnit\Framework\MockObject\MockObject | \Magento\Framework\App\Cache\Type\FrontendPool */
-=======
     /** @var MockObject|ManagerInterface */
     protected $eventManagerMock;
 
     /** @var MockObject|FrontendPool */
->>>>>>> b2f063af
     protected $cacheFrontendPoolMock;
 
     protected function setUp(): void
