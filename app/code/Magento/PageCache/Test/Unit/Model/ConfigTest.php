--- conflicted
+++ resolved
@@ -142,15 +142,11 @@
         $this->moduleReader->expects($this->once())
             ->method('getModuleDir')
             ->willReturn('/magento/app/code/Magento/PageCache');
-<<<<<<< HEAD
         $this->serializerMock->expects($this->once())
             ->method('unserialize')
             ->with('serializedConfig')
             ->willReturn([['regexp' => '(?i)pattern', 'value' => 'value_for_pattern']]);
-        $test = $this->config->getVclFile(Config::VARNISH_3_CONFIGURATION_PATH);
-=======
-        $test = $this->_model->getVclFile(Config::VARNISH_5_CONFIGURATION_PATH);
->>>>>>> cdd83d55
+        $test = $this->config->getVclFile(Config::VARNISH_5_CONFIGURATION_PATH);
         $this->assertEquals(file_get_contents(__DIR__ . '/_files/result.vcl'), $test);
     }
 
