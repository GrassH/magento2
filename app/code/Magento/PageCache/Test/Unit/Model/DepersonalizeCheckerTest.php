--- conflicted
+++ resolved
@@ -16,37 +16,21 @@
 class DepersonalizeCheckerTest extends TestCase
 {
     /**
-<<<<<<< HEAD
-     * @var \Magento\Framework\App\Request\Http|\PHPUnit\Framework\MockObject\MockObject
-=======
      * @var Http|MockObject
->>>>>>> b2f063af
      */
     private $requestMock;
 
     /**
-<<<<<<< HEAD
-     * @var \Magento\Framework\Module\Manager|\PHPUnit\Framework\MockObject\MockObject
-=======
      * @var Manager|MockObject
->>>>>>> b2f063af
      */
     private $moduleManagerMock;
 
     /**
-<<<<<<< HEAD
-     * @var \Magento\PageCache\Model\Config|\PHPUnit\Framework\MockObject\MockObject
-     */
-    private $cacheConfigMock;
-
-    protected function setup(): void
-=======
      * @var Config|MockObject
      */
     private $cacheConfigMock;
 
     public function setup(): void
->>>>>>> b2f063af
     {
         $this->requestMock = $this->createMock(Http::class);
         $this->moduleManagerMock = $this->createMock(Manager::class);
