--- conflicted
+++ resolved
@@ -19,29 +19,17 @@
      */
     public function testExecute()
     {
-<<<<<<< HEAD
-        /** @var CookieFormKey | \PHPUnit\Framework\MockObject\MockObject $cookieFormKey */
-=======
         /** @var CookieFormKey|MockObject $cookieFormKey */
->>>>>>> b2f063af
         $cookieFormKey = $this->getMockBuilder(CookieFormKey::class)
             ->disableOriginalConstructor()
             ->getMock();
 
-<<<<<<< HEAD
-        /** @var DataFormKey | \PHPUnit\Framework\MockObject\MockObject $dataFormKey */
-=======
         /** @var DataFormKey|MockObject $dataFormKey */
->>>>>>> b2f063af
         $dataFormKey = $this->getMockBuilder(DataFormKey::class)
             ->disableOriginalConstructor()
             ->getMock();
 
-<<<<<<< HEAD
-        /** @var Observer | \PHPUnit\Framework\MockObject\MockObject $observerObject */
-=======
         /** @var Observer|MockObject $observerObject */
->>>>>>> b2f063af
         $observerObject = $this->createMock(Observer::class);
         $observer = new FlushFormKey($cookieFormKey, $dataFormKey);
 
