--- conflicted
+++ resolved
@@ -19,16 +19,6 @@
     /** @var InvalidateCache */
     protected $_model;
 
-<<<<<<< HEAD
-    /** @var \PHPUnit\Framework\MockObject\MockObject|\Magento\PageCache\Model\Config */
-    protected $_configMock;
-
-    /** @var  \PHPUnit\Framework\MockObject\MockObject|\Magento\Framework\App\Cache\TypeListInterface */
-    protected $_typeListMock;
-
-    /**
-     * @var \Magento\Framework\Event\Observer|\PHPUnit\Framework\MockObject\MockObject|
-=======
     /** @var MockObject|Config */
     protected $_configMock;
 
@@ -37,7 +27,6 @@
 
     /**
      * @var \Magento\Framework\Event\Observer|MockObject
->>>>>>> b2f063af
      */
     protected $observerMock;
 
@@ -63,7 +52,7 @@
      */
     public function testExecute($cacheState)
     {
-        $this->_configMock->expects($this->once())->method('isEnabled')->willReturn($cacheState);
+        $this->_configMock->expects($this->once())->method('isEnabled')->will($this->returnValue($cacheState));
 
         if ($cacheState) {
             $this->_typeListMock->expects($this->once())->method('invalidate')->with($this->equalTo('full_page'));
