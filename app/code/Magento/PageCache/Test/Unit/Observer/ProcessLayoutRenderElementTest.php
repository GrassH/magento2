<?php declare(strict_types=1);
/**
 *
 * Copyright © Magento, Inc. All rights reserved.
 * See COPYING.txt for license details.
 */

namespace Magento\PageCache\Test\Unit\Observer;

use Magento\Framework\DataObject;
use Magento\Framework\Event;
use Magento\Framework\Event\Observer;
use Magento\Framework\Serialize\Serializer\Base64Json;
use Magento\Framework\Serialize\Serializer\Json;
use Magento\Framework\View\Element\AbstractBlock;
use Magento\Framework\View\EntitySpecificHandlesList;
use Magento\Framework\View\Layout;
use Magento\PageCache\Model\Config;
use Magento\PageCache\Observer\ProcessLayoutRenderElement;
use PHPUnit\Framework\MockObject\MockObject;
use PHPUnit\Framework\TestCase;

class ProcessLayoutRenderElementTest extends TestCase
{
    /** @var ProcessLayoutRenderElement */
    private $_model;

<<<<<<< HEAD
    /** @var \PHPUnit\Framework\MockObject\MockObject|EntitySpecificHandlesList */
    private $entitySpecificHandlesListMock;

    /** @var \PHPUnit\Framework\MockObject\MockObject|\Magento\PageCache\Model\Config */
    private $_configMock;

    /** @var \PHPUnit\Framework\MockObject\MockObject|\Magento\Framework\View\Element\AbstractBlock */
    private $_blockMock;

    /** @var \PHPUnit\Framework\MockObject\MockObject|\Magento\Framework\View\Layout */
    private $_layoutMock;

    /** @var \PHPUnit\Framework\MockObject\MockObject|\Magento\Framework\Event\Observer */
=======
    /** @var MockObject|EntitySpecificHandlesList */
    private $entitySpecificHandlesListMock;

    /** @var MockObject|Config */
    private $_configMock;

    /** @var MockObject|AbstractBlock */
    private $_blockMock;

    /** @var MockObject|Layout */
    private $_layoutMock;

    /** @var MockObject|Observer */
>>>>>>> b2f063af
    private $_observerMock;

    /** @var DataObject */
    private $_transport;

    /**
     * Set up all mocks and data for test
     */
    protected function setUp(): void
    {
        $this->_configMock = $this->createPartialMock(Config::class, ['getType', 'isEnabled']);
        $this->entitySpecificHandlesListMock = $this->createMock(EntitySpecificHandlesList::class);

        $this->_model = new ProcessLayoutRenderElement(
            $this->_configMock,
            $this->entitySpecificHandlesListMock,
            new Json(),
            new Base64Json()
        );
        $this->_observerMock = $this->createPartialMock(Observer::class, ['getEvent']);
        $this->_layoutMock = $this->createPartialMock(
            Layout::class,
            ['isCacheable', 'getBlock', 'getUpdate', 'getHandles']
        );
        $this->_blockMock = $this->getMockForAbstractClass(
            AbstractBlock::class,
            [],
            '',
            false,
            true,
            true,
            ['getData', 'isScopePrivate', 'getNameInLayout', 'getUrl']
        );
        $this->_transport = new DataObject(['output' => 'test output html']);
    }

    /**
     * @param bool $cacheState
     * @param bool $varnishIsEnabled
     * @param bool $scopeIsPrivate
     * @param int|null $blockTtl
     * @param string $expectedOutput
     * @dataProvider processLayoutRenderDataProvider
     */
    public function testExecute(
        $cacheState,
        $varnishIsEnabled,
        $scopeIsPrivate,
        $blockTtl,
        $expectedOutput
    ) {
        $eventMock = $this->createPartialMock(
            Event::class,
            ['getLayout', 'getElementName', 'getTransport']
        );
        $this->_observerMock->expects($this->once())->method('getEvent')->willReturn($eventMock);
        $eventMock->expects($this->once())->method('getLayout')->willReturn($this->_layoutMock);
        $this->_configMock->expects($this->any())->method('isEnabled')->willReturn($cacheState);

        if ($cacheState) {
            $eventMock->expects($this->once())
                ->method('getElementName')
                ->willReturn('blockName');

            $eventMock->expects($this->once())
                ->method('getTransport')
                ->willReturn($this->_transport);

            $this->_layoutMock->expects($this->once())
                ->method('isCacheable')
                ->willReturn(true);

            $this->_layoutMock->expects($this->any())
                ->method('getUpdate')
                ->willReturnSelf();

            $this->_layoutMock->expects($this->any())
                ->method('getHandles')
                ->willReturn(['default', 'catalog_product_view', 'catalog_product_view_id_1']);

            $this->entitySpecificHandlesListMock->expects($this->any())
                ->method('getHandles')
                ->willReturn(['catalog_product_view_id_1']);

            $this->_layoutMock->expects($this->once())
                ->method('getBlock')
                ->willReturn($this->_blockMock);

            if ($varnishIsEnabled) {
                $this->_blockMock->expects($this->once())
                    ->method('getData')
                    ->with('ttl')
                    ->willReturn($blockTtl);
                $this->_blockMock->expects($this->any())
                    ->method('getUrl')
                    ->with(
                        'page_cache/block/esi',
                        ['blocks' => '[null]',
                            'handles' => 'WyJkZWZhdWx0IiwiY2F0YWxvZ19wcm9kdWN0X3ZpZXciXQ==']
                    )
                    ->willReturn(
                        
                            'page_cache/block/wrapesi/with/handles/WyJkZWZhdWx0IiwiY2F0YWxvZ19wcm9kdWN0X3ZpZXciXQ=='
                        
                    );
            }
            if ($scopeIsPrivate) {
                $this->_blockMock->expects($this->once())
                    ->method('getNameInLayout')
                    ->willReturn('testBlockName');
                $this->_blockMock->expects($this->once())
                    ->method('isScopePrivate')
                    ->willReturn($scopeIsPrivate);
            }
            $this->_configMock->expects($this->any())->method('getType')->willReturn($varnishIsEnabled);
        }
        $this->_model->execute($this->_observerMock);

        $this->assertEquals($expectedOutput, $this->_transport['output']);
    }

    public function testExecuteWithBase64Encode()
    {
        $expectedOutput = '<esi:include src="page_cache/block/wrapesi/with/handles/YW5kL290aGVyL3N0dWZm" />';
        $eventMock = $this->createPartialMock(
            Event::class,
            ['getLayout', 'getElementName', 'getTransport']
        );
        $expectedUrl = 'page_cache/block/wrapesi/with/handles/' . base64_encode('and/other/stuff');

        $this->_observerMock->expects($this->once())->method('getEvent')->willReturn($eventMock);
        $eventMock->expects($this->once())->method('getLayout')->willReturn($this->_layoutMock);
        $this->_configMock->expects($this->any())->method('isEnabled')->willReturn(true);

        $eventMock->expects($this->once())
                ->method('getElementName')
                ->willReturn('blockName');

        $eventMock->expects($this->once())
                ->method('getTransport')
                ->willReturn($this->_transport);

        $this->_layoutMock->expects($this->once())
                ->method('isCacheable')
                ->willReturn(true);

        $this->_layoutMock->expects($this->any())
                ->method('getUpdate')
                ->willReturnSelf();

        $this->_layoutMock->expects($this->any())
                ->method('getHandles')
                ->willReturn([]);

        $this->_layoutMock->expects($this->once())
                ->method('getBlock')
                ->willReturn($this->_blockMock);

        $this->entitySpecificHandlesListMock->expects($this->any())
            ->method('getHandles')
            ->willReturn(['catalog_product_view_id_1']);

        $this->_blockMock->expects($this->once())
            ->method('getData')
            ->with('ttl')
            ->willReturn(100);
        $this->_blockMock->expects($this->any())
            ->method('getUrl')
            ->willReturn($expectedUrl);

        $this->_blockMock->expects($this->once())
            ->method('getNameInLayout')
            ->willReturn('testBlockName');

        $this->_configMock->expects($this->any())->method('getType')->willReturn(true);

        $this->_model->execute($this->_observerMock);

        $this->assertEquals($expectedOutput, $this->_transport['output']);
    }

    /**
     * Data provider for testProcessLayoutRenderElement
     *
     * @return array
     */
    public function processLayoutRenderDataProvider()
    {
        return [
            'full_page type and Varnish enabled, public scope, ttl is set' => [
                true,
                true,
                false,
                360,
                '<esi:include src="page_cache/block/wrapesi/with/handles/'
                . 'WyJkZWZhdWx0IiwiY2F0YWxvZ19wcm9kdWN0X3ZpZXciXQ==" />',
            ],
            'full_page type and Varnish enabled, public scope, ttl is not set' => [
                true,
                true,
                false,
                null,
                'test output html',
            ],
            'full_page type enabled, Varnish disabled, public scope, ttl is set' => [
                true,
                false,
                false,
                360,
                'test output html',
            ],
            'full_page type enabled, Varnish disabled, public scope, ttl is not set' => [
                true,
                false,
                false,
                null,
                'test output html',
            ],
            'full_page type enabled, Varnish disabled, private scope, ttl is not set' => [
                true,
                false,
                true,
                null,
                '<!-- BLOCK testBlockName -->test output html<!-- /BLOCK testBlockName -->',
            ],
            'full_page type is disabled, Varnish enabled' => [false, true, false, null, 'test output html']
        ];
    }
}<|MERGE_RESOLUTION|>--- conflicted
+++ resolved
@@ -25,21 +25,6 @@
     /** @var ProcessLayoutRenderElement */
     private $_model;
 
-<<<<<<< HEAD
-    /** @var \PHPUnit\Framework\MockObject\MockObject|EntitySpecificHandlesList */
-    private $entitySpecificHandlesListMock;
-
-    /** @var \PHPUnit\Framework\MockObject\MockObject|\Magento\PageCache\Model\Config */
-    private $_configMock;
-
-    /** @var \PHPUnit\Framework\MockObject\MockObject|\Magento\Framework\View\Element\AbstractBlock */
-    private $_blockMock;
-
-    /** @var \PHPUnit\Framework\MockObject\MockObject|\Magento\Framework\View\Layout */
-    private $_layoutMock;
-
-    /** @var \PHPUnit\Framework\MockObject\MockObject|\Magento\Framework\Event\Observer */
-=======
     /** @var MockObject|EntitySpecificHandlesList */
     private $entitySpecificHandlesListMock;
 
@@ -53,7 +38,6 @@
     private $_layoutMock;
 
     /** @var MockObject|Observer */
->>>>>>> b2f063af
     private $_observerMock;
 
     /** @var DataObject */
@@ -109,44 +93,44 @@
             Event::class,
             ['getLayout', 'getElementName', 'getTransport']
         );
-        $this->_observerMock->expects($this->once())->method('getEvent')->willReturn($eventMock);
-        $eventMock->expects($this->once())->method('getLayout')->willReturn($this->_layoutMock);
-        $this->_configMock->expects($this->any())->method('isEnabled')->willReturn($cacheState);
+        $this->_observerMock->expects($this->once())->method('getEvent')->will($this->returnValue($eventMock));
+        $eventMock->expects($this->once())->method('getLayout')->will($this->returnValue($this->_layoutMock));
+        $this->_configMock->expects($this->any())->method('isEnabled')->will($this->returnValue($cacheState));
 
         if ($cacheState) {
             $eventMock->expects($this->once())
                 ->method('getElementName')
-                ->willReturn('blockName');
+                ->will($this->returnValue('blockName'));
 
             $eventMock->expects($this->once())
                 ->method('getTransport')
-                ->willReturn($this->_transport);
+                ->will($this->returnValue($this->_transport));
 
             $this->_layoutMock->expects($this->once())
                 ->method('isCacheable')
-                ->willReturn(true);
+                ->will($this->returnValue(true));
 
             $this->_layoutMock->expects($this->any())
                 ->method('getUpdate')
-                ->willReturnSelf();
+                ->will($this->returnSelf());
 
             $this->_layoutMock->expects($this->any())
                 ->method('getHandles')
-                ->willReturn(['default', 'catalog_product_view', 'catalog_product_view_id_1']);
+                ->will($this->returnValue(['default', 'catalog_product_view', 'catalog_product_view_id_1']));
 
             $this->entitySpecificHandlesListMock->expects($this->any())
                 ->method('getHandles')
-                ->willReturn(['catalog_product_view_id_1']);
+                ->will($this->returnValue(['catalog_product_view_id_1']));
 
             $this->_layoutMock->expects($this->once())
                 ->method('getBlock')
-                ->willReturn($this->_blockMock);
+                ->will($this->returnValue($this->_blockMock));
 
             if ($varnishIsEnabled) {
                 $this->_blockMock->expects($this->once())
                     ->method('getData')
                     ->with('ttl')
-                    ->willReturn($blockTtl);
+                    ->will($this->returnValue($blockTtl));
                 $this->_blockMock->expects($this->any())
                     ->method('getUrl')
                     ->with(
@@ -154,21 +138,21 @@
                         ['blocks' => '[null]',
                             'handles' => 'WyJkZWZhdWx0IiwiY2F0YWxvZ19wcm9kdWN0X3ZpZXciXQ==']
                     )
-                    ->willReturn(
-                        
+                    ->will(
+                        $this->returnValue(
                             'page_cache/block/wrapesi/with/handles/WyJkZWZhdWx0IiwiY2F0YWxvZ19wcm9kdWN0X3ZpZXciXQ=='
-                        
+                        )
                     );
             }
             if ($scopeIsPrivate) {
                 $this->_blockMock->expects($this->once())
                     ->method('getNameInLayout')
-                    ->willReturn('testBlockName');
+                    ->will($this->returnValue('testBlockName'));
                 $this->_blockMock->expects($this->once())
                     ->method('isScopePrivate')
-                    ->willReturn($scopeIsPrivate);
+                    ->will($this->returnValue($scopeIsPrivate));
             }
-            $this->_configMock->expects($this->any())->method('getType')->willReturn($varnishIsEnabled);
+            $this->_configMock->expects($this->any())->method('getType')->will($this->returnValue($varnishIsEnabled));
         }
         $this->_model->execute($this->_observerMock);
 
@@ -184,51 +168,51 @@
         );
         $expectedUrl = 'page_cache/block/wrapesi/with/handles/' . base64_encode('and/other/stuff');
 
-        $this->_observerMock->expects($this->once())->method('getEvent')->willReturn($eventMock);
-        $eventMock->expects($this->once())->method('getLayout')->willReturn($this->_layoutMock);
-        $this->_configMock->expects($this->any())->method('isEnabled')->willReturn(true);
+        $this->_observerMock->expects($this->once())->method('getEvent')->will($this->returnValue($eventMock));
+        $eventMock->expects($this->once())->method('getLayout')->will($this->returnValue($this->_layoutMock));
+        $this->_configMock->expects($this->any())->method('isEnabled')->will($this->returnValue(true));
 
         $eventMock->expects($this->once())
                 ->method('getElementName')
-                ->willReturn('blockName');
+                ->will($this->returnValue('blockName'));
 
         $eventMock->expects($this->once())
                 ->method('getTransport')
-                ->willReturn($this->_transport);
+                ->will($this->returnValue($this->_transport));
 
         $this->_layoutMock->expects($this->once())
                 ->method('isCacheable')
-                ->willReturn(true);
+                ->will($this->returnValue(true));
 
         $this->_layoutMock->expects($this->any())
                 ->method('getUpdate')
-                ->willReturnSelf();
+                ->will($this->returnSelf());
 
         $this->_layoutMock->expects($this->any())
                 ->method('getHandles')
-                ->willReturn([]);
+                ->will($this->returnValue([]));
 
         $this->_layoutMock->expects($this->once())
                 ->method('getBlock')
-                ->willReturn($this->_blockMock);
+                ->will($this->returnValue($this->_blockMock));
 
         $this->entitySpecificHandlesListMock->expects($this->any())
             ->method('getHandles')
-            ->willReturn(['catalog_product_view_id_1']);
+            ->will($this->returnValue(['catalog_product_view_id_1']));
 
         $this->_blockMock->expects($this->once())
             ->method('getData')
             ->with('ttl')
-            ->willReturn(100);
+            ->will($this->returnValue(100));
         $this->_blockMock->expects($this->any())
             ->method('getUrl')
-            ->willReturn($expectedUrl);
+            ->will($this->returnValue($expectedUrl));
 
         $this->_blockMock->expects($this->once())
             ->method('getNameInLayout')
-            ->willReturn('testBlockName');
-
-        $this->_configMock->expects($this->any())->method('getType')->willReturn(true);
+            ->will($this->returnValue('testBlockName'));
+
+        $this->_configMock->expects($this->any())->method('getType')->will($this->returnValue(true));
 
         $this->_model->execute($this->_observerMock);
 
