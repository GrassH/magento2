--- conflicted
+++ resolved
@@ -23,56 +23,32 @@
     const COOKIE_NAME = 'private_content_version';
 
     /**
-<<<<<<< HEAD
-     * @var \Magento\PageCache\Block\Javascript|\PHPUnit\Framework\MockObject\MockObject
-=======
      * @var Javascript|MockObject
->>>>>>> b2f063af
      */
     protected $blockJavascript;
 
     /**
-<<<<<<< HEAD
-     * @var \Magento\Framework\View\Element\Template\Context|\PHPUnit\Framework\MockObject\MockObject
-=======
      * @var Context|MockObject
->>>>>>> b2f063af
      */
     protected $contextMock;
 
     /**
-<<<<<<< HEAD
-     * @var \Magento\Framework\App\RequestInterface|\PHPUnit\Framework\MockObject\MockObject
-=======
      * @var RequestInterface|MockObject
->>>>>>> b2f063af
      */
     protected $requestMock;
 
     /**
-<<<<<<< HEAD
-     * @var \Magento\Framework\View\LayoutInterface|\PHPUnit\Framework\MockObject\MockObject
-=======
      * @var LayoutInterface|MockObject
->>>>>>> b2f063af
      */
     protected $layoutMock;
 
     /**
-<<<<<<< HEAD
-     * @var \Magento\Framework\View\Layout\ProcessorInterface|\PHPUnit\Framework\MockObject\MockObject
-=======
      * @var ProcessorInterface|MockObject
->>>>>>> b2f063af
      */
     protected $layoutUpdateMock;
 
     /**
-<<<<<<< HEAD
-     * @var \Magento\Framework\UrlInterface|\PHPUnit\Framework\MockObject\MockObject
-=======
      * @var UrlInterface|MockObject
->>>>>>> b2f063af
      */
     protected $urlBuilderMock;
 
@@ -145,23 +121,23 @@
             ->willReturn($isSecure);
         $this->requestMock->expects($this->once())
             ->method('getRouteName')
-            ->willReturn('route');
+            ->will($this->returnValue('route'));
         $this->requestMock->expects($this->once())
             ->method('getControllerName')
-            ->willReturn('controller');
+            ->will($this->returnValue('controller'));
         $this->requestMock->expects($this->once())
             ->method('getActionName')
-            ->willReturn('action');
+            ->will($this->returnValue('action'));
         $this->requestMock->expects($this->once())
             ->method('getRequestUri')
-            ->willReturn('uri');
+            ->will($this->returnValue('uri'));
         $this->urlBuilderMock->expects($this->once())
             ->method('getUrl')
             ->willReturn($url);
         $this->layoutUpdateMock->expects($this->once())
             ->method('getHandles')
             ->willReturn($handles);
-        $this->assertMatchesRegularExpression($expectedResult, $this->blockJavascript->getScriptOptions());
+        $this->assertRegExp($expectedResult, $this->blockJavascript->getScriptOptions());
     }
 
     /**
@@ -206,19 +182,19 @@
 
         $this->requestMock->expects($this->once())
             ->method('getRouteName')
-            ->willReturn($route);
+            ->will($this->returnValue($route));
 
         $this->requestMock->expects($this->once())
             ->method('getControllerName')
-            ->willReturn($controller);
+            ->will($this->returnValue($controller));
 
         $this->requestMock->expects($this->once())
             ->method('getActionName')
-            ->willReturn($action);
+            ->will($this->returnValue($action));
 
         $this->requestMock->expects($this->once())
             ->method('getRequestUri')
-            ->willReturn($uri);
+            ->will($this->returnValue($uri));
 
         $this->urlBuilderMock->expects($this->once())
             ->method('getUrl')
@@ -227,7 +203,7 @@
         $this->layoutUpdateMock->expects($this->once())
             ->method('getHandles')
             ->willReturn($handles);
-        $this->assertMatchesRegularExpression($expectedResult, $this->blockJavascript->getScriptOptions());
+        $this->assertRegExp($expectedResult, $this->blockJavascript->getScriptOptions());
     }
 
     /**
