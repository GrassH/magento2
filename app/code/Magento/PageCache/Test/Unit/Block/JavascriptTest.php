--- conflicted
+++ resolved
@@ -54,20 +54,14 @@
                 'getControllerName',
                 'getModuleName',
                 'getActionName',
-<<<<<<< HEAD
-=======
                 'getRequestUri',
->>>>>>> b0372d69
                 'getParam',
                 'setParams',
                 'getParams',
                 'setModuleName',
                 'isSecure',
                 'setActionName',
-<<<<<<< HEAD
-=======
                 'setRequestUri',
->>>>>>> b0372d69
                 'getCookie'
             ],
             [],
@@ -130,12 +124,9 @@
         $this->requestMock->expects($this->once())
             ->method('getActionName')
             ->will($this->returnValue('action'));
-<<<<<<< HEAD
-=======
         $this->requestMock->expects($this->once())
             ->method('getRequestUri')
             ->will($this->returnValue('uri'));
->>>>>>> b0372d69
         $this->urlBuilderMock->expects($this->once())
             ->method('getUrl')
             ->willReturn($url);
@@ -167,18 +158,11 @@
      * @param string $route
      * @param string $controller
      * @param string $action
-<<<<<<< HEAD
-     * @param string $expectedResult
-     * @dataProvider getScriptOptionsPrivateContentDataProvider
-     */
-    public function testGetScriptOptionsPrivateContent($url, $route, $controller, $action, $expectedResult)
-=======
      * @param string $uri
      * @param string $expectedResult
      * @dataProvider getScriptOptionsPrivateContentDataProvider
      */
     public function testGetScriptOptionsPrivateContent($url, $route, $controller, $action, $uri, $expectedResult)
->>>>>>> b0372d69
     {
         $handles = [
             'some',
@@ -201,13 +185,10 @@
             ->method('getActionName')
             ->will($this->returnValue($action));
 
-<<<<<<< HEAD
-=======
         $this->requestMock->expects($this->once())
             ->method('getRequestUri')
             ->will($this->returnValue($uri));
 
->>>>>>> b0372d69
         $this->urlBuilderMock->expects($this->once())
             ->method('getUrl')
             ->willReturn($url);
@@ -220,17 +201,6 @@
 
     public function getScriptOptionsPrivateContentDataProvider()
     {
-<<<<<<< HEAD
-        return [
-            'http' => [
-                'url' => 'http://some-name.com/page_cache/block/render',
-                'route' => 'route',
-                'controller' => 'controller',
-                'action' => 'action',
-                'expectedResult' => '~"originalRequest":{"route":"route","controller":"controller","action":"action"}~'
-            ],
-        ];
-=======
         // @codingStandardsIgnoreStart
         return [
             'http' => [
@@ -243,6 +213,5 @@
             ],
         ];
         //@codingStandardsIgnoreEnd
->>>>>>> b0372d69
     }
 }