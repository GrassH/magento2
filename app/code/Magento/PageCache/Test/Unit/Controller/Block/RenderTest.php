<?php
/**
 *
 * Copyright © 2015 Magento. All rights reserved.
 * See COPYING.txt for license details.
 */

// @codingStandardsIgnoreFile

namespace Magento\PageCache\Test\Unit\Controller\Block;

class RenderTest extends \PHPUnit_Framework_TestCase
{
    /**
     * @var \Magento\Framework\App\Request\Http|\PHPUnit_Framework_MockObject_MockObject
     */
    protected $requestMock;

    /**
     * @var \Magento\Framework\App\Response\Http|\PHPUnit_Framework_MockObject_MockObject
     */
    protected $responseMock;

    /**
     * @var \Magento\Framework\App\View|\PHPUnit_Framework_MockObject_MockObject
     */
    protected $viewMock;

    /**
     * @var \Magento\PageCache\Controller\Block
     */
    protected $action;

    /**
     * @var \PHPUnit_Framework_MockObject_MockObject|\Magento\Framework\Translate\InlineInterface
     */
    protected $translateInline;

    /**
     * @var \Magento\Framework\View\Layout|\PHPUnit_Framework_MockObject_MockObject
     */
    protected $layoutMock;

    /**
     * Set up before test
     */
    protected function setUp()
    {
        $this->layoutMock = $this->getMockBuilder(
            'Magento\Framework\View\Layout'
        )->disableOriginalConstructor()->getMock();

        $contextMock =
            $this->getMockBuilder('Magento\Framework\App\Action\Context')->disableOriginalConstructor()->getMock();

        $this->requestMock = $this->getMockBuilder(
            'Magento\Framework\App\Request\Http'
        )->disableOriginalConstructor()->getMock();
        $this->responseMock = $this->getMockBuilder(
            'Magento\Framework\App\Response\Http'
        )->disableOriginalConstructor()->getMock();
        $this->viewMock = $this->getMockBuilder('Magento\Framework\App\View')->disableOriginalConstructor()->getMock();

        $contextMock->expects($this->any())->method('getRequest')->will($this->returnValue($this->requestMock));
        $contextMock->expects($this->any())->method('getResponse')->will($this->returnValue($this->responseMock));
        $contextMock->expects($this->any())->method('getView')->will($this->returnValue($this->viewMock));

        $this->translateInline = $this->getMock('Magento\Framework\Translate\InlineInterface');

        $helperObjectManager = new \Magento\Framework\TestFramework\Unit\Helper\ObjectManager($this);
        $this->action = $helperObjectManager->getObject(
            'Magento\PageCache\Controller\Block\Render',
            ['context' => $contextMock, 'translateInline' => $this->translateInline]
        );
    }

    public function testExecuteNotAjax()
    {
        $this->requestMock->expects($this->once())->method('isAjax')->will($this->returnValue(false));
        $this->requestMock->expects($this->once())->method('setActionName')->will($this->returnValue('noroute'));
        $this->requestMock->expects($this->once())->method('setDispatched')->will($this->returnValue(false));
        $this->action->execute();
    }

    /**
     * Test no params: blocks, handles
     */
    public function testExecuteNoParams()
    {
        $this->requestMock->expects($this->once())->method('isAjax')->will($this->returnValue(true));
<<<<<<< HEAD
        $this->requestMock->expects($this->at(8))
            ->method('getParam')
            ->with($this->equalTo('blocks'), $this->equalTo(''))
            ->will($this->returnValue(''));
        $this->requestMock->expects($this->at(9))
=======
        $this->requestMock->expects($this->at(10))
            ->method('getParam')
            ->with($this->equalTo('blocks'), $this->equalTo(''))
            ->will($this->returnValue(''));
        $this->requestMock->expects($this->at(11))
>>>>>>> b0372d69
            ->method('getParam')
            ->with($this->equalTo('handles'), $this->equalTo(''))
            ->will($this->returnValue(''));
        $this->action->execute();
    }

    public function testExecute()
    {
        $blocks = ['block1', 'block2'];
        $handles = ['handle1', 'handle2'];
<<<<<<< HEAD
        $originalRequest = '{"route":"route","controller":"controller","action":"action"}';
=======
        $originalRequest = '{"route":"route","controller":"controller","action":"action","uri":"uri"}';
>>>>>>> b0372d69
        $expectedData = ['block1' => 'data1', 'block2' => 'data2'];

        $blockInstance1 = $this->getMock(
            'Magento\PageCache\Test\Unit\Block\Controller\StubBlock',
            ['toHtml'],
            [],
            '',
            false
        );
        $blockInstance1->expects($this->once())->method('toHtml')->will($this->returnValue($expectedData['block1']));

        $blockInstance2 = $this->getMock(
            'Magento\PageCache\Test\Unit\Block\Controller\StubBlock',
            ['toHtml'],
            [],
            '',
            false
        );
        $blockInstance2->expects($this->once())->method('toHtml')->will($this->returnValue($expectedData['block2']));

        $this->requestMock->expects($this->once())->method('isAjax')->will($this->returnValue(true));

        $this->requestMock->expects($this->at(1))
            ->method('getRouteName')
            ->will($this->returnValue('magento_pagecache'));
        $this->requestMock->expects($this->at(2))
            ->method('getControllerName')
            ->will($this->returnValue('block'));
        $this->requestMock->expects($this->at(3))
            ->method('getActionName')
            ->will($this->returnValue('render'));
        $this->requestMock->expects($this->at(4))
<<<<<<< HEAD
=======
            ->method('getRequestUri')
            ->will($this->returnValue('uri'));
        $this->requestMock->expects($this->at(5))
>>>>>>> b0372d69
            ->method('getParam')
            ->with($this->equalTo('originalRequest'))
            ->will($this->returnValue($originalRequest));

<<<<<<< HEAD
        $this->requestMock->expects($this->at(8))
            ->method('getParam')
            ->with($this->equalTo('blocks'), $this->equalTo(''))
            ->will($this->returnValue(json_encode($blocks)));
        $this->requestMock->expects($this->at(9))
=======
        $this->requestMock->expects($this->at(10))
            ->method('getParam')
            ->with($this->equalTo('blocks'), $this->equalTo(''))
            ->will($this->returnValue(json_encode($blocks)));
        $this->requestMock->expects($this->at(11))
>>>>>>> b0372d69
            ->method('getParam')
            ->with($this->equalTo('handles'), $this->equalTo(''))
            ->will($this->returnValue(json_encode($handles)));
        $this->viewMock->expects($this->once())->method('loadLayout')->with($this->equalTo($handles));
        $this->viewMock->expects($this->any())->method('getLayout')->will($this->returnValue($this->layoutMock));
        $this->layoutMock->expects($this->at(0))
            ->method('getBlock')
            ->with($this->equalTo($blocks[0]))
            ->will($this->returnValue($blockInstance1));
        $this->layoutMock->expects($this->at(1))
            ->method('getBlock')
            ->with($this->equalTo($blocks[1]))
            ->will($this->returnValue($blockInstance2));

        $this->translateInline->expects($this->once())
            ->method('processResponseBody')
            ->with($expectedData)
            ->willReturnSelf();

        $this->responseMock->expects($this->once())
            ->method('appendBody')
            ->with($this->equalTo(json_encode($expectedData)));

        $this->action->execute();
    }
}<|MERGE_RESOLUTION|>--- conflicted
+++ resolved
@@ -88,19 +88,11 @@
     public function testExecuteNoParams()
     {
         $this->requestMock->expects($this->once())->method('isAjax')->will($this->returnValue(true));
-<<<<<<< HEAD
-        $this->requestMock->expects($this->at(8))
-            ->method('getParam')
-            ->with($this->equalTo('blocks'), $this->equalTo(''))
-            ->will($this->returnValue(''));
-        $this->requestMock->expects($this->at(9))
-=======
         $this->requestMock->expects($this->at(10))
             ->method('getParam')
             ->with($this->equalTo('blocks'), $this->equalTo(''))
             ->will($this->returnValue(''));
         $this->requestMock->expects($this->at(11))
->>>>>>> b0372d69
             ->method('getParam')
             ->with($this->equalTo('handles'), $this->equalTo(''))
             ->will($this->returnValue(''));
@@ -111,11 +103,7 @@
     {
         $blocks = ['block1', 'block2'];
         $handles = ['handle1', 'handle2'];
-<<<<<<< HEAD
-        $originalRequest = '{"route":"route","controller":"controller","action":"action"}';
-=======
         $originalRequest = '{"route":"route","controller":"controller","action":"action","uri":"uri"}';
->>>>>>> b0372d69
         $expectedData = ['block1' => 'data1', 'block2' => 'data2'];
 
         $blockInstance1 = $this->getMock(
@@ -148,29 +136,18 @@
             ->method('getActionName')
             ->will($this->returnValue('render'));
         $this->requestMock->expects($this->at(4))
-<<<<<<< HEAD
-=======
             ->method('getRequestUri')
             ->will($this->returnValue('uri'));
         $this->requestMock->expects($this->at(5))
->>>>>>> b0372d69
             ->method('getParam')
             ->with($this->equalTo('originalRequest'))
             ->will($this->returnValue($originalRequest));
 
-<<<<<<< HEAD
-        $this->requestMock->expects($this->at(8))
-            ->method('getParam')
-            ->with($this->equalTo('blocks'), $this->equalTo(''))
-            ->will($this->returnValue(json_encode($blocks)));
-        $this->requestMock->expects($this->at(9))
-=======
         $this->requestMock->expects($this->at(10))
             ->method('getParam')
             ->with($this->equalTo('blocks'), $this->equalTo(''))
             ->will($this->returnValue(json_encode($blocks)));
         $this->requestMock->expects($this->at(11))
->>>>>>> b0372d69
             ->method('getParam')
             ->with($this->equalTo('handles'), $this->equalTo(''))
             ->will($this->returnValue(json_encode($handles)));
