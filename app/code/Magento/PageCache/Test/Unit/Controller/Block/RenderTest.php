--- conflicted
+++ resolved
@@ -29,29 +29,17 @@
 class RenderTest extends TestCase
 {
     /**
-<<<<<<< HEAD
-     * @var \Magento\Framework\App\Request\Http|\PHPUnit\Framework\MockObject\MockObject
-=======
      * @var Http|MockObject
->>>>>>> b2f063af
      */
     protected $requestMock;
 
     /**
-<<<<<<< HEAD
-     * @var \Magento\Framework\App\Response\Http|\PHPUnit\Framework\MockObject\MockObject
-=======
      * @var \Magento\Framework\App\Response\Http|MockObject
->>>>>>> b2f063af
      */
     protected $responseMock;
 
     /**
-<<<<<<< HEAD
-     * @var \Magento\Framework\App\View|\PHPUnit\Framework\MockObject\MockObject
-=======
      * @var View|MockObject
->>>>>>> b2f063af
      */
     protected $viewMock;
 
@@ -61,38 +49,22 @@
     protected $action;
 
     /**
-<<<<<<< HEAD
-     * @var \PHPUnit\Framework\MockObject\MockObject|\Magento\Framework\Translate\InlineInterface
-=======
      * @var MockObject|InlineInterface
->>>>>>> b2f063af
      */
     protected $translateInline;
 
     /**
-<<<<<<< HEAD
-     * @var \Magento\Framework\View\Layout|\PHPUnit\Framework\MockObject\MockObject
-=======
      * @var Layout|MockObject
->>>>>>> b2f063af
      */
     protected $layoutMock;
 
     /**
-<<<<<<< HEAD
-     * @var \Magento\Framework\View\Layout\ProcessorInterface|\PHPUnit\Framework\MockObject\MockObject
-=======
      * @var ProcessorInterface|MockObject
->>>>>>> b2f063af
      */
     protected $layoutProcessorMock;
 
     /**
-<<<<<<< HEAD
-     * @var \Magento\Framework\View\Layout\LayoutCacheKeyInterface|\PHPUnit\Framework\MockObject\MockObject
-=======
      * @var LayoutCacheKeyInterface|MockObject
->>>>>>> b2f063af
      */
     protected $layoutCacheKeyMock;
 
@@ -125,11 +97,11 @@
 
         $this->layoutMock->expects($this->any())
             ->method('getUpdate')
-            ->willReturn($this->layoutProcessorMock);
-
-        $contextMock->expects($this->any())->method('getRequest')->willReturn($this->requestMock);
-        $contextMock->expects($this->any())->method('getResponse')->willReturn($this->responseMock);
-        $contextMock->expects($this->any())->method('getView')->willReturn($this->viewMock);
+            ->will($this->returnValue($this->layoutProcessorMock));
+
+        $contextMock->expects($this->any())->method('getRequest')->will($this->returnValue($this->requestMock));
+        $contextMock->expects($this->any())->method('getResponse')->will($this->returnValue($this->responseMock));
+        $contextMock->expects($this->any())->method('getView')->will($this->returnValue($this->viewMock));
 
         $this->translateInline = $this->createMock(InlineInterface::class);
 
@@ -148,9 +120,9 @@
 
     public function testExecuteNotAjax()
     {
-        $this->requestMock->expects($this->once())->method('isAjax')->willReturn(false);
-        $this->requestMock->expects($this->once())->method('setActionName')->willReturn('noroute');
-        $this->requestMock->expects($this->once())->method('setDispatched')->willReturn(false);
+        $this->requestMock->expects($this->once())->method('isAjax')->will($this->returnValue(false));
+        $this->requestMock->expects($this->once())->method('setActionName')->will($this->returnValue('noroute'));
+        $this->requestMock->expects($this->once())->method('setDispatched')->will($this->returnValue(false));
         $this->layoutCacheKeyMock->expects($this->never())
             ->method('addCacheKeys');
         $this->action->execute();
@@ -161,15 +133,15 @@
      */
     public function testExecuteNoParams()
     {
-        $this->requestMock->expects($this->once())->method('isAjax')->willReturn(true);
+        $this->requestMock->expects($this->once())->method('isAjax')->will($this->returnValue(true));
         $this->requestMock->expects($this->at(10))
             ->method('getParam')
             ->with($this->equalTo('blocks'), $this->equalTo(''))
-            ->willReturn('');
+            ->will($this->returnValue(''));
         $this->requestMock->expects($this->at(11))
             ->method('getParam')
             ->with($this->equalTo('handles'), $this->equalTo(''))
-            ->willReturn('');
+            ->will($this->returnValue(''));
         $this->layoutCacheKeyMock->expects($this->never())
             ->method('addCacheKeys');
         $this->action->execute();
@@ -186,43 +158,43 @@
             StubBlock::class,
             ['toHtml']
         );
-        $blockInstance1->expects($this->once())->method('toHtml')->willReturn($expectedData['block1']);
+        $blockInstance1->expects($this->once())->method('toHtml')->will($this->returnValue($expectedData['block1']));
 
         $blockInstance2 = $this->createPartialMock(
             StubBlock::class,
             ['toHtml']
         );
-        $blockInstance2->expects($this->once())->method('toHtml')->willReturn($expectedData['block2']);
-
-        $this->requestMock->expects($this->once())->method('isAjax')->willReturn(true);
+        $blockInstance2->expects($this->once())->method('toHtml')->will($this->returnValue($expectedData['block2']));
+
+        $this->requestMock->expects($this->once())->method('isAjax')->will($this->returnValue(true));
 
         $this->requestMock->expects($this->at(1))
             ->method('getRouteName')
-            ->willReturn('magento_pagecache');
+            ->will($this->returnValue('magento_pagecache'));
         $this->requestMock->expects($this->at(2))
             ->method('getControllerName')
-            ->willReturn('block');
+            ->will($this->returnValue('block'));
         $this->requestMock->expects($this->at(3))
             ->method('getActionName')
-            ->willReturn('render');
+            ->will($this->returnValue('render'));
         $this->requestMock->expects($this->at(4))
             ->method('getRequestUri')
-            ->willReturn('uri');
+            ->will($this->returnValue('uri'));
         $this->requestMock->expects($this->at(5))
             ->method('getParam')
             ->with($this->equalTo('originalRequest'))
-            ->willReturn($originalRequest);
+            ->will($this->returnValue($originalRequest));
 
         $this->requestMock->expects($this->at(10))
             ->method('getParam')
             ->with($this->equalTo('blocks'), $this->equalTo(''))
-            ->willReturn(json_encode($blocks));
+            ->will($this->returnValue(json_encode($blocks)));
         $this->requestMock->expects($this->at(11))
             ->method('getParam')
             ->with($this->equalTo('handles'), $this->equalTo(''))
-            ->willReturn(base64_encode(json_encode($handles)));
+            ->will($this->returnValue(base64_encode(json_encode($handles))));
         $this->viewMock->expects($this->once())->method('loadLayout')->with($this->equalTo($handles));
-        $this->viewMock->expects($this->any())->method('getLayout')->willReturn($this->layoutMock);
+        $this->viewMock->expects($this->any())->method('getLayout')->will($this->returnValue($this->layoutMock));
         $this->layoutMock->expects($this->never())
             ->method('getUpdate');
         $this->layoutCacheKeyMock->expects($this->atLeastOnce())
@@ -230,11 +202,11 @@
         $this->layoutMock->expects($this->at(0))
             ->method('getBlock')
             ->with($this->equalTo($blocks[0]))
-            ->willReturn($blockInstance1);
+            ->will($this->returnValue($blockInstance1));
         $this->layoutMock->expects($this->at(1))
             ->method('getBlock')
             ->with($this->equalTo($blocks[1]))
-            ->willReturn($blockInstance2);
+            ->will($this->returnValue($blockInstance2));
 
         $this->translateInline->expects($this->once())
             ->method('processResponseBody')
