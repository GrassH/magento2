<?php declare(strict_types=1);
/**
 * Copyright © Magento, Inc. All rights reserved.
 * See COPYING.txt for license details.
 */

/**
 * Test class for \Magento\PageCache\Controller\Adminhtml/PageCache
 */
namespace Magento\PageCache\Test\Unit\Controller\Adminhtml\PageCache;

use Magento\Backend\App\Action\Context;
use Magento\Framework\App\Filesystem\DirectoryList;
use Magento\Framework\App\Request\Http;
use Magento\Framework\App\Response\Http\FileFactory;
use Magento\Framework\App\ResponseInterface;
use Magento\Framework\App\View;
use Magento\PageCache\Controller\Adminhtml\PageCache\ExportVarnishConfig;
use Magento\PageCache\Model\Config;
use PHPUnit\Framework\MockObject\MockObject;
use PHPUnit\Framework\TestCase;

/**
 * Class PageCacheTest
 *
 */
class ExportVarnishConfigTest extends TestCase
{
    /**
<<<<<<< HEAD
     * @var \Magento\Framework\App\Request\Http|\PHPUnit\Framework\MockObject\MockObject
=======
     * @var Http|MockObject
>>>>>>> b2f063af
     */
    protected $requestMock;

    /**
<<<<<<< HEAD
     * @var \Magento\Framework\App\Response\Http|\PHPUnit\Framework\MockObject\MockObject
=======
     * @var \Magento\Framework\App\Response\Http|MockObject
>>>>>>> b2f063af
     */
    protected $responseMock;

    /**
<<<<<<< HEAD
     * @var \Magento\Framework\App\View|\PHPUnit\Framework\MockObject\MockObject
=======
     * @var View|MockObject
>>>>>>> b2f063af
     */
    protected $viewMock;

    /**
     * @var ExportVarnishConfig
     */
    protected $action;

    /**
<<<<<<< HEAD
     * @var \Magento\Framework\App\Response\Http\FileFactory|\PHPUnit\Framework\MockObject\MockObject
=======
     * @var FileFactory|MockObject
>>>>>>> b2f063af
     */
    protected $fileFactoryMock;

    /**
<<<<<<< HEAD
     * @var \Magento\PageCache\Model\Config|\PHPUnit\Framework\MockObject\MockObject
=======
     * @var Config|MockObject
>>>>>>> b2f063af
     */
    protected $configMock;

    /**
     * Set up before test
     */
    protected function setUp(): void
    {
        $this->fileFactoryMock = $this->getMockBuilder(
            FileFactory::class
        )->disableOriginalConstructor()->getMock();
        $this->configMock = $this->getMockBuilder(
            Config::class
        )->disableOriginalConstructor()->getMock();
        $contextMock = $this->getMockBuilder(
            Context::class
        )->disableOriginalConstructor()->getMock();

        $this->requestMock = $this->getMockBuilder(
            Http::class
        )->disableOriginalConstructor()->getMock();
        $this->responseMock = $this->getMockBuilder(
            \Magento\Framework\App\Response\Http::class
        )->disableOriginalConstructor()->getMock();
        $this->viewMock = $this->getMockBuilder(
            View::class
        )->disableOriginalConstructor()->getMock();

        $contextMock->expects($this->any())->method('getRequest')->willReturn($this->requestMock);
        $contextMock->expects($this->any())->method('getResponse')->willReturn($this->responseMock);
        $contextMock->expects($this->any())->method('getView')->willReturn($this->viewMock);

        $this->action = new ExportVarnishConfig(
            $contextMock,
            $this->fileFactoryMock,
            $this->configMock
        );
    }

    public function testExportVarnishConfigAction()
    {
        $fileContent = 'some conetnt';
        $filename = 'varnish.vcl';
        $responseMock = $this->getMockBuilder(
            ResponseInterface::class
        )->disableOriginalConstructor()->getMock();

        $this->configMock->expects($this->once())->method('getVclFile')->willReturn($fileContent);
        $this->fileFactoryMock->expects(
            $this->once()
        )->method(
            'create'
        )->with(
            $this->equalTo($filename),
            $this->equalTo($fileContent),
            $this->equalTo(DirectoryList::VAR_DIR)
        )->willReturn(
            $responseMock
        );

        $result = $this->action->execute();
        $this->assertInstanceOf(ResponseInterface::class, $result);
    }
}<|MERGE_RESOLUTION|>--- conflicted
+++ resolved
@@ -27,29 +27,17 @@
 class ExportVarnishConfigTest extends TestCase
 {
     /**
-<<<<<<< HEAD
-     * @var \Magento\Framework\App\Request\Http|\PHPUnit\Framework\MockObject\MockObject
-=======
      * @var Http|MockObject
->>>>>>> b2f063af
      */
     protected $requestMock;
 
     /**
-<<<<<<< HEAD
-     * @var \Magento\Framework\App\Response\Http|\PHPUnit\Framework\MockObject\MockObject
-=======
      * @var \Magento\Framework\App\Response\Http|MockObject
->>>>>>> b2f063af
      */
     protected $responseMock;
 
     /**
-<<<<<<< HEAD
-     * @var \Magento\Framework\App\View|\PHPUnit\Framework\MockObject\MockObject
-=======
      * @var View|MockObject
->>>>>>> b2f063af
      */
     protected $viewMock;
 
@@ -59,20 +47,12 @@
     protected $action;
 
     /**
-<<<<<<< HEAD
-     * @var \Magento\Framework\App\Response\Http\FileFactory|\PHPUnit\Framework\MockObject\MockObject
-=======
      * @var FileFactory|MockObject
->>>>>>> b2f063af
      */
     protected $fileFactoryMock;
 
     /**
-<<<<<<< HEAD
-     * @var \Magento\PageCache\Model\Config|\PHPUnit\Framework\MockObject\MockObject
-=======
      * @var Config|MockObject
->>>>>>> b2f063af
      */
     protected $configMock;
 
@@ -101,9 +81,9 @@
             View::class
         )->disableOriginalConstructor()->getMock();
 
-        $contextMock->expects($this->any())->method('getRequest')->willReturn($this->requestMock);
-        $contextMock->expects($this->any())->method('getResponse')->willReturn($this->responseMock);
-        $contextMock->expects($this->any())->method('getView')->willReturn($this->viewMock);
+        $contextMock->expects($this->any())->method('getRequest')->will($this->returnValue($this->requestMock));
+        $contextMock->expects($this->any())->method('getResponse')->will($this->returnValue($this->responseMock));
+        $contextMock->expects($this->any())->method('getView')->will($this->returnValue($this->viewMock));
 
         $this->action = new ExportVarnishConfig(
             $contextMock,
@@ -120,7 +100,7 @@
             ResponseInterface::class
         )->disableOriginalConstructor()->getMock();
 
-        $this->configMock->expects($this->once())->method('getVclFile')->willReturn($fileContent);
+        $this->configMock->expects($this->once())->method('getVclFile')->will($this->returnValue($fileContent));
         $this->fileFactoryMock->expects(
             $this->once()
         )->method(
@@ -129,8 +109,8 @@
             $this->equalTo($filename),
             $this->equalTo($fileContent),
             $this->equalTo(DirectoryList::VAR_DIR)
-        )->willReturn(
-            $responseMock
+        )->will(
+            $this->returnValue($responseMock)
         );
 
         $result = $this->action->execute();
