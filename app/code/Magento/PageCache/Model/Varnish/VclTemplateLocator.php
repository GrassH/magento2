--- conflicted
+++ resolved
@@ -56,14 +56,11 @@
      * @see VARNISH_SUPPORTED_VERSION_6
      */
     public const VARNISH_SUPPORTED_VERSION_6 = '6';
-<<<<<<< HEAD
 
     /**
      * Varnish 7 supported version
      */
     public const VARNISH_SUPPORTED_VERSION_7 = '7';
-=======
->>>>>>> ff4439c7
 
     /**
      * @var array
