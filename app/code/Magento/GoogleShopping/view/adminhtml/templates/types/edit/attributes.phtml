<?php
/**
 * Copyright © 2015 Magento. All rights reserved.
 * See COPYING.txt for license details.
 */
?>

<<<<<<< HEAD
<?php if ($block->getAttributeSetSelected()): ?>
<script type="text/javascript">
=======
<?php if ($this->getAttributeSetSelected()): ?>
<script>
>>>>>>> 52b2e787
require(['prototype'], function(){

//<![CDATA[
Gcontent = {};
Gcontent.Attribute = Class.create();
Gcontent.Attribute.prototype = {
    idLabel : '<?php echo $block->getFieldId() ?>',
    top : '',
    templateSyntax : /(^|.|\r|\n)({{(\w+)}})/,
    templateText : '',
    itemsCount : 0,
    initialize : function(template) {
        this.templateText = template;
        this.top = $('gcontent_attribute_top');
    },

    add : function(data) {
        if(!data){
            data = {};
        }
        this.top = $('gcontent_attribute_top');

        data.index = this.itemsCount++;
        this.template = new Template(this.templateText, this.templateSyntax);
        Element.insert(this.top, {'bottom':this.template.evaluate(data)});
        this.top = $(this.idLabel + '_' + data.index);

        //set selected type
        if (data.attribute_id) {
            $A($(this.idLabel + '_'+data.index+'_attribute').options).each(function(option){
                if (option.value==data.attribute_id) option.selected = true;
            });
        }

        //set selected is_require
        if (data.gcontent_attribute) {
            $A($(this.idLabel + '_'+data.index+'_gattribute').options).each(function(option){
                if (option.value==data.gcontent_attribute) option.selected = true;
            });
        }
        return data.index;
    },

    remove : function(event) {
        var element = $(Event.findElement(event, 'tr'));
        if(element){
            Element.select(element, '.delete').each(function(elem){elem.value='1'});
            Element.select(element, ['input', 'select']).each(function(elem){elem.hide(); elem.className = '';});
            Element.hide(element);
        }
    }
}

var attributesSelectTemplate = '<tr id="<?php echo $block->getFieldId() ?>_{{index}}">' +
                '<td>'+
                    '<?php echo $block->getAttributesSelectHtml(true) ?>' +
                    '<input type="hidden" name="<?php echo $block->getFieldName() ?>[{{index}}][delete]" class="delete" value="">' +
                '</td>' +
                '<td><?php echo $block->getGcontentAttributesSelectHtml() ?></td>' +
                '<td class="col-delete">' + <?php echo $this->helper('Magento\Core\Helper\Data')->jsonEncode($block->getDeleteButtonHtml()) ?> + '</td>' +
            '</tr>';

optionIndex = 0;
gContentAttribute = new Gcontent.Attribute(attributesSelectTemplate);
//]]>

});
</script>

<div id="gcontent_attributes_container">
    <table class="data-table" id="gcontent_attribute">
        <thead>
            <tr>
                <th class="col-type"><?php echo __('Attribute') ?></th>
                <th class="col-req"><?php echo __('Google Content Attribute') ?></th>
                <th class="col-actions"><?php echo __('Action') ?></th>
            </tr>
        </thead>
        <tbody id="gcontent_attribute_top">

        </tbody>
        <tfoot>
            <tr>
                <td colspan="3">
                    <?php echo $block->getAddButtonHtml() ?>
                </td>
            </tr>
        </tfoot>
    </table>
</div>

<<<<<<< HEAD
<?php if ($block->getAttributesData()): ?>
<script type="text/javascript">
=======
<?php if ($this->getAttributesData()): ?>
<script>
>>>>>>> 52b2e787
require(['prototype'], function(){

//<![CDATA[
    <?php foreach ($block->getAttributesData() as $data): ?>
        gContentAttribute.add(<?php echo $block->jsonFormat($data) ?>);
    <?php endforeach; ?>
//]]>

});
</script>
<?php endif; ?>

<?php else: ?>
    <?php echo __("Please, select Attribute Set to load attributes") ?>
<?php endif; ?><|MERGE_RESOLUTION|>--- conflicted
+++ resolved
@@ -5,13 +5,8 @@
  */
 ?>
 
-<<<<<<< HEAD
 <?php if ($block->getAttributeSetSelected()): ?>
-<script type="text/javascript">
-=======
-<?php if ($this->getAttributeSetSelected()): ?>
 <script>
->>>>>>> 52b2e787
 require(['prototype'], function(){
 
 //<![CDATA[
@@ -103,13 +98,8 @@
     </table>
 </div>
 
-<<<<<<< HEAD
 <?php if ($block->getAttributesData()): ?>
-<script type="text/javascript">
-=======
-<?php if ($this->getAttributesData()): ?>
 <script>
->>>>>>> 52b2e787
 require(['prototype'], function(){
 
 //<![CDATA[
