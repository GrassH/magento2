--- conflicted
+++ resolved
@@ -15,11 +15,7 @@
 </div>
 
 <div class="grid-title">
-<<<<<<< HEAD
-    <div class="page-actions"><?php echo $block->getAddButtonHtml() ?></div>
-=======
-    <div data-mage-init='{"floatingHeader": {}}' class="page-actions"><?php echo $this->getAddButtonHtml() ?></div>
->>>>>>> 9e8434e9
+    <div data-mage-init='{"floatingHeader": {}}' class="page-actions"><?php echo $block->getAddButtonHtml() ?></div>
     <span class="title"><?php echo __('Available Products') ?></span>
 </div>
 <div data-mage-init='{"loader": {}}' data-container="products" class="available-products">
