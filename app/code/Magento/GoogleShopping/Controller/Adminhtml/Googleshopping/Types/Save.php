<?php
/**
 *
 * Copyright © 2015 Magento. All rights reserved.
 * See COPYING.txt for license details.
 */
namespace Magento\GoogleShopping\Controller\Adminhtml\Googleshopping\Types;

class Save extends \Magento\GoogleShopping\Controller\Adminhtml\Googleshopping\Types
{
    /**
     * Save attribute set mapping
     *
     * @return \Magento\Backend\Model\View\Result\Redirect
     * @throws \Exception
     * @SuppressWarnings(PHPMD.CyclomaticComplexity)
     */
    public function execute()
    {
        /** @var $typeModel \Magento\GoogleShopping\Model\Type */
        $typeModel = $this->_objectManager->create('Magento\GoogleShopping\Model\Type');
        $id = $this->getRequest()->getParam('type_id');
        if ($id !== null) {
            $typeModel->load($id);
        }

        $typeModel->setCategory($this->getRequest()->getParam('category'));
        if ($typeModel->getId()) {
            $collection = $this->_objectManager->create('Magento\GoogleShopping\Model\Resource\Attribute\Collection')
                ->addTypeFilter($typeModel->getId())
                ->load();
            foreach ($collection as $attribute) {
                $attribute->delete();
            }
        } else {
            $typeModel->setAttributeSetId($this->getRequest()->getParam('attribute_set_id'))
                ->setTargetCountry($this->getRequest()->getParam('target_country'));
        }
        $typeModel->save();

        $attributes = $this->getRequest()->getParam('attributes');
        $requiredAttributes = $this->_objectManager->get('Magento\GoogleShopping\Model\Config')
            ->getRequiredAttributes();
        if (is_array($attributes)) {
            $typeId = $typeModel->getId();
            foreach ($attributes as $attrInfo) {
                if (isset($attrInfo['delete']) && $attrInfo['delete'] == 1) {
                    continue;
                }
                $this->_objectManager->create('Magento\GoogleShopping\Model\Attribute')
                    ->setAttributeId($attrInfo['attribute_id'])
                    ->setGcontentAttribute($attrInfo['gcontent_attribute'])
                    ->setTypeId($typeId)
                    ->save();
                unset($requiredAttributes[$attrInfo['gcontent_attribute']]);
            }
        }

        $this->messageManager->addSuccess(__('The attribute mapping has been saved.'));
        if (!empty($requiredAttributes)) {
            $this->messageManager->addSuccess(
                $this->_objectManager->get('Magento\GoogleShopping\Helper\Category')->getMessage()
            );
        }

<<<<<<< HEAD
        return $this->getDefaultRedirect();
=======
        return $this->getDefaultResult();
>>>>>>> 7d5fec50
    }

    /**
     * {@inheritdoc}
     *
     * @return \Magento\Backend\Model\View\Result\Redirect
     */
<<<<<<< HEAD
    public function getDefaultRedirect()
=======
    public function getDefaultResult()
>>>>>>> 7d5fec50
    {
        $resultRedirect = $this->resultRedirectFactory->create();
        return $resultRedirect->setPath('adminhtml/*/index', ['store' => $this->_getStore()->getId()]);
    }
}<|MERGE_RESOLUTION|>--- conflicted
+++ resolved
@@ -63,11 +63,7 @@
             );
         }
 
-<<<<<<< HEAD
-        return $this->getDefaultRedirect();
-=======
         return $this->getDefaultResult();
->>>>>>> 7d5fec50
     }
 
     /**
@@ -75,11 +71,7 @@
      *
      * @return \Magento\Backend\Model\View\Result\Redirect
      */
-<<<<<<< HEAD
-    public function getDefaultRedirect()
-=======
     public function getDefaultResult()
->>>>>>> 7d5fec50
     {
         $resultRedirect = $this->resultRedirectFactory->create();
         return $resultRedirect->setPath('adminhtml/*/index', ['store' => $this->_getStore()->getId()]);
