<?php
/**
 *
 * Copyright © 2015 Magento. All rights reserved.
 * See COPYING.txt for license details.
 */
namespace Magento\GoogleShopping\Controller\Adminhtml\Googleshopping\Types;

class Delete extends \Magento\GoogleShopping\Controller\Adminhtml\Googleshopping\Types
{
    /**
     * Delete attribute set mapping
     *
     * @return \Magento\Backend\Model\View\Result\Redirect
     * @throws \Exception
     */
    public function execute()
    {
        $id = $this->getRequest()->getParam('id');
        $model = $this->_objectManager->create('Magento\GoogleShopping\Model\Type');
        $model->load($id);
        if ($model->getTypeId()) {
            $model->delete();
        }
        $this->messageManager->addSuccess(__('Attribute set mapping was deleted'));

<<<<<<< HEAD
        return $this->getDefaultRedirect();
=======
        return $this->getDefaultResult();
>>>>>>> 7d5fec50
    }

    /**
     * {@inheritdoc}
     *
     * @return \Magento\Backend\Model\View\Result\Redirect
     */
<<<<<<< HEAD
    public function getDefaultRedirect()
=======
    public function getDefaultResult()
>>>>>>> 7d5fec50
    {
        $resultRedirect = $this->resultRedirectFactory->create();
        return $resultRedirect->setPath('adminhtml/*/index', ['store' => $this->_getStore()->getId()]);
    }
}<|MERGE_RESOLUTION|>--- conflicted
+++ resolved
@@ -24,11 +24,7 @@
         }
         $this->messageManager->addSuccess(__('Attribute set mapping was deleted'));
 
-<<<<<<< HEAD
-        return $this->getDefaultRedirect();
-=======
         return $this->getDefaultResult();
->>>>>>> 7d5fec50
     }
 
     /**
@@ -36,11 +32,7 @@
      *
      * @return \Magento\Backend\Model\View\Result\Redirect
      */
-<<<<<<< HEAD
-    public function getDefaultRedirect()
-=======
     public function getDefaultResult()
->>>>>>> 7d5fec50
     {
         $resultRedirect = $this->resultRedirectFactory->create();
         return $resultRedirect->setPath('adminhtml/*/index', ['store' => $this->_getStore()->getId()]);
