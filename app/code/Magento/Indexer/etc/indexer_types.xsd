--- conflicted
+++ resolved
@@ -125,15 +125,9 @@
         <xs:choice>
             <xs:element type="referenceType" name="reference" minOccurs="0" maxOccurs="1" />
             <xs:element name="field" type="fieldType" minOccurs="1" maxOccurs="unbounded"/>
-<<<<<<< HEAD
-        </xs:sequence>
-        <xs:attribute name="source" type="sourceType" use="required"/>
-        <xs:attribute name="class" type="classType" use="required"/>
-=======
         </xs:choice>
         <xs:attribute name="source" type="classType" use="required"/>
         <xs:attribute name="provider" type="classType" use="optional"/>
->>>>>>> 19488ac2
         <xs:attribute name="name" type="nameType" use="required"/>
     </xs:complexType>
 
