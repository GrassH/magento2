--- conflicted
+++ resolved
@@ -43,15 +43,9 @@
     protected $indexers = ['indexer1' => [], 'indexer3' => []];
 
     /**
-<<<<<<< HEAD
-     * @var \Magento\Framework\Json\JsonInterface|\PHPUnit_Framework_MockObject_MockObject
-     */
-    private $jsonMock;
-=======
      * @var \Magento\Framework\Serialize\SerializerInterface|\PHPUnit_Framework_MockObject_MockObject
      */
     private $serializerMock;
->>>>>>> 8578eeca
 
     protected function setUp()
     {
@@ -73,15 +67,10 @@
             '',
             false
         );
-<<<<<<< HEAD
-        $this->jsonMock = $this->getMock(\Magento\Framework\Json\JsonInterface::class);
-        $this->objectManager->mockObjectManager([\Magento\Framework\Json\JsonInterface::class => $this->jsonMock]);
-=======
         $this->serializerMock = $this->getMock(\Magento\Framework\Serialize\SerializerInterface::class);
         $this->objectManager->mockObjectManager(
             [\Magento\Framework\Serialize\SerializerInterface::class => $this->serializerMock]
         );
->>>>>>> 8578eeca
     }
 
     protected function tearDown()
@@ -98,11 +87,7 @@
             ->with($this->cacheId)
             ->willReturn($jsonString);
 
-<<<<<<< HEAD
-        $this->jsonMock->method('decode')
-=======
         $this->serializerMock->method('unserialize')
->>>>>>> 8578eeca
             ->with($jsonString)
             ->willReturn($this->indexers);
 
