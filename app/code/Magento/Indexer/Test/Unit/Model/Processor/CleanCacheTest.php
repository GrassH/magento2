--- conflicted
+++ resolved
@@ -55,19 +55,12 @@
      */
     protected function setUp()
     {
-<<<<<<< HEAD
+        $this->objectManager = new ObjectManager($this);
         $this->subjectMock = $this->getMock(\Magento\Indexer\Model\Processor::class, [], [], '', false);
         $this->contextMock = $this->getMock(\Magento\Framework\Indexer\CacheContext::class, [], [], '', false);
         $this->eventManagerMock = $this->getMock(\Magento\Framework\Event\Manager::class, [], [], '', false);
-        $this->plugin = new \Magento\Indexer\Model\Processor\CleanCache(
-=======
-        $this->objectManager = new ObjectManager($this);
-        $this->subjectMock = $this->getMock('Magento\Indexer\Model\Processor', [], [], '', false);
-        $this->contextMock = $this->getMock('Magento\Framework\Indexer\CacheContext', [], [], '', false);
-        $this->eventManagerMock = $this->getMock('Magento\Framework\Event\Manager', [], [], '', false);
-        $this->cacheMock = $this->getMock('Magento\Framework\App\CacheInterface', [], [], '', false);
+        $this->cacheMock = $this->getMock(\Magento\Framework\App\CacheInterface::class, [], [], '', false);
         $this->plugin = new CleanCache(
->>>>>>> f5539378
             $this->contextMock,
             $this->eventManagerMock
         );
