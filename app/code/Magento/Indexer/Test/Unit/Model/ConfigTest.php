--- conflicted
+++ resolved
@@ -18,11 +18,7 @@
     protected $model;
 
     /**
-<<<<<<< HEAD
-     * @var \Magento\Indexer\Model\Config\Data|\PHPUnit\Framework\MockObject\MockObject
-=======
      * @var Data|MockObject
->>>>>>> b2f063af
      */
     protected $configMock;
 
