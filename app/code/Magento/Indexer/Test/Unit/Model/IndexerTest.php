<?php declare(strict_types=1);
/**
 * Copyright © Magento, Inc. All rights reserved.
 * See COPYING.txt for license details.
 */
namespace Magento\Indexer\Test\Unit\Model;

use Magento\Framework\Indexer\ActionFactory;
use Magento\Framework\Indexer\ActionInterface;
use Magento\Framework\Indexer\ConfigInterface;
use Magento\Framework\Indexer\StateInterface;
use Magento\Framework\Indexer\StructureFactory;
use Magento\Framework\Mview\ViewInterface;
use Magento\Indexer\Model\Indexer;
use Magento\Indexer\Model\Indexer\CollectionFactory;
use Magento\Indexer\Model\Indexer\State;
use Magento\Indexer\Model\Indexer\StateFactory;
use PHPUnit\Framework\MockObject\MockObject;
use PHPUnit\Framework\TestCase;

/**
 * @SuppressWarnings(PHPMD.CouplingBetweenObjects)
 */
class IndexerTest extends TestCase
{
    /**
<<<<<<< HEAD
     * @var \Magento\Indexer\Model\Indexer|\PHPUnit\Framework\MockObject\MockObject
=======
     * @var Indexer|MockObject
>>>>>>> b2f063af
     */
    protected $model;

    /**
<<<<<<< HEAD
     * @var \Magento\Framework\Indexer\ConfigInterface|\PHPUnit\Framework\MockObject\MockObject
=======
     * @var ConfigInterface|MockObject
>>>>>>> b2f063af
     */
    protected $configMock;

    /**
<<<<<<< HEAD
     * @var \Magento\Framework\Indexer\ActionFactory|\PHPUnit\Framework\MockObject\MockObject
=======
     * @var ActionFactory|MockObject
>>>>>>> b2f063af
     */
    protected $actionFactoryMock;

    /**
<<<<<<< HEAD
     * @var \Magento\Framework\Mview\ViewInterface|\PHPUnit\Framework\MockObject\MockObject
=======
     * @var ViewInterface|MockObject
>>>>>>> b2f063af
     */
    protected $viewMock;

    /**
<<<<<<< HEAD
     * @var \Magento\Indexer\Model\Indexer\StateFactory|\PHPUnit\Framework\MockObject\MockObject
=======
     * @var StateFactory|MockObject
>>>>>>> b2f063af
     */
    protected $stateFactoryMock;

    /**
<<<<<<< HEAD
     * @var \Magento\Indexer\Model\Indexer\CollectionFactory|\PHPUnit\Framework\MockObject\MockObject
=======
     * @var CollectionFactory|MockObject
>>>>>>> b2f063af
     */
    protected $indexFactoryMock;

    protected function setUp(): void
    {
        $this->configMock = $this->getMockForAbstractClass(
            ConfigInterface::class,
            [],
            '',
            false,
            false,
            true,
            ['getIndexer']
        );
        $this->actionFactoryMock = $this->createPartialMock(
            ActionFactory::class,
            ['create']
        );
        $this->viewMock = $this->getMockForAbstractClass(
            ViewInterface::class,
            [],
            '',
            false,
            false,
            true,
            ['load', 'isEnabled', 'getUpdated', 'getStatus', '__wakeup', 'getId', 'suspend', 'resume']
        );
        $this->stateFactoryMock = $this->createPartialMock(
            StateFactory::class,
            ['create']
        );
        $this->indexFactoryMock = $this->createPartialMock(
            CollectionFactory::class,
            ['create']
        );
        $structureFactory = $this->getMockBuilder(StructureFactory::class)
            ->disableOriginalConstructor()
            ->setMethods(['create'])
            ->getMock();

        /** @var StructureFactory $structureFactory */
        $this->model = new Indexer(
            $this->configMock,
            $this->actionFactoryMock,
            $structureFactory,
            $this->viewMock,
            $this->stateFactoryMock,
            $this->indexFactoryMock
        );
    }

<<<<<<< HEAD
    /**
     */
    public function testLoadWithException()
    {
        $this->expectException(\InvalidArgumentException::class);
        $this->expectExceptionMessage('indexer_id indexer does not exist.');

=======
    public function testLoadWithException()
    {
        $this->expectException('InvalidArgumentException');
        $this->expectExceptionMessage('indexer_id indexer does not exist.');
>>>>>>> b2f063af
        $indexId = 'indexer_id';
        $this->configMock->expects(
            $this->once()
        )->method(
            'getIndexer'
        )->with(
            $indexId
        )->willReturn(
            $this->getIndexerData()
        );
        $this->model->load($indexId);
    }

    public function testGetView()
    {
        $indexId = 'indexer_internal_name';
        $this->viewMock->expects($this->once())->method('load')->with('view_test')->willReturnSelf();
        $this->loadIndexer($indexId);

        $this->assertEquals($this->viewMock, $this->model->getView());
    }

    public function testGetState()
    {
        $indexId = 'indexer_internal_name';
        $stateMock = $this->createPartialMock(
            State::class,
            ['loadByIndexer', 'getId', '__wakeup']
        );
        $stateMock->expects($this->once())->method('loadByIndexer')->with($indexId)->willReturnSelf();
        $this->stateFactoryMock->expects($this->once())->method('create')->willReturn($stateMock);

        $this->loadIndexer($indexId);

        $this->assertInstanceOf(State::class, $this->model->getState());
    }

    /**
     * @param bool $getViewIsEnabled
     * @param string $getViewGetUpdated
     * @param string $getStateGetUpdated
     * @dataProvider getLatestUpdatedDataProvider
     */
    public function testGetLatestUpdated($getViewIsEnabled, $getViewGetUpdated, $getStateGetUpdated)
    {
        $indexId = 'indexer_internal_name';
        $this->loadIndexer($indexId);

        $this->viewMock->expects($this->any())->method('getId')->willReturn(1);
        $this->viewMock->expects($this->once())->method('isEnabled')->willReturn($getViewIsEnabled);
        $this->viewMock->expects($this->any())->method('getUpdated')->willReturn($getViewGetUpdated);

        $stateMock = $this->createPartialMock(
            State::class,
            ['load', 'getId', 'setIndexerId', '__wakeup', 'getUpdated']
        );

        $stateMock->expects($this->any())->method('getUpdated')->willReturn($getStateGetUpdated);
        $this->stateFactoryMock->expects($this->once())->method('create')->willReturn($stateMock);

        if ($getViewIsEnabled && $getViewGetUpdated) {
            $this->assertEquals($getViewGetUpdated, $this->model->getLatestUpdated());
        } else {
            $getLatestUpdated = $this->model->getLatestUpdated();
            $this->assertEquals($getStateGetUpdated, $getLatestUpdated);

            if ($getStateGetUpdated === null) {
                $this->assertNotNull($getLatestUpdated);
            }
        }
    }

    /**
     * @return array
     */
    public function getLatestUpdatedDataProvider()
    {
        return [
            [false, '06-Jan-1944', '06-Jan-1944'],
            [false, '', '06-Jan-1944'],
            [false, '06-Jan-1944', ''],
            [false, '', ''],
            [true, '06-Jan-1944', '06-Jan-1944'],
            [true, '', '06-Jan-1944'],
            [true, '06-Jan-1944', ''],
            [true, '', ''],
            [true, '06-Jan-1944', '05-Jan-1944'],
            [false, null, null],
        ];
    }

    public function testReindexAll()
    {
        $indexId = 'indexer_internal_name';
        $this->loadIndexer($indexId);

        $stateMock = $this->createPartialMock(
            State::class,
            ['load', 'getId', 'setIndexerId', '__wakeup', 'getStatus', 'setStatus', 'save']
        );
        $stateMock->expects($this->once())->method('load')->with($indexId, 'indexer_id')->willReturnSelf();
        $stateMock->expects($this->never())->method('setIndexerId');
        $stateMock->expects($this->once())->method('getId')->willReturn(1);
        $stateMock->expects($this->exactly(2))->method('setStatus')->willReturnSelf();
        $stateMock->expects($this->once())->method('getStatus')->willReturn('idle');
        $stateMock->expects($this->exactly(2))->method('save')->willReturnSelf();
        $this->stateFactoryMock->expects($this->once())->method('create')->willReturn($stateMock);

        $this->viewMock->expects($this->once())->method('isEnabled')->willReturn(true);
        $this->viewMock->expects($this->once())->method('suspend');
        $this->viewMock->expects($this->once())->method('resume');

        $actionMock = $this->createPartialMock(
            ActionInterface::class,
            ['executeFull', 'executeList', 'executeRow']
        );
        $this->actionFactoryMock->expects(
            $this->once()
        )->method(
            'create'
        )->with(
            'Some\Class\Name'
        )->willReturn(
            $actionMock
        );

        $this->model->reindexAll();
    }

<<<<<<< HEAD
    /**
     */
    public function testReindexAllWithException()
    {
        $this->expectException(\Exception::class);
        $this->expectExceptionMessage('Test exception');

=======
    public function testReindexAllWithException()
    {
        $this->expectException('Exception');
        $this->expectExceptionMessage('Test exception');
>>>>>>> b2f063af
        $indexId = 'indexer_internal_name';
        $this->loadIndexer($indexId);

        $stateMock = $this->createPartialMock(
            State::class,
            ['load', 'getId', 'setIndexerId', '__wakeup', 'getStatus', 'setStatus', 'save']
        );
        $stateMock->expects($this->once())->method('load')->with($indexId, 'indexer_id')->willReturnSelf();
        $stateMock->expects($this->never())->method('setIndexerId');
        $stateMock->expects($this->once())->method('getId')->willReturn(1);
        $stateMock->expects($this->exactly(2))->method('setStatus')->willReturnSelf();
        $stateMock->expects($this->once())->method('getStatus')->willReturn('idle');
        $stateMock->expects($this->exactly(2))->method('save')->willReturnSelf();
        $this->stateFactoryMock->expects($this->once())->method('create')->willReturn($stateMock);

        $this->viewMock->expects($this->once())->method('isEnabled')->willReturn(false);
        $this->viewMock->expects($this->never())->method('suspend');
        $this->viewMock->expects($this->once())->method('resume');

        $actionMock = $this->createPartialMock(
            ActionInterface::class,
            ['executeFull', 'executeList', 'executeRow']
        );
        $actionMock->expects($this->once())->method('executeFull')->willReturnCallback(
            
                function () {
                    throw new \Exception('Test exception');
                }
            
        );
        $this->actionFactoryMock->expects(
            $this->once()
        )->method(
            'create'
        )->with(
            'Some\Class\Name'
        )->willReturn(
            $actionMock
        );

        $this->model->reindexAll();
    }

<<<<<<< HEAD
    /**
     */
    public function testReindexAllWithError()
    {
        $this->expectException(\Error::class);
        $this->expectExceptionMessage('Test Engine Error');


=======
    public function testReindexAllWithError()
    {
        $this->expectException('Error');
        $this->expectExceptionMessage('Test Engine Error');
>>>>>>> b2f063af
        $indexId = 'indexer_internal_name';
        $this->loadIndexer($indexId);

        $stateMock = $this->createPartialMock(
            State::class,
            ['load', 'getId', 'setIndexerId', '__wakeup', 'getStatus', 'setStatus', 'save']
        );
        $stateMock->expects($this->once())->method('load')->with($indexId, 'indexer_id')->willReturnSelf();
        $stateMock->expects($this->never())->method('setIndexerId');
        $stateMock->expects($this->once())->method('getId')->willReturn(1);
        $stateMock->expects($this->exactly(2))->method('setStatus')->willReturnSelf();
        $stateMock->expects($this->once())->method('getStatus')->willReturn('idle');
        $stateMock->expects($this->exactly(2))->method('save')->willReturnSelf();
        $this->stateFactoryMock->expects($this->once())->method('create')->willReturn($stateMock);

        $this->viewMock->expects($this->once())->method('isEnabled')->willReturn(false);
        $this->viewMock->expects($this->never())->method('suspend');
        $this->viewMock->expects($this->once())->method('resume');

        $actionMock = $this->createPartialMock(
            ActionInterface::class,
            ['executeFull', 'executeList', 'executeRow']
        );
        $actionMock->expects($this->once())->method('executeFull')->willReturnCallback(
            
                function () {
                    throw new \Error('Test Engine Error');
                }
            
        );
        $this->actionFactoryMock->expects(
            $this->once()
        )->method(
            'create'
        )->with(
            'Some\Class\Name'
        )->willReturn(
            $actionMock
        );

        $this->model->reindexAll();
    }

    /**
     * @return array
     */
    protected function getIndexerData()
    {
        return [
            'indexer_id' => 'indexer_internal_name',
            'view_id' => 'view_test',
            'action_class' => 'Some\Class\Name',
            'title' => 'Indexer public name',
            'description' => 'Indexer public description'
        ];
    }

    /**
     * @param $indexId
     */
    protected function loadIndexer($indexId)
    {
        $this->configMock->expects(
            $this->once()
        )->method(
            'getIndexer'
        )->with(
            $indexId
        )->willReturn(
            $this->getIndexerData()
        );
        $this->model->load($indexId);
    }

    public function testGetTitle()
    {
        $result = 'Test Result';
        $this->model->setTitle($result);
        $this->assertEquals($result, $this->model->getTitle());
    }

    public function testGetDescription()
    {
        $result = 'Test Result';
        $this->model->setDescription($result);
        $this->assertEquals($result, $this->model->getDescription());
    }

    public function testSetState()
    {
        $stateMock = $this->createPartialMock(
            State::class,
            ['loadByIndexer', 'getId', '__wakeup']
        );

        $this->model->setState($stateMock);
        $this->assertInstanceOf(State::class, $this->model->getState());
    }

    public function testIsScheduled()
    {
        $result = true;
        $this->viewMock->expects($this->once())->method('load')->willReturnSelf();
        $this->viewMock->expects($this->once())->method('isEnabled')->willReturn($result);
        $this->assertEquals($result, $this->model->isScheduled());
    }

    /**
     * @param bool $scheduled
     * @param string $method
     * @dataProvider setScheduledDataProvider
     */
    public function testSetScheduled($scheduled, $method)
    {
        $stateMock = $this->createPartialMock(State::class, ['load', 'save']);

        $this->stateFactoryMock->expects($this->once())->method('create')->willReturn($stateMock);
        $this->viewMock->expects($this->once())->method('load')->willReturnSelf();
        $this->viewMock->expects($this->once())->method($method)->willReturn(true);
        $stateMock->expects($this->once())->method('save')->willReturnSelf();
        $this->model->setScheduled($scheduled);
    }

    /**
     * @return array
     */
    public function setScheduledDataProvider()
    {
        return [
            [true, 'subscribe'],
            [false, 'unsubscribe']
        ];
    }

    public function testGetStatus()
    {
        $status = StateInterface::STATUS_WORKING;
        $stateMock = $this->createPartialMock(State::class, ['load', 'getStatus']);

        $this->stateFactoryMock->expects($this->once())->method('create')->willReturn($stateMock);
        $stateMock->expects($this->once())->method('getStatus')->willReturn($status);
        $this->assertEquals($status, $this->model->getStatus());
    }

    /**
     * @param string $method
     * @param string $status
     * @dataProvider statusDataProvider
     */
    public function testStatus($method, $status)
    {
        $stateMock = $this->createPartialMock(State::class, ['load', 'getStatus']);

        $this->stateFactoryMock->expects($this->once())->method('create')->willReturn($stateMock);
        $stateMock->expects($this->once())->method('getStatus')->willReturn($status);
        $this->assertTrue($this->model->$method());
    }

    /**
     * @return array
     */
    public function statusDataProvider()
    {
        return [
            ['isValid', StateInterface::STATUS_VALID],
            ['isInvalid', StateInterface::STATUS_INVALID],
            ['isWorking', StateInterface::STATUS_WORKING]
        ];
    }

    public function testInvalidate()
    {
        $stateMock = $this->createPartialMock(
            State::class,
            ['load', 'setStatus', 'save']
        );

        $this->stateFactoryMock->expects($this->once())->method('create')->willReturn($stateMock);
        $stateMock->expects($this->once())->method('setStatus')->with(StateInterface::STATUS_INVALID)->willReturnSelf(
            
        );
        $stateMock->expects($this->once())->method('save')->willReturnSelf();
        $this->model->invalidate();
    }

    public function testReindexRow()
    {
        $id = 1;

        $stateMock = $this->createPartialMock(State::class, ['load', 'save']);
        $actionMock = $this->createPartialMock(
            ActionInterface::class,
            ['executeFull', 'executeList', 'executeRow']
        );

        $this->actionFactoryMock->expects(
            $this->once()
        )->method(
            'create'
        )->willReturn(
            $actionMock
        );

        $this->stateFactoryMock->expects($this->once())->method('create')->willReturn($stateMock);
        $stateMock->expects($this->once())->method('save')->willReturnSelf();
        $actionMock->expects($this->once())->method('executeRow')->with($id)->willReturnSelf();
        $this->model->reindexRow($id);
    }

    public function testReindexList()
    {
        $ids = [1];

        $stateMock = $this->createPartialMock(State::class, ['load', 'save']);
        $actionMock = $this->createPartialMock(
            ActionInterface::class,
            ['executeFull', 'executeList', 'executeRow']
        );

        $this->actionFactoryMock->expects(
            $this->once()
        )->method(
            'create'
        )->willReturn(
            $actionMock
        );

        $this->stateFactoryMock->expects($this->once())->method('create')->willReturn($stateMock);
        $stateMock->expects($this->once())->method('save')->willReturnSelf();
        $actionMock->expects($this->once())->method('executeList')->with($ids)->willReturnSelf();
        $this->model->reindexList($ids);
    }
}<|MERGE_RESOLUTION|>--- conflicted
+++ resolved
@@ -24,56 +24,32 @@
 class IndexerTest extends TestCase
 {
     /**
-<<<<<<< HEAD
-     * @var \Magento\Indexer\Model\Indexer|\PHPUnit\Framework\MockObject\MockObject
-=======
      * @var Indexer|MockObject
->>>>>>> b2f063af
      */
     protected $model;
 
     /**
-<<<<<<< HEAD
-     * @var \Magento\Framework\Indexer\ConfigInterface|\PHPUnit\Framework\MockObject\MockObject
-=======
      * @var ConfigInterface|MockObject
->>>>>>> b2f063af
      */
     protected $configMock;
 
     /**
-<<<<<<< HEAD
-     * @var \Magento\Framework\Indexer\ActionFactory|\PHPUnit\Framework\MockObject\MockObject
-=======
      * @var ActionFactory|MockObject
->>>>>>> b2f063af
      */
     protected $actionFactoryMock;
 
     /**
-<<<<<<< HEAD
-     * @var \Magento\Framework\Mview\ViewInterface|\PHPUnit\Framework\MockObject\MockObject
-=======
      * @var ViewInterface|MockObject
->>>>>>> b2f063af
      */
     protected $viewMock;
 
     /**
-<<<<<<< HEAD
-     * @var \Magento\Indexer\Model\Indexer\StateFactory|\PHPUnit\Framework\MockObject\MockObject
-=======
      * @var StateFactory|MockObject
->>>>>>> b2f063af
      */
     protected $stateFactoryMock;
 
     /**
-<<<<<<< HEAD
-     * @var \Magento\Indexer\Model\Indexer\CollectionFactory|\PHPUnit\Framework\MockObject\MockObject
-=======
      * @var CollectionFactory|MockObject
->>>>>>> b2f063af
      */
     protected $indexFactoryMock;
 
@@ -125,20 +101,10 @@
         );
     }
 
-<<<<<<< HEAD
-    /**
-     */
-    public function testLoadWithException()
-    {
-        $this->expectException(\InvalidArgumentException::class);
-        $this->expectExceptionMessage('indexer_id indexer does not exist.');
-
-=======
     public function testLoadWithException()
     {
         $this->expectException('InvalidArgumentException');
         $this->expectExceptionMessage('indexer_id indexer does not exist.');
->>>>>>> b2f063af
         $indexId = 'indexer_id';
         $this->configMock->expects(
             $this->once()
@@ -146,8 +112,8 @@
             'getIndexer'
         )->with(
             $indexId
-        )->willReturn(
-            $this->getIndexerData()
+        )->will(
+            $this->returnValue($this->getIndexerData())
         );
         $this->model->load($indexId);
     }
@@ -155,7 +121,7 @@
     public function testGetView()
     {
         $indexId = 'indexer_internal_name';
-        $this->viewMock->expects($this->once())->method('load')->with('view_test')->willReturnSelf();
+        $this->viewMock->expects($this->once())->method('load')->with('view_test')->will($this->returnSelf());
         $this->loadIndexer($indexId);
 
         $this->assertEquals($this->viewMock, $this->model->getView());
@@ -168,8 +134,8 @@
             State::class,
             ['loadByIndexer', 'getId', '__wakeup']
         );
-        $stateMock->expects($this->once())->method('loadByIndexer')->with($indexId)->willReturnSelf();
-        $this->stateFactoryMock->expects($this->once())->method('create')->willReturn($stateMock);
+        $stateMock->expects($this->once())->method('loadByIndexer')->with($indexId)->will($this->returnSelf());
+        $this->stateFactoryMock->expects($this->once())->method('create')->will($this->returnValue($stateMock));
 
         $this->loadIndexer($indexId);
 
@@ -187,17 +153,17 @@
         $indexId = 'indexer_internal_name';
         $this->loadIndexer($indexId);
 
-        $this->viewMock->expects($this->any())->method('getId')->willReturn(1);
-        $this->viewMock->expects($this->once())->method('isEnabled')->willReturn($getViewIsEnabled);
-        $this->viewMock->expects($this->any())->method('getUpdated')->willReturn($getViewGetUpdated);
+        $this->viewMock->expects($this->any())->method('getId')->will($this->returnValue(1));
+        $this->viewMock->expects($this->once())->method('isEnabled')->will($this->returnValue($getViewIsEnabled));
+        $this->viewMock->expects($this->any())->method('getUpdated')->will($this->returnValue($getViewGetUpdated));
 
         $stateMock = $this->createPartialMock(
             State::class,
             ['load', 'getId', 'setIndexerId', '__wakeup', 'getUpdated']
         );
 
-        $stateMock->expects($this->any())->method('getUpdated')->willReturn($getStateGetUpdated);
-        $this->stateFactoryMock->expects($this->once())->method('create')->willReturn($stateMock);
+        $stateMock->expects($this->any())->method('getUpdated')->will($this->returnValue($getStateGetUpdated));
+        $this->stateFactoryMock->expects($this->once())->method('create')->will($this->returnValue($stateMock));
 
         if ($getViewIsEnabled && $getViewGetUpdated) {
             $this->assertEquals($getViewGetUpdated, $this->model->getLatestUpdated());
@@ -239,15 +205,15 @@
             State::class,
             ['load', 'getId', 'setIndexerId', '__wakeup', 'getStatus', 'setStatus', 'save']
         );
-        $stateMock->expects($this->once())->method('load')->with($indexId, 'indexer_id')->willReturnSelf();
+        $stateMock->expects($this->once())->method('load')->with($indexId, 'indexer_id')->will($this->returnSelf());
         $stateMock->expects($this->never())->method('setIndexerId');
-        $stateMock->expects($this->once())->method('getId')->willReturn(1);
-        $stateMock->expects($this->exactly(2))->method('setStatus')->willReturnSelf();
-        $stateMock->expects($this->once())->method('getStatus')->willReturn('idle');
-        $stateMock->expects($this->exactly(2))->method('save')->willReturnSelf();
-        $this->stateFactoryMock->expects($this->once())->method('create')->willReturn($stateMock);
-
-        $this->viewMock->expects($this->once())->method('isEnabled')->willReturn(true);
+        $stateMock->expects($this->once())->method('getId')->will($this->returnValue(1));
+        $stateMock->expects($this->exactly(2))->method('setStatus')->will($this->returnSelf());
+        $stateMock->expects($this->once())->method('getStatus')->will($this->returnValue('idle'));
+        $stateMock->expects($this->exactly(2))->method('save')->will($this->returnSelf());
+        $this->stateFactoryMock->expects($this->once())->method('create')->will($this->returnValue($stateMock));
+
+        $this->viewMock->expects($this->once())->method('isEnabled')->will($this->returnValue(true));
         $this->viewMock->expects($this->once())->method('suspend');
         $this->viewMock->expects($this->once())->method('resume');
 
@@ -261,27 +227,17 @@
             'create'
         )->with(
             'Some\Class\Name'
-        )->willReturn(
-            $actionMock
+        )->will(
+            $this->returnValue($actionMock)
         );
 
         $this->model->reindexAll();
     }
 
-<<<<<<< HEAD
-    /**
-     */
-    public function testReindexAllWithException()
-    {
-        $this->expectException(\Exception::class);
-        $this->expectExceptionMessage('Test exception');
-
-=======
     public function testReindexAllWithException()
     {
         $this->expectException('Exception');
         $this->expectExceptionMessage('Test exception');
->>>>>>> b2f063af
         $indexId = 'indexer_internal_name';
         $this->loadIndexer($indexId);
 
@@ -289,15 +245,15 @@
             State::class,
             ['load', 'getId', 'setIndexerId', '__wakeup', 'getStatus', 'setStatus', 'save']
         );
-        $stateMock->expects($this->once())->method('load')->with($indexId, 'indexer_id')->willReturnSelf();
+        $stateMock->expects($this->once())->method('load')->with($indexId, 'indexer_id')->will($this->returnSelf());
         $stateMock->expects($this->never())->method('setIndexerId');
-        $stateMock->expects($this->once())->method('getId')->willReturn(1);
-        $stateMock->expects($this->exactly(2))->method('setStatus')->willReturnSelf();
-        $stateMock->expects($this->once())->method('getStatus')->willReturn('idle');
-        $stateMock->expects($this->exactly(2))->method('save')->willReturnSelf();
-        $this->stateFactoryMock->expects($this->once())->method('create')->willReturn($stateMock);
-
-        $this->viewMock->expects($this->once())->method('isEnabled')->willReturn(false);
+        $stateMock->expects($this->once())->method('getId')->will($this->returnValue(1));
+        $stateMock->expects($this->exactly(2))->method('setStatus')->will($this->returnSelf());
+        $stateMock->expects($this->once())->method('getStatus')->will($this->returnValue('idle'));
+        $stateMock->expects($this->exactly(2))->method('save')->will($this->returnSelf());
+        $this->stateFactoryMock->expects($this->once())->method('create')->will($this->returnValue($stateMock));
+
+        $this->viewMock->expects($this->once())->method('isEnabled')->will($this->returnValue(false));
         $this->viewMock->expects($this->never())->method('suspend');
         $this->viewMock->expects($this->once())->method('resume');
 
@@ -305,12 +261,12 @@
             ActionInterface::class,
             ['executeFull', 'executeList', 'executeRow']
         );
-        $actionMock->expects($this->once())->method('executeFull')->willReturnCallback(
-            
+        $actionMock->expects($this->once())->method('executeFull')->will(
+            $this->returnCallback(
                 function () {
                     throw new \Exception('Test exception');
                 }
-            
+            )
         );
         $this->actionFactoryMock->expects(
             $this->once()
@@ -318,28 +274,17 @@
             'create'
         )->with(
             'Some\Class\Name'
-        )->willReturn(
-            $actionMock
+        )->will(
+            $this->returnValue($actionMock)
         );
 
         $this->model->reindexAll();
     }
 
-<<<<<<< HEAD
-    /**
-     */
-    public function testReindexAllWithError()
-    {
-        $this->expectException(\Error::class);
-        $this->expectExceptionMessage('Test Engine Error');
-
-
-=======
     public function testReindexAllWithError()
     {
         $this->expectException('Error');
         $this->expectExceptionMessage('Test Engine Error');
->>>>>>> b2f063af
         $indexId = 'indexer_internal_name';
         $this->loadIndexer($indexId);
 
@@ -347,15 +292,15 @@
             State::class,
             ['load', 'getId', 'setIndexerId', '__wakeup', 'getStatus', 'setStatus', 'save']
         );
-        $stateMock->expects($this->once())->method('load')->with($indexId, 'indexer_id')->willReturnSelf();
+        $stateMock->expects($this->once())->method('load')->with($indexId, 'indexer_id')->will($this->returnSelf());
         $stateMock->expects($this->never())->method('setIndexerId');
-        $stateMock->expects($this->once())->method('getId')->willReturn(1);
-        $stateMock->expects($this->exactly(2))->method('setStatus')->willReturnSelf();
-        $stateMock->expects($this->once())->method('getStatus')->willReturn('idle');
-        $stateMock->expects($this->exactly(2))->method('save')->willReturnSelf();
-        $this->stateFactoryMock->expects($this->once())->method('create')->willReturn($stateMock);
-
-        $this->viewMock->expects($this->once())->method('isEnabled')->willReturn(false);
+        $stateMock->expects($this->once())->method('getId')->will($this->returnValue(1));
+        $stateMock->expects($this->exactly(2))->method('setStatus')->will($this->returnSelf());
+        $stateMock->expects($this->once())->method('getStatus')->will($this->returnValue('idle'));
+        $stateMock->expects($this->exactly(2))->method('save')->will($this->returnSelf());
+        $this->stateFactoryMock->expects($this->once())->method('create')->will($this->returnValue($stateMock));
+
+        $this->viewMock->expects($this->once())->method('isEnabled')->will($this->returnValue(false));
         $this->viewMock->expects($this->never())->method('suspend');
         $this->viewMock->expects($this->once())->method('resume');
 
@@ -363,12 +308,12 @@
             ActionInterface::class,
             ['executeFull', 'executeList', 'executeRow']
         );
-        $actionMock->expects($this->once())->method('executeFull')->willReturnCallback(
-            
+        $actionMock->expects($this->once())->method('executeFull')->will(
+            $this->returnCallback(
                 function () {
                     throw new \Error('Test Engine Error');
                 }
-            
+            )
         );
         $this->actionFactoryMock->expects(
             $this->once()
@@ -376,8 +321,8 @@
             'create'
         )->with(
             'Some\Class\Name'
-        )->willReturn(
-            $actionMock
+        )->will(
+            $this->returnValue($actionMock)
         );
 
         $this->model->reindexAll();
@@ -408,8 +353,8 @@
             'getIndexer'
         )->with(
             $indexId
-        )->willReturn(
-            $this->getIndexerData()
+        )->will(
+            $this->returnValue($this->getIndexerData())
         );
         $this->model->load($indexId);
     }
@@ -442,8 +387,8 @@
     public function testIsScheduled()
     {
         $result = true;
-        $this->viewMock->expects($this->once())->method('load')->willReturnSelf();
-        $this->viewMock->expects($this->once())->method('isEnabled')->willReturn($result);
+        $this->viewMock->expects($this->once())->method('load')->will($this->returnSelf());
+        $this->viewMock->expects($this->once())->method('isEnabled')->will($this->returnValue($result));
         $this->assertEquals($result, $this->model->isScheduled());
     }
 
@@ -456,10 +401,10 @@
     {
         $stateMock = $this->createPartialMock(State::class, ['load', 'save']);
 
-        $this->stateFactoryMock->expects($this->once())->method('create')->willReturn($stateMock);
-        $this->viewMock->expects($this->once())->method('load')->willReturnSelf();
-        $this->viewMock->expects($this->once())->method($method)->willReturn(true);
-        $stateMock->expects($this->once())->method('save')->willReturnSelf();
+        $this->stateFactoryMock->expects($this->once())->method('create')->will($this->returnValue($stateMock));
+        $this->viewMock->expects($this->once())->method('load')->will($this->returnSelf());
+        $this->viewMock->expects($this->once())->method($method)->will($this->returnValue(true));
+        $stateMock->expects($this->once())->method('save')->will($this->returnSelf());
         $this->model->setScheduled($scheduled);
     }
 
@@ -479,8 +424,8 @@
         $status = StateInterface::STATUS_WORKING;
         $stateMock = $this->createPartialMock(State::class, ['load', 'getStatus']);
 
-        $this->stateFactoryMock->expects($this->once())->method('create')->willReturn($stateMock);
-        $stateMock->expects($this->once())->method('getStatus')->willReturn($status);
+        $this->stateFactoryMock->expects($this->once())->method('create')->will($this->returnValue($stateMock));
+        $stateMock->expects($this->once())->method('getStatus')->will($this->returnValue($status));
         $this->assertEquals($status, $this->model->getStatus());
     }
 
@@ -493,9 +438,9 @@
     {
         $stateMock = $this->createPartialMock(State::class, ['load', 'getStatus']);
 
-        $this->stateFactoryMock->expects($this->once())->method('create')->willReturn($stateMock);
-        $stateMock->expects($this->once())->method('getStatus')->willReturn($status);
-        $this->assertTrue($this->model->$method());
+        $this->stateFactoryMock->expects($this->once())->method('create')->will($this->returnValue($stateMock));
+        $stateMock->expects($this->once())->method('getStatus')->will($this->returnValue($status));
+        $this->assertEquals(true, $this->model->$method());
     }
 
     /**
@@ -517,11 +462,11 @@
             ['load', 'setStatus', 'save']
         );
 
-        $this->stateFactoryMock->expects($this->once())->method('create')->willReturn($stateMock);
-        $stateMock->expects($this->once())->method('setStatus')->with(StateInterface::STATUS_INVALID)->willReturnSelf(
-            
-        );
-        $stateMock->expects($this->once())->method('save')->willReturnSelf();
+        $this->stateFactoryMock->expects($this->once())->method('create')->will($this->returnValue($stateMock));
+        $stateMock->expects($this->once())->method('setStatus')->with(StateInterface::STATUS_INVALID)->will(
+            $this->returnSelf()
+        );
+        $stateMock->expects($this->once())->method('save')->will($this->returnSelf());
         $this->model->invalidate();
     }
 
@@ -539,13 +484,13 @@
             $this->once()
         )->method(
             'create'
-        )->willReturn(
-            $actionMock
-        );
-
-        $this->stateFactoryMock->expects($this->once())->method('create')->willReturn($stateMock);
-        $stateMock->expects($this->once())->method('save')->willReturnSelf();
-        $actionMock->expects($this->once())->method('executeRow')->with($id)->willReturnSelf();
+        )->will(
+            $this->returnValue($actionMock)
+        );
+
+        $this->stateFactoryMock->expects($this->once())->method('create')->will($this->returnValue($stateMock));
+        $stateMock->expects($this->once())->method('save')->will($this->returnSelf());
+        $actionMock->expects($this->once())->method('executeRow')->with($id)->will($this->returnSelf());
         $this->model->reindexRow($id);
     }
 
@@ -563,13 +508,13 @@
             $this->once()
         )->method(
             'create'
-        )->willReturn(
-            $actionMock
-        );
-
-        $this->stateFactoryMock->expects($this->once())->method('create')->willReturn($stateMock);
-        $stateMock->expects($this->once())->method('save')->willReturnSelf();
-        $actionMock->expects($this->once())->method('executeList')->with($ids)->willReturnSelf();
+        )->will(
+            $this->returnValue($actionMock)
+        );
+
+        $this->stateFactoryMock->expects($this->once())->method('create')->will($this->returnValue($stateMock));
+        $stateMock->expects($this->once())->method('save')->will($this->returnSelf());
+        $actionMock->expects($this->once())->method('executeList')->with($ids)->will($this->returnSelf());
         $this->model->reindexList($ids);
     }
 }