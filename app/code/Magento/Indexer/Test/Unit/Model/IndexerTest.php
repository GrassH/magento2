<?php
/**
 * Copyright © Magento, Inc. All rights reserved.
 * See COPYING.txt for license details.
 */
declare(strict_types=1);

namespace Magento\Indexer\Test\Unit\Model;

use Magento\Framework\Indexer\ActionFactory;
use Magento\Framework\Indexer\ActionInterface;
use Magento\Framework\Indexer\ConfigInterface;
use Magento\Framework\Indexer\StateInterface;
use Magento\Framework\Indexer\StructureFactory;
use Magento\Framework\Mview\ViewInterface;
use Magento\Indexer\Model\Indexer;
use Magento\Indexer\Model\Indexer\CollectionFactory;
use Magento\Indexer\Model\Indexer\State;
use Magento\Indexer\Model\Indexer\StateFactory;
use PHPUnit\Framework\MockObject\MockObject;
use PHPUnit\Framework\TestCase;

/**
 * @SuppressWarnings(PHPMD.CouplingBetweenObjects)
 */
class IndexerTest extends TestCase
{
    /**
     * @var Indexer|MockObject
     */
    protected $model;

    /**
     * @var ConfigInterface|MockObject
     */
    protected $configMock;

    /**
     * @var ActionFactory|MockObject
     */
    protected $actionFactoryMock;

    /**
     * @var ViewInterface|MockObject
     */
    protected $viewMock;

    /**
     * @var StateFactory|MockObject
     */
    protected $stateFactoryMock;

    /**
     * @var CollectionFactory|MockObject
     */
    protected $indexFactoryMock;

    protected function setUp(): void
    {
        $this->configMock = $this->getMockForAbstractClass(
            ConfigInterface::class,
            [],
            '',
            false,
            false,
            true,
            ['getIndexer']
        );
        $this->actionFactoryMock = $this->createPartialMock(
            ActionFactory::class,
            ['create']
        );
        $this->viewMock = $this->getMockForAbstractClass(
            ViewInterface::class,
            [],
            '',
            false,
            false,
            true,
            ['load', 'isEnabled', 'getUpdated', 'getStatus', '__wakeup', 'getId', 'suspend', 'resume']
        );
        $this->stateFactoryMock = $this->createPartialMock(
            StateFactory::class,
            ['create']
        );
        $this->indexFactoryMock = $this->createPartialMock(
            CollectionFactory::class,
            ['create']
        );
        $structureFactory = $this->getMockBuilder(StructureFactory::class)
            ->disableOriginalConstructor()
            ->setMethods(['create'])
            ->getMock();

        /** @var StructureFactory $structureFactory */
        $this->model = new Indexer(
            $this->configMock,
            $this->actionFactoryMock,
            $structureFactory,
            $this->viewMock,
            $this->stateFactoryMock,
            $this->indexFactoryMock
        );
    }

    public function testLoadWithException()
    {
        $this->expectException('InvalidArgumentException');
        $this->expectExceptionMessage('indexer_id indexer does not exist.');
        $indexId = 'indexer_id';
        $this->configMock->expects(
            $this->once()
        )->method(
            'getIndexer'
        )->with(
            $indexId
        )->willReturn(
            $this->getIndexerData()
        );
        $this->model->load($indexId);
    }

    public function testGetView()
    {
        $indexId = 'indexer_internal_name';
        $this->viewMock->expects($this->once())->method('load')->with('view_test')->willReturnSelf();
        $this->loadIndexer($indexId);

        $this->assertEquals($this->viewMock, $this->model->getView());
    }

    public function testGetState()
    {
        $indexId = 'indexer_internal_name';
        $stateMock = $this->createPartialMock(
            State::class,
            ['loadByIndexer', 'getId', '__wakeup']
        );
        $stateMock->expects($this->once())->method('loadByIndexer')->with($indexId)->willReturnSelf();
        $this->stateFactoryMock->expects($this->once())->method('create')->willReturn($stateMock);

        $this->loadIndexer($indexId);

        $this->assertInstanceOf(State::class, $this->model->getState());
    }

    /**
     * @param bool $getViewIsEnabled
     * @param string $getViewGetUpdated
     * @param string $getStateGetUpdated
     * @dataProvider getLatestUpdatedDataProvider
     */
    public function testGetLatestUpdated($getViewIsEnabled, $getViewGetUpdated, $getStateGetUpdated)
    {
        $indexId = 'indexer_internal_name';
        $this->loadIndexer($indexId);

        $this->viewMock->expects($this->any())->method('getId')->willReturn(1);
        $this->viewMock->expects($this->once())->method('isEnabled')->willReturn($getViewIsEnabled);
        $this->viewMock->expects($this->any())->method('getUpdated')->willReturn($getViewGetUpdated);

        $stateMock = $this->createPartialMock(
            State::class,
            ['load', 'getId', 'setIndexerId', '__wakeup', 'getUpdated']
        );

        $stateMock->expects($this->any())->method('getUpdated')->willReturn($getStateGetUpdated);
        $this->stateFactoryMock->expects($this->once())->method('create')->willReturn($stateMock);

        if ($getViewIsEnabled && $getViewGetUpdated) {
            $this->assertEquals($getViewGetUpdated, $this->model->getLatestUpdated());
        } else {
            $getLatestUpdated = $this->model->getLatestUpdated();
            $this->assertEquals($getStateGetUpdated, $getLatestUpdated);

            if ($getStateGetUpdated === null) {
                $this->assertNotNull($getLatestUpdated);
            }
        }
    }

    /**
     * @return array
     */
    public function getLatestUpdatedDataProvider()
    {
        return [
            [false, '06-Jan-1944', '06-Jan-1944'],
            [false, '', '06-Jan-1944'],
            [false, '06-Jan-1944', ''],
            [false, '', ''],
            [true, '06-Jan-1944', '06-Jan-1944'],
            [true, '', '06-Jan-1944'],
            [true, '06-Jan-1944', ''],
            [true, '', ''],
            [true, '06-Jan-1944', '05-Jan-1944'],
            [false, null, null],
        ];
    }

    public function testReindexAll()
    {
        $indexId = 'indexer_internal_name';
        $this->loadIndexer($indexId);

        $stateMock = $this->createPartialMock(
            State::class,
            ['load', 'getId', 'setIndexerId', '__wakeup', 'getStatus', 'setStatus', 'save']
        );
        $stateMock->expects($this->once())->method('load')->with($indexId, 'indexer_id')->willReturnSelf();
        $stateMock->expects($this->never())->method('setIndexerId');
        $stateMock->expects($this->once())->method('getId')->willReturn(1);
        $stateMock->expects($this->exactly(2))->method('setStatus')->willReturnSelf();
        $stateMock->expects($this->once())->method('getStatus')->willReturn('idle');
        $stateMock->expects($this->exactly(2))->method('save')->willReturnSelf();
        $this->stateFactoryMock->expects($this->once())->method('create')->willReturn($stateMock);

        $this->viewMock->expects($this->once())->method('isEnabled')->willReturn(true);
        $this->viewMock->expects($this->once())->method('suspend');
        $this->viewMock->expects($this->once())->method('resume');

        $actionMock = $this->createPartialMock(
            ActionInterface::class,
            ['executeFull', 'executeList', 'executeRow']
        );
        $this->actionFactoryMock->expects(
            $this->once()
        )->method(
            'create'
        )->with(
            'Some\Class\Name'
        )->willReturn(
            $actionMock
        );

        $this->model->reindexAll();
    }

    public function testReindexAllWithException()
    {
        $this->expectException('Exception');
        $this->expectExceptionMessage('Test exception');
        $indexId = 'indexer_internal_name';
        $this->loadIndexer($indexId);

        $stateMock = $this->createPartialMock(
            State::class,
            ['load', 'getId', 'setIndexerId', '__wakeup', 'getStatus', 'setStatus', 'save']
        );
        $stateMock->expects($this->once())->method('load')->with($indexId, 'indexer_id')->willReturnSelf();
        $stateMock->expects($this->never())->method('setIndexerId');
        $stateMock->expects($this->once())->method('getId')->willReturn(1);
        $stateMock->expects($this->exactly(2))->method('setStatus')->willReturnSelf();
        $stateMock->expects($this->once())->method('getStatus')->willReturn('idle');
        $stateMock->expects($this->exactly(2))->method('save')->willReturnSelf();
        $this->stateFactoryMock->expects($this->once())->method('create')->willReturn($stateMock);

        $this->viewMock->expects($this->once())->method('isEnabled')->willReturn(false);
        $this->viewMock->expects($this->never())->method('suspend');
        $this->viewMock->expects($this->once())->method('resume');

        $actionMock = $this->createPartialMock(
            ActionInterface::class,
            ['executeFull', 'executeList', 'executeRow']
        );
        $actionMock->expects($this->once())->method('executeFull')->willReturnCallback(
            function () {
                throw new \Exception('Test exception');
            }
        );
        $this->actionFactoryMock->expects(
            $this->once()
        )->method(
            'create'
        )->with(
            'Some\Class\Name'
        )->willReturn(
            $actionMock
        );

        $this->model->reindexAll();
    }

    public function testReindexAllWithError()
    {
        $this->expectException('Error');
        $this->expectExceptionMessage('Test Engine Error');
        $indexId = 'indexer_internal_name';
        $this->loadIndexer($indexId);

        $stateMock = $this->createPartialMock(
            State::class,
            ['load', 'getId', 'setIndexerId', '__wakeup', 'getStatus', 'setStatus', 'save']
        );
        $stateMock->expects($this->once())->method('load')->with($indexId, 'indexer_id')->willReturnSelf();
        $stateMock->expects($this->never())->method('setIndexerId');
        $stateMock->expects($this->once())->method('getId')->willReturn(1);
        $stateMock->expects($this->exactly(2))->method('setStatus')->willReturnSelf();
        $stateMock->expects($this->once())->method('getStatus')->willReturn('idle');
        $stateMock->expects($this->exactly(2))->method('save')->willReturnSelf();
        $this->stateFactoryMock->expects($this->once())->method('create')->willReturn($stateMock);

        $this->viewMock->expects($this->once())->method('isEnabled')->willReturn(false);
        $this->viewMock->expects($this->never())->method('suspend');
        $this->viewMock->expects($this->once())->method('resume');

        $actionMock = $this->createPartialMock(
            ActionInterface::class,
            ['executeFull', 'executeList', 'executeRow']
        );
        $actionMock->expects($this->once())->method('executeFull')->willReturnCallback(
            function () {
                throw new \Error('Test Engine Error');
            }
        );
        $this->actionFactoryMock->expects(
            $this->once()
        )->method(
            'create'
        )->with(
            'Some\Class\Name'
        )->willReturn(
            $actionMock
        );

        $this->model->reindexAll();
    }

    /**
     * @return array
     */
    protected function getIndexerData()
    {
        return [
            'indexer_id' => 'indexer_internal_name',
            'view_id' => 'view_test',
            'action_class' => 'Some\Class\Name',
            'title' => 'Indexer public name',
            'description' => 'Indexer public description'
        ];
    }

    /**
     * @param $indexId
     */
    protected function loadIndexer($indexId)
    {
        $this->configMock->expects(
            $this->once()
        )->method(
            'getIndexer'
        )->with(
            $indexId
        )->willReturn(
            $this->getIndexerData()
        );
        $this->model->load($indexId);
    }

    public function testGetTitle()
    {
        $result = 'Test Result';
        $this->model->setTitle($result);
        $this->assertEquals($result, $this->model->getTitle());
    }

    public function testGetDescription()
    {
        $result = 'Test Result';
        $this->model->setDescription($result);
        $this->assertEquals($result, $this->model->getDescription());
    }

    public function testSetState()
    {
        $stateMock = $this->createPartialMock(
            State::class,
            ['loadByIndexer', 'getId', '__wakeup']
        );

        $this->model->setState($stateMock);
        $this->assertInstanceOf(State::class, $this->model->getState());
    }

    public function testIsScheduled()
    {
        $result = true;
        $this->viewMock->expects($this->once())->method('load')->willReturnSelf();
        $this->viewMock->expects($this->once())->method('isEnabled')->willReturn($result);
        $this->assertEquals($result, $this->model->isScheduled());
    }

    /**
     * @param bool $scheduled
     * @param string $method
     * @dataProvider setScheduledDataProvider
     */
    public function testSetScheduled($scheduled, $method)
    {
        $stateMock = $this->createPartialMock(State::class, ['load', 'save']);

<<<<<<< HEAD
        $this->stateFactoryMock->expects($this->once())->method('create')->will($this->returnValue($stateMock));
        $this->viewMock->expects($this->once())->method('load')->will($this->returnSelf());
        $this->viewMock->expects($this->once())->method($method)->will($this->returnValue(true));
        $stateMock->expects($this->once())->method('save')->will($this->returnSelf());
        if (!$scheduled) {
            $stateMock->expects($this->once())->method('setStatus')->with(StateInterface::STATUS_INVALID)->will(
                $this->returnSelf()
            );
        }
=======
        $this->stateFactoryMock->expects($this->once())->method('create')->willReturn($stateMock);
        $this->viewMock->expects($this->once())->method('load')->willReturnSelf();
        $this->viewMock->expects($this->once())->method($method)->willReturn(true);
        $stateMock->expects($this->once())->method('save')->willReturnSelf();
>>>>>>> 8b7d949b
        $this->model->setScheduled($scheduled);
    }

    /**
     * @return array
     */
    public function setScheduledDataProvider()
    {
        return [
            [true, 'subscribe'],
            [false, 'unsubscribe']
        ];
    }

    public function testGetStatus()
    {
        $status = StateInterface::STATUS_WORKING;
        $stateMock = $this->createPartialMock(State::class, ['load', 'getStatus']);

        $this->stateFactoryMock->expects($this->once())->method('create')->willReturn($stateMock);
        $stateMock->expects($this->once())->method('getStatus')->willReturn($status);
        $this->assertEquals($status, $this->model->getStatus());
    }

    /**
     * @param string $method
     * @param string $status
     * @dataProvider statusDataProvider
     */
    public function testStatus($method, $status)
    {
        $stateMock = $this->createPartialMock(State::class, ['load', 'getStatus']);

        $this->stateFactoryMock->expects($this->once())->method('create')->willReturn($stateMock);
        $stateMock->expects($this->once())->method('getStatus')->willReturn($status);
        $this->assertTrue($this->model->$method());
    }

    /**
     * @return array
     */
    public function statusDataProvider()
    {
        return [
            ['isValid', StateInterface::STATUS_VALID],
            ['isInvalid', StateInterface::STATUS_INVALID],
            ['isWorking', StateInterface::STATUS_WORKING]
        ];
    }

    public function testInvalidate()
    {
        $stateMock = $this->createPartialMock(
            State::class,
            ['load', 'setStatus', 'save']
        );

        $this->stateFactoryMock->expects($this->once())->method('create')->willReturn($stateMock);
        $stateMock->expects($this->once())->method('setStatus')->with(StateInterface::STATUS_INVALID)->willReturnSelf();
        $stateMock->expects($this->once())->method('save')->willReturnSelf();
        $this->model->invalidate();
    }

    public function testReindexRow()
    {
        $id = 1;

        $stateMock = $this->createPartialMock(State::class, ['load', 'save']);
        $actionMock = $this->createPartialMock(
            ActionInterface::class,
            ['executeFull', 'executeList', 'executeRow']
        );

        $this->actionFactoryMock->expects(
            $this->once()
        )->method(
            'create'
        )->willReturn(
            $actionMock
        );

        $this->stateFactoryMock->expects($this->once())->method('create')->willReturn($stateMock);
        $stateMock->expects($this->once())->method('save')->willReturnSelf();
        $actionMock->expects($this->once())->method('executeRow')->with($id)->willReturnSelf();
        $this->model->reindexRow($id);
    }

    public function testReindexList()
    {
        $ids = [1];

        $stateMock = $this->createPartialMock(State::class, ['load', 'save']);
        $actionMock = $this->createPartialMock(
            ActionInterface::class,
            ['executeFull', 'executeList', 'executeRow']
        );

        $this->actionFactoryMock->expects(
            $this->once()
        )->method(
            'create'
        )->willReturn(
            $actionMock
        );

        $this->stateFactoryMock->expects($this->once())->method('create')->willReturn($stateMock);
        $stateMock->expects($this->once())->method('save')->willReturnSelf();
        $actionMock->expects($this->once())->method('executeList')->with($ids)->willReturnSelf();
        $this->model->reindexList($ids);
    }
}<|MERGE_RESOLUTION|>--- conflicted
+++ resolved
@@ -399,22 +399,16 @@
     {
         $stateMock = $this->createPartialMock(State::class, ['load', 'save']);
 
-<<<<<<< HEAD
-        $this->stateFactoryMock->expects($this->once())->method('create')->will($this->returnValue($stateMock));
-        $this->viewMock->expects($this->once())->method('load')->will($this->returnSelf());
-        $this->viewMock->expects($this->once())->method($method)->will($this->returnValue(true));
-        $stateMock->expects($this->once())->method('save')->will($this->returnSelf());
-        if (!$scheduled) {
-            $stateMock->expects($this->once())->method('setStatus')->with(StateInterface::STATUS_INVALID)->will(
-                $this->returnSelf()
-            );
-        }
-=======
         $this->stateFactoryMock->expects($this->once())->method('create')->willReturn($stateMock);
         $this->viewMock->expects($this->once())->method('load')->willReturnSelf();
         $this->viewMock->expects($this->once())->method($method)->willReturn(true);
         $stateMock->expects($this->once())->method('save')->willReturnSelf();
->>>>>>> 8b7d949b
+        if (!$scheduled) {
+            $stateMock->expects($this->once())
+                ->method('setStatus')
+                ->with(StateInterface::STATUS_INVALID)
+                ->willReturnSelf();
+        }
         $this->model->setScheduled($scheduled);
     }
 
