<?php declare(strict_types=1);
/**
 * Copyright © Magento, Inc. All rights reserved.
 * See COPYING.txt for license details.
 */
namespace Magento\Indexer\Test\Unit\Model\ResourceModel;

use Magento\Framework\App\ResourceConnection;
use Magento\Framework\DB\Adapter\AdapterInterface;
use Magento\Framework\DB\Select;
use Magento\Framework\Indexer\Table\StrategyInterface;
use Magento\Framework\TestFramework\Unit\Helper\ObjectManager;
use PHPUnit\Framework\MockObject\MockObject;
use PHPUnit\Framework\TestCase;

class AbstractResourceTest extends TestCase
{
    /**
     * @var AbstractResourceStub
     */
    protected $model;

    /**
<<<<<<< HEAD
     * @var \Magento\Framework\App\ResourceConnection|\PHPUnit\Framework\MockObject\MockObject
=======
     * @var ResourceConnection|MockObject
>>>>>>> b2f063af
     */
    protected $_resourceMock;

    /**
<<<<<<< HEAD
     * @var \Magento\Framework\Indexer\Table\StrategyInterface|\PHPUnit\Framework\MockObject\MockObject
=======
     * @var StrategyInterface|MockObject
>>>>>>> b2f063af
     */
    protected $_tableStrategyInterface;

    protected function setUp(): void
    {
        $this->_resourceMock = $this->getMockBuilder(
            ResourceConnection::class
        )->disableOriginalConstructor()
            ->getMock();

        $this->_tableStrategyInterface = $this->createMock(StrategyInterface::class);
        $objectManager = new ObjectManager($this);
        $arguments = $objectManager->getConstructArguments(
            AbstractResourceStub::class,
            [
                'resource' => $this->_resourceMock,
                'tableStrategy' => $this->_tableStrategyInterface
            ]
        );
        $this->model = $objectManager->getObject(
            AbstractResourceStub::class,
            $arguments
        );
    }

    public function testReindexAll()
    {
        $this->_tableStrategyInterface->expects($this->once())
            ->method('setUseIdxTable')
            ->with(true);
        $this->_tableStrategyInterface->expects($this->once())
            ->method('prepareTableName')
            ->with('test')
            ->willReturn('test_idx');
        $this->model->reindexAll();
        $this->assertEquals('test_idx', $this->model->getIdxTable('test'));
    }

    public function testClearTemporaryIndexTable()
    {
<<<<<<< HEAD
        $connectionMock = $this->createMock(\Magento\Framework\DB\Adapter\AdapterInterface::class);
        $this->_resourceMock->expects($this->any())->method('getConnection')->willReturn($connectionMock);
        $connectionMock->expects($this->once())->method('delete')->willReturnSelf();
=======
        $connectionMock = $this->createMock(AdapterInterface::class);
        $this->_resourceMock->expects($this->any())->method('getConnection')->will($this->returnValue($connectionMock));
        $connectionMock->expects($this->once())->method('delete')->will($this->returnSelf());
>>>>>>> b2f063af
        $this->model->clearTemporaryIndexTable();
    }

    public function testSyncData()
    {
        $resultTable = 'catalog_category_flat';
        $resultColumns = [0 => 'column'];
        $describeTable = ['column' => 'column'];

        $selectMock = $this->createMock(Select::class);
        $connectionMock = $this->createMock(AdapterInterface::class);

        $connectionMock->expects($this->any())->method('describeTable')->willReturn($describeTable);
        $connectionMock->expects($this->any())->method('select')->willReturn($selectMock);
        $selectMock->expects($this->any())->method('from')->willReturnSelf();

        $selectMock->expects($this->once())->method('insertFromSelect')->with(
            $resultTable,
            $resultColumns
        )->willReturnSelf();

        $this->_resourceMock->expects($this->any())->method('getConnection')->willReturn($connectionMock);
        $this->_resourceMock->expects($this->any())->method('getTableName')->willReturnArgument(0);

        $this->assertInstanceOf(
            AbstractResourceStub::class,
            $this->model->syncData()
        );
    }

<<<<<<< HEAD
    /**
     */
    public function testSyncDataException()
    {
        $this->expectException(\Exception::class);

        $describeTable = ['column' => 'column'];
        $connectionMock = $this->createMock(\Magento\Framework\DB\Adapter\AdapterInterface::class);
        $connectionMock->expects($this->any())->method('describeTable')->willReturn($describeTable);
=======
    public function testSyncDataException()
    {
        $this->expectException('Exception');
        $describeTable = ['column' => 'column'];
        $connectionMock = $this->createMock(AdapterInterface::class);
        $connectionMock->expects($this->any())->method('describeTable')->will($this->returnValue($describeTable));
>>>>>>> b2f063af
        $connectionMock->expects($this->any())->method('select')->will($this->throwException(new \Exception()));
        $this->_resourceMock->expects($this->any())->method('getConnection')->willReturn($connectionMock);
        $this->_resourceMock->expects($this->any())->method('getTableName')->willReturnArgument(0);
        $connectionMock->expects($this->once())->method('rollback');
        $this->model->syncData();
    }

    /**
     * @param bool $readToIndex
     * @dataProvider insertFromTableData
     */
    public function testInsertFromTable($readToIndex)
    {
        $sourceTable = 'catalog_category_flat';
        $destTable = 'catalog_category_flat';
        $resultColumns = [0 => 'column'];
        $tableColumns = ['column' => 'column'];

        $selectMock = $this->createMock(Select::class);
        $connectionMock = $this->getMockBuilder(AdapterInterface::class)
            ->disableOriginalConstructor()
            ->getMock();

        $connectionMock->expects($this->any())->method('describeTable')->willReturn($tableColumns);
        $connectionMock->expects($this->any())->method('select')->willReturn($selectMock);
        $selectMock->expects($this->any())->method('from')->willReturnSelf();

        if ($readToIndex) {
            $connectionCustomMock = $this->getMockBuilder(AdapterInterface::class)
                ->setMethods(['describeTable', 'query', 'select', 'insertArray'])
                ->getMockForAbstractClass();
            $pdoMock = $this->createMock(\Zend_Db_Statement_Pdo::class);
            $connectionCustomMock->expects($this->any())->method('query')->willReturn($selectMock);
            $connectionCustomMock->expects($this->any())->method('select')->willReturn($selectMock);
            $connectionCustomMock->expects($this->any())->method('describeTable')->willReturn(
                $tableColumns
            );
            $connectionCustomMock->expects($this->any())->method('insertArray')->with(
                $destTable,
                $resultColumns
            )->willReturn(1);
            $connectionMock->expects($this->any())->method('query')->willReturn($pdoMock);
            $pdoMock->expects($this->any())->method('fetch')->willReturn([$tableColumns]);

            $this->model->newIndexAdapter();
            $this->_resourceMock->expects($this->any())->method('getConnection')->willReturn(
                $connectionMock
            );
        } else {
            $selectMock->expects($this->once())->method('insertFromSelect')->with(
                $destTable,
                $resultColumns
            )->willReturnSelf();

            $this->_resourceMock->expects($this->any())->method('getTableName')->willReturnArgument(0);
            $this->_resourceMock->expects($this->any())->method('getConnection')->willReturn(
                $connectionMock
            );
        }
        $this->assertInstanceOf(
            AbstractResourceStub::class,
            $this->model->insertFromTable($sourceTable, $destTable, $readToIndex)
        );
    }

    /**
     * @return array
     */
    public function insertFromTableData()
    {
        return [[false], [true]];
    }
}<|MERGE_RESOLUTION|>--- conflicted
+++ resolved
@@ -21,20 +21,12 @@
     protected $model;
 
     /**
-<<<<<<< HEAD
-     * @var \Magento\Framework\App\ResourceConnection|\PHPUnit\Framework\MockObject\MockObject
-=======
      * @var ResourceConnection|MockObject
->>>>>>> b2f063af
      */
     protected $_resourceMock;
 
     /**
-<<<<<<< HEAD
-     * @var \Magento\Framework\Indexer\Table\StrategyInterface|\PHPUnit\Framework\MockObject\MockObject
-=======
      * @var StrategyInterface|MockObject
->>>>>>> b2f063af
      */
     protected $_tableStrategyInterface;
 
@@ -68,22 +60,16 @@
         $this->_tableStrategyInterface->expects($this->once())
             ->method('prepareTableName')
             ->with('test')
-            ->willReturn('test_idx');
+            ->will($this->returnValue('test_idx'));
         $this->model->reindexAll();
         $this->assertEquals('test_idx', $this->model->getIdxTable('test'));
     }
 
     public function testClearTemporaryIndexTable()
     {
-<<<<<<< HEAD
-        $connectionMock = $this->createMock(\Magento\Framework\DB\Adapter\AdapterInterface::class);
-        $this->_resourceMock->expects($this->any())->method('getConnection')->willReturn($connectionMock);
-        $connectionMock->expects($this->once())->method('delete')->willReturnSelf();
-=======
         $connectionMock = $this->createMock(AdapterInterface::class);
         $this->_resourceMock->expects($this->any())->method('getConnection')->will($this->returnValue($connectionMock));
         $connectionMock->expects($this->once())->method('delete')->will($this->returnSelf());
->>>>>>> b2f063af
         $this->model->clearTemporaryIndexTable();
     }
 
@@ -96,17 +82,17 @@
         $selectMock = $this->createMock(Select::class);
         $connectionMock = $this->createMock(AdapterInterface::class);
 
-        $connectionMock->expects($this->any())->method('describeTable')->willReturn($describeTable);
-        $connectionMock->expects($this->any())->method('select')->willReturn($selectMock);
-        $selectMock->expects($this->any())->method('from')->willReturnSelf();
+        $connectionMock->expects($this->any())->method('describeTable')->will($this->returnValue($describeTable));
+        $connectionMock->expects($this->any())->method('select')->will($this->returnValue($selectMock));
+        $selectMock->expects($this->any())->method('from')->will($this->returnSelf());
 
         $selectMock->expects($this->once())->method('insertFromSelect')->with(
             $resultTable,
             $resultColumns
-        )->willReturnSelf();
+        )->will($this->returnSelf());
 
-        $this->_resourceMock->expects($this->any())->method('getConnection')->willReturn($connectionMock);
-        $this->_resourceMock->expects($this->any())->method('getTableName')->willReturnArgument(0);
+        $this->_resourceMock->expects($this->any())->method('getConnection')->will($this->returnValue($connectionMock));
+        $this->_resourceMock->expects($this->any())->method('getTableName')->will($this->returnArgument(0));
 
         $this->assertInstanceOf(
             AbstractResourceStub::class,
@@ -114,27 +100,15 @@
         );
     }
 
-<<<<<<< HEAD
-    /**
-     */
-    public function testSyncDataException()
-    {
-        $this->expectException(\Exception::class);
-
-        $describeTable = ['column' => 'column'];
-        $connectionMock = $this->createMock(\Magento\Framework\DB\Adapter\AdapterInterface::class);
-        $connectionMock->expects($this->any())->method('describeTable')->willReturn($describeTable);
-=======
     public function testSyncDataException()
     {
         $this->expectException('Exception');
         $describeTable = ['column' => 'column'];
         $connectionMock = $this->createMock(AdapterInterface::class);
         $connectionMock->expects($this->any())->method('describeTable')->will($this->returnValue($describeTable));
->>>>>>> b2f063af
         $connectionMock->expects($this->any())->method('select')->will($this->throwException(new \Exception()));
-        $this->_resourceMock->expects($this->any())->method('getConnection')->willReturn($connectionMock);
-        $this->_resourceMock->expects($this->any())->method('getTableName')->willReturnArgument(0);
+        $this->_resourceMock->expects($this->any())->method('getConnection')->will($this->returnValue($connectionMock));
+        $this->_resourceMock->expects($this->any())->method('getTableName')->will($this->returnArgument(0));
         $connectionMock->expects($this->once())->method('rollback');
         $this->model->syncData();
     }
@@ -155,40 +129,40 @@
             ->disableOriginalConstructor()
             ->getMock();
 
-        $connectionMock->expects($this->any())->method('describeTable')->willReturn($tableColumns);
-        $connectionMock->expects($this->any())->method('select')->willReturn($selectMock);
-        $selectMock->expects($this->any())->method('from')->willReturnSelf();
+        $connectionMock->expects($this->any())->method('describeTable')->will($this->returnValue($tableColumns));
+        $connectionMock->expects($this->any())->method('select')->will($this->returnValue($selectMock));
+        $selectMock->expects($this->any())->method('from')->will($this->returnSelf());
 
         if ($readToIndex) {
             $connectionCustomMock = $this->getMockBuilder(AdapterInterface::class)
                 ->setMethods(['describeTable', 'query', 'select', 'insertArray'])
                 ->getMockForAbstractClass();
             $pdoMock = $this->createMock(\Zend_Db_Statement_Pdo::class);
-            $connectionCustomMock->expects($this->any())->method('query')->willReturn($selectMock);
-            $connectionCustomMock->expects($this->any())->method('select')->willReturn($selectMock);
-            $connectionCustomMock->expects($this->any())->method('describeTable')->willReturn(
-                $tableColumns
+            $connectionCustomMock->expects($this->any())->method('query')->will($this->returnValue($selectMock));
+            $connectionCustomMock->expects($this->any())->method('select')->will($this->returnValue($selectMock));
+            $connectionCustomMock->expects($this->any())->method('describeTable')->will(
+                $this->returnValue($tableColumns)
             );
             $connectionCustomMock->expects($this->any())->method('insertArray')->with(
                 $destTable,
                 $resultColumns
-            )->willReturn(1);
-            $connectionMock->expects($this->any())->method('query')->willReturn($pdoMock);
-            $pdoMock->expects($this->any())->method('fetch')->willReturn([$tableColumns]);
+            )->will($this->returnValue(1));
+            $connectionMock->expects($this->any())->method('query')->will($this->returnValue($pdoMock));
+            $pdoMock->expects($this->any())->method('fetch')->will($this->returnValue([$tableColumns]));
 
             $this->model->newIndexAdapter();
-            $this->_resourceMock->expects($this->any())->method('getConnection')->willReturn(
-                $connectionMock
+            $this->_resourceMock->expects($this->any())->method('getConnection')->will(
+                $this->returnValue($connectionMock)
             );
         } else {
             $selectMock->expects($this->once())->method('insertFromSelect')->with(
                 $destTable,
                 $resultColumns
-            )->willReturnSelf();
+            )->will($this->returnSelf());
 
-            $this->_resourceMock->expects($this->any())->method('getTableName')->willReturnArgument(0);
-            $this->_resourceMock->expects($this->any())->method('getConnection')->willReturn(
-                $connectionMock
+            $this->_resourceMock->expects($this->any())->method('getTableName')->will($this->returnArgument(0));
+            $this->_resourceMock->expects($this->any())->method('getConnection')->will(
+                $this->returnValue($connectionMock)
             );
         }
         $this->assertInstanceOf(
