--- conflicted
+++ resolved
@@ -20,47 +20,27 @@
 class ProcessorTest extends TestCase
 {
     /**
-<<<<<<< HEAD
-     * @var \Magento\Indexer\Model\Processor|\PHPUnit\Framework\MockObject\MockObject
-=======
      * @var Processor|MockObject
->>>>>>> b2f063af
      */
     protected $model;
 
     /**
-<<<<<<< HEAD
-     * @var \Magento\Framework\Indexer\ConfigInterface|\PHPUnit\Framework\MockObject\MockObject
-=======
      * @var ConfigInterface|MockObject
->>>>>>> b2f063af
      */
     protected $configMock;
 
     /**
-<<<<<<< HEAD
-     * @var IndexerInterfaceFactory|\PHPUnit\Framework\MockObject\MockObject
-=======
      * @var IndexerInterfaceFactory|MockObject
->>>>>>> b2f063af
      */
     protected $indexerFactoryMock;
 
     /**
-<<<<<<< HEAD
-     * @var \Magento\Indexer\Model\Indexer\CollectionFactory|\PHPUnit\Framework\MockObject\MockObject
-=======
      * @var CollectionFactory|MockObject
->>>>>>> b2f063af
      */
     protected $indexersFactoryMock;
 
     /**
-<<<<<<< HEAD
-     * @var \Magento\Framework\Mview\ProcessorInterface|\PHPUnit\Framework\MockObject\MockObject
-=======
      * @var ProcessorInterface|MockObject
->>>>>>> b2f063af
      */
     protected $viewProcessorMock;
 
@@ -101,21 +81,21 @@
     {
         $indexers = ['indexer1' => [], 'indexer2' => []];
 
-        $this->configMock->expects($this->once())->method('getIndexers')->willReturn($indexers);
+        $this->configMock->expects($this->once())->method('getIndexers')->will($this->returnValue($indexers));
 
         $state1Mock = $this->createPartialMock(State::class, ['getStatus', '__wakeup']);
         $state1Mock->expects(
             $this->once()
         )->method(
             'getStatus'
-        )->willReturn(
-            StateInterface::STATUS_INVALID
+        )->will(
+            $this->returnValue(StateInterface::STATUS_INVALID)
         );
         $indexer1Mock = $this->createPartialMock(
             Indexer::class,
             ['load', 'getState', 'reindexAll']
         );
-        $indexer1Mock->expects($this->once())->method('getState')->willReturn($state1Mock);
+        $indexer1Mock->expects($this->once())->method('getState')->will($this->returnValue($state1Mock));
         $indexer1Mock->expects($this->once())->method('reindexAll');
 
         $state2Mock = $this->createPartialMock(State::class, ['getStatus', '__wakeup']);
@@ -123,18 +103,18 @@
             $this->once()
         )->method(
             'getStatus'
-        )->willReturn(
-            StateInterface::STATUS_VALID
+        )->will(
+            $this->returnValue(StateInterface::STATUS_VALID)
         );
         $indexer2Mock = $this->createPartialMock(
             Indexer::class,
             ['load', 'getState', 'reindexAll']
         );
         $indexer2Mock->expects($this->never())->method('reindexAll');
-        $indexer2Mock->expects($this->once())->method('getState')->willReturn($state2Mock);
+        $indexer2Mock->expects($this->once())->method('getState')->will($this->returnValue($state2Mock));
 
-        $this->indexerFactoryMock->expects($this->at(0))->method('create')->willReturn($indexer1Mock);
-        $this->indexerFactoryMock->expects($this->at(1))->method('create')->willReturn($indexer2Mock);
+        $this->indexerFactoryMock->expects($this->at(0))->method('create')->will($this->returnValue($indexer1Mock));
+        $this->indexerFactoryMock->expects($this->at(1))->method('create')->will($this->returnValue($indexer2Mock));
 
         $this->model->reindexAllInvalid();
     }
@@ -145,15 +125,9 @@
         $indexerMock->expects($this->exactly(2))->method('reindexAll');
         $indexers = [$indexerMock, $indexerMock];
 
-<<<<<<< HEAD
-        $indexersMock = $this->createMock(\Magento\Indexer\Model\Indexer\Collection::class);
-        $this->indexersFactoryMock->expects($this->once())->method('create')->willReturn($indexersMock);
-        $indexersMock->expects($this->once())->method('getItems')->willReturn($indexers);
-=======
         $indexersMock = $this->createMock(Collection::class);
         $this->indexersFactoryMock->expects($this->once())->method('create')->will($this->returnValue($indexersMock));
         $indexersMock->expects($this->once())->method('getItems')->will($this->returnValue($indexers));
->>>>>>> b2f063af
 
         $this->model->reindexAll();
     }
