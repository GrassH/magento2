<?php declare(strict_types=1);
/**
 * Copyright © Magento, Inc. All rights reserved.
 * See COPYING.txt for license details.
 */
namespace Magento\Indexer\Test\Unit\Model\Indexer;

use Magento\Framework\Indexer\IndexerRegistry;
use PHPUnit\Framework\MockObject\MockObject;
use PHPUnit\Framework\TestCase;

class AbstractProcessorTest extends TestCase
{
    const INDEXER_ID = 'stub_indexer_id';

    /**
     * @var AbstractProcessorStub
     */
    protected $model;

    /**
<<<<<<< HEAD
     * @var \Magento\Framework\Indexer\IndexerRegistry|\PHPUnit\Framework\MockObject\MockObject
=======
     * @var IndexerRegistry|MockObject
>>>>>>> b2f063af
     */
    protected $_indexerRegistryMock;

    protected function setUp(): void
    {
        $this->_indexerRegistryMock = $this->createPartialMock(
            IndexerRegistry::class,
            ['isScheduled', 'get', 'reindexRow', 'reindexList', 'reindexAll', 'invalidate']
        );
        $this->model = new AbstractProcessorStub(
            $this->_indexerRegistryMock
        );
    }

    public function testGetIndexer()
    {
        $this->_indexerRegistryMock->expects($this->once())->method('get')->with(
            self::INDEXER_ID
        )->willReturnSelf();
        $this->model->getIndexer();
    }

    public function testReindexAll()
    {
        $this->_indexerRegistryMock->expects($this->once())->method('get')->with(
            self::INDEXER_ID
        )->willReturnSelf();
        $this->_indexerRegistryMock->expects($this->once())->method('reindexAll')->willReturnSelf();
        $this->model->reindexAll();
    }

    public function testMarkIndexerAsInvalid()
    {
        $this->_indexerRegistryMock->expects($this->once())->method('get')->with(
            self::INDEXER_ID
        )->willReturnSelf();
        $this->_indexerRegistryMock->expects($this->once())->method('invalidate')->willReturnSelf();
        $this->model->markIndexerAsInvalid();
    }

    public function testGetIndexerId()
    {
        $this->assertEquals(self::INDEXER_ID, $this->model->getIndexerId());
    }

    /**
     * @param bool $scheduled
     * @dataProvider runDataProvider
     */
    public function testReindexRow($scheduled)
    {
        $id = 1;
        if ($scheduled) {
            $this->_indexerRegistryMock->expects($this->once())->method('get')->with(
                self::INDEXER_ID
            )->willReturnSelf();
            $this->_indexerRegistryMock->expects($this->once())->method('isScheduled')->willReturn($scheduled);
            $this->assertNull($this->model->reindexRow($id));
        } else {
            $this->_indexerRegistryMock->expects($this->exactly(2))->method('get')->with(
                self::INDEXER_ID
            )->willReturnSelf();
            $this->_indexerRegistryMock->expects($this->once())->method('isScheduled')->willReturn($scheduled);
            $this->_indexerRegistryMock->expects($this->once())->method('reindexRow')->with($id)->willReturnSelf();
            $this->assertNull($this->model->reindexRow($id));
        }
    }

    /**
     * @param bool $scheduled
     * @dataProvider runDataProvider
     */
    public function testReindexList($scheduled)
    {
        $ids = [1];
        if ($scheduled) {
            $this->_indexerRegistryMock->expects($this->once())->method('get')->with(
                self::INDEXER_ID
            )->willReturnSelf();
            $this->_indexerRegistryMock->expects($this->once())->method('isScheduled')->willReturn($scheduled);
            $this->assertNull($this->model->reindexList($ids));
        } else {
            $this->_indexerRegistryMock->expects($this->exactly(2))->method('get')->with(
                self::INDEXER_ID
            )->willReturnSelf();
            $this->_indexerRegistryMock->expects($this->once())->method('isScheduled')->willReturn($scheduled);
            $this->_indexerRegistryMock->expects($this->once())->method('reindexList')->with($ids)->willReturnSelf();
            $this->assertNull($this->model->reindexList($ids));
        }
    }

    /**
     * @return array
     */
    public function runDataProvider()
    {
        return [
            [true],
            [false]
        ];
    }

    /**
     * Test isIndexerScheduled()
     */
    public function testIsIndexerScheduled()
    {
        $this->_indexerRegistryMock->expects($this->once())->method('get')->with(
            AbstractProcessorStub::INDEXER_ID
        )->willReturnSelf();
        $this->_indexerRegistryMock->expects($this->once())->method('isScheduled')->willReturn(false);
        $this->model->isIndexerScheduled();
    }
}<|MERGE_RESOLUTION|>--- conflicted
+++ resolved
@@ -19,11 +19,7 @@
     protected $model;
 
     /**
-<<<<<<< HEAD
-     * @var \Magento\Framework\Indexer\IndexerRegistry|\PHPUnit\Framework\MockObject\MockObject
-=======
      * @var IndexerRegistry|MockObject
->>>>>>> b2f063af
      */
     protected $_indexerRegistryMock;
 
@@ -81,14 +77,14 @@
                 self::INDEXER_ID
             )->willReturnSelf();
             $this->_indexerRegistryMock->expects($this->once())->method('isScheduled')->willReturn($scheduled);
-            $this->assertNull($this->model->reindexRow($id));
+            $this->assertEquals(null, $this->model->reindexRow($id));
         } else {
             $this->_indexerRegistryMock->expects($this->exactly(2))->method('get')->with(
                 self::INDEXER_ID
             )->willReturnSelf();
             $this->_indexerRegistryMock->expects($this->once())->method('isScheduled')->willReturn($scheduled);
             $this->_indexerRegistryMock->expects($this->once())->method('reindexRow')->with($id)->willReturnSelf();
-            $this->assertNull($this->model->reindexRow($id));
+            $this->assertEquals(null, $this->model->reindexRow($id));
         }
     }
 
@@ -104,14 +100,14 @@
                 self::INDEXER_ID
             )->willReturnSelf();
             $this->_indexerRegistryMock->expects($this->once())->method('isScheduled')->willReturn($scheduled);
-            $this->assertNull($this->model->reindexList($ids));
+            $this->assertEquals(null, $this->model->reindexList($ids));
         } else {
             $this->_indexerRegistryMock->expects($this->exactly(2))->method('get')->with(
                 self::INDEXER_ID
             )->willReturnSelf();
             $this->_indexerRegistryMock->expects($this->once())->method('isScheduled')->willReturn($scheduled);
             $this->_indexerRegistryMock->expects($this->once())->method('reindexList')->with($ids)->willReturnSelf();
-            $this->assertNull($this->model->reindexList($ids));
+            $this->assertEquals(null, $this->model->reindexList($ids));
         }
     }
 
