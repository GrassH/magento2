<?php declare(strict_types=1);
/**
 * Copyright © Magento, Inc. All rights reserved.
 * See COPYING.txt for license details.
 */

namespace Magento\Indexer\Test\Unit\Model\Indexer;

use Magento\Framework\Indexer\Config\DependencyInfoProviderInterface;
use Magento\Framework\Indexer\IndexerInterface;
use Magento\Framework\Indexer\IndexerRegistry;
use Magento\Framework\Indexer\StateInterface;
use Magento\Framework\Mview\View;
use Magento\Framework\TestFramework\Unit\Helper\ObjectManager as ObjectManagerHelper;
use Magento\Indexer\Model\Indexer;
use Magento\Indexer\Model\Indexer\DependencyDecorator;
use PHPUnit\Framework\MockObject\MockObject;
use PHPUnit\Framework\TestCase;

class DependencyDecoratorTest extends TestCase
{
    /**
     * @var ObjectManagerHelper
     */
    private $objectManagerHelper;

    /**
     * @var DependencyDecorator
     */
    private $dependencyDecorator;

    /**
<<<<<<< HEAD
     * @var IndexerInterface|\PHPUnit\Framework\MockObject\MockObject
=======
     * @var IndexerInterface|MockObject
>>>>>>> b2f063af
     */
    private $indexerMock;

    /**
<<<<<<< HEAD
     * @var DependencyInfoProviderInterface|\PHPUnit\Framework\MockObject\MockObject
=======
     * @var DependencyInfoProviderInterface|MockObject
>>>>>>> b2f063af
     */
    private $dependencyInfoProviderMock;

    /**
<<<<<<< HEAD
     * @var IndexerRegistry|\PHPUnit\Framework\MockObject\MockObject
=======
     * @var IndexerRegistry|MockObject
>>>>>>> b2f063af
     */
    private $indexerRegistryMock;

    /**
     * @return void
     */
    protected function setUp(): void
    {
        $this->objectManagerHelper = new ObjectManagerHelper($this);

        $this->indexerMock = $this->getMockBuilder(IndexerInterface::class)
            ->getMockForAbstractClass();

        $this->dependencyInfoProviderMock = $this->getMockBuilder(DependencyInfoProviderInterface::class)
            ->getMockForAbstractClass();

        $this->indexerRegistryMock = $this->getMockBuilder(IndexerRegistry::class)
            ->disableOriginalConstructor()
            ->getMock();

        $this->dependencyDecorator = $this->objectManagerHelper->getObject(
            DependencyDecorator::class,
            [
                'indexer' => $this->indexerMock,
                'dependencyInfoProvider' => $this->dependencyInfoProviderMock,
                'indexerRegistry' => $this->indexerRegistryMock,
            ]
        );
    }

    /**
     * @param string $methodName
     * @param array $params
     * @param mixed $result
     * @dataProvider overloadDataProvider
     */
    public function testOverload(string $methodName, array $params = [], $result = null)
    {
        $indexerMock = $this->getMockBuilder(Indexer::class)
            ->disableOriginalConstructor()
            ->getMock();
        $dependencyDecorator = $this->objectManagerHelper->getObject(
            DependencyDecorator::class,
            [
                'indexer' => $indexerMock,
                'dependencyInfoProvider' => $this->dependencyInfoProviderMock,
                'indexerRegistry' => $this->indexerRegistryMock,
            ]
        );
        $indexerMock
            ->expects($this->once())
            ->method($methodName)
            ->with(...$params)
            ->willReturn($result);
        $this->assertSame($result, $dependencyDecorator->{$methodName}(...$params));
    }

    /**
     * @return array
     */
    public function overloadDataProvider()
    {
        return [
            ['getData', [], ['field_id' => 'field_value']],
            ['setId', ['newId'], true]
        ];
    }

    /**
     * @param string $methodName
     * @param mixed $result
     * @dataProvider transitMethodsDataProvider
     */
    public function testTransitMethods(string $methodName, $result)
    {
        $this->indexerMock
            ->expects($this->once())
            ->method($methodName)
            ->with()
            ->willReturn($result);
        $this->assertSame($result, $this->dependencyDecorator->{$methodName}());
    }

    /**
     * @return array
     */
    public function transitMethodsDataProvider()
    {
        return [
            ['getId', 'indexer_1'],
            ['getViewId', 'view1'],
            ['getActionClass', 'className'],
            ['getDescription', 'some_text'],
            ['getFields', ['one', 'two']],
            ['getSources', ['one', 'two']],
            ['getHandlers', ['one', 'two']],
            ['getView', $this->getMockBuilder(View::class)->disableOriginalConstructor()->getMock()],
            ['getState', $this->getMockBuilder(StateInterface::class)->getMockForAbstractClass()],
            ['isScheduled', true],
            ['isValid', false],
            ['isInvalid', true],
            ['isWorking', true],
            ['getStatus', 'valid'],
            ['getLatestUpdated', '42'],
        ];
    }

    /**
     * @param string $methodName
     * @param array $params
     * @dataProvider transitMethodsWithParamsAndEmptyReturnDataProvider
     */
    public function testTransitMethodsWithParamsAndEmptyReturn(string $methodName, array $params)
    {
        $this->indexerMock
            ->expects($this->once())
            ->method($methodName)
            ->with(...$params);
        $this->assertEmpty($this->dependencyDecorator->{$methodName}(...$params));
    }

    /**
     * @return array
     */
    public function transitMethodsWithParamsAndEmptyReturnDataProvider()
    {
        return [
            ['setScheduled', [true]],
        ];
    }

    /**
     * @param string $methodName
     * @param array $params
     * @dataProvider transitMethodsWithParamsAndSelfReturnDataProvider
     */
    public function testTransitMethodsWithParamsAndSelfReturn(string $methodName, array $params)
    {
        $this->indexerMock
            ->expects($this->once())
            ->method($methodName)
            ->with(...$params);
        $this->assertEquals($this->dependencyDecorator, $this->dependencyDecorator->{$methodName}(...$params));
    }

    /**
     * @return array
     */
    public function transitMethodsWithParamsAndSelfReturnDataProvider()
    {
        return [
            [
                'setState',
                [
                    $this->getMockBuilder(StateInterface::class)
                        ->getMockForAbstractClass()
                ]
            ],
            ['load', ['indexer_1']],
        ];
    }

    public function testReindexAll()
    {
        $this->indexerMock
            ->expects($this->once())
            ->method('reindexAll')
            ->with();
        $this->dependencyDecorator->reindexAll();
    }

    public function testInvalidate()
    {
        $indexerId = 'indexer_1';
        $dependentIds = ['indexer_2', 'indexer_3'];
        $calls = [];
        foreach ($dependentIds as $dependentId) {
            $indexer = $this->getIndexerMock();
            $indexer->expects($this->once())
                ->method('invalidate');
            $calls[] = [$dependentId, $indexer];
        }
        $this->indexerMock
            ->expects($this->once())
            ->method('invalidate')
            ->with();
        $this->indexerMock
            ->method('getId')
            ->willReturn($indexerId);
        $this->dependencyInfoProviderMock
            ->expects($this->once())
            ->method('getIndexerIdsToRunAfter')
            ->with($indexerId)
            ->willReturn($dependentIds);
        $this->indexerRegistryMock
            ->expects($this->exactly(count($dependentIds)))
            ->method('get')
            ->willReturnMap($calls);
        $this->dependencyDecorator->invalidate();
    }

    public function testReindexRow()
    {
        $inputId = 100200;
        $indexerId = 'indexer_1';
        $dependentIds = ['indexer_2', 'indexer_3'];
        $calls = [];
        foreach ($dependentIds as $dependentId) {
            $indexer = $this->getIndexerMock();
            $indexer->expects($this->once())
                ->method('reindexRow')
                ->with($inputId);
            $calls[] = [$dependentId, $indexer];
        }
        $this->indexerMock
            ->expects($this->once())
            ->method('reindexRow')
            ->with($inputId);
        $this->indexerMock
            ->method('getId')
            ->willReturn($indexerId);
        $this->dependencyInfoProviderMock
            ->expects($this->once())
            ->method('getIndexerIdsToRunAfter')
            ->with($indexerId)
            ->willReturn($dependentIds);
        $this->indexerRegistryMock
            ->expects($this->exactly(count($dependentIds)))
            ->method('get')
            ->willReturnMap($calls);
        $this->dependencyDecorator->reindexRow($inputId);
    }

    public function testReindexList()
    {
        $inputIds = [100200, 100300];
        $indexerId = 'indexer_1';
        $dependentIds = ['indexer_2', 'indexer_3'];
        $calls = [];
        foreach ($dependentIds as $dependentId) {
            $indexer = $this->getIndexerMock();
            $indexer->expects($this->once())
                ->method('reindexList')
                ->with($inputIds);
            $calls[] = [$dependentId, $indexer];
        }
        $this->indexerMock
            ->expects($this->once())
            ->method('reindexList')
            ->with($inputIds);
        $this->indexerMock
            ->method('getId')
            ->willReturn($indexerId);
        $this->dependencyInfoProviderMock
            ->expects($this->once())
            ->method('getIndexerIdsToRunAfter')
            ->with($indexerId)
            ->willReturn($dependentIds);
        $this->indexerRegistryMock
            ->expects($this->exactly(count($dependentIds)))
            ->method('get')
            ->willReturnMap($calls);
        $this->dependencyDecorator->reindexList($inputIds);
    }

    /**
<<<<<<< HEAD
     * @return \PHPUnit\Framework\MockObject\MockObject|IndexerInterface
=======
     * @return MockObject|IndexerInterface
>>>>>>> b2f063af
     */
    private function getIndexerMock()
    {
        $indexer = $this->getMockBuilder(IndexerInterface::class)
            ->getMockForAbstractClass();
        return $indexer;
    }
}<|MERGE_RESOLUTION|>--- conflicted
+++ resolved
@@ -30,29 +30,17 @@
     private $dependencyDecorator;
 
     /**
-<<<<<<< HEAD
-     * @var IndexerInterface|\PHPUnit\Framework\MockObject\MockObject
-=======
      * @var IndexerInterface|MockObject
->>>>>>> b2f063af
      */
     private $indexerMock;
 
     /**
-<<<<<<< HEAD
-     * @var DependencyInfoProviderInterface|\PHPUnit\Framework\MockObject\MockObject
-=======
      * @var DependencyInfoProviderInterface|MockObject
->>>>>>> b2f063af
      */
     private $dependencyInfoProviderMock;
 
     /**
-<<<<<<< HEAD
-     * @var IndexerRegistry|\PHPUnit\Framework\MockObject\MockObject
-=======
      * @var IndexerRegistry|MockObject
->>>>>>> b2f063af
      */
     private $indexerRegistryMock;
 
@@ -319,11 +307,7 @@
     }
 
     /**
-<<<<<<< HEAD
-     * @return \PHPUnit\Framework\MockObject\MockObject|IndexerInterface
-=======
      * @return MockObject|IndexerInterface
->>>>>>> b2f063af
      */
     private function getIndexerMock()
     {
