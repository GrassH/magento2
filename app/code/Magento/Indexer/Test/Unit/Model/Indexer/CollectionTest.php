<?php declare(strict_types=1);
/**
 * Copyright © Magento, Inc. All rights reserved.
 * See COPYING.txt for license details.
 */
namespace Magento\Indexer\Test\Unit\Model\Indexer;

use Magento\Framework\Data\Collection\EntityFactoryInterface;
use Magento\Framework\Indexer\ConfigInterface;
use Magento\Framework\Indexer\IndexerInterface;
use Magento\Framework\TestFramework\Unit\Helper\ObjectManager as ObjectManagerHelper;
use Magento\Indexer\Model\Indexer\Collection;
use Magento\Indexer\Model\Indexer\State;
use Magento\Indexer\Model\ResourceModel\Indexer\State\Collection as StateCollection;
use Magento\Indexer\Model\ResourceModel\Indexer\State\CollectionFactory;
use PHPUnit\Framework\MockObject\MockObject;
use PHPUnit\Framework\TestCase;

class CollectionTest extends TestCase
{
    /**
     * @var ObjectManagerHelper
     */
    private $objectManagerHelper;

    /**
     * @var Collection
     */
    private $collection;

    /**
<<<<<<< HEAD
     * @var ConfigInterface|\PHPUnit\Framework\MockObject\MockObject
=======
     * @var ConfigInterface|MockObject
>>>>>>> b2f063af
     */
    private $configMock;

    /**
<<<<<<< HEAD
     * @var CollectionFactory|\PHPUnit\Framework\MockObject\MockObject
=======
     * @var CollectionFactory|MockObject
>>>>>>> b2f063af
     */
    private $statesFactoryMock;

    /**
<<<<<<< HEAD
     * @var EntityFactoryInterface|\PHPUnit\Framework\MockObject\MockObject
=======
     * @var EntityFactoryInterface|MockObject
>>>>>>> b2f063af
     */
    private $entityFactoryMock;

    /**
     * @return void
     */
    protected function setUp(): void
    {
        $this->objectManagerHelper = new ObjectManagerHelper($this);

        $this->configMock = $this->getMockBuilder(ConfigInterface::class)
            ->getMockForAbstractClass();

        $this->statesFactoryMock = $this->getMockBuilder(CollectionFactory::class)
            ->setMethods(['create'])
            ->disableOriginalConstructor()
            ->getMock();

        $this->entityFactoryMock = $this->getMockBuilder(EntityFactoryInterface::class)
            ->getMock();

        $this->collection = $this->objectManagerHelper->getObject(
            Collection::class,
            [
                'entityFactory' => $this->entityFactoryMock,
                'config' => $this->configMock,
                'statesFactory' => $this->statesFactoryMock,
            ]
        );
    }

    /**
     * @param array $indexersData
     * @param array $states
     * @dataProvider loadDataDataProvider
     */
    public function testLoadData(array $indexersData, array $states)
    {
        $statesCollection = $this->getMockBuilder(StateCollection::class)
            ->disableOriginalConstructor()
            ->getMock();
        $this->statesFactoryMock
            ->expects($this->once())
            ->method('create')
            ->willReturn($statesCollection);
        $statesCollection->method('getItems')
            ->willReturn($states);

        $calls = [];
        foreach ($indexersData as $indexerId => $indexerData) {
            $indexer = $this->getIndexerMock($indexerData);
            $state = $states[$indexerId] ?? '';
            $indexer
                ->expects($this->once())
                ->method('load')
                ->with($indexerId);
            $indexer
                ->expects($this->exactly($state ? 1 : 0))
                ->method('setState')
                ->with($state);
            $calls[] = $indexer;
        }
        $this->configMock
            ->method('getIndexers')
            ->willReturn($indexersData);
        $this->entityFactoryMock
            ->method('create')
            ->willReturnOnConsecutiveCalls(...$calls);

        $this->assertFalse((bool)$this->collection->isLoaded());
        $this->assertInstanceOf(Collection::class, $this->collection->loadData());
        $itemIds = [];
        foreach ($this->collection->getItems() as $item) {
            $itemIds[] = $item->getId();
        }
        $this->assertEmpty(array_diff($itemIds, array_keys($indexersData)));
        $this->assertTrue($this->collection->isLoaded());
    }

    /**
     * @return array
     */
    public function loadDataDataProvider()
    {
        return [
            [
                'indexers' => [
                    'indexer_2' => [
                        'indexer_id' => 'indexer_2',
                    ],
                    'indexer_3' => [
                        'indexer_id' => 'indexer_3',
                    ],
                    'indexer_1' => [
                        'indexer_id' => 'indexer_1',
                    ],
                ],
                'states' => [
                    'indexer_2' => $this->getStateMock(['indexer_id' => 'indexer_2']),
                    'indexer_3' => $this->getStateMock(['indexer_id' => 'indexer_3']),
                ],
            ]
        ];
    }

    /**
     * @param array $indexersData
     * @dataProvider getAllIdsDataProvider
     */
    public function testGetAllIds(array $indexersData)
    {
        $statesCollection = $this->getMockBuilder(StateCollection::class)
            ->disableOriginalConstructor()
            ->getMock();
        $this->statesFactoryMock
            ->expects($this->once())
            ->method('create')
            ->willReturn($statesCollection);
        $statesCollection->method('getItems')
            ->willReturn([]);

        $calls = [];
        foreach ($indexersData as $indexerData) {
            $calls[] = $this->getIndexerMock($indexerData);
        }
        $this->configMock
            ->method('getIndexers')
            ->willReturn($indexersData);
        $this->entityFactoryMock
            ->method('create')
            ->willReturnOnConsecutiveCalls(...$calls);

        $this->assertEmpty(array_diff($this->collection->getAllIds(), array_keys($indexersData)));
    }

    /**
     * @return array
     */
    public function getAllIdsDataProvider()
    {
        return [
            [
                'indexers' => [
                    'indexer_2' => [
                        'indexer_id' => 'indexer_2',
                    ],
                    'indexer_3' => [
                        'indexer_id' => 'indexer_3',
                    ],
                    'indexer_1' => [
                        'indexer_id' => 'indexer_1',
                    ],
                ],
            ]
        ];
    }

    /**
     * @param string $methodName
     * @param array $arguments
     * @dataProvider stubMethodsDataProvider
     */
    public function testStubMethods(string $methodName, array $arguments)
    {
        $this->statesFactoryMock
            ->expects($this->never())
            ->method('create');
        $collection = $this->objectManagerHelper->getObject(
            Collection::class,
            [
                'entityFactory' => $this->entityFactoryMock,
                'config' => $this->configMock,
                'statesFactory' => $this->statesFactoryMock,
                '_items' => [$this->getIndexerMock()],
            ]
        );
        $this->assertEmpty($collection->{$methodName}(...$arguments));
    }

    /**
     * @return array
     */
    public function stubMethodsDataProvider()
    {
        return [
            [
                'getColumnValues',
                ['colName'],
            ],
            [
                'getItemsByColumnValue',
                ['colName', 'value']
            ],
            [
                'getItemByColumnValue',
                ['colName', 'value']
            ],
            [
                'toXml',
                []
            ],
            [
                'toArray',
                []
            ],
            [
                'toOptionArray',
                []
            ],
            [
                'toOptionHash',
                []
            ],
        ];
    }

    /**
     * @param string $methodName
     * @param array $arguments
     * @dataProvider stubMethodsWithReturnSelfDataProvider
     */
    public function testStubMethodsWithReturnSelf(string $methodName, array $arguments)
    {
        $this->statesFactoryMock
            ->expects($this->never())
            ->method('create');
        $collection = $this->objectManagerHelper->getObject(
            Collection::class,
            [
                'entityFactory' => $this->entityFactoryMock,
                'config' => $this->configMock,
                'statesFactory' => $this->statesFactoryMock,
                '_items' => [$this->getIndexerMock()],
            ]
        );
        $this->assertInstanceOf(Collection::class, $collection->{$methodName}(...$arguments));
    }

    /**
     * @return array
     */
    public function stubMethodsWithReturnSelfDataProvider()
    {
        return [
            [
                'setDataToAll',
                ['colName', 'value']
            ],
            [
                'setItemObjectClass',
                ['notValidClassName']
            ],
        ];
    }

    /**
<<<<<<< HEAD
     * @return \PHPUnit\Framework\MockObject\MockObject|IndexerInterface
     */
    private function getIndexerMock(array $data = [])
    {
        /** @var \PHPUnit\Framework\MockObject\MockObject|IndexerInterface $indexer */
=======
     * @return MockObject|IndexerInterface
     */
    private function getIndexerMock(array $data = [])
    {
        /** @var MockObject|IndexerInterface $indexer */
>>>>>>> b2f063af
        $indexer = $this->getMockBuilder(IndexerInterface::class)
            ->getMockForAbstractClass();
        if (isset($data['indexer_id'])) {
            $indexer->method('getId')
                ->willReturn($data['indexer_id']);
        }
        return $indexer;
    }

    /**
     * @param array $data
<<<<<<< HEAD
     * @return \PHPUnit\Framework\MockObject\MockObject|State
     */
    private function getStateMock(array $data = [])
    {
        /** @var \PHPUnit\Framework\MockObject\MockObject|State $state */
=======
     * @return MockObject|State
     */
    private function getStateMock(array $data = [])
    {
        /** @var MockObject|State $state */
>>>>>>> b2f063af
        $state = $this->getMockBuilder(State::class)
            ->disableOriginalConstructor()
            ->getMock();
        if (isset($data['indexer_id'])) {
            $state->method('getIndexerId')
                ->willReturn($data['indexer_id']);
        }

        return $state;
    }
}<|MERGE_RESOLUTION|>--- conflicted
+++ resolved
@@ -29,29 +29,17 @@
     private $collection;
 
     /**
-<<<<<<< HEAD
-     * @var ConfigInterface|\PHPUnit\Framework\MockObject\MockObject
-=======
      * @var ConfigInterface|MockObject
->>>>>>> b2f063af
      */
     private $configMock;
 
     /**
-<<<<<<< HEAD
-     * @var CollectionFactory|\PHPUnit\Framework\MockObject\MockObject
-=======
      * @var CollectionFactory|MockObject
->>>>>>> b2f063af
      */
     private $statesFactoryMock;
 
     /**
-<<<<<<< HEAD
-     * @var EntityFactoryInterface|\PHPUnit\Framework\MockObject\MockObject
-=======
      * @var EntityFactoryInterface|MockObject
->>>>>>> b2f063af
      */
     private $entityFactoryMock;
 
@@ -308,19 +296,11 @@
     }
 
     /**
-<<<<<<< HEAD
-     * @return \PHPUnit\Framework\MockObject\MockObject|IndexerInterface
+     * @return MockObject|IndexerInterface
      */
     private function getIndexerMock(array $data = [])
     {
-        /** @var \PHPUnit\Framework\MockObject\MockObject|IndexerInterface $indexer */
-=======
-     * @return MockObject|IndexerInterface
-     */
-    private function getIndexerMock(array $data = [])
-    {
         /** @var MockObject|IndexerInterface $indexer */
->>>>>>> b2f063af
         $indexer = $this->getMockBuilder(IndexerInterface::class)
             ->getMockForAbstractClass();
         if (isset($data['indexer_id'])) {
@@ -332,19 +312,11 @@
 
     /**
      * @param array $data
-<<<<<<< HEAD
-     * @return \PHPUnit\Framework\MockObject\MockObject|State
+     * @return MockObject|State
      */
     private function getStateMock(array $data = [])
     {
-        /** @var \PHPUnit\Framework\MockObject\MockObject|State $state */
-=======
-     * @return MockObject|State
-     */
-    private function getStateMock(array $data = [])
-    {
         /** @var MockObject|State $state */
->>>>>>> b2f063af
         $state = $this->getMockBuilder(State::class)
             ->disableOriginalConstructor()
             ->getMock();
