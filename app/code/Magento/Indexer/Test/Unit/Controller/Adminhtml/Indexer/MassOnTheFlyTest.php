<?php declare(strict_types=1);
/**
 *
 * Copyright © Magento, Inc. All rights reserved.
 * See COPYING.txt for license details.
 */
namespace Magento\Indexer\Test\Unit\Controller\Adminhtml\Indexer;

use Magento\Backend\App\Action\Context;
use Magento\Backend\Helper\Data;
use Magento\Backend\Model\Session;
use Magento\Framework\App\ActionFlag;
use Magento\Framework\App\RequestInterface;
use Magento\Framework\App\ResponseInterface;
use Magento\Framework\App\ViewInterface;
use Magento\Framework\Exception\LocalizedException;
use Magento\Framework\Indexer\IndexerInterface;
use Magento\Framework\Indexer\IndexerRegistry;
use Magento\Framework\Message\ManagerInterface;
use Magento\Framework\TestFramework\Unit\Helper\ObjectManager;
use Magento\Framework\View\Page\Config;
use Magento\Framework\View\Page\Title;
use Magento\Framework\View\Result\Page;
use Magento\Indexer\Controller\Adminhtml\Indexer\MassOnTheFly;
use PHPUnit\Framework\TestCase;

/**
 * @SuppressWarnings(PHPMD.CouplingBetweenObjects)
 */
class MassOnTheFlyTest extends TestCase
{
    /**
     * @var MassOnTheFly
     */
    protected $model;

    /**
     * @var /Magento\Backend\App\Action\Context
     */
    protected $contextMock;

    /**
     * @var ViewInterface
     */
    protected $view;

    /**
     * @var Page
     */
    protected $page;

    /**
     * @var Config
     */
    protected $config;

    /**
     * @var Title
     */
    protected $title;

    /**
     * @var RequestInterface
     */
    protected $request;

    /**
     * @var ObjectManager
     */
    protected $objectManager;

    /**
     * @var ManagerInterface
     */
    protected $messageManager;

    /**
     * @var IndexerRegistry
     */
    protected $indexReg;

    /**
     * @return ResponseInterface
     */
    protected $response;

    /**
     * @var ActionFlag
     */
    protected $actionFlag;

    /**
     * @var Data
     */
    protected $helper;

    /**
     * @var  Session
     */
    protected $session;

    /**
     * Set up test
     * @SuppressWarnings(PHPMD.ExcessiveMethodLength)
     */
    protected function setUp(): void
    {
        $this->contextMock = $this->createPartialMock(Context::class, [
                'getAuthorization',
                'getSession',
                'getActionFlag',
                'getAuth',
                'getView',
                'getHelper',
                'getBackendUrl',
                'getFormKeyValidator',
                'getLocaleResolver',
                'getCanUseBaseUrl',
                'getRequest',
                'getResponse',
                'getObjectManager',
                'getMessageManager'
            ]);

        $this->response = $this->createPartialMock(
            ResponseInterface::class,
            ['setRedirect', 'sendResponse']
        );

        $this->view = $this->createPartialMock(
            ViewInterface::class,
            [
                'loadLayout',
                'getPage',
                'getConfig',
                'getTitle',
                'renderLayout',
                'loadLayoutUpdates',
                'getDefaultLayoutHandle',
                'addPageLayoutHandles',
                'generateLayoutBlocks',
                'generateLayoutXml',
                'getLayout',
                'addActionLayoutHandles',
                'setIsLayoutLoaded',
                'isLayoutLoaded'
            ]
        );

        $this->session = $this->createPartialMock(Session::class, ['setIsUrlNotice']);
        $this->session->expects($this->any())->method('setIsUrlNotice')->willReturn($this->objectManager);
        $this->actionFlag = $this->createPartialMock(ActionFlag::class, ['get']);
        $this->actionFlag->expects($this->any())->method("get")->willReturn($this->objectManager);
        $this->objectManager = $this->createPartialMock(
            ObjectManager::class,
            ['get']
        );
        $this->request = $this->getMockForAbstractClass(
            RequestInterface::class,
            ['getParam', 'getRequest'],
            '',
            false
        );

        $this->response->expects($this->any())->method("setRedirect")->willReturn(1);
        $this->page = $this->createMock(Page::class);
        $this->config = $this->createMock(Page::class);
        $this->title = $this->createMock(Title::class);
        $this->messageManager = $this->getMockForAbstractClass(
            ManagerInterface::class,
            ['addError', 'addSuccess'],
            '',
            false
        );

        $this->indexReg = $this->createPartialMock(
            IndexerRegistry::class,
            ['get', 'setScheduled']
        );
        $this->helper = $this->createPartialMock(Data::class, ['getUrl']);
        $this->contextMock->expects($this->any())->method("getObjectManager")->willReturn($this->objectManager);
        $this->contextMock->expects($this->any())->method("getRequest")->willReturn($this->request);
        $this->contextMock->expects($this->any())->method("getResponse")->willReturn($this->response);
        $this->contextMock->expects($this->any())->method("getMessageManager")->willReturn($this->messageManager);
        $this->contextMock->expects($this->any())->method("getSession")->willReturn($this->session);
        $this->contextMock->expects($this->any())->method("getActionFlag")->willReturn($this->actionFlag);
        $this->contextMock->expects($this->any())->method("getHelper")->willReturn($this->helper);
    }

    /**
     * @param array $indexerIds
     * @param \Exception $exception
     * @param array $expectsExceptionValues
     * @dataProvider executeDataProvider
     */
    public function testExecute($indexerIds, $exception, $expectsExceptionValues)
    {
        $this->model = new MassOnTheFly($this->contextMock);
        $this->request->expects($this->any())
            ->method('getParam')->with('indexer_ids')
            ->willReturn($indexerIds);

        if (!is_array($indexerIds)) {
            $this->messageManager->expects($this->once())
                ->method('addError')->with(__('Please select indexers.'))
                ->willReturn(1);
        } else {
            $this->objectManager->expects($this->any())
<<<<<<< HEAD
                ->method('get')->with(\Magento\Framework\Indexer\IndexerRegistry::class)
                ->willReturn($this->indexReg);
=======
                ->method('get')->with(IndexerRegistry::class)
                ->will($this->returnValue($this->indexReg));
>>>>>>> b2f063af
            $indexerInterface = $this->getMockForAbstractClass(
                IndexerInterface::class,
                ['setScheduled'],
                '',
                false
            );
            $this->indexReg->expects($this->any())
                ->method('get')->with(1)
                ->willReturn($indexerInterface);

            if ($exception !== null) {
                $indexerInterface->expects($this->any())
                    ->method('setScheduled')->with(false)->will($this->throwException($exception));
            } else {
                $indexerInterface->expects($this->any())
                    ->method('setScheduled')->with(false)->willReturn(1);
            }

            $this->messageManager->expects($this->any())->method('addSuccess')->willReturn(1);

            if ($exception !== null) {
                $this->messageManager->expects($this->exactly($expectsExceptionValues[2]))
                    ->method('addError')
                    ->with($exception->getMessage());
                $this->messageManager->expects($this->exactly($expectsExceptionValues[1]))
                    ->method('addException')
                    ->with($exception, "We couldn't change indexer(s)' mode because of an error.");
            }
        }

        $this->helper->expects($this->any())->method("getUrl")->willReturn("magento.com");
        $this->response->expects($this->any())->method("setRedirect")->willReturn(1);

        $result = $this->model->execute();
        $this->assertNull($result);
    }

    /**
     * @return array
     */
    public function executeDataProvider()
    {
        return [
            'set1' => [
                'idexers' => 1,
                "exception" => null,
                "expectsValues" => [0, 0, 0]
            ],
            'set2' => [
                'idexers' => [1],
                "exception" => null,
                "expectsException" => [1, 0, 0]
            ],
            'set3' => [
                'idexers' => [1],
                "exception" => new LocalizedException(__('Test Phrase')),
                "expectsException" => [0, 0, 1]
            ],
            'set4' => [
                'idexers' => [1],
                "exception" => new \Exception(),
                "expectsException" => [0, 1, 0]
            ]
        ];
    }
}<|MERGE_RESOLUTION|>--- conflicted
+++ resolved
@@ -198,21 +198,16 @@
         $this->model = new MassOnTheFly($this->contextMock);
         $this->request->expects($this->any())
             ->method('getParam')->with('indexer_ids')
-            ->willReturn($indexerIds);
+            ->will($this->returnValue($indexerIds));
 
         if (!is_array($indexerIds)) {
             $this->messageManager->expects($this->once())
                 ->method('addError')->with(__('Please select indexers.'))
-                ->willReturn(1);
+                ->will($this->returnValue(1));
         } else {
             $this->objectManager->expects($this->any())
-<<<<<<< HEAD
-                ->method('get')->with(\Magento\Framework\Indexer\IndexerRegistry::class)
-                ->willReturn($this->indexReg);
-=======
                 ->method('get')->with(IndexerRegistry::class)
                 ->will($this->returnValue($this->indexReg));
->>>>>>> b2f063af
             $indexerInterface = $this->getMockForAbstractClass(
                 IndexerInterface::class,
                 ['setScheduled'],
@@ -221,17 +216,17 @@
             );
             $this->indexReg->expects($this->any())
                 ->method('get')->with(1)
-                ->willReturn($indexerInterface);
+                ->will($this->returnValue($indexerInterface));
 
             if ($exception !== null) {
                 $indexerInterface->expects($this->any())
                     ->method('setScheduled')->with(false)->will($this->throwException($exception));
             } else {
                 $indexerInterface->expects($this->any())
-                    ->method('setScheduled')->with(false)->willReturn(1);
+                    ->method('setScheduled')->with(false)->will($this->returnValue(1));
             }
 
-            $this->messageManager->expects($this->any())->method('addSuccess')->willReturn(1);
+            $this->messageManager->expects($this->any())->method('addSuccess')->will($this->returnValue(1));
 
             if ($exception !== null) {
                 $this->messageManager->expects($this->exactly($expectsExceptionValues[2]))
