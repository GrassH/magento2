<?php declare(strict_types=1);
/**
 *
 * Copyright © Magento, Inc. All rights reserved.
 * See COPYING.txt for license details.
 */
namespace Magento\Indexer\Test\Unit\Controller\Adminhtml\Indexer;

use Magento\Backend\App\Action\Context;
use Magento\Backend\Model\Menu;
use Magento\Backend\Model\Menu\Item;
use Magento\Framework\App\RequestInterface;
use Magento\Framework\App\ResponseInterface;
use Magento\Framework\App\ViewInterface;
use Magento\Framework\View\Element\AbstractBlock;
use Magento\Framework\View\LayoutInterface;
use Magento\Framework\View\Page\Config;
use Magento\Framework\View\Result\Page;
use Magento\Indexer\Controller\Adminhtml\Indexer\ListAction;
use PHPUnit\Framework\TestCase;

/**
 * @SuppressWarnings(PHPMD.CouplingBetweenObjects)
 */
class ListActionTest extends TestCase
{
    /**
     * @var ListAction
     */
    protected $object;

    /**
     * @var Context
     */
    protected $contextMock;

    /**
     * @var AbstractBlock
     */
    protected $block;

    /**
     * @var LayoutInterface
     */
    protected $layout;

    /**
     * @var ViewInterface
     */
    protected $view;

    /**
     * @var Page
     */
    protected $page;

    /**
     * @var Menu
     */
    protected $menu;

    /**
     * @var Config
     */
    protected $config;

    /**
     * @var Item
     */
    protected $items;

    /**
     * @var \Title
     */
    protected $title;

    /**
     * Set up test
     * @SuppressWarnings(PHPMD.ExcessiveMethodLength)
     */
    protected function setUp(): void
    {
        $this->contextMock = $this->createPartialMock(Context::class, [
                'getAuthorization',
                'getSession',
                'getActionFlag',
                'getAuth',
                'getView',
                'getHelper',
                'getBackendUrl',
                'getFormKeyValidator',
                'getLocaleResolver',
                'getCanUseBaseUrl',
                'getRequest',
                'getResponse',
                'getObjectManager',
                'getMessageManager'
            ]);

        $response = $this->createPartialMock(
            ResponseInterface::class,
            ['setRedirect', 'sendResponse']
        );

        $request = $this->getMockForAbstractClass(
            RequestInterface::class,
            ['getParam', 'getRequest'],
            '',
            false
        );

        $this->view = $this->createPartialMock(ViewInterface::class, [
                'loadLayout',
                'getPage',
                'getConfig',
                'getTitle',
                'loadLayoutUpdates',
                'renderLayout',
                'getDefaultLayoutHandle',
                'generateLayoutXml',
                'addPageLayoutHandles',
                'generateLayoutBlocks',
                'getLayout',
                'addActionLayoutHandles',
                'setIsLayoutLoaded',
                'isLayoutLoaded'
            ]);

        $this->block = $this->createPartialMock(
            AbstractBlock::class,
            ['setActive', 'getMenuModel']
        );

        $this->layout = $this->getMockForAbstractClass(
            LayoutInterface::class,
            ['getBlock'],
            '',
            false
        );

        $this->menu = $this->createPartialMock(Menu::class, ['getParentItems']);

        $this->items = $this->createPartialMock(Item::class, ['getParentItems']);

<<<<<<< HEAD
        $this->contextMock->expects($this->any())->method("getRequest")->willReturn($this->request);
        $this->contextMock->expects($this->any())->method("getResponse")->willReturn($this->response);
        $this->contextMock->expects($this->any())->method('getView')->willReturn($this->view);
=======
        $this->contextMock->expects($this->any())->method("getRequest")->willReturn($request);
        $this->contextMock->expects($this->any())->method("getResponse")->willReturn($response);
        $this->contextMock->expects($this->any())->method('getView')->will($this->returnValue($this->view));
>>>>>>> b2f063af

        $this->page = $this->createPartialMock(Page::class, ['getConfig']);
        $this->config = $this->createPartialMock(Page::class, ['getTitle']);
        $this->title = $this->getMockBuilder('Title')
            ->setMethods(['prepend'])
            ->getMock();

        $this->block->expects($this->any())->method('setActive')->willReturn(1);
        $this->view->expects($this->any())->method('getLayout')->willReturn($this->layout);
        $this->layout->expects($this->any())->method('getBlock')->with('menu')->willReturn($this->block);
        $this->block->expects($this->any())->method('getMenuModel')->willReturn($this->menu);
        $this->menu->expects($this->any())->method('getParentItems')->willReturn($this->items);

        $this->object = new ListAction($this->contextMock);
    }

    public function testExecute()
    {
        $this->view->expects($this->any())
            ->method('loadLayout')
            ->willReturn(1);

        $this->view->expects($this->any())
            ->method('getPage')
            ->willReturn($this->page);

        $this->page->expects($this->any())
            ->method('getConfig')
            ->willReturn($this->config);

        $this->config->expects($this->any())
            ->method('getTitle')
            ->willReturn($this->title);

        $this->title->expects($this->any())
            ->method('prepend')->with(__('Index Management'))
            ->willReturn(1);

        $this->view->expects($this->any())
            ->method('renderLayout')
            ->willReturn(1);

        $result = $this->object->execute();
        $this->assertNull($result);
    }
}<|MERGE_RESOLUTION|>--- conflicted
+++ resolved
@@ -142,15 +142,9 @@
 
         $this->items = $this->createPartialMock(Item::class, ['getParentItems']);
 
-<<<<<<< HEAD
-        $this->contextMock->expects($this->any())->method("getRequest")->willReturn($this->request);
-        $this->contextMock->expects($this->any())->method("getResponse")->willReturn($this->response);
-        $this->contextMock->expects($this->any())->method('getView')->willReturn($this->view);
-=======
         $this->contextMock->expects($this->any())->method("getRequest")->willReturn($request);
         $this->contextMock->expects($this->any())->method("getResponse")->willReturn($response);
         $this->contextMock->expects($this->any())->method('getView')->will($this->returnValue($this->view));
->>>>>>> b2f063af
 
         $this->page = $this->createPartialMock(Page::class, ['getConfig']);
         $this->config = $this->createPartialMock(Page::class, ['getTitle']);
@@ -158,11 +152,11 @@
             ->setMethods(['prepend'])
             ->getMock();
 
-        $this->block->expects($this->any())->method('setActive')->willReturn(1);
-        $this->view->expects($this->any())->method('getLayout')->willReturn($this->layout);
-        $this->layout->expects($this->any())->method('getBlock')->with('menu')->willReturn($this->block);
-        $this->block->expects($this->any())->method('getMenuModel')->willReturn($this->menu);
-        $this->menu->expects($this->any())->method('getParentItems')->willReturn($this->items);
+        $this->block->expects($this->any())->method('setActive')->will($this->returnValue(1));
+        $this->view->expects($this->any())->method('getLayout')->will($this->returnValue($this->layout));
+        $this->layout->expects($this->any())->method('getBlock')->with('menu')->will($this->returnValue($this->block));
+        $this->block->expects($this->any())->method('getMenuModel')->will($this->returnValue($this->menu));
+        $this->menu->expects($this->any())->method('getParentItems')->will($this->returnValue($this->items));
 
         $this->object = new ListAction($this->contextMock);
     }
@@ -171,27 +165,27 @@
     {
         $this->view->expects($this->any())
             ->method('loadLayout')
-            ->willReturn(1);
+            ->will($this->returnValue(1));
 
         $this->view->expects($this->any())
             ->method('getPage')
-            ->willReturn($this->page);
+            ->will($this->returnValue($this->page));
 
         $this->page->expects($this->any())
             ->method('getConfig')
-            ->willReturn($this->config);
+            ->will($this->returnValue($this->config));
 
         $this->config->expects($this->any())
             ->method('getTitle')
-            ->willReturn($this->title);
+            ->will($this->returnValue($this->title));
 
         $this->title->expects($this->any())
             ->method('prepend')->with(__('Index Management'))
-            ->willReturn(1);
+            ->will($this->returnValue(1));
 
         $this->view->expects($this->any())
             ->method('renderLayout')
-            ->willReturn(1);
+            ->will($this->returnValue(1));
 
         $result = $this->object->execute();
         $this->assertNull($result);
