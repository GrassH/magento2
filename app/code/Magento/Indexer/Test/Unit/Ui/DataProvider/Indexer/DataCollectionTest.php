--- conflicted
+++ resolved
@@ -30,29 +30,17 @@
     private $dataCollection;
 
     /**
-<<<<<<< HEAD
-     * @var ConfigInterface|\PHPUnit\Framework\MockObject\MockObject
-=======
      * @var ConfigInterface|MockObject
->>>>>>> b2f063af
      */
     private $configMock;
 
     /**
-<<<<<<< HEAD
-     * @var IndexerRegistry|\PHPUnit\Framework\MockObject\MockObject
-=======
      * @var IndexerRegistry|MockObject
->>>>>>> b2f063af
      */
     private $indexerRegistryMock;
 
     /**
-<<<<<<< HEAD
-     * @var EntityFactoryInterface|\PHPUnit\Framework\MockObject\MockObject
-=======
      * @var EntityFactoryInterface|MockObject
->>>>>>> b2f063af
      */
     private $entityFactoryMock;
 
@@ -168,19 +156,11 @@
 
     /**
      * @param array $data
-<<<<<<< HEAD
-     * @return \PHPUnit\Framework\MockObject\MockObject|IndexerInterface
-     */
-    private function getIndexerMock(array $data = [])
-    {
-        /** @var \PHPUnit\Framework\MockObject\MockObject|IndexerInterface $indexer */
-=======
      * @return MockObject|IndexerInterface
      */
     private function getIndexerMock(array $data = [])
     {
         /** @var MockObject|IndexerInterface $indexer */
->>>>>>> b2f063af
         $indexer = $this->getMockBuilder(IndexerInterface::class)
             ->getMockForAbstractClass();
         foreach ($data as $methodName => $result) {
