<?php
/**
 * Copyright © Magento, Inc. All rights reserved.
 * See COPYING.txt for license details.
 */
declare(strict_types=1);

namespace Magento\Indexer\Test\Unit\Console\Command;

use Magento\Framework\App\Config\ScopeConfigInterface;
use Magento\Framework\TestFramework\Unit\Helper\ObjectManager as ObjectManagerHelper;
use Magento\Indexer\Console\Command\IndexerSetDimensionsModeCommand;
use Magento\Indexer\Model\DimensionModes;
use Magento\Indexer\Model\Indexer;
use Magento\Indexer\Model\ModeSwitcherInterface;
use PHPUnit\Framework\MockObject\MockObject;
use Symfony\Component\Console\Tester\CommandTester;

/**
 * Test for class \Magento\Indexer\Model\ModeSwitcherInterface.
 */
class IndexerSetDimensionsModeCommandTest extends AbstractIndexerCommandCommonSetup
{
    /**
     * Command being tested
     *
<<<<<<< HEAD
     * @var IndexerSetDimensionsModeCommand|\PHPUnit\Framework\MockObject\MockObject
=======
     * @var IndexerSetDimensionsModeCommand|MockObject
>>>>>>> b2f063af
     */
    private $command;

    /**
     * ScopeConfigInterface
     *
<<<<<<< HEAD
     * @var ScopeConfigInterface|\PHPUnit\Framework\MockObject\MockObject
=======
     * @var ScopeConfigInterface|MockObject
>>>>>>> b2f063af
     */
    private $configReaderMock;

    /**
     * @var ModeSwitcherInterface[]
     */
    private $dimensionProviders;

    /**
<<<<<<< HEAD
     * @var \Magento\Indexer\Model\ModeSwitcherInterface|\PHPUnit\Framework\MockObject\MockObject
=======
     * @var ModeSwitcherInterface|MockObject
>>>>>>> b2f063af
     */
    private $dimensionModeSwitcherMock;

    /**
<<<<<<< HEAD
     * @var \Magento\Indexer\Model\Indexer|\PHPUnit\Framework\MockObject\MockObject
=======
     * @var Indexer|MockObject
>>>>>>> b2f063af
     */
    private $indexerMock;

    /**
<<<<<<< HEAD
     * @var \Magento\Indexer\Model\DimensionModes|\PHPUnit\Framework\MockObject\MockObject
=======
     * @var DimensionModes|MockObject
>>>>>>> b2f063af
     */
    private $dimensionModes;

    /**
     * @inheritdoc
     */
    protected function setUp(): void
    {
        parent::setUp();
        $objectManagerHelper = new ObjectManagerHelper($this);
        $this->configReaderMock = $this->getMockForAbstractClass(ScopeConfigInterface::class);
        $this->dimensionModeSwitcherMock =
            $this->createMock(ModeSwitcherInterface::class);
        $this->dimensionProviders = [
            'indexer_title' => $this->dimensionModeSwitcherMock,
        ];
        $this->dimensionModes = $this->createMock(DimensionModes::class);
        $this->command = $objectManagerHelper->getObject(
            IndexerSetDimensionsModeCommand::class,
            [
                'objectManagerFactory' => $this->objectManagerFactory,
                'configReader'         => $this->configReaderMock,
                'dimensionSwitchers'   => $this->dimensionProviders,
            ]
        );
    }

    /**
     * Get return value map for object manager
     *
     * @return array
     */
    protected function getObjectManagerReturnValueMap()
    {
        $result = parent::getObjectManagerReturnValueMap();
        $this->indexerMock = $this->createMock(Indexer::class);
        $result[] = [Indexer::class, $this->indexerMock];

        return $result;
    }

    /**
     * Tests method \Magento\Indexer\Console\Command\IndexerDimensionsModeCommand::execute
     *
     * @param string $indexerTitle
     * @param string $previousMode
     * @param string $command
     * @param string $consoleOutput
     * @dataProvider dimensionModesDataProvider
     * @return void
     */
    public function testExecuteWithAttributes($indexerTitle, $previousMode, $command, $consoleOutput)
    {
        $this->configureAdminArea();
        $commandTester = new CommandTester($this->command);
        $this->dimensionModes->method('getDimensions')->willReturn([
            $previousMode    => 'dimension1',
            $command['mode'] => 'dimension2',
        ]);
        $this->dimensionModeSwitcherMock->method('getDimensionModes')->willReturn($this->dimensionModes);
        $this->indexerMock->method('load')->willReturnSelf();
        $this->indexerMock->method('getTitle')->willReturn($indexerTitle);
        $commandTester->execute($command);
        $actualValue = $commandTester->getDisplay();
        $this->assertEquals(
            $consoleOutput,
            $actualValue
        );
    }

    /**
     * @return array
     */
    public function dimensionModesDataProvider(): array
    {
        return [
            'was_changed'     => [
                'indexer_title' => 'indexer_title',
                'previousMode'  => 'none',
                'command'       => [
                    'indexer' => 'indexer_title',
                    'mode'    => 'store',
                ],
                'output'        => sprintf(
                    'Dimensions mode for indexer "%s" was changed from \'%s\' to \'%s\'',
                    'indexer_title',
                    'none',
                    'store'
                ) . PHP_EOL
                ,
            ],
            'was_not_changed' => [
                'indexer_title' => 'indexer_title',
                'previousMode'  => 'none',
                'command'       => [
                    'indexer' => 'indexer_title',
                    'mode'    => 'none',
                ],
                'output'        => sprintf(
                    'Dimensions mode for indexer "%s" has not been changed',
                    'indexer_title'
                ) . PHP_EOL
                ,
            ],
        ];
    }

    /**
     * Tests indexer exception of method \Magento\Indexer\Console\Command\IndexerDimensionsModeCommand::execute
     *
<<<<<<< HEAD
=======
     *      Invalid value for "<indexer>" argument. Accepted values for "<indexer>" are 'indexer_title'
>>>>>>> b2f063af
     * @return void
     */
    public function testExecuteWithIndxerException()
    {
<<<<<<< HEAD
        $this->expectException(\InvalidArgumentException::class);
        $this->expectExceptionMessage('*      Invalid value for "<indexer>" argument. Accepted values for "<indexer>" are \'indexer_title\'');

=======
        $this->expectException('InvalidArgumentException');
>>>>>>> b2f063af
        $commandTester = new CommandTester($this->command);
        $this->indexerMock->method('getTitle')->willReturn('indexer_title');
        $commandTester->execute(['indexer' => 'non_existing_title']);
    }

    /**
     * Tests indexer exception of method \Magento\Indexer\Console\Command\IndexerDimensionsModeCommand::execute
     *
     * @return void
     */
    public function testExecuteWithModeException()
    {
<<<<<<< HEAD
        $this->expectException(\InvalidArgumentException::class);
        $this->expectExceptionMessage('Missing argument "<mode>". Accepted values for "<mode>" are \'store,website\'');

=======
        $this->expectException('InvalidArgumentException');
        $this->expectExceptionMessage('Missing argument "<mode>". Accepted values for "<mode>" are \'store,website\'');
>>>>>>> b2f063af
        $commandTester = new CommandTester($this->command);
        $this->dimensionModes->method('getDimensions')->willReturn([
            'store'   => 'dimension1',
            'website' => 'dimension2',
        ]);
        $this->dimensionModeSwitcherMock->method('getDimensionModes')->willReturn($this->dimensionModes);
        $this->indexerMock->method('getTitle')->willReturn('indexer_title');
        $commandTester->execute([
            'indexer' => 'indexer_title',
        ]);
    }

    /**
     * Test execution of command without any arguments
     *
     * @return void
     */
    public function testExecuteWithNoArguments()
    {
        $indexerTitle = 'indexer_title';
        $modesConfig = [
            'store'   => 'dimension1',
            'website' => 'dimension2',
        ];
        $this->configureAdminArea();
        $commandTester = new CommandTester($this->command);
        $this->indexerMock->method('getTitle')->willReturn($indexerTitle);
        $this->dimensionModes->method('getDimensions')->willReturn($modesConfig);
        $this->dimensionModeSwitcherMock->method('getDimensionModes')->willReturn($this->dimensionModes);
        $commandTester->execute([]);
        $actualValue = $commandTester->getDisplay();
        $consoleOutput = sprintf('%-50s', 'Indexer') . 'Available modes' . PHP_EOL
            . sprintf('%-50s', $indexerTitle) . 'store,website' . PHP_EOL;
        $this->assertEquals(
            $consoleOutput,
            $actualValue
        );
    }
}<|MERGE_RESOLUTION|>--- conflicted
+++ resolved
@@ -24,22 +24,14 @@
     /**
      * Command being tested
      *
-<<<<<<< HEAD
-     * @var IndexerSetDimensionsModeCommand|\PHPUnit\Framework\MockObject\MockObject
-=======
      * @var IndexerSetDimensionsModeCommand|MockObject
->>>>>>> b2f063af
      */
     private $command;
 
     /**
      * ScopeConfigInterface
      *
-<<<<<<< HEAD
-     * @var ScopeConfigInterface|\PHPUnit\Framework\MockObject\MockObject
-=======
      * @var ScopeConfigInterface|MockObject
->>>>>>> b2f063af
      */
     private $configReaderMock;
 
@@ -49,29 +41,17 @@
     private $dimensionProviders;
 
     /**
-<<<<<<< HEAD
-     * @var \Magento\Indexer\Model\ModeSwitcherInterface|\PHPUnit\Framework\MockObject\MockObject
-=======
      * @var ModeSwitcherInterface|MockObject
->>>>>>> b2f063af
      */
     private $dimensionModeSwitcherMock;
 
     /**
-<<<<<<< HEAD
-     * @var \Magento\Indexer\Model\Indexer|\PHPUnit\Framework\MockObject\MockObject
-=======
      * @var Indexer|MockObject
->>>>>>> b2f063af
      */
     private $indexerMock;
 
     /**
-<<<<<<< HEAD
-     * @var \Magento\Indexer\Model\DimensionModes|\PHPUnit\Framework\MockObject\MockObject
-=======
      * @var DimensionModes|MockObject
->>>>>>> b2f063af
      */
     private $dimensionModes;
 
@@ -82,7 +62,7 @@
     {
         parent::setUp();
         $objectManagerHelper = new ObjectManagerHelper($this);
-        $this->configReaderMock = $this->getMockForAbstractClass(ScopeConfigInterface::class);
+        $this->configReaderMock = $this->createMock(ScopeConfigInterface::class);
         $this->dimensionModeSwitcherMock =
             $this->createMock(ModeSwitcherInterface::class);
         $this->dimensionProviders = [
@@ -182,21 +162,12 @@
     /**
      * Tests indexer exception of method \Magento\Indexer\Console\Command\IndexerDimensionsModeCommand::execute
      *
-<<<<<<< HEAD
-=======
      *      Invalid value for "<indexer>" argument. Accepted values for "<indexer>" are 'indexer_title'
->>>>>>> b2f063af
      * @return void
      */
     public function testExecuteWithIndxerException()
     {
-<<<<<<< HEAD
-        $this->expectException(\InvalidArgumentException::class);
-        $this->expectExceptionMessage('*      Invalid value for "<indexer>" argument. Accepted values for "<indexer>" are \'indexer_title\'');
-
-=======
         $this->expectException('InvalidArgumentException');
->>>>>>> b2f063af
         $commandTester = new CommandTester($this->command);
         $this->indexerMock->method('getTitle')->willReturn('indexer_title');
         $commandTester->execute(['indexer' => 'non_existing_title']);
@@ -209,14 +180,8 @@
      */
     public function testExecuteWithModeException()
     {
-<<<<<<< HEAD
-        $this->expectException(\InvalidArgumentException::class);
-        $this->expectExceptionMessage('Missing argument "<mode>". Accepted values for "<mode>" are \'store,website\'');
-
-=======
         $this->expectException('InvalidArgumentException');
         $this->expectExceptionMessage('Missing argument "<mode>". Accepted values for "<mode>" are \'store,website\'');
->>>>>>> b2f063af
         $commandTester = new CommandTester($this->command);
         $this->dimensionModes->method('getDimensions')->willReturn([
             'store'   => 'dimension1',
