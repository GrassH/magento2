<?php
/**
 * Copyright © Magento, Inc. All rights reserved.
 * See COPYING.txt for license details.
 */
declare(strict_types=1);

namespace Magento\Indexer\Test\Unit\Console\Command;

use Magento\Framework\App\Config\ScopeConfigInterface;
use Magento\Framework\TestFramework\Unit\Helper\ObjectManager as ObjectManagerHelper;
use Magento\Indexer\Console\Command\IndexerShowDimensionsModeCommand;
use Magento\Indexer\Model\Indexer;
use Magento\Indexer\Model\ModeSwitcherInterface;
use PHPUnit\Framework\MockObject\MockObject;
use Symfony\Component\Console\Tester\CommandTester;

class IndexerShowDimensionsModeCommandTest extends AbstractIndexerCommandCommonSetup
{
    /**
     * Command being tested
     *
<<<<<<< HEAD
     * @var IndexerShowDimensionsModeCommand|\PHPUnit\Framework\MockObject\MockObject
=======
     * @var IndexerShowDimensionsModeCommand|MockObject
>>>>>>> b2f063af
     */
    private $command;

    /**
     * ScopeConfigInterface
     *
<<<<<<< HEAD
     * @var ScopeConfigInterface|\PHPUnit\Framework\MockObject\MockObject
=======
     * @var ScopeConfigInterface|MockObject
>>>>>>> b2f063af
     */
    private $configReaderMock;

    /**
     * @var ModeSwitcherInterface[]
     */
    private $indexers;

    /**
<<<<<<< HEAD
     * @var \Magento\Indexer\Model\Indexer|\PHPUnit\Framework\MockObject\MockObject
=======
     * @var Indexer|MockObject
>>>>>>> b2f063af
     */
    private $indexerMock;

    /**
     * @inheritdoc
     */
    protected function setUp(): void
    {
        parent::setUp();
        $objectManagerHelper = new ObjectManagerHelper($this);
        $this->configReaderMock = $this->getMockForAbstractClass(ScopeConfigInterface::class);
        $this->indexers = ['indexer_1' => 'indexer_1', 'indexer_2' => 'indexer_2'];
        $this->command = $objectManagerHelper->getObject(
            IndexerShowDimensionsModeCommand::class,
            [
                'objectManagerFactory' => $this->objectManagerFactory,
                'configReader'         => $this->configReaderMock,
                'indexers'             => $this->indexers,
            ]
        );
    }

    /**
     * Get return value map for object manager
     *
     * @return array
     */
    protected function getObjectManagerReturnValueMap(): array
    {
        $result = parent::getObjectManagerReturnValueMap();
        $this->indexerMock = $this->createMock(Indexer::class);
        $result[] = [Indexer::class, $this->indexerMock];

        return $result;
    }

    /**
     * Tests method \Magento\Indexer\Console\Command\IndexerDimensionsModeCommand::execute
     *
     * @param string $command
     * @param string $consoleOutput
     * @dataProvider dimensionModesDataProvider
     */
    public function testExecuteWithAttributes($command, $consoleOutput)
    {
        $indexers = [['indexer_1'], ['indexer_2']];
        $indexerTitles = ['indexer_title1', 'indexer_title2'];
        $this->configureAdminArea();
        /** @var CommandTester $commandTester */
        $commandTester = new CommandTester($this->command);
        $this->indexerMock->method('load')->withConsecutive(...$indexers);
        $this->indexerMock->method('getTitle')->willReturnOnConsecutiveCalls(...$indexerTitles);
        $commandTester->execute($command);
        $actualValue = $commandTester->getDisplay();
        $this->assertEquals(
            $consoleOutput,
            $actualValue
        );
    }

    /**
     * @return array
     */
    public function dimensionModesDataProvider(): array
    {
        return [
            'get_all'                => [
                'command' => [],
                'output'  => sprintf(
                    '%-50s ',
                    'indexer_title1' . ':'
                ) . 'none' . PHP_EOL .
                    sprintf(
                        '%-50s ',
                        'indexer_title2' . ':'
                    ) . 'none' . PHP_EOL
                ,
            ],
            'get_by_index'           => [
                'command' => [
                    'indexer' => ['indexer_1'],
                ],
                'output'  => sprintf(
                    '%-50s ',
                    'indexer_title1' . ':'
                ) . 'none' . PHP_EOL
                ,
            ],
            'get_by_several_indexes' => [
                'command' => [
                    'indexer' => ['indexer_1', 'indexer_2'],
                ],
                'output'  => sprintf(
                    '%-50s ',
                    'indexer_title1' . ':'
                ) . 'none' . PHP_EOL .
                    sprintf(
                        '%-50s ',
                        'indexer_title2' . ':'
                    ) . 'none' . PHP_EOL
                ,
            ],
        ];
    }
}<|MERGE_RESOLUTION|>--- conflicted
+++ resolved
@@ -20,22 +20,14 @@
     /**
      * Command being tested
      *
-<<<<<<< HEAD
-     * @var IndexerShowDimensionsModeCommand|\PHPUnit\Framework\MockObject\MockObject
-=======
      * @var IndexerShowDimensionsModeCommand|MockObject
->>>>>>> b2f063af
      */
     private $command;
 
     /**
      * ScopeConfigInterface
      *
-<<<<<<< HEAD
-     * @var ScopeConfigInterface|\PHPUnit\Framework\MockObject\MockObject
-=======
      * @var ScopeConfigInterface|MockObject
->>>>>>> b2f063af
      */
     private $configReaderMock;
 
@@ -45,11 +37,7 @@
     private $indexers;
 
     /**
-<<<<<<< HEAD
-     * @var \Magento\Indexer\Model\Indexer|\PHPUnit\Framework\MockObject\MockObject
-=======
      * @var Indexer|MockObject
->>>>>>> b2f063af
      */
     private $indexerMock;
 
@@ -60,7 +48,7 @@
     {
         parent::setUp();
         $objectManagerHelper = new ObjectManagerHelper($this);
-        $this->configReaderMock = $this->getMockForAbstractClass(ScopeConfigInterface::class);
+        $this->configReaderMock = $this->createMock(ScopeConfigInterface::class);
         $this->indexers = ['indexer_1' => 'indexer_1', 'indexer_2' => 'indexer_2'];
         $this->command = $objectManagerHelper->getObject(
             IndexerShowDimensionsModeCommand::class,
