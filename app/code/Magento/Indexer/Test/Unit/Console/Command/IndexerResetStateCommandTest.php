--- conflicted
+++ resolved
@@ -38,13 +38,8 @@
         $stateMock = $this->createMock(State::class);
         $stateMock->expects($this->exactly(1))
             ->method('setStatus')
-<<<<<<< HEAD
-            ->with(\Magento\Framework\Indexer\StateInterface::STATUS_INVALID)
-            ->willReturnSelf();
-=======
             ->with(StateInterface::STATUS_INVALID)
             ->will($this->returnSelf());
->>>>>>> b2f063af
 
         $stateMock->expects($this->exactly(1))
             ->method('save');
