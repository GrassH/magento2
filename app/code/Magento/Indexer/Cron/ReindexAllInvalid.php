<?php
/**
 * Copyright © Magento, Inc. All rights reserved.
 * See COPYING.txt for license details.
 */
namespace Magento\Indexer\Cron;

<<<<<<< HEAD
/**
 * Class \Magento\Indexer\Cron\ReindexAllInvalid
 *
 */
=======
use Magento\Indexer\Model\Indexer;

>>>>>>> eed81bf9
class ReindexAllInvalid
{
    /**
     * @var \Magento\Indexer\Model\Processor
     */
    protected $processor;

    /**
     * @param \Magento\Indexer\Model\Processor $processor
     */
    public function __construct(
        \Magento\Indexer\Model\Processor $processor
    ) {
        $this->processor = $processor;
    }

    /**
     * Regenerate indexes for all invalid indexers
     *
     * @return void
     */
    public function execute()
    {
        $this->processor->reindexAllInvalid();
    }
}<|MERGE_RESOLUTION|>--- conflicted
+++ resolved
@@ -5,15 +5,6 @@
  */
 namespace Magento\Indexer\Cron;
 
-<<<<<<< HEAD
-/**
- * Class \Magento\Indexer\Cron\ReindexAllInvalid
- *
- */
-=======
-use Magento\Indexer\Model\Indexer;
-
->>>>>>> eed81bf9
 class ReindexAllInvalid
 {
     /**
