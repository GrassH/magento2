--- conflicted
+++ resolved
@@ -3,16 +3,10 @@
     "description": "N/A",
     "require": {
         "php": "~5.5.0|~5.6.0",
-<<<<<<< HEAD
-        "magento/module-store": "0.74.0-beta4",
-        "magento/module-backend": "0.74.0-beta4",
-        "magento/module-page-cache": "0.74.0-beta4",
-        "magento/framework": "0.74.0-beta4",
-=======
+        "magento/module-store": "0.74.0-beta6",
         "magento/module-backend": "0.74.0-beta6",
         "magento/module-page-cache": "0.74.0-beta6",
-        "magento/framework": "0.74.0-beta6",
->>>>>>> feeb2876
+        "magento/framework": "0.74.0-beta4",
         "magento/magento-composer-installer": "*"
     },
     "type": "magento2-module",
