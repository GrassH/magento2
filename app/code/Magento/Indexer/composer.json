{
    "name": "magento/module-indexer",
    "description": "N/A",
    "config": {
        "sort-packages": true
    },
    "require": {
        "php": "~8.1.0||~8.2.0",
        "magento/framework": "*",
<<<<<<< HEAD
        "magento/framework-amqp": "*",
        "magento/module-backend": "*"
=======
        "magento/module-backend": "*",
        "magento/module-customer": "*"
>>>>>>> 968fb3e1
    },
    "type": "magento2-module",
    "license": [
        "OSL-3.0",
        "AFL-3.0"
    ],
    "autoload": {
        "files": [
            "registration.php"
        ],
        "psr-4": {
            "Magento\\Indexer\\": ""
        }
    }
}<|MERGE_RESOLUTION|>--- conflicted
+++ resolved
@@ -7,13 +7,9 @@
     "require": {
         "php": "~8.1.0||~8.2.0",
         "magento/framework": "*",
-<<<<<<< HEAD
         "magento/framework-amqp": "*",
-        "magento/module-backend": "*"
-=======
         "magento/module-backend": "*",
         "magento/module-customer": "*"
->>>>>>> 968fb3e1
     },
     "type": "magento2-module",
     "license": [
