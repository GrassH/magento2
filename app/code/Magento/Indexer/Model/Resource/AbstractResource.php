--- conflicted
+++ resolved
@@ -26,10 +26,6 @@
     /**
      * Class constructor
      *
-<<<<<<< HEAD
-
-=======
->>>>>>> 7488b627
      * @param \Magento\Framework\Model\Resource\Db\Context $context
      * @param \Magento\Indexer\Model\Indexer\Table\StrategyInterface $tableStrategy
      * @param null $resourcePrefix
