<?php
/**
 * Copyright © 2015 Magento. All rights reserved.
 * See COPYING.txt for license details.
 */
namespace Magento\Indexer\Model\Action;

use Magento\Framework\App\Resource;
use Magento\Framework\DB\Adapter\AdapterInterface;
use Magento\Indexer\Model\ActionInterface;
use Magento\Indexer\Model\FieldsetPool;
use Magento\Indexer\Model\Processor\Handler;
use Magento\Indexer\Model\Processor\Source;
use Magento\Indexer\Model\SourceInterface;
use Magento\Indexer\Model\HandlerInterface;

class Base implements ActionInterface
{
    /**
     * @var FieldsetPool
     */
    protected $fieldsetPool;

    /**
     * @var AdapterInterface
     */
    protected $connection;

    /**
     * @var SourceInterface[]
     */
    protected $sources;

    /**
     * @var SourceInterface
     */
    protected $primarySource;

    /**
     * @var HandlerInterface[]
     */
    protected $handlers;

    /**
     * @var array
     */
    protected $data;

    /**
     * @var Source
     */
    protected $sourceProcessor;

    /**
     * @var Handler
     */
    protected $handlerProcessor;

    /**
     * @var string
     */
    protected $defaultHandler;

    /**
     * @param \Magento\Framework\App\Resource $resource
     * @param Source $sourceProcessor
     * @param Handler $handlerProcessor
     * @param FieldsetPool $fieldsetPool
     * @param string $defaultHandler
     * @param array $data
     */
    public function __construct(
        Resource $resource,
        Source $sourceProcessor,
        Handler $handlerProcessor,
        FieldsetPool $fieldsetPool,
        $defaultHandler = 'Magento\Indexer\Model\DefaultHandler',
        $data = []
    ) {
        $this->connection = $resource->getConnection('write');
        $this->fieldsetPool = $fieldsetPool;
        $this->data = $data;
        $this->sourceProcessor = $sourceProcessor;
        $this->handlerProcessor = $handlerProcessor;
        $this->defaultHandler = $defaultHandler;
    }

    /**
     * Execute full indexation
     *
     * @return void
     */
    public function executeFull()
    {
        $this->connection->query($this->prepareQuery());
    }

    /**
     * Execute partial indexation by ID list
     *
     * @param int[] $ids
     * @return void
     */
    public function executeList(array $ids)
    {
        throw new \Exception('Not implemented yet');
    }

    /**
     * Execute partial indexation by ID
     *
     * @param int $id
     * @return void
     */
    public function executeRow($id)
    {
        throw new \Exception('Not implemented yet');
    }

    protected function prepareQuery()
    {
<<<<<<< HEAD
        $this->data['handlers']['defaultHandler'] = 'Magento\Indexer\Model\Handler\DefaultHandler';
=======
        $this->data['handlers']['defaultHandler'] =$this->defaultHandler;
>>>>>>> fa61e8bf
        $this->sources = $this->sourceProcessor->process($this->data['sources']);
        $this->handlers = $this->handlerProcessor->process($this->data['handlers']);
        $this->prepareFields();
        $select = $this->createResultSelect();
        return $this->connection->insertFromSelect(
            $select,
            'index_' . $this->sources[$this->data['primary']]->getEntityName()
        );
    }

    protected function createResultSelect()
    {
        $select = $this->connection->select();
        $this->primarySource = $this->sources[$this->data['primary']];
        $select->from($this->primarySource->getEntityName());
        foreach ($this->data['fieldsets'] as $fieldsetName => $fieldset) {
            foreach ($fieldset['fields'] as $fieldName => $field) {
                if (isset($field['reference']['from']) && isset($field['reference']['to'])) {
                    $source = $field['source'];
                    /** @var SourceInterface $source */
                    $currentEntityName = $source->getEntityName();
                    $select->joinInner(
                        $currentEntityName,
                        new \Zend_Db_Expr(
                            $this->primarySource->getEntityName() . '.' . $field['reference']['from']
                            . '=' . $currentEntityName . '.' . $field['reference']['to']
                        ),
                        null
                    );
                }
                $handler = $field['handler'];
                $source = $field['source'];
                /** @var HandlerInterface $handler */
                /** @var SourceInterface $source */
                $handler->prepareSql($select, $source, $field);
            }
        }

        return $select;
    }

    protected function prepareFields()
    {
        foreach ($this->data['fieldsets'] as $fieldsetName => $fieldset) {
            $this->data['fieldsets'][$fieldsetName]['source'] = $this->sources[$fieldset['source']];
            $defaultHandler = $this->handlers['defaultHandler'];
            if (isset($fieldset['class'])) {
                $fieldsetObject = $this->fieldsetPool->get($fieldset['class']);
                $this->data['fieldsets'][$fieldsetName] = $fieldsetObject->update($fieldset);

                $defaultHandlerClass = $fieldsetObject->getDefaultHandler();
                $defaultHandler = $this->handlerProcessor->process([$defaultHandlerClass])[0];
            }
            foreach ($fieldset['fields'] as $fieldName => $field) {
                $this->data['fieldsets'][$fieldsetName]['fields'][$fieldName]['source'] =
                    isset($this->sources[$field['source']])
                        ? $this->sources[$field['source']]
                        : $this->data['fieldsets'][$fieldsetName]['source'];
                $this->data['fieldsets'][$fieldsetName]['fields'][$fieldName]['handler'] =
                    isset($this->handlers[$field['handler']])
                        ? $this->handlers[$field['handler']]
<<<<<<< HEAD
                        : isset($this->data['fieldsets'][$fieldsetName]['handler'])
                            ? $this->data['fieldsets'][$fieldsetName]['handler']
                            : $this->handlers['defaultHandler'];
=======
                        : $this->handlers[$this->data['fieldsets'][$fieldsetName]['handler']]
                            ?: $defaultHandler;
>>>>>>> fa61e8bf
            }
        }
    }
}<|MERGE_RESOLUTION|>--- conflicted
+++ resolved
@@ -119,11 +119,7 @@
 
     protected function prepareQuery()
     {
-<<<<<<< HEAD
-        $this->data['handlers']['defaultHandler'] = 'Magento\Indexer\Model\Handler\DefaultHandler';
-=======
-        $this->data['handlers']['defaultHandler'] =$this->defaultHandler;
->>>>>>> fa61e8bf
+        $this->data['handlers']['defaultHandler'] = 'Magento\Indexer\Model\DefaultHandler';
         $this->sources = $this->sourceProcessor->process($this->data['sources']);
         $this->handlers = $this->handlerProcessor->process($this->data['handlers']);
         $this->prepareFields();
@@ -185,14 +181,9 @@
                 $this->data['fieldsets'][$fieldsetName]['fields'][$fieldName]['handler'] =
                     isset($this->handlers[$field['handler']])
                         ? $this->handlers[$field['handler']]
-<<<<<<< HEAD
                         : isset($this->data['fieldsets'][$fieldsetName]['handler'])
                             ? $this->data['fieldsets'][$fieldsetName]['handler']
-                            : $this->handlers['defaultHandler'];
-=======
-                        : $this->handlers[$this->data['fieldsets'][$fieldsetName]['handler']]
-                            ?: $defaultHandler;
->>>>>>> fa61e8bf
+                            : $defaultHandler;
             }
         }
     }
