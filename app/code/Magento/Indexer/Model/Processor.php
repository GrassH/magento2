<?php
/**
 * Copyright © Magento, Inc. All rights reserved.
 * See COPYING.txt for license details.
 */
namespace Magento\Indexer\Model;

use Magento\Framework\App\ObjectManager;
use Magento\Framework\Indexer\ConfigInterface;
use Magento\Framework\Indexer\IndexerInterface;
use Magento\Framework\Indexer\IndexerInterfaceFactory;
use Magento\Framework\Mview\ProcessorInterface;
use Magento\Indexer\Model\Processor\MakeSharedIndexValid;

/**
 * Indexer processor
 */
class Processor
{
    /**
     * @var array
     */
    private $sharedIndexesComplete = [];

    /**
     * @var ConfigInterface
     */
    protected $config;

    /**
     * @var IndexerInterfaceFactory
     */
    protected $indexerFactory;

    /**
     * @var Indexer\CollectionFactory
     */
    protected $indexersFactory;

    /**
     * @var ProcessorInterface
     */
    protected $mviewProcessor;

    /**
<<<<<<< HEAD
     * @var WorkingStateProvider
     */
    private $workingStateProvider;
=======
     * @var MakeSharedIndexValid
     */
    protected $makeSharedValid;
>>>>>>> 632a7c61

    /**
     * @param ConfigInterface $config
     * @param IndexerInterfaceFactory $indexerFactory
     * @param Indexer\CollectionFactory $indexersFactory
<<<<<<< HEAD
     * @param \Magento\Framework\Mview\ProcessorInterface $mviewProcessor
     * @param WorkingStateProvider $workingStateProvider
=======
     * @param ProcessorInterface $mviewProcessor
     * @param MakeSharedIndexValid|null $makeSharedValid
>>>>>>> 632a7c61
     */
    public function __construct(
        ConfigInterface $config,
        IndexerInterfaceFactory $indexerFactory,
        Indexer\CollectionFactory $indexersFactory,
<<<<<<< HEAD
        \Magento\Framework\Mview\ProcessorInterface $mviewProcessor,
        WorkingStateProvider $workingStateProvider
=======
        ProcessorInterface $mviewProcessor,
        MakeSharedIndexValid $makeSharedValid = null
>>>>>>> 632a7c61
    ) {
        $this->config = $config;
        $this->indexerFactory = $indexerFactory;
        $this->indexersFactory = $indexersFactory;
        $this->mviewProcessor = $mviewProcessor;
<<<<<<< HEAD
        $this->workingStateProvider = $workingStateProvider;
=======
        $this->makeSharedValid = $makeSharedValid ?: ObjectManager::getInstance()->get(MakeSharedIndexValid::class);
>>>>>>> 632a7c61
    }

    /**
     * Regenerate indexes for all invalid indexers
     *
     * @return void
     */
    public function reindexAllInvalid()
    {
        foreach (array_keys($this->config->getIndexers()) as $indexerId) {
            /** @var Indexer $indexer */
            $indexer = $this->indexerFactory->create();
            $indexer->load($indexerId);
            $indexerConfig = $this->config->getIndexer($indexerId);

            if ($indexer->isInvalid()) {
                // Skip indexers having shared index that was already complete
                $sharedIndex = $indexerConfig['shared_index'] ?? null;
                if (!in_array($sharedIndex, $this->sharedIndexesComplete)) {
                    $indexer->reindexAll();
<<<<<<< HEAD
                } else {
                    if (!$this->workingStateProvider->isWorking($indexer->getId())) {
                        /** @var \Magento\Indexer\Model\Indexer\State $state */
                        $state = $indexer->getState();
                        $state->setStatus(StateInterface::STATUS_WORKING);
                        $state->save();
                        $state->setStatus(StateInterface::STATUS_VALID);
                        $state->save();
                    }
                }
                if ($sharedIndex) {
                    $sharedIndexesComplete[] = $sharedIndex;
=======

                    if (!empty($sharedIndex) && $this->makeSharedValid->execute($sharedIndex)) {
                        $this->sharedIndexesComplete[] = $sharedIndex;
                    }
>>>>>>> 632a7c61
                }
            }
        }
    }

    /**
     * Regenerate indexes for all indexers
     *
     * @return void
     */
    public function reindexAll()
    {
        /** @var IndexerInterface[] $indexers */
        $indexers = $this->indexersFactory->create()->getItems();
        foreach ($indexers as $indexer) {
            $indexer->reindexAll();
        }
    }

    /**
     * Update indexer views
     *
     * @return void
     */
    public function updateMview()
    {
        $this->mviewProcessor->update('indexer');
    }

    /**
     * Clean indexer view changelogs
     *
     * @return void
     */
    public function clearChangelog()
    {
        $this->mviewProcessor->clearChangelog('indexer');
    }
}<|MERGE_RESOLUTION|>--- conflicted
+++ resolved
@@ -43,49 +43,37 @@
     protected $mviewProcessor;
 
     /**
-<<<<<<< HEAD
      * @var WorkingStateProvider
      */
     private $workingStateProvider;
-=======
+
+    /**
      * @var MakeSharedIndexValid
      */
     protected $makeSharedValid;
->>>>>>> 632a7c61
 
     /**
      * @param ConfigInterface $config
      * @param IndexerInterfaceFactory $indexerFactory
      * @param Indexer\CollectionFactory $indexersFactory
-<<<<<<< HEAD
-     * @param \Magento\Framework\Mview\ProcessorInterface $mviewProcessor
+     * @param ProcessorInterface $mviewProcessor
      * @param WorkingStateProvider $workingStateProvider
-=======
-     * @param ProcessorInterface $mviewProcessor
      * @param MakeSharedIndexValid|null $makeSharedValid
->>>>>>> 632a7c61
      */
     public function __construct(
         ConfigInterface $config,
         IndexerInterfaceFactory $indexerFactory,
         Indexer\CollectionFactory $indexersFactory,
-<<<<<<< HEAD
-        \Magento\Framework\Mview\ProcessorInterface $mviewProcessor,
-        WorkingStateProvider $workingStateProvider
-=======
         ProcessorInterface $mviewProcessor,
+        WorkingStateProvider $workingStateProvider,
         MakeSharedIndexValid $makeSharedValid = null
->>>>>>> 632a7c61
     ) {
         $this->config = $config;
         $this->indexerFactory = $indexerFactory;
         $this->indexersFactory = $indexersFactory;
         $this->mviewProcessor = $mviewProcessor;
-<<<<<<< HEAD
+        $this->makeSharedValid = $makeSharedValid ?: ObjectManager::getInstance()->get(MakeSharedIndexValid::class);
         $this->workingStateProvider = $workingStateProvider;
-=======
-        $this->makeSharedValid = $makeSharedValid ?: ObjectManager::getInstance()->get(MakeSharedIndexValid::class);
->>>>>>> 632a7c61
     }
 
     /**
@@ -106,25 +94,10 @@
                 $sharedIndex = $indexerConfig['shared_index'] ?? null;
                 if (!in_array($sharedIndex, $this->sharedIndexesComplete)) {
                     $indexer->reindexAll();
-<<<<<<< HEAD
-                } else {
-                    if (!$this->workingStateProvider->isWorking($indexer->getId())) {
-                        /** @var \Magento\Indexer\Model\Indexer\State $state */
-                        $state = $indexer->getState();
-                        $state->setStatus(StateInterface::STATUS_WORKING);
-                        $state->save();
-                        $state->setStatus(StateInterface::STATUS_VALID);
-                        $state->save();
-                    }
-                }
-                if ($sharedIndex) {
-                    $sharedIndexesComplete[] = $sharedIndex;
-=======
 
                     if (!empty($sharedIndex) && $this->makeSharedValid->execute($sharedIndex)) {
                         $this->sharedIndexesComplete[] = $sharedIndex;
                     }
->>>>>>> 632a7c61
                 }
             }
         }
