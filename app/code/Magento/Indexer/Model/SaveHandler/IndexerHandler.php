<<<<<<< HEAD
<?php
/**
 * Copyright © 2015 Magento. All rights reserved.
 * See COPYING.txt for license details.
 */
namespace Magento\Indexer\Model\SaveHandler;

use Magento\Catalog\Model\Product;
use Magento\Eav\Model\Config;
use Magento\Framework\App\Resource;
use Magento\Framework\DB\Adapter\AdapterInterface;
use Magento\Framework\IndexerInterface;
use Magento\Indexer\Model\IndexStructure;
use Magento\Framework\Search\Request\Dimension;
use Magento\Framework\Search\Request\IndexScopeResolverInterface;
use Magento\Search\Model\ScopeResolver\FlatScopeResolver;
use Magento\Search\Model\ScopeResolver\IndexScopeResolver;

class IndexerHandler implements IndexerInterface
{
    /**
     * @var string[]
     */
    private $dataTypes = ['searchable', 'filterable'];

    /**
     * @var IndexStructure
     */
    private $indexStructure;

    /**
     * @var array
     */
    private $data;

    /**
     * @var array
     */
    private $fields;

    /**
     * @var Resource|Resource
     */
    private $resource;

    /**
     * @var Batch
     */
    private $batch;

    /**
     * @var Config
     */
    private $eavConfig;

    /**
     * @var int
     */
    private $batchSize;

    /**
     * @var IndexScopeResolverInterface[]
     */
    private $scopeResolvers;

    /**
     * @param IndexStructure $indexStructure
     * @param Resource|Resource $resource
     * @param Config $eavConfig
     * @param Batch $batch
     * @param IndexScopeResolver $indexScopeResolver
     * @param FlatScopeResolver $flatScopeResolver
     * @param array $data
     * @param int $batchSize
     */
    public function __construct(
        IndexStructure $indexStructure,
        Resource $resource,
        Config $eavConfig,
        Batch $batch,
        IndexScopeResolver $indexScopeResolver,
        FlatScopeResolver $flatScopeResolver,
        array $data,
        $batchSize = 100
    ) {
        $this->indexStructure = $indexStructure;
        $this->resource = $resource;
        $this->batch = $batch;
        $this->eavConfig = $eavConfig;
        $this->scopeResolvers[$this->dataTypes[0]] = $indexScopeResolver;
        $this->scopeResolvers[$this->dataTypes[1]] = $flatScopeResolver;
        $this->data = $data;
        $this->batchSize = $batchSize;

        $this->fields = [];
        $this->prepareFields();
    }

    /**
     * {@inheritdoc}
     */
    public function saveIndex($dimensions, \Traversable $documents)
    {
        foreach ($this->batch->getItems($documents, $this->batchSize) as $batchDocuments) {
            foreach ($this->dataTypes as $dataType) {
                $this->insertDocuments($dataType, $batchDocuments, $dimensions);
            }
        }
    }

    /**
     * {@inheritdoc}
     */
    public function deleteIndex($dimensions, \Traversable $documents)
    {
        foreach ($this->dataTypes as $dataType) {
            foreach ($this->batch->getItems($documents, $this->batchSize) as $batchDocuments) {
                $documentsId = array_column($batchDocuments, 'id');
                $this->getAdapter()->delete($this->getTableName($dataType, $dimensions), ['id' => $documentsId]);
            }
        }
    }

    /**
     * {@inheritdoc}
     */
    public function cleanIndex($dimensions)
    {
        $this->indexStructure->delete($this->getIndexName(), $dimensions);
        $this->indexStructure->create($this->getIndexName(), $this->fields, $dimensions);
    }

    /**
     * {@inheritdoc}
     */
    public function isAvailable()
    {
        return true;
    }

    /**
     * @param string $dataType
     * @param Dimension[] $dimensions
     * @return string
     */
    private function getTableName($dataType, $dimensions)
    {
        return $this->scopeResolvers[$dataType]->resolve($this->getIndexName(), $dimensions);
    }

    /**
     * @return string
     */
    private function getIndexName()
    {
        return $this->data['indexer_id'];
    }

    /**
     * @return AdapterInterface
     */
    private function getAdapter()
    {
        return $this->resource->getConnection(Resource::DEFAULT_WRITE_RESOURCE);
    }

    /**
     * @param string $dataType
     * @param array $documents
     * @param Dimension[] $dimensions
     * @return void
     */
    private function insertDocuments($dataType, array $documents, array $dimensions)
    {
        if ($dataType === $this->dataTypes[0]) {
            $documents = $this->prepareSearchableFields($documents);
        }
        $this->getAdapter()->insertMultiple($this->getTableName($dataType, $dimensions), $documents);
    }

    /**
     * @param array $documents
     * @return array
     */
    private function prepareSearchableFields(array $documents)
    {
        $insertDocuments = [];
        foreach ($documents as $entityId => $document) {
            foreach ($document as $attributeId => $fieldValue) {
                $insertDocuments[] = [
                    'entity_id' => $entityId,
                    'attribute_id' => $attributeId,
                    'data_index' => $fieldValue,
                ];
            }
        }

        return $insertDocuments;
    }

    /**
     * @return void
     */
    private function prepareFields()
    {
        foreach ($this->data['fieldsets'] as $fieldset) {
            $this->fields = array_merge($this->fields, $fieldset['fields']);
        }
    }
}
=======
<?php
/**
 * Copyright © 2015 Magento. All rights reserved.
 * See COPYING.txt for license details.
 */
namespace Magento\Indexer\Model\SaveHandler;

use Magento\Catalog\Model\Product;
use Magento\Eav\Model\Config;
use Magento\Framework\App\Resource;
use Magento\Framework\DB\Adapter\AdapterInterface;
use Magento\Framework\IndexerInterface;
use Magento\Indexer\Model\IndexStructure;
use Magento\Framework\Search\Request\Dimension;
use Magento\Framework\Search\Request\IndexScopeResolverInterface;
use Magento\Search\Model\ScopeResolver\FlatScopeResolver;
use Magento\Search\Model\ScopeResolver\IndexScopeResolver;

class IndexerHandler implements IndexerInterface
{
    /**
     * @var string[]
     */
    private $dataTypes = ['searchable', 'filterable'];

    /**
     * @var IndexStructure
     */
    private $indexStructure;

    /**
     * @var array
     */
    private $data;

    /**
     * @var array
     */
    private $fields;

    /**
     * @var Resource|Resource
     */
    private $resource;

    /**
     * @var Batch
     */
    private $batch;

    /**
     * @var Config
     */
    private $eavConfig;

    /**
     * @var int
     */
    private $batchSize;

    /**
     * @var IndexScopeResolverInterface[]
     */
    private $scopeResolvers;

    /**
     * @param IndexStructure $indexStructure
     * @param Resource $resource
     * @param Config $eavConfig
     * @param Batch $batch
     * @param IndexScopeResolver $indexScopeResolver
     * @param FlatScopeResolver $flatScopeResolver
     * @param array $data
     * @param int $batchSize
     */
    public function __construct(
        IndexStructure $indexStructure,
        Resource $resource,
        Config $eavConfig,
        Batch $batch,
        IndexScopeResolver $indexScopeResolver,
        FlatScopeResolver $flatScopeResolver,
        array $data,
        $batchSize = 100
    ) {
        $this->indexStructure = $indexStructure;
        $this->resource = $resource;
        $this->batch = $batch;
        $this->eavConfig = $eavConfig;
        $this->scopeResolvers[$this->dataTypes[0]] = $indexScopeResolver;
        $this->scopeResolvers[$this->dataTypes[1]] = $flatScopeResolver;
        $this->data = $data;
        $this->batchSize = $batchSize;

        $this->fields = [];
        $this->prepareFields();
    }

    /**
     * {@inheritdoc}
     */
    public function saveIndex($dimensions, \Traversable $documents)
    {
        foreach ($this->batch->getItems($documents, $this->batchSize) as $batchDocuments) {
            foreach ($this->dataTypes as $dataType) {
                $this->insertDocuments($dataType, $batchDocuments, $dimensions);
            }
        }
    }

    /**
     * {@inheritdoc}
     */
    public function deleteIndex($dimensions, \Traversable $documents)
    {
        foreach ($this->dataTypes as $dataType) {
            foreach ($this->batch->getItems($documents, $this->batchSize) as $batchDocuments) {
                $documentsId = array_column($batchDocuments, 'id');
                $this->getAdapter()->delete($this->getTableName($dataType, $dimensions), ['id' => $documentsId]);
            }
        }
    }

    /**
     * {@inheritdoc}
     */
    public function cleanIndex($dimensions)
    {
        $this->indexStructure->delete($this->getIndexName(), $dimensions);
        $this->indexStructure->create($this->getIndexName(), $this->fields,  $dimensions);
    }

    /**
     * {@inheritdoc}
     */
    public function isAvailable()
    {
        return true;
    }

    /**
     * @param string $dataType
     * @param Dimension[] $dimensions
     * @return string
     */
    private function getTableName($dataType, $dimensions)
    {
        return $this->scopeResolvers[$dataType]->resolve($this->getIndexName(), $dimensions);
    }

    /**
     * @return string
     */
    private function getIndexName()
    {
        return $this->data['indexer_id'];
    }

    /**
     * @return AdapterInterface
     */
    private function getAdapter()
    {
        return $this->resource->getConnection(Resource::DEFAULT_WRITE_RESOURCE);
    }

    /**
     * @param string $dataType
     * @param array $documents
     * @param Dimension[] $dimensions
     * @return void
     */
    private function insertDocuments($dataType, array $documents, array $dimensions)
    {
        if ($dataType === $this->dataTypes[0]) {
            $documents = $this->prepareSearchableFields($documents);
        }
        $this->_getWriteAdapter()->insertOnDuplicate(
            $this->getTableName($dataType, $dimensions),
            $documents,
            ['data_index']
        );
    }

    /**
     * @param array $documents
     * @return array
     */
    private function prepareSearchableFields(array $documents)
    {
        $insertDocuments = [];
        foreach ($documents as $entityId => $document) {
            foreach ($document as $attributeId => $fieldValue) {
                $insertDocuments[] = [
                    'entity_id' => $entityId,
                    'attribute_id' => $attributeId,
                    'data_index' => $fieldValue,
                ];
            }
        }

        return $insertDocuments;
    }

    /**
     * @return void
     */
    private function prepareFields()
    {
        foreach ($this->data['fieldsets'] as $fieldset) {
            $this->fields = array_merge($this->fields, $fieldset['fields']);
        }
    }
}

>>>>>>> 394df841
<|MERGE_RESOLUTION|>--- conflicted
+++ resolved
@@ -1,4 +1,3 @@
-<<<<<<< HEAD
 <?php
 /**
  * Copyright © 2015 Magento. All rights reserved.
@@ -66,7 +65,7 @@
 
     /**
      * @param IndexStructure $indexStructure
-     * @param Resource|Resource $resource
+     * @param Resource $resource
      * @param Config $eavConfig
      * @param Batch $batch
      * @param IndexScopeResolver $indexScopeResolver
@@ -176,7 +175,11 @@
         if ($dataType === $this->dataTypes[0]) {
             $documents = $this->prepareSearchableFields($documents);
         }
-        $this->getAdapter()->insertMultiple($this->getTableName($dataType, $dimensions), $documents);
+        $this->_getWriteAdapter()->insertOnDuplicate(
+            $this->getTableName($dataType, $dimensions),
+            $documents,
+            ['data_index']
+        );
     }
 
     /**
@@ -208,221 +211,4 @@
             $this->fields = array_merge($this->fields, $fieldset['fields']);
         }
     }
-}
-=======
-<?php
-/**
- * Copyright © 2015 Magento. All rights reserved.
- * See COPYING.txt for license details.
- */
-namespace Magento\Indexer\Model\SaveHandler;
-
-use Magento\Catalog\Model\Product;
-use Magento\Eav\Model\Config;
-use Magento\Framework\App\Resource;
-use Magento\Framework\DB\Adapter\AdapterInterface;
-use Magento\Framework\IndexerInterface;
-use Magento\Indexer\Model\IndexStructure;
-use Magento\Framework\Search\Request\Dimension;
-use Magento\Framework\Search\Request\IndexScopeResolverInterface;
-use Magento\Search\Model\ScopeResolver\FlatScopeResolver;
-use Magento\Search\Model\ScopeResolver\IndexScopeResolver;
-
-class IndexerHandler implements IndexerInterface
-{
-    /**
-     * @var string[]
-     */
-    private $dataTypes = ['searchable', 'filterable'];
-
-    /**
-     * @var IndexStructure
-     */
-    private $indexStructure;
-
-    /**
-     * @var array
-     */
-    private $data;
-
-    /**
-     * @var array
-     */
-    private $fields;
-
-    /**
-     * @var Resource|Resource
-     */
-    private $resource;
-
-    /**
-     * @var Batch
-     */
-    private $batch;
-
-    /**
-     * @var Config
-     */
-    private $eavConfig;
-
-    /**
-     * @var int
-     */
-    private $batchSize;
-
-    /**
-     * @var IndexScopeResolverInterface[]
-     */
-    private $scopeResolvers;
-
-    /**
-     * @param IndexStructure $indexStructure
-     * @param Resource $resource
-     * @param Config $eavConfig
-     * @param Batch $batch
-     * @param IndexScopeResolver $indexScopeResolver
-     * @param FlatScopeResolver $flatScopeResolver
-     * @param array $data
-     * @param int $batchSize
-     */
-    public function __construct(
-        IndexStructure $indexStructure,
-        Resource $resource,
-        Config $eavConfig,
-        Batch $batch,
-        IndexScopeResolver $indexScopeResolver,
-        FlatScopeResolver $flatScopeResolver,
-        array $data,
-        $batchSize = 100
-    ) {
-        $this->indexStructure = $indexStructure;
-        $this->resource = $resource;
-        $this->batch = $batch;
-        $this->eavConfig = $eavConfig;
-        $this->scopeResolvers[$this->dataTypes[0]] = $indexScopeResolver;
-        $this->scopeResolvers[$this->dataTypes[1]] = $flatScopeResolver;
-        $this->data = $data;
-        $this->batchSize = $batchSize;
-
-        $this->fields = [];
-        $this->prepareFields();
-    }
-
-    /**
-     * {@inheritdoc}
-     */
-    public function saveIndex($dimensions, \Traversable $documents)
-    {
-        foreach ($this->batch->getItems($documents, $this->batchSize) as $batchDocuments) {
-            foreach ($this->dataTypes as $dataType) {
-                $this->insertDocuments($dataType, $batchDocuments, $dimensions);
-            }
-        }
-    }
-
-    /**
-     * {@inheritdoc}
-     */
-    public function deleteIndex($dimensions, \Traversable $documents)
-    {
-        foreach ($this->dataTypes as $dataType) {
-            foreach ($this->batch->getItems($documents, $this->batchSize) as $batchDocuments) {
-                $documentsId = array_column($batchDocuments, 'id');
-                $this->getAdapter()->delete($this->getTableName($dataType, $dimensions), ['id' => $documentsId]);
-            }
-        }
-    }
-
-    /**
-     * {@inheritdoc}
-     */
-    public function cleanIndex($dimensions)
-    {
-        $this->indexStructure->delete($this->getIndexName(), $dimensions);
-        $this->indexStructure->create($this->getIndexName(), $this->fields,  $dimensions);
-    }
-
-    /**
-     * {@inheritdoc}
-     */
-    public function isAvailable()
-    {
-        return true;
-    }
-
-    /**
-     * @param string $dataType
-     * @param Dimension[] $dimensions
-     * @return string
-     */
-    private function getTableName($dataType, $dimensions)
-    {
-        return $this->scopeResolvers[$dataType]->resolve($this->getIndexName(), $dimensions);
-    }
-
-    /**
-     * @return string
-     */
-    private function getIndexName()
-    {
-        return $this->data['indexer_id'];
-    }
-
-    /**
-     * @return AdapterInterface
-     */
-    private function getAdapter()
-    {
-        return $this->resource->getConnection(Resource::DEFAULT_WRITE_RESOURCE);
-    }
-
-    /**
-     * @param string $dataType
-     * @param array $documents
-     * @param Dimension[] $dimensions
-     * @return void
-     */
-    private function insertDocuments($dataType, array $documents, array $dimensions)
-    {
-        if ($dataType === $this->dataTypes[0]) {
-            $documents = $this->prepareSearchableFields($documents);
-        }
-        $this->_getWriteAdapter()->insertOnDuplicate(
-            $this->getTableName($dataType, $dimensions),
-            $documents,
-            ['data_index']
-        );
-    }
-
-    /**
-     * @param array $documents
-     * @return array
-     */
-    private function prepareSearchableFields(array $documents)
-    {
-        $insertDocuments = [];
-        foreach ($documents as $entityId => $document) {
-            foreach ($document as $attributeId => $fieldValue) {
-                $insertDocuments[] = [
-                    'entity_id' => $entityId,
-                    'attribute_id' => $attributeId,
-                    'data_index' => $fieldValue,
-                ];
-            }
-        }
-
-        return $insertDocuments;
-    }
-
-    /**
-     * @return void
-     */
-    private function prepareFields()
-    {
-        foreach ($this->data['fieldsets'] as $fieldset) {
-            $this->fields = array_merge($this->fields, $fieldset['fields']);
-        }
-    }
-}
-
->>>>>>> 394df841
+}