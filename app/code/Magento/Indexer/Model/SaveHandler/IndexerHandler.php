--- conflicted
+++ resolved
@@ -57,16 +57,13 @@
     private $scopeResolvers;
 
     /**
-<<<<<<< HEAD
      * @param IndexStructureInterface $indexStructure
-=======
      * @var AdapterInterface
      */
     private $connection;
 
     /**
-     * @param IndexStructure $indexStructure
->>>>>>> 72c0c92d
+     * @param IndexStructureInterface $indexStructure
      * @param Resource $resource
      * @param Batch $batch
      * @param \Magento\Indexer\Model\ScopeResolver\IndexScopeResolver $indexScopeResolver
@@ -156,17 +153,6 @@
     }
 
     /**
-<<<<<<< HEAD
-     * @return AdapterInterface
-     */
-    protected function getAdapter()
-    {
-        return $this->resource->getConnection(Resource::DEFAULT_WRITE_RESOURCE);
-    }
-
-    /**
-=======
->>>>>>> 72c0c92d
      * @param array $documents
      * @param Dimension[] $dimensions
      * @return void
