<?php
/**
 * Copyright © 2016 Magento. All rights reserved.
 * See COPYING.txt for license details.
 */
namespace Magento\Indexer\Console\Command;

use Magento\Framework\Exception\LocalizedException;
use Magento\Framework\Indexer\StateInterface;
use Symfony\Component\Console\Input\InputInterface;
use Symfony\Component\Console\Output\OutputInterface;
use Magento\Framework\Indexer\ConfigInterface;

/**
 * Command for reindexing indexers.
 */
class IndexerReindexCommand extends AbstractIndexerManageCommand
{
    /**
     * @var array
     */
    private $sharedIndexesComplete = [];

    /**
     * @var \Magento\Framework\Indexer\ConfigInterface
     */
    private $config;

    /**
     * {@inheritdoc}
     */
    protected function configure()
    {
        $this->setName('indexer:reindex')
            ->setDescription('Reindexes Data')
            ->setDefinition($this->getInputList());

        parent::configure();
    }

    /**
     * {@inheritdoc}
     */
    protected function execute(InputInterface $input, OutputInterface $output)
    {
        $indexers = $this->getIndexers($input);
        foreach ($indexers as $indexer) {
            try {
                $this->validateIndexerStatus($indexer);
                $startTime = microtime(true);
                $indexerConfig = $this->getConfig()->getIndexer($indexer->getId());
                $sharedIndex = $indexerConfig['shared_index'];

                // Skip indexers having shared index that was already complete
                if (!in_array($sharedIndex, $this->sharedIndexesComplete)) {
                    $indexer->reindexAll();
                    if ($sharedIndex) {
                        $this->validateSharedIndex($sharedIndex);
                    }
                }
                $resultTime = microtime(true) - $startTime;
                $output->writeln(
                    $indexer->getTitle() . ' index has been rebuilt successfully in ' . gmdate('H:i:s', $resultTime)
                );
            } catch (LocalizedException $e) {
                $output->writeln($e->getMessage());
            } catch (\Exception $e) {
                $output->writeln($indexer->getTitle() . ' indexer process unknown error:');
                $output->writeln($e->getMessage());
            }
        }
    }

    /**
<<<<<<< HEAD
     * Get indexer ids that have common shared index
     *
     * @param $sharedIndex
=======
     * Validate that indexer is not locked
     *
     * @param \Magento\Framework\Indexer\IndexerInterface $indexer
     * @return void
     * @throws LocalizedException
     */
    private function validateIndexerStatus(\Magento\Framework\Indexer\IndexerInterface $indexer)
    {
        if ($indexer->getStatus() == \Magento\Framework\Indexer\StateInterface::STATUS_WORKING) {
            throw new LocalizedException(
                __(
                    '%1 index is locked by another reindex process. Skipping.',
                    $indexer->getTitle()
                )
            );
        }
    }

    /**
     * Get indexer ids that have common shared index
     *
     * @param string $sharedIndex
>>>>>>> 41dad766
     * @return array
     */
    private function getIndexerIdsBySharedIndex($sharedIndex)
    {
        $indexers = $this->getConfig()->getIndexers();
        $result = [];
<<<<<<< HEAD
        foreach ($indexers as $indexerCode => $indexerConfig) {
=======
        foreach ($indexers as $indexerConfig) {
>>>>>>> 41dad766
            if ($indexerConfig['shared_index'] == $sharedIndex) {
                $result[] = $indexerConfig['indexer_id'];
            }
        }
        return $result;
    }

    /**
     * Validate indexers by shared index ID
     *
<<<<<<< HEAD
     * @param $sharedIndex
=======
     * @param string $sharedIndex
>>>>>>> 41dad766
     * @return $this
     */
    private function validateSharedIndex($sharedIndex)
    {
        if (empty($sharedIndex)) {
            throw new \InvalidArgumentException('sharedIndex must be a valid shared index identifier');
        }
        $indexerIds = $this->getIndexerIdsBySharedIndex($sharedIndex);
        if (empty($indexerIds)) {
            return $this;
        }
        $indexerFactory = $this->getObjectManager()->create('Magento\Indexer\Model\IndexerFactory');
        foreach ($indexerIds as $indexerId) {
            /** @var \Magento\Indexer\Model\Indexer $indexer */
            $indexer = $indexerFactory->create();
            $indexer->load($indexerId);
            /** @var \Magento\Indexer\Model\Indexer\State $state */
            $state = $indexer->getState();
            $state->setStatus(\Magento\Framework\Indexer\StateInterface::STATUS_VALID);
            $state->save();
        }
        $this->sharedIndexesComplete[] = $sharedIndex;
        return $this;
    }

<<<<<<< HEAD

=======
>>>>>>> 41dad766
    /**
     * Get config
     *
     * @return \Magento\Framework\Indexer\ConfigInterface
     * @deprecated
     */
    private function getConfig()
    {
        if (!$this->config) {
            $this->config = $this->getObjectManager()->get(ConfigInterface::class);
        }
        return $this->config;
    }
}<|MERGE_RESOLUTION|>--- conflicted
+++ resolved
@@ -72,11 +72,6 @@
     }
 
     /**
-<<<<<<< HEAD
-     * Get indexer ids that have common shared index
-     *
-     * @param $sharedIndex
-=======
      * Validate that indexer is not locked
      *
      * @param \Magento\Framework\Indexer\IndexerInterface $indexer
@@ -99,18 +94,13 @@
      * Get indexer ids that have common shared index
      *
      * @param string $sharedIndex
->>>>>>> 41dad766
      * @return array
      */
     private function getIndexerIdsBySharedIndex($sharedIndex)
     {
         $indexers = $this->getConfig()->getIndexers();
         $result = [];
-<<<<<<< HEAD
-        foreach ($indexers as $indexerCode => $indexerConfig) {
-=======
         foreach ($indexers as $indexerConfig) {
->>>>>>> 41dad766
             if ($indexerConfig['shared_index'] == $sharedIndex) {
                 $result[] = $indexerConfig['indexer_id'];
             }
@@ -121,11 +111,7 @@
     /**
      * Validate indexers by shared index ID
      *
-<<<<<<< HEAD
-     * @param $sharedIndex
-=======
      * @param string $sharedIndex
->>>>>>> 41dad766
      * @return $this
      */
     private function validateSharedIndex($sharedIndex)
@@ -151,10 +137,6 @@
         return $this;
     }
 
-<<<<<<< HEAD
-
-=======
->>>>>>> 41dad766
     /**
      * Get config
      *
