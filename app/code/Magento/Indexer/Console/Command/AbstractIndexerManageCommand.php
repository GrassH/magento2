<?php
/**
 * Copyright © 2015 Magento. All rights reserved.
 * See COPYING.txt for license details.
 */
namespace Magento\Indexer\Console\Command;

use Symfony\Component\Console\Input\InputInterface;
use Symfony\Component\Console\Output\OutputInterface;
use Symfony\Component\Console\Input\InputOption;
use Symfony\Component\Console\Input\InputArgument;
use Magento\Indexer\Model\IndexerInterface;

/**
 * An Abstract class for all Indexer related commands.
 */
abstract class AbstractIndexerManageCommand extends AbstractIndexerCommand
{
    /**#@+
     * Names of input arguments or options
     */
    const INPUT_KEY_ALL = 'all';
    const INPUT_KEY_INDEXERS = 'index';
    /**#@- */

    /**
     * Gets list of indexers
     *
     * @param InputInterface $input
     * @return IndexerInterface[]
     * @throws \InvalidArgumentException
     */
    protected function getIndexers(InputInterface $input)
    {
<<<<<<< HEAD
        $inputArguments = $input->getArgument(self::INPUT_KEY_INDEXERS);
        if (isset($inputArguments) && sizeof($inputArguments)>0) {
            $indexerFactory = $this->getObjectManager()->create('Magento\Indexer\Model\IndexerFactory');
            $indexers = [];
            foreach ($inputArguments as $code) {
                $indexer = $indexerFactory->create();
=======
        $requestedTypes = [];
        if ($input->getArgument(self::INPUT_KEY_INDEXERS)) {
            $requestedTypes = $input->getArgument(self::INPUT_KEY_INDEXERS);
            $requestedTypes = array_filter(array_map('trim', $requestedTypes), 'strlen');
        }
        if (empty($requestedTypes)) {
            return $this->getAllIndexers();
        } else {
            $indexers = [];
            $unsupportedTypes = [];
            foreach ($requestedTypes as $code) {
                $indexer = $this->indexerFactory->create();
>>>>>>> 0c228df9
                try {
                    $indexer->load($code);
                    $indexers[] = $indexer;
                } catch (\Exception $e) {
                    $unsupportedTypes[] = $code;
                }
            }
            if ($unsupportedTypes) {
                $availableTypes = [];
                $indexers = $this->getAllIndexers();
                foreach ($indexers as $indexer) {
                    $availableTypes[] = $indexer->getId();
                }
                throw new \InvalidArgumentException(
                    "The following requested index types are not supported: '" . join("', '", $unsupportedTypes)
                    . "'." . PHP_EOL . 'Supported types: ' . join(", ", $availableTypes)
                );
            }
        }
        return $indexers;
    }

    /**
     * Get list of options and arguments for the command
     *
     * @return mixed
     */
    public function getInputList()
    {
        return [
            new InputArgument(
                self::INPUT_KEY_INDEXERS,
                InputArgument::OPTIONAL | InputArgument::IS_ARRAY,
                'Space-separated list of index types or omit to apply to all indexes.'
            ),
        ];
    }
}<|MERGE_RESOLUTION|>--- conflicted
+++ resolved
@@ -16,12 +16,10 @@
  */
 abstract class AbstractIndexerManageCommand extends AbstractIndexerCommand
 {
-    /**#@+
-     * Names of input arguments or options
+    /**
+     * Indexer name option
      */
-    const INPUT_KEY_ALL = 'all';
     const INPUT_KEY_INDEXERS = 'index';
-    /**#@- */
 
     /**
      * Gets list of indexers
@@ -32,14 +30,6 @@
      */
     protected function getIndexers(InputInterface $input)
     {
-<<<<<<< HEAD
-        $inputArguments = $input->getArgument(self::INPUT_KEY_INDEXERS);
-        if (isset($inputArguments) && sizeof($inputArguments)>0) {
-            $indexerFactory = $this->getObjectManager()->create('Magento\Indexer\Model\IndexerFactory');
-            $indexers = [];
-            foreach ($inputArguments as $code) {
-                $indexer = $indexerFactory->create();
-=======
         $requestedTypes = [];
         if ($input->getArgument(self::INPUT_KEY_INDEXERS)) {
             $requestedTypes = $input->getArgument(self::INPUT_KEY_INDEXERS);
@@ -48,11 +38,11 @@
         if (empty($requestedTypes)) {
             return $this->getAllIndexers();
         } else {
+            $indexerFactory = $this->getObjectManager()->create('Magento\Indexer\Model\IndexerFactory');
             $indexers = [];
             $unsupportedTypes = [];
             foreach ($requestedTypes as $code) {
-                $indexer = $this->indexerFactory->create();
->>>>>>> 0c228df9
+                $indexer = $indexerFactory->create();
                 try {
                     $indexer->load($code);
                     $indexers[] = $indexer;
