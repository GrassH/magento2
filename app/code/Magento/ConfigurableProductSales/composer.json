{
    "name": "magento/module-configurable-product-sales",
    "description": "N/A",
    "type": "magento2-module",
    "license": [
        "OSL-3.0",
        "AFL-3.0"
    ],
    "config": {
        "sort-packages": true
    },
    "version": "100.4.2",
    "require": {
<<<<<<< HEAD
        "php": "~8.1.0||~8.2.0",
        "magento/framework": "*",
        "magento/module-catalog": "*",
        "magento/module-sales": "*",
        "magento/module-store": "*",
        "magento/module-configurable-product": "*"
=======
        "php": "~7.4.0||~8.1.0",
        "magento/framework": "103.0.*",
        "magento/module-catalog": "104.0.*",
        "magento/module-sales": "103.0.*",
        "magento/module-store": "101.1.*",
        "magento/module-configurable-product": "100.4.*"
>>>>>>> 1df45659
    },
    "autoload": {
        "files": [
            "registration.php"
        ],
        "psr-4": {
            "Magento\\ConfigurableProductSales\\": ""
        }
    }
}
<|MERGE_RESOLUTION|>--- conflicted
+++ resolved
@@ -11,21 +11,12 @@
     },
     "version": "100.4.2",
     "require": {
-<<<<<<< HEAD
         "php": "~8.1.0||~8.2.0",
-        "magento/framework": "*",
-        "magento/module-catalog": "*",
-        "magento/module-sales": "*",
-        "magento/module-store": "*",
-        "magento/module-configurable-product": "*"
-=======
-        "php": "~7.4.0||~8.1.0",
         "magento/framework": "103.0.*",
         "magento/module-catalog": "104.0.*",
         "magento/module-sales": "103.0.*",
         "magento/module-store": "101.1.*",
         "magento/module-configurable-product": "100.4.*"
->>>>>>> 1df45659
     },
     "autoload": {
         "files": [
