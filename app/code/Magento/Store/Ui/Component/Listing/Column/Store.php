--- conflicted
+++ resolved
@@ -93,18 +93,13 @@
     protected function prepareItem(array $item)
     {
         $content = '';
-<<<<<<< HEAD
-=======
         if (!empty($item[$this->storeKey])) {
             $origStores = $item[$this->storeKey];
         }
->>>>>>> 463c6fae
 
-        if (empty($item[$this->storeKey])) {
+        if (empty($origStores)) {
             return '';
         }
-        $origStores = $item[$this->storeKey];
-
         if (!is_array($origStores)) {
             $origStores = [$origStores];
         }
