<?xml version="1.0" encoding="UTF-8"?>
<!--
 /**
  * Copyright © Magento, Inc. All rights reserved.
  * See COPYING.txt for license details.
  */
-->

<actionGroups xmlns:xsi="http://www.w3.org/2001/XMLSchema-instance"
        xsi:noNamespaceSchemaLocation="urn:magento:mftf:Test/etc/actionGroupSchema.xsd">
    <actionGroup name="CreateCustomStoreViewActionGroup">
        <arguments>
            <argument name="storeGroupName" defaultValue="customStoreGroup.name"/>
        </arguments>
        <amOnPage  url="{{AdminSystemStoreViewPage.url}}" stepKey="amOnAdminSystemStoreViewPage"/>
        <waitForPageLoad time="30" stepKey="waitForProductPageLoad"/>
        <selectOption userInput="{{storeGroupName}}" selector="{{AdminNewStoreSection.storeGrpDropdown}}" stepKey="selectStoreGroup"/>
        <fillField userInput="{{customStore.name}}" selector="{{AdminNewStoreSection.storeNameTextField}}" stepKey="fillStoreViewName"/>
        <fillField userInput="{{customStore.code}}" selector="{{AdminNewStoreSection.storeCodeTextField}}" stepKey="fillStoreViewCode"/>
        <selectOption userInput="{{customStore.is_active}}" selector="{{AdminNewStoreSection.statusDropdown}}" stepKey="selectStoreViewStatus"/>
        <click selector="{{AdminStoresMainActionsSection.saveButton}}" stepKey="clickSaveStoreViewButton"/>
        <waitForPageLoad stepKey="waitForPageLoad2"/>
        <conditionalClick selector="{{AdminNewStoreSection.acceptNewStoreViewCreation}}" dependentSelector="{{AdminNewStoreSection.acceptNewStoreViewCreation}}" visible="true" stepKey="clickAcceptNewStoreViewCreationButton"/>
    </actionGroup>
    <actionGroup name="CreateStoreView">
        <arguments>
            <argument name="storeView" defaultValue="customStore"/>
<<<<<<< HEAD
            <argument name="storeGroupName" defaultValue="_defaultStoreGroup.name"/>
            <argument name="storeViewStatus" defaultValue="_defaultStore.is_active"/>
        </arguments>
        <amOnPage  url="{{AdminSystemStoreViewPage.url}}" stepKey="amOnAdminSystemStoreViewPage"/>
        <waitForPageLoad stepKey="waitForProductPageLoad"/>
        <selectOption userInput="{{storeGroupName}}" selector="{{AdminNewStoreSection.storeGrpDropdown}}" stepKey="selectStoreGroup"/>
        <fillField userInput="{{storeView.name}}" selector="{{AdminNewStoreSection.storeNameTextField}}" stepKey="fillStoreViewName"/>
        <fillField userInput="{{storeView.code}}" selector="{{AdminNewStoreSection.storeCodeTextField}}" stepKey="fillStoreViewCode"/>
        <selectOption userInput="{{storeViewStatus}}" selector="{{AdminNewStoreSection.statusDropdown}}" stepKey="selectStoreViewStatus"/>
        <click selector="{{AdminStoresMainActionsSection.saveButton}}" stepKey="clickSaveStoreViewButton"/>
        <waitForElementVisible selector="{{AdminNewStoreSection.acceptNewStoreViewCreation}}" stepKey="waitForAcceptNewStoreViewCreationButton" />
=======
        </arguments>
        <amOnPage  url="{{AdminSystemStoreViewPage.url}}" stepKey="amOnAdminSystemStoreViewPage"/>
        <waitForPageLoad stepKey="waitForPageLoad1"/>
        <selectOption userInput="Main Website Store" selector="{{AdminNewStoreSection.storeGrpDropdown}}" stepKey="selectStoreGroup"/>
        <fillField userInput="{{storeView.name}}" selector="{{AdminNewStoreSection.storeNameTextField}}" stepKey="fillStoreViewName"/>
        <fillField userInput="{{storeView.code}}" selector="{{AdminNewStoreSection.storeCodeTextField}}" stepKey="fillStoreViewCode"/>
        <selectOption userInput="Enabled" selector="{{AdminNewStoreSection.statusDropdown}}" stepKey="selectStoreViewStatus"/>
        <click selector="{{AdminStoresMainActionsSection.saveButton}}" stepKey="clickSaveStoreViewButton"/>
        <waitForPageLoad stepKey="waitForPageLoad2"/>
>>>>>>> 3fbc70f9
        <conditionalClick selector="{{AdminNewStoreSection.acceptNewStoreViewCreation}}" dependentSelector="{{AdminNewStoreSection.acceptNewStoreViewCreation}}" visible="true" stepKey="clickAcceptNewStoreViewCreationButton"/>
        <see userInput="You saved the store view." stepKey="seeSavedMessage"/>
    </actionGroup>
</actionGroups><|MERGE_RESOLUTION|>--- conflicted
+++ resolved
@@ -25,7 +25,6 @@
     <actionGroup name="CreateStoreView">
         <arguments>
             <argument name="storeView" defaultValue="customStore"/>
-<<<<<<< HEAD
             <argument name="storeGroupName" defaultValue="_defaultStoreGroup.name"/>
             <argument name="storeViewStatus" defaultValue="_defaultStore.is_active"/>
         </arguments>
@@ -37,17 +36,6 @@
         <selectOption userInput="{{storeViewStatus}}" selector="{{AdminNewStoreSection.statusDropdown}}" stepKey="selectStoreViewStatus"/>
         <click selector="{{AdminStoresMainActionsSection.saveButton}}" stepKey="clickSaveStoreViewButton"/>
         <waitForElementVisible selector="{{AdminNewStoreSection.acceptNewStoreViewCreation}}" stepKey="waitForAcceptNewStoreViewCreationButton" />
-=======
-        </arguments>
-        <amOnPage  url="{{AdminSystemStoreViewPage.url}}" stepKey="amOnAdminSystemStoreViewPage"/>
-        <waitForPageLoad stepKey="waitForPageLoad1"/>
-        <selectOption userInput="Main Website Store" selector="{{AdminNewStoreSection.storeGrpDropdown}}" stepKey="selectStoreGroup"/>
-        <fillField userInput="{{storeView.name}}" selector="{{AdminNewStoreSection.storeNameTextField}}" stepKey="fillStoreViewName"/>
-        <fillField userInput="{{storeView.code}}" selector="{{AdminNewStoreSection.storeCodeTextField}}" stepKey="fillStoreViewCode"/>
-        <selectOption userInput="Enabled" selector="{{AdminNewStoreSection.statusDropdown}}" stepKey="selectStoreViewStatus"/>
-        <click selector="{{AdminStoresMainActionsSection.saveButton}}" stepKey="clickSaveStoreViewButton"/>
-        <waitForPageLoad stepKey="waitForPageLoad2"/>
->>>>>>> 3fbc70f9
         <conditionalClick selector="{{AdminNewStoreSection.acceptNewStoreViewCreation}}" dependentSelector="{{AdminNewStoreSection.acceptNewStoreViewCreation}}" visible="true" stepKey="clickAcceptNewStoreViewCreationButton"/>
         <see userInput="You saved the store view." stepKey="seeSavedMessage"/>
     </actionGroup>
