--- conflicted
+++ resolved
@@ -14,11 +14,7 @@
         </arguments>
         <click selector="{{StorefrontHeaderSection.storeViewSwitcher}}" stepKey="clickStoreViewSwitcher"/>
         <waitForElementVisible selector="{{StorefrontHeaderSection.storeViewDropdown}}" stepKey="waitForStoreViewDropdown"/>
-<<<<<<< HEAD
-        <click selector="{{StorefrontHeaderSection.storeView(storeView.name)}}" stepKey="clickSelectStoreView"/>
-=======
         <click selector="{{StorefrontHeaderSection.storeViewOption(storeView.code)}}" stepKey="clickSelectStoreView"/>
->>>>>>> 9c36f6f2
         <waitForPageLoad stepKey="waitForPageLoad"/>
     </actionGroup>
 </actionGroups>