--- conflicted
+++ resolved
@@ -21,11 +21,8 @@
         <element name="storeGrpNameInFirstRow" type="text" selector=".col-group_title>a"/>
         <element name="storeNameInFirstRow" type="text" selector=".col-store_title>a"/>
         <element name="firstRow" type="textarea" selector="(//*[@id='storeGrid_table']/tbody/tr)[1]"/>
-<<<<<<< HEAD
         <element name="successMessage" type="text" selector="//div[@class='message message-success success']/div"/>
         <element name="emptyText" type="text" selector="//tr[@class='data-grid-tr-no-data even']/td[@class='empty-text']"/>
-=======
         <element name="websiteName" type="text" selector="//td[@class='a-left col-website_title  ']/a[contains(.,'{{websiteName}}')]" parameterized="true"/>
->>>>>>> eaab9229
      </section>
 </sections>