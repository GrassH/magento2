<?xml version="1.0" encoding="utf-8"?>
<!--
 /**
  * Copyright © Magento, Inc. All rights reserved.
  * See COPYING.txt for license details.
  */
-->
<sections xmlns:xsi="http://www.w3.org/2001/XMLSchema-instance" xsi:noNamespaceSchemaLocation="urn:magento:mftf:Page/etc/SectionObject.xsd">
    <section name="AdminStoresGridControlsSection">
        <element name="createStoreView" type="button" selector="#add_store"/>
        <element name="createStore" type="button" selector="#add_group"/>
        <element name="createWebsite" type="button" selector="#add"/>
    </section>
    <section name="AdminStoresGridSection">
        <element name="storeGrpFilterTextField" type="input" selector="#storeGrid_filter_group_title"/>
        <element name="websiteFilterTextField" type="input" selector="#storeGrid_filter_website_title"/>
        <element name="storeFilterTextField" type="input" selector="#storeGrid_filter_store_title" timeout="90"/>
        <element name="searchButton" type="button" selector=".admin__data-grid-header button[title=Search]" timeout="30"/>
        <element name="resetButton" type="button" selector="button[title='Reset Filter']"  timeout="30"/>
        <element name="websiteNameInFirstRow" type="text" selector=".col-website_title>a"/>
        <element name="storeGrpNameInFirstRow" type="text" selector=".col-group_title>a"/>
        <element name="storeNameInFirstRow" type="text" selector=".col-store_title>a"/>
        <element name="firstRow" type="textarea" selector="(//*[@id='storeGrid_table']/tbody/tr)[1]"/>
        <element name="successMessage" type="text" selector="//div[@class='message message-success success']/div"/>
        <element name="emptyText" type="text" selector="//tr[@class='data-grid-tr-no-data even']/td[@class='empty-text']"/>
<<<<<<< HEAD
        <element name="gridCell" type="text" selector="//table[@class='data-grid']//tr[{{row}}]//td[count(//table[@class='data-grid']//tr//th[contains(., '{{column}}')]/preceding-sibling::th) +1 ]" parameterized="true"/>
=======
        <element name="websiteName" type="text" selector="//td[@class='a-left col-website_title  ']/a[contains(.,'{{websiteName}}')]" parameterized="true"/>
>>>>>>> 8f45cf8f
     </section>
</sections><|MERGE_RESOLUTION|>--- conflicted
+++ resolved
@@ -23,10 +23,7 @@
         <element name="firstRow" type="textarea" selector="(//*[@id='storeGrid_table']/tbody/tr)[1]"/>
         <element name="successMessage" type="text" selector="//div[@class='message message-success success']/div"/>
         <element name="emptyText" type="text" selector="//tr[@class='data-grid-tr-no-data even']/td[@class='empty-text']"/>
-<<<<<<< HEAD
+        <element name="websiteName" type="text" selector="//td[@class='a-left col-website_title  ']/a[contains(.,'{{websiteName}}')]" parameterized="true"/>
         <element name="gridCell" type="text" selector="//table[@class='data-grid']//tr[{{row}}]//td[count(//table[@class='data-grid']//tr//th[contains(., '{{column}}')]/preceding-sibling::th) +1 ]" parameterized="true"/>
-=======
-        <element name="websiteName" type="text" selector="//td[@class='a-left col-website_title  ']/a[contains(.,'{{websiteName}}')]" parameterized="true"/>
->>>>>>> 8f45cf8f
      </section>
 </sections>