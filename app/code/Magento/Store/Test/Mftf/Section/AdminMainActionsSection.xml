<?xml version="1.0" encoding="UTF-8"?>
<!--
 /**
  * Copyright © Magento, Inc. All rights reserved.
  * See COPYING.txt for license details.
  */
-->

<sections xmlns:xsi="http://www.w3.org/2001/XMLSchema-instance"
          xsi:noNamespaceSchemaLocation="urn:magento:mftf:Page/etc/SectionObject.xsd">
    <section name="AdminMainActionsSection">
        <element name="storeSwitcher" type="text" selector=".store-switcher"/>
        <element name="storeViewDropdown" type="button" selector="#store-change-button"/>
<<<<<<< HEAD
        <element name="storeViewByName" type="button" selector="//*[contains(@class,'store-switcher-store-view')]/*[contains(text(), '{{storeViewName}}')]" timeout="30" parameterized="true"/>
=======
        <element name="storeViewByName" type="button" selector="//*[@class='store-switcher-store-view  ']/a[contains(text(), '{{storeViewName}}')]" timeout="30" parameterized="true"/>
        <element name="websiteByName" type="button" selector="//*[@class='store-switcher-website  ']/a[contains(text(), '{{websiteName}}')]" timeout="30" parameterized="true"/>
        <element name="allStoreViews" type="button" selector=".store-switcher .store-switcher-all" timeout="30"/>
>>>>>>> e62d140f
    </section>
</sections><|MERGE_RESOLUTION|>--- conflicted
+++ resolved
@@ -11,12 +11,8 @@
     <section name="AdminMainActionsSection">
         <element name="storeSwitcher" type="text" selector=".store-switcher"/>
         <element name="storeViewDropdown" type="button" selector="#store-change-button"/>
-<<<<<<< HEAD
         <element name="storeViewByName" type="button" selector="//*[contains(@class,'store-switcher-store-view')]/*[contains(text(), '{{storeViewName}}')]" timeout="30" parameterized="true"/>
-=======
-        <element name="storeViewByName" type="button" selector="//*[@class='store-switcher-store-view  ']/a[contains(text(), '{{storeViewName}}')]" timeout="30" parameterized="true"/>
         <element name="websiteByName" type="button" selector="//*[@class='store-switcher-website  ']/a[contains(text(), '{{websiteName}}')]" timeout="30" parameterized="true"/>
         <element name="allStoreViews" type="button" selector=".store-switcher .store-switcher-all" timeout="30"/>
->>>>>>> e62d140f
     </section>
 </sections>