--- conflicted
+++ resolved
@@ -13,9 +13,6 @@
         <element name="storeViewOption" type="button" selector="li.view-{{var1}}>a" parameterized="true"/>
         <element name="storeView" type="button" selector="//div[@class='actions dropdown options switcher-options active']//ul//li//a[contains(text(),'{{var}}')]" parameterized="true"/>
         <element name="storeViewList" type="button" selector="//li[contains(.,'{{storeViewName}}')]//a" parameterized="true"/>
-<<<<<<< HEAD
-=======
         <element name="storeViewName" type="text" selector="//*[@id='switcher-language-trigger']//span"/>
->>>>>>> bd049307
     </section>
 </sections>