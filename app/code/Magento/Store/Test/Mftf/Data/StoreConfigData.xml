<?xml version="1.0" encoding="UTF-8"?>
<!--
 /**
  * Copyright © Magento, Inc. All rights reserved.
  * See COPYING.txt for license details.
  */
-->

<entities xmlns:xsi="http://www.w3.org/2001/XMLSchema-instance"
          xsi:noNamespaceSchemaLocation="urn:magento:mftf:DataGenerator/etc/dataProfileSchema.xsd">
    <entity name="StorefrontDisableAddStoreCodeToUrls">
        <!-- Magento default value -->
        <data key="path">web/url/use_store</data>
        <data key="scope_id">0</data>
        <data key="label">No</data>
        <data key="value">0</data>
    </entity>
    <entity name="StorefrontEnableAddStoreCodeToUrls">
        <data key="path">web/url/use_store</data>
        <data key="scope_id">0</data>
        <data key="label">Yes</data>
        <data key="value">1</data>
    </entity>
<<<<<<< HEAD
    <entity name="StorefrontSingleStoreModeEnabledConfigData">
        <data key="path">general/single_store_mode/enabled</data>
        <data key="scope_id">0</data>
        <data key="label">Yes</data>
        <data key="value">1</data>
    </entity>
    <entity name="StorefrontSingleStoreModeDisabledConfigData">
        <data key="path">general/single_store_mode/enabled</data>
=======
    <entity name="MinifyJavaScriptFilesDisableConfigData">
        <!-- Default value -->
        <data key="path">dev/js/minify_files</data>
        <data key="scope">admin</data>
>>>>>>> 605ae1ec
        <data key="scope_id">0</data>
        <data key="label">No</data>
        <data key="value">0</data>
    </entity>
<<<<<<< HEAD
=======
    <entity name="MinifyJavaScriptFilesEnableConfigData">
        <data key="path">dev/js/minify_files</data>
        <data key="scope">admin</data>
        <data key="scope_id">0</data>
        <data key="label">Yes</data>
        <data key="value">1</data>
    </entity>
>>>>>>> 605ae1ec
</entities><|MERGE_RESOLUTION|>--- conflicted
+++ resolved
@@ -7,7 +7,7 @@
 -->
 
 <entities xmlns:xsi="http://www.w3.org/2001/XMLSchema-instance"
-          xsi:noNamespaceSchemaLocation="urn:magento:mftf:DataGenerator/etc/dataProfileSchema.xsd">
+        xsi:noNamespaceSchemaLocation="urn:magento:mftf:DataGenerator/etc/dataProfileSchema.xsd">
     <entity name="StorefrontDisableAddStoreCodeToUrls">
         <!-- Magento default value -->
         <data key="path">web/url/use_store</data>
@@ -21,7 +21,6 @@
         <data key="label">Yes</data>
         <data key="value">1</data>
     </entity>
-<<<<<<< HEAD
     <entity name="StorefrontSingleStoreModeEnabledConfigData">
         <data key="path">general/single_store_mode/enabled</data>
         <data key="scope_id">0</data>
@@ -30,18 +29,18 @@
     </entity>
     <entity name="StorefrontSingleStoreModeDisabledConfigData">
         <data key="path">general/single_store_mode/enabled</data>
-=======
+        <data key="scope_id">0</data>
+        <data key="label">No</data>
+        <data key="value">0</data>
+    </entity>
     <entity name="MinifyJavaScriptFilesDisableConfigData">
         <!-- Default value -->
         <data key="path">dev/js/minify_files</data>
         <data key="scope">admin</data>
->>>>>>> 605ae1ec
         <data key="scope_id">0</data>
         <data key="label">No</data>
         <data key="value">0</data>
     </entity>
-<<<<<<< HEAD
-=======
     <entity name="MinifyJavaScriptFilesEnableConfigData">
         <data key="path">dev/js/minify_files</data>
         <data key="scope">admin</data>
@@ -49,5 +48,4 @@
         <data key="label">Yes</data>
         <data key="value">1</data>
     </entity>
->>>>>>> 605ae1ec
 </entities>