--- conflicted
+++ resolved
@@ -21,20 +21,12 @@
         </annotations>
         <before>
             <magentoCLI command="config:set {{StorefrontEnableAddStoreCodeToUrls.path}} {{StorefrontEnableAddStoreCodeToUrls.value}}" stepKey="addStoreCodeToUrlEnable"/>
-<<<<<<< HEAD
-            <actionGroup ref="CliCacheCleanActionGroup" stepKey="cleanInvalidatedCachesAfterSet">
-                <argument name="tags" value="config full_page"/>
-=======
             <actionGroup ref="CliCacheFlushActionGroup" stepKey="flushPageCache">
                 <argument name="tags" value="full_page"/>
->>>>>>> 51b53bee
             </actionGroup>
         </before>
         <after>
             <magentoCLI command="config:set {{StorefrontDisableAddStoreCodeToUrls.path}} {{StorefrontDisableAddStoreCodeToUrls.value}}" stepKey="addStoreCodeToUrlDisable"/>
-            <actionGroup ref="CliCacheCleanActionGroup" stepKey="cleanInvalidatedCachesDefault">
-                <argument name="tags" value="config full_page"/>
-            </actionGroup>
         </after>
 
         <actionGroup ref="StorefrontClickOnHeaderLogoActionGroup" stepKey="clickOnStorefrontHeaderLogo"/>
