--- conflicted
+++ resolved
@@ -19,38 +19,22 @@
 class RouteParamsResolverTest extends TestCase
 {
     /**
-<<<<<<< HEAD
-     * @var \PHPUnit\Framework\MockObject\MockObject|\Magento\Framework\App\Config\ScopeConfigInterface
-=======
      * @var MockObject|ScopeConfigInterface
->>>>>>> b2f063af
      */
     protected $scopeConfigMock;
 
     /**
-<<<<<<< HEAD
-     * @var \PHPUnit\Framework\MockObject\MockObject|\Magento\Store\Model\StoreManagerInterface
-=======
      * @var MockObject|StoreManagerInterface
->>>>>>> b2f063af
      */
     protected $storeManagerMock;
 
     /**
-<<<<<<< HEAD
-     * @var \PHPUnit\Framework\MockObject\MockObject|\Magento\Framework\Url\QueryParamsResolverInterface
-=======
      * @var MockObject|QueryParamsResolverInterface
->>>>>>> b2f063af
      */
     protected $queryParamsResolverMock;
 
     /**
-<<<<<<< HEAD
-     * @var \PHPUnit\Framework\MockObject\MockObject|\Magento\Store\Model\Store
-=======
      * @var MockObject|Store
->>>>>>> b2f063af
      */
     protected $storeMock;
 
@@ -96,14 +80,10 @@
                 ScopeInterface::SCOPE_STORE,
                 $storeCode
             )
-            ->willReturn(false);
+            ->will($this->returnValue(false));
         $this->storeManagerMock->expects($this->any())->method('hasSingleStore')->willReturn(false);
 
-<<<<<<< HEAD
-        /** @var \PHPUnit\Framework\MockObject\MockObject $routeParamsResolverMock */
-=======
         /** @var MockObject $routeParamsResolverMock */
->>>>>>> b2f063af
         $routeParamsResolverMock = $this->getMockBuilder(\Magento\Framework\Url\RouteParamsResolver::class)
             ->setMethods(['setScope', 'getScope'])
             ->disableOriginalConstructor()
@@ -132,15 +112,11 @@
                 ScopeInterface::SCOPE_STORE,
                 $storeCode
             )
-            ->willReturn(true);
+            ->will($this->returnValue(true));
 
         $this->storeManagerMock->expects($this->any())->method('hasSingleStore')->willReturn(false);
 
-<<<<<<< HEAD
-        /** @var \PHPUnit\Framework\MockObject\MockObject $routeParamsResolverMock */
-=======
         /** @var MockObject $routeParamsResolverMock */
->>>>>>> b2f063af
         $routeParamsResolverMock = $this->getMockBuilder(\Magento\Framework\Url\RouteParamsResolver::class)
             ->setMethods(['setScope', 'getScope'])
             ->disableOriginalConstructor()
@@ -169,14 +145,10 @@
                 ScopeInterface::SCOPE_STORE,
                 $storeCode
             )
-            ->willReturn(false);
+            ->will($this->returnValue(false));
         $this->storeManagerMock->expects($this->any())->method('hasSingleStore')->willReturn(true);
 
-<<<<<<< HEAD
-        /** @var \PHPUnit\Framework\MockObject\MockObject $routeParamsResolverMock */
-=======
         /** @var MockObject $routeParamsResolverMock */
->>>>>>> b2f063af
         $routeParamsResolverMock = $this->getMockBuilder(\Magento\Framework\Url\RouteParamsResolver::class)
             ->setMethods(['setScope', 'getScope'])
             ->disableOriginalConstructor()
@@ -205,15 +177,11 @@
                 ScopeInterface::SCOPE_STORE,
                 $storeCode
             )
-            ->willReturn(true);
+            ->will($this->returnValue(true));
 
         $this->storeManagerMock->expects($this->any())->method('hasSingleStore')->willReturn(false);
 
-<<<<<<< HEAD
-        /** @var \PHPUnit\Framework\MockObject\MockObject $routeParamsResolverMock */
-=======
         /** @var MockObject $routeParamsResolverMock */
->>>>>>> b2f063af
         $routeParamsResolverMock = $this->getMockBuilder(\Magento\Framework\Url\RouteParamsResolver::class)
             ->setMethods(['setScope', 'getScope'])
             ->disableOriginalConstructor()
