<?php
/**
 * Copyright © Magento, Inc. All rights reserved.
 * See COPYING.txt for license details.
 */
declare(strict_types=1);

namespace Magento\Store\Test\Unit\Ui\Component\Listing\Column;

use Magento\Framework\Escaper;
use Magento\Framework\TestFramework\Unit\Helper\ObjectManager;
use Magento\Framework\View\Element\UiComponent\ContextInterface;
use Magento\Framework\View\Element\UiComponent\Processor;
use Magento\Framework\View\Element\UiComponentFactory;
use Magento\Store\Model\StoreManagerInterface;
use Magento\Store\Model\System\Store;
use PHPUnit\Framework\MockObject\MockObject;
use PHPUnit\Framework\TestCase;

class StoreTest extends TestCase
{
    /**
     * @var \Magento\Store\Ui\Component\Listing\Column\Store
     */
    protected $model;

    /**
<<<<<<< HEAD
     * @var \Magento\Framework\View\Element\UiComponent\Processor|\PHPUnit\Framework\MockObject\MockObject
=======
     * @var Processor|MockObject
>>>>>>> b2f063af
     */
    protected $processorMock;

    /**
<<<<<<< HEAD
     * @var \Magento\Framework\View\Element\UiComponent\ContextInterface|\PHPUnit\Framework\MockObject\MockObject
=======
     * @var ContextInterface|MockObject
>>>>>>> b2f063af
     */
    protected $contextMock;

    /**
<<<<<<< HEAD
     * @var \Magento\Framework\View\Element\UiComponentFactory|\PHPUnit\Framework\MockObject\MockObject
=======
     * @var UiComponentFactory|MockObject
>>>>>>> b2f063af
     */
    protected $uiComponentFactoryMock;

    /**
<<<<<<< HEAD
     * @var \Magento\Store\Model\System\Store|\PHPUnit\Framework\MockObject\MockObject
=======
     * @var \Magento\Store\Model\System\Store|MockObject
>>>>>>> b2f063af
     */
    protected $systemStoreMock;

    /**
<<<<<<< HEAD
     * @var \Magento\Framework\Escaper|\PHPUnit\Framework\MockObject\MockObject
=======
     * @var Escaper|MockObject
>>>>>>> b2f063af
     */
    protected $escaperMock;

    /**
<<<<<<< HEAD
     * @var \Magento\Store\Model\StoreManagerInterface|\PHPUnit\Framework\MockObject\MockObject
=======
     * @var StoreManagerInterface|MockObject
>>>>>>> b2f063af
     */
    protected $storeManagerMock;

    /**
     * @var string
     */
    protected $name = 'anyname';

    protected function setUp(): void
    {
        $objectManager = new ObjectManager($this);
        $this->contextMock = $this->getMockBuilder(ContextInterface::class)
            ->disableOriginalConstructor()
            ->setMethods([])
            ->getMock();
        $this->uiComponentFactoryMock = $this->getMockBuilder(UiComponentFactory::class)
            ->disableOriginalConstructor()
            ->setMethods([])
            ->getMock();
        $this->systemStoreMock = $this->getMockBuilder(Store::class)
            ->disableOriginalConstructor()
            ->setMethods([])
            ->getMock();
        $this->escaperMock = $this->getMockBuilder(Escaper::class)
            ->disableOriginalConstructor()
            ->setMethods([])
            ->getMock();
        $this->storeManagerMock = $this->getMockBuilder(StoreManagerInterface::class)
            ->disableOriginalConstructor()
            ->setMethods([])
            ->getMock();
        $this->model = $objectManager->getObject(
            \Magento\Store\Ui\Component\Listing\Column\Store::class,
            [
                'context' => $this->contextMock,
                'uiComponent' => $this->uiComponentFactoryMock,
                'systemStore' =>  $this->systemStoreMock,
                'escaper' => $this->escaperMock,
                'components' => [],
                'data' => ['name' => $this->name]
            ]
        );

        $this->injectMockedDependency($this->storeManagerMock, 'storeManager');
    }

    /**
     * Inject mocked object dependency
     *
<<<<<<< HEAD
     * @param \PHPUnit\Framework\MockObject\MockObject $mockObject
=======
     * @param MockObject $mockObject
>>>>>>> b2f063af
     * @param string $propertyName
     * @return void
     *
     * @deprecated
     */
    private function injectMockedDependency($mockObject, $propertyName)
    {
        $reflection = new \ReflectionClass(get_class($this->model));
        $reflectionProperty = $reflection->getProperty($propertyName);
        $reflectionProperty->setAccessible(true);
        $reflectionProperty->setValue($this->model, $mockObject);
    }

    public function testPrepare()
    {
        $this->processorMock = $this->getMockBuilder(Processor::class)
            ->disableOriginalConstructor()
            ->setMethods([])
            ->getMock();
        $this->contextMock->expects($this->atLeastOnce())->method('getProcessor')->willReturn($this->processorMock);
        $this->processorMock->expects($this->atLeastOnce())->method('register');
        $this->storeManagerMock->expects($this->atLeastOnce())->method('isSingleStoreMode')->willReturn(false);
        $this->model->prepare();
        $config = $this->model->getDataByKey('config');
        $this->assertEmpty($config);
    }

    public function testPrepareWithSingleStore()
    {
        $this->processorMock = $this->getMockBuilder(Processor::class)
            ->disableOriginalConstructor()
            ->setMethods([])
            ->getMock();
        $this->contextMock->expects($this->atLeastOnce())->method('getProcessor')->willReturn($this->processorMock);
        $this->processorMock->expects($this->atLeastOnce())->method('register');
        $this->storeManagerMock->expects($this->atLeastOnce())->method('isSingleStoreMode')->willReturn(true);
        $this->model->prepare();
        $config = $this->model->getDataByKey('config');
        $this->assertNotEmpty($config);
        $this->assertArrayHasKey('componentDisabled', $config);
        $this->assertTrue($config['componentDisabled']);
    }

    /**
     * @dataProvider prepareDataSourceDataProvider
     * @deprecated
     */
    public function testPrepareDataSource($dataSource, $expectedResult)
    {
        $website = 'website';
        $group = 'group';
        $store = 'store';

        $storeStructure = [
            1 => [
                'value' => 1,
                'label' => $website,
                'children' => [
                    1 => [
                        'value' => 1,
                        'label' => $group,
                        'children' => [
                            1 => ['value' => 1, 'label' => $store]
                        ]
                    ]
                ]
            ]
        ];
        $this->escaperMock->expects($this->any())
            ->method('escapeHtml')
            ->willReturnMap([[$group, null, $group], [$store, null, $store]]);
        $this->systemStoreMock->expects($this->any())->method('getStoresStructure')->willReturn($storeStructure);
        $this->assertEquals($this->model->prepareDataSource($dataSource), $expectedResult);
    }

    /**
     * @deprecated
     */
    public function prepareDataSourceDataProvider()
    {
        $content = "website<br/>&nbsp;&nbsp;&nbsp;group<br/>&nbsp;&nbsp;&nbsp;&nbsp;&nbsp;&nbsp;store<br/>";
        return [
            'withoutStore' => [
                'dataSource' => ['data' => ['items' => [['store_id' => null]]]],
                'expectedResult' => ['data' => ['items' => [['store_id' => null, $this->name => '']]]]
            ],
            'allStores' => [
                'dataSource' => ['data' => ['items' => [['store_id' => [0]]]]],
                'expectedResult' => ['data' => ['items' => [['store_id' => [0], $this->name => __('All Store Views')]]]]
            ],
            'Stores' => [
                'dataSource' => ['data' => ['items' => [['store_id' => [1]]]]],
                'expectedResult' => ['data' => ['items' => [['store_id' => [1], $this->name => $content]]]]
            ],

        ];
    }
}<|MERGE_RESOLUTION|>--- conflicted
+++ resolved
@@ -25,56 +25,32 @@
     protected $model;
 
     /**
-<<<<<<< HEAD
-     * @var \Magento\Framework\View\Element\UiComponent\Processor|\PHPUnit\Framework\MockObject\MockObject
-=======
      * @var Processor|MockObject
->>>>>>> b2f063af
      */
     protected $processorMock;
 
     /**
-<<<<<<< HEAD
-     * @var \Magento\Framework\View\Element\UiComponent\ContextInterface|\PHPUnit\Framework\MockObject\MockObject
-=======
      * @var ContextInterface|MockObject
->>>>>>> b2f063af
      */
     protected $contextMock;
 
     /**
-<<<<<<< HEAD
-     * @var \Magento\Framework\View\Element\UiComponentFactory|\PHPUnit\Framework\MockObject\MockObject
-=======
      * @var UiComponentFactory|MockObject
->>>>>>> b2f063af
      */
     protected $uiComponentFactoryMock;
 
     /**
-<<<<<<< HEAD
-     * @var \Magento\Store\Model\System\Store|\PHPUnit\Framework\MockObject\MockObject
-=======
      * @var \Magento\Store\Model\System\Store|MockObject
->>>>>>> b2f063af
      */
     protected $systemStoreMock;
 
     /**
-<<<<<<< HEAD
-     * @var \Magento\Framework\Escaper|\PHPUnit\Framework\MockObject\MockObject
-=======
      * @var Escaper|MockObject
->>>>>>> b2f063af
      */
     protected $escaperMock;
 
     /**
-<<<<<<< HEAD
-     * @var \Magento\Store\Model\StoreManagerInterface|\PHPUnit\Framework\MockObject\MockObject
-=======
      * @var StoreManagerInterface|MockObject
->>>>>>> b2f063af
      */
     protected $storeManagerMock;
 
@@ -124,11 +100,7 @@
     /**
      * Inject mocked object dependency
      *
-<<<<<<< HEAD
-     * @param \PHPUnit\Framework\MockObject\MockObject $mockObject
-=======
      * @param MockObject $mockObject
->>>>>>> b2f063af
      * @param string $propertyName
      * @return void
      *
