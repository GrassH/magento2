<?php
/**
 * Copyright © Magento, Inc. All rights reserved.
 * See COPYING.txt for license details.
 */
declare(strict_types=1);

namespace Magento\Store\Test\Unit\Console\Command;

use Magento\Framework\Console\Cli;
use Magento\Framework\TestFramework\Unit\Helper\ObjectManager;
use Magento\Store\Console\Command\StoreListCommand;
use Magento\Store\Model\Store;
use Magento\Store\Model\StoreManagerInterface;
use PHPUnit\Framework\MockObject\MockObject;
use PHPUnit\Framework\TestCase;
use Symfony\Component\Console\Tester\CommandTester;

class StoreListCommandTest extends TestCase
{
    /**
     * @var StoreListCommand
     */
    private $command;

    /**
<<<<<<< HEAD
     * @var \Magento\Store\Model\StoreManagerInterface|\PHPUnit\Framework\MockObject\MockObject
=======
     * @var StoreManagerInterface|MockObject
>>>>>>> b2f063af
     */
    private $storeManagerMock;

    /**
     * @var ObjectManager
     */
    private $objectManager;

    protected function setUp(): void
    {
        $this->objectManager = new ObjectManager($this);

        $this->storeManagerMock = $this->getMockForAbstractClass(StoreManagerInterface::class);

        $this->command = $this->objectManager->getObject(
            StoreListCommand::class,
            ['storeManager' => $this->storeManagerMock]
        );
    }

    public function testExecuteExceptionNoVerbosity()
    {
        $this->storeManagerMock->expects($this->any())
            ->method('getStores')
            ->willThrowException(new \Exception("Dummy test exception"));

        $tester = new CommandTester($this->command);
        $this->assertEquals(Cli::RETURN_FAILURE, $tester->execute([]));

        $linesOutput = array_filter(explode(PHP_EOL, $tester->getDisplay()));
        $this->assertEquals('Dummy test exception', $linesOutput[0]);
    }

    public function testExecute()
    {
        $storeData = [
            'store_id' => '999',
            'group_id' => '777',
            'website_id' => '888',
            'name' => 'unit test store',
            'code' => 'unit_test_store',
            'is_active' => '1',
            'sort_order' => '123',
        ];

        $stores = [
            $this->objectManager->getObject(Store::class)->setData($storeData),
        ];

        $this->storeManagerMock->expects($this->any())
            ->method('getStores')
            ->willReturn($stores);

        $tester = new CommandTester($this->command);
        $this->assertEquals(Cli::RETURN_SUCCESS, $tester->execute([]));

        $linesOutput = array_filter(explode(PHP_EOL, $tester->getDisplay()));
        $this->assertCount(5, $linesOutput, 'There should be 5 lines output. 3 Spacers, 1 header, 1 content.');

        $this->assertEquals($linesOutput[0], $linesOutput[2], "Lines 0, 2, 4 should be spacer lines");
        $this->assertEquals($linesOutput[2], $linesOutput[4], "Lines 0, 2, 4 should be spacer lines");

        $headerValues = array_values(array_filter(explode('|', $linesOutput[1])));
        //trim to remove the whitespace left from the exploding pipe separation
        $this->assertEquals('ID', trim($headerValues[0]));
        $this->assertEquals('Website ID', trim($headerValues[1]));
        $this->assertEquals('Group ID', trim($headerValues[2]));
        $this->assertEquals('Name', trim($headerValues[3]));
        $this->assertEquals('Code', trim($headerValues[4]));
        $this->assertEquals('Sort Order', trim($headerValues[5]));
        $this->assertEquals('Is Active', trim($headerValues[6]));

        $storeValues = array_values(array_filter(explode('|', $linesOutput[3])));
        $this->assertEquals('999', trim($storeValues[0]));
        $this->assertEquals('888', trim($storeValues[1]));
        $this->assertEquals('777', trim($storeValues[2]));
        $this->assertEquals('unit test store', trim($storeValues[3]));
        $this->assertEquals('unit_test_store', trim($storeValues[4]));
        $this->assertEquals('123', trim($storeValues[5]));
        $this->assertEquals('1', trim($storeValues[6]));
    }
}<|MERGE_RESOLUTION|>--- conflicted
+++ resolved
@@ -24,11 +24,7 @@
     private $command;
 
     /**
-<<<<<<< HEAD
-     * @var \Magento\Store\Model\StoreManagerInterface|\PHPUnit\Framework\MockObject\MockObject
-=======
      * @var StoreManagerInterface|MockObject
->>>>>>> b2f063af
      */
     private $storeManagerMock;
 
