--- conflicted
+++ resolved
@@ -24,11 +24,7 @@
     private $command;
 
     /**
-<<<<<<< HEAD
-     * @var \Magento\Store\Api\WebsiteRepositoryInterface|\PHPUnit\Framework\MockObject\MockObject
-=======
      * @var WebsiteRepositoryInterface|MockObject
->>>>>>> b2f063af
      */
     private $websiteRepositoryMock;
 
