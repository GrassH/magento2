<?php
/**
 * Copyright © Magento, Inc. All rights reserved.
 * See COPYING.txt for license details.
 */
declare(strict_types=1);

namespace Magento\Store\Test\Unit\App\Config\Source;

use Magento\Framework\App\DeploymentConfig;
use Magento\Framework\App\DeploymentConfig\Reader;
use Magento\Framework\DataObject;
use Magento\Store\App\Config\Source\InitialConfigSource;
use PHPUnit\Framework\MockObject\MockObject as Mock;
<<<<<<< HEAD
=======
use PHPUnit\Framework\TestCase;
>>>>>>> b2f063af

/**
 * @inheritdoc
 */
class InitialConfigSourceTest extends TestCase
{
    /**
     * @var Reader|Mock
     */
    private $readerMock;

    /**
     * @var DeploymentConfig|Mock
     */
    private $deploymentConfigMock;

    /**
     * @var DataObject|Mock
     */
    private $dataObjectMock;

    /**
     * @var InitialConfigSource
     */
    private $source;

    /**
     * @inheritdoc
     */
<<<<<<< HEAD
    protected function setUp(): void
=======
    public function setUp(): void
>>>>>>> b2f063af
    {
        $this->readerMock = $this->getMockBuilder(Reader::class)
            ->disableOriginalConstructor()
            ->getMock();
        $this->deploymentConfigMock = $this->getMockBuilder(DeploymentConfig::class)
            ->disableOriginalConstructor()
            ->getMock();
        $this->dataObjectMock = $this->getMockBuilder(DataObject::class)
            ->disableOriginalConstructor()
            ->getMock();

        $this->source = new InitialConfigSource(
            $this->readerMock,
            $this->deploymentConfigMock,
            'configType'
        );
    }

    /**
     * @param string $path
     * @param array $data
     * @param string|array $expected
     * @dataProvider getDataProvider
     */
    public function testGet($path, $data, $expected)
    {
        $this->readerMock->expects($this->once())
            ->method('load')
            ->willReturn($data);
        $this->deploymentConfigMock->expects($this->once())
            ->method('isAvailable')
            ->willReturn(false);

        $this->assertEquals($expected, $this->source->get($path));
    }

    /**
     * @return array
     */
    public function getDataProvider()
    {
        return [
            'simple path' => ['path', ['configType' => 'value'], 'value'],
            'big path' => ['path1/path2', ['configType' => 'value'], 'value'],
            'empty path' => ['', [], []],
            'null path' => [null, [], []],
            'leading path' => ['/path', [], []]
        ];
    }

    public function testGetNotInstalled()
    {
        $path = 'path';

        $this->readerMock->expects($this->never())
            ->method('load');
        $this->deploymentConfigMock->expects($this->once())
            ->method('isAvailable')
            ->willReturn(true);

        $this->assertEquals([], $this->source->get($path));
    }
}<|MERGE_RESOLUTION|>--- conflicted
+++ resolved
@@ -12,10 +12,7 @@
 use Magento\Framework\DataObject;
 use Magento\Store\App\Config\Source\InitialConfigSource;
 use PHPUnit\Framework\MockObject\MockObject as Mock;
-<<<<<<< HEAD
-=======
 use PHPUnit\Framework\TestCase;
->>>>>>> b2f063af
 
 /**
  * @inheritdoc
@@ -45,11 +42,7 @@
     /**
      * @inheritdoc
      */
-<<<<<<< HEAD
-    protected function setUp(): void
-=======
     public function setUp(): void
->>>>>>> b2f063af
     {
         $this->readerMock = $this->getMockBuilder(Reader::class)
             ->disableOriginalConstructor()
