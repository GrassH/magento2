<?php
/**
 * Copyright © Magento, Inc. All rights reserved.
 * See COPYING.txt for license details.
 */
declare(strict_types=1);

namespace Magento\Store\Test\Unit\App\Config\Source;

use Magento\Framework\App\DeploymentConfig;
use Magento\Framework\App\ResourceConnection;
use Magento\Framework\DB\Adapter\AdapterInterface;
use Magento\Framework\DB\Adapter\TableNotFoundException;
use Magento\Framework\DB\Select;
use Magento\Store\App\Config\Source\RuntimeConfigSource;
use PHPUnit\Framework\MockObject\MockObject;
use PHPUnit\Framework\TestCase;

/**
 * @SuppressWarnings(PHPMD.ExcessiveParameterList)
 * @SuppressWarnings(PHPMD.CouplingBetweenObjects)
 */
class RuntimeConfigSourceTest extends TestCase
{
    /**
     * @var DeploymentConfig|MockObject
     */
    private $deploymentConfig;

    /**
     * @var RuntimeConfigSource
     */
    private $configSource;

    /**
     * @var MockObject
     */
    private $connection;

    /**
     * @var MockObject
     */
    private $resourceConnection;

<<<<<<< HEAD
    protected function setUp(): void
=======
    public function setUp(): void
>>>>>>> b2f063af
    {
        $this->connection = $this->getMockForAbstractClass(AdapterInterface::class);
        $this->resourceConnection = $this->createMock(ResourceConnection::class);
        $this->deploymentConfig = $this->getMockBuilder(DeploymentConfig::class)
            ->disableOriginalConstructor()
            ->getMock();

        $this->configSource = new RuntimeConfigSource(
            $this->deploymentConfig,
            $this->resourceConnection
        );
    }

    public function testGet()
    {
        $this->deploymentConfig->expects($this->any())
            ->method('isDbAvailable')
            ->willReturn(true);
        $this->resourceConnection->expects($this->any())->method('getConnection')->willReturn($this->connection);

        $selectMock = $this->getMockBuilder(Select::class)->disableOriginalConstructor()->getMock();
        $selectMock->expects($this->any())->method('from')->willReturnSelf();
        $this->connection->expects($this->any())->method('select')->willReturn($selectMock);
        $this->connection->expects($this->any())->method('fetchAll')->willReturn([]);
        $this->assertEquals(
            [
                'websites' => [],
                'groups' => [],
                'stores' => [],
            ],
            $this->configSource->get()
        );
    }

    public function testGetWhenDbIsNotAvailable()
    {
        $this->deploymentConfig->expects($this->once())
            ->method('isDbAvailable')
            ->willReturn(false);
        $this->resourceConnection->expects($this->never())
            ->method('getConnection');

        $this->assertEquals([], $this->configSource->get());
    }

    public function testGetWhenDbIsEmpty()
    {
        $this->deploymentConfig->expects($this->once())
            ->method('isDbAvailable')
            ->willReturn(true);
        $this->connection->method('fetchAll')
            ->willThrowException($this->createMock(TableNotFoundException::class));
        $selectMock = $this->createMock(Select::class);
        $selectMock->method('from')
            ->willReturnSelf();
        $this->connection->method('select')
            ->willReturn($selectMock);
        $this->resourceConnection->expects($this->once())
            ->method('getConnection')
            ->willReturn($this->connection);

        $this->assertEquals([], $this->configSource->get());
    }
}<|MERGE_RESOLUTION|>--- conflicted
+++ resolved
@@ -42,13 +42,9 @@
      */
     private $resourceConnection;
 
-<<<<<<< HEAD
-    protected function setUp(): void
-=======
     public function setUp(): void
->>>>>>> b2f063af
     {
-        $this->connection = $this->getMockForAbstractClass(AdapterInterface::class);
+        $this->connection = $this->createMock(AdapterInterface::class);
         $this->resourceConnection = $this->createMock(ResourceConnection::class);
         $this->deploymentConfig = $this->getMockBuilder(DeploymentConfig::class)
             ->disableOriginalConstructor()
