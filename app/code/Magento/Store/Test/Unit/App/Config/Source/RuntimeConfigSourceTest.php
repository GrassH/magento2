<?php
/**
 * Copyright © Magento, Inc. All rights reserved.
 * See COPYING.txt for license details.
 */
namespace Magento\Store\Test\Unit\App\Config\Source;

use Magento\Framework\App\DeploymentConfig;
use Magento\Framework\App\ResourceConnection;
use Magento\Framework\DB\Adapter\AdapterInterface;
use Magento\Framework\DB\Select;
use Magento\Store\App\Config\Source\RuntimeConfigSource;

<<<<<<< HEAD
/**
 * @SuppressWarnings(PHPMD.ExcessiveParameterList)
 * @SuppressWarnings(PHPMD.CouplingBetweenObjects)
 */
class RuntimeConfigSourceTest extends \PHPUnit\Framework\TestCase
=======
class RuntimeConfigSourceTest extends \PHPUnit_Framework_TestCase
>>>>>>> a89d82f9
{
    /**
     * @var DeploymentConfig|\PHPUnit_Framework_MockObject_MockObject
     */
    private $deploymentConfig;

    /**
     * @var RuntimeConfigSource
     */
    private $configSource;

    /**
     * @var \PHPUnit_Framework_MockObject_MockObject
     */
    private $connection;

    /**
     * @var \PHPUnit_Framework_MockObject_MockObject
     */
    private $resourceConnection;

    public function setUp()
    {
        $this->connection = $this->getMock(AdapterInterface::class);
        $this->resourceConnection = $this->getMock(ResourceConnection::class, [], [], '', false);
        $this->deploymentConfig = $this->getMockBuilder(DeploymentConfig::class)
            ->disableOriginalConstructor()
            ->getMock();

        $this->configSource = new RuntimeConfigSource(
            $this->deploymentConfig,
            $this->resourceConnection
        );
    }

    public function testGet()
    {
        $this->deploymentConfig->expects($this->once())
            ->method('get')
            ->with('db')
            ->willReturn(true);
        $this->resourceConnection->expects($this->once())->method('getConnection')->willReturn($this->connection);

        $selectMock = $this->getMockBuilder(Select::class)->disableOriginalConstructor()->getMock();
        $selectMock->expects($this->any())->method('from')->willReturnSelf();
        $this->connection->expects($this->any())->method('select')->willReturn($selectMock);
        $this->connection->expects($this->any())->method('fetchAll')->willReturn([]);

        $this->assertEquals(
            [
                'websites' => [],
                'groups' => [],
                'stores' => [],
            ],
            $this->configSource->get()
        );
    }

    public function testGenWhenDbNotAvailable()
    {
        $this->deploymentConfig->expects($this->once())
            ->method('get')
            ->with('db')
            ->willReturn(false);
        $this->resourceConnection->expects($this->never())->method('getConnection');

        $this->assertEquals([], $this->configSource->get());
    }
}<|MERGE_RESOLUTION|>--- conflicted
+++ resolved
@@ -11,15 +11,11 @@
 use Magento\Framework\DB\Select;
 use Magento\Store\App\Config\Source\RuntimeConfigSource;
 
-<<<<<<< HEAD
 /**
  * @SuppressWarnings(PHPMD.ExcessiveParameterList)
  * @SuppressWarnings(PHPMD.CouplingBetweenObjects)
  */
 class RuntimeConfigSourceTest extends \PHPUnit\Framework\TestCase
-=======
-class RuntimeConfigSourceTest extends \PHPUnit_Framework_TestCase
->>>>>>> a89d82f9
 {
     /**
      * @var DeploymentConfig|\PHPUnit_Framework_MockObject_MockObject
@@ -43,8 +39,8 @@
 
     public function setUp()
     {
-        $this->connection = $this->getMock(AdapterInterface::class);
-        $this->resourceConnection = $this->getMock(ResourceConnection::class, [], [], '', false);
+        $this->connection = $this->createMock(AdapterInterface::class);
+        $this->resourceConnection = $this->createMock(ResourceConnection::class);
         $this->deploymentConfig = $this->getMockBuilder(DeploymentConfig::class)
             ->disableOriginalConstructor()
             ->getMock();
