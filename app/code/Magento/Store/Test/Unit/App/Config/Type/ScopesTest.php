--- conflicted
+++ resolved
@@ -21,11 +21,7 @@
     private $unit;
 
     /**
-<<<<<<< HEAD
-     * @var \PHPUnit\Framework\MockObject\MockObject
-=======
      * @var MockObject
->>>>>>> b2f063af
      */
     private $sourceMock;
 
