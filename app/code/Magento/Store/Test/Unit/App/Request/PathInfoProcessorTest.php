--- conflicted
+++ resolved
@@ -26,56 +26,32 @@
     private $model;
 
     /**
-<<<<<<< HEAD
-     * @var \PHPUnit\Framework\MockObject\MockObject
-=======
      * @var MockObject
->>>>>>> b2f063af
      */
     private $requestMock;
 
     /**
-<<<<<<< HEAD
-     * @var \PHPUnit\Framework\MockObject\MockObject
-=======
      * @var MockObject
->>>>>>> b2f063af
      */
     private $validatorConfigMock;
 
     /**
-<<<<<<< HEAD
-     * @var \PHPUnit\Framework\MockObject\MockObject
-=======
      * @var MockObject
->>>>>>> b2f063af
      */
     private $processorConfigMock;
 
     /**
-<<<<<<< HEAD
-     * @var \PHPUnit\Framework\MockObject\MockObject
-=======
      * @var MockObject
->>>>>>> b2f063af
      */
     private $pathInfoMock;
 
     /**
-<<<<<<< HEAD
-     * @var \PHPUnit\Framework\MockObject\MockObject
-=======
      * @var MockObject
->>>>>>> b2f063af
      */
     private $storeRepositoryMock;
 
     /**
-<<<<<<< HEAD
-     * @var \PHPUnit\Framework\MockObject\MockObject
-=======
      * @var MockObject
->>>>>>> b2f063af
      */
     private $storePathInfoValidator;
 
@@ -128,8 +104,8 @@
             'isDirectAccessFrontendName'
         )->with(
             'storeCode'
-        )->willReturn(
-            false
+        )->will(
+            $this->returnValue(false)
         );
         $this->assertEquals('/node_one/', $this->model->process($this->requestMock, $this->pathInfo));
     }
