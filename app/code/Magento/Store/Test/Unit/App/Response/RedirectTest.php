--- conflicted
+++ resolved
@@ -28,56 +28,32 @@
     protected $_model;
 
     /**
-<<<<<<< HEAD
-     * @var \PHPUnit\Framework\MockObject\MockObject
-=======
      * @var MockObject
->>>>>>> b2f063af
      */
     protected $_requestMock;
 
     /**
-<<<<<<< HEAD
-     * @var \PHPUnit\Framework\MockObject\MockObject
-=======
      * @var MockObject
->>>>>>> b2f063af
      */
     protected $_storeManagerMock;
 
     /**
-<<<<<<< HEAD
-     * @var \PHPUnit\Framework\MockObject\MockObject
-=======
      * @var MockObject
->>>>>>> b2f063af
      */
     protected $_urlCoderMock;
 
     /**
-<<<<<<< HEAD
-     * @var \PHPUnit\Framework\MockObject\MockObject
-=======
      * @var MockObject
->>>>>>> b2f063af
      */
     protected $_sessionMock;
 
     /**
-<<<<<<< HEAD
-     * @var \PHPUnit\Framework\MockObject\MockObject
-=======
      * @var MockObject
->>>>>>> b2f063af
      */
     protected $_sidResolverMock;
 
     /**
-<<<<<<< HEAD
-     * @var \PHPUnit\Framework\MockObject\MockObject
-=======
      * @var MockObject
->>>>>>> b2f063af
      */
     protected $_urlBuilderMock;
 
@@ -108,17 +84,11 @@
      */
     public function testSuccessUrl($baseUrl, $successUrl)
     {
-<<<<<<< HEAD
-        $testStoreMock = $this->createMock(\Magento\Store\Model\Store::class);
-        $testStoreMock->expects($this->any())->method('getBaseUrl')->willReturn($baseUrl);
-        $this->_requestMock->expects($this->any())->method('getParam')->willReturn(null);
-=======
         $testStoreMock = $this->createMock(Store::class);
         $testStoreMock->expects($this->any())->method('getBaseUrl')->will($this->returnValue($baseUrl));
         $this->_requestMock->expects($this->any())->method('getParam')->will($this->returnValue(null));
->>>>>>> b2f063af
         $this->_storeManagerMock->expects($this->any())->method('getStore')
-            ->willReturn($testStoreMock);
+            ->will($this->returnValue($testStoreMock));
         $this->assertEquals($baseUrl, $this->_model->success($successUrl));
     }
 
