--- conflicted
+++ resolved
@@ -84,21 +84,6 @@
      */
     public function setUp()
     {
-<<<<<<< HEAD
-        $this->sessionMock = $this->getMock('Magento\Framework\Session\Generic',
-            ['getCurrencyCode'], [], '', false);
-        $this->httpContextMock = $this->getMock('Magento\Framework\App\Http\Context',
-            [], [], '', false);
-        $this->httpRequestMock = $this->getMock('Magento\Framework\App\Request\Http',
-            ['getParam'], [], '', false);
-        $this->storeManager = $this->getMock('Magento\Store\Model\StoreManagerInterface');
-        $this->storeCookieManager = $this->getMock('Magento\Store\Api\StoreCookieManagerInterface');
-        $this->storeMock = $this->getMock('Magento\Store\Model\Store', [], [], '', false);
-        $this->currencyMock = $this->getMock('Magento\Directory\Model\Currency',
-            ['getCode', '__wakeup'], [], '', false);
-        $this->websiteMock = $this->getMock('Magento\Store\Model\Website',
-            ['getDefaultStore', '__wakeup'], [], '', false);
-=======
         $this->sessionMock = $this->getMock(
             'Magento\Framework\Session\Generic',
             ['getCurrencyCode'],
@@ -143,7 +128,6 @@
             '',
             false
         );
->>>>>>> 9a960ca6
         $this->closureMock = function () {
             return 'ExpectedValue';
         };
@@ -156,15 +140,6 @@
         );
         $this->requestMock = $this->getMock('Magento\Framework\App\RequestInterface');
 
-<<<<<<< HEAD
-        $this->plugin = (new ObjectManager($this))->getObject('Magento\Store\App\Action\Plugin\Context', [
-            'session' => $this->sessionMock,
-            'httpContext' => $this->httpContextMock,
-            'httpRequest' => $this->httpRequestMock,
-            'storeManager' => $this->storeManager,
-            'storeCookieManager' => $this->storeCookieManager,
-        ]);
-=======
         $this->plugin = (new ObjectManager($this))->getObject(
             'Magento\Store\App\Action\Plugin\Context',
             [
@@ -175,7 +150,6 @@
                 'storeCookieManager' => $this->storeCookieManager,
             ]
         );
->>>>>>> 9a960ca6
     }
 
     /**
@@ -183,11 +157,7 @@
      */
     public function testAroundDispatch()
     {
-<<<<<<< HEAD
-        $this->storeManager->expects($this->exactly(2))
-=======
         $this->storeManager->expects($this->once())
->>>>>>> 9a960ca6
             ->method('getWebsite')
             ->will($this->returnValue($this->websiteMock));
         $this->storeManager->method('getDefaultStoreView')
@@ -198,29 +168,18 @@
         $this->storeMock->expects($this->once())
             ->method('getDefaultCurrency')
             ->will($this->returnValue($this->currencyMock));
-<<<<<<< HEAD
-=======
         $this->storeMock->expects($this->once())
             ->method('getCode')
             ->willReturn('default');
->>>>>>> 9a960ca6
         $this->currencyMock->expects($this->once())
             ->method('getCode')
             ->will($this->returnValue('UAH'));
         $this->sessionMock->expects($this->once())
             ->method('getCurrencyCode')
             ->will($this->returnValue('UAH'));
-<<<<<<< HEAD
-
         $this->storeCookieManager->expects($this->once())
             ->method('getStoreCodeFromCookie')
             ->will($this->returnValue('storeCookie'));
-
-=======
-        $this->storeCookieManager->expects($this->once())
-            ->method('getStoreCodeFromCookie')
-            ->will($this->returnValue('storeCookie'));
->>>>>>> 9a960ca6
         $this->httpRequestMock->expects($this->once())
             ->method('getParam')
             ->with($this->equalTo('___store'))
