<?php
/**
 * Copyright © 2015 Magento. All rights reserved.
 * See COPYING.txt for license details.
 */

// @codingStandardsIgnoreFile

namespace Magento\Store\Test\Unit\App\Action\Plugin;

use Magento\Framework\App\Http\Context;
use Magento\Framework\TestFramework\Unit\Helper\ObjectManager;
use Magento\Store\Model\StoreManagerInterface;

/**
 * Class ContextPluginTest
 *
 * @SuppressWarnings(PHPMD.CouplingBetweenObjects)
 */
class ContextTest extends \PHPUnit_Framework_TestCase
{
    /**
     * @var \Magento\Store\App\Action\Plugin\Context
     */
    protected $plugin;

    /**
     * @var \Magento\Framework\Session\SessionManagerInterface|\PHPUnit_Framework_MockObject_MockObject
     */
    protected $sessionMock;

    /**
     * @var \Magento\Framework\App\Http\Context|\PHPUnit_Framework_MockObject_MockObject
     */
    protected $httpContextMock;

    /**
     * @var \Magento\Framework\App\Request\Http|\PHPUnit_Framework_MockObject_MockObject
     */
    protected $httpRequestMock;

    /**
     * @var \Magento\Store\Model\StoreManager|\PHPUnit_Framework_MockObject_MockObject
     */
    protected $storeManager;

    /**
     * @var \Magento\Store\Api\StoreCookieManagerInterface|\PHPUnit_Framework_MockObject_MockObject
     */
    protected $storeCookieManager;

    /**
     * @var \Magento\Store\Model\Store|\PHPUnit_Framework_MockObject_MockObject
     */
    protected $storeMock;

    /**
     * @var \Magento\Directory\Model\Currency|\PHPUnit_Framework_MockObject_MockObject
     */
    protected $currencyMock;

    /**
     * @var \Magento\Store\Model\Website|\PHPUnit_Framework_MockObject_MockObject
     */
    protected $websiteMock;

    /**
     * @var \Closure
     */
    protected $closureMock;

    /**
     * @var \PHPUnit_Framework_MockObject_MockObject
     */
    protected $subjectMock;

    /**
     * @var \PHPUnit_Framework_MockObject_MockObject
     */
    protected $requestMock;

    /**
     * Set up
     */
    public function setUp()
    {
        $this->sessionMock = $this->getMock('Magento\Framework\Session\Generic',
            ['getCurrencyCode'], [], '', false);
        $this->httpContextMock = $this->getMock('Magento\Framework\App\Http\Context',
            [], [], '', false);
        $this->httpRequestMock = $this->getMock('Magento\Framework\App\Request\Http',
            ['getParam'], [], '', false);
<<<<<<< HEAD
        $this->storeManagerMock = $this->getMock('Magento\Store\Model\StoreManager',
            ['getWebsite', 'getDefaultStoreView', '__wakeup'], [], '', false);
        $this->storeMock = $this->getMock('Magento\Store\Model\Store', ['getDefaultCurrency', 'getStoreCodeFromCookie', 'getCode'], [], '', false);
=======
        $this->storeManager = $this->getMock('Magento\Store\Model\StoreManagerInterface');
        $this->storeCookieManager = $this->getMock('Magento\Store\Api\StoreCookieManagerInterface');
        $this->storeMock = $this->getMock('Magento\Store\Model\Store', [], [], '', false);
>>>>>>> 15a9e52a
        $this->currencyMock = $this->getMock('Magento\Directory\Model\Currency',
            ['getCode', '__wakeup'], [], '', false);
        $this->websiteMock = $this->getMock('Magento\Store\Model\Website',
            ['getDefaultStore', '__wakeup'], [], '', false);
        $this->closureMock = function () {
            return 'ExpectedValue';
        };
        $this->subjectMock = $this->getMock('Magento\Framework\App\Action\Action', [], [], '', false);
        $this->requestMock = $this->getMock('Magento\Framework\App\RequestInterface');

        $this->plugin = (new ObjectManager($this))->getObject('Magento\Store\App\Action\Plugin\Context', [
            'session' => $this->sessionMock,
            'httpContext' => $this->httpContextMock,
            'httpRequest' => $this->httpRequestMock,
            'storeManager' => $this->storeManager,
            'storeCookieManager' => $this->storeCookieManager,
        ]);
    }

    /**
     * Test aroundDispatch
     */
    public function testAroundDispatch()
    {
<<<<<<< HEAD
        $this->storeManagerMock->expects($this->once())
=======
        $this->storeManager->expects($this->exactly(2))
>>>>>>> 15a9e52a
            ->method('getWebsite')
            ->will($this->returnValue($this->websiteMock));
        $this->storeManagerMock->method('getDefaultStoreView')
            ->willReturn($this->storeMock);
        $this->websiteMock->expects($this->once())
            ->method('getDefaultStore')
            ->will($this->returnValue($this->storeMock));
        $this->storeMock->expects($this->once())
            ->method('getDefaultCurrency')
            ->will($this->returnValue($this->currencyMock));
<<<<<<< HEAD
        $this->storeMock->expects($this->once())
            ->method('getStoreCodeFromCookie')
            ->will($this->returnValue('storeCookie'));
        $this->storeMock->expects($this->once())
            ->method('getCode')
            ->willReturn('default');
=======
>>>>>>> 15a9e52a
        $this->currencyMock->expects($this->once())
            ->method('getCode')
            ->will($this->returnValue('UAH'));
        $this->sessionMock->expects($this->once())
            ->method('getCurrencyCode')
            ->will($this->returnValue('UAH'));

        $this->storeCookieManager->expects($this->once())
            ->method('getStoreCodeFromCookie')
            ->will($this->returnValue('storeCookie'));

        $this->httpRequestMock->expects($this->once())
            ->method('getParam')
            ->with($this->equalTo('___store'))
            ->will($this->returnValue('default'));

        $this->httpContextMock->expects($this->atLeastOnce())
            ->method('setValue')
            ->will($this->returnValueMap([
                [Context::CONTEXT_CURRENCY, 'UAH', 'UAH', $this->httpContextMock],
                [StoreManagerInterface::CONTEXT_STORE, 'default', 'default', $this->httpContextMock],
            ]));
        $this->assertEquals(
            'ExpectedValue',
            $this->plugin->aroundDispatch($this->subjectMock, $this->closureMock, $this->requestMock)
        );
    }
}<|MERGE_RESOLUTION|>--- conflicted
+++ resolved
@@ -84,38 +84,71 @@
      */
     public function setUp()
     {
-        $this->sessionMock = $this->getMock('Magento\Framework\Session\Generic',
-            ['getCurrencyCode'], [], '', false);
-        $this->httpContextMock = $this->getMock('Magento\Framework\App\Http\Context',
-            [], [], '', false);
-        $this->httpRequestMock = $this->getMock('Magento\Framework\App\Request\Http',
-            ['getParam'], [], '', false);
-<<<<<<< HEAD
-        $this->storeManagerMock = $this->getMock('Magento\Store\Model\StoreManager',
-            ['getWebsite', 'getDefaultStoreView', '__wakeup'], [], '', false);
-        $this->storeMock = $this->getMock('Magento\Store\Model\Store', ['getDefaultCurrency', 'getStoreCodeFromCookie', 'getCode'], [], '', false);
-=======
+        $this->sessionMock = $this->getMock(
+            'Magento\Framework\Session\Generic',
+            ['getCurrencyCode'],
+            [],
+            '',
+            false
+        );
+        $this->httpContextMock = $this->getMock(
+            'Magento\Framework\App\Http\Context',
+            [],
+            [],
+            '',
+            false
+        );
+        $this->httpRequestMock = $this->getMock(
+            'Magento\Framework\App\Request\Http',
+            ['getParam'],
+            [],
+            '',
+            false
+        );
         $this->storeManager = $this->getMock('Magento\Store\Model\StoreManagerInterface');
         $this->storeCookieManager = $this->getMock('Magento\Store\Api\StoreCookieManagerInterface');
-        $this->storeMock = $this->getMock('Magento\Store\Model\Store', [], [], '', false);
->>>>>>> 15a9e52a
-        $this->currencyMock = $this->getMock('Magento\Directory\Model\Currency',
-            ['getCode', '__wakeup'], [], '', false);
-        $this->websiteMock = $this->getMock('Magento\Store\Model\Website',
-            ['getDefaultStore', '__wakeup'], [], '', false);
+        $this->storeMock = $this->getMock(
+            'Magento\Store\Model\Store',
+            [],
+            [],
+            '',
+            false
+        );
+        $this->currencyMock = $this->getMock(
+            'Magento\Directory\Model\Currency',
+            ['getCode', '__wakeup'],
+            [],
+            '',
+            false
+        );
+        $this->websiteMock = $this->getMock(
+            'Magento\Store\Model\Website',
+            ['getDefaultStore', '__wakeup'],
+            [],
+            '',
+            false
+        );
         $this->closureMock = function () {
             return 'ExpectedValue';
         };
-        $this->subjectMock = $this->getMock('Magento\Framework\App\Action\Action', [], [], '', false);
+        $this->subjectMock = $this->getMock('Magento\Framework\App\Action\Action',
+            [],
+            [],
+            '',
+            false
+        );
         $this->requestMock = $this->getMock('Magento\Framework\App\RequestInterface');
 
-        $this->plugin = (new ObjectManager($this))->getObject('Magento\Store\App\Action\Plugin\Context', [
-            'session' => $this->sessionMock,
-            'httpContext' => $this->httpContextMock,
-            'httpRequest' => $this->httpRequestMock,
-            'storeManager' => $this->storeManager,
-            'storeCookieManager' => $this->storeCookieManager,
-        ]);
+        $this->plugin = (new ObjectManager($this))->getObject(
+            'Magento\Store\App\Action\Plugin\Context',
+            [
+                'session' => $this->sessionMock,
+                'httpContext' => $this->httpContextMock,
+                'httpRequest' => $this->httpRequestMock,
+                'storeManager' => $this->storeManager,
+                'storeCookieManager' => $this->storeCookieManager,
+            ]
+        );
     }
 
     /**
@@ -123,14 +156,10 @@
      */
     public function testAroundDispatch()
     {
-<<<<<<< HEAD
-        $this->storeManagerMock->expects($this->once())
-=======
-        $this->storeManager->expects($this->exactly(2))
->>>>>>> 15a9e52a
+        $this->storeManager->expects($this->once())
             ->method('getWebsite')
             ->will($this->returnValue($this->websiteMock));
-        $this->storeManagerMock->method('getDefaultStoreView')
+        $this->storeManager->method('getDefaultStoreView')
             ->willReturn($this->storeMock);
         $this->websiteMock->expects($this->once())
             ->method('getDefaultStore')
@@ -138,37 +167,32 @@
         $this->storeMock->expects($this->once())
             ->method('getDefaultCurrency')
             ->will($this->returnValue($this->currencyMock));
-<<<<<<< HEAD
-        $this->storeMock->expects($this->once())
-            ->method('getStoreCodeFromCookie')
-            ->will($this->returnValue('storeCookie'));
         $this->storeMock->expects($this->once())
             ->method('getCode')
             ->willReturn('default');
-=======
->>>>>>> 15a9e52a
         $this->currencyMock->expects($this->once())
             ->method('getCode')
             ->will($this->returnValue('UAH'));
         $this->sessionMock->expects($this->once())
             ->method('getCurrencyCode')
             ->will($this->returnValue('UAH'));
-
         $this->storeCookieManager->expects($this->once())
             ->method('getStoreCodeFromCookie')
             ->will($this->returnValue('storeCookie'));
-
         $this->httpRequestMock->expects($this->once())
             ->method('getParam')
             ->with($this->equalTo('___store'))
             ->will($this->returnValue('default'));
-
         $this->httpContextMock->expects($this->atLeastOnce())
             ->method('setValue')
-            ->will($this->returnValueMap([
-                [Context::CONTEXT_CURRENCY, 'UAH', 'UAH', $this->httpContextMock],
-                [StoreManagerInterface::CONTEXT_STORE, 'default', 'default', $this->httpContextMock],
-            ]));
+            ->will(
+                $this->returnValueMap(
+                    [
+                        [Context::CONTEXT_CURRENCY, 'UAH', 'UAH', $this->httpContextMock],
+                        [StoreManagerInterface::CONTEXT_STORE, 'default', 'default', $this->httpContextMock],
+                    ]
+                )
+            );
         $this->assertEquals(
             'ExpectedValue',
             $this->plugin->aroundDispatch($this->subjectMock, $this->closureMock, $this->requestMock)
