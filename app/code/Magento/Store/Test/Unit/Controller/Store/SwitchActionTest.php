--- conflicted
+++ resolved
@@ -35,73 +35,41 @@
     private $model;
 
     /**
-<<<<<<< HEAD
-     * @var StoreCookieManagerInterface|\PHPUnit\Framework\MockObject\MockObject
-=======
      * @var StoreCookieManagerInterface|MockObject
->>>>>>> b2f063af
      */
     private $storeCookieManagerMock;
 
     /**
-<<<<<<< HEAD
-     * @var HttpContext|\PHPUnit\Framework\MockObject\MockObject
-=======
      * @var HttpContext|MockObject
->>>>>>> b2f063af
      */
     private $httpContextMock;
 
     /**
-<<<<<<< HEAD
-     * @var StoreRepositoryInterface|\PHPUnit\Framework\MockObject\MockObject
-=======
      * @var StoreRepositoryInterface|MockObject
->>>>>>> b2f063af
      */
     private $storeRepositoryMock;
 
     /**
-<<<<<<< HEAD
-     * @var StoreManagerInterface|\PHPUnit\Framework\MockObject\MockObject
-=======
      * @var StoreManagerInterface|MockObject
->>>>>>> b2f063af
      */
     private $storeManagerMock;
 
     /**
-<<<<<<< HEAD
-     * @var \Magento\Framework\App\RequestInterface|\PHPUnit\Framework\MockObject\MockObject
-=======
      * @var RequestInterface|MockObject
->>>>>>> b2f063af
      */
     private $requestMock;
 
     /**
-<<<<<<< HEAD
-     * @var \Magento\Framework\App\ResponseInterface|\PHPUnit\Framework\MockObject\MockObject
-=======
      * @var ResponseInterface|MockObject
->>>>>>> b2f063af
      */
     private $responseMock;
 
     /**
-<<<<<<< HEAD
-     * @var \Magento\Framework\App\Response\RedirectInterface|\PHPUnit\Framework\MockObject\MockObject
-     */
-    private $redirectMock;
-
-    /** @var StoreSwitcherInterface|\PHPUnit\Framework\MockObject\MockObject */
-=======
      * @var RedirectInterface|MockObject
      */
     private $redirectMock;
 
     /** @var StoreSwitcherInterface|MockObject */
->>>>>>> b2f063af
     private $storeSwitcher;
 
     /**
