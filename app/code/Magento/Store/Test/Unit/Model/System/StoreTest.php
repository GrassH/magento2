<?php
/**
 * Copyright © Magento, Inc. All rights reserved.
 * See COPYING.txt for license details.
 */
declare(strict_types=1);

namespace Magento\Store\Test\Unit\Model\System;

use Magento\Framework\TestFramework\Unit\Helper\ObjectManager;
use Magento\Store\Model\Group;
use Magento\Store\Model\Store;
use Magento\Store\Model\StoreManagerInterface;
use Magento\Store\Model\Website;
use PHPUnit\Framework\MockObject\MockObject;
use PHPUnit\Framework\TestCase;

class StoreTest extends TestCase
{
    /**
     * @var \Magento\Store\Model\System\Store
     */
    protected $model;

    /**
<<<<<<< HEAD
     * @var \Magento\Store\Model\StoreManagerInterface|\PHPUnit\Framework\MockObject\MockObject
=======
     * @var StoreManagerInterface|MockObject
>>>>>>> b2f063af
     */
    protected $storeManagerMock;

    /**
<<<<<<< HEAD
     * @var \Magento\Store\Model\Website|\PHPUnit\Framework\MockObject\MockObject
=======
     * @var Website|MockObject
>>>>>>> b2f063af
     */
    protected $websiteMock;

    /**
<<<<<<< HEAD
     * @var \Magento\Store\Model\Group|\PHPUnit\Framework\MockObject\MockObject
=======
     * @var Group|MockObject
>>>>>>> b2f063af
     */
    protected $groupMock;

    /**
<<<<<<< HEAD
     * @var \Magento\Store\Model\Store|\PHPUnit\Framework\MockObject\MockObject
=======
     * @var \Magento\Store\Model\Store|MockObject
>>>>>>> b2f063af
     */
    protected $storeMock;

    /**
     * @var int
     */
    protected $groupId = 2;

    protected function setUp(): void
    {
        $objectManager = new ObjectManager($this);
        $this->websiteMock = $this->getMockBuilder(Website::class)
            ->disableOriginalConstructor()
            ->setMethods([])
            ->getMock();
        $this->groupMock = $this->getMockBuilder(Group::class)
            ->disableOriginalConstructor()
            ->setMethods([])
            ->getMock();

        $this->storeMock = $this->getMockBuilder(Store::class)
            ->disableOriginalConstructor()
            ->setMethods([])
            ->getMock();

        $this->storeManagerMock = $this->getMockForAbstractClass(
            StoreManagerInterface::class,
            [],
            '',
            false,
            false,
            true,
            []
        );
        $this->groupMock->expects($this->any())->method('getStores')->willReturn([$this->storeMock]);
        $this->groupMock->expects($this->atLeastOnce())->method('getId')->willReturn($this->groupId);
        $this->websiteMock->expects($this->atLeastOnce())->method('getGroups')->willReturn([$this->groupMock]);
        $this->storeManagerMock->expects($this->atLeastOnce())->method('getWebsites')->willReturn([$this->websiteMock]);
        $this->storeManagerMock->expects($this->atLeastOnce())->method('getStores')->willReturn([$this->storeMock]);
        $this->model = $objectManager->getObject(
            \Magento\Store\Model\System\Store::class,
            ['storeManager' => $this->storeManagerMock]
        );
    }

    /**
     * @dataProvider getStoresStructureDataProvider
     * @SuppressWarnings(PHPMD.ExcessiveParameterList)
     */
    public function testGetStoresStructure(
        $isAll,
        $storeId,
        $groupId,
        $websiteId,
        $storeName,
        $groupName,
        $websiteName,
        $storeIds,
        $groupIds,
        $websiteIds,
        $expectedResult
    ) {
        $this->websiteMock->expects($this->any())->method('getId')->willReturn($websiteId);
        $this->websiteMock->expects($this->any())->method('getName')->willReturn($websiteName);
        $this->groupMock->expects($this->any())->method('getId')->willReturn($groupId);
        $this->groupMock->expects($this->any())->method('getName')->willReturn($groupName);
        $this->storeMock->expects($this->any())->method('getId')->willReturn($storeId);
        $this->storeMock->expects($this->any())->method('getName')->willReturn($storeName);
        $this->assertEquals(
            $this->model->getStoresStructure($isAll, $storeIds, $groupIds, $websiteIds),
            $expectedResult
        );
    }

    /**
     * @return array
     */
    public function getStoresStructureDataProvider()
    {
        $websiteName = 'website';
        $groupName = 'group';
        $storeName = 'store';
        $storeId = 1;
        $groupId = $this->groupId;
        $websiteId = 3;

        return [
            'empty' => [
                'isAll' => false,
                'storeId' => $storeId,
                'groupId' => $groupId,
                'websiteId' => $websiteId,
                'storeName' => $storeName,
                'groupName' => $groupName,
                'websiteName' => $websiteName,
                'storeIds' => [0],
                'groupIds' => [0],
                'websiteIds' => [0],
                'expectedResult' => []
            ],
            'allAndWebsiteAndGroupAndStore' => [
                'isAll' => true,
                'storeId' => $storeId,
                'groupId' => $groupId,
                'websiteId' => $websiteId,
                'storeName' => $storeName,
                'groupName' => $groupName,
                'websiteName' => $websiteName,
                'storeIds' => [$storeId],
                'groupIds' => [$groupId],
                'websiteIds' => [$websiteId],
                'expectedResult' => [
                    ['value' => 0, 'label' => __('All Store Views')],
                    $websiteId => [
                        'value' => $websiteId,
                        'label' => $websiteName,
                        'children' => [
                            $groupId => [
                                'value' => $groupId,
                                'label' => $groupName,
                                'children' => [
                                    $storeId => ['value' => $storeId, 'label' => $storeName]
                                ]
                            ]
                        ]
                    ]
                ]
            ],
            'allAndWebsiteWithoutStores' => [
                'isAll' => true,
                'storeId' => $storeId,
                'groupId' => $groupId,
                'websiteId' => $websiteId,
                'storeName' => $storeName,
                'groupName' => $groupName,
                'websiteName' => $websiteName,
                'storeIds' => [0],
                'groupIds' => [$groupId],
                'websiteIds' => [$websiteId],
                'expectedResult' => [
                    ['value' => 0, 'label' => __('All Store Views')]
                ]
            ],

        ];
    }

    /**
     * @dataProvider getStoreValuesForFormDataProvider
     * @SuppressWarnings(PHPMD.ExcessiveParameterList)
     */
    public function testGetStoreValuesForForm(
        $empty,
        $all,
        $storeId,
        $groupId,
        $websiteId,
        $storeName,
        $groupName,
        $websiteName,
        $storeGroupId,
        $groupWebsiteId,
        $expectedResult
    ) {
        $this->websiteMock->expects($this->any())->method('getId')->willReturn($websiteId);
        $this->websiteMock->expects($this->any())->method('getName')->willReturn($websiteName);
        $this->groupMock->expects($this->any())->method('getId')->willReturn($groupId);
        $this->groupMock->expects($this->any())->method('getName')->willReturn($groupName);
        $this->groupMock->expects($this->any())->method('getWebsiteId')->willReturn($groupWebsiteId);
        $this->storeMock->expects($this->any())->method('getId')->willReturn($storeId);
        $this->storeMock->expects($this->any())->method('getName')->willReturn($storeName);
        $this->storeMock->expects($this->any())->method('getGroupId')->willReturn($storeGroupId);

        $this->model->setIsAdminScopeAllowed(true);
        $this->assertEquals(
            $this->model->getStoreValuesForForm($empty, $all),
            $expectedResult
        );
    }

    /**
     * @return array
     */
    public function getStoreValuesForFormDataProvider()
    {
        $websiteName = 'website';
        $groupName = 'group';
        $storeName = 'store';
        $storeId = 1;
        $groupId = $this->groupId;
        $websiteId = 3;
        $nonEscapableNbspChar = html_entity_decode('&#160;', ENT_NOQUOTES, 'UTF-8');

        return [
            'showNothing1' => [
                'empty' => false,
                'all' => false,
                'storeId' => $storeId,
                'groupId' => $groupId,
                'websiteId' => $websiteId,
                'storeName' => $storeName,
                'groupName' => $groupName,
                'websiteName' => $websiteName,
                'storeGroupId' => $groupId+1,
                'groupWebsiteId' => $websiteId,
                'expectedResult' => []
            ],
            'showNothing2' => [
                'empty' => false,
                'all' => false,
                'storeId' => $storeId,
                'groupId' => $groupId,
                'websiteId' => $websiteId,
                'storeName' => $storeName,
                'groupName' => $groupName,
                'websiteName' => $websiteName,
                'storeGroupId' => $groupId,
                'groupWebsiteId' => $websiteId+1,
                'expectedResult' => []
            ],
            'showEmptyAndAllAndWebsiteAndGroup' => [
                'empty' => true,
                'all' => true,
                'storeId' => $storeId,
                'groupId' => $groupId,
                'websiteId' => $websiteId,
                'storeName' => $storeName,
                'groupName' => $groupName,
                'websiteName' => $websiteName,
                'storeGroupId' => $groupId,
                'groupWebsiteId' => $websiteId,
                'expectedResult' => [
                    ['label' => '', 'value' => '','__disableTmpl' => true],
                    ['label' => __('All Store Views'), 'value' => 0,'__disableTmpl' => true],
                    ['label' => $websiteName, 'value' => [],'__disableTmpl' => true],
                    [
                        'label' => str_repeat($nonEscapableNbspChar, 4) . $groupName,
                        'value' => [
                            ['label' => str_repeat($nonEscapableNbspChar, 4) . $storeName, 'value' => $storeId]
                        ],
                        '__disableTmpl' => true
                    ],
                ]
            ],
        ];
    }
}<|MERGE_RESOLUTION|>--- conflicted
+++ resolved
@@ -23,38 +23,22 @@
     protected $model;
 
     /**
-<<<<<<< HEAD
-     * @var \Magento\Store\Model\StoreManagerInterface|\PHPUnit\Framework\MockObject\MockObject
-=======
      * @var StoreManagerInterface|MockObject
->>>>>>> b2f063af
      */
     protected $storeManagerMock;
 
     /**
-<<<<<<< HEAD
-     * @var \Magento\Store\Model\Website|\PHPUnit\Framework\MockObject\MockObject
-=======
      * @var Website|MockObject
->>>>>>> b2f063af
      */
     protected $websiteMock;
 
     /**
-<<<<<<< HEAD
-     * @var \Magento\Store\Model\Group|\PHPUnit\Framework\MockObject\MockObject
-=======
      * @var Group|MockObject
->>>>>>> b2f063af
      */
     protected $groupMock;
 
     /**
-<<<<<<< HEAD
-     * @var \Magento\Store\Model\Store|\PHPUnit\Framework\MockObject\MockObject
-=======
      * @var \Magento\Store\Model\Store|MockObject
->>>>>>> b2f063af
      */
     protected $storeMock;
 
