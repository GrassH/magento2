<?php
/**
 * Copyright © Magento, Inc. All rights reserved.
 * See COPYING.txt for license details.
 */
declare(strict_types=1);

namespace Magento\Store\Test\Unit\Model;

use Magento\Directory\Model\Currency;
use Magento\Directory\Model\CurrencyFactory;
use Magento\Framework\App\Config\ReinitableConfigInterface;
use Magento\Framework\App\Config\ScopeConfigInterface;
use Magento\Framework\App\Filesystem\DirectoryList;
use Magento\Framework\App\Request\Http;
use Magento\Framework\App\RequestInterface;
use Magento\Framework\App\State;
use Magento\Framework\Filesystem;
use Magento\Framework\Session\SessionManagerInterface;
use Magento\Framework\Session\SidResolverInterface;
use Magento\Framework\TestFramework\Unit\Helper\ObjectManager;
use Magento\Framework\Url\ModifierInterface;
use Magento\Framework\UrlInterface;
use Magento\Store\Api\Data\GroupInterface;
use Magento\Store\Api\Data\WebsiteInterface;
use Magento\Store\Api\GroupRepositoryInterface;
use Magento\Store\Api\WebsiteRepositoryInterface;
use Magento\Store\Model\ScopeInterface;
use Magento\Store\Model\Store;
use Magento\Store\Model\StoreManagerInterface;
use Magento\Store\Model\Website;
use PHPUnit\Framework\MockObject\MockObject;
use PHPUnit\Framework\TestCase;

/**
 * @SuppressWarnings(PHPMD.UnusedFormalParameter)
 * @SuppressWarnings(PHPMD.UnusedLocalVariable)
 * @SuppressWarnings(PHPMD.CouplingBetweenObjects)
 */
class StoreTest extends TestCase
{
    /**
     * @var Store
     */
    protected $store;

    /**
     * @var ObjectManager
     */
    protected $objectManagerHelper;

    /**
<<<<<<< HEAD
     * @var \PHPUnit\Framework\MockObject\MockObject | \Magento\Framework\App\RequestInterface
=======
     * @var MockObject|RequestInterface
>>>>>>> b2f063af
     */
    protected $requestMock;

    /**
<<<<<<< HEAD
     * @var \Magento\Framework\Filesystem|\PHPUnit\Framework\MockObject\MockObject
=======
     * @var Filesystem|MockObject
>>>>>>> b2f063af
     */
    protected $filesystemMock;

    /**
<<<<<<< HEAD
     * @var ReinitableConfigInterface|\PHPUnit\Framework\MockObject\MockObject
=======
     * @var ReinitableConfigInterface|MockObject
>>>>>>> b2f063af
     */
    private $configMock;

    /**
<<<<<<< HEAD
     * @var SessionManagerInterface|\PHPUnit\Framework\MockObject\MockObject
=======
     * @var SessionManagerInterface|MockObject
>>>>>>> b2f063af
     */
    private $sessionMock;

    /**
<<<<<<< HEAD
     * @var \Magento\Framework\Url\ModifierInterface|\PHPUnit\Framework\MockObject\MockObject
=======
     * @var ModifierInterface|MockObject
>>>>>>> b2f063af
     */
    private $urlModifierMock;

    /**
     * @return void
     */
    protected function setUp(): void
    {
        $this->objectManagerHelper = new ObjectManager($this);
        $this->requestMock = $this->createPartialMock(Http::class, [
            'getRequestString',
            'getModuleName',
            'setModuleName',
            'getActionName',
            'setActionName',
            'getParam',
            'getQueryValue',
            'getDistroBaseUrl',
            'isSecure',
            'getServer',
        ]);

        $this->filesystemMock = $this->getMockBuilder(Filesystem::class)
            ->disableOriginalConstructor()
            ->getMock();
        $this->configMock = $this->getMockBuilder(ReinitableConfigInterface::class)
            ->getMock();
        $this->sessionMock = $this->getMockBuilder(SessionManagerInterface::class)
            ->setMethods(['getCurrencyCode'])
            ->getMockForAbstractClass();
        $this->store = $this->objectManagerHelper->getObject(
            Store::class,
            [
                'filesystem' => $this->filesystemMock,
                'config' => $this->configMock,
                'session' => $this->sessionMock,
            ]
        );

        $this->urlModifierMock = $this->createMock(ModifierInterface::class);
        $this->urlModifierMock->expects($this->any())
            ->method('execute')
            ->willReturnArgument(0);
    }

    /**
     * @dataProvider loadDataProvider
     *
     * @param string|int $key
     * @param string $field
     */
    public function testLoad($key, $field)
    {
        /** @var \Magento\Store\Model\ResourceModel\Store $resource */
        $resource = $this->createPartialMock(
            \Magento\Store\Model\ResourceModel\Store::class,
            ['load', 'getIdFieldName', '__wakeup']
        );
        $resource->expects($this->atLeastOnce())->method('load')
<<<<<<< HEAD
            ->with($this->isInstanceOf(\Magento\Store\Model\Store::class), $this->equalTo($key), $this->equalTo($field))
            ->willReturnSelf();
        $resource->expects($this->atLeastOnce())->method('getIdFieldName')->willReturn('store_id');
        /** @var \Magento\Store\Model\Store $model */
        $model = $this->objectManagerHelper->getObject(\Magento\Store\Model\Store::class, ['resource' => $resource]);
=======
            ->with($this->isInstanceOf(Store::class), $this->equalTo($key), $this->equalTo($field))
            ->will($this->returnSelf());
        $resource->expects($this->atLeastOnce())->method('getIdFieldName')->will($this->returnValue('store_id'));
        /** @var Store $model */
        $model = $this->objectManagerHelper->getObject(Store::class, ['resource' => $resource]);
>>>>>>> b2f063af
        $model->load($key);
    }

    /**
     * @return array
     */
    public function loadDataProvider()
    {
        return [
            [1, null],
            ['default', 'code'],
        ];
    }

    /**
     * @return void
     */
    public function testSetWebsite()
    {
<<<<<<< HEAD
        $website = $this->createPartialMock(\Magento\Store\Model\Website::class, ['getId', '__wakeup']);
        $website->expects($this->atLeastOnce())->method('getId')->willReturn(2);
        /** @var \Magento\Store\Model\Store $model */
        $model = $this->objectManagerHelper->getObject(\Magento\Store\Model\Store::class);
=======
        $website = $this->createPartialMock(Website::class, ['getId', '__wakeup']);
        $website->expects($this->atLeastOnce())->method('getId')->will($this->returnValue(2));
        /** @var Store $model */
        $model = $this->objectManagerHelper->getObject(Store::class);
>>>>>>> b2f063af
        $model->setWebsite($website);
        $this->assertEquals(2, $model->getWebsiteId());
    }

    /**
     * @return void
     */
    public function testGetWebsite()
    {
        $websiteId = 2;
        $website = $this->createMock(WebsiteInterface::class);

        $websiteRepository = $this->getMockBuilder(WebsiteRepositoryInterface::class)
            ->setMethods(['getById'])
            ->getMockForAbstractClass();
        $websiteRepository->expects($this->once())
            ->method('getById')
            ->with($websiteId)
            ->willReturn($website);

        /** @var Store $model */
        $model = $this->objectManagerHelper->getObject(
            Store::class,
            ['websiteRepository' => $websiteRepository]
        );
        $model->setWebsiteId($websiteId);

        $this->assertEquals($website, $model->getWebsite());
    }

    /**
     * @return void
     */
    public function testGetWebsiteIfWebsiteIsNotExist()
    {
        $websiteRepository = $this->getMockBuilder(WebsiteRepositoryInterface::class)
            ->setMethods(['getById'])
            ->getMockForAbstractClass();
        $websiteRepository->expects($this->never())
            ->method('getById');

        /** @var Store $model */
        $model = $this->objectManagerHelper->getObject(
            Store::class,
            ['websiteRepository' => $websiteRepository]
        );
        $model->setWebsiteId(null);

        $this->assertFalse($model->getWebsite());
    }

    /**
     * @return void
     */
    public function testGetGroup()
    {
        $groupId = 2;
        $group = $this->createMock(GroupInterface::class);

        $groupRepository = $this->getMockBuilder(GroupRepositoryInterface::class)
            ->setMethods(['get'])
            ->getMockForAbstractClass();
        $groupRepository->expects($this->once())
            ->method('get')
            ->with($groupId)
            ->willReturn($group);

        /** @var Store $model */
        $model = $this->objectManagerHelper->getObject(
            Store::class,
            ['groupRepository' => $groupRepository]
        );
        $model->setGroupId($groupId);

        $this->assertEquals($group, $model->getGroup());
    }

    /**
     * @return void
     */
    public function testGetGroupIfGroupIsNotExist()
    {
        $groupRepository = $this->getMockBuilder(GroupRepositoryInterface::class)
            ->setMethods(['getById'])
            ->getMockForAbstractClass();
        $groupRepository->expects($this->never())
            ->method('getById');

        /** @var Store $model */
        $model = $this->objectManagerHelper->getObject(
            Store::class,
            ['groupRepository' => $groupRepository]
        );
        $model->setGroupId(null);

        $this->assertFalse($model->getGroup());
    }

    /**
     * @return void
     */
    public function testGetUrl()
    {
        $params = ['_scope_to_url' => true];
<<<<<<< HEAD
        $defaultStore = $this->createPartialMock(\Magento\Store\Model\Store::class, ['getId', '__wakeup']);
        $defaultStore->expects($this->atLeastOnce())->method('getId')->willReturn(5);

        $url = $this->getMockForAbstractClass(\Magento\Framework\UrlInterface::class);
        $url->expects($this->atLeastOnce())->method('setScope')->willReturnSelf();
=======
        $defaultStore = $this->createPartialMock(Store::class, ['getId', '__wakeup']);
        $defaultStore->expects($this->atLeastOnce())->method('getId')->will($this->returnValue(5));

        $url = $this->getMockForAbstractClass(UrlInterface::class);
        $url->expects($this->atLeastOnce())->method('setScope')->will($this->returnSelf());
>>>>>>> b2f063af
        $url->expects($this->atLeastOnce())->method('getUrl')
            ->with($this->equalTo('test/route'), $this->equalTo($params))
            ->willReturn('http://test/url');

        $storeManager = $this->getMockForAbstractClass(StoreManagerInterface::class);
        $storeManager->expects($this->any())
            ->method('getStore')
            ->willReturn($defaultStore);

        /** @var Store $model */
        $model = $this->objectManagerHelper->getObject(
            Store::class,
            ['storeManager' => $storeManager, 'url' => $url]
        );
        $model->setStoreId(2);
        $this->assertEquals('http://test/url', $model->getUrl('test/route'));
    }

    /**
     * @dataProvider getBaseUrlDataProvider
     *
     * @covers \Magento\Store\Model\Store::getBaseUrl
     * @covers \Magento\Store\Model\Store::getCode
     * @covers \Magento\Store\Model\Store::_updatePathUseRewrites
     * @covers \Magento\Store\Model\Store::getConfig
     *
     * @param string $type
     * @param boolean $secure
     * @param string $expectedPath
     * @param string $expectedBaseUrl
     */
    public function testGetBaseUrl($type, $secure, $expectedPath, $expectedBaseUrl)
    {
        $this->requestMock->expects($this->any())
            ->method('getDistroBaseUrl')
            ->willReturn('http://distro.com/');

        /** @var \Magento\Framework\App\Config\ReinitableConfigInterface $configMock */
        $configMock = $this->getMockForAbstractClass(ReinitableConfigInterface::class);
        $configMock->expects($this->atLeastOnce())
            ->method('getValue')
            ->willReturnCallback(
                function ($path, $scope, $scopeCode) use ($secure, $expectedPath) {
                    $url = $secure ? '{{base_url}}' : 'http://domain.com/';
                    return $expectedPath == $path ? $url . $path . '/' : null;
                }
<<<<<<< HEAD
            );
        /** @var \Magento\Store\Model\Store $model */
=======
            ));
        /** @var Store $model */
>>>>>>> b2f063af
        $model = $this->objectManagerHelper->getObject(
            Store::class,
            [
                'config' => $configMock,
                'request' => $this->requestMock,
                'isCustomEntryPoint' => !$secure,
            ]
        );
        $model->setCode('scopeCode');

        $this->setUrlModifier($model);

        $this->assertEquals($expectedBaseUrl, $model->getBaseUrl($type, $secure));
    }

    /**
     * @return array
     */
    public function getBaseUrlDataProvider()
    {
        return [
            [
                UrlInterface::URL_TYPE_WEB,
                false,
                'web/unsecure/base_url',
                'http://domain.com/web/unsecure/base_url/'
            ],
            [
                UrlInterface::URL_TYPE_LINK,
                false,
                'web/unsecure/base_link_url',
                'http://domain.com/web/unsecure/base_link_url/index.php/'
            ],
            [
                UrlInterface::URL_TYPE_DIRECT_LINK,
                false,
                'web/unsecure/base_link_url',
                'http://domain.com/web/unsecure/base_link_url/index.php/'
            ],
            [
                UrlInterface::URL_TYPE_MEDIA,
                false,
                'web/unsecure/base_media_url',
                'http://domain.com/web/unsecure/base_media_url/'
            ],
            [
                UrlInterface::URL_TYPE_STATIC,
                false,
                'web/unsecure/base_static_url',
                'http://domain.com/web/unsecure/base_static_url/'
            ],
            [
                UrlInterface::URL_TYPE_MEDIA,
                false,
                'web/unsecure/base_url',
                'http://domain.com/web/unsecure/base_url/'
            ],
            [
                UrlInterface::URL_TYPE_STATIC,
                false,
                'web/unsecure/base_url',
                'http://domain.com/web/unsecure/base_url/'
            ],
            [
                UrlInterface::URL_TYPE_WEB,
                true,
                'web/secure/base_url',
                'http://distro.com/web/secure/base_url/'
            ],
        ];
    }

    /**
     * @return void
     */
    public function testGetBaseUrlEntryPoint()
    {
        $expectedPath = 'web/unsecure/base_link_url';
        $expectedBaseUrl = 'http://domain.com/web/unsecure/base_link_url/test_script.php/';
        /** @var \Magento\Framework\App\Config\ReinitableConfigInterface $configMock */
        $configMock = $this->getMockForAbstractClass(ReinitableConfigInterface::class);
        $configMock->expects($this->atLeastOnce())
            ->method('getValue')
            ->willReturnCallback(function ($path, $scope, $scopeCode) use ($expectedPath) {
                return $expectedPath == $path ? 'http://domain.com/' . $path . '/' : null;
            });
        $this->requestMock->expects($this->once())
            ->method('getServer')
            ->with('SCRIPT_FILENAME')
            ->willReturn('test_script.php');

        /** @var Store $model */
        $model = $this->objectManagerHelper->getObject(
            Store::class,
            [
                'config' => $configMock,
                'isCustomEntryPoint' => false,
                'request' => $this->requestMock
            ]
        );
        $model->setCode('scopeCode');

        $this->setUrlModifier($model);

        $this->assertEquals(
            $expectedBaseUrl,
            $model->getBaseUrl(UrlInterface::URL_TYPE_LINK, false)
        );
    }

<<<<<<< HEAD
    /**
     */
    public function testGetBaseUrlWrongType()
    {
        $this->expectException(\InvalidArgumentException::class);

        /** @var \Magento\Store\Model\Store $model */
=======
    public function testGetBaseUrlWrongType()
    {
        $this->expectException(\InvalidArgumentException::class);
        /** @var Store $model */
>>>>>>> b2f063af
        $model = $this->objectManagerHelper->getObject(
            Store::class
        );
        $model->getBaseUrl('unexpected url type');
    }

    /**
     * @dataProvider getCurrentUrlDataProvider
     *
     * @param boolean $secure
     * @param string $url
     * @param string $expected
     * @param bool|string $fromStore
     */
    public function testGetCurrentUrl($secure, $url, $expected, $fromStore)
    {
        $defaultStore = $this->createPartialMock(Store::class, [
            'getId',
            'isCurrentlySecure',
            '__wakeup'
        ]);
        $defaultStore->expects($this->atLeastOnce())->method('getId')->willReturn(5);
        $defaultStore->expects($this->atLeastOnce())->method('isCurrentlySecure')->willReturn($secure);

<<<<<<< HEAD
        $sidResolver = $this->getMockForAbstractClass(\Magento\Framework\Session\SidResolverInterface::class);
        $sidResolver->expects($this->any())->method('getSessionIdQueryParam')->willReturn('SID');
=======
        $sidResolver = $this->getMockForAbstractClass(SidResolverInterface::class);
        $sidResolver->expects($this->any())->method('getSessionIdQueryParam')->will($this->returnValue('SID'));
>>>>>>> b2f063af

        $config = $this->getMockForAbstractClass(ReinitableConfigInterface::class);

        $requestString = preg_replace(
            '/http(s?)\:\/\/[a-z0-9\-]+\//i',
            '',
            $url
        );
        $this->requestMock
            ->expects($this->atLeastOnce())
            ->method('getRequestString')
            ->willReturn($requestString);
        $this->requestMock->expects($this->atLeastOnce())->method('getQueryValue')->willReturn([
            'SID' => 'sid'
        ]);

        $urlMock = $this->getMockForAbstractClass(UrlInterface::class);
        $urlMock
            ->expects($this->atLeastOnce())
            ->method('setScope')
            ->willReturnSelf();
        $urlMock->expects($this->any())
            ->method('getUrl')
            ->willReturn(str_replace($requestString, '', $url));
        $urlMock
            ->expects($this->atLeastOnce())
            ->method('escape')
            ->willReturnArgument(0);

        $storeManager = $this->getMockForAbstractClass(StoreManagerInterface::class);
        $storeManager->expects($this->any())
            ->method('getStore')
            ->willReturn($defaultStore);

        /** @var Store $model */
        $model = $this->objectManagerHelper->getObject(
            Store::class,
            ['storeManager' => $storeManager, 'url' => $urlMock, 'request' => $this->requestMock, 'config' => $config]
        );
        $model->setStoreId(2);
        $model->setCode('scope_code');

        $this->assertEquals($expected, $model->getCurrentUrl($fromStore));
    }

    /**
     * @return array
     */
    public function getCurrentUrlDataProvider()
    {
        return [
            [
                true,
                'http://test/url',
                'http://test/url?SID=sid&___store=scope_code',
                false
            ],
            [
                true,
                'http://test/url?SID=sid1&___store=scope',
                'http://test/url?SID=sid&___store=scope_code',
                false
            ],
            [
                false,
                'https://test/url',
                'https://test/url?SID=sid&___store=scope_code',
                false
            ],
            [
                true,
                'http://test/u/u.2?___store=scope_code',
                'http://test/u/u.2?'
                . '___store=scope_code&SID=sid&___from_store=old-store',
                'old-store'
            ]
        ];
    }

    /**
     * @dataProvider getBaseCurrencyDataProvider
     *
     * @param int $priceScope
     * @param string $currencyCode
     */
    public function testGetBaseCurrency($priceScope, $currencyCode)
    {
        /** @var \Magento\Framework\App\Config\ReinitableConfigInterface $config */
        $config = $this->getMockForAbstractClass(ReinitableConfigInterface::class);
        $config->expects($this->any())
            ->method('getValue')
            ->willReturnMap([
                ['catalog/price/scope', ScopeInterface::SCOPE_STORE, 'scope_code', $priceScope],
                [
                    Currency::XML_PATH_CURRENCY_BASE,
                    ScopeConfigInterface::SCOPE_TYPE_DEFAULT,
                    null,
                    'USD'
                ],
                [
                    Currency::XML_PATH_CURRENCY_BASE,
                    ScopeInterface::SCOPE_STORE,
                    'scope_code',
                    'UAH'
                ],
            ]);

<<<<<<< HEAD
        $currency = $this->createMock(\Magento\Directory\Model\Currency::class);
        $currency->expects($this->any())->method('load')->with($currencyCode)->willReturnSelf();

        $currencyFactory = $this->createPartialMock(\Magento\Directory\Model\CurrencyFactory::class, ['create']);
        $currencyFactory->expects($this->any())->method('create')->willReturn($currency);

        $appState = $this->createPartialMock(\Magento\Framework\App\State::class, ['isInstalled']);
        $appState->expects($this->any())->method('isInstalled')->willReturn(true);
        /** @var \Magento\Store\Model\Store $model */
=======
        $currency = $this->createMock(Currency::class);
        $currency->expects($this->any())->method('load')->with($currencyCode)->will($this->returnSelf());

        $currencyFactory = $this->createPartialMock(CurrencyFactory::class, ['create']);
        $currencyFactory->expects($this->any())->method('create')->will($this->returnValue($currency));

        $appState = $this->createPartialMock(State::class, ['isInstalled']);
        $appState->expects($this->any())->method('isInstalled')->will($this->returnValue(true));
        /** @var Store $model */
>>>>>>> b2f063af
        $model = $this->objectManagerHelper->getObject(
            Store::class,
            ['currencyFactory' => $currencyFactory, 'config' => $config, 'appState' => $appState]
        );
        $model->setCode('scope_code');
        $this->assertEquals($currency, $model->getBaseCurrency());
    }

    /**
     * @return array
     */
    public function getBaseCurrencyDataProvider()
    {
        return [
            [0, 'USD'],
            [1, 'UAH'],
        ];
    }

    /**
     * @return void
     */
    public function testGetAllowedCurrencies()
    {
        $currencyPath = 'cur/ren/cy/path';
        $expectedResult = ['EUR', 'USD'];

        $configMock = $this->getMockForAbstractClass(
            ReinitableConfigInterface::class,
            [],
            '',
            false
        );
        $configMock->expects($this->once())
            ->method('getValue')
            ->with($currencyPath, 'store', null)
            ->willReturn('EUR,USD');

        /** @var Store $model */
        $model = $this->objectManagerHelper->getObject(
            Store::class,
            ['config' => $configMock, 'currencyInstalled' => $currencyPath]
        );

        $this->assertEquals($expectedResult, $model->getAllowedCurrencies());
    }

    /**
     * @dataProvider isCurrentlySecureDataProvider
     *
     * @param bool $expected
     * @param array $value
     * @param bool $requestSecure
     * @param bool $useSecureInFrontend
     * @param string|null $secureBaseUrl
     */
    public function testIsCurrentlySecure(
        $expected,
        $value,
        $requestSecure = false,
        $useSecureInFrontend = true,
        $secureBaseUrl = 'https://example.com:443'
    ) {
<<<<<<< HEAD
        /* @var ReinitableConfigInterface|PHPUnit\Framework\MockObject\MockObject $configMock */
        $configMock = $this->getMockForAbstractClass(\Magento\Framework\App\Config\ReinitableConfigInterface::class);
=======
        /* @var ReinitableConfigInterface|MockObject $configMock */
        $configMock = $this->getMockForAbstractClass(ReinitableConfigInterface::class);
>>>>>>> b2f063af
        $configMock->expects($this->any())
            ->method('getValue')
            ->willReturnMap([
                        [
                            Store::XML_PATH_SECURE_BASE_URL,
                            ScopeInterface::SCOPE_STORE,
                            null,
                            $secureBaseUrl
                        ],
                        [
                            Store::XML_PATH_SECURE_IN_FRONTEND,
                            ScopeInterface::SCOPE_STORE,
                            null,
                            $useSecureInFrontend
                        ]
                    ]);

        $this->requestMock->expects($this->any())
            ->method('isSecure')
            ->willReturn($requestSecure);

        $this->requestMock->expects($this->any())
            ->method('getServer')
            ->with($this->equalTo('SERVER_PORT'))
            ->willReturn($value);

        /** @var Store $model */
        $model = $this->objectManagerHelper->getObject(
            Store::class,
            ['config' => $configMock, 'request' => $this->requestMock]
        );

        if ($expected) {
            $this->assertTrue($model->isCurrentlySecure(), "Was expecting this test to show as secure, but it wasn't");
        } else {
            $this->assertFalse($model->isCurrentlySecure(), "Was expecting this test to show as not secure!");
        }
    }

    /**
     * @return array
     */
    public function isCurrentlySecureDataProvider()
    {
        return [
            'secure request, no server setting' => [true, [], true],
            'unsecure request, using registered port' => [true, 443],
            'unsecure request, no secure base url registered' => [false, 443, false, true, null],
            'unsecure request, not using registered port' => [false, 80],
            'unsecure request, using registered port, not using secure in frontend' => [false, 443, false, false],
            'unsecure request, no secure base url, not using secure in frontend' => [false, 443, false, false, null],
            'unsecure request, not using registered port, not using secure in frontend' => [false, 80, false, false],
        ];
    }

    /**
     * @covers \Magento\Store\Model\Store::getBaseMediaDir
     */
    public function testGetBaseMediaDir()
    {
        $expectedResult = 'pub/media';
        $this->filesystemMock->expects($this->once())
            ->method('getUri')
            ->with(DirectoryList::MEDIA)
            ->willReturn($expectedResult);
        $this->assertEquals($expectedResult, $this->store->getBaseMediaDir());
    }

    /**
     * @covers \Magento\Store\Model\Store::getBaseStaticDir
     */
    public function testGetBaseStaticDir()
    {
        $expectedResult = 'pub/static';
        $this->filesystemMock->expects($this->once())
            ->method('getUri')
            ->with(DirectoryList::STATIC_VIEW)
            ->willReturn($expectedResult);
        $this->assertEquals($expectedResult, $this->store->getBaseStaticDir());
    }

    /**
     * @return void
     */
    public function testGetScopeType()
    {
        $this->assertEquals(ScopeInterface::SCOPE_STORE, $this->store->getScopeType());
    }

    /**
     * @return void
     */
    public function testGetScopeTypeName()
    {
        $this->assertEquals('Store View', $this->store->getScopeTypeName());
    }

    /**
     * @param array $availableCodes
     * @param string $currencyCode
     * @param string $defaultCode
     * @param string $expectedCode
     * @return void
     * @dataProvider currencyCodeDataProvider
     */
    public function testGetCurrentCurrencyCode(
        array $availableCodes,
        string $currencyCode,
        string $defaultCode,
        string $expectedCode
    ): void {
        $this->store->setData('available_currency_codes', $availableCodes);
        $this->sessionMock->method('getCurrencyCode')
            ->willReturn($currencyCode);
        $this->configMock->method('getValue')
            ->with(Currency::XML_PATH_CURRENCY_DEFAULT)
            ->willReturn($defaultCode);

        $code = $this->store->getCurrentCurrencyCode();
        $this->assertEquals($expectedCode, $code);
    }

    /**
     * @return array
     */
    public function currencyCodeDataProvider(): array
    {
        return [
            [
                [
                    'USD',
                ],
                'USD',
                'USD',
                'USD',
            ],
            [
                [
                    'USD',
                    'EUR',
                ],
                'EUR',
                'USD',
                'EUR',
            ],
            [
                [
                    'EUR',
                    'USD',
                ],
                'GBP',
                'USD',
                'USD',
            ],
            [
                [
                    'USD',
                ],
                'GBP',
                'EUR',
                'USD',
            ],
            [
                [],
                'GBP',
                'EUR',
                'EUR',
            ],
        ];
    }

    /**
     * @param Store $model
     */
    private function setUrlModifier(Store $model)
    {
        $property = (new \ReflectionClass(get_class($model)))
            ->getProperty('urlModifier');

        $property->setAccessible(true);
        $property->setValue($model, $this->urlModifierMock);
    }
}<|MERGE_RESOLUTION|>--- conflicted
+++ resolved
@@ -50,47 +50,27 @@
     protected $objectManagerHelper;
 
     /**
-<<<<<<< HEAD
-     * @var \PHPUnit\Framework\MockObject\MockObject | \Magento\Framework\App\RequestInterface
-=======
      * @var MockObject|RequestInterface
->>>>>>> b2f063af
      */
     protected $requestMock;
 
     /**
-<<<<<<< HEAD
-     * @var \Magento\Framework\Filesystem|\PHPUnit\Framework\MockObject\MockObject
-=======
      * @var Filesystem|MockObject
->>>>>>> b2f063af
      */
     protected $filesystemMock;
 
     /**
-<<<<<<< HEAD
-     * @var ReinitableConfigInterface|\PHPUnit\Framework\MockObject\MockObject
-=======
      * @var ReinitableConfigInterface|MockObject
->>>>>>> b2f063af
      */
     private $configMock;
 
     /**
-<<<<<<< HEAD
-     * @var SessionManagerInterface|\PHPUnit\Framework\MockObject\MockObject
-=======
      * @var SessionManagerInterface|MockObject
->>>>>>> b2f063af
      */
     private $sessionMock;
 
     /**
-<<<<<<< HEAD
-     * @var \Magento\Framework\Url\ModifierInterface|\PHPUnit\Framework\MockObject\MockObject
-=======
      * @var ModifierInterface|MockObject
->>>>>>> b2f063af
      */
     private $urlModifierMock;
 
@@ -150,19 +130,11 @@
             ['load', 'getIdFieldName', '__wakeup']
         );
         $resource->expects($this->atLeastOnce())->method('load')
-<<<<<<< HEAD
-            ->with($this->isInstanceOf(\Magento\Store\Model\Store::class), $this->equalTo($key), $this->equalTo($field))
-            ->willReturnSelf();
-        $resource->expects($this->atLeastOnce())->method('getIdFieldName')->willReturn('store_id');
-        /** @var \Magento\Store\Model\Store $model */
-        $model = $this->objectManagerHelper->getObject(\Magento\Store\Model\Store::class, ['resource' => $resource]);
-=======
             ->with($this->isInstanceOf(Store::class), $this->equalTo($key), $this->equalTo($field))
             ->will($this->returnSelf());
         $resource->expects($this->atLeastOnce())->method('getIdFieldName')->will($this->returnValue('store_id'));
         /** @var Store $model */
         $model = $this->objectManagerHelper->getObject(Store::class, ['resource' => $resource]);
->>>>>>> b2f063af
         $model->load($key);
     }
 
@@ -182,17 +154,10 @@
      */
     public function testSetWebsite()
     {
-<<<<<<< HEAD
-        $website = $this->createPartialMock(\Magento\Store\Model\Website::class, ['getId', '__wakeup']);
-        $website->expects($this->atLeastOnce())->method('getId')->willReturn(2);
-        /** @var \Magento\Store\Model\Store $model */
-        $model = $this->objectManagerHelper->getObject(\Magento\Store\Model\Store::class);
-=======
         $website = $this->createPartialMock(Website::class, ['getId', '__wakeup']);
         $website->expects($this->atLeastOnce())->method('getId')->will($this->returnValue(2));
         /** @var Store $model */
         $model = $this->objectManagerHelper->getObject(Store::class);
->>>>>>> b2f063af
         $model->setWebsite($website);
         $this->assertEquals(2, $model->getWebsiteId());
     }
@@ -297,27 +262,19 @@
     public function testGetUrl()
     {
         $params = ['_scope_to_url' => true];
-<<<<<<< HEAD
-        $defaultStore = $this->createPartialMock(\Magento\Store\Model\Store::class, ['getId', '__wakeup']);
-        $defaultStore->expects($this->atLeastOnce())->method('getId')->willReturn(5);
-
-        $url = $this->getMockForAbstractClass(\Magento\Framework\UrlInterface::class);
-        $url->expects($this->atLeastOnce())->method('setScope')->willReturnSelf();
-=======
         $defaultStore = $this->createPartialMock(Store::class, ['getId', '__wakeup']);
         $defaultStore->expects($this->atLeastOnce())->method('getId')->will($this->returnValue(5));
 
         $url = $this->getMockForAbstractClass(UrlInterface::class);
         $url->expects($this->atLeastOnce())->method('setScope')->will($this->returnSelf());
->>>>>>> b2f063af
         $url->expects($this->atLeastOnce())->method('getUrl')
             ->with($this->equalTo('test/route'), $this->equalTo($params))
-            ->willReturn('http://test/url');
+            ->will($this->returnValue('http://test/url'));
 
         $storeManager = $this->getMockForAbstractClass(StoreManagerInterface::class);
         $storeManager->expects($this->any())
             ->method('getStore')
-            ->willReturn($defaultStore);
+            ->will($this->returnValue($defaultStore));
 
         /** @var Store $model */
         $model = $this->objectManagerHelper->getObject(
@@ -345,24 +302,19 @@
     {
         $this->requestMock->expects($this->any())
             ->method('getDistroBaseUrl')
-            ->willReturn('http://distro.com/');
+            ->will($this->returnValue('http://distro.com/'));
 
         /** @var \Magento\Framework\App\Config\ReinitableConfigInterface $configMock */
         $configMock = $this->getMockForAbstractClass(ReinitableConfigInterface::class);
         $configMock->expects($this->atLeastOnce())
             ->method('getValue')
-            ->willReturnCallback(
+            ->will($this->returnCallback(
                 function ($path, $scope, $scopeCode) use ($secure, $expectedPath) {
                     $url = $secure ? '{{base_url}}' : 'http://domain.com/';
                     return $expectedPath == $path ? $url . $path . '/' : null;
                 }
-<<<<<<< HEAD
-            );
-        /** @var \Magento\Store\Model\Store $model */
-=======
             ));
         /** @var Store $model */
->>>>>>> b2f063af
         $model = $this->objectManagerHelper->getObject(
             Store::class,
             [
@@ -473,20 +425,10 @@
         );
     }
 
-<<<<<<< HEAD
-    /**
-     */
     public function testGetBaseUrlWrongType()
     {
         $this->expectException(\InvalidArgumentException::class);
-
-        /** @var \Magento\Store\Model\Store $model */
-=======
-    public function testGetBaseUrlWrongType()
-    {
-        $this->expectException(\InvalidArgumentException::class);
-        /** @var Store $model */
->>>>>>> b2f063af
+        /** @var Store $model */
         $model = $this->objectManagerHelper->getObject(
             Store::class
         );
@@ -508,16 +450,11 @@
             'isCurrentlySecure',
             '__wakeup'
         ]);
-        $defaultStore->expects($this->atLeastOnce())->method('getId')->willReturn(5);
-        $defaultStore->expects($this->atLeastOnce())->method('isCurrentlySecure')->willReturn($secure);
-
-<<<<<<< HEAD
-        $sidResolver = $this->getMockForAbstractClass(\Magento\Framework\Session\SidResolverInterface::class);
-        $sidResolver->expects($this->any())->method('getSessionIdQueryParam')->willReturn('SID');
-=======
+        $defaultStore->expects($this->atLeastOnce())->method('getId')->will($this->returnValue(5));
+        $defaultStore->expects($this->atLeastOnce())->method('isCurrentlySecure')->will($this->returnValue($secure));
+
         $sidResolver = $this->getMockForAbstractClass(SidResolverInterface::class);
         $sidResolver->expects($this->any())->method('getSessionIdQueryParam')->will($this->returnValue('SID'));
->>>>>>> b2f063af
 
         $config = $this->getMockForAbstractClass(ReinitableConfigInterface::class);
 
@@ -530,18 +467,18 @@
             ->expects($this->atLeastOnce())
             ->method('getRequestString')
             ->willReturn($requestString);
-        $this->requestMock->expects($this->atLeastOnce())->method('getQueryValue')->willReturn([
+        $this->requestMock->expects($this->atLeastOnce())->method('getQueryValue')->will($this->returnValue([
             'SID' => 'sid'
-        ]);
+        ]));
 
         $urlMock = $this->getMockForAbstractClass(UrlInterface::class);
         $urlMock
             ->expects($this->atLeastOnce())
             ->method('setScope')
-            ->willReturnSelf();
+            ->will($this->returnSelf());
         $urlMock->expects($this->any())
             ->method('getUrl')
-            ->willReturn(str_replace($requestString, '', $url));
+            ->will($this->returnValue(str_replace($requestString, '', $url)));
         $urlMock
             ->expects($this->atLeastOnce())
             ->method('escape')
@@ -550,7 +487,7 @@
         $storeManager = $this->getMockForAbstractClass(StoreManagerInterface::class);
         $storeManager->expects($this->any())
             ->method('getStore')
-            ->willReturn($defaultStore);
+            ->will($this->returnValue($defaultStore));
 
         /** @var Store $model */
         $model = $this->objectManagerHelper->getObject(
@@ -609,7 +546,7 @@
         $config = $this->getMockForAbstractClass(ReinitableConfigInterface::class);
         $config->expects($this->any())
             ->method('getValue')
-            ->willReturnMap([
+            ->will($this->returnValueMap([
                 ['catalog/price/scope', ScopeInterface::SCOPE_STORE, 'scope_code', $priceScope],
                 [
                     Currency::XML_PATH_CURRENCY_BASE,
@@ -623,19 +560,8 @@
                     'scope_code',
                     'UAH'
                 ],
-            ]);
-
-<<<<<<< HEAD
-        $currency = $this->createMock(\Magento\Directory\Model\Currency::class);
-        $currency->expects($this->any())->method('load')->with($currencyCode)->willReturnSelf();
-
-        $currencyFactory = $this->createPartialMock(\Magento\Directory\Model\CurrencyFactory::class, ['create']);
-        $currencyFactory->expects($this->any())->method('create')->willReturn($currency);
-
-        $appState = $this->createPartialMock(\Magento\Framework\App\State::class, ['isInstalled']);
-        $appState->expects($this->any())->method('isInstalled')->willReturn(true);
-        /** @var \Magento\Store\Model\Store $model */
-=======
+            ]));
+
         $currency = $this->createMock(Currency::class);
         $currency->expects($this->any())->method('load')->with($currencyCode)->will($this->returnSelf());
 
@@ -645,7 +571,6 @@
         $appState = $this->createPartialMock(State::class, ['isInstalled']);
         $appState->expects($this->any())->method('isInstalled')->will($this->returnValue(true));
         /** @var Store $model */
->>>>>>> b2f063af
         $model = $this->objectManagerHelper->getObject(
             Store::class,
             ['currencyFactory' => $currencyFactory, 'config' => $config, 'appState' => $appState]
@@ -682,7 +607,7 @@
         $configMock->expects($this->once())
             ->method('getValue')
             ->with($currencyPath, 'store', null)
-            ->willReturn('EUR,USD');
+            ->will($this->returnValue('EUR,USD'));
 
         /** @var Store $model */
         $model = $this->objectManagerHelper->getObject(
@@ -709,16 +634,11 @@
         $useSecureInFrontend = true,
         $secureBaseUrl = 'https://example.com:443'
     ) {
-<<<<<<< HEAD
-        /* @var ReinitableConfigInterface|PHPUnit\Framework\MockObject\MockObject $configMock */
-        $configMock = $this->getMockForAbstractClass(\Magento\Framework\App\Config\ReinitableConfigInterface::class);
-=======
         /* @var ReinitableConfigInterface|MockObject $configMock */
         $configMock = $this->getMockForAbstractClass(ReinitableConfigInterface::class);
->>>>>>> b2f063af
         $configMock->expects($this->any())
             ->method('getValue')
-            ->willReturnMap([
+            ->will($this->returnValueMap([
                         [
                             Store::XML_PATH_SECURE_BASE_URL,
                             ScopeInterface::SCOPE_STORE,
@@ -731,7 +651,7 @@
                             null,
                             $useSecureInFrontend
                         ]
-                    ]);
+                    ]));
 
         $this->requestMock->expects($this->any())
             ->method('isSecure')
