<?php
/**
 * Copyright © Magento, Inc. All rights reserved.
 * See COPYING.txt for license details.
 */
declare(strict_types=1);

namespace Magento\Store\Test\Unit\Model\HeaderProvider;

use Magento\Framework\App\Config;
use Magento\Framework\App\Config\ScopeConfigInterface;
use Magento\Framework\TestFramework\Unit\Helper\ObjectManager as ObjectManagerHelper;
use Magento\Store\Model\HeaderProvider\Hsts;
use Magento\Store\Model\Store;
use PHPUnit\Framework\MockObject\MockObject;
use PHPUnit\Framework\TestCase;

class HstsTest extends TestCase
{
    /** Strict-Transport-Security (HSTS) Header name */
    const HEADER_NAME = 'Strict-Transport-Security';

    /**
     * Strict-Transport-Security (HSTS) header value
     */
    const HEADER_VALUE = 'max-age=31536000';

    /**
     * @var Hsts
     */
    protected $object;

    /**
<<<<<<< HEAD
     * @var \Magento\Framework\App\Config\ScopeConfigInterface|\PHPUnit\Framework\MockObject\MockObject
=======
     * @var ScopeConfigInterface|MockObject
>>>>>>> b2f063af
     */
    protected $scopeConfigMock;

    protected function setUp(): void
    {
        $this->scopeConfigMock = $this->getMockBuilder(Config::class)
            ->disableOriginalConstructor()
            ->getMock();
        $objectManager = new ObjectManagerHelper($this);
        $this->object = $objectManager->getObject(
            Hsts::class,
            ['scopeConfig' => $this->scopeConfigMock]
        );
    }

    public function testGetName()
    {
        $this->assertEquals($this::HEADER_NAME, $this->object->getName(), 'Wrong header name');
    }

    public function testGetValue()
    {
        $this->assertEquals($this::HEADER_VALUE, $this->object->getValue(), 'Wrong header value');
    }

    /**
     * @param [] $configValuesMap
     * @param bool $expected
     * @dataProvider canApplyDataProvider
     */
    public function testCanApply($configValuesMap, $expected)
    {
        $this->scopeConfigMock->expects($this->any())->method('isSetFlag')->willReturnMap(
            $configValuesMap
        );
        $this->assertEquals($expected, $this->object->canApply(), 'Incorrect canApply result');
    }

    /**
     * Data provider for testCanApply test
     *
     * @return array
     */
    public function canApplyDataProvider()
    {
        return [
            [
                [
                    [Store::XML_PATH_SECURE_IN_FRONTEND, ScopeConfigInterface::SCOPE_TYPE_DEFAULT , null, true],
                    [Store::XML_PATH_SECURE_IN_ADMINHTML, ScopeConfigInterface::SCOPE_TYPE_DEFAULT , null, true],
                    [Store::XML_PATH_ENABLE_HSTS, ScopeConfigInterface::SCOPE_TYPE_DEFAULT , null, true]
                ],
                true
            ],
            [
                [
                    [Store::XML_PATH_SECURE_IN_FRONTEND, ScopeConfigInterface::SCOPE_TYPE_DEFAULT , null, false],
                    [Store::XML_PATH_SECURE_IN_ADMINHTML, ScopeConfigInterface::SCOPE_TYPE_DEFAULT , null, true],
                    [Store::XML_PATH_ENABLE_HSTS, ScopeConfigInterface::SCOPE_TYPE_DEFAULT , null, true]
                ],
                false
            ],
            [
                [
                    [Store::XML_PATH_SECURE_IN_FRONTEND, ScopeConfigInterface::SCOPE_TYPE_DEFAULT , null, true],
                    [Store::XML_PATH_SECURE_IN_ADMINHTML, ScopeConfigInterface::SCOPE_TYPE_DEFAULT , null, false],
                    [Store::XML_PATH_ENABLE_HSTS, ScopeConfigInterface::SCOPE_TYPE_DEFAULT , null, true]
                ],
                false
            ],
            [
                [
                    [Store::XML_PATH_SECURE_IN_FRONTEND, ScopeConfigInterface::SCOPE_TYPE_DEFAULT , null, true],
                    [Store::XML_PATH_SECURE_IN_ADMINHTML, ScopeConfigInterface::SCOPE_TYPE_DEFAULT , null, true],
                    [Store::XML_PATH_ENABLE_HSTS, ScopeConfigInterface::SCOPE_TYPE_DEFAULT , null, false]
                ],
                false
            ],
            [
                [
                    [Store::XML_PATH_SECURE_IN_FRONTEND, ScopeConfigInterface::SCOPE_TYPE_DEFAULT , null, false],
                    [Store::XML_PATH_SECURE_IN_ADMINHTML, ScopeConfigInterface::SCOPE_TYPE_DEFAULT , null, true],
                    [Store::XML_PATH_ENABLE_HSTS, ScopeConfigInterface::SCOPE_TYPE_DEFAULT , null, false]
                ],
                false
            ],
            [
                [
                    [Store::XML_PATH_SECURE_IN_FRONTEND, ScopeConfigInterface::SCOPE_TYPE_DEFAULT , null, true],
                    [Store::XML_PATH_SECURE_IN_ADMINHTML, ScopeConfigInterface::SCOPE_TYPE_DEFAULT , null, false],
                    [Store::XML_PATH_ENABLE_HSTS, ScopeConfigInterface::SCOPE_TYPE_DEFAULT , null, false]
                ],
                false
            ],
            [
                [
                    [Store::XML_PATH_SECURE_IN_FRONTEND, ScopeConfigInterface::SCOPE_TYPE_DEFAULT , null, false],
                    [Store::XML_PATH_SECURE_IN_ADMINHTML, ScopeConfigInterface::SCOPE_TYPE_DEFAULT , null, false],
                    [Store::XML_PATH_ENABLE_HSTS, ScopeConfigInterface::SCOPE_TYPE_DEFAULT , null, false]
                ],
                false
            ],
            [
                [
                    [Store::XML_PATH_SECURE_IN_FRONTEND, ScopeConfigInterface::SCOPE_TYPE_DEFAULT , null, false],
                    [Store::XML_PATH_SECURE_IN_ADMINHTML, ScopeConfigInterface::SCOPE_TYPE_DEFAULT , null, false],
                    [Store::XML_PATH_ENABLE_HSTS, ScopeConfigInterface::SCOPE_TYPE_DEFAULT , null, true]
                ],
                false
            ],
        ];
    }
}<|MERGE_RESOLUTION|>--- conflicted
+++ resolved
@@ -31,11 +31,7 @@
     protected $object;
 
     /**
-<<<<<<< HEAD
-     * @var \Magento\Framework\App\Config\ScopeConfigInterface|\PHPUnit\Framework\MockObject\MockObject
-=======
      * @var ScopeConfigInterface|MockObject
->>>>>>> b2f063af
      */
     protected $scopeConfigMock;
 
@@ -68,8 +64,8 @@
      */
     public function testCanApply($configValuesMap, $expected)
     {
-        $this->scopeConfigMock->expects($this->any())->method('isSetFlag')->willReturnMap(
-            $configValuesMap
+        $this->scopeConfigMock->expects($this->any())->method('isSetFlag')->will(
+            $this->returnValueMap($configValuesMap)
         );
         $this->assertEquals($expected, $this->object->canApply(), 'Incorrect canApply result');
     }
