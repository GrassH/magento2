<?php
/**
 *
 * Copyright © Magento, Inc. All rights reserved.
 * See COPYING.txt for license details.
 */
declare(strict_types=1);

namespace Magento\Store\Test\Unit\Model\Resolver;

use Magento\Framework\App\ScopeInterface;
use Magento\Framework\Exception\State\InitException;
use Magento\Store\Model\Resolver\Group;
use Magento\Store\Model\StoreManagerInterface;
use PHPUnit\Framework\MockObject\MockObject;
use PHPUnit\Framework\TestCase;

/**
 * Test class for \Magento\Store\Model\Resolver\Store
 */
class GroupTest extends TestCase
{
    /**
     * @var Group
     */
    protected $model;

    /**
<<<<<<< HEAD
     * @var StoreManagerInterface|\PHPUnit\Framework\MockObject\MockObject
=======
     * @var StoreManagerInterface|MockObject
>>>>>>> b2f063af
     */
    protected $storeManagerMock;

    protected function setUp(): void
    {
        $this->storeManagerMock = $this->createMock(StoreManagerInterface::class);

        $this->model = new Group($this->storeManagerMock);
    }

    protected function tearDown(): void
    {
        unset($this->storeManagerMock);
    }

    public function testGetScope()
    {
        $scopeMock = $this->createMock(ScopeInterface::class);
        $this->storeManagerMock
            ->expects($this->once())
            ->method('getGroup')
            ->with(0)
            ->willReturn($scopeMock);

        $this->assertEquals($scopeMock, $this->model->getScope());
    }

<<<<<<< HEAD
    /**
     */
    public function testGetScopeWithInvalidScope()
    {
        $this->expectException(\Magento\Framework\Exception\State\InitException::class);

=======
    public function testGetScopeWithInvalidScope()
    {
        $this->expectException(InitException::class);
>>>>>>> b2f063af
        $scopeMock = new \StdClass();
        $this->storeManagerMock
            ->expects($this->once())
            ->method('getGroup')
            ->with(0)
            ->willReturn($scopeMock);

        $this->assertEquals($scopeMock, $this->model->getScope());
    }
}<|MERGE_RESOLUTION|>--- conflicted
+++ resolved
@@ -26,11 +26,7 @@
     protected $model;
 
     /**
-<<<<<<< HEAD
-     * @var StoreManagerInterface|\PHPUnit\Framework\MockObject\MockObject
-=======
      * @var StoreManagerInterface|MockObject
->>>>>>> b2f063af
      */
     protected $storeManagerMock;
 
@@ -53,29 +49,20 @@
             ->expects($this->once())
             ->method('getGroup')
             ->with(0)
-            ->willReturn($scopeMock);
+            ->will($this->returnValue($scopeMock));
 
         $this->assertEquals($scopeMock, $this->model->getScope());
     }
 
-<<<<<<< HEAD
-    /**
-     */
-    public function testGetScopeWithInvalidScope()
-    {
-        $this->expectException(\Magento\Framework\Exception\State\InitException::class);
-
-=======
     public function testGetScopeWithInvalidScope()
     {
         $this->expectException(InitException::class);
->>>>>>> b2f063af
         $scopeMock = new \StdClass();
         $this->storeManagerMock
             ->expects($this->once())
             ->method('getGroup')
             ->with(0)
-            ->willReturn($scopeMock);
+            ->will($this->returnValue($scopeMock));
 
         $this->assertEquals($scopeMock, $this->model->getScope());
     }
