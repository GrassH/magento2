<?php
/**
 * Copyright © Magento, Inc. All rights reserved.
 * See COPYING.txt for license details.
 */
declare(strict_types=1);

namespace Magento\Store\Test\Unit\Model\Plugin;

use InvalidArgumentException;
use Magento\Framework\App\FrontController;
use Magento\Framework\App\RequestInterface;
use Magento\Framework\Exception\NoSuchEntityException;
use Magento\Framework\TestFramework\Unit\Helper\ObjectManager;
use Magento\Store\Api\StoreCookieManagerInterface;
use Magento\Store\Api\StoreRepositoryInterface;
use Magento\Store\Model\Plugin\StoreCookie;
use Magento\Store\Model\Store;
use Magento\Store\Model\StoreIsInactiveException;
use Magento\Store\Model\StoreManager;
use Magento\Store\Model\StoreManagerInterface;
use PHPUnit\Framework\MockObject\MockObject;
use PHPUnit\Framework\TestCase;

/**
 * Unit tests for \Magento\Store\Model\Plugin\StoreCookie class.
 *
 * @SuppressWarnings(PHPMD.CouplingBetweenObjects)
 */
class StoreCookieTest extends TestCase
{
    /**
     * @var StoreCookie
     */
    protected $plugin;

    /**
<<<<<<< HEAD
     * @var \Magento\Store\Model\StoreManager|\PHPUnit\Framework\MockObject\MockObject
=======
     * @var StoreManager|MockObject
>>>>>>> b2f063af
     */
    protected $storeManagerMock;

    /**
<<<<<<< HEAD
     * @var \Magento\Store\Api\StoreCookieManagerInterface|\PHPUnit\Framework\MockObject\MockObject
=======
     * @var StoreCookieManagerInterface|MockObject
>>>>>>> b2f063af
     */
    protected $storeCookieManagerMock;

    /**
<<<<<<< HEAD
     * @var \Magento\Store\Model\Store|\PHPUnit\Framework\MockObject\MockObject
=======
     * @var Store|MockObject
>>>>>>> b2f063af
     */
    protected $storeMock;

    /**
<<<<<<< HEAD
     * @var \Magento\Framework\App\FrontController|\PHPUnit\Framework\MockObject\MockObject
=======
     * @var FrontController|MockObject
>>>>>>> b2f063af
     */
    protected $subjectMock;

    /**
<<<<<<< HEAD
     * @var \Magento\Framework\App\RequestInterface|\PHPUnit\Framework\MockObject\MockObject
=======
     * @var RequestInterface|MockObject
>>>>>>> b2f063af
     */
    protected $requestMock;

    /**
<<<<<<< HEAD
     * @var \Magento\Store\Api\StoreRepositoryInterface|\PHPUnit\Framework\MockObject\MockObject
=======
     * @var StoreRepositoryInterface|MockObject
>>>>>>> b2f063af
     */
    protected $storeRepositoryMock;

    /**
     * Set up
     */
    protected function setUp(): void
    {
        $this->storeManagerMock = $this->getMockBuilder(StoreManagerInterface::class)
            ->disableOriginalConstructor()
            ->setMethods([])
            ->getMock();

        $this->storeCookieManagerMock = $this->getMockBuilder(StoreCookieManagerInterface::class)
            ->disableOriginalConstructor()
            ->setMethods([])
            ->getMock();

        $this->storeMock = $this->getMockBuilder(Store::class)
            ->disableOriginalConstructor()
            ->setMethods([])
            ->getMock();

        $this->subjectMock = $this->getMockBuilder(FrontController::class)
            ->disableOriginalConstructor()
            ->setMethods([])
            ->getMock();

        $this->requestMock = $this->getMockBuilder(RequestInterface::class)
            ->disableOriginalConstructor()
            ->setMethods([])
            ->getMock();

        $this->storeRepositoryMock = $this->getMockBuilder(StoreRepositoryInterface::class)
            ->disableOriginalConstructor()
            ->setMethods([])
            ->getMock();

        $this->plugin = (new ObjectManager($this))->getObject(
            StoreCookie::class,
            [
                'storeManager' => $this->storeManagerMock,
                'storeCookieManager' => $this->storeCookieManagerMock,
                'storeRepository' => $this->storeRepositoryMock
            ]
        );
    }

    /**
     * @return void
     */
    public function testBeforeDispatchNoSuchEntity()
    {
        $storeCode = 'store';
        $this->storeManagerMock->expects($this->once())
            ->method('getDefaultStoreView')
            ->willReturn($this->storeMock);
        $this->storeCookieManagerMock->expects($this->atLeastOnce())
            ->method('getStoreCodeFromCookie')
            ->willReturn($storeCode);
        $this->storeRepositoryMock->expects($this->once())
            ->method('getActiveStoreByCode')
            ->willThrowException(new NoSuchEntityException());
        $this->storeCookieManagerMock->expects($this->once())
            ->method('deleteStoreCookie')
            ->with($this->storeMock);

        $this->plugin->beforeDispatch($this->subjectMock, $this->requestMock);
    }

    /**
     * @return void
     */
    public function testBeforeDispatchStoreIsInactive()
    {
        $storeCode = 'store';
        $this->storeManagerMock->expects($this->once())
            ->method('getDefaultStoreView')
            ->willReturn($this->storeMock);
        $this->storeCookieManagerMock->expects($this->atLeastOnce())
            ->method('getStoreCodeFromCookie')
            ->willReturn($storeCode);
        $this->storeRepositoryMock->expects($this->once())
            ->method('getActiveStoreByCode')
            ->willThrowException(new StoreIsInactiveException());
        $this->storeCookieManagerMock->expects($this->once())
            ->method('deleteStoreCookie')
            ->with($this->storeMock);

        $this->plugin->beforeDispatch($this->subjectMock, $this->requestMock);
    }

    /**
     * @return void
     */
    public function testBeforeDispatchInvalidArgument()
    {
        $storeCode = 'store';
        $this->storeManagerMock->expects($this->once())
            ->method('getDefaultStoreView')
            ->willReturn($this->storeMock);
        $this->storeCookieManagerMock->expects($this->atLeastOnce())
            ->method('getStoreCodeFromCookie')
            ->willReturn($storeCode);
        $this->storeRepositoryMock->expects($this->once())
            ->method('getActiveStoreByCode')
            ->willThrowException(new InvalidArgumentException());
        $this->storeCookieManagerMock->expects($this->once())
            ->method('deleteStoreCookie')
            ->with($this->storeMock);

        $this->plugin->beforeDispatch($this->subjectMock, $this->requestMock);
    }

    /**
     * @return void
     */
    public function testBeforeDispatchNoStoreCookie()
    {
        $storeCode = null;
        $this->storeCookieManagerMock->expects($this->atLeastOnce())
            ->method('getStoreCodeFromCookie')
            ->willReturn($storeCode);
        $this->storeManagerMock->expects($this->never())
            ->method('getDefaultStoreView')
            ->willReturn($this->storeMock);
        $this->storeRepositoryMock->expects($this->never())
            ->method('getActiveStoreByCode');
        $this->storeCookieManagerMock->expects($this->never())
            ->method('deleteStoreCookie')
            ->with($this->storeMock);

        $this->plugin->beforeDispatch($this->subjectMock, $this->requestMock);
    }

    /**
     * @return void
     */
    public function testBeforeDispatchWithStoreRequestParam()
    {
        $storeCode = 'store';
        $this->storeCookieManagerMock->expects($this->atLeastOnce())
            ->method('getStoreCodeFromCookie')
            ->willReturn($storeCode);
        $this->storeRepositoryMock->expects($this->atLeastOnce())
            ->method('getActiveStoreByCode')
            ->willReturn($this->storeMock);
        $this->storeCookieManagerMock->expects($this->never())
            ->method('deleteStoreCookie')
            ->with($this->storeMock);

        $this->plugin->beforeDispatch($this->subjectMock, $this->requestMock);
    }
}<|MERGE_RESOLUTION|>--- conflicted
+++ resolved
@@ -35,56 +35,32 @@
     protected $plugin;
 
     /**
-<<<<<<< HEAD
-     * @var \Magento\Store\Model\StoreManager|\PHPUnit\Framework\MockObject\MockObject
-=======
      * @var StoreManager|MockObject
->>>>>>> b2f063af
      */
     protected $storeManagerMock;
 
     /**
-<<<<<<< HEAD
-     * @var \Magento\Store\Api\StoreCookieManagerInterface|\PHPUnit\Framework\MockObject\MockObject
-=======
      * @var StoreCookieManagerInterface|MockObject
->>>>>>> b2f063af
      */
     protected $storeCookieManagerMock;
 
     /**
-<<<<<<< HEAD
-     * @var \Magento\Store\Model\Store|\PHPUnit\Framework\MockObject\MockObject
-=======
      * @var Store|MockObject
->>>>>>> b2f063af
      */
     protected $storeMock;
 
     /**
-<<<<<<< HEAD
-     * @var \Magento\Framework\App\FrontController|\PHPUnit\Framework\MockObject\MockObject
-=======
      * @var FrontController|MockObject
->>>>>>> b2f063af
      */
     protected $subjectMock;
 
     /**
-<<<<<<< HEAD
-     * @var \Magento\Framework\App\RequestInterface|\PHPUnit\Framework\MockObject\MockObject
-=======
      * @var RequestInterface|MockObject
->>>>>>> b2f063af
      */
     protected $requestMock;
 
     /**
-<<<<<<< HEAD
-     * @var \Magento\Store\Api\StoreRepositoryInterface|\PHPUnit\Framework\MockObject\MockObject
-=======
      * @var StoreRepositoryInterface|MockObject
->>>>>>> b2f063af
      */
     protected $storeRepositoryMock;
 
