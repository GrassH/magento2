<?php
/**
 * Copyright © Magento, Inc. All rights reserved.
 * See COPYING.txt for license details.
 */
declare(strict_types=1);

namespace Magento\Store\Test\Unit\Model\Config\Importer\Processor;

use Magento\Framework\Exception\ConfigurationMismatchException;
use Magento\Framework\ObjectManagerInterface;
use Magento\Store\Model\Config\Importer\Processor\Create;
use Magento\Store\Model\Config\Importer\Processor\Delete;
use Magento\Store\Model\Config\Importer\Processor\ProcessorFactory;
use Magento\Store\Model\Config\Importer\Processor\ProcessorInterface;
use PHPUnit\Framework\MockObject\MockObject as Mock;
<<<<<<< HEAD
=======
use PHPUnit\Framework\TestCase;
>>>>>>> b2f063af

/**
 * @inheritdoc
 */
class ProcessorFactoryTest extends TestCase
{
    /**
     * @var ProcessorFactory
     */
    private $model;

    /**
     * @var ObjectManagerInterface|Mock
     */
    private $objectManagerMock;

    /**
     * @inheritdoc
     */
    protected function setUp(): void
    {
        $this->objectManagerMock = $this->getMockBuilder(ObjectManagerInterface::class)
            ->getMockForAbstractClass();

        $this->model = new ProcessorFactory(
            $this->objectManagerMock,
            [
                ProcessorFactory::TYPE_CREATE => Create::class,
                ProcessorFactory::TYPE_DELETE => Delete::class,
                'wrongType' => \stdClass::class,
            ]
        );
    }

    public function testCreate()
    {
        $processorMock = $this->getMockBuilder(ProcessorInterface::class)
            ->getMockForAbstractClass();
        $this->objectManagerMock->expects($this->once())
            ->method('create')
            ->with(Create::class)
            ->willReturn($processorMock);

        $this->assertInstanceOf(
            ProcessorInterface::class,
            $this->model->create(ProcessorFactory::TYPE_CREATE)
        );
    }

<<<<<<< HEAD
    /**
     */
    public function testCreateNonExisted()
    {
        $this->expectException(\Magento\Framework\Exception\ConfigurationMismatchException::class);
        $this->expectExceptionMessage('The class for "dummyType" type wasn\'t declared. Enter the class and try again.');

        $this->model->create('dummyType');
    }

    /**
     */
    public function testCreateWrongImplementation()
    {
        $this->expectException(\Magento\Framework\Exception\ConfigurationMismatchException::class);
        $this->expectExceptionMessage('stdClass should implement');

=======
    public function testCreateNonExisted()
    {
        $this->expectException(ConfigurationMismatchException::class);
        $this->expectExceptionMessage(
            'The class for "dummyType" type wasn\'t declared. Enter the class and try again.'
        );
        $this->model->create('dummyType');
    }

    public function testCreateWrongImplementation()
    {
        $this->expectException(ConfigurationMismatchException::class);
        $this->expectExceptionMessage('stdClass should implement');
>>>>>>> b2f063af
        $type = 'wrongType';
        $this->objectManagerMock->expects($this->once())
            ->method('create')
            ->with(\stdClass::class)
            ->willReturn(new \stdClass());

        $this->model->create($type);
    }
}<|MERGE_RESOLUTION|>--- conflicted
+++ resolved
@@ -14,10 +14,7 @@
 use Magento\Store\Model\Config\Importer\Processor\ProcessorFactory;
 use Magento\Store\Model\Config\Importer\Processor\ProcessorInterface;
 use PHPUnit\Framework\MockObject\MockObject as Mock;
-<<<<<<< HEAD
-=======
 use PHPUnit\Framework\TestCase;
->>>>>>> b2f063af
 
 /**
  * @inheritdoc
@@ -67,25 +64,6 @@
         );
     }
 
-<<<<<<< HEAD
-    /**
-     */
-    public function testCreateNonExisted()
-    {
-        $this->expectException(\Magento\Framework\Exception\ConfigurationMismatchException::class);
-        $this->expectExceptionMessage('The class for "dummyType" type wasn\'t declared. Enter the class and try again.');
-
-        $this->model->create('dummyType');
-    }
-
-    /**
-     */
-    public function testCreateWrongImplementation()
-    {
-        $this->expectException(\Magento\Framework\Exception\ConfigurationMismatchException::class);
-        $this->expectExceptionMessage('stdClass should implement');
-
-=======
     public function testCreateNonExisted()
     {
         $this->expectException(ConfigurationMismatchException::class);
@@ -99,7 +77,6 @@
     {
         $this->expectException(ConfigurationMismatchException::class);
         $this->expectExceptionMessage('stdClass should implement');
->>>>>>> b2f063af
         $type = 'wrongType';
         $this->objectManagerMock->expects($this->once())
             ->method('create')
