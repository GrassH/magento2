--- conflicted
+++ resolved
@@ -23,10 +23,7 @@
 use Magento\Store\Model\Website;
 use Magento\Store\Model\WebsiteRepository;
 use PHPUnit\Framework\MockObject\MockObject as Mock;
-<<<<<<< HEAD
-=======
 use PHPUnit\Framework\TestCase;
->>>>>>> b2f063af
 
 /**
  * Test for Delete processor.
@@ -313,20 +310,10 @@
         $this->model->run($data);
     }
 
-<<<<<<< HEAD
-    /**
-     */
-    public function testRunWithException()
-    {
-        $this->expectException(\Magento\Framework\Exception\RuntimeException::class);
-        $this->expectExceptionMessage('Some exception');
-
-=======
     public function testRunWithException()
     {
         $this->expectException(RuntimeException::class);
         $this->expectExceptionMessage('Some exception');
->>>>>>> b2f063af
         $data = [
             ScopeInterface::SCOPE_WEBSITES => [],
             ScopeInterface::SCOPE_STORES => []
