<?php
/**
 * Copyright © 2015 Magento. All rights reserved.
 * See COPYING.txt for license details.
 */
namespace Magento\Store\Test\Unit\Model\Config\Reader;

class StoreTest extends \PHPUnit_Framework_TestCase
{
    /**
     * @var \Magento\Store\Model\Config\Reader\Store
     */
    protected $_model;

    /**
     * @var \Magento\Framework\App\Config\ScopePool|\PHPUnit_Framework_MockObject_MockObject
     */
    protected $_scopePullMock;

    /**
     * @var \PHPUnit_Framework_MockObject_MockObject
     */
    protected $_initialConfigMock;

    /**
     * @var \PHPUnit_Framework_MockObject_MockObject
     */
    protected $_collectionFactory;

    /**
     * @var \PHPUnit_Framework_MockObject_MockObject
     */
    protected $_storeMock;

    /**
     * @var \Magento\Store\Model\StoreManagerInterface|\PHPUnit_Framework_MockObject_MockObject
     */
    protected $_storeManagerMock;

    protected function setUp()
    {
        $this->_scopePullMock = $this->getMock('Magento\Framework\App\Config\ScopePool', [], [], '', false);
        $this->_storeManagerMock = $this->getMock('Magento\Store\Model\StoreManagerInterface');
        $this->_initialConfigMock = $this->getMock('Magento\Framework\App\Config\Initial', [], [], '', false);
        $this->_collectionFactory = $this->getMock(
            'Magento\Store\Model\Resource\Config\Collection\ScopedFactory',
            ['create'],
            [],
            '',
            false
        );
        $this->_storeMock = $this->getMock('Magento\Store\Model\Store', [], [], '', false);
        $placeholderProcessor = $this->getMock(
            'Magento\Store\Model\Config\Processor\Placeholder',
            [],
            [],
            '',
            false
        );
        $placeholderProcessor->expects($this->any())->method('process')->will($this->returnArgument(0));
        $this->_model = new \Magento\Store\Model\Config\Reader\Store(
            $this->_initialConfigMock,
            $this->_scopePullMock,
            new \Magento\Store\Model\Config\Converter($placeholderProcessor),
            $this->_collectionFactory,
            $this->_storeManagerMock
        );
    }

    /**
     * @dataProvider readDataProvider
     * @param string|null $storeCode
     */
    public function testRead($storeCode)
    {
        $websiteCode = 'default';
        $storeId = 1;
        $websiteMock = $this->getMock('Magento\Store\Model\Website', [], [], '', false);
        $websiteMock->expects($this->any())->method('getCode')->will($this->returnValue($websiteCode));
        $this->_storeMock->expects($this->any())->method('getWebsite')->will($this->returnValue($websiteMock));
        $this->_storeMock->expects($this->any())->method('getId')->will($this->returnValue($storeId));
        $this->_storeMock->expects($this->any())->method('getCode')->will($this->returnValue($websiteCode));

        $dataMock = $this->getMock('Magento\Framework\App\Config\Data', [], [], '', false);
        $dataMock->expects(
            $this->any()
        )->method(
            'getValue'
        )->will(
            $this->returnValue(['config' => ['key0' => 'website_value0', 'key1' => 'website_value1']])
        );

        $dataMock->expects(
            $this->once()
        )->method(
            'getSource'
        )->will(
            $this->returnValue(['config' => ['key0' => 'website_value0', 'key1' => 'website_value1']])
        );
        $this->_scopePullMock->expects(
            $this->once()
        )->method(
            'getScope'
        )->with(
            'website',
            $websiteCode
        )->will(
            $this->returnValue($dataMock)
        );

        $this->_initialConfigMock->expects(
            $this->once()
        )->method(
            'getData'
        )->with(
            "stores|{$storeCode}"
        )->will(
            $this->returnValue(['config' => ['key1' => 'store_value1', 'key2' => 'store_value2']])
        );
        $this->_collectionFactory->expects(
            $this->once()
        )->method(
            'create'
        )->with(
            ['scope' => 'stores', 'scopeId' => $storeId]
        )->will(
            $this->returnValue(
                [
<<<<<<< HEAD
                    new \Magento\Framework\Object(['path' => 'config/key1', 'value' => 'store_db_value1']),
                    new \Magento\Framework\Object(['path' => 'config/key3', 'value' => 'store_db_value3']),
=======
                    new \Magento\Framework\DataObject(['path' => 'config/key1', 'value' => 'store_db_value1']),
                    new \Magento\Framework\DataObject(['path' => 'config/key3', 'value' => 'store_db_value3']),
>>>>>>> 9a960ca6
                ]
            )
        );

        $this->_storeManagerMock
            ->expects($this->any())
            ->method('getStore')
            ->with($storeCode)
            ->will($this->returnValue($this->_storeMock));
        $expectedData = [
            'config' => [
                'key0' => 'website_value0',
                'key1' => 'store_db_value1',
                'key2' => 'store_value2',
                'key3' => 'store_db_value3',
            ],
        ];
        $this->assertEquals($expectedData, $this->_model->read($storeCode));
    }

    public function readDataProvider()
    {
        return [
            ['default'],
            [null],
            ['code', '']
        ];
    }
}<|MERGE_RESOLUTION|>--- conflicted
+++ resolved
@@ -126,13 +126,8 @@
         )->will(
             $this->returnValue(
                 [
-<<<<<<< HEAD
-                    new \Magento\Framework\Object(['path' => 'config/key1', 'value' => 'store_db_value1']),
-                    new \Magento\Framework\Object(['path' => 'config/key3', 'value' => 'store_db_value3']),
-=======
                     new \Magento\Framework\DataObject(['path' => 'config/key1', 'value' => 'store_db_value1']),
                     new \Magento\Framework\DataObject(['path' => 'config/key3', 'value' => 'store_db_value3']),
->>>>>>> 9a960ca6
                 ]
             )
         );
