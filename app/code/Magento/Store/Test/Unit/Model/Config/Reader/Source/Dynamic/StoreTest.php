--- conflicted
+++ resolved
@@ -26,65 +26,37 @@
 class StoreTest extends TestCase
 {
     /**
-<<<<<<< HEAD
-     * @var ScopedFactory|\PHPUnit\Framework\MockObject\MockObject
-=======
      * @var ScopedFactory|MockObject
->>>>>>> b2f063af
      */
     private $collectionFactory;
 
     /**
-<<<<<<< HEAD
-     * @var Converter|\PHPUnit\Framework\MockObject\MockObject
-=======
      * @var Converter|MockObject
->>>>>>> b2f063af
      */
     private $converter;
 
     /**
-<<<<<<< HEAD
-     * @var WebsiteFactory|\PHPUnit\Framework\MockObject\MockObject
-=======
      * @var WebsiteFactory|MockObject
->>>>>>> b2f063af
      */
     private $websiteFactory;
 
     /**
-<<<<<<< HEAD
-     * @var Website|\PHPUnit\Framework\MockObject\MockObject
-=======
      * @var Website|MockObject
->>>>>>> b2f063af
      */
     private $website;
 
     /**
-<<<<<<< HEAD
-     * @var WebsiteSource|\PHPUnit\Framework\MockObject\MockObject
-=======
      * @var WebsiteSource|MockObject
->>>>>>> b2f063af
      */
     private $websiteSource;
 
     /**
-<<<<<<< HEAD
-     * @var StoreManagerInterface|\PHPUnit\Framework\MockObject\MockObject
-=======
      * @var StoreManagerInterface|MockObject
->>>>>>> b2f063af
      */
     private $storeManager;
 
     /**
-<<<<<<< HEAD
-     * @var StoreInterface|\PHPUnit\Framework\MockObject\MockObject
-=======
      * @var StoreInterface|MockObject
->>>>>>> b2f063af
      */
     private $store;
 
@@ -93,11 +65,7 @@
      */
     private $storeSource;
 
-<<<<<<< HEAD
-    protected function setUp(): void
-=======
     public function setUp(): void
->>>>>>> b2f063af
     {
         $this->collectionFactory = $this->getMockBuilder(ScopedFactory::class)
             ->disableOriginalConstructor()
@@ -118,10 +86,10 @@
             ->getMock();
         $this->storeManager = $this->getMockBuilder(StoreManagerInterface::class)
             ->disableOriginalConstructor()
-            ->getMockForAbstractClass();
+            ->getMock();
         $this->store = $this->getMockBuilder(StoreInterface::class)
             ->disableOriginalConstructor()
-            ->getMockForAbstractClass();
+            ->getMock();
         $this->storeSource = new StoreSource(
             $this->collectionFactory,
             $this->converter,
