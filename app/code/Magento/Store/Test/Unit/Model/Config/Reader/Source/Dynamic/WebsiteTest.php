<?php
/**
 * Copyright © Magento, Inc. All rights reserved.
 * See COPYING.txt for license details.
 */
declare(strict_types=1);

namespace Magento\Store\Test\Unit\Model\Config\Reader\Source\Dynamic;

use Magento\Framework\App\Config\Scope\Converter;
use Magento\Framework\DataObject;
use Magento\Store\Model\Config\Reader\Source\Dynamic\DefaultScope;
use Magento\Store\Model\Config\Reader\Source\Dynamic\Website as WebsiteSource;
use Magento\Store\Model\ResourceModel\Config\Collection\ScopedFactory;
use Magento\Store\Model\ScopeInterface;
use Magento\Store\Model\Website;
use Magento\Store\Model\WebsiteFactory;
use PHPUnit\Framework\MockObject\MockObject;
use PHPUnit\Framework\TestCase;

/**
 * @SuppressWarnings(PHPMD.CouplingBetweenObjects)
 */
class WebsiteTest extends TestCase
{
    /**
<<<<<<< HEAD
     * @var ScopedFactory|\PHPUnit\Framework\MockObject\MockObject
=======
     * @var ScopedFactory|MockObject
>>>>>>> b2f063af
     */
    private $collectionFactory;

    /**
<<<<<<< HEAD
     * @var Converter|\PHPUnit\Framework\MockObject\MockObject
=======
     * @var Converter|MockObject
>>>>>>> b2f063af
     */
    private $converter;

    /**
<<<<<<< HEAD
     * @var WebsiteFactory|\PHPUnit\Framework\MockObject\MockObject
=======
     * @var WebsiteFactory|MockObject
>>>>>>> b2f063af
     */
    private $websiteFactory;

    /**
<<<<<<< HEAD
     * @var Website|\PHPUnit\Framework\MockObject\MockObject
=======
     * @var Website|MockObject
>>>>>>> b2f063af
     */
    private $website;

    /**
<<<<<<< HEAD
     * @var DefaultScope|\PHPUnit\Framework\MockObject\MockObject
=======
     * @var DefaultScope|MockObject
>>>>>>> b2f063af
     */
    private $defaultScopeReader;

    /**
     * @var WebsiteSource
     */
    private $websiteSource;

<<<<<<< HEAD
    protected function setUp(): void
=======
    public function setUp(): void
>>>>>>> b2f063af
    {
        $this->collectionFactory = $this->getMockBuilder(ScopedFactory::class)
            ->disableOriginalConstructor()
            ->setMethods(['create'])
            ->getMockForAbstractClass();
        $this->converter = $this->getMockBuilder(Converter::class)
            ->disableOriginalConstructor()
            ->getMock();
        $this->websiteFactory = $this->getMockBuilder(WebsiteFactory::class)
            ->disableOriginalConstructor()
            ->setMethods(['create'])
            ->getMockForAbstractClass();
        $this->website = $this->getMockBuilder(\Magento\Store\Model\Website::class)
            ->disableOriginalConstructor()
            ->getMock();
        $this->defaultScopeReader = $this->getMockBuilder(DefaultScope::class)
            ->disableOriginalConstructor()
            ->getMock();
        $this->websiteSource = new WebsiteSource(
            $this->collectionFactory,
            $this->converter,
            $this->websiteFactory,
            $this->defaultScopeReader
        );
    }

    public function testGet()
    {
        $scopeCode = 'myWebsite';
        $expectedResult = [
            'config/key1' => 'default_db_value1',
            'config/key3' => 'default_db_value3',
        ];
        $this->websiteFactory->expects($this->once())
            ->method('create')
            ->willReturn($this->website);
        $this->website->expects($this->once())
            ->method('load')
            ->with($scopeCode);
        $this->website->expects($this->once())
            ->method('getId')
            ->willReturn(1);
        $this->collectionFactory->expects($this->once())
            ->method('create')
            ->with(['scope' => ScopeInterface::SCOPE_WEBSITES, 'scopeId' => 1])
            ->willReturn([
                new DataObject(['path' => 'config/key1', 'value' => 'default_db_value1']),
                new DataObject(['path' => 'config/key3', 'value' => 'default_db_value3']),
            ]);
        $this->defaultScopeReader->expects($this->once())
            ->method('get')
            ->willReturn([]);
        $this->converter->expects($this->once())
            ->method('convert')
            ->with($expectedResult)
            ->willReturnArgument(0);
        $this->assertEquals($expectedResult, $this->websiteSource->get($scopeCode));
    }
}<|MERGE_RESOLUTION|>--- conflicted
+++ resolved
@@ -24,47 +24,27 @@
 class WebsiteTest extends TestCase
 {
     /**
-<<<<<<< HEAD
-     * @var ScopedFactory|\PHPUnit\Framework\MockObject\MockObject
-=======
      * @var ScopedFactory|MockObject
->>>>>>> b2f063af
      */
     private $collectionFactory;
 
     /**
-<<<<<<< HEAD
-     * @var Converter|\PHPUnit\Framework\MockObject\MockObject
-=======
      * @var Converter|MockObject
->>>>>>> b2f063af
      */
     private $converter;
 
     /**
-<<<<<<< HEAD
-     * @var WebsiteFactory|\PHPUnit\Framework\MockObject\MockObject
-=======
      * @var WebsiteFactory|MockObject
->>>>>>> b2f063af
      */
     private $websiteFactory;
 
     /**
-<<<<<<< HEAD
-     * @var Website|\PHPUnit\Framework\MockObject\MockObject
-=======
      * @var Website|MockObject
->>>>>>> b2f063af
      */
     private $website;
 
     /**
-<<<<<<< HEAD
-     * @var DefaultScope|\PHPUnit\Framework\MockObject\MockObject
-=======
      * @var DefaultScope|MockObject
->>>>>>> b2f063af
      */
     private $defaultScopeReader;
 
@@ -73,11 +53,7 @@
      */
     private $websiteSource;
 
-<<<<<<< HEAD
-    protected function setUp(): void
-=======
     public function setUp(): void
->>>>>>> b2f063af
     {
         $this->collectionFactory = $this->getMockBuilder(ScopedFactory::class)
             ->disableOriginalConstructor()
