<?php declare(strict_types=1);
/**
 * Copyright © Magento, Inc. All rights reserved.
 * See COPYING.txt for license details.
 */

namespace Magento\Store\Test\Unit\Model\ResourceModel;

use Magento\Framework\App\ResourceConnection;
use Magento\Framework\DB\Adapter\AdapterInterface;
use Magento\Framework\DB\Adapter\Pdo\Mysql;
use Magento\Framework\DB\Select;
use Magento\Framework\Model\ResourceModel\Db\Context;
use Magento\Framework\TestFramework\Unit\Helper\ObjectManager;
use Magento\Store\Model\ResourceModel\Website;
<<<<<<< HEAD
use PHPUnit\Framework\MockObject\MockObject;
use PHPUnit\Framework\TestCase;
=======
use PHPUnit\Framework\TestCase;
use PHPUnit\Framework\MockObject\MockObject;
>>>>>>> 985c679d

class WebsiteTest extends TestCase
{
    /** @var  Website */
    protected $model;

    /**
<<<<<<< HEAD
     * @var ResourceConnection|MockObject
     */
    protected $resourceMock;

    /** @var  Select|MockObject */
    protected $select;

    /**
     * @var AdapterInterface|MockObject
=======
     * @var \Magento\Framework\App\ResourceConnection|MockObject
     */
    protected $resourceMock;

    /** @var  Select | MockObject */
    protected $select;

    /**
     * @var \Magento\Framework\DB\Adapter\AdapterInterface|MockObject
>>>>>>> 985c679d
     */
    protected $connectionMock;

    public function setUp(): void
    {
        $objectManagerHelper = new ObjectManager($this);
        $this->select =  $this->createMock(Select::class);
        $this->resourceMock = $this->createPartialMock(
            ResourceConnection::class,
            [
                'getConnection',
                'getTableName'
            ]
        );
        $this->connectionMock = $this->createPartialMock(
            Mysql::class,
            [
                'isTableExists',
                'select',
                'fetchAll',
                'fetchOne',
                'from',
                'getCheckSql',
                'joinLeft',
                'where'
            ]
        );
        $contextMock = $this->createMock(Context::class);
        $contextMock->expects($this->once())->method('getResources')->willReturn($this->resourceMock);
        $this->model = $objectManagerHelper->getObject(
            Website::class,
            [
            'context' => $contextMock
            ]
        );
    }

    public function testReadAllWebsites()
    {
        $data = [
            "admin" => ["website_id" => "0", "code" => "admin", "name" => "Admin"],
            "base" => ["website_id" => "1", "code" => "base", "name" => "Main Website"]
        ];
        $mainTable = 'store_website';

        $this->resourceMock->expects($this->once())
            ->method('getTableName')
            ->willReturn($mainTable);

        $this->resourceMock->expects($this->atLeastOnce())
            ->method('getConnection')
            ->willReturn($this->connectionMock);

        $this->connectionMock->expects($this->once())
            ->method('select')
            ->willReturn($this->select);

        $this->select->expects($this->once())
            ->method('from')
            ->with($mainTable)
            ->willReturnSelf();

        $this->connectionMock->expects($this->once())
            ->method('fetchAll')
            ->with($this->select)
            ->willReturn($data);

        $this->assertEquals($data, $this->model->readAllWebsites());
    }

    public function testGetDefaultStoresSelect($includeDefault = false)
    {
        $storeId = 1;
        $storeWebsiteTable = 'store_website';
        $storeGroupTable = 'store_group';

        $this->resourceMock->expects($this->atLeastOnce())
            ->method('getConnection')
            ->willReturn($this->connectionMock);

        $this->connectionMock->expects($this->once())
            ->method('getCheckSql')
            ->with(
                'store_group_table.default_store_id IS NULL',
                '0',
                'store_group_table.default_store_id'
            )
            ->willReturn($storeId);

        $this->connectionMock->expects($this->once())
            ->method('select')
            ->willReturn($this->select);

        $this->resourceMock->expects($this->atLeastOnce())
            ->method('getTableName')
            ->withConsecutive([$storeWebsiteTable], [$storeGroupTable])
            ->willReturnOnConsecutiveCalls($storeWebsiteTable, $storeGroupTable);

        $this->select->expects($this->once())
            ->method('from')
            ->with(
                ['website_table' => $storeWebsiteTable],
                ['website_id']
            )
            ->willReturnSelf();

        $this->select->expects($this->once())
            ->method('joinLeft')
            ->with(
                ['store_group_table' => $storeGroupTable],
                'website_table.website_id=store_group_table.website_id' .
                ' AND website_table.default_group_id = store_group_table.group_id',
                ['store_id' => $storeId]
            )
            ->willReturnSelf();

        $this->assertInstanceOf('\Magento\Framework\DB\Select', $this->model->getDefaultStoresSelect($includeDefault));
    }

    public function testCountAll($includeDefault = false)
    {
        $count = 2;
        $mainTable = 'store_website';

        $this->resourceMock->expects($this->once())
            ->method('getConnection')
            ->willReturn($this->connectionMock);

        $this->connectionMock->expects($this->once())
            ->method('select')
            ->willReturn($this->select);

        $this->resourceMock->expects($this->once())
            ->method('getTableName')
            ->willReturn($mainTable);

        $this->select->expects($this->once())
            ->method('from')
            ->with($mainTable, 'COUNT(*)')
            ->willReturnSelf();

        $this->connectionMock->expects($this->once())
            ->method('fetchOne')
            ->with($this->select)
            ->willReturn($count);

        $this->assertEquals($count, $this->model->countAll($includeDefault));
    }
}<|MERGE_RESOLUTION|>--- conflicted
+++ resolved
@@ -13,13 +13,8 @@
 use Magento\Framework\Model\ResourceModel\Db\Context;
 use Magento\Framework\TestFramework\Unit\Helper\ObjectManager;
 use Magento\Store\Model\ResourceModel\Website;
-<<<<<<< HEAD
 use PHPUnit\Framework\MockObject\MockObject;
 use PHPUnit\Framework\TestCase;
-=======
-use PHPUnit\Framework\TestCase;
-use PHPUnit\Framework\MockObject\MockObject;
->>>>>>> 985c679d
 
 class WebsiteTest extends TestCase
 {
@@ -27,7 +22,6 @@
     protected $model;
 
     /**
-<<<<<<< HEAD
      * @var ResourceConnection|MockObject
      */
     protected $resourceMock;
@@ -37,17 +31,6 @@
 
     /**
      * @var AdapterInterface|MockObject
-=======
-     * @var \Magento\Framework\App\ResourceConnection|MockObject
-     */
-    protected $resourceMock;
-
-    /** @var  Select | MockObject */
-    protected $select;
-
-    /**
-     * @var \Magento\Framework\DB\Adapter\AdapterInterface|MockObject
->>>>>>> 985c679d
      */
     protected $connectionMock;
 
