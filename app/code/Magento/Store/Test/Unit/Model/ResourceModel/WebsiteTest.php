--- conflicted
+++ resolved
@@ -9,10 +9,7 @@
 
 use Magento\Framework\App\ResourceConnection;
 use Magento\Framework\DB\Adapter\AdapterInterface;
-<<<<<<< HEAD
-=======
 use Magento\Framework\DB\Adapter\Pdo\Mysql;
->>>>>>> b2f063af
 use Magento\Framework\DB\Select;
 use Magento\Framework\Model\ResourceModel\Db\Context;
 use Magento\Framework\TestFramework\Unit\Helper\ObjectManager;
@@ -38,11 +35,7 @@
      */
     protected $connectionMock;
 
-<<<<<<< HEAD
-    protected function setUp(): void
-=======
     public function setUp(): void
->>>>>>> b2f063af
     {
         $objectManagerHelper = new ObjectManager($this);
         $this->select =  $this->createMock(Select::class);
