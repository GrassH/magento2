<?php
/**
 * Copyright © Magento, Inc. All rights reserved.
 * See COPYING.txt for license details.
 */
declare(strict_types=1);

namespace Magento\Store\Test\Unit\Model\ResourceModel;

use Magento\Framework\App\ResourceConnection;
use Magento\Framework\DB\Adapter\AdapterInterface;
use Magento\Framework\DB\Adapter\Pdo\Mysql;
use Magento\Framework\DB\Select;
use Magento\Framework\Model\ResourceModel\Db\Context;
use Magento\Framework\TestFramework\Unit\Helper\ObjectManager;
use Magento\Store\Model\ResourceModel\Store;
use PHPUnit\Framework\MockObject\MockObject;
use PHPUnit\Framework\TestCase;

class StoreTest extends TestCase
{
    /** @var Store */
    protected $model;

    /**
     * @var ResourceConnection|MockObject
     */
    protected $resourceMock;

    /** @var  Select|MockObject */
    protected $select;

    /**
     * @var AdapterInterface|MockObject
     */
    protected $connectionMock;

<<<<<<< HEAD
    protected function setUp(): void
=======
    public function setUp(): void
>>>>>>> b2f063af
    {
        $objectManagerHelper = new ObjectManager($this);
        $this->select = $this->createMock(Select::class);
        $this->resourceMock = $this->createPartialMock(
            ResourceConnection::class,
            [
                'getConnection',
                'getTableName'
            ]
        );
        $this->connectionMock = $this->getMockBuilder(Mysql::class)
            ->disableOriginalConstructor()
            ->setMethods([
                'isTableExists',
                'select',
                'fetchAll',
                'fetchOne',
                'from',
                'getCheckSql',
                'where',
                'quoteIdentifier',
                'quote'
            ])
            ->getMockForAbstractClass();

        $contextMock = $this->createMock(Context::class);
        $contextMock->expects($this->once())->method('getResources')->willReturn($this->resourceMock);
        $configCacheTypeMock = $this->createMock('\Magento\Framework\App\Cache\Type\Config');
        $this->model = $objectManagerHelper->getObject(
            Store::class,
            [
                'context' => $contextMock,
                'configCacheType' => $configCacheTypeMock
            ]
        );
    }

    public function testCountAll($countAdmin = false)
    {
        $mainTable = 'store';
        $tableIdentifier = 'code';
        $tableIdentifierValue = 'admin';
        $count = 1;

        $this->resourceMock->expects($this->once())
            ->method('getConnection')
            ->willReturn($this->connectionMock);

        $this->connectionMock->expects($this->once())
            ->method('select')
            ->willReturn($this->select);

        $this->resourceMock->expects($this->once())
            ->method('getTableName')
            ->willReturn($mainTable);

        $this->select->expects($this->once())
            ->method('from')
            ->with($mainTable, 'COUNT(*)')
            ->willReturnSelf();

        $this->connectionMock->expects($this->any())
            ->method('quoteIdentifier')
            ->with($tableIdentifier)
            ->willReturn($tableIdentifier);

        $this->connectionMock->expects($this->once())
            ->method('quote')
            ->with($tableIdentifierValue)
            ->willReturn($tableIdentifierValue);

        $this->select->expects($this->any())
            ->method('where')
            ->with(sprintf('%s <> %s', $tableIdentifier, $tableIdentifierValue))
            ->willReturnSelf();

        $this->connectionMock->expects($this->once())
            ->method('fetchOne')
            ->with($this->select)
            ->willReturn($count);

        $this->assertEquals($count, $this->model->countAll($countAdmin));
    }

    public function testReadAllStores()
    {
        $mainTable = 'store';
        $data = [
            ["store_id" => "0", "code" => "admin", "website_id" => 0, "name" => "Admin"],
            ["store_id" => "1", "code" => "default", "website_id" => 1, "name" => "Default Store View"]
        ];

        $this->resourceMock->expects($this->atLeastOnce())
            ->method('getConnection')
            ->willReturn($this->connectionMock);

        $this->resourceMock->expects($this->atLeastOnce())
            ->method('getTableName')
            ->willReturn($mainTable);

        $this->connectionMock->expects($this->once())
            ->method('select')
            ->willReturn($this->select);

        $this->select->expects($this->once())
            ->method('from')
            ->with($mainTable)
            ->willReturnSelf();

        $this->connectionMock->expects($this->once())
            ->method('fetchAll')
            ->with($this->select)
            ->willReturn($data);

        $this->assertEquals($data, $this->model->readAllStores());
    }
}<|MERGE_RESOLUTION|>--- conflicted
+++ resolved
@@ -35,11 +35,7 @@
      */
     protected $connectionMock;
 
-<<<<<<< HEAD
-    protected function setUp(): void
-=======
     public function setUp(): void
->>>>>>> b2f063af
     {
         $objectManagerHelper = new ObjectManager($this);
         $this->select = $this->createMock(Select::class);
