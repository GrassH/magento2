--- conflicted
+++ resolved
@@ -13,10 +13,7 @@
 use Magento\Framework\Model\ResourceModel\Db\Context;
 use Magento\Framework\TestFramework\Unit\Helper\ObjectManager;
 use Magento\Store\Model\ResourceModel\Store;
-<<<<<<< HEAD
-=======
 use Magento\Framework\DB\Adapter\AdapterInterface;
->>>>>>> 985c679d
 use PHPUnit\Framework\MockObject\MockObject;
 use PHPUnit\Framework\TestCase;
 
@@ -30,11 +27,7 @@
      */
     protected $resourceMock;
 
-<<<<<<< HEAD
     /** @var  Select|MockObject */
-=======
-    /** @var  Select | MockObject */
->>>>>>> 985c679d
     protected $select;
 
     /**
