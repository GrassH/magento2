<?php
/**
 * Copyright © Magento, Inc. All rights reserved.
 * See COPYING.txt for license details.
 */
declare(strict_types=1);

namespace Magento\Store\Test\Unit\Model;

use Magento\Framework\TestFramework\Unit\Helper\ObjectManager;
use Magento\Store\Model\ResourceModel\Website\Collection;
use Magento\Store\Model\ScopeInterface;
use Magento\Store\Model\Website;
use Magento\Store\Model\WebsiteFactory;
use PHPUnit\Framework\MockObject\MockObject;
use PHPUnit\Framework\TestCase;

class WebsiteTest extends TestCase
{
    /**
     * @var Website
     */
    protected $model;

    /**
     * @var ObjectManager
     */
    protected $objectManagerHelper;

    /**
<<<<<<< HEAD
     * @var WebsiteFactory|\PHPUnit\Framework\MockObject\MockObject
     */
    protected $websiteFactory;

    protected function setUp(): void
=======
     * @var WebsiteFactory|MockObject
     */
    protected $websiteFactory;

    public function setUp(): void
>>>>>>> b2f063af
    {
        $this->objectManagerHelper = new ObjectManager($this);

        $this->websiteFactory = $this->getMockBuilder(WebsiteFactory::class)
            ->disableOriginalConstructor()
            ->setMethods(['create', 'getCollection', '__wakeup'])
            ->getMock();

        /** @var Website $websiteModel */
        $this->model = $this->objectManagerHelper->getObject(
            Website::class,
            ['websiteFactory' => $this->websiteFactory]
        );
    }

    public function testIsCanDelete()
    {
        $websiteCollection = $this->createPartialMock(
            Collection::class,
            ['getSize']
        );
        $websiteCollection->expects($this->any())->method('getSize')->willReturn(2);

        $this->websiteFactory->expects($this->any())
            ->method('create')
            ->willReturn($this->websiteFactory);
        $this->websiteFactory->expects($this->any())
            ->method('getCollection')
            ->willReturn($websiteCollection);

        $this->model->setId(2);
        $this->assertTrue($this->model->isCanDelete());
    }

    public function testGetScopeType()
    {
        $this->assertEquals(ScopeInterface::SCOPE_WEBSITE, $this->model->getScopeType());
    }

    public function testGetScopeTypeName()
    {
        $this->assertEquals('Website', $this->model->getScopeTypeName());
    }
}<|MERGE_RESOLUTION|>--- conflicted
+++ resolved
@@ -28,19 +28,11 @@
     protected $objectManagerHelper;
 
     /**
-<<<<<<< HEAD
-     * @var WebsiteFactory|\PHPUnit\Framework\MockObject\MockObject
-     */
-    protected $websiteFactory;
-
-    protected function setUp(): void
-=======
      * @var WebsiteFactory|MockObject
      */
     protected $websiteFactory;
 
     public function setUp(): void
->>>>>>> b2f063af
     {
         $this->objectManagerHelper = new ObjectManager($this);
 
@@ -62,7 +54,7 @@
             Collection::class,
             ['getSize']
         );
-        $websiteCollection->expects($this->any())->method('getSize')->willReturn(2);
+        $websiteCollection->expects($this->any())->method('getSize')->will($this->returnValue(2));
 
         $this->websiteFactory->expects($this->any())
             ->method('create')
