<?php
/**
 * Copyright © Magento, Inc. All rights reserved.
 * See COPYING.txt for license details.
 */
declare(strict_types=1);

namespace Magento\Store\Test\Unit\Model;

use Magento\Framework\App\Config;
use Magento\Framework\TestFramework\Unit\Helper\ObjectManager;
use Magento\Store\Api\Data\WebsiteInterface;
use Magento\Store\Model\ResourceModel\Website\CollectionFactory;
use Magento\Store\Model\WebsiteFactory;
use Magento\Store\Model\WebsiteRepository;
use PHPUnit\Framework\MockObject\MockObject;
use PHPUnit\Framework\TestCase;

class WebsiteRepositoryTest extends TestCase
{
    /**
     * @var WebsiteRepository
     */
    protected $model;

    /**
<<<<<<< HEAD
     * @var \Magento\Store\Model\WebsiteFactory|\PHPUnit\Framework\MockObject\MockObject
=======
     * @var WebsiteFactory|MockObject
>>>>>>> b2f063af
     */
    protected $websiteFactoryMock;

    /**
<<<<<<< HEAD
     * @var \Magento\Store\Model\ResourceModel\Website\CollectionFactory|\PHPUnit\Framework\MockObject\MockObject
=======
     * @var CollectionFactory|MockObject
>>>>>>> b2f063af
     */
    protected $websiteCollectionFactoryMock;

    /**
<<<<<<< HEAD
     * @var Config | \PHPUnit\Framework\MockObject\MockObject
=======
     * @var Config|MockObject
>>>>>>> b2f063af
     */
    private $appConfigMock;

    protected function setUp(): void
    {
        $objectManager = new ObjectManager($this);
        $this->websiteFactoryMock =
            $this->getMockBuilder(WebsiteFactory::class)
                ->disableOriginalConstructor()
                ->setMethods(['create'])
                ->getMock();
        $this->websiteCollectionFactoryMock =
            $this->getMockBuilder(CollectionFactory::class)
                ->disableOriginalConstructor()
                ->setMethods(['create'])
                ->getMock();
        $this->model = $objectManager->getObject(
            WebsiteRepository::class,
            [
                'factory' => $this->websiteFactoryMock,
                'websiteCollectionFactory' => $this->websiteCollectionFactoryMock
            ]
        );
        $this->appConfigMock = $this->getMockBuilder(Config::class)
            ->disableOriginalConstructor()
            ->getMock();
        $this->initDistroList();
    }

    private function initDistroList()
    {
        $repositoryReflection = new \ReflectionClass($this->model);
        $deploymentProperty = $repositoryReflection->getProperty('appConfig');
        $deploymentProperty->setAccessible(true);
        $deploymentProperty->setValue($this->model, $this->appConfigMock);
    }

    public function testGetDefault()
    {
        $websiteMock = $this->getMockBuilder(WebsiteInterface::class)
            ->disableOriginalConstructor()
            ->setMethods([])
            ->getMock();
        $this->appConfigMock->expects($this->once())
            ->method('get')
            ->with('scopes', 'websites')
            ->willReturn([
                'some_code' => [
                    'code' => 'some_code',
                    'is_default' => 1
                ],
                'some_code_2' => [
                    'code' => 'some_code_2',
                    'is_default' => 0
                ]
            ]);
        $this->websiteFactoryMock->expects($this->at(0))
            ->method('create')
            ->willReturn($websiteMock);

        $website = $this->model->getDefault();
        $this->assertInstanceOf(WebsiteInterface::class, $website);
        $this->assertEquals($websiteMock, $website);
    }

<<<<<<< HEAD
    /**
     */
    public function testGetDefaultIsSeveral()
    {
        $this->expectException(\DomainException::class);

        $websiteMock = $this->getMockBuilder(\Magento\Store\Api\Data\WebsiteInterface::class)
=======
    public function testGetDefaultIsSeveral()
    {
        $this->expectException(\DomainException::class);
        $websiteMock = $this->getMockBuilder(WebsiteInterface::class)
>>>>>>> b2f063af
            ->disableOriginalConstructor()
            ->setMethods([])
            ->getMock();
        $this->appConfigMock->expects($this->once())
            ->method('get')
            ->with('scopes', 'websites')
            ->willReturn([
                'some_code' => [
                    'code' => 'some_code',
                    'is_default' => 1
                ],
                'some_code_2' => [
                    'code' => 'some_code_2',
                    'is_default' => 1
                ]
            ]);
        $this->websiteFactoryMock->expects($this->any())->method('create')->willReturn($websiteMock);

        $this->model->getDefault();

        $this->expectExceptionMessage(
            "The default website is invalid. Make sure no more than one default is defined and try again."
        );
    }

<<<<<<< HEAD
    /**
     */
=======
>>>>>>> b2f063af
    public function testGetDefaultIsZero()
    {
        $this->expectException(\DomainException::class);
        $this->expectExceptionMessage('The default website isn\'t defined. Set the website and try again.');
<<<<<<< HEAD

        $websiteMock = $this->getMockBuilder(\Magento\Store\Api\Data\WebsiteInterface::class)
=======
        $websiteMock = $this->getMockBuilder(WebsiteInterface::class)
>>>>>>> b2f063af
            ->disableOriginalConstructor()
            ->setMethods([])
            ->getMock();
        $this->appConfigMock->expects($this->once())
            ->method('get')
            ->with('scopes', 'websites')
            ->willReturn([
                'some_code' => [
                    'code' => 'some_code',
                    'is_default' => 0
                ],
                'some_code_2' => [
                    'code' => 'some_code_2',
                    'is_default' => 0
                ]
            ]);
        $this->websiteFactoryMock->expects($this->any())->method('create')->willReturn($websiteMock);

        $this->model->getDefault();
    }
}<|MERGE_RESOLUTION|>--- conflicted
+++ resolved
@@ -24,29 +24,17 @@
     protected $model;
 
     /**
-<<<<<<< HEAD
-     * @var \Magento\Store\Model\WebsiteFactory|\PHPUnit\Framework\MockObject\MockObject
-=======
      * @var WebsiteFactory|MockObject
->>>>>>> b2f063af
      */
     protected $websiteFactoryMock;
 
     /**
-<<<<<<< HEAD
-     * @var \Magento\Store\Model\ResourceModel\Website\CollectionFactory|\PHPUnit\Framework\MockObject\MockObject
-=======
      * @var CollectionFactory|MockObject
->>>>>>> b2f063af
      */
     protected $websiteCollectionFactoryMock;
 
     /**
-<<<<<<< HEAD
-     * @var Config | \PHPUnit\Framework\MockObject\MockObject
-=======
      * @var Config|MockObject
->>>>>>> b2f063af
      */
     private $appConfigMock;
 
@@ -112,20 +100,10 @@
         $this->assertEquals($websiteMock, $website);
     }
 
-<<<<<<< HEAD
-    /**
-     */
-    public function testGetDefaultIsSeveral()
-    {
-        $this->expectException(\DomainException::class);
-
-        $websiteMock = $this->getMockBuilder(\Magento\Store\Api\Data\WebsiteInterface::class)
-=======
     public function testGetDefaultIsSeveral()
     {
         $this->expectException(\DomainException::class);
         $websiteMock = $this->getMockBuilder(WebsiteInterface::class)
->>>>>>> b2f063af
             ->disableOriginalConstructor()
             ->setMethods([])
             ->getMock();
@@ -151,21 +129,11 @@
         );
     }
 
-<<<<<<< HEAD
-    /**
-     */
-=======
->>>>>>> b2f063af
     public function testGetDefaultIsZero()
     {
         $this->expectException(\DomainException::class);
         $this->expectExceptionMessage('The default website isn\'t defined. Set the website and try again.');
-<<<<<<< HEAD
-
-        $websiteMock = $this->getMockBuilder(\Magento\Store\Api\Data\WebsiteInterface::class)
-=======
         $websiteMock = $this->getMockBuilder(WebsiteInterface::class)
->>>>>>> b2f063af
             ->disableOriginalConstructor()
             ->setMethods([])
             ->getMock();
