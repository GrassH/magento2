--- conflicted
+++ resolved
@@ -8,11 +8,6 @@
 namespace Magento\Store\Test\Unit\Model\Message;
 
 use Magento\Framework\TestFramework\Unit\Helper\ObjectManager;
-<<<<<<< HEAD
-use PHPUnit\Framework\MockObject\MockObject as MockObject;
-use Magento\Store\Model\Message\EmptyGroupCategory;
-=======
->>>>>>> b2f063af
 use Magento\Framework\UrlInterface;
 use Magento\Store\Model\Group;
 use Magento\Store\Model\Message\EmptyGroupCategory;
@@ -45,11 +40,7 @@
     /**
      * @inheritdoc
      */
-<<<<<<< HEAD
-    protected function setUp(): void
-=======
     public function setUp(): void
->>>>>>> b2f063af
     {
         $this->objectManagerHelper = new ObjectManager($this);
 
