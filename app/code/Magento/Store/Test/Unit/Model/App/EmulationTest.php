<?php declare(strict_types=1);
/**
 * Tests Magento\Store\Model\App\Emulation
 *
 * Copyright © Magento, Inc. All rights reserved.
 * See COPYING.txt for license details.
 */

namespace Magento\Store\Test\Unit\Model\App;

use Magento\Framework\App\Area;
use Magento\Framework\App\Config\ScopeConfigInterface;
use Magento\Framework\Locale\ResolverInterface;
use Magento\Framework\TestFramework\Unit\Helper\ObjectManager;
use Magento\Framework\Translate\Inline\ConfigInterface;
use Magento\Framework\Translate\Inline\StateInterface;
use Magento\Framework\TranslateInterface;
use Magento\Framework\View\DesignInterface;
use Magento\Store\Model\App\Emulation;
use Magento\Store\Model\Store;
use Magento\Store\Model\StoreManagerInterface;
use Magento\Theme\Model\Design;
use PHPUnit\Framework\MockObject\MockObject;
use PHPUnit\Framework\TestCase;

/**
 * @SuppressWarnings(PHPMD.CouplingBetweenObjects)
 */
class EmulationTest extends TestCase
{
    private const STUB_NEW_STORE_ID = 9;

    /**
<<<<<<< HEAD
     * @var \PHPUnit\Framework\MockObject\MockObject|\Magento\Store\Model\StoreManagerInterface
=======
     * @var MockObject|StoreManagerInterface
>>>>>>> b2f063af
     */
    private $storeManagerMock;

    /**
<<<<<<< HEAD
     * @var \PHPUnit\Framework\MockObject\MockObject|\Magento\Framework\TranslateInterface
=======
     * @var MockObject|TranslateInterface
>>>>>>> b2f063af
     */
    private $translateMock;

    /**
<<<<<<< HEAD
     * @var \PHPUnit\Framework\MockObject\MockObject|\Magento\Framework\App\Config\ScopeConfigInterface
=======
     * @var MockObject|ScopeConfigInterface
>>>>>>> b2f063af
     */
    private $scopeConfigMock;

    /**
<<<<<<< HEAD
     * @var \PHPUnit\Framework\MockObject\MockObject|\Magento\Framework\Locale\ResolverInterface
=======
     * @var MockObject|ResolverInterface
>>>>>>> b2f063af
     */
    private $localeResolverMock;

    /**
<<<<<<< HEAD
     * @var \PHPUnit\Framework\MockObject\MockObject|\Magento\Theme\Model\Design
=======
     * @var MockObject|Design
>>>>>>> b2f063af
     */
    private $designMock;

    /**
<<<<<<< HEAD
     * @var \PHPUnit\Framework\MockObject\MockObject|\Magento\Framework\Translate\Inline\ConfigInterface
=======
     * @var MockObject|ConfigInterface
>>>>>>> b2f063af
     */
    private $inlineConfigMock;

    /**
<<<<<<< HEAD
     * @var \PHPUnit\Framework\MockObject\MockObject|\Magento\Framework\Translate\Inline\StateInterface
=======
     * @var MockObject|StateInterface
>>>>>>> b2f063af
     */
    private $inlineTranslationMock;

    /**
<<<<<<< HEAD
     * @var \PHPUnit\Framework\MockObject\MockObject|\Magento\Framework\View\DesignInterface
=======
     * @var MockObject|DesignInterface
>>>>>>> b2f063af
     */
    private $viewDesignMock;

    /**
<<<<<<< HEAD
     * @var \PHPUnit\Framework\MockObject\MockObject|\Magento\Store\Model\Store
=======
     * @var MockObject|Store
>>>>>>> b2f063af
     */
    private $storeMock;

    /**
     * @var ObjectManager
     */
    private $objectManager;

    /**
     * @var Emulation
     */
    private $model;

    protected function setUp(): void
    {
        $this->objectManager = new ObjectManager($this);
        // Mocks
        $this->designMock = $this->getMockBuilder(Design::class)
            ->disableOriginalConstructor()
            ->setMethods([])->getMock();
        $this->storeManagerMock = $this->getMockBuilder(StoreManagerInterface::class)
            ->disableOriginalConstructor()
            ->setMethods([])->getMock();
        $this->translateMock = $this->getMockBuilder(TranslateInterface::class)
            ->disableOriginalConstructor()
            ->setMethods([])->getMock();
        $this->scopeConfigMock = $this->getMockBuilder(ScopeConfigInterface::class)
            ->disableOriginalConstructor()
            ->setMethods([])->getMock();
        $this->localeResolverMock = $this->getMockBuilder(ResolverInterface::class)
            ->disableOriginalConstructor()
            ->setMethods([])->getMock();
        $this->inlineConfigMock = $this->getMockBuilder(ConfigInterface::class)
            ->disableOriginalConstructor()
            ->setMethods([])->getMock();
        $this->inlineTranslationMock = $this->getMockBuilder(StateInterface::class)
            ->disableOriginalConstructor()
            ->setMethods([])->getMock();
        $this->viewDesignMock = $this->getMockForAbstractClass(DesignInterface::class);
        $this->storeMock = $this->getMockBuilder(Store::class)
            ->disableOriginalConstructor()
            ->setMethods(['__wakeup', 'getStoreId'])
            ->getMock();

        // Stubs
        $this->designMock->expects($this->any())->method('loadChange')->willReturnSelf();
        $this->designMock->expects($this->any())->method('getData')->willReturn(false);

        // Prepare SUT
        $this->model = $this->objectManager->getObject(
            Emulation::class,
            [
                'storeManager' => $this->storeManagerMock,
                'viewDesign' => $this->viewDesignMock,
                'design' => $this->designMock,
                'translate' => $this->translateMock,
                'scopeConfig' => $this->scopeConfigMock,
                'inlineConfig' => $this->inlineConfigMock,
                'inlineTranslation' => $this->inlineTranslationMock,
                'localeResolver' => $this->localeResolverMock,
            ]
        );
    }

    public function testStartDefaults()
    {
        // Test data
        $inlineTranslate = false;
        $initArea = 'initial area';
        $initTheme = 'initial design theme';
        $initStore = 1;
        $initLocale = 'initial locale code';
        $newInlineTranslate = false;
        $newLocale = 'new locale code';
        $newArea = Area::AREA_FRONTEND;

        // Stubs
        $this->inlineTranslationMock->expects($this->any())->method('isEnabled')->willReturn($inlineTranslate);
        $this->viewDesignMock->expects($this->any())->method('getArea')->willReturn($initArea);
        $this->viewDesignMock->expects($this->any())->method('getDesignTheme')->willReturn($initTheme);
        $this->storeManagerMock->expects($this->any())->method('getStore')->willReturn($this->storeMock);
        $this->storeMock->expects($this->any())
            ->method('getStoreId')->willReturn($initStore);
        $this->localeResolverMock->expects($this->any())->method('getLocale')->willReturn($initLocale);
        $this->inlineConfigMock->expects($this->any())->method('isActive')->willReturn($newInlineTranslate);
        $this->viewDesignMock->expects($this->any())->method('getConfigurationDesignTheme')->willReturn($initTheme);
        $this->scopeConfigMock->expects($this->any())->method('getValue')->willReturn($newLocale);

        // Expectations
        $this->storeMock->expects($this->any())->method('getStoreId')->willReturn($initStore);
        $this->inlineTranslationMock->expects($this->any())->method('suspend')->with($newInlineTranslate);
        $this->viewDesignMock->expects($this->any())->method('setDesignTheme')->with($initTheme);
        $this->localeResolverMock->expects($this->any())->method('setLocale')->with($newLocale);
        $this->translateMock->expects($this->any())->method('setLocale')->with($newLocale);
        $this->translateMock->expects($this->any())->method('loadData')->with($newArea);
        $this->storeManagerMock->expects($this->any())
            ->method('setCurrentStore')->with(self::STUB_NEW_STORE_ID);

        // Test
        $result = $this->model->startEnvironmentEmulation(
            self::STUB_NEW_STORE_ID,
            Area::AREA_FRONTEND
        );
        $this->assertNull($result);
    }

    public function testStop()
    {
        // Test data
        $initArea = 'initial area';
        $initTheme = 'initial design theme';
        $initLocale = 'initial locale code';
        $initialStore = 1;
        $initTranslateInline = false;

        $this->inlineTranslationMock->expects($this->once())
            ->method('isEnabled')
            ->willReturn($initTranslateInline);
        $this->viewDesignMock->expects($this->once())
            ->method('getArea')
            ->willReturn($initArea);
        $this->viewDesignMock->expects($this->once())
            ->method('getDesignTheme')
            ->willReturn($initTheme);
        $this->storeManagerMock->expects($this->any())->method('getStore')->willReturn($this->storeMock);
        $this->storeMock->expects($this->once())->method('getStoreId')->willReturn($initialStore);
        $this->localeResolverMock->expects($this->once())
            ->method('getLocale')
            ->willReturn($initLocale);

        $this->model->storeCurrentEnvironmentInfo();

        // Expectations
        $this->inlineTranslationMock->expects($this->once())
            ->method('resume')
            ->with($initTranslateInline);
        $this->viewDesignMock->expects($this->once())
            ->method('setDesignTheme')
            ->with($initTheme, $initArea);
        $this->storeManagerMock->expects($this->once())
            ->method('setCurrentStore')->with($initialStore);
        $this->localeResolverMock->expects($this->once())
            ->method('setLocale')
            ->with($initLocale);
        $this->translateMock->expects($this->once())
            ->method('setLocale')
            ->with($initLocale);
        $this->translateMock->expects($this->once())->method('loadData')->with($initArea);

        // Test
        $result = $this->model->stopEnvironmentEmulation();
        $this->assertNotNull($result);
    }
}<|MERGE_RESOLUTION|>--- conflicted
+++ resolved
@@ -31,83 +31,47 @@
     private const STUB_NEW_STORE_ID = 9;
 
     /**
-<<<<<<< HEAD
-     * @var \PHPUnit\Framework\MockObject\MockObject|\Magento\Store\Model\StoreManagerInterface
-=======
      * @var MockObject|StoreManagerInterface
->>>>>>> b2f063af
      */
     private $storeManagerMock;
 
     /**
-<<<<<<< HEAD
-     * @var \PHPUnit\Framework\MockObject\MockObject|\Magento\Framework\TranslateInterface
-=======
      * @var MockObject|TranslateInterface
->>>>>>> b2f063af
      */
     private $translateMock;
 
     /**
-<<<<<<< HEAD
-     * @var \PHPUnit\Framework\MockObject\MockObject|\Magento\Framework\App\Config\ScopeConfigInterface
-=======
      * @var MockObject|ScopeConfigInterface
->>>>>>> b2f063af
      */
     private $scopeConfigMock;
 
     /**
-<<<<<<< HEAD
-     * @var \PHPUnit\Framework\MockObject\MockObject|\Magento\Framework\Locale\ResolverInterface
-=======
      * @var MockObject|ResolverInterface
->>>>>>> b2f063af
      */
     private $localeResolverMock;
 
     /**
-<<<<<<< HEAD
-     * @var \PHPUnit\Framework\MockObject\MockObject|\Magento\Theme\Model\Design
-=======
      * @var MockObject|Design
->>>>>>> b2f063af
      */
     private $designMock;
 
     /**
-<<<<<<< HEAD
-     * @var \PHPUnit\Framework\MockObject\MockObject|\Magento\Framework\Translate\Inline\ConfigInterface
-=======
      * @var MockObject|ConfigInterface
->>>>>>> b2f063af
      */
     private $inlineConfigMock;
 
     /**
-<<<<<<< HEAD
-     * @var \PHPUnit\Framework\MockObject\MockObject|\Magento\Framework\Translate\Inline\StateInterface
-=======
      * @var MockObject|StateInterface
->>>>>>> b2f063af
      */
     private $inlineTranslationMock;
 
     /**
-<<<<<<< HEAD
-     * @var \PHPUnit\Framework\MockObject\MockObject|\Magento\Framework\View\DesignInterface
-=======
      * @var MockObject|DesignInterface
->>>>>>> b2f063af
      */
     private $viewDesignMock;
 
     /**
-<<<<<<< HEAD
-     * @var \PHPUnit\Framework\MockObject\MockObject|\Magento\Store\Model\Store
-=======
      * @var MockObject|Store
->>>>>>> b2f063af
      */
     private $storeMock;
 
