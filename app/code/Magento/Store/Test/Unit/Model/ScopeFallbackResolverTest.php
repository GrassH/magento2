<?php
/**
 * Copyright © Magento, Inc. All rights reserved.
 * See COPYING.txt for license details.
 */
declare(strict_types=1);

namespace Magento\Store\Test\Unit\Model;

use Magento\Framework\App\Config\ScopeConfigInterface;
use Magento\Store\Api\Data\GroupInterface;
use Magento\Store\Api\Data\StoreInterface;
use Magento\Store\Model\ScopeFallbackResolver;
use Magento\Store\Model\ScopeInterface;
use Magento\Store\Model\StoreManagerInterface;
use PHPUnit\Framework\MockObject\MockObject;
use PHPUnit\Framework\TestCase;

class ScopeFallbackResolverTest extends TestCase
{
    /** @var ScopeFallbackResolver */
    protected $model;

<<<<<<< HEAD
    /** @var StoreManagerInterface|\PHPUnit\Framework\MockObject\MockObject */
=======
    /** @var StoreManagerInterface|MockObject */
>>>>>>> b2f063af
    protected $storeManagerMock;

    protected function setUp(): void
    {
        $this->storeManagerMock = $this->getMockBuilder(StoreManagerInterface::class)
            ->getMockForAbstractClass();

        $this->model = new ScopeFallbackResolver($this->storeManagerMock);
    }

    /**
     * @param string $scope
     * @param int $scopeId
     * @param bool $forConfig
     * @param int $websiteId
     * @param int $groupId
     * @param array $result
     *
     * @dataProvider dataProviderGetFallbackScope
     */
    public function testGetFallbackScope($scope, $scopeId, $forConfig, $websiteId, $groupId, $result)
    {
<<<<<<< HEAD
        /** @var GroupInterface|\PHPUnit\Framework\MockObject\MockObject $groupMock */
        $groupMock = $this->getMockBuilder(\Magento\Store\Api\Data\GroupInterface::class)
=======
        /** @var GroupInterface|MockObject $groupMock */
        $groupMock = $this->getMockBuilder(GroupInterface::class)
>>>>>>> b2f063af
            ->getMockForAbstractClass();
        $groupMock->expects($this->any())
            ->method('getWebsiteId')
            ->willReturn($websiteId);

<<<<<<< HEAD
        /** @var StoreInterface|\PHPUnit\Framework\MockObject\MockObject $storeMock */
        $storeMock = $this->getMockBuilder(\Magento\Store\Api\Data\StoreInterface::class)
=======
        /** @var StoreInterface|MockObject $storeMock */
        $storeMock = $this->getMockBuilder(StoreInterface::class)
>>>>>>> b2f063af
            ->getMockForAbstractClass();
        $storeMock->expects($this->any())
            ->method('getWebsiteId')
            ->willReturn($websiteId);
        $storeMock->expects($this->any())
            ->method('getStoreGroupId')
            ->willReturn($groupId);

        $this->storeManagerMock->expects($this->any())
            ->method('getGroup')
            ->with($scopeId)
            ->willReturn($groupMock);
        $this->storeManagerMock->expects($this->any())
            ->method('getStore')
            ->with($scopeId)
            ->willReturn($storeMock);

        $this->assertEquals($result, $this->model->getFallbackScope($scope, $scopeId, $forConfig));
    }

    /**
     * @return array
     */
    public function dataProviderGetFallbackScope()
    {
        return [
            [ScopeConfigInterface::SCOPE_TYPE_DEFAULT, null, true, null, null, [null, null]],
            [ScopeConfigInterface::SCOPE_TYPE_DEFAULT, 0, false, 1, 2, [null, null]],
            [ScopeConfigInterface::SCOPE_TYPE_DEFAULT, 1, false, 0, 0, [null, null]],
            [ScopeInterface::SCOPE_WEBSITE, 1, true, 0, 0, [ScopeConfigInterface::SCOPE_TYPE_DEFAULT, null]],
            [ScopeInterface::SCOPE_WEBSITE, 2, false, null, null, [ScopeConfigInterface::SCOPE_TYPE_DEFAULT, null]],
            [ScopeInterface::SCOPE_WEBSITES, 3, true, 1, null, [ScopeConfigInterface::SCOPE_TYPE_DEFAULT, null]],
            [ScopeInterface::SCOPE_WEBSITES, 4, false, 0, null, [ScopeConfigInterface::SCOPE_TYPE_DEFAULT, null]],
            [ScopeInterface::SCOPE_GROUP, 1, true, 1, null, [ScopeInterface::SCOPE_WEBSITES, 1]],
            [ScopeInterface::SCOPE_GROUP, 2, false, 2, 3, [ScopeInterface::SCOPE_WEBSITES, 2]],
            [ScopeInterface::SCOPE_STORE, 1, true, 1, null, [ScopeInterface::SCOPE_WEBSITES, 1]],
            [ScopeInterface::SCOPE_STORE, 3, true, 1, 2, [ScopeInterface::SCOPE_WEBSITES, 1]],
            [ScopeInterface::SCOPE_STORE, 2, false, null, 1, [ScopeInterface::SCOPE_GROUP, 1]],
            [ScopeInterface::SCOPE_STORE, 4, false, 3, 2, [ScopeInterface::SCOPE_GROUP, 2]],
            [ScopeInterface::SCOPE_STORES, 1, true, 5, null, [ScopeInterface::SCOPE_WEBSITES, 5]],
            [ScopeInterface::SCOPE_STORES, 3, true, 6, 0, [ScopeInterface::SCOPE_WEBSITES, 6]],
            [ScopeInterface::SCOPE_STORES, 2, false, null, 7, [ScopeInterface::SCOPE_GROUP, 7]],
            [ScopeInterface::SCOPE_STORES, 4, false, 0, 8, [ScopeInterface::SCOPE_GROUP, 8]],
        ];
    }
}<|MERGE_RESOLUTION|>--- conflicted
+++ resolved
@@ -21,11 +21,7 @@
     /** @var ScopeFallbackResolver */
     protected $model;
 
-<<<<<<< HEAD
-    /** @var StoreManagerInterface|\PHPUnit\Framework\MockObject\MockObject */
-=======
     /** @var StoreManagerInterface|MockObject */
->>>>>>> b2f063af
     protected $storeManagerMock;
 
     protected function setUp(): void
@@ -48,25 +44,15 @@
      */
     public function testGetFallbackScope($scope, $scopeId, $forConfig, $websiteId, $groupId, $result)
     {
-<<<<<<< HEAD
-        /** @var GroupInterface|\PHPUnit\Framework\MockObject\MockObject $groupMock */
-        $groupMock = $this->getMockBuilder(\Magento\Store\Api\Data\GroupInterface::class)
-=======
         /** @var GroupInterface|MockObject $groupMock */
         $groupMock = $this->getMockBuilder(GroupInterface::class)
->>>>>>> b2f063af
             ->getMockForAbstractClass();
         $groupMock->expects($this->any())
             ->method('getWebsiteId')
             ->willReturn($websiteId);
 
-<<<<<<< HEAD
-        /** @var StoreInterface|\PHPUnit\Framework\MockObject\MockObject $storeMock */
-        $storeMock = $this->getMockBuilder(\Magento\Store\Api\Data\StoreInterface::class)
-=======
         /** @var StoreInterface|MockObject $storeMock */
         $storeMock = $this->getMockBuilder(StoreInterface::class)
->>>>>>> b2f063af
             ->getMockForAbstractClass();
         $storeMock->expects($this->any())
             ->method('getWebsiteId')
