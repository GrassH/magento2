<?php
/**
 * Copyright © Magento, Inc. All rights reserved.
 * See COPYING.txt for license details.
 */
declare(strict_types=1);

namespace Magento\Store\Test\Unit\Model;

use Magento\Framework\App\Config;
use Magento\Framework\Exception\NoSuchEntityException;
use Magento\Store\Api\Data\StoreInterface;
use Magento\Store\Api\StoreRepositoryInterface;
use Magento\Store\Model\ResourceModel\Store\CollectionFactory;
use Magento\Store\Model\Store;
use Magento\Store\Model\StoreFactory;
use Magento\Store\Model\StoreRepository;
use PHPUnit\Framework\MockObject\MockObject;
use PHPUnit\Framework\TestCase;

/**
 * @SuppressWarnings(PHPMD.CouplingBetweenObjects)
 */
class StoreRepositoryTest extends TestCase
{
    /**
<<<<<<< HEAD
     * @var StoreFactory | \PHPUnit\Framework\MockObject\MockObject
=======
     * @var StoreFactory|MockObject
>>>>>>> b2f063af
     */
    protected $storeFactory;

    /**
<<<<<<< HEAD
     * @var CollectionFactory | \PHPUnit\Framework\MockObject\MockObject
=======
     * @var CollectionFactory|MockObject
>>>>>>> b2f063af
     */
    protected $storeCollectionFactory;

    /**
     * @var bool
     */
    protected $allLoaded = false;

    /**
     * @var StoreRepositoryInterface
     */
    private $storeRepository;

    /**
<<<<<<< HEAD
     * @var Config | \PHPUnit\Framework\MockObject\MockObject
     */
    private $appConfigMock;

    protected function setUp(): void
=======
     * @var Config|MockObject
     */
    private $appConfigMock;

    public function setUp(): void
>>>>>>> b2f063af
    {
        $this->storeFactory = $this->getMockBuilder(StoreFactory::class)
            ->setMethods(['create'])
            ->disableOriginalConstructor()
            ->getMock();
        $this->storeCollectionFactory = $this->getMockBuilder(CollectionFactory::class)
            ->setMethods(['create'])
            ->disableOriginalConstructor()
            ->getMock();
        $this->storeRepository = new StoreRepository(
            $this->storeFactory,
            $this->storeCollectionFactory
        );
        $this->appConfigMock = $this->getMockBuilder(Config::class)
            ->disableOriginalConstructor()
            ->getMock();
        $this->initDistroList();
    }

    private function initDistroList()
    {
        $repositoryReflection = new \ReflectionClass($this->storeRepository);
        $deploymentProperty = $repositoryReflection->getProperty('appConfig');
        $deploymentProperty->setAccessible(true);
        $deploymentProperty->setValue($this->storeRepository, $this->appConfigMock);
    }

<<<<<<< HEAD
    /**
     */
    public function testGetWithException()
    {
        $this->expectException(\Magento\Framework\Exception\NoSuchEntityException::class);
        $this->expectExceptionMessage('The store that was requested wasn\'t found. Verify the store and try again.');

=======
    public function testGetWithException()
    {
        $this->expectException(NoSuchEntityException::class);
        $this->expectExceptionMessage('The store that was requested wasn\'t found. Verify the store and try again.');
>>>>>>> b2f063af
        $storeMock = $this->getMockBuilder(Store::class)
            ->disableOriginalConstructor()
            ->getMock();
        $this->storeFactory->expects($this->once())
            ->method('create')
            ->willReturn($storeMock);

        $this->storeRepository->get('some_code');
    }

    public function testGetWithAvailableStoreFromScope()
    {
        $storeMock = $this->getMockBuilder(Store::class)
            ->disableOriginalConstructor()
            ->getMock();
        $storeMock->expects($this->exactly(2))
            ->method('getId')
            ->willReturn(1);
        $this->storeFactory->expects($this->once())
            ->method('create')
            ->willReturn($storeMock);

        $this->assertEquals($storeMock, $this->storeRepository->get('some_code'));
    }

    public function testGetByIdWithAvailableStoreFromScope()
    {
        $storeMock = $this->getMockBuilder(Store::class)
            ->disableOriginalConstructor()
            ->getMock();
        $storeMock->expects($this->once())
            ->method('getId')
            ->willReturn(1);
        $storeMock->expects($this->once())
            ->method('getCode')
            ->willReturn('some_code');
        $this->storeFactory->expects($this->once())
            ->method('create')
            ->willReturn($storeMock);
        $this->appConfigMock->expects($this->once())
            ->method('get')
            ->willReturn([]);

        $this->assertEquals($storeMock, $this->storeRepository->getById(1));
    }

<<<<<<< HEAD
    /**
     */
    public function testGetByIdWithException()
    {
        $this->expectException(\Magento\Framework\Exception\NoSuchEntityException::class);
        $this->expectExceptionMessage('The store that was requested wasn\'t found. Verify the store and try again.');

=======
    public function testGetByIdWithException()
    {
        $this->expectException(NoSuchEntityException::class);
        $this->expectExceptionMessage('The store that was requested wasn\'t found. Verify the store and try again.');
>>>>>>> b2f063af
        $storeMock = $this->getMockBuilder(Store::class)
            ->disableOriginalConstructor()
            ->getMock();
        $this->storeFactory->expects($this->once())
            ->method('create')
            ->willReturn($storeMock);
        $this->appConfigMock->expects($this->once())
            ->method('get')
            ->willReturn([]);
        $this->storeRepository->getById(1);
    }

    public function testGetList()
    {
        $storeMock1 = $this->getMockForAbstractClass(StoreInterface::class);
        $storeMock1->expects($this->once())
            ->method('getCode')
            ->willReturn('some_code');
        $storeMock1->expects($this->once())
            ->method('getId')
            ->willReturn(1);
        $storeMock2 = $this->getMockForAbstractClass(StoreInterface::class);
        $storeMock2->expects($this->once())
            ->method('getCode')
            ->willReturn('some_code_2');
        $storeMock2->expects($this->once())
            ->method('getId')
            ->willReturn(2);
        $this->appConfigMock->expects($this->once())
            ->method('get')
            ->willReturn([
                [
                    'code' => 'some_code'
                ],
                [
                    'code' => 'some_code_2'
                ]
            ]);
        $this->storeFactory->expects($this->at(0))
            ->method('create')
            ->willReturn($storeMock1);
        $this->storeFactory->expects($this->at(1))
            ->method('create')
            ->willReturn($storeMock2);

        $this->assertEquals(
            ['some_code' => $storeMock1, 'some_code_2' => $storeMock2],
            $this->storeRepository->getList()
        );
    }
}<|MERGE_RESOLUTION|>--- conflicted
+++ resolved
@@ -24,20 +24,12 @@
 class StoreRepositoryTest extends TestCase
 {
     /**
-<<<<<<< HEAD
-     * @var StoreFactory | \PHPUnit\Framework\MockObject\MockObject
-=======
      * @var StoreFactory|MockObject
->>>>>>> b2f063af
      */
     protected $storeFactory;
 
     /**
-<<<<<<< HEAD
-     * @var CollectionFactory | \PHPUnit\Framework\MockObject\MockObject
-=======
      * @var CollectionFactory|MockObject
->>>>>>> b2f063af
      */
     protected $storeCollectionFactory;
 
@@ -52,19 +44,11 @@
     private $storeRepository;
 
     /**
-<<<<<<< HEAD
-     * @var Config | \PHPUnit\Framework\MockObject\MockObject
-     */
-    private $appConfigMock;
-
-    protected function setUp(): void
-=======
      * @var Config|MockObject
      */
     private $appConfigMock;
 
     public function setUp(): void
->>>>>>> b2f063af
     {
         $this->storeFactory = $this->getMockBuilder(StoreFactory::class)
             ->setMethods(['create'])
@@ -92,20 +76,10 @@
         $deploymentProperty->setValue($this->storeRepository, $this->appConfigMock);
     }
 
-<<<<<<< HEAD
-    /**
-     */
-    public function testGetWithException()
-    {
-        $this->expectException(\Magento\Framework\Exception\NoSuchEntityException::class);
-        $this->expectExceptionMessage('The store that was requested wasn\'t found. Verify the store and try again.');
-
-=======
     public function testGetWithException()
     {
         $this->expectException(NoSuchEntityException::class);
         $this->expectExceptionMessage('The store that was requested wasn\'t found. Verify the store and try again.');
->>>>>>> b2f063af
         $storeMock = $this->getMockBuilder(Store::class)
             ->disableOriginalConstructor()
             ->getMock();
@@ -152,20 +126,10 @@
         $this->assertEquals($storeMock, $this->storeRepository->getById(1));
     }
 
-<<<<<<< HEAD
-    /**
-     */
-    public function testGetByIdWithException()
-    {
-        $this->expectException(\Magento\Framework\Exception\NoSuchEntityException::class);
-        $this->expectExceptionMessage('The store that was requested wasn\'t found. Verify the store and try again.');
-
-=======
     public function testGetByIdWithException()
     {
         $this->expectException(NoSuchEntityException::class);
         $this->expectExceptionMessage('The store that was requested wasn\'t found. Verify the store and try again.');
->>>>>>> b2f063af
         $storeMock = $this->getMockBuilder(Store::class)
             ->disableOriginalConstructor()
             ->getMock();
@@ -180,14 +144,14 @@
 
     public function testGetList()
     {
-        $storeMock1 = $this->getMockForAbstractClass(StoreInterface::class);
+        $storeMock1 = $this->createMock(StoreInterface::class);
         $storeMock1->expects($this->once())
             ->method('getCode')
             ->willReturn('some_code');
         $storeMock1->expects($this->once())
             ->method('getId')
             ->willReturn(1);
-        $storeMock2 = $this->getMockForAbstractClass(StoreInterface::class);
+        $storeMock2 = $this->createMock(StoreInterface::class);
         $storeMock2->expects($this->once())
             ->method('getCode')
             ->willReturn('some_code_2');
