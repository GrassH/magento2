--- conflicted
+++ resolved
@@ -56,11 +56,7 @@
     </type>
     <preference for="Magento\Framework\App\Config\Scope\ReaderPoolInterface" type="Magento\Store\Model\Config\Reader\ReaderPool"/>
     <preference for="Magento\Framework\App\ScopeResolverInterface" type="Magento\Store\Model\Resolver\Store" />
-<<<<<<< HEAD
-    <preference for="Magento\Framework\Stdlib\CookieManagerInterface" type="Magento\Framework\Stdlib\Cookie\PhpCookieManager" />
     <preference for="Magento\Framework\App\Router\SecureUrlInterface" type="Magento\Store\Model\SecureUrl" />
-=======
->>>>>>> baadf057
     <type name="Magento\Framework\App\Action\Action">
         <plugin name="storeCheck" type="Magento\Store\App\Action\Plugin\StoreCheck" sortOrder="10"/>
         <plugin name="designLoader" type="Magento\Framework\App\Action\Plugin\Design" sortOrder="30"/>
@@ -172,7 +168,6 @@
             </argument>
         </arguments>
     </type>
-<<<<<<< HEAD
     <type name="Magento\Framework\App\Router\NoRouteHandlerList">
         <arguments>
             <argument name="handlerClassesList" xsi:type="array">
@@ -181,7 +176,8 @@
                     <item name="sortOrder" xsi:type="string">100</item>
                 </item>
             </argument>
-=======
+        </arguments>
+    </type>
     <type name="Magento\Framework\App\AreaList">
         <arguments>
             <argument name="areas" xsi:type="array">
@@ -259,7 +255,6 @@
     <type name="Magento\Framework\Module\Plugin\DbStatusValidator">
         <arguments>
             <argument name="cache" xsi:type="object">Magento\Framework\App\Cache\Type\Config</argument>
->>>>>>> baadf057
         </arguments>
     </type>
 </config>