<?xml version="1.0"?>
<!--
/**
 * Copyright © 2015 Magento. All rights reserved.
 * See COPYING.txt for license details.
 */
-->
<config xmlns:xsi="http://www.w3.org/2001/XMLSchema-instance" xsi:noNamespaceSchemaLocation="../../../../../lib/internal/Magento/Framework/ObjectManager/etc/config.xsd">
    <preference for="Magento\Framework\Acl\CacheInterface" type="Magento\Framework\Acl\Cache" />
    <preference for="Magento\Framework\App\AreaInterface" type="Magento\Framework\App\Area" />
    <preference for="Magento\Framework\Module\Updater\SetupInterface" type="Magento\Framework\Module\DataSetup" />
    <preference for="Magento\Framework\Module\ResourceResolverInterface" type="Magento\Framework\Module\ResourceResolver" />
    <preference for="Magento\Framework\AuthorizationInterface" type="Magento\Framework\Authorization" />
    <preference for="Magento\Framework\Authorization\PolicyInterface" type="Magento\Framework\Authorization\Policy\DefaultPolicy" />
    <preference for="Magento\Framework\Authorization\RoleLocatorInterface" type="Magento\Framework\Authorization\RoleLocator\DefaultRoleLocator" />
    <preference for="Magento\Framework\Session\SessionManagerInterface" type="Magento\Framework\Session\Generic" />
    <preference for="Magento\Framework\App\Config\ScopeConfigInterface" type="Magento\Framework\App\Config" />
    <preference for="Magento\Framework\App\Config\ReinitableConfigInterface" type="Magento\Framework\App\ReinitableConfig" />
    <preference for="Magento\Framework\App\Config\MutableScopeConfigInterface" type="Magento\Framework\App\MutableScopeConfig" />
    <preference for="Magento\Framework\App\Config\Storage\WriterInterface" type="Magento\Framework\App\Config\Storage\Writer" />
    <preference for="Magento\Framework\Config\ConverterInterface" type="Magento\Framework\Config\Converter\Dom"/>
    <preference for="Magento\Framework\App\DefaultPathInterface" type="Magento\Framework\App\DefaultPath\DefaultPath" />
    <preference for="Magento\Framework\Encryption\EncryptorInterface" type="Magento\Framework\Encryption\Encryptor" />
    <preference for="Magento\Framework\Filter\Encrypt\AdapterInterface" type="Magento\Framework\Filter\Encrypt\Basic" />
    <preference for="Magento\Framework\Cache\ConfigInterface" type="Magento\Framework\Cache\Config" />
    <preference for="Magento\Framework\View\Asset\MergeStrategyInterface" type="Magento\Framework\View\Asset\MergeStrategy\Direct" />
    <preference for="Magento\Framework\App\ViewInterface" type="Magento\Framework\App\View" />
    <preference for="Magento\Framework\TranslateInterface" type="Magento\Framework\Translate" />
    <preference for="Magento\Framework\App\Response\RedirectInterface" type="Magento\Store\App\Response\Redirect" />
    <preference for="Magento\Framework\Data\Collection\EntityFactoryInterface" type="Magento\Framework\Data\Collection\EntityFactory" />
    <preference for="Magento\Framework\Translate\InlineInterface" type="Magento\Framework\Translate\Inline" />
    <preference for="Magento\Framework\Session\ValidatorInterface" type="Magento\Framework\Session\Validator" />
    <preference for="Magento\Framework\Session\StorageInterface" type="Magento\Framework\Session\Storage" />
    <preference for="Magento\Framework\Url\RouteParamsResolverInterface" type="Magento\Framework\Url\RouteParamsResolver" />
    <preference for="Magento\Framework\Url\QueryParamsResolverInterface" type="Magento\Framework\Url\QueryParamsResolver" />
    <preference for="Magento\Framework\Url\ScopeResolverInterface" type="Magento\Framework\Url\ScopeResolver" />
    <preference for="Magento\Framework\Url\SecurityInfoInterface" type="Magento\Framework\Url\SecurityInfo\Proxy" />
    <preference for="Magento\Framework\Mview\ConfigInterface" type="Magento\Framework\Mview\Config" />
    <preference for="Magento\Framework\Mview\ViewInterface" type="Magento\Framework\Mview\View" />
    <preference for="Magento\Framework\Mview\ProcessorInterface" type="Magento\Framework\Mview\Processor" />
    <preference for="Magento\Framework\Mview\View\CollectionInterface" type="Magento\Framework\Mview\View\Collection" />
    <preference for="Magento\Framework\Mview\View\SubscriptionInterface" type="Magento\Framework\Mview\View\Subscription" />
    <preference for="Magento\Framework\Css\PreProcessor\AdapterInterface" type="Magento\Framework\Css\PreProcessor\Adapter\Oyejorge" />
    <preference for="Magento\Framework\LocaleInterface" type="Magento\Framework\Locale" />
    <preference for="Magento\Framework\Locale\CurrencyInterface" type="Magento\Framework\Locale\Currency" />
    <preference for="Magento\Framework\CurrencyInterface" type="Magento\Framework\Currency" />
    <preference for="Magento\Framework\Locale\FormatInterface" type="Magento\Framework\Locale\Format" />
    <preference for="Magento\Framework\Locale\ResolverInterface" type="Magento\Framework\Locale\Resolver" />
    <preference for="Magento\Framework\Stdlib\DateTime\TimezoneInterface" type="Magento\Framework\Stdlib\DateTime\Timezone" />
    <preference for="Magento\Framework\Stdlib\DateTime\DateInterface" type="Magento\Framework\Stdlib\DateTime\Date" />
    <preference for="Magento\Framework\Less\PreProcessor\ErrorHandlerInterface" type="Magento\Framework\Less\PreProcessor\ErrorHandler" />
    <preference for="Magento\Framework\Module\ResourceInterface" type="Magento\Framework\Module\Resource" />
    <preference for="Magento\Framework\Pricing\Amount\AmountInterface" type="Magento\Framework\Pricing\Amount\Base" />
    <preference for="Magento\Framework\Stdlib\CookieManagerInterface" type="Magento\Framework\Stdlib\Cookie\PhpCookieManager" />
    <preference for="Magento\Framework\Api\SearchResultsInterface" type="Magento\Framework\Api\SearchResults" />
    <preference for="Magento\Framework\Api\SearchCriteriaInterface" type="Magento\Framework\Api\SearchCriteria" />
    <preference for="Magento\Framework\Api\AttributeInterface" type="Magento\Framework\Api\AttributeValue" />
    <type name="Magento\Framework\Module\Updater\SetupFactory">
        <arguments>
            <argument name="resourceTypes" xsi:type="array">
                <item name="store_setup" xsi:type="string">Magento\Framework\Module\DataSetup</item>
            </argument>
        </arguments>
    </type>
    <type name="Magento\Framework\App\Config\ScopePool">
        <arguments>
            <argument name="readerPool" xsi:type="object">Magento\Store\Model\Config\Reader\ReaderPool\Proxy</argument>
            <argument name="cache" xsi:type="object">Magento\Framework\App\Cache\Type\Config</argument>
        </arguments>
    </type>
    <type name="Magento\Store\Model\Config\Reader\Website">
        <arguments>
            <argument name="scopePool" xsi:type="object">Magento\Framework\App\Config\ScopePool\Proxy</argument>
        </arguments>
    </type>
    <type name="Magento\Store\Model\Config\Reader\Store">
        <arguments>
            <argument name="scopePool" xsi:type="object">Magento\Framework\App\Config\ScopePool\Proxy</argument>
            <argument name="storeManager" xsi:type="object">Magento\Store\Model\StoreManagerInterface\Proxy</argument>
        </arguments>
    </type>
    <type name="Magento\Store\Model\Resolver\Store">
        <arguments>
            <argument name="storeManager" xsi:type="object">Magento\Store\Model\StoreManagerInterface\Proxy</argument>
        </arguments>
    </type>
    <type name="Magento\Store\Model\Resolver\Website">
        <arguments>
            <argument name="storeManager" xsi:type="object">Magento\Store\Model\StoreManagerInterface\Proxy</argument>
        </arguments>
    </type>
    <type name="Magento\Store\Model\Config\Reader\ReaderPool">
        <arguments>
            <argument name="readers" xsi:type="array">
                <item name="default" xsi:type="object">Magento\Store\Model\Config\Reader\DefaultReader</item>
                <item name="website" xsi:type="object">Magento\Store\Model\Config\Reader\Website</item>
                <item name="websites" xsi:type="object">Magento\Store\Model\Config\Reader\Website</item>
                <item name="store" xsi:type="object">Magento\Store\Model\Config\Reader\Store</item>
                <item name="stores" xsi:type="object">Magento\Store\Model\Config\Reader\Store</item>
            </argument>
        </arguments>
    </type>
    <preference for="Magento\Framework\App\Config\Scope\ReaderPoolInterface" type="Magento\Store\Model\Config\Reader\ReaderPool"/>
    <preference for="Magento\Framework\App\ScopeResolverInterface" type="Magento\Store\Model\Resolver\Store" />
    <type name="Magento\Framework\App\Action\Action">
        <plugin name="storeCheck" type="Magento\Store\App\Action\Plugin\StoreCheck" sortOrder="10"/>
    </type>
    <type name="Magento\Framework\Url\SecurityInfo">
        <plugin name="storeUrlSecurityInfo" type="Magento\Store\Url\Plugin\SecurityInfo"/>
    </type>
    <type name="Magento\Framework\Url\RouteParamsResolver">
        <plugin name="storeUrlRouteParamsResolver" type="Magento\Store\Url\Plugin\RouteParamsResolver"/>
    </type>
    <type name="Magento\Store\Model\Resource\Website\Collection">
        <arguments>
            <argument name="fetchStrategy" xsi:type="object">Magento\Store\Model\Resource\Website\Collection\FetchStrategy</argument>
        </arguments>
    </type>
    <type name="Magento\Store\Model\Resource\Group\Collection">
        <arguments>
            <argument name="fetchStrategy" xsi:type="object">Magento\Store\Model\Resource\Group\Collection\FetchStrategy</argument>
        </arguments>
    </type>
    <type name="Magento\Store\Model\Resource\Store\Collection">
        <arguments>
            <argument name="fetchStrategy" xsi:type="object">Magento\Store\Model\Resource\Store\Collection\FetchStrategy</argument>
        </arguments>
    </type>
    <type name="Magento\Store\Model\Store">
        <arguments>
            <argument name="session" xsi:type="object" shared="false">Magento\Framework\Session\Generic\Proxy</argument>
            <argument name="isCustomEntryPoint" xsi:type="init_parameter">Magento\Store\Model\Store::CUSTOM_ENTRY_POINT_PARAM</argument>
            <argument name="url" xsi:type="object" shared="false">Magento\Framework\UrlInterface</argument>
        </arguments>
    </type>
    <type name="Magento\Store\Model\StoreManager">
        <arguments>
            <argument name="request" xsi:type="object">Magento\Framework\App\Request\Http\Proxy</argument>
            <argument name="helper" xsi:type="object">Magento\Core\Helper\Data\Proxy</argument>
        </arguments>
    </type>
    <virtualType name="Magento\Store\Model\Resource\Group\Collection\FetchStrategy" type="Magento\Framework\Data\Collection\Db\FetchStrategy\Cache">
        <arguments>
            <argument name="cache" xsi:type="object">Magento\Framework\App\Cache\Type\Collection</argument>
            <argument name="cacheIdPrefix" xsi:type="string">app_</argument>
            <argument name="cacheTags" xsi:type="array">
                <item name="storeTag" xsi:type="const">Magento\Store\Model\Store::CACHE_TAG</item>
            </argument>
            <argument name="cacheLifetime" xsi:type="boolean">false</argument>
        </arguments>
    </virtualType>
    <virtualType name="Magento\Store\Model\Resource\Store\Collection\FetchStrategy" type="Magento\Framework\Data\Collection\Db\FetchStrategy\Cache">
        <arguments>
            <argument name="cache" xsi:type="object">Magento\Framework\App\Cache\Type\Collection</argument>
            <argument name="cacheIdPrefix" xsi:type="string">app_</argument>
            <argument name="cacheTags" xsi:type="array">
                <item name="storeTag" xsi:type="const">Magento\Store\Model\Store::CACHE_TAG</item>
            </argument>
            <argument name="cacheLifetime" xsi:type="boolean">false</argument>
        </arguments>
    </virtualType>
    <virtualType name="Magento\Store\Model\Resource\Website\Collection\FetchStrategy" type="Magento\Framework\Data\Collection\Db\FetchStrategy\Cache">
        <arguments>
            <argument name="cache" xsi:type="object">Magento\Framework\App\Cache\Type\Collection</argument>
            <argument name="cacheIdPrefix" xsi:type="string">app_</argument>
            <argument name="cacheTags" xsi:type="array">
                <item name="storeTag" xsi:type="const">Magento\Store\Model\Website::CACHE_TAG</item>
            </argument>
            <argument name="cacheLifetime" xsi:type="boolean">false</argument>
        </arguments>
    </virtualType>
    <type name="Magento\Store\Model\Config\Processor\Placeholder">
        <arguments>
            <argument name="request" xsi:type="object">Magento\Framework\App\Request\Http\Proxy</argument>
            <argument name="urlPaths" xsi:type="array">
                <item name="unsecureBaseUrl" xsi:type="string">web/unsecure/base_url</item>
                <item name="secureBaseUrl" xsi:type="string">web/secure/base_url</item>
            </argument>
            <argument name="urlPlaceholder" xsi:type="string">{{base_url}}</argument>
        </arguments>
    </type>
    <type name="Magento\Framework\Module\Output\Config">
        <arguments>
            <argument name="scopeType" xsi:type="const">Magento\Store\Model\ScopeInterface::SCOPE_STORE</argument>
        </arguments>
    </type>
    <type name="Magento\Framework\Session\Config">
        <arguments>
            <argument name="scopeType" xsi:type="const">Magento\Store\Model\ScopeInterface::SCOPE_STORE</argument>
        </arguments>
    </type>
    <type name="Magento\Framework\Session\SidResolver">
        <arguments>
            <argument name="scopeType" xsi:type="const">Magento\Store\Model\ScopeInterface::SCOPE_STORE</argument>
        </arguments>
    </type>
<<<<<<< HEAD
=======
    <type name="Magento\Framework\Session\Validator">
        <arguments>
            <argument name="scopeType" xsi:type="const">Magento\Store\Model\ScopeInterface::SCOPE_STORE</argument>
        </arguments>
    </type>
>>>>>>> 0e500ab6
    <type name="Magento\Framework\View\Layout\Element\Layout">
        <arguments>
            <argument name="scopeType" xsi:type="const">Magento\Store\Model\ScopeInterface::SCOPE_STORE</argument>
        </arguments>
    </type>
    <type name="Magento\Framework\View\DesignExceptions">
        <arguments>
            <argument name="exceptionConfigPath" xsi:type="string">design/theme/ua_regexp</argument>
            <argument name="scopeType" xsi:type="const">Magento\Store\Model\ScopeInterface::SCOPE_STORE</argument>
        </arguments>
    </type>
    <type name="Magento\Framework\View\TemplateEngineFactory">
        <arguments>
            <argument name="engines" xsi:type="array">
                <item name="phtml" xsi:type="string">Magento\Framework\View\TemplateEngine\Php</item>
            </argument>
        </arguments>
    </type>
    <type name="Magento\Framework\App\DefaultPath\DefaultPath">
        <arguments>
            <argument name="parts" xsi:type="array">
                <item name="module" xsi:type="string">core</item>
                <item name="controller" xsi:type="string">index</item>
                <item name="action" xsi:type="string">index</item>
            </argument>
        </arguments>
    </type>
    <type name="Magento\Framework\App\AreaList">
        <arguments>
            <argument name="areas" xsi:type="array">
                <item name="frontend" xsi:type="array">
                    <item name="frontName" xsi:type="null" />
                    <item name="router" xsi:type="string">standard</item>
                </item>
            </argument>
            <argument name="default" xsi:type="string">frontend</argument>
        </arguments>
    </type>
    <type name="Magento\Framework\Data\Structure" shared="false" />
    <type name="Magento\Framework\Data\Collection\Db\FetchStrategy\Cache">
        <arguments>
            <argument name="cache" xsi:type="object">Magento\Framework\App\Cache\Type\Collection</argument>
            <argument name="cacheIdPrefix" xsi:type="string">collection_</argument>
            <argument name="cacheLifetime" xsi:type="string">86400</argument>
        </arguments>
    </type>
    <type name="Magento\Framework\Event\Config\Data">
        <arguments>
            <argument name="reader" xsi:type="object">Magento\Framework\Event\Config\Reader\Proxy</argument>
        </arguments>
    </type>
    <type name="Magento\Framework\Acl\Cache">
        <arguments>
            <argument name="cacheKey" xsi:type="string">global_acl_resources</argument>
        </arguments>
    </type>
    <type name="Magento\Framework\View\Asset\Collection" shared="false" />
    <virtualType name="layoutFileSourceBase" type="Magento\Framework\View\File\Collector\Base">
        <arguments>
            <argument name="subDir" xsi:type="string">layout</argument>
        </arguments>
    </virtualType>
    <virtualType name="layoutFileSourceBaseFiltered" type="Magento\Framework\View\File\Collector\Decorator\ModuleOutput">
        <arguments>
            <argument name="subject" xsi:type="object">layoutFileSourceBase</argument>
        </arguments>
    </virtualType>
    <virtualType name="layoutFileSourceBaseSorted" type="Magento\Framework\View\File\Collector\Decorator\ModuleDependency">
        <arguments>
            <argument name="subject" xsi:type="object">layoutFileSourceBaseFiltered</argument>
        </arguments>
    </virtualType>

    <virtualType name="layoutFileSourceTheme" type="Magento\Framework\View\File\Collector\ThemeModular">
        <arguments>
            <argument name="subDir" xsi:type="string">layout</argument>
        </arguments>
    </virtualType>
    <virtualType name="layoutFileSourceThemeFiltered" type="Magento\Framework\View\File\Collector\Decorator\ModuleOutput">
        <arguments>
            <argument name="subject" xsi:type="object">layoutFileSourceTheme</argument>
        </arguments>
    </virtualType>
    <virtualType name="layoutFileSourceThemeSorted" type="Magento\Framework\View\File\Collector\Decorator\ModuleDependency">
        <arguments>
            <argument name="subject" xsi:type="object">layoutFileSourceThemeFiltered</argument>
        </arguments>
    </virtualType>

    <virtualType name="layoutFileSourceOverrideBase" type="Magento\Framework\View\File\Collector\Override\Base">
        <arguments>
            <argument name="subDir" xsi:type="string">layout/override/base</argument>
        </arguments>
    </virtualType>
    <virtualType name="layoutFileSourceOverrideBaseFiltered" type="Magento\Framework\View\File\Collector\Decorator\ModuleOutput">
        <arguments>
            <argument name="subject" xsi:type="object">layoutFileSourceOverrideBase</argument>
        </arguments>
    </virtualType>
    <virtualType name="layoutFileSourceOverrideBaseSorted" type="Magento\Framework\View\File\Collector\Decorator\ModuleDependency">
        <arguments>
            <argument name="subject" xsi:type="object">layoutFileSourceOverrideBaseFiltered</argument>
        </arguments>
    </virtualType>

    <virtualType name="layoutFileSourceOverrideTheme" type="Magento\Framework\View\File\Collector\Override\ThemeModular">
        <arguments>
            <argument name="subDir" xsi:type="string">layout/override/theme</argument>
        </arguments>
    </virtualType>
    <virtualType name="layoutFileSourceOverrideThemeFiltered" type="Magento\Framework\View\File\Collector\Decorator\ModuleOutput">
        <arguments>
            <argument name="subject" xsi:type="object">layoutFileSourceOverrideTheme</argument>
        </arguments>
    </virtualType>
    <virtualType name="layoutFileSourceOverrideThemeSorted" type="Magento\Framework\View\File\Collector\Decorator\ModuleDependency">
        <arguments>
            <argument name="subject" xsi:type="object">layoutFileSourceOverrideThemeFiltered</argument>
        </arguments>
    </virtualType>

    <type name="Magento\Framework\View\Layout\File\Collector\Aggregated">
        <arguments>
            <argument name="baseFiles" xsi:type="object">layoutFileSourceBaseSorted</argument>
            <argument name="themeFiles" xsi:type="object">layoutFileSourceThemeSorted</argument>
            <argument name="overrideBaseFiles" xsi:type="object">layoutFileSourceOverrideBaseSorted</argument>
            <argument name="overrideThemeFiles" xsi:type="object">layoutFileSourceOverrideThemeSorted</argument>
        </arguments>
    </type>

    <virtualType name="pageLayoutFileSourceBase" type="Magento\Framework\View\File\Collector\Base">
        <arguments>
            <argument name="subDir" xsi:type="string">page_layout</argument>
        </arguments>
    </virtualType>
    <virtualType name="pageLayoutFileSourceBaseFiltered" type="Magento\Framework\View\File\Collector\Decorator\ModuleOutput">
        <arguments>
            <argument name="subject" xsi:type="object">pageLayoutFileSourceBase</argument>
        </arguments>
    </virtualType>
    <virtualType name="pageLayoutFileSourceBaseSorted" type="Magento\Framework\View\File\Collector\Decorator\ModuleDependency">
        <arguments>
            <argument name="subject" xsi:type="object">pageLayoutFileSourceBaseFiltered</argument>
        </arguments>
    </virtualType>
    <virtualType name="pageLayoutFileSourceTheme" type="Magento\Framework\View\File\Collector\ThemeModular">
        <arguments>
            <argument name="subDir" xsi:type="string">page_layout</argument>
        </arguments>
    </virtualType>
    <virtualType name="pageLayoutFileSourceThemeFiltered" type="Magento\Framework\View\File\Collector\Decorator\ModuleOutput">
        <arguments>
            <argument name="subject" xsi:type="object">pageLayoutFileSourceTheme</argument>
        </arguments>
    </virtualType>
    <virtualType name="pageLayoutFileSourceThemeSorted" type="Magento\Framework\View\File\Collector\Decorator\ModuleDependency">
        <arguments>
            <argument name="subject" xsi:type="object">pageLayoutFileSourceThemeFiltered</argument>
        </arguments>
    </virtualType>

    <virtualType name="pageLayoutFileSourceOverrideBase" type="Magento\Framework\View\File\Collector\Override\Base">
        <arguments>
            <argument name="subDir" xsi:type="string">page_layout/override/base</argument>
        </arguments>
    </virtualType>
    <virtualType name="pageLayoutFileSourceOverrideBaseFiltered" type="Magento\Framework\View\File\Collector\Decorator\ModuleOutput">
        <arguments>
            <argument name="subject" xsi:type="object">pageLayoutFileSourceOverrideBase</argument>
        </arguments>
    </virtualType>
    <virtualType name="pageLayoutFileSourceOverrideBaseSorted" type="Magento\Framework\View\File\Collector\Decorator\ModuleDependency">
        <arguments>
            <argument name="subject" xsi:type="object">pageLayoutFileSourceOverrideBaseFiltered</argument>
        </arguments>
    </virtualType>

    <virtualType name="pageLayoutFileSourceOverrideTheme" type="Magento\Framework\View\File\Collector\Override\ThemeModular">
        <arguments>
            <argument name="subDir" xsi:type="string">page_layout/override/theme</argument>
        </arguments>
    </virtualType>
    <virtualType name="pageLayoutFileSourceOverrideThemeFiltered" type="Magento\Framework\View\File\Collector\Decorator\ModuleOutput">
        <arguments>
            <argument name="subject" xsi:type="object">pageLayoutFileSourceOverrideTheme</argument>
        </arguments>
    </virtualType>
    <virtualType name="pageLayoutFileSourceOverrideThemeSorted" type="Magento\Framework\View\File\Collector\Decorator\ModuleDependency">
        <arguments>
            <argument name="subject" xsi:type="object">pageLayoutFileSourceOverrideThemeFiltered</argument>
        </arguments>
    </virtualType>

    <virtualType name="pageLayoutFileCollectorAggregated" type="Magento\Framework\View\Layout\File\Collector\Aggregated">
        <arguments>
            <argument name="baseFiles" xsi:type="object">pageLayoutFileSourceBaseSorted</argument>
            <argument name="themeFiles" xsi:type="object">pageLayoutFileSourceThemeSorted</argument>
            <argument name="overrideBaseFiles" xsi:type="object">pageLayoutFileSourceOverrideBaseSorted</argument>
            <argument name="overrideThemeFiles" xsi:type="object">pageLayoutFileSourceOverrideThemeSorted</argument>
        </arguments>
    </virtualType>

    <virtualType name="pageFileSourceBase" type="Magento\Framework\View\File\Collector\Base"/>
    <virtualType name="pageFileSourceBaseFiltered" type="Magento\Framework\View\File\Collector\Decorator\ModuleOutput">
        <arguments>
            <argument name="subject" xsi:type="object">pageFileSourceBase</argument>
        </arguments>
    </virtualType>
    <virtualType name="pageFileSourceBaseSorted" type="Magento\Framework\View\File\Collector\Decorator\ModuleDependency">
        <arguments>
            <argument name="subject" xsi:type="object">pageFileSourceBaseFiltered</argument>
        </arguments>
    </virtualType>

    <virtualType name="pageFileSourceTheme" type="Magento\Framework\View\File\Collector\ThemeModular"/>
    <virtualType name="pageFileSourceThemeFiltered" type="Magento\Framework\View\File\Collector\Decorator\ModuleOutput">
        <arguments>
            <argument name="subject" xsi:type="object">pageFileSourceTheme</argument>
        </arguments>
    </virtualType>
    <virtualType name="pageFileSourceThemeSorted" type="Magento\Framework\View\File\Collector\Decorator\ModuleDependency">
        <arguments>
            <argument name="subject" xsi:type="object">pageFileSourceThemeFiltered</argument>
        </arguments>
    </virtualType>

    <virtualType name="pageFileSourceOverrideBase" type="Magento\Framework\View\File\Collector\Override\Base">
        <arguments>
            <argument name="subDir" xsi:type="string">page/override</argument>
        </arguments>
    </virtualType>
    <virtualType name="pageFileSourceOverrideBaseFiltered" type="Magento\Framework\View\File\Collector\Decorator\ModuleOutput">
        <arguments>
            <argument name="subject" xsi:type="object">pageFileSourceOverrideBase</argument>
        </arguments>
    </virtualType>
    <virtualType name="pageFileSourceOverrideBaseSorted" type="Magento\Framework\View\File\Collector\Decorator\ModuleDependency">
        <arguments>
            <argument name="subject" xsi:type="object">pageFileSourceOverrideBaseFiltered</argument>
        </arguments>
    </virtualType>

    <virtualType name="pageFileSourceOverrideTheme" type="Magento\Framework\View\File\Collector\Override\ThemeModular">
        <arguments>
            <argument name="subDir" xsi:type="string">override/theme</argument>
        </arguments>
    </virtualType>
    <virtualType name="pageFileSourceOverrideThemeFiltered" type="Magento\Framework\View\File\Collector\Decorator\ModuleOutput">
        <arguments>
            <argument name="subject" xsi:type="object">pageFileSourceOverrideTheme</argument>
        </arguments>
    </virtualType>
    <virtualType name="pageFileSourceOverrideThemeSorted" type="Magento\Framework\View\File\Collector\Decorator\ModuleDependency">
        <arguments>
            <argument name="subject" xsi:type="object">pageFileSourceOverrideThemeFiltered</argument>
        </arguments>
    </virtualType>

    <virtualType name="pageLayoutRenderPool" type="Magento\Framework\View\Layout\ReaderPool">
        <arguments>
            <argument name="readers" xsi:type="array">
                <item name="container" xsi:type="string">Magento\Framework\View\Layout\Reader\Container</item>
                <item name="move" xsi:type="string">Magento\Framework\View\Layout\Reader\Move</item>
                <item name="remove" xsi:type="string">Magento\Framework\View\Layout\Reader\Remove</item>
            </argument>
        </arguments>
    </virtualType>
    <type name="Magento\Framework\View\Page\Layout\Reader">
        <arguments>
            <argument name="pageLayoutFileSource" xsi:type="object">pageLayoutFileCollectorAggregated</argument>
            <argument name="reader" xsi:type="object">pageLayoutRenderPool</argument>
        </arguments>
    </type>
    <type name="Magento\Framework\View\PageLayout\File\Collector\Aggregated">
        <arguments>
            <argument name="baseFiles" xsi:type="object">pageFileSourceBaseSorted</argument>
            <argument name="themeFiles" xsi:type="object">pageFileSourceThemeSorted</argument>
            <argument name="overrideBaseFiles" xsi:type="object">pageFileSourceOverrideBaseSorted</argument>
            <argument name="overrideThemeFiles" xsi:type="object">pageFileSourceOverrideThemeSorted</argument>
        </arguments>
    </type>
    <type name="Magento\Framework\View\Design\Theme\Image">
        <arguments>
            <argument name="uploader" xsi:type="object">Magento\Framework\View\Design\Theme\Image\Uploader\Proxy</argument>
        </arguments>
    </type>
    <type name="Magento\Framework\App\Config\Initial">
        <arguments>
            <argument name="reader" xsi:type="object">Magento\Framework\App\Config\Initial\Reader\Proxy</argument>
        </arguments>
    </type>
    <type name="Magento\Framework\App\Config\Initial\Reader">
        <arguments>
            <argument name="converter" xsi:type="object">Magento\Framework\App\Config\Initial\Converter</argument>
        </arguments>
    </type>
    <type name="Magento\Framework\App\Route\Config">
        <arguments>
            <argument name="reader" xsi:type="object">Magento\Framework\App\Route\Config\Reader\Proxy</argument>
        </arguments>
    </type>
    <type name="Magento\Framework\Session\Validator">
        <arguments>
            <argument name="skippedUserAgentList" xsi:type="array">
                <item name="flash" xsi:type="string">Shockwave Flash</item>
                <item name="flash_mac" xsi:type="string"><![CDATA[Adobe Flash Player\s{1,}\w{1,10}]]></item>
            </argument>
            <argument name="scopeType" xsi:type="const">Magento\Framework\Store\ScopeInterface::SCOPE_STORE</argument>
        </arguments>
    </type>
    <type name="Magento\Framework\Object\Copy\Config\Reader">
        <arguments>
            <argument name="fileName" xsi:type="string">fieldset.xml</argument>
            <argument name="schemaLocator" xsi:type="object">Magento\Framework\Object\Copy\Config\SchemaLocator</argument>
        </arguments>
    </type>
    <type name="Magento\Framework\Object\Copy\Config\SchemaLocator">
        <arguments>
            <argument name="schema" xsi:type="string">lib/internal/Magento/Framework/Object/etc/fieldset.xsd</argument>
            <argument name="perFileSchema" xsi:type="string">lib/internal/Magento/Framework/Object/etc/fieldset_file.xsd</argument>
        </arguments>
    </type>
    <type name="Magento\Framework\Object\Copy\Config\Data">
        <arguments>
            <argument name="reader" xsi:type="object">Magento\Framework\Object\Copy\Config\Reader\Proxy</argument>
            <argument name="cacheId" xsi:type="string">fieldset_config</argument>
        </arguments>
    </type>
    <type name="Magento\Framework\App\Helper\Context">
        <arguments>
            <argument name="urlBuilder" xsi:type="object">Magento\Framework\UrlInterface\Proxy</argument>
            <argument name="httpRequest" xsi:type="object">Magento\Framework\App\Request\Http\Proxy</argument>
        </arguments>
    </type>
    <type name="Magento\Framework\Image">
        <arguments>
            <argument name="adapter" xsi:type="object">Magento\Framework\Image\Adapter\Gd2</argument>
        </arguments>
    </type>
    <type name="Magento\Framework\View\Layout\PageType\Config\Reader">
        <arguments>
            <argument name="fileName" xsi:type="string">page_types.xml</argument>
            <argument name="converter" xsi:type="object">Magento\Framework\View\Layout\PageType\Config\Converter</argument>
            <argument name="schemaLocator" xsi:type="object">Magento\Framework\View\Layout\PageType\Config\SchemaLocator</argument>
            <argument name="defaultScope" xsi:type="string">frontend</argument>
        </arguments>
    </type>
    <virtualType name="Magento\Framework\View\Layout\PageType\Config\Data" type="Magento\Framework\Config\Data">
        <arguments>
            <argument name="reader" xsi:type="object">Magento\Framework\View\Layout\PageType\Config\Reader</argument>
            <argument name="cacheId" xsi:type="string">page_types_config</argument>
        </arguments>
    </virtualType>
    <type name="Magento\Framework\View\Layout\PageType\Config">
        <arguments>
            <argument name="dataStorage" xsi:type="object">Magento\Framework\View\Layout\PageType\Config\Data</argument>
        </arguments>
    </type>
    <type name="Magento\Framework\App\FrontController">
        <plugin name="install" type="Magento\Framework\Module\Plugin\DbStatusValidator" sortOrder="40"/>
    </type>
    <type name="Magento\Framework\Module\Plugin\DbStatusValidator">
        <arguments>
            <argument name="cache" xsi:type="object">Magento\Framework\App\Cache\Type\Config</argument>
        </arguments>
    </type>
    <virtualType name="Magento\Framework\Message\Session\Storage" type="Magento\Framework\Session\Storage">
        <arguments>
            <argument name="namespace" xsi:type="string">message</argument>
        </arguments>
    </virtualType>
    <type name="Magento\Framework\Message\Session">
        <arguments>
            <argument name="storage" xsi:type="object">Magento\Framework\Message\Session\Storage</argument>
        </arguments>
    </type>
    <type name="Magento\Framework\Url\ScopeResolver">
        <arguments>
            <argument name="areaCode" xsi:type="string">frontend</argument>
        </arguments>
    </type>
    <type name="Magento\Framework\Less\PreProcessor\Instruction\MagentoImport">
        <arguments>
            <argument name="fileSource" xsi:type="object">Magento\Framework\Less\File\Collector\Aggregated</argument>
        </arguments>
    </type>
    <virtualType name="lessFileSourceBase" type="Magento\Framework\View\File\Collector\Base">
        <arguments>
            <argument name="subDir" xsi:type="string">web</argument>
        </arguments>
    </virtualType>
    <virtualType name="lessFileSourceBaseFiltered" type="Magento\Framework\View\File\Collector\Decorator\ModuleOutput">
        <arguments>
            <argument name="subject" xsi:type="object">lessFileSourceBase</argument>
        </arguments>
    </virtualType>
    <virtualType name="lessFileSourceBaseSorted" type="Magento\Framework\View\File\Collector\Decorator\ModuleDependency">
        <arguments>
            <argument name="subject" xsi:type="object">lessFileSourceBaseFiltered</argument>
        </arguments>
    </virtualType>
    <virtualType name="lessFileOverriddenBase" type="Magento\Framework\View\File\Collector\Override\Base">
        <arguments>
            <argument name="subDir" xsi:type="string">web</argument>
        </arguments>
    </virtualType>
    <virtualType name="lessFileSourceThemeFiltered" type="Magento\Framework\View\File\Collector\Decorator\ModuleOutput">
        <arguments>
            <argument name="subject" xsi:type="object">lessFileSourceTheme</argument>
        </arguments>
    </virtualType>
    <virtualType name="lessFileSourceThemeSorted" type="Magento\Framework\View\File\Collector\Decorator\ModuleDependency">
        <arguments>
            <argument name="subject" xsi:type="object">lessFileSourceThemeFiltered</argument>
        </arguments>
    </virtualType>
    <type name="Magento\Framework\Less\File\Collector\Aggregated">
        <arguments>
            <argument name="libraryFiles" xsi:type="object">Magento\Framework\Less\File\Collector\Library</argument>
            <argument name="baseFiles" xsi:type="object">lessFileSourceBaseSorted</argument>
            <argument name="overriddenBaseFiles" xsi:type="object">lessFileOverriddenBase</argument>
        </arguments>
    </type>
    <type name="Magento\Framework\App\Config\Initial\Converter">
        <arguments>
            <argument name="nodeMap" xsi:type="array">
                <item name="default" xsi:type="string">/config/default</item>
                <item name="stores" xsi:type="string">/config/stores</item>
                <item name="websites" xsi:type="string">/config/websites</item>
            </argument>
        </arguments>
    </type>
    <type name="Magento\Framework\Url">
        <arguments>
            <argument name="scopeType" xsi:type="const">Magento\Framework\Store\ScopeInterface::SCOPE_STORE</argument>
        </arguments>
    </type>
    <type name="Magento\Framework\App\ScopeResolverPool">
        <arguments>
            <argument name="scopeResolvers" xsi:type="array">
                <item name="store" xsi:type="object">Magento\Store\Model\Resolver\Store</item>
                <item name="stores" xsi:type="object">Magento\Store\Model\Resolver\Store</item>
                <item name="website" xsi:type="object">Magento\Store\Model\Resolver\Website</item>
                <item name="websites" xsi:type="object">Magento\Store\Model\Resolver\Website</item>
            </argument>
        </arguments>
    </type>
    <type name="Magento\Framework\Model\ActionValidator\RemoveAction">
        <arguments>
            <argument name="protectedModels" xsi:type="array">
                <item name="store" xsi:type="string">Magento\Store\Model\Store</item>
                <item name="website" xsi:type="string">Magento\Store\Model\Website</item>
                <item name="storeGroup" xsi:type="string">Magento\Store\Model\Group</item>
            </argument>
        </arguments>
    </type>
    <type name="Magento\Framework\Module\Setup\MigrationData">
        <arguments>
            <argument name="data" xsi:type="array">
                <item name="plain" xsi:type="string"><![CDATA[/^(?P<alias>[a-z]+[_a-z\d]*?\/[a-z]+[_a-z\d]*?)::.*?$/sui]]></item>
                <item name="wiki" xsi:type="string"><![CDATA[/{{(block|widget).*?(class|type)=\"(?P<alias>[a-z]+[_a-z\d]*?\/[a-z]+[_a-z\d]*?)\".*?}}/sui]]></item>
                <item name="xml" xsi:type="string"><![CDATA[/<block.*?class=\"(?P<alias>[a-z]+[_a-z\d]*?\/[a-z]+[_a-z\d]*?)\".*?>/sui]]></item>
                <item name="serialized" xsi:type="string"><![CDATA[#(?P<string>s:\d+:"(?P<alias>[a-z]+[_a-z\d]*?/[a-z]+[_a-z\d]*?)")#sui]]></item>
            </argument>
        </arguments>
    </type>
    <type name="Magento\Framework\Module\DataSetup">
        <arguments>
            <argument name="resourceName" xsi:type="string">core_setup</argument>
            <argument name="connectionName" xsi:type="string">Magento\Framework\Module\Updater::DEFAULT_SETUP_CONNECTION</argument>
        </arguments>
    </type>
</config><|MERGE_RESOLUTION|>--- conflicted
+++ resolved
@@ -194,14 +194,6 @@
             <argument name="scopeType" xsi:type="const">Magento\Store\Model\ScopeInterface::SCOPE_STORE</argument>
         </arguments>
     </type>
-<<<<<<< HEAD
-=======
-    <type name="Magento\Framework\Session\Validator">
-        <arguments>
-            <argument name="scopeType" xsi:type="const">Magento\Store\Model\ScopeInterface::SCOPE_STORE</argument>
-        </arguments>
-    </type>
->>>>>>> 0e500ab6
     <type name="Magento\Framework\View\Layout\Element\Layout">
         <arguments>
             <argument name="scopeType" xsi:type="const">Magento\Store\Model\ScopeInterface::SCOPE_STORE</argument>
