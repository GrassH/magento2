<?xml version="1.0"?>
<!--
/**
 * Copyright © 2015 Magento. All rights reserved.
 * See COPYING.txt for license details.
 */
-->
<config xmlns:xsi="http://www.w3.org/2001/XMLSchema-instance" xsi:noNamespaceSchemaLocation="../../../../../lib/internal/Magento/Framework/ObjectManager/etc/config.xsd">
    <preference for="Magento\Framework\App\Request\PathInfoProcessorInterface" type="Magento\Store\App\Request\PathInfoProcessor" />
    <preference for="Magento\Store\Model\StoreManagerInterface" type="Magento\Store\Model\StoreManager" />
    <preference for="Magento\Framework\App\Response\RedirectInterface" type="Magento\Store\App\Response\Redirect" />
    <type name="Magento\Framework\App\Response\Http">
        <plugin name="xFrameOptionsHeader" type="Magento\Framework\App\Response\XFrameOptPlugin"/>
    </type>
    <type name="Magento\Framework\App\Response\XFrameOptPlugin">
        <arguments>
            <argument name="xFrameOpt" xsi:type="init_parameter">Magento\Framework\App\Response\XFrameOptPlugin::DEPLOYMENT_CONFIG_X_FRAME_OPT</argument>
        </arguments>
    </type>
    <type name="Magento\Framework\App\Config\ScopePool">
        <arguments>
            <argument name="readerPool" xsi:type="object">Magento\Store\Model\Config\Reader\ReaderPool\Proxy</argument>
        <argument name="cache" xsi:type="object">Magento\Framework\App\Cache\Type\Config</argument>
        </arguments>
    </type>
    <type name="Magento\Framework\View\Element\Template\File\Validator">
        <arguments>
            <argument name="scope" xsi:type="string">store</argument>
        </arguments>
    </type>
    <type name="Magento\Store\Model\Config\Reader\Website">
        <arguments>
            <argument name="scopePool" xsi:type="object">Magento\Framework\App\Config\ScopePool\Proxy</argument>
        </arguments>
    </type>
    <type name="Magento\Store\Model\Config\Reader\Store">
        <arguments>
            <argument name="scopePool" xsi:type="object">Magento\Framework\App\Config\ScopePool\Proxy</argument>
        <argument name="storeManager" xsi:type="object">Magento\Store\Model\StoreManagerInterface\Proxy</argument>
        </arguments>
    </type>
    <type name="Magento\Store\Model\Resolver\Store">
        <arguments>
        <argument name="storeManager" xsi:type="object">Magento\Store\Model\StoreManagerInterface\Proxy</argument>
        </arguments>
    </type>
    <type name="Magento\Store\Model\Resolver\Website">
        <arguments>
        <argument name="storeManager" xsi:type="object">Magento\Store\Model\StoreManagerInterface\Proxy</argument>
        </arguments>
    </type>
    <type name="Magento\Store\Model\Config\Reader\ReaderPool">
        <arguments>
            <argument name="readers" xsi:type="array">
                <item name="default" xsi:type="object">Magento\Store\Model\Config\Reader\DefaultReader</item>
                <item name="website" xsi:type="object">Magento\Store\Model\Config\Reader\Website</item>
                <item name="websites" xsi:type="object">Magento\Store\Model\Config\Reader\Website</item>
                <item name="store" xsi:type="object">Magento\Store\Model\Config\Reader\Store</item>
                <item name="stores" xsi:type="object">Magento\Store\Model\Config\Reader\Store</item>
            </argument>
        </arguments>
    </type>
    <preference for="Magento\Framework\App\Config\Scope\ReaderPoolInterface" type="Magento\Store\Model\Config\Reader\ReaderPool"/>
    <preference for="Magento\Framework\App\ScopeResolverInterface" type="Magento\Store\Model\Resolver\Store" />
    <preference for="Magento\Framework\App\Router\PathConfigInterface" type="Magento\Store\Model\PathConfig" />
    <type name="Magento\Framework\App\Action\Action">
        <plugin name="storeCheck" type="Magento\Store\App\Action\Plugin\StoreCheck" sortOrder="10"/>
        <plugin name="designLoader" type="Magento\Framework\App\Action\Plugin\Design" sortOrder="30"/>
    </type>
    <type name="Magento\Framework\Url\SecurityInfo">
        <plugin name="storeUrlSecurityInfo" type="Magento\Store\Url\Plugin\SecurityInfo"/>
    </type>
    <type name="Magento\Framework\Url\RouteParamsResolver">
        <plugin name="storeUrlRouteParamsResolver" type="Magento\Store\Url\Plugin\RouteParamsResolver"/>
    </type>
    <type name="Magento\Store\Model\Resource\Website\Collection">
        <arguments>
            <argument name="fetchStrategy" xsi:type="object">Magento\Store\Model\Resource\Website\Collection\FetchStrategy</argument>
        </arguments>
    </type>
    <type name="Magento\Store\Model\Resource\Group\Collection">
        <arguments>
            <argument name="fetchStrategy" xsi:type="object">Magento\Store\Model\Resource\Group\Collection\FetchStrategy</argument>
        </arguments>
    </type>
    <type name="Magento\Store\Model\Resource\Store\Collection">
        <arguments>
            <argument name="fetchStrategy" xsi:type="object">Magento\Store\Model\Resource\Store\Collection\FetchStrategy</argument>
        </arguments>
    </type>
    <type name="Magento\Store\Model\Store">
        <arguments>
            <argument name="session" xsi:type="object" shared="false">Magento\Framework\Session\Generic\Proxy</argument>
            <argument name="isCustomEntryPoint" xsi:type="init_parameter">Magento\Store\Model\Store::CUSTOM_ENTRY_POINT_PARAM</argument>
            <argument name="url" xsi:type="object" shared="false">Magento\Framework\UrlInterface\Proxy</argument>
        </arguments>
    </type>
    <type name="Magento\Store\Model\StoreManager">
        <arguments>
            <argument name="request" xsi:type="object">Magento\Framework\App\Request\Http\Proxy</argument>
        </arguments>
    </type>
    <virtualType name="Magento\Store\Model\Resource\Group\Collection\FetchStrategy" type="Magento\Framework\Data\Collection\Db\FetchStrategy\Cache">
        <arguments>
            <argument name="cache" xsi:type="object">Magento\Framework\App\Cache\Type\Collection</argument>
            <argument name="cacheIdPrefix" xsi:type="string">app_</argument>
            <argument name="cacheTags" xsi:type="array">
                <item name="storeTag" xsi:type="const">Magento\Store\Model\Store::CACHE_TAG</item>
            </argument>
            <argument name="cacheLifetime" xsi:type="boolean">false</argument>
        </arguments>
    </virtualType>
    <virtualType name="Magento\Store\Model\Resource\Store\Collection\FetchStrategy" type="Magento\Framework\Data\Collection\Db\FetchStrategy\Cache">
        <arguments>
            <argument name="cache" xsi:type="object">Magento\Framework\App\Cache\Type\Collection</argument>
            <argument name="cacheIdPrefix" xsi:type="string">app_</argument>
            <argument name="cacheTags" xsi:type="array">
                <item name="storeTag" xsi:type="const">Magento\Store\Model\Store::CACHE_TAG</item>
            </argument>
            <argument name="cacheLifetime" xsi:type="boolean">false</argument>
        </arguments>
    </virtualType>
    <virtualType name="Magento\Store\Model\Resource\Website\Collection\FetchStrategy" type="Magento\Framework\Data\Collection\Db\FetchStrategy\Cache">
        <arguments>
            <argument name="cache" xsi:type="object">Magento\Framework\App\Cache\Type\Collection</argument>
            <argument name="cacheIdPrefix" xsi:type="string">app_</argument>
            <argument name="cacheTags" xsi:type="array">
                <item name="storeTag" xsi:type="const">Magento\Store\Model\Website::CACHE_TAG</item>
            </argument>
            <argument name="cacheLifetime" xsi:type="boolean">false</argument>
        </arguments>
    </virtualType>
    <type name="Magento\Store\Model\Config\Processor\Placeholder">
        <arguments>
            <argument name="request" xsi:type="object">Magento\Framework\App\Request\Http\Proxy</argument>
            <argument name="urlPaths" xsi:type="array">
                <item name="unsecureBaseUrl" xsi:type="string">web/unsecure/base_url</item>
                <item name="secureBaseUrl" xsi:type="string">web/secure/base_url</item>
            </argument>
            <argument name="urlPlaceholder" xsi:type="string">{{base_url}}</argument>
        </arguments>
    </type>
    <type name="Magento\Framework\Module\Output\Config">
        <arguments>
        <argument name="scopeType" xsi:type="const">Magento\Store\Model\ScopeInterface::SCOPE_STORE</argument>
        </arguments>
    </type>
    <type name="Magento\Framework\Session\Config">
        <arguments>
        <argument name="scopeType" xsi:type="const">Magento\Store\Model\ScopeInterface::SCOPE_STORE</argument>
        </arguments>
    </type>
    <type name="Magento\Framework\Session\SidResolver">
        <arguments>
        <argument name="scopeType" xsi:type="const">Magento\Store\Model\ScopeInterface::SCOPE_STORE</argument>
        </arguments>
    </type>
    <type name="Magento\Framework\View\Layout\Element\Layout">
        <arguments>
            <argument name="scopeType" xsi:type="const">Magento\Store\Model\ScopeInterface::SCOPE_STORE</argument>
        </arguments>
    </type>
    <type name="Magento\Framework\View\DesignExceptions">
        <arguments>
            <argument name="exceptionConfigPath" xsi:type="string">design/theme/ua_regexp</argument>
            <argument name="scopeType" xsi:type="const">Magento\Store\Model\ScopeInterface::SCOPE_STORE</argument>
        </arguments>
    </type>
    <type name="Magento\Framework\View\TemplateEngineFactory">
        <arguments>
            <argument name="engines" xsi:type="array">
                <item name="phtml" xsi:type="string">Magento\Framework\View\TemplateEngine\Php</item>
            </argument>
        </arguments>
    </type>
    <type name="Magento\Framework\App\Router\NoRouteHandlerList">
        <arguments>
            <argument name="handlerClassesList" xsi:type="array">
                <item name="default" xsi:type="array">
                    <item name="class" xsi:type="string">Magento\Framework\App\Router\NoRouteHandler</item>
                    <item name="sortOrder" xsi:type="string">100</item>
                </item>
            </argument>
        </arguments>
    </type>
    <type name="Magento\Framework\App\AreaList">
        <arguments>
            <argument name="areas" xsi:type="array">
                <item name="frontend" xsi:type="array">
                    <item name="frontName" xsi:type="null" />
                    <item name="router" xsi:type="string">standard</item>
                </item>
            </argument>
            <argument name="default" xsi:type="string">frontend</argument>
        </arguments>
    </type>
    <type name="Magento\Framework\Acl\Cache">
        <arguments>
            <argument name="cacheKey" xsi:type="string">global_acl_resources</argument>
        </arguments>
    </type>
    <type name="Magento\Framework\App\Config\Initial\Converter">
        <arguments>
            <argument name="nodeMap" xsi:type="array">
                <item name="default" xsi:type="string">/config/default</item>
                <item name="stores" xsi:type="string">/config/stores</item>
                <item name="websites" xsi:type="string">/config/websites</item>
            </argument>
        </arguments>
    </type>
    <type name="Magento\Framework\Url">
        <arguments>
            <argument name="scopeType" xsi:type="const">Magento\Store\Model\ScopeInterface::SCOPE_STORE</argument>
        </arguments>
    </type>
    <type name="Magento\Framework\App\ScopeResolverPool">
        <arguments>
            <argument name="scopeResolvers" xsi:type="array">
                <item name="store" xsi:type="object">Magento\Store\Model\Resolver\Store</item>
                <item name="stores" xsi:type="object">Magento\Store\Model\Resolver\Store</item>
                <item name="website" xsi:type="object">Magento\Store\Model\Resolver\Website</item>
                <item name="websites" xsi:type="object">Magento\Store\Model\Resolver\Website</item>
            </argument>
        </arguments>
    </type>
    <type name="Magento\Framework\Model\ActionValidator\RemoveAction">
        <arguments>
            <argument name="protectedModels" xsi:type="array">
                <item name="store" xsi:type="string">Magento\Store\Model\Store</item>
                <item name="website" xsi:type="string">Magento\Store\Model\Website</item>
                <item name="storeGroup" xsi:type="string">Magento\Store\Model\Group</item>
            </argument>
        </arguments>
    </type>
    <type name="Magento\Framework\Module\Setup\Migration">
        <arguments>
            <argument name="confPathToMapFile" xsi:type="string">app/etc/aliases_to_classes_map.json</argument>
        </arguments>
    </type>
    <type name="Magento\Framework\Module\Setup\MigrationData">
        <arguments>
            <argument name="data" xsi:type="array">
                <item name="plain" xsi:type="string"><![CDATA[/^(?P<alias>[a-z]+[_a-z\d]*?\/[a-z]+[_a-z\d]*?)::.*?$/sui]]></item>
                <item name="wiki" xsi:type="string"><![CDATA[/{{(block|widget).*?(class|type)=\"(?P<alias>[a-z]+[_a-z\d]*?\/[a-z]+[_a-z\d]*?)\".*?}}/sui]]></item>
                <item name="xml" xsi:type="string"><![CDATA[/<block.*?class=\"(?P<alias>[a-z]+[_a-z\d]*?\/[a-z]+[_a-z\d]*?)\".*?>/sui]]></item>
                <item name="serialized" xsi:type="string"><![CDATA[#(?P<string>s:\d+:"(?P<alias>[a-z]+[_a-z\d]*?/[a-z]+[_a-z\d]*?)")#sui]]></item>
            </argument>
        </arguments>
    </type>
    <type name="Magento\Framework\App\Helper\Context">
        <arguments>
            <argument name="urlBuilder" xsi:type="object">Magento\Framework\UrlInterface\Proxy</argument>
            <argument name="httpRequest" xsi:type="object">Magento\Framework\App\Request\Http\Proxy</argument>
        </arguments>
    </type>
    <type name="Magento\Framework\App\FrontController">
        <plugin name="install" type="Magento\Framework\Module\Plugin\DbStatusValidator" sortOrder="40"/>
    </type>
    <type name="Magento\Framework\Module\Plugin\DbStatusValidator">
        <arguments>
            <argument name="cache" xsi:type="object">Magento\Framework\App\Cache\Type\Config</argument>
        </arguments>
    </type>
    <type name="Magento\Framework\App\Router\Base">
        <arguments>
            <argument name="routerId" xsi:type="string">standard</argument>
        </arguments>
    </type>
    <type name="Magento\Framework\Stdlib\DateTime\Timezone">
        <arguments>
            <argument name="defaultTimezonePath" xsi:type="const">Magento\Directory\Helper\Data::XML_PATH_DEFAULT_TIMEZONE</argument>
            <argument name="scopeType" xsi:type="const">Magento\Store\Model\ScopeInterface::SCOPE_STORE</argument>
        </arguments>
    </type>
    <type name="Magento\Framework\Locale\Resolver">
        <arguments>
            <argument name="defaultLocalePath" xsi:type="const">Magento\Directory\Helper\Data::XML_PATH_DEFAULT_LOCALE</argument>
            <argument name="scopeType" xsi:type="const">Magento\Store\Model\ScopeInterface::SCOPE_STORE</argument>
        </arguments>
    </type>
    <type name="Magento\Framework\App\Config\Initial\SchemaLocator">
        <arguments>
            <argument name="moduleName" xsi:type="string">Magento_Store</argument>
        </arguments>
    </type>
    <type name="Magento\Framework\DB\Helper">
        <arguments>
            <argument name="modulePrefix" xsi:type="string">store</argument>
        </arguments>
    </type>
<<<<<<< HEAD
    <virtualType name="cssMinificationProcessor" type="Magento\Framework\View\Asset\PreProcessor\Minify">
        <arguments>
            <argument name="adapter" xsi:type="object">Magento\Framework\Code\Minifier\Adapter\Css\CssMinifier</argument>
=======
    <virtualType name="cssMinificationAdapter" type="Magento\Framework\Code\Minifier\Adapter\Css\CSSmin" />
    <virtualType name="jsMinificationAdapter" type="Magento\Framework\Code\Minifier\Adapter\Js\JShrink" />
    <virtualType name="cssMinificationProcessor" type="Magento\Framework\View\Asset\PreProcessor\Minify">
        <arguments>
            <argument name="adapter" xsi:type="object">cssMinificationAdapter</argument>
>>>>>>> f3d03f9e
        </arguments>
    </virtualType>
    <virtualType name="jsMinificationProcessor" type="Magento\Framework\View\Asset\PreProcessor\Minify">
        <arguments>
<<<<<<< HEAD
            <argument name="adapter" xsi:type="object">Magento\Framework\Code\Minifier\Adapter\Js\Jsmin</argument>
=======
            <argument name="adapter" xsi:type="object">jsMinificationAdapter</argument>
>>>>>>> f3d03f9e
        </arguments>
    </virtualType>
    <type name="Magento\Framework\View\Asset\PreProcessor\Pool">
        <arguments>
            <argument name="preProcessors" xsi:type="array">
                <item name="less" xsi:type="array">
                    <item name="css" xsi:type="array">
                        <item name="less_css" xsi:type="string">Magento\Framework\Css\PreProcessor\Less</item>
                        <item name="module_notation" xsi:type="string">Magento\Framework\View\Asset\PreProcessor\ModuleNotation</item>
                        <item name="css_min" xsi:type="string">cssMinificationProcessor</item>
                    </item>
                    <item name="less" xsi:type="array">
                        <item name="magento_import" xsi:type="string">Magento\Framework\Less\PreProcessor\Instruction\MagentoImport</item>
                        <item name="import" xsi:type="string">Magento\Framework\Less\PreProcessor\Instruction\Import</item>
                    </item>
                </item>
                <item name="css" xsi:type="array">
                    <item name="css" xsi:type="array">
                        <item name="module_notation" xsi:type="string">Magento\Framework\View\Asset\PreProcessor\ModuleNotation</item>
                        <item name="css_min" xsi:type="string">cssMinificationProcessor</item>
                    </item>
                </item>
                <item name="js" xsi:type="array">
                    <item name="js" xsi:type="array">
                        <item name="js_min" xsi:type="string">jsMinificationProcessor</item>
                    </item>
                </item>
            </argument>
        </arguments>
    </type>
</config><|MERGE_RESOLUTION|>--- conflicted
+++ resolved
@@ -288,26 +288,16 @@
             <argument name="modulePrefix" xsi:type="string">store</argument>
         </arguments>
     </type>
-<<<<<<< HEAD
-    <virtualType name="cssMinificationProcessor" type="Magento\Framework\View\Asset\PreProcessor\Minify">
-        <arguments>
-            <argument name="adapter" xsi:type="object">Magento\Framework\Code\Minifier\Adapter\Css\CssMinifier</argument>
-=======
     <virtualType name="cssMinificationAdapter" type="Magento\Framework\Code\Minifier\Adapter\Css\CSSmin" />
     <virtualType name="jsMinificationAdapter" type="Magento\Framework\Code\Minifier\Adapter\Js\JShrink" />
     <virtualType name="cssMinificationProcessor" type="Magento\Framework\View\Asset\PreProcessor\Minify">
         <arguments>
             <argument name="adapter" xsi:type="object">cssMinificationAdapter</argument>
->>>>>>> f3d03f9e
         </arguments>
     </virtualType>
     <virtualType name="jsMinificationProcessor" type="Magento\Framework\View\Asset\PreProcessor\Minify">
         <arguments>
-<<<<<<< HEAD
-            <argument name="adapter" xsi:type="object">Magento\Framework\Code\Minifier\Adapter\Js\Jsmin</argument>
-=======
             <argument name="adapter" xsi:type="object">jsMinificationAdapter</argument>
->>>>>>> f3d03f9e
         </arguments>
     </virtualType>
     <type name="Magento\Framework\View\Asset\PreProcessor\Pool">
