<?xml version="1.0"?>
<!--
/**
 * Copyright © 2013-2017 Magento, Inc. All rights reserved.
 * See COPYING.txt for license details.
 */
-->
<config xmlns:xsi="http://www.w3.org/2001/XMLSchema-instance" xsi:noNamespaceSchemaLocation="urn:magento:framework:ObjectManager/etc/config.xsd">
    <preference for="Magento\Store\Api\StoreRepositoryInterface" type="Magento\Store\Model\StoreRepository"/>
    <preference for="Magento\Store\Api\GroupRepositoryInterface" type="Magento\Store\Model\GroupRepository"/>
    <preference for="Magento\Store\Api\WebsiteRepositoryInterface" type="Magento\Store\Model\WebsiteRepository"/>
    <preference for="Magento\Store\Api\Data\StoreInterface" type="Magento\Store\Model\Store"/>
    <preference for="Magento\Store\Api\Data\GroupInterface" type="Magento\Store\Model\Group"/>
    <preference for="Magento\Store\Api\Data\WebsiteInterface" type="Magento\Store\Model\Website"/>
    <preference for="Magento\Store\Api\StoreWebsiteRelationInterface" type="Magento\Store\Model\StoreManager"/>
    <preference for="Magento\Store\Api\StoreResolverInterface" type="Magento\Store\Model\StoreResolver"/>
    <preference for="Magento\Framework\App\Request\PathInfoProcessorInterface" type="Magento\Store\App\Request\PathInfoProcessor" />
    <preference for="Magento\Store\Model\StoreManagerInterface" type="Magento\Store\Model\StoreManager" />
    <preference for="Magento\Framework\App\Response\RedirectInterface" type="Magento\Store\App\Response\Redirect" />
    <preference for="Magento\Store\Api\StoreCookieManagerInterface" type="Magento\Store\Model\StoreCookieManager"/>
    <preference for="Magento\Store\Api\StoreConfigManagerInterface" type="Magento\Store\Model\Service\StoreConfigManager"/>
    <preference for="Magento\Store\Api\Data\StoreConfigInterface" type="Magento\Store\Model\Data\StoreConfig"/>
    <preference for="Magento\Store\Api\StoreManagementInterface" type="Magento\Store\Model\StoreManagement"/>
    <preference for="Magento\Store\Api\WebsiteManagementInterface" type="Magento\Store\Model\WebsiteManagement"/>
    <preference for="Magento\Framework\App\ScopeFallbackResolverInterface" type="Magento\Store\Model\ScopeFallbackResolver"/>
    <preference for="Magento\Framework\App\ScopeTreeProviderInterface" type="Magento\Store\Model\ScopeTreeProvider"/>
    <preference for="Magento\Framework\App\ScopeValidatorInterface" type="Magento\Store\Model\ScopeValidator"/>
    <type name="Magento\Framework\App\Response\Http">
        <plugin name="genericHeaderPlugin" type="Magento\Framework\App\Response\HeaderManager"/>
    </type>
    <type name="Magento\Framework\App\Response\HeaderProvider\XFrameOptions">
        <arguments>
            <argument name="xFrameOpt" xsi:type="init_parameter">Magento\Framework\App\Response\HeaderProvider\XFrameOptions::DEPLOYMENT_CONFIG_X_FRAME_OPT</argument>
        </arguments>
    </type>
    <type name="Magento\Framework\View\Element\Template\File\Validator">
        <arguments>
            <argument name="scope" xsi:type="string">store</argument>
        </arguments>
    </type>
    <type name="Magento\Store\Model\Resolver\Store">
        <arguments>
            <argument name="storeManager" xsi:type="object">Magento\Store\Model\StoreManagerInterface\Proxy</argument>
        </arguments>
    </type>
    <type name="Magento\Store\Model\Resolver\Group">
        <arguments>
            <argument name="storeManager" xsi:type="object">Magento\Store\Model\StoreManagerInterface\Proxy</argument>
        </arguments>
    </type>
    <type name="Magento\Store\Model\Resolver\Website">
        <arguments>
        <argument name="storeManager" xsi:type="object">Magento\Store\Model\StoreManagerInterface\Proxy</argument>
        </arguments>
    </type>
    <preference for="Magento\Framework\App\ScopeResolverInterface" type="Magento\Store\Model\Resolver\Store" />
    <preference for="Magento\Framework\App\Router\PathConfigInterface" type="Magento\Store\Model\PathConfig" />
    <type name="Magento\Framework\App\Action\AbstractAction">
        <plugin name="storeCheck" type="Magento\Store\App\Action\Plugin\StoreCheck" sortOrder="10"/>
        <plugin name="designLoader" type="Magento\Framework\App\Action\Plugin\Design" sortOrder="30"/>
    </type>
    <type name="Magento\Framework\Url\SecurityInfo">
        <plugin name="storeUrlSecurityInfo" type="Magento\Store\Url\Plugin\SecurityInfo"/>
    </type>
    <type name="Magento\Framework\Url\RouteParamsResolver">
        <plugin name="storeUrlRouteParamsResolver" type="Magento\Store\Url\Plugin\RouteParamsResolver"/>
    </type>
    <type name="Magento\Store\Model\ResourceModel\Website\Collection">
        <arguments>
            <argument name="fetchStrategy" xsi:type="object">Magento\Store\Model\ResourceModel\Website\Collection\FetchStrategy</argument>
        </arguments>
    </type>
    <type name="Magento\Store\Model\ResourceModel\Group\Collection">
        <arguments>
            <argument name="fetchStrategy" xsi:type="object">Magento\Store\Model\ResourceModel\Group\Collection\FetchStrategy</argument>
        </arguments>
    </type>
    <type name="Magento\Store\Model\ResourceModel\Store\Collection">
        <arguments>
            <argument name="fetchStrategy" xsi:type="object">Magento\Store\Model\ResourceModel\Store\Collection\FetchStrategy</argument>
        </arguments>
    </type>
    <type name="Magento\Store\Model\Store">
        <arguments>
            <argument name="session" xsi:type="object" shared="false">Magento\Framework\Session\Generic\Proxy</argument>
            <argument name="isCustomEntryPoint" xsi:type="init_parameter">Magento\Store\Model\Store::CUSTOM_ENTRY_POINT_PARAM</argument>
            <argument name="url" xsi:type="object" shared="false">Magento\Framework\UrlInterface</argument>
        </arguments>
    </type>
    <type name="Magento\Store\Model\StoreManager">
        <arguments>
            <argument name="cache" xsi:type="object">Magento\Framework\App\Cache\Type\Config</argument>
        </arguments>
    </type>
    <type name="Magento\Store\Model\StoreResolver">
        <arguments>
            <argument name="cache" xsi:type="object">Magento\Framework\App\Cache\Type\Config</argument>
            <argument name="runMode" xsi:type="init_parameter">Magento\Store\Model\StoreManager::PARAM_RUN_TYPE</argument>
            <argument name="scopeCode" xsi:type="init_parameter">Magento\Store\Model\StoreManager::PARAM_RUN_CODE</argument>
        </arguments>
    </type>
    <type name="Magento\Store\App\FrontController\Plugin\DefaultStore">
        <arguments>
            <argument name="runMode" xsi:type="init_parameter">Magento\Store\Model\StoreManager::PARAM_RUN_TYPE</argument>
            <argument name="scopeCode" xsi:type="init_parameter">Magento\Store\Model\StoreManager::PARAM_RUN_CODE</argument>
        </arguments>
    </type>
    <virtualType name="Magento\Store\Model\ResourceModel\Group\Collection\FetchStrategy" type="Magento\Framework\Data\Collection\Db\FetchStrategy\Cache">
        <arguments>
            <argument name="cache" xsi:type="object">Magento\Framework\App\Cache\Type\Collection</argument>
            <argument name="cacheIdPrefix" xsi:type="string">app_</argument>
            <argument name="cacheTags" xsi:type="array">
                <item name="storeTag" xsi:type="const">Magento\Store\Model\Store::CACHE_TAG</item>
                <item name="configTag" xsi:type="const">Magento\Framework\App\Config::CACHE_TAG</item>
            </argument>
            <argument name="cacheLifetime" xsi:type="boolean">false</argument>
        </arguments>
    </virtualType>
    <virtualType name="Magento\Store\Model\ResourceModel\Store\Collection\FetchStrategy" type="Magento\Framework\Data\Collection\Db\FetchStrategy\Cache">
        <arguments>
            <argument name="cache" xsi:type="object">Magento\Framework\App\Cache\Type\Collection</argument>
            <argument name="cacheIdPrefix" xsi:type="string">app_</argument>
            <argument name="cacheTags" xsi:type="array">
                <item name="storeTag" xsi:type="const">Magento\Store\Model\Store::CACHE_TAG</item>
                <item name="configTag" xsi:type="const">Magento\Framework\App\Config::CACHE_TAG</item>
            </argument>
            <argument name="cacheLifetime" xsi:type="boolean">false</argument>
        </arguments>
    </virtualType>
    <virtualType name="Magento\Store\Model\ResourceModel\Website\Collection\FetchStrategy" type="Magento\Framework\Data\Collection\Db\FetchStrategy\Cache">
        <arguments>
            <argument name="cache" xsi:type="object">Magento\Framework\App\Cache\Type\Collection</argument>
            <argument name="cacheIdPrefix" xsi:type="string">app_</argument>
            <argument name="cacheTags" xsi:type="array">
                <item name="storeTag" xsi:type="const">Magento\Store\Model\Website::CACHE_TAG</item>
                <item name="configTag" xsi:type="const">Magento\Framework\App\Config::CACHE_TAG</item>
            </argument>
            <argument name="cacheLifetime" xsi:type="boolean">false</argument>
        </arguments>
    </virtualType>
    <type name="Magento\Store\Model\Config\Placeholder">
        <arguments>
            <argument name="request" xsi:type="object">Magento\Framework\App\Request\Http\Proxy</argument>
            <argument name="urlPaths" xsi:type="array">
                <item name="unsecureBaseUrl" xsi:type="string">web/unsecure/base_url</item>
                <item name="secureBaseUrl" xsi:type="string">web/secure/base_url</item>
            </argument>
            <argument name="urlPlaceholder" xsi:type="string">{{base_url}}</argument>
        </arguments>
    </type>
    <type name="Magento\Framework\Module\Output\Config">
        <arguments>
        <argument name="scopeType" xsi:type="const">Magento\Store\Model\ScopeInterface::SCOPE_STORE</argument>
        </arguments>
    </type>
    <type name="Magento\Framework\Session\Config">
        <arguments>
        <argument name="scopeType" xsi:type="const">Magento\Store\Model\ScopeInterface::SCOPE_STORE</argument>
        </arguments>
    </type>
    <type name="Magento\Framework\Session\SidResolver">
        <arguments>
        <argument name="scopeType" xsi:type="const">Magento\Store\Model\ScopeInterface::SCOPE_STORE</argument>
        </arguments>
    </type>
    <type name="Magento\Framework\View\Layout\Element\Layout">
        <arguments>
            <argument name="scopeType" xsi:type="const">Magento\Store\Model\ScopeInterface::SCOPE_STORE</argument>
        </arguments>
    </type>
    <type name="Magento\Framework\View\DesignExceptions">
        <arguments>
            <argument name="exceptionConfigPath" xsi:type="string">design/theme/ua_regexp</argument>
            <argument name="scopeType" xsi:type="const">Magento\Store\Model\ScopeInterface::SCOPE_STORE</argument>
        </arguments>
    </type>
    <type name="Magento\Framework\View\TemplateEngineFactory">
        <arguments>
            <argument name="engines" xsi:type="array">
                <item name="phtml" xsi:type="string">Magento\Framework\View\TemplateEngine\Php</item>
            </argument>
        </arguments>
    </type>
    <type name="Magento\Framework\App\Router\NoRouteHandlerList">
        <arguments>
            <argument name="handlerClassesList" xsi:type="array">
                <item name="default" xsi:type="array">
                    <item name="class" xsi:type="string">Magento\Framework\App\Router\NoRouteHandler</item>
                    <item name="sortOrder" xsi:type="string">100</item>
                </item>
            </argument>
        </arguments>
    </type>
    <type name="Magento\Framework\App\AreaList">
        <arguments>
            <argument name="areas" xsi:type="array">
                <item name="frontend" xsi:type="array">
                    <item name="frontName" xsi:type="null" />
                    <item name="router" xsi:type="string">standard</item>
                </item>
            </argument>
            <argument name="default" xsi:type="string">frontend</argument>
        </arguments>
    </type>
    <type name="Magento\Framework\App\Config\Initial\Converter">
        <arguments>
            <argument name="nodeMap" xsi:type="array">
                <item name="default" xsi:type="string">/config/default</item>
                <item name="stores" xsi:type="string">/config/stores</item>
                <item name="websites" xsi:type="string">/config/websites</item>
            </argument>
        </arguments>
    </type>
    <type name="Magento\Framework\Reflection\MethodsMap">
        <arguments>
            <argument name="cache" xsi:type="object">Magento\Framework\App\Cache\Type\Reflection</argument>
        </arguments>
    </type>
    <type name="Magento\Framework\Url">
        <arguments>
            <argument name="scopeType" xsi:type="const">Magento\Store\Model\ScopeInterface::SCOPE_STORE</argument>
        </arguments>
    </type>
    <type name="Magento\Framework\App\ScopeResolverPool">
        <arguments>
            <argument name="scopeResolvers" xsi:type="array">
                <item name="store" xsi:type="object">Magento\Store\Model\Resolver\Store</item>
                <item name="stores" xsi:type="object">Magento\Store\Model\Resolver\Store</item>
                <item name="group" xsi:type="object">Magento\Store\Model\Resolver\Group</item>
                <item name="website" xsi:type="object">Magento\Store\Model\Resolver\Website</item>
                <item name="websites" xsi:type="object">Magento\Store\Model\Resolver\Website</item>
            </argument>
        </arguments>
    </type>
    <type name="Magento\Framework\Model\ActionValidator\RemoveAction">
        <arguments>
            <argument name="protectedModels" xsi:type="array">
                <item name="store" xsi:type="string">Magento\Store\Model\Store</item>
                <item name="website" xsi:type="string">Magento\Store\Model\Website</item>
                <item name="storeGroup" xsi:type="string">Magento\Store\Model\Group</item>
            </argument>
        </arguments>
    </type>
    <type name="Magento\Framework\Module\Setup\Migration">
        <arguments>
            <argument name="confPathToMapFile" xsi:type="string">app/etc/aliases_to_classes_map.json</argument>
        </arguments>
    </type>
    <type name="Magento\Framework\Module\Setup\MigrationData">
        <arguments>
            <argument name="data" xsi:type="array">
                <item name="plain" xsi:type="string"><![CDATA[/^(?P<alias>[a-z]+[_a-z\d]*?\/[a-z]+[_a-z\d]*?)::.*?$/sui]]></item>
                <item name="wiki" xsi:type="string"><![CDATA[/{{(block|widget).*?(class|type)=\"(?P<alias>[a-z]+[_a-z\d]*?\/[a-z]+[_a-z\d]*?)\".*?}}/sui]]></item>
                <item name="xml" xsi:type="string"><![CDATA[/<block.*?class=\"(?P<alias>[a-z]+[_a-z\d]*?\/[a-z]+[_a-z\d]*?)\".*?>/sui]]></item>
                <item name="serialized" xsi:type="string"><![CDATA[#(?P<string>s:\d+:"(?P<alias>[a-z]+[_a-z\d]*?/[a-z]+[_a-z\d]*?)")#sui]]></item>
            </argument>
        </arguments>
    </type>
    <type name="Magento\Framework\App\Helper\Context">
        <arguments>
            <argument name="urlBuilder" xsi:type="object">Magento\Framework\UrlInterface</argument>
            <argument name="httpRequest" xsi:type="object">Magento\Framework\App\Request\Http\Proxy</argument>
        </arguments>
    </type>
    <type name="Magento\Framework\App\FrontController">
        <plugin name="install" type="Magento\Framework\Module\Plugin\DbStatusValidator" sortOrder="40"/>
        <plugin name="storeCookieValidate" type="Magento\Store\Model\Plugin\StoreCookie" sortOrder="10"/>
    </type>
    <type name="Magento\Store\Model\Plugin\StoreCookie">
        <arguments>
            <argument name="storeManager" xsi:type="object">Magento\Store\Model\StoreManagerInterface\Proxy</argument>
        </arguments>
    </type>
    <type name="Magento\Framework\Module\Plugin\DbStatusValidator">
        <arguments>
            <argument name="cache" xsi:type="object">Magento\Framework\App\Cache\Type\Config</argument>
        </arguments>
    </type>
    <type name="Magento\Framework\App\Router\Base">
        <arguments>
            <argument name="routerId" xsi:type="string">standard</argument>
        </arguments>
    </type>
    <type name="Magento\Framework\Stdlib\DateTime\Timezone">
        <arguments>
            <argument name="defaultTimezonePath" xsi:type="const">Magento\Directory\Helper\Data::XML_PATH_DEFAULT_TIMEZONE</argument>
            <argument name="scopeType" xsi:type="const">Magento\Store\Model\ScopeInterface::SCOPE_STORE</argument>
        </arguments>
    </type>
    <type name="Magento\Framework\Locale\Resolver">
        <arguments>
            <argument name="defaultLocalePath" xsi:type="const">Magento\Directory\Helper\Data::XML_PATH_DEFAULT_LOCALE</argument>
            <argument name="scopeType" xsi:type="const">Magento\Store\Model\ScopeInterface::SCOPE_STORE</argument>
        </arguments>
    </type>
    <type name="Magento\Framework\App\Config\Initial\SchemaLocator">
        <arguments>
            <argument name="moduleName" xsi:type="string">Magento_Store</argument>
        </arguments>
    </type>
    <type name="Magento\Framework\DB\Helper">
        <arguments>
            <argument name="modulePrefix" xsi:type="string">store</argument>
        </arguments>
    </type>
    <type name="Magento\Framework\App\Response\HeaderManager">
        <arguments>
            <argument name="headerProviderList" xsi:type="array">
                <item name="HSTSHeader" xsi:type="object">Magento\Store\Model\HeaderProvider\Hsts</item>
                <item name="upgrade-insecure-requests" xsi:type="object">Magento\Store\Model\HeaderProvider\UpgradeInsecure</item>
                <item name="x-content-type-options" xsi:type="object">Magento\Framework\App\Response\HeaderProvider\XContentTypeOptions</item>
                <item name="x-xss-protection" xsi:type="object">Magento\Framework\App\Response\HeaderProvider\XssProtection</item>
            </argument>
        </arguments>
    </type>
    <virtualType name="systemConfigPostProcessorComposite" type="Magento\Framework\App\Config\PostProcessorComposite">
        <arguments>
            <argument name="processors" xsi:type="array">
                <item name="placeholder" xsi:type="object">Magento\Store\Model\Config\Processor\Placeholder</item>
            </argument>
        </arguments>
    </virtualType>
    <type name="Magento\Framework\App\Config">
        <arguments>
            <argument name="types" xsi:type="array">
                <item name="scopes" xsi:type="object">Magento\Store\App\Config\Type\Scopes</item>
            </argument>
        </arguments>
    </type>
    <type name="Magento\Store\App\Config\Type\Scopes">
        <arguments>
            <argument name="source" xsi:type="object">scopesConfigSourceAggregatedProxy</argument>
        </arguments>
    </type>
    <virtualType name="scopesConfigSourceAggregatedProxy" type="Magento\Framework\App\Config\ConfigSourceAggregated\Proxy">
        <arguments>
            <argument name="instanceName" xsi:type="string">scopesConfigSourceAggregated</argument>
        </arguments>
    </virtualType>
    <virtualType name="scopesConfigSourceAggregated" type="Magento\Framework\App\Config\ConfigSourceAggregated">
        <arguments>
            <argument name="sources" xsi:type="array">
                <item name="initial" xsi:type="array">
                    <item name="source" xsi:type="object">scopesConfigInitialDataProvider</item>
                    <item name="sortOrder" xsi:type="string">10</item>
                </item>
                <item name="runtime" xsi:type="array">
                    <item name="source" xsi:type="object">Magento\Store\App\Config\Source\RuntimeConfigSource</item>
                    <item name="sortOrder" xsi:type="string">10</item>
                </item>
            </argument>
        </arguments>
    </virtualType>
    <virtualType name="scopesConfigInitialDataProvider" type="Magento\Framework\App\Config\InitialConfigSource">
        <arguments>
            <argument name="reader" xsi:type="object">Magento\Framework\App\DeploymentConfig\Reader</argument>
            <argument name="configType" xsi:type="const">Magento\Store\App\Config\Type\Scopes::CONFIG_TYPE</argument>
            <argument name="fileKey" xsi:type="const">Magento\Framework\Config\File\ConfigFilePool::APP_CONFIG</argument>
        </arguments>
    </virtualType>
    <type name="Magento\Deploy\Console\Command\App\ApplicationDumpCommand">
        <arguments>
            <argument name="sources" xsi:type="array">
                <item name="scopes" xsi:type="array">
                    <item name="source" xsi:type="object">scopesConfigSourceAggregated</item>
                    <item name="namespace" xsi:type="const">Magento\Store\App\Config\Type\Scopes::CONFIG_TYPE</item>
                </item>
            </argument>
        </arguments>
    </type>
    <type name="Magento\Framework\Console\CommandListInterface">
        <arguments>
            <argument name="commands" xsi:type="array">
                <item name="commandStoreList" xsi:type="object">Magento\Store\Console\Command\StoreListCommand</item>
                <item name="commandWebsiteList" xsi:type="object">Magento\Store\Console\Command\WebsiteListCommand</item>
            </argument>
        </arguments>
    </type>
    <type name="Magento\Deploy\Model\DeploymentConfig\ImporterPool">
        <arguments>
            <argument name="importers" xsi:type="array">
                <item name="scopes" xsi:type="array">
                    <item name="class" xsi:type="string">Magento\Store\Model\Config\Importer</item>
                </item>
            </argument>
        </arguments>
    </type>
    <type name="Magento\Store\Model\Config\Importer\Processor\ProcessorFactory">
        <arguments>
            <argument name="processors" xsi:type="array">
                <item name="create" xsi:type="string">Magento\Store\Model\Config\Importer\Processor\Create</item>
                <item name="delete" xsi:type="string">Magento\Store\Model\Config\Importer\Processor\Delete</item>
                <item name="update" xsi:type="string">Magento\Store\Model\Config\Importer\Processor\Update</item>
            </argument>
        </arguments>
    </type>
    <type name="Magento\Store\Model\Config\Importer\DataDifferenceCalculator">
        <arguments>
            <argument name="runtimeConfigSource" xsi:type="object">Magento\Store\App\Config\Source\RuntimeConfigSource</argument>
        </arguments>
    </type>
<<<<<<< HEAD
=======
    <type name="Magento\Config\Model\Config\TypePool">
        <arguments>
            <argument name="environment" xsi:type="array">
                <item name="web/default/front" xsi:type="string">1</item>
                <item name="web/secure/base_link_url" xsi:type="string">1</item>
                <item name="web/secure/base_media_url" xsi:type="string">1</item>
                <item name="web/secure/base_static_url" xsi:type="string">1</item>
                <item name="web/secure/base_url" xsi:type="string">1</item>
                <item name="web/unsecure/base_link_url" xsi:type="string">1</item>
                <item name="web/unsecure/base_media_url" xsi:type="string">1</item>
                <item name="web/unsecure/base_static_url" xsi:type="string">1</item>
                <item name="web/unsecure/base_url" xsi:type="string">1</item>
            </argument>
        </arguments>
    </type>
>>>>>>> 929bc669
</config><|MERGE_RESOLUTION|>--- conflicted
+++ resolved
@@ -399,8 +399,6 @@
             <argument name="runtimeConfigSource" xsi:type="object">Magento\Store\App\Config\Source\RuntimeConfigSource</argument>
         </arguments>
     </type>
-<<<<<<< HEAD
-=======
     <type name="Magento\Config\Model\Config\TypePool">
         <arguments>
             <argument name="environment" xsi:type="array">
@@ -416,5 +414,4 @@
             </argument>
         </arguments>
     </type>
->>>>>>> 929bc669
 </config>