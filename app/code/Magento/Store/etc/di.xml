--- conflicted
+++ resolved
@@ -389,13 +389,8 @@
         <arguments>
             <argument name="processors" xsi:type="array">
                 <item name="create" xsi:type="string">Magento\Store\Model\Config\Importer\Processor\Create</item>
-<<<<<<< HEAD
                 <item name="update" xsi:type="string">Magento\Store\Model\Config\Importer\Processor\Update</item>
                 <item name="delete" xsi:type="string">Magento\Store\Model\Config\Importer\Processor\Delete</item>
-=======
-                <item name="delete" xsi:type="string">Magento\Store\Model\Config\Importer\Processor\Delete</item>
-                <item name="update" xsi:type="string">Magento\Store\Model\Config\Importer\Processor\Update</item>
->>>>>>> 929bc669
             </argument>
         </arguments>
     </type>
@@ -404,8 +399,6 @@
             <argument name="runtimeConfigSource" xsi:type="object">Magento\Store\App\Config\Source\RuntimeConfigSource</argument>
         </arguments>
     </type>
-<<<<<<< HEAD
-=======
     <type name="Magento\Config\Model\Config\TypePool">
         <arguments>
             <argument name="environment" xsi:type="array">
@@ -421,5 +414,4 @@
             </argument>
         </arguments>
     </type>
->>>>>>> 929bc669
 </config>