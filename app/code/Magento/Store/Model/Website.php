--- conflicted
+++ resolved
@@ -28,14 +28,9 @@
  * @SuppressWarnings(PHPMD.CouplingBetweenObjects)
  */
 class Website extends \Magento\Framework\Model\AbstractModel implements
-<<<<<<< HEAD
     \Magento\Framework\DataObject\IdentityInterface,
-    \Magento\Framework\App\ScopeInterface
-=======
-    \Magento\Framework\Object\IdentityInterface,
     \Magento\Framework\App\ScopeInterface,
     \Magento\Store\Api\Data\WebsiteInterface
->>>>>>> 83132783
 {
     const ENTITY = 'store_website';
 
