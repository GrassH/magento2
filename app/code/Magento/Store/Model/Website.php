<?php
/**
 * Copyright © 2015 Magento. All rights reserved.
 * See COPYING.txt for license details.
 */
namespace Magento\Store\Model;

/**
 * Core Website model
 *
<<<<<<< HEAD
 * @method \Magento\Store\Model\ResourceModel\Website _getResource()
 * @method \Magento\Store\Model\ResourceModel\Website getResource()
 * @method string getName()
=======
 * @method \Magento\Store\Model\Resource\Website _getResource()
 * @method \Magento\Store\Model\Resource\Website getResource()
>>>>>>> 2e2785cc
 * @method string getGroupTitle()
 * @method string getStoreTitle()
 * @method int getStoreId()
 * @method int getGroupId()
 * @method int getWebsiteId()
 * @method bool hasWebsiteId()
 * @method int getSortOrder()
 * @method \Magento\Store\Model\Website setSortOrder($value)
 * @method int getIsDefault()
 * @method \Magento\Store\Model\Website setIsDefault($value)
 * @SuppressWarnings(PHPMD.TooManyFields)
 * @SuppressWarnings(PHPMD.CouplingBetweenObjects)
 */
class Website extends \Magento\Framework\Model\AbstractExtensibleModel implements
    \Magento\Framework\DataObject\IdentityInterface,
    \Magento\Framework\App\ScopeInterface,
    \Magento\Store\Api\Data\WebsiteInterface
{
    const ENTITY = 'store_website';

    const CACHE_TAG = 'website';

    /**
     * @var bool
     */
    protected $_cacheTag = true;

    /**
     * @var string
     */
    protected $_eventPrefix = 'website';

    /**
     * @var string
     */
    protected $_eventObject = 'website';

    /**
     * Cache configuration array
     *
     * @var array
     */
    protected $_configCache = [];

    /**
     * Website Group Collection array
     *
     * @var \Magento\Store\Model\Store[]
     */
    protected $_groups;

    /**
     * Website group ids array
     *
     * @var array
     */
    protected $_groupIds = [];

    /**
     * The number of groups in a website
     *
     * @var int
     */
    protected $_groupsCount;

    /**
     * Website Store collection array
     *
     * @var array
     */
    protected $_stores;

    /**
     * Website store ids array
     *
     * @var array
     */
    protected $_storeIds = [];

    /**
     * Website store codes array
     *
     * @var array
     */
    protected $_storeCodes = [];

    /**
     * The number of stores in a website
     *
     * @var int
     */
    protected $_storesCount = 0;

    /**
     * Website default group
     *
     * @var \Magento\Store\Model\Store
     */
    protected $_defaultGroup;

    /**
     * Website default store
     *
     * @var Store
     */
    protected $_defaultStore;

    /**
     * is can delete website
     *
     * @var bool
     */
    protected $_isCanDelete;

    /**
     * @var bool
     */
    private $_isReadOnly = false;

    /**
     * @var \Magento\Config\Model\ResourceModel\Config\Data
     */
    protected $_configDataResource;

    /**
     * @var \Magento\Store\Model\ResourceModel\Store\CollectionFactory
     */
    protected $storeListFactory;

    /**
     * @var \Magento\Store\Model\GroupFactory
     */
    protected $_storeGroupFactory;

    /**
     * @var WebsiteFactory
     */
    protected $_websiteFactory;

    /**
     * @var StoreManagerInterface
     */
    protected $_storeManager;

    /**
     * @var \Magento\Directory\Model\CurrencyFactory
     */
    protected $_currencyFactory;

    /**
     * @param \Magento\Framework\Model\Context $context
     * @param \Magento\Framework\Registry $registry
     * @param \Magento\Framework\Api\ExtensionAttributesFactory $extensionFactory
     * @param \Magento\Framework\Api\AttributeValueFactory $customAttributeFactory
     * @param \Magento\Config\Model\ResourceModel\Config\Data $configDataResource
     * @param \Magento\Framework\App\Config\ScopeConfigInterface $coreConfig
     * @param \Magento\Store\Model\ResourceModel\Store\CollectionFactory $storeListFactory
     * @param \Magento\Store\Model\GroupFactory $storeGroupFactory
     * @param \Magento\Store\Model\WebsiteFactory $websiteFactory
     * @param \Magento\Store\Model\StoreManagerInterface $storeManager
     * @param \Magento\Directory\Model\CurrencyFactory $currencyFactory
     * @param \Magento\Framework\Model\ModelResource\AbstractResource $resource
     * @param \Magento\Framework\Data\Collection\AbstractDb $resourceCollection
     * @param array $data
     * @SuppressWarnings(PHPMD.ExcessiveParameterList)
     */
    public function __construct(
        \Magento\Framework\Model\Context $context,
        \Magento\Framework\Registry $registry,
        \Magento\Framework\Api\ExtensionAttributesFactory $extensionFactory,
        \Magento\Framework\Api\AttributeValueFactory $customAttributeFactory,
        \Magento\Config\Model\ResourceModel\Config\Data $configDataResource,
        \Magento\Framework\App\Config\ScopeConfigInterface $coreConfig,
        \Magento\Store\Model\ResourceModel\Store\CollectionFactory $storeListFactory,
        \Magento\Store\Model\GroupFactory $storeGroupFactory,
        \Magento\Store\Model\WebsiteFactory $websiteFactory,
        \Magento\Store\Model\StoreManagerInterface $storeManager,
        \Magento\Directory\Model\CurrencyFactory $currencyFactory,
        \Magento\Framework\Model\ModelResource\AbstractResource $resource = null,
        \Magento\Framework\Data\Collection\AbstractDb $resourceCollection = null,
        array $data = []
    ) {
        parent::__construct(
            $context,
            $registry,
            $extensionFactory,
            $customAttributeFactory,
            $resource,
            $resourceCollection,
            $data
        );
        $this->_configDataResource = $configDataResource;
        $this->_coreConfig = $coreConfig;
        $this->storeListFactory = $storeListFactory;
        $this->_storeGroupFactory = $storeGroupFactory;
        $this->_websiteFactory = $websiteFactory;
        $this->_storeManager = $storeManager;
        $this->_currencyFactory = $currencyFactory;
    }

    /**
     * init model
     *
     * @return void
     */
    protected function _construct()
    {
        $this->_init('Magento\Store\Model\ResourceModel\Website');
    }

    /**
     * Custom load
     *
     * @param int|string $id
     * @param string $field
     * @return $this
     */
    public function load($id, $field = null)
    {
        if (!is_numeric($id) && $field === null) {
            $this->_getResource()->load($this, $id, 'code');
            return $this;
        }
        return parent::load($id, $field);
    }

    /**
     * Get website config data
     *
     * @param string $path
     * @return mixed
     */
    public function getConfig($path)
    {
        if (!isset($this->_configCache[$path])) {
            $config = $this->_coreConfig->getValue(
                $path,
                \Magento\Store\Model\ScopeInterface::SCOPE_WEBSITE,
                $this->getCode()
            );
            if (!$config) {
                return false;
            }
            $this->_configCache[$path] = $config;
        }
        return $this->_configCache[$path];
    }

    /**
     * Load group collection and set internal data
     *
     * @return void
     */
    protected function _loadGroups()
    {
        $this->_groups = [];
        $this->_groupsCount = 0;
        foreach ($this->getGroupCollection() as $group) {
            $this->_groups[$group->getId()] = $group;
            $this->_groupIds[$group->getId()] = $group->getId();
            if ($this->getDefaultGroupId() == $group->getId()) {
                $this->_defaultGroup = $group;
            }
            $this->_groupsCount++;
        }
    }

    /**
     * Set website groups
     *
     * @param array $groups
     * @return $this
     */
    public function setGroups($groups)
    {
        $this->_groups = [];
        $this->_groupsCount = 0;
        foreach ($groups as $group) {
            $this->_groups[$group->getId()] = $group;
            $this->_groupIds[$group->getId()] = $group->getId();
            if ($this->getDefaultGroupId() == $group->getId()) {
                $this->_defaultGroup = $group;
            }
            $this->_groupsCount++;
        }
        return $this;
    }

    /**
     * Retrieve new (not loaded) Group collection object with website filter
     *
     * @return \Magento\Store\Model\ResourceModel\Group\Collection
     */
    public function getGroupCollection()
    {
        return $this->_storeGroupFactory->create()->getCollection()->addWebsiteFilter($this->getId())
            ->setLoadDefault(true);
    }

    /**
     * Retrieve website groups
     *
     * @return \Magento\Store\Model\Store[]
     */
    public function getGroups()
    {
        if ($this->_groups === null) {
            $this->_loadGroups();
        }
        return $this->_groups;
    }

    /**
     * Retrieve website group ids
     *
     * @return array
     */
    public function getGroupIds()
    {
        if ($this->_groups === null) {
            $this->_loadGroups();
        }
        return $this->_groupIds;
    }

    /**
     * Retrieve number groups in a website
     *
     * @return int
     */
    public function getGroupsCount()
    {
        if ($this->_groups === null) {
            $this->_loadGroups();
        }
        return $this->_groupsCount;
    }

    /**
     * Retrieve default group model
     *
     * @return \Magento\Store\Model\Store
     */
    public function getDefaultGroup()
    {
        if (!$this->hasDefaultGroupId()) {
            return false;
        }
        if ($this->_groups === null) {
            $this->_loadGroups();
        }
        return $this->_defaultGroup;
    }

    /**
     * Load store collection and set internal data
     *
     * @return void
     */
    protected function _loadStores()
    {
        $this->_stores = [];
        $this->_storesCount = 0;
        foreach ($this->getStoreCollection() as $store) {
            $this->_stores[$store->getId()] = $store;
            $this->_storeIds[$store->getId()] = $store->getId();
            $this->_storeCodes[$store->getId()] = $store->getCode();
            if ($this->getDefaultGroup() && $this->getDefaultGroup()->getDefaultStoreId() == $store->getId()) {
                $this->_defaultStore = $store;
            }
            $this->_storesCount++;
        }
    }

    /**
     * Set website stores
     *
     * @param array $stores
     * @return void
     */
    public function setStores($stores)
    {
        $this->_stores = [];
        $this->_storesCount = 0;
        foreach ($stores as $store) {
            $this->_stores[$store->getId()] = $store;
            $this->_storeIds[$store->getId()] = $store->getId();
            $this->_storeCodes[$store->getId()] = $store->getCode();
            if ($this->getDefaultGroup() && $this->getDefaultGroup()->getDefaultStoreId() == $store->getId()) {
                $this->_defaultStore = $store;
            }
            $this->_storesCount++;
        }
    }

    /**
     * Retrieve new (not loaded) Store collection object with website filter
     *
     * @return \Magento\Store\Model\ResourceModel\Store\Collection
     */
    public function getStoreCollection()
    {
        return $this->storeListFactory->create()->addWebsiteFilter($this->getId())->setLoadDefault(true);
    }

    /**
     * Retrieve website store objects
     *
     * @return array
     */
    public function getStores()
    {
        if ($this->_stores === null) {
            $this->_loadStores();
        }
        return $this->_stores;
    }

    /**
     * Retrieve website store ids
     *
     * @return array
     */
    public function getStoreIds()
    {
        if ($this->_stores === null) {
            $this->_loadStores();
        }
        return $this->_storeIds;
    }

    /**
     * Retrieve website store codes
     *
     * @return array
     */
    public function getStoreCodes()
    {
        if ($this->_stores === null) {
            $this->_loadStores();
        }
        return $this->_storeCodes;
    }

    /**
     * Retrieve number stores in a website
     *
     * @return int
     */
    public function getStoresCount()
    {
        if ($this->_stores === null) {
            $this->_loadStores();
        }
        return $this->_storesCount;
    }

    /**
     * Can delete website
     *
     * @return bool
     */
    public function isCanDelete()
    {
        if ($this->_isReadOnly || !$this->getId()) {
            return false;
        }
        if ($this->_isCanDelete === null) {
            $this->_isCanDelete = $this->_websiteFactory->create()->getCollection()->getSize() > 1 &&
                !$this->getIsDefault();
        }
        return $this->_isCanDelete;
    }

    /**
     * Retrieve unique website-group-store key for collection with groups and stores
     *
     * @return string
     */
    public function getWebsiteGroupStore()
    {
        return implode('-', [$this->getWebsiteId(), $this->getGroupId(), $this->getStoreId()]);
    }

    /**
     * @return mixed
     */
    public function getDefaultGroupId()
    {
        return $this->_getData('default_group_id');
    }

    /**
     * @inheritdoc
     */
    public function setDefaultGroupId($defaultGroupId)
    {
        return $this->setData('default_group_id', $defaultGroupId);
    }

    /**
     * @return mixed
     */
    public function getCode()
    {
        return $this->_getData('code');
    }

    /**
     * @inheritdoc
     */
    public function setCode($code)
    {
        return $this->setData('code', $code);
    }

    /**
     * @inheritdoc
     */
    public function getName()
    {
        return $this->_getData('name');
    }

    /**
     * @inheritdoc
     */
    public function setName($name)
    {
        return $this->setData('name', $name);
    }

    /**
     * @return $this
     */
    public function beforeDelete()
    {
        $this->_configDataResource->clearScopeData(
            \Magento\Store\Model\ScopeInterface::SCOPE_WEBSITES,
            $this->getId()
        );
        $this->_configDataResource->clearScopeData(
            \Magento\Store\Model\ScopeInterface::SCOPE_STORES,
            $this->getStoreIds()
        );
        return parent::beforeDelete();
    }

    /**
     * Rewrite in order to clear configuration cache
     *
     * @return $this
     */
    public function afterDelete()
    {
        $this->_storeManager->reinitStores();
        parent::afterDelete();
        return $this;
    }

    /**
     * Retrieve website base currency code
     *
     * @return string
     */
    public function getBaseCurrencyCode()
    {
        if ($this->getConfig(
            \Magento\Store\Model\Store::XML_PATH_PRICE_SCOPE
        ) == \Magento\Store\Model\Store::PRICE_SCOPE_GLOBAL
        ) {
            $currencyCode = $this->_coreConfig->getValue(
                \Magento\Directory\Model\Currency::XML_PATH_CURRENCY_BASE,
                'default'
            );
        } else {
            $currencyCode = $this->getConfig(\Magento\Directory\Model\Currency::XML_PATH_CURRENCY_BASE);
        }

        return $currencyCode;
    }

    /**
     * Retrieve website base currency
     *
     * @return \Magento\Directory\Model\Currency
     */
    public function getBaseCurrency()
    {
        $currency = $this->getData('base_currency');
        if ($currency === null) {
            $currency = $this->_currencyFactory->create()->load($this->getBaseCurrencyCode());
            $this->setData('base_currency', $currency);
        }
        return $currency;
    }

    /**
     * Retrieve Default Website Store or null
     *
     * @return Store
     */
    public function getDefaultStore()
    {
        // init stores if not loaded
        $this->getStores();
        return $this->_defaultStore;
    }

    /**
     * Retrieve default stores select object
     * Select fields website_id, store_id
     *
     * @param bool $withDefault include/exclude default admin website
     * @return \Magento\Framework\DB\Select
     */
    public function getDefaultStoresSelect($withDefault = false)
    {
        return $this->getResource()->getDefaultStoresSelect($withDefault);
    }

    /**
     * Get/Set isReadOnly flag
     *
     * @param bool $value
     * @return bool
     */
    public function isReadOnly($value = null)
    {
        if (null !== $value) {
            $this->_isReadOnly = (bool)$value;
        }
        return $this->_isReadOnly;
    }

    /**
     * Get identities
     *
     * @return array
     */
    public function getIdentities()
    {
        return [self::CACHE_TAG . '_' . $this->getId()];
    }

    /**
     * {@inheritdoc}
     */
    public function getExtensionAttributes()
    {
        return $this->_getExtensionAttributes();
    }

    /**
     * {@inheritdoc}
     */
    public function setExtensionAttributes(
        \Magento\Store\Api\Data\WebsiteExtensionInterface $extensionAttributes
    ) {
        return $this->_setExtensionAttributes($extensionAttributes);
    }
}<|MERGE_RESOLUTION|>--- conflicted
+++ resolved
@@ -8,14 +8,8 @@
 /**
  * Core Website model
  *
-<<<<<<< HEAD
  * @method \Magento\Store\Model\ResourceModel\Website _getResource()
  * @method \Magento\Store\Model\ResourceModel\Website getResource()
- * @method string getName()
-=======
- * @method \Magento\Store\Model\Resource\Website _getResource()
- * @method \Magento\Store\Model\Resource\Website getResource()
->>>>>>> 2e2785cc
  * @method string getGroupTitle()
  * @method string getStoreTitle()
  * @method int getStoreId()
