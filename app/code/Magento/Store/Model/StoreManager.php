<?php
/**
 * Copyright © 2015 Magento. All rights reserved.
 * See COPYING.txt for license details.
 */
namespace Magento\Store\Model;

<<<<<<< HEAD
use Magento\Framework\Store\ScopeInterface;

=======
>>>>>>> baadf057
class StoreManager implements \Magento\Store\Model\StoreManagerInterface
{
    /**
     * Application run code
     */
    const PARAM_RUN_CODE = 'MAGE_RUN_CODE';

    /**
     * Application run type (store|website)
     */
    const PARAM_RUN_TYPE = 'MAGE_RUN_TYPE';

    /**
     * Wether single store mode enabled or not
     */
    const XML_PATH_SINGLE_STORE_MODE_ENABLED = 'general/single_store_mode/enabled';

    /**
     * Store storage factory model
     *
     * @var \Magento\Store\Model\StorageFactory
     */
    protected $_factory;

    /**
     * Event manager
     *
     * @var \Magento\Framework\Event\ManagerInterface
     */
    protected $_eventManager;

    /**
     * Request model
     *
     * @var \Magento\Framework\App\RequestInterface
     */
    protected $_request;

    /**
     * Default store code
     *
     * @var string
     */
    protected $_currentStore = null;

    /**
     * Flag is single store mode allowed
     *
     * @var bool
     */
    protected $_isSingleStoreAllowed = true;

    /**
     * Requested scope code
     *
     * @var string
     */
    protected $_scopeCode;

    /**
     * Requested scope type
     *
     * @var string
     */
    protected $_scopeType;

    /**
     * Scope config
     *
     * @var \Magento\Framework\App\Config\ScopeConfigInterface
     */
    protected $_scopeConfig;

    /**
     * @var \Magento\Store\Model\StoreManagerInterface
     */
    protected $_storage;

    /**
     * @param \Magento\Store\Model\StorageFactory $factory
     * @param \Magento\Framework\App\RequestInterface $request
     * @param \Magento\Framework\App\Config\ScopeConfigInterface $scopeConfig
     * @param string $scopeCode
     * @param string $scopeType
     */
    public function __construct(
        \Magento\Store\Model\StorageFactory $factory,
        \Magento\Framework\App\RequestInterface $request,
        \Magento\Framework\App\Config\ScopeConfigInterface $scopeConfig,
        $scopeCode = '',
        $scopeType = ScopeInterface::SCOPE_STORE
    ) {
        $this->_factory = $factory;
        $this->_request = $request;
        $this->_scopeCode = $scopeCode;
        $this->_scopeType = $scopeType;
        $this->_scopeConfig = $scopeConfig;
    }

    /**
     * Get storage instance
     *
     * @return \Magento\Store\Model\StoreManagerInterface
     */
    protected function _getStorage()
    {
        if (!$this->_storage instanceof \Magento\Store\Model\StoreManagerInterface) {
            $arguments = [
                'isSingleStoreAllowed' => $this->_isSingleStoreAllowed,
                'currentStore' => $this->_currentStore,
                'scopeCode' => $this->_scopeCode,
                'scopeType' => $this->_scopeType
            ];
            $this->_storage = $this->_factory->get($arguments);
        }
        return $this->_storage;
    }

    /**
     * Set current default store
     *
     * @param string $store
     * @return void
     */
    public function setCurrentStore($store)
    {
        $this->_currentStore = $store;
        $this->_getStorage()->setCurrentStore($store);
    }

    /**
     * Allow or disallow single store mode
     *
     * @param bool $value
     * @return void
     */
    public function setIsSingleStoreModeAllowed($value)
    {
        $this->_isSingleStoreAllowed = $value;
        $this->_getStorage()->setIsSingleStoreModeAllowed($value);
    }

    /**
     * Check if store has only one store view
     *
     * @return bool
     */
    public function hasSingleStore()
    {
        return $this->_getStorage()->hasSingleStore();
    }

    /**
     * Check if system is run in the single store mode
     *
     * @return bool
     */
    public function isSingleStoreMode()
    {
        return $this->hasSingleStore() && $this->isSingleStoreModeEnabled();
    }

    /**
     * {@inheritdoc}
     */
    public function getStore($storeId = null)
    {
        return $this->_getStorage()->getStore($storeId);
    }

    /**
     * Retrieve stores array
     *
     * @param bool $withDefault
     * @param bool $codeKey
     * @return Store[]
     */
    public function getStores($withDefault = false, $codeKey = false)
    {
        return $this->_getStorage()->getStores($withDefault, $codeKey);
    }

    /**
     * Retrieve application website object
     *
     * @param null|bool|int|string|Website $websiteId
     * @return Website
     * @throws \Magento\Framework\Model\Exception
     */
    public function getWebsite($websiteId = null)
    {
        return $this->_getStorage()->getWebsite($websiteId);
    }

    /**
     * Get loaded websites
     *
     * @param bool $withDefault
     * @param bool|string $codeKey
     * @return Website[]
     */
    public function getWebsites($withDefault = false, $codeKey = false)
    {
        return $this->_getStorage()->getWebsites($withDefault, $codeKey);
    }

    /**
     * Reinitialize store list
     *
     * @return void
     */
    public function reinitStores()
    {
        $this->_getStorage()->reinitStores();
    }

    /**
     * Retrieve default store for default group and website
     *
     * @return Store|null
     */
    public function getDefaultStoreView()
    {
        return $this->_getStorage()->getDefaultStoreView();
    }

    /**
     * {@inheritdoc}
     */
    public function getGroup($groupId = null)
    {
        return $this->_getStorage()->getGroup($groupId);
    }

    /**
     * Prepare array of store groups
     * can be filtered to contain default store group or not by $withDefault flag
     * depending on flag $codeKey array keys can be group id or group code
     *
     * @param bool $withDefault
     * @param bool $codeKey
     * @return \Magento\Store\Model\Group[]
     */
    public function getGroups($withDefault = false, $codeKey = false)
    {
        return $this->_getStorage()->getGroups($withDefault, $codeKey);
    }

    /**
     *  Unset website by id from app cache
     *
     * @param null|bool|int|string|Website $websiteId
     * @return void
     */
    public function clearWebsiteCache($websiteId = null)
    {
        $this->_getStorage()->clearWebsiteCache($websiteId);
    }

    /**
     * Check if Single-Store mode is enabled in configuration
     *
     * This flag only shows that admin does not want to show certain UI components at backend (like store switchers etc)
     * if Magento has only one store view but it does not check the store view collection
     *
     * @return bool
     */
    protected function isSingleStoreModeEnabled()
    {
        return (bool)$this->_scopeConfig->getValue(
            self::XML_PATH_SINGLE_STORE_MODE_ENABLED,
            \Magento\Store\Model\ScopeInterface::SCOPE_STORE
        );
    }
}<|MERGE_RESOLUTION|>--- conflicted
+++ resolved
@@ -5,11 +5,6 @@
  */
 namespace Magento\Store\Model;
 
-<<<<<<< HEAD
-use Magento\Framework\Store\ScopeInterface;
-
-=======
->>>>>>> baadf057
 class StoreManager implements \Magento\Store\Model\StoreManagerInterface
 {
     /**
