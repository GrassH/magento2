--- conflicted
+++ resolved
@@ -16,11 +16,8 @@
 use Magento\Framework\DataObject\IdentityInterface;
 use Magento\Framework\Url\ScopeInterface as UrlScopeInterface;
 use Magento\Framework\Model\AbstractModel;
-<<<<<<< HEAD
-=======
 use Magento\Framework\UrlInterface;
 use Magento\Store\Api\Data\StoreInterface;
->>>>>>> 9a960ca6
 
 /**
  * Store model
@@ -39,15 +36,7 @@
  * @SuppressWarnings(PHPMD.CouplingBetweenObjects)
  * @SuppressWarnings(PHPMD.ExcessivePublicCount)
  */
-<<<<<<< HEAD
-class Store extends AbstractModel implements
-    \Magento\Framework\App\ScopeInterface,
-    \Magento\Framework\Url\ScopeInterface,
-    \Magento\Framework\Object\IdentityInterface,
-    \Magento\Store\Api\Data\StoreInterface
-=======
 class Store extends AbstractModel implements AppScopeInterface, UrlScopeInterface, IdentityInterface, StoreInterface
->>>>>>> 9a960ca6
 {
     /**
      * Entity name
@@ -309,14 +298,11 @@
      * @var \Magento\Store\Api\WebsiteRepositoryInterface
      */
     protected $websiteRepository;
-<<<<<<< HEAD
-=======
 
     /**
      * @var \Magento\Store\Model\Information
      */
     protected $information;
->>>>>>> 9a960ca6
 
     /**
      * @param \Magento\Framework\Model\Context $context
@@ -1177,8 +1163,6 @@
     /**
      * Retrieve formatted store address from config
      *
-<<<<<<< HEAD
-=======
      * @return string
      */
     public function getFormattedAddress()
@@ -1189,7 +1173,6 @@
     /**
      * Get identities
      *
->>>>>>> 9a960ca6
      * @return array
      */
     public function getIdentities()
