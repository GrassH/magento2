--- conflicted
+++ resolved
@@ -29,12 +29,8 @@
 class Store extends AbstractModel implements
     \Magento\Framework\App\ScopeInterface,
     \Magento\Framework\Url\ScopeInterface,
-<<<<<<< HEAD
-    \Magento\Framework\DataObject\IdentityInterface
-=======
-    \Magento\Framework\Object\IdentityInterface,
+    \Magento\Framework\DataObject\IdentityInterface,
     \Magento\Store\Api\Data\StoreInterface
->>>>>>> 83132783
 {
     /**
      * Entity name
