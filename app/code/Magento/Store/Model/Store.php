--- conflicted
+++ resolved
@@ -16,11 +16,8 @@
 use Magento\Framework\Object\IdentityInterface;
 use Magento\Framework\Url\ScopeInterface as UrlScopeInterface;
 use Magento\Framework\Model\AbstractModel;
-<<<<<<< HEAD
 use Magento\Framework\UrlInterface;
 use Magento\Store\Model\StoreManagerInterface;
-=======
->>>>>>> 83132783
 
 /**
  * Store model
@@ -39,15 +36,7 @@
  * @SuppressWarnings(PHPMD.CouplingBetweenObjects)
  * @SuppressWarnings(PHPMD.ExcessivePublicCount)
  */
-<<<<<<< HEAD
-class Store extends AbstractModel implements AppScopeInterface, UrlScopeInterface, IdentityInterface
-=======
-class Store extends AbstractModel implements
-    \Magento\Framework\App\ScopeInterface,
-    \Magento\Framework\Url\ScopeInterface,
-    \Magento\Framework\Object\IdentityInterface,
-    \Magento\Store\Api\Data\StoreInterface
->>>>>>> 83132783
+class Store extends AbstractModel implements AppScopeInterface, UrlScopeInterface, IdentityInterface, \Magento\Store\Api\Data\StoreInterface
 {
     /**
      * Entity name
@@ -1191,47 +1180,6 @@
     }
 
     /**
-<<<<<<< HEAD
-     * Set store cookie with this store's code for a year.
-     *
-     * @return $this
-     */
-    public function setCookie()
-    {
-        $cookieMetadata = $this->_cookieMetadataFactory->createPublicCookieMetadata()
-            ->setHttpOnly(true)
-            ->setDurationOneYear()
-            ->setPath($this->getStorePath());
-        $this->_cookieManager->setPublicCookie(self::COOKIE_NAME, $this->getCode(), $cookieMetadata);
-        return $this;
-    }
-
-    /**
-     * Get store code from store cookie.
-     *
-     * @return null|string
-     */
-    public function getStoreCodeFromCookie()
-    {
-        return $this->_cookieManager->getCookie(self::COOKIE_NAME);
-    }
-
-    /**
-     * Delete store cookie.
-     *
-     * @return $this
-     */
-    public function deleteCookie()
-    {
-        $cookieMetadata = $this->_cookieMetadataFactory->createPublicCookieMetadata()
-            ->setPath($this->getStorePath());
-        $this->_cookieManager->deleteCookie(self::COOKIE_NAME, $cookieMetadata);
-        return $this;
-    }
-
-    /**
-=======
->>>>>>> 83132783
      * @return string
      */
     public function getStorePath()
