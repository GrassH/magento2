--- conflicted
+++ resolved
@@ -5,10 +5,7 @@
  */
 namespace Magento\Store\Model;
 
-<<<<<<< HEAD
-=======
 use Magento\Catalog\Model\Category;
->>>>>>> 8ea88bb0
 use Magento\Directory\Model\Currency;
 use Magento\Framework\App\Config\ScopeConfigInterface;
 use Magento\Framework\App\Filesystem\DirectoryList;
@@ -945,11 +942,7 @@
     public function getRootCategoryId()
     {
         if (!$this->getGroup()) {
-<<<<<<< HEAD
-            return 0;   // TODO move default root category ID to constant
-=======
             return Category::ROOT_CATEGORY_ID;
->>>>>>> 8ea88bb0
         }
         return $this->getGroup()->getRootCategoryId();
     }
