--- conflicted
+++ resolved
@@ -1357,11 +1357,7 @@
     }
 
     /**
-<<<<<<< HEAD
-     * Get store path
-=======
      * Return Store Path
->>>>>>> 8b7e6838
      *
      * @return string
      */
