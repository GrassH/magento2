--- conflicted
+++ resolved
@@ -5,11 +5,7 @@
  */
 namespace Magento\Store\Model;
 
-<<<<<<< HEAD
-use Magento\Framework\Json\JsonInterface;
-=======
 use Magento\Framework\Serialize\SerializerInterface;
->>>>>>> 8578eeca
 
 class StoreResolver implements \Magento\Store\Api\StoreResolverInterface
 {
@@ -54,15 +50,9 @@
     protected $request;
 
     /**
-<<<<<<< HEAD
-     * @var JsonInterface
-     */
-    private $json;
-=======
      * @var \Magento\Framework\Serialize\SerializerInterface
      */
     private $serializer;
->>>>>>> 8578eeca
 
     /**
      * @param \Magento\Store\Api\StoreRepositoryInterface $storeRepository
@@ -131,17 +121,10 @@
         $cacheKey = 'resolved_stores_' . md5($this->runMode . $this->scopeCode);
         $cacheData = $this->cache->load($cacheKey);
         if ($cacheData) {
-<<<<<<< HEAD
-            $storesData = $this->getJson()->decode($cacheData);
-        } else {
-            $storesData = $this->readStoresData();
-            $this->cache->save($this->getJson()->encode($storesData), $cacheKey, [self::CACHE_TAG]);
-=======
             $storesData = $this->getSerializer()->unserialize($cacheData);
         } else {
             $storesData = $this->readStoresData();
             $this->cache->save($this->getSerializer()->serialize($storesData), $cacheKey, [self::CACHE_TAG]);
->>>>>>> 8578eeca
         }
         return $storesData;
     }
@@ -194,20 +177,6 @@
     }
 
     /**
-<<<<<<< HEAD
-     * Get json encoder/decoder
-     *
-     * @return JsonInterface
-     * @deprecated
-     */
-    private function getJson()
-    {
-        if ($this->json === null) {
-            $this->json = \Magento\Framework\App\ObjectManager::getInstance()
-                ->get(JsonInterface::class);
-        }
-        return $this->json;
-=======
      * Get serializer
      *
      * @return \Magento\Framework\Serialize\SerializerInterface
@@ -220,6 +189,5 @@
                 ->get(SerializerInterface::class);
         }
         return $this->serializer;
->>>>>>> 8578eeca
     }
 }