--- conflicted
+++ resolved
@@ -18,11 +18,7 @@
 
 
 class Group extends \Magento\Framework\Model\AbstractModel implements
-<<<<<<< HEAD
-    \Magento\Framework\Object\IdentityInterface,
-=======
     \Magento\Framework\DataObject\IdentityInterface,
->>>>>>> 9a960ca6
     \Magento\Store\Api\Data\GroupInterface
 {
     const ENTITY = 'store_group';
