<?php
/**
 * Copyright © 2013-2017 Magento, Inc. All rights reserved.
 * See COPYING.txt for license details.
 */

namespace Magento\Store\Model\Message;

use Magento\Framework\UrlInterface;
use Magento\Store\Api\Data\GroupInterface;
use Magento\Store\Model\ResourceModel\Group\Collection as GroupCollection;

/**
 * System message about not filled required root category for store group
 */
class EmptyGroupCategory implements \Magento\Framework\Notification\MessageInterface
{
    /**
     * Store group collection.
     *
     * @var GroupCollection
     */
    private $collection;

    /**
     * URL builder.
     *
     * @var UrlInterface
     */
    private $urlBuilder;

    /**
     * List of store groups with unassigned root categories.
     *
     * @var GroupInterface[]
     */
    private $items = null;

    /**
     * @param GroupCollection $collection Store group collection
     * @param UrlInterface $urlBuilder URL builder
     */
    public function __construct(
        GroupCollection $collection,
        UrlInterface $urlBuilder
    ) {
        $this->collection = $collection;
        $this->urlBuilder = $urlBuilder;
    }

    /**
     * {@inheritdoc}
     *
     * Check whether all store groups has assigned root category.
     *
     * @return bool - true if at least one group does not have category
     */
    public function isDisplayed()
    {
        return !empty($this->getItems());
    }

    /**
     * @inheritdoc
     */
    public function getIdentity()
    {
        return 'empty_assigned_group_category';
    }

    /**
     * @inheritdoc
     */
    public function getText()
    {
        $items = $this->getItems();
        $groupLinks = [];
        foreach ($items as $group) {
            $groupUrl = $this->urlBuilder->getUrl('adminhtml/system_store/editGroup', ['group_id' => $group->getId()]);
            $groupLinks[] = sprintf('<a href="%s">%s</a>', $groupUrl, $group->getName());
        }
<<<<<<< HEAD
        return __('The following stores are not associated with a root category: '
            . implode(', ', $groupLinks) . '. For the store to be displayed in the storefront, '
            . 'it must be associated with a root category.');
=======
        return __(
            'The following stores are not associated with a root category: '
            . implode(' ,', $groupLinks) . '. For the store to be displayed in the storefront, '
            . 'it must be associated with a root category.'
        );
>>>>>>> 2e6065ed
    }

    /**
     * @inheritdoc
     */
    public function getSeverity()
    {
        return self::SEVERITY_MAJOR;
    }

    /**
     * Retrieves store groups which do not have assigned categories.
     *
     * @return GroupInterface[]
     */
    private function getItems()
    {
        if (null === $this->items) {
            $this->items = $this->collection->setWithoutAssignedCategoryFilter()->getItems();
        }
        return $this->items;
    }
}<|MERGE_RESOLUTION|>--- conflicted
+++ resolved
@@ -79,17 +79,11 @@
             $groupUrl = $this->urlBuilder->getUrl('adminhtml/system_store/editGroup', ['group_id' => $group->getId()]);
             $groupLinks[] = sprintf('<a href="%s">%s</a>', $groupUrl, $group->getName());
         }
-<<<<<<< HEAD
-        return __('The following stores are not associated with a root category: '
-            . implode(', ', $groupLinks) . '. For the store to be displayed in the storefront, '
-            . 'it must be associated with a root category.');
-=======
         return __(
             'The following stores are not associated with a root category: '
-            . implode(' ,', $groupLinks) . '. For the store to be displayed in the storefront, '
+            . implode(', ', $groupLinks) . '. For the store to be displayed in the storefront, '
             . 'it must be associated with a root category.'
         );
->>>>>>> 2e6065ed
     }
 
     /**
