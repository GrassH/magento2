<?php
/**
 * Default configuration reader
 *
 * Copyright © 2015 Magento. All rights reserved.
 * See COPYING.txt for license details.
 */
namespace Magento\Store\Model\Config\Reader;

use Magento\Framework\App\Config\ScopeConfigInterface;
<<<<<<< HEAD
=======
use Magento\Framework\Exception\LocalizedException;
>>>>>>> a1622330

class DefaultReader implements \Magento\Framework\App\Config\Scope\ReaderInterface
{
    /**
     * @var \Magento\Framework\App\Config\Initial
     */
    protected $_initialConfig;

    /**
     * @var \Magento\Framework\App\Config\Scope\Converter
     */
    protected $_converter;

    /**
     * @var \Magento\Store\Model\Resource\Config\Collection\ScopedFactory
     */
    protected $_collectionFactory;

    /**
     * @param \Magento\Framework\App\Config\Initial $initialConfig
     * @param \Magento\Framework\App\Config\Scope\Converter $converter
     * @param \Magento\Store\Model\Resource\Config\Collection\ScopedFactory $collectionFactory
     */
    public function __construct(
        \Magento\Framework\App\Config\Initial $initialConfig,
        \Magento\Framework\App\Config\Scope\Converter $converter,
        \Magento\Store\Model\Resource\Config\Collection\ScopedFactory $collectionFactory
    ) {
        $this->_initialConfig = $initialConfig;
        $this->_converter = $converter;
        $this->_collectionFactory = $collectionFactory;
    }

    /**
     * Read configuration data
     *
     * @param null|string $scope
<<<<<<< HEAD
     * @throws \Magento\Framework\Exception Exception is thrown when scope other than default is given
=======
     * @throws LocalizedException Exception is thrown when scope other than default is given
>>>>>>> a1622330
     * @return array
     */
    public function read($scope = null)
    {
        $scope = $scope === null ? ScopeConfigInterface::SCOPE_TYPE_DEFAULT : $scope;
        if ($scope !== ScopeConfigInterface::SCOPE_TYPE_DEFAULT) {
<<<<<<< HEAD
            throw new \Magento\Framework\Exception("Only default scope allowed");
=======
            throw new \Magento\Framework\Exception\LocalizedException(__("Only default scope allowed"));
>>>>>>> a1622330
        }

        $config = $this->_initialConfig->getData($scope);

        $collection = $this->_collectionFactory->create(
            ['scope' => $scope]
        );
        $dbDefaultConfig = [];
        foreach ($collection as $item) {
            $dbDefaultConfig[$item->getPath()] = $item->getValue();
        }
        $dbDefaultConfig = $this->_converter->convert($dbDefaultConfig);
        $config = array_replace_recursive($config, $dbDefaultConfig);

        return $config;
    }
}<|MERGE_RESOLUTION|>--- conflicted
+++ resolved
@@ -8,10 +8,7 @@
 namespace Magento\Store\Model\Config\Reader;
 
 use Magento\Framework\App\Config\ScopeConfigInterface;
-<<<<<<< HEAD
-=======
 use Magento\Framework\Exception\LocalizedException;
->>>>>>> a1622330
 
 class DefaultReader implements \Magento\Framework\App\Config\Scope\ReaderInterface
 {
@@ -49,22 +46,14 @@
      * Read configuration data
      *
      * @param null|string $scope
-<<<<<<< HEAD
-     * @throws \Magento\Framework\Exception Exception is thrown when scope other than default is given
-=======
      * @throws LocalizedException Exception is thrown when scope other than default is given
->>>>>>> a1622330
      * @return array
      */
     public function read($scope = null)
     {
         $scope = $scope === null ? ScopeConfigInterface::SCOPE_TYPE_DEFAULT : $scope;
         if ($scope !== ScopeConfigInterface::SCOPE_TYPE_DEFAULT) {
-<<<<<<< HEAD
-            throw new \Magento\Framework\Exception("Only default scope allowed");
-=======
             throw new \Magento\Framework\Exception\LocalizedException(__("Only default scope allowed"));
->>>>>>> a1622330
         }
 
         $config = $this->_initialConfig->getData($scope);
