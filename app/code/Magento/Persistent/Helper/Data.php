<?php
/**
 * Copyright © 2015 Magento. All rights reserved.
 * See COPYING.txt for license details.
 */

/**
 * Persistent Shopping Cart Data Helper
 */
namespace Magento\Persistent\Helper;

use Magento\Store\Model\ScopeInterface;

class Data extends \Magento\Framework\App\Helper\AbstractHelper
{
    const XML_PATH_ENABLED = 'persistent/options/enabled';

    const XML_PATH_LIFE_TIME = 'persistent/options/lifetime';

    const XML_PATH_LOGOUT_CLEAR = 'persistent/options/logout_clear';

    const XML_PATH_REMEMBER_ME_ENABLED = 'persistent/options/remember_enabled';

    const XML_PATH_REMEMBER_ME_DEFAULT = 'persistent/options/remember_default';

    const XML_PATH_PERSIST_SHOPPING_CART = 'persistent/options/shopping_cart';

    /**
     * Name of config file
     *
     * @var string
     */
    protected $_configFileName = 'persistent.xml';

    /**
     * @var \Magento\Framework\Escaper
     */
    protected $_escaper;

    /**
     * @var \Magento\Framework\Module\Dir\Reader
     */
    protected $_modulesReader;

    /**
     * @param \Magento\Framework\App\Helper\Context $context
<<<<<<< HEAD
=======
     * @param \Magento\Framework\App\Config\ScopeConfigInterface $scopeConfig
     * @param \Magento\Store\Model\StoreManagerInterface $storeManager
     * @param \Magento\Framework\App\State $appState
     * @param \Magento\Framework\Pricing\PriceCurrencyInterface $priceCurrency
>>>>>>> baadf057
     * @param \Magento\Framework\Module\Dir\Reader $modulesReader
     * @param \Magento\Framework\Escaper $escaper
     */
    public function __construct(
        \Magento\Framework\App\Helper\Context $context,
<<<<<<< HEAD
=======
        \Magento\Framework\App\Config\ScopeConfigInterface $scopeConfig,
        \Magento\Store\Model\StoreManagerInterface $storeManager,
        \Magento\Framework\App\State $appState,
        \Magento\Framework\Pricing\PriceCurrencyInterface $priceCurrency,
>>>>>>> baadf057
        \Magento\Framework\Module\Dir\Reader $modulesReader,
        \Magento\Framework\Escaper $escaper
    ) {
        $this->_modulesReader = $modulesReader;
        $this->_escaper = $escaper;
        parent::__construct(
            $context
        );
    }

    /**
     * Checks whether Persistence Functionality is enabled
     *
     * @param int|string|\Magento\Store\Model\Store $store
     * @return bool
     */
    public function isEnabled($store = null)
    {
        return $this->scopeConfig->isSetFlag(
            self::XML_PATH_ENABLED,
            ScopeInterface::SCOPE_STORE,
            $store
        );
    }

    /**
     * Checks whether "Remember Me" enabled
     *
     * @param int|string|\Magento\Store\Model\Store $store
     * @return bool
     */
    public function isRememberMeEnabled($store = null)
    {
        return $this->scopeConfig->isSetFlag(
            self::XML_PATH_REMEMBER_ME_ENABLED,
            ScopeInterface::SCOPE_STORE,
            $store
        );
    }

    /**
     * Is "Remember Me" checked by default
     *
     * @param int|string|\Magento\Store\Model\Store $store
     * @return bool
     */
    public function isRememberMeCheckedDefault($store = null)
    {
        return $this->scopeConfig->isSetFlag(
            self::XML_PATH_REMEMBER_ME_DEFAULT,
            ScopeInterface::SCOPE_STORE,
            $store
        );
    }

    /**
     * Is shopping cart persist
     *
     * @param int|string|\Magento\Store\Model\Store $store
     * @return bool
     */
    public function isShoppingCartPersist($store = null)
    {
        return $this->scopeConfig->isSetFlag(
            self::XML_PATH_PERSIST_SHOPPING_CART,
            ScopeInterface::SCOPE_STORE,
            $store
        );
    }

    /**
     * Get Persistence Lifetime
     *
     * @param int|string|\Magento\Store\Model\Store $store
     * @return int
     */
    public function getLifeTime($store = null)
    {
        $lifeTime = intval(
            $this->scopeConfig->getValue(
                self::XML_PATH_LIFE_TIME,
                ScopeInterface::SCOPE_STORE,
                $store
            )
        );
        return $lifeTime < 0 ? 0 : $lifeTime;
    }

    /**
     * Check if set `Clear on Logout` in config settings
     *
     * @return bool
     * @SuppressWarnings(PHPMD.BooleanGetMethodName)
     */
    public function getClearOnLogout()
    {
        return $this->scopeConfig->isSetFlag(
            self::XML_PATH_LOGOUT_CLEAR,
            ScopeInterface::SCOPE_STORE
        );
    }

    /**
     * Retrieve url for unset long-term cookie
     *
     * @return string
     */
    public function getUnsetCookieUrl()
    {
        return $this->_getUrl('persistent/index/unsetCookie');
    }

    /**
     * Retrieve path for config file
     *
     * @return string
     */
    public function getPersistentConfigFilePath()
    {
        return $this->_modulesReader->getModuleDir('etc', $this->_getModuleName()) . '/' . $this->_configFileName;
    }

    /**
     * Check whether specified action should be processed
     *
     * @param \Magento\Framework\Event\Observer $observer
     * @return bool
     * @SuppressWarnings(PHPMD.UnusedFormalParameter)
     */
    public function canProcess($observer)
    {
        return true;
    }
}<|MERGE_RESOLUTION|>--- conflicted
+++ resolved
@@ -44,25 +44,11 @@
 
     /**
      * @param \Magento\Framework\App\Helper\Context $context
-<<<<<<< HEAD
-=======
-     * @param \Magento\Framework\App\Config\ScopeConfigInterface $scopeConfig
-     * @param \Magento\Store\Model\StoreManagerInterface $storeManager
-     * @param \Magento\Framework\App\State $appState
-     * @param \Magento\Framework\Pricing\PriceCurrencyInterface $priceCurrency
->>>>>>> baadf057
      * @param \Magento\Framework\Module\Dir\Reader $modulesReader
      * @param \Magento\Framework\Escaper $escaper
      */
     public function __construct(
         \Magento\Framework\App\Helper\Context $context,
-<<<<<<< HEAD
-=======
-        \Magento\Framework\App\Config\ScopeConfigInterface $scopeConfig,
-        \Magento\Store\Model\StoreManagerInterface $storeManager,
-        \Magento\Framework\App\State $appState,
-        \Magento\Framework\Pricing\PriceCurrencyInterface $priceCurrency,
->>>>>>> baadf057
         \Magento\Framework\Module\Dir\Reader $modulesReader,
         \Magento\Framework\Escaper $escaper
     ) {
