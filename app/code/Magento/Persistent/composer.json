{
    "name": "magento/module-persistent",
    "description": "N/A",
    "type": "magento2-module",
    "license": [
        "OSL-3.0",
        "AFL-3.0"
    ],
    "config": {
        "sort-packages": true
    },
    "version": "100.4.7-beta1",
    "require": {
        "php": "~8.1.0||~8.2.0",
        "magento/framework": "103.0.*",
        "magento/module-checkout": "100.4.*",
        "magento/module-cron": "100.4.*",
        "magento/module-customer": "103.0.*",
        "magento/module-page-cache": "100.4.*",
        "magento/module-quote": "101.2.*",
        "magento/module-store": "101.1.*"
    },
<<<<<<< HEAD
    "suggest": {
        "magento/module-login-as-customer-api": "*"
    },
    "type": "magento2-module",
    "license": [
        "OSL-3.0",
        "AFL-3.0"
    ],
=======
>>>>>>> 9debdb8d
    "autoload": {
        "files": [
            "registration.php"
        ],
        "psr-4": {
            "Magento\\Persistent\\": ""
        }
    }
}
<|MERGE_RESOLUTION|>--- conflicted
+++ resolved
@@ -20,17 +20,9 @@
         "magento/module-quote": "101.2.*",
         "magento/module-store": "101.1.*"
     },
-<<<<<<< HEAD
     "suggest": {
         "magento/module-login-as-customer-api": "*"
     },
-    "type": "magento2-module",
-    "license": [
-        "OSL-3.0",
-        "AFL-3.0"
-    ],
-=======
->>>>>>> 9debdb8d
     "autoload": {
         "files": [
             "registration.php"
