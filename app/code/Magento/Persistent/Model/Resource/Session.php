<?php
/**
 * Copyright © 2015 Magento. All rights reserved.
 * See COPYING.txt for license details.
 */
namespace Magento\Persistent\Model\Resource;

/**
 * Persistent Session Resource Model
 */
class Session extends \Magento\Framework\Model\Resource\Db\AbstractDb
{
    /**
     * Use is object new method for object saving
     *
     * @var bool
     */
    protected $_useIsObjectNew = true;

    /**
     * Session factory
     *
     * @var \Magento\Persistent\Model\SessionFactory
     */
    protected $_sessionFactory;

    /**
     * Class constructor
     *
     * @param \Magento\Framework\Model\Resource\Db\Context $context
     * @param \Magento\Persistent\Model\SessionFactory $sessionFactory
     * @param string|null $resourcePrefix
     */
    public function __construct(
<<<<<<< HEAD
        \Magento\Framework\Model\Resource\Db\Context $context,
        \Magento\Persistent\Model\SessionFactory $sessionFactory
    ) {
        $this->_sessionFactory = $sessionFactory;
        parent::__construct($context);
=======
        \Magento\Framework\App\Resource $resource,
        \Magento\Persistent\Model\SessionFactory $sessionFactory,
        $resourcePrefix = null
    ) {
        $this->_sessionFactory = $sessionFactory;
        parent::__construct($resource, $resourcePrefix);
>>>>>>> f6216a13
    }

    /**
     * Initialize connection and define main table and primary key
     *
     * @return void
     */
    protected function _construct()
    {
        $this->_init('persistent_session', 'persistent_id');
    }

    /**
     * {@inheritdoc}
     */
    public function save(\Magento\Framework\Model\AbstractModel $object)
    {
        $object->setUpdatedAt(gmdate('Y-m-d H:i:s'));
        return parent::save($object);
    }

    /**
     * Add expiration date filter to select
     *
     * @param string $field
     * @param mixed $value
     * @param \Magento\Persistent\Model\Session $object
     * @return \Zend_Db_Select
     */
    protected function _getLoadSelect($field, $value, $object)
    {
        $select = parent::_getLoadSelect($field, $value, $object);
        if (!$object->getLoadExpired()) {
            $tableName = $this->getMainTable();
            $select->join(
                ['customer' => $this->getTable('customer_entity')],
                'customer.entity_id = ' . $tableName . '.customer_id'
            )->where(
                $tableName . '.updated_at >= ?',
                $object->getExpiredBefore()
            );
        }

        return $select;
    }

    /**
     * Delete customer persistent session by customer id
     *
     * @param int $customerId
     * @return $this
     */
    public function deleteByCustomerId($customerId)
    {
        $this->_getWriteAdapter()->delete($this->getMainTable(), ['customer_id = ?' => $customerId]);
        return $this;
    }

    /**
     * Check if such session key allowed (not exists)
     *
     * @param string $key
     * @return bool
     */
    public function isKeyAllowed($key)
    {
        $sameSession = $this->_sessionFactory->create()->setLoadExpired();
        $sameSession->loadByCookieKey($key);
        return !$sameSession->getId();
    }

    /**
     * Delete expired persistent sessions
     *
     * @param  int $websiteId
     * @param  string $expiredBefore A formatted date string
     * @return $this
     */
    public function deleteExpired($websiteId, $expiredBefore)
    {
        $this->_getWriteAdapter()->delete(
            $this->getMainTable(),
            ['website_id = ?' => $websiteId, 'updated_at < ?' => $expiredBefore]
        );
        return $this;
    }
}<|MERGE_RESOLUTION|>--- conflicted
+++ resolved
@@ -32,20 +32,12 @@
      * @param string|null $resourcePrefix
      */
     public function __construct(
-<<<<<<< HEAD
         \Magento\Framework\Model\Resource\Db\Context $context,
-        \Magento\Persistent\Model\SessionFactory $sessionFactory
-    ) {
-        $this->_sessionFactory = $sessionFactory;
-        parent::__construct($context);
-=======
-        \Magento\Framework\App\Resource $resource,
         \Magento\Persistent\Model\SessionFactory $sessionFactory,
         $resourcePrefix = null
     ) {
         $this->_sessionFactory = $sessionFactory;
-        parent::__construct($resource, $resourcePrefix);
->>>>>>> f6216a13
+        parent::__construct($context, $resourcePrefix);
     }
 
     /**
