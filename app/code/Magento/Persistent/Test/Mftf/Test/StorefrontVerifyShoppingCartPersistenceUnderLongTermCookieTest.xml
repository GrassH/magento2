<?xml version="1.0" encoding="UTF-8"?>
<!--
 /**
  * Copyright © Magento, Inc. All rights reserved.
  * See COPYING.txt for license details.
  */
-->

<tests xmlns:xsi="http://www.w3.org/2001/XMLSchema-instance"
       xsi:noNamespaceSchemaLocation="urn:magento:mftf:Test/etc/testSchema.xsd">
    <test name="StorefrontVerifyShoppingCartPersistenceUnderLongTermCookieTest">
        <annotations>
            <features value="Persistent"/>
            <stories value="Shopping Cart Persistence"/>
            <title value="Verify Shopping Cart Persistence under long-term cookie"/>
            <description value="Verify Shopping Cart Persistence under long-term cookie"/>
            <severity value="CRITICAL"/>
            <testCaseId value="MC-12666"/>
            <group value="persistent"/>
            <group value="customer"/>
        </annotations>
        <before>
            <!--Enable Persistence-->
            <createData entity="PersistentConfigSettings" stepKey="persistentConfigSetting"/>
            <!--Create Simple Product 1  and Product 2 -->
            <createData entity="_defaultCategory" stepKey="createCategory"/>
            <createData entity="_defaultProduct" stepKey="createSimple1">
                <requiredEntity createDataKey="createCategory"/>
            </createData>
            <createData entity="_defaultProduct" stepKey="createSimple2">
                <requiredEntity createDataKey="createCategory"/>
            </createData>
        </before>
        <after>
            <!-- Set Defaults Persistence configuration-->
            <createData entity="PersistentConfigUseSystemValue" stepKey="persistentDefaultsConfiguration"/>
            <!--Delete Simple Product 1, Product 2 and Category-->
            <deleteData createDataKey="createSimple1" stepKey="deleteSimple1"/>
            <deleteData createDataKey="createSimple2" stepKey="deleteSimple2"/>
            <deleteData createDataKey="createCategory" stepKey="deleteCategory"/>
            <actionGroup ref="AdminLoginActionGroup" stepKey="LoginAsAdmin"/>
            <actionGroup ref="AdminDeleteCustomerActionGroup" stepKey="deleteJohnSmithCustomer">
                <argument name="customerEmail" value="John_Smith_Customer.email"/>
            </actionGroup>
            <actionGroup ref="AdminDeleteCustomerActionGroup" stepKey="deleteJohnDoeCustomer">
                <argument name="customerEmail" value="Simple_Customer_Without_Address.email"/>
            </actionGroup>
            <actionGroup ref="AdminLogoutActionGroup" stepKey="logout"/>
        </after>

        <!-- 1. Go to storefront and click the Create an Account link-->
        <actionGroup ref="StorefrontOpenHomePageActionGroup" stepKey="amOnHomePage"/>
        <click selector="{{StorefrontPanelHeaderSection.createAnAccountLink}}" stepKey="clickCreateAnAccountLink" />
        <actionGroup ref="StorefrontAssertPersistentRegistrationPageFields" stepKey="assertPersistentRegistrationPageFields"/>

        <!-- 2. Fill fields for registration, set password and unselect the Remember Me checkbox-->
        <actionGroup ref="StorefrontCreateCustomerOnRegisterPageDoNotRememberMeActionGroup" stepKey="registrationJohnSmithCustomer">
            <argument name="Customer" value="John_Smith_Customer"/>
        </actionGroup>
        <!--Check customer name and last name in welcome message-->
        <actionGroup ref="AssertMessageCustomerCreateAccountActionGroup" stepKey="customerCreatedSuccessMessageForJohnSmith"/>
        <actionGroup ref="AssertCustomerWelcomeMessageActionGroup" stepKey="seeWelcomeMessageForJohnSmithCustomer">
            <argument name="customerFullName" value="{{John_Smith_Customer.fullname}}"/>
        </actionGroup>

        <!-- 3. Put Simple Product 1 into Shopping Cart -->
        <actionGroup ref="AddSimpleProductToCartActionGroup" stepKey="addSimple1ProductToCartForJohnSmithCustomer">
            <argument name="product" value="$$createSimple1$$"/>
        </actionGroup>
        <actionGroup ref="AssertOneProductNameInMiniCartActionGroup" stepKey="checkSimple1InMiniCartForJohnSmithCustomer">
            <argument name="productName" value="$$createSimple1.name$$"/>
        </actionGroup>

        <!-- 4. Click Sign Out -->
        <actionGroup ref="CustomerLogoutStorefrontByMenuItemsActionGroup" stepKey="logoutJohnSmithCustomer"/>
        <actionGroup ref="AssertStorefrontCustomerLogoutSuccessPageActionGroup" stepKey="seeLogoutSuccessPageUrlAfterLogOutJohnSmithCustomer"/>
        <waitForPageLoad stepKey="waitForRedirectToHomePage"/>
        <waitForText selector="{{StorefrontCMSPageSection.mainContent}}" userInput="CMS homepage content goes here." stepKey="waitForLoadContentMessage"/>
        <actionGroup ref="StorefrontAssertPersistentCustomerWelcomeMessageNotPresentActionGroup" stepKey="dontSeeWelcomeJohnSmithCustomerNotYouMessage">
            <argument name="customerFullName" value="{{John_Smith_Customer.fullname}}"/>
        </actionGroup>
        <actionGroup ref="AssertMiniCartEmptyActionGroup" stepKey="assertMiniCartEmptyAfterJohnSmithSignOut" />

        <!-- 5. Click the Create an Account link again and fill fields for registration of another customer, set password and check the Remember Me checkbox  -->
        <amOnPage url="{{StorefrontCustomerCreatePage.url}}" stepKey="amOnCustomerAccountCreatePage"/>
        <actionGroup ref="StorefrontRegisterCustomerRememberMeActionGroup" stepKey="registrationJohnDoeCustomer">
            <argument name="Customer" value="Simple_Customer_Without_Address"/>
        </actionGroup>
        <!--Check customer name and last name in welcome message-->
        <actionGroup ref="AssertMessageCustomerCreateAccountActionGroup" stepKey="customerCreatedSuccessMessageForJohnDoe"/>
        <actionGroup ref="AssertCustomerWelcomeMessageActionGroup" stepKey="seeWelcomeMessageForJohnDoeCustomer">
            <argument name="customerFullName" value="{{Simple_Customer_Without_Address.fullname}}"/>
        </actionGroup>
        <!-- 6. Add Simple Product 1 to Shopping Cart  -->
        <actionGroup ref="AddSimpleProductToCartActionGroup" stepKey="addSimple1ProductToCartForJohnDoeCustomer">
            <argument name="product" value="$$createSimple1$$"/>
        </actionGroup>
        <see selector="{{StorefrontMinicartSection.productCount}}" userInput="1" stepKey="miniCartContainsOneProductForJohnDoeCustomer"/>
        <actionGroup ref="AssertOneProductNameInMiniCartActionGroup" stepKey="checkSimple1InMiniCartForJohnDoeCustomer">
            <argument name="productName" value="$$createSimple1.name$$"/>
        </actionGroup>

        <!-- 7. Click Log Out  -->
        <actionGroup ref="CustomerLogoutStorefrontByMenuItemsActionGroup" stepKey="logoutJohnDoeCustomer"/>
        <actionGroup ref="AssertStorefrontCustomerLogoutSuccessPageActionGroup" stepKey="seeLogoutSuccessPageUrlAfterLogOutJohnDoeCustomer"/>
        <actionGroup ref="StorefrontAssertPersistentCustomerWelcomeMessageActionGroup" stepKey="seeWelcomeForJohnDoeCustomer">
            <argument name="customerFullName" value="{{Simple_Customer_Without_Address.fullname}}"/>
        </actionGroup>
        <waitForPageLoad stepKey="waitForHomePageLoad"/>
        <waitForText selector="{{StorefrontCMSPageSection.mainContent}}" userInput="CMS homepage content goes here." stepKey="waitForLoadContentMessageOnHomePage"/>
        <waitForElementVisible selector="{{StorefrontMinicartSection.productCount}}" stepKey="waitForCartCounterVisible"/>
        <see selector="{{StorefrontMinicartSection.productCount}}" userInput="1" stepKey="miniCartContainsOneProductForGuest"/>
        <actionGroup ref="AssertOneProductNameInMiniCartActionGroup" stepKey="checkSimple1InMiniCartForGuestCustomer">
            <argument name="productName" value="$$createSimple1.name$$"/>
        </actionGroup>

        <!-- 8. Go to Shopping Cart and verify Simple Product 1 is present there  -->
        <actionGroup ref="ClickViewAndEditCartFromMiniCartActionGroup" stepKey="goToShoppingCart" />
        <see selector="{{CheckoutCartProductSection.productName}}" userInput="$$createSimple1.name$$" stepKey="checkSimple1InShoppingCart"/>

        <!-- 9. Add Simple Product 2 to Shopping Cart  -->
        <actionGroup ref="AddSimpleProductToCartActionGroup" stepKey="addSimple2ProductToCartForGuest">
            <argument name="product" value="$$createSimple2$$"/>
        </actionGroup>
        <actionGroup ref="AssertOneProductNameInMiniCartActionGroup" stepKey="checkSimple1InMiniCartForGuestCustomerSecondTime">
            <argument name="productName" value="$$createSimple1.name$$"/>
        </actionGroup>
        <actionGroup ref="AssertOneProductNameInMiniCartActionGroup" stepKey="checkSimple2InMiniCartForGuestCustomer">
            <argument name="productName" value="$$createSimple2.name$$"/>
        </actionGroup>
        <see selector="{{StorefrontMinicartSection.productCount}}" userInput="2" stepKey="miniCartContainsTwoProductForGuest"/>

        <!-- 10. Go to My Account section  -->
        <actionGroup ref="StorefrontOpenMyAccountPageActionGroup" stepKey="amOnCustomerAccountPage"/>
        <seeInCurrentUrl url="{{StorefrontCustomerSignInPage.url}}" stepKey="redirectToCustomerAccountLoginPage"/>
        <seeElement selector="{{StorefrontCustomerSignInFormSection.customerLoginBlock}}" stepKey="checkSystemRequiresToLogIn"/>

        <!-- 11. Log in as John Doe  -->
        <actionGroup ref="LoginToStorefrontActionGroup" stepKey="logInAsJohnDoeCustomer">
            <argument name="Customer" value="Simple_Customer_Without_Address"/>
        </actionGroup>
        <see selector="{{StorefrontMinicartSection.productCount}}" userInput="2" stepKey="miniCartContainsTwoProductForJohnDoeCustomer"/>
        <actionGroup ref="AssertOneProductNameInMiniCartActionGroup" stepKey="checkSimple1InMiniCartForJohnDoeCustomerSecondTime">
            <argument name="productName" value="$$createSimple1.name$$"/>
        </actionGroup>
        <actionGroup ref="AssertOneProductNameInMiniCartActionGroup" stepKey="checkSimple2InMiniCartForJohnDoeCustomer">
            <argument name="productName" value="$$createSimple2.name$$"/>
        </actionGroup>

        <!-- 12. Sign out and click the Not you? link  -->
        <actionGroup ref="CustomerLogoutStorefrontByMenuItemsActionGroup" stepKey="logoutJohnDoeCustomerSecondTime"/>
        <actionGroup ref="AssertStorefrontCustomerLogoutSuccessPageActionGroup" stepKey="seeLogoutSuccessPageUrlAfterLogOutJohnSmithCustomerSecondTime"/>
        <waitForPageLoad stepKey="waitForHomePageLoadAfter5Seconds"/>
        <waitForText selector="{{StorefrontCMSPageSection.mainContent}}" userInput="CMS homepage content goes here." stepKey="waitForLoadMainContentMessageOnHomePage"/>
<<<<<<< HEAD
        <waitForElementClickable selector="{{StorefrontPanelHeaderSection.notYouLink}}" stepKey="waitForNotYouLink"/>
=======
        <waitForElementClickable selector="{{StorefrontPanelHeaderSection.notYouLink}}" stepKey="waitForNotYouLinkClickable" />
>>>>>>> b98f4b5f
        <click selector="{{StorefrontPanelHeaderSection.notYouLink}}" stepKey="clickOnNotYouLink" />
        <waitForPageLoad stepKey="waitForCustomerLoginPageLoad"/>
        <actionGroup ref="AssertMiniCartEmptyActionGroup" stepKey="assertMiniCartEmptyAfterJohnDoeSignOut" />
    </test>
</tests><|MERGE_RESOLUTION|>--- conflicted
+++ resolved
@@ -152,11 +152,7 @@
         <actionGroup ref="AssertStorefrontCustomerLogoutSuccessPageActionGroup" stepKey="seeLogoutSuccessPageUrlAfterLogOutJohnSmithCustomerSecondTime"/>
         <waitForPageLoad stepKey="waitForHomePageLoadAfter5Seconds"/>
         <waitForText selector="{{StorefrontCMSPageSection.mainContent}}" userInput="CMS homepage content goes here." stepKey="waitForLoadMainContentMessageOnHomePage"/>
-<<<<<<< HEAD
-        <waitForElementClickable selector="{{StorefrontPanelHeaderSection.notYouLink}}" stepKey="waitForNotYouLink"/>
-=======
         <waitForElementClickable selector="{{StorefrontPanelHeaderSection.notYouLink}}" stepKey="waitForNotYouLinkClickable" />
->>>>>>> b98f4b5f
         <click selector="{{StorefrontPanelHeaderSection.notYouLink}}" stepKey="clickOnNotYouLink" />
         <waitForPageLoad stepKey="waitForCustomerLoginPageLoad"/>
         <actionGroup ref="AssertMiniCartEmptyActionGroup" stepKey="assertMiniCartEmptyAfterJohnDoeSignOut" />
