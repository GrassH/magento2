<?xml version="1.0" encoding="UTF-8"?>
<!--
 /**
  * Copyright © Magento, Inc. All rights reserved.
  * See COPYING.txt for license details.
  */
-->

<tests xmlns:xsi="http://www.w3.org/2001/XMLSchema-instance"
       xsi:noNamespaceSchemaLocation="urn:magento:mftf:Test/etc/testSchema.xsd">
    <test name="StorefrontVerifyShoppingCartPersistenceTest">
        <annotations>
            <features value="Persistent"/>
            <stories value="Shopping Cart Persistence"/>
            <title value="Verify Shopping Cart Persistence"/>
            <description value="Verify Shopping Cart Persistence"/>
            <severity value="CRITICAL"/>
            <testCaseId value="AC-2619"/>
            <group value="persistent"/>
            <group value="customer"/>
            <group value="cloud"/>
        </annotations>
        <before>
            <!--Enable Persistence-->
            <createData entity="PersistentConfigSettings" stepKey="persistentConfigSetting"/>
            <!--Create Simple Product 1  and Product 2 -->
            <createData entity="_defaultCategory" stepKey="createCategory"/>
            <createData entity="_defaultProduct" stepKey="createSimple1">
                <requiredEntity createDataKey="createCategory"/>
            </createData>
           <actionGroup ref="AdminLoginActionGroup" stepKey="login"/>
            <actionGroup ref="AdminNavigateToDefaultCookieSettingsActionGroup" stepKey="navigateToDefaultCookieSettingsPage"/>
            <actionGroup ref="AdminUncheckUseSystemValueActionGroup" stepKey="uncheckUseSystemValue">
                <argument name="rowId" value="row_web_cookie_cookie_lifetime"/>
            </actionGroup>
            <actionGroup ref="AdminFillCookieLifetimeActionGroup" stepKey="fillCookieLifetime">
                <argument name="cookieLifetime" value="15" />
            </actionGroup>
            <actionGroup ref="AdminClickFormActionButtonActionGroup" stepKey="clickSaveButtonWithString">
                <argument name="buttonSelector" value="{{AdminMainActionsSection.save}}"/>
            </actionGroup>
        </before>
        <after>
            <!-- Set Defaults Persistence configuration-->
            <createData entity="PersistentConfigUseSystemValue" stepKey="persistentDefaultsConfiguration"/>
            <!--Delete Simple Product 1,customer and Category-->
            <deleteData createDataKey="createSimple1" stepKey="deleteSimple1"/>
            <deleteData createDataKey="createCategory" stepKey="deleteCategory"/>
<<<<<<< HEAD
            <!--ReIndex and Cache-->
            <actionGroup ref="CliCacheCleanActionGroup" stepKey="cleanCachesAfterModulesDisabled">
                <argument name="tags" value="" />
            </actionGroup>
=======
>>>>>>> f932e278
            <actionGroup ref="AdminDeleteCustomerActionGroup" stepKey="deleteJohnSmithCustomer">
                <argument name="customerEmail" value="John_Smith_Customer.email"/>
            </actionGroup>
            <actionGroup ref="AdminNavigateToDefaultCookieSettingsActionGroup" stepKey="navigateToDefaultCookieSettingsPage2"/>
            <actionGroup ref="AdminFillCookieLifetimeActionGroup" stepKey="fillCookieLifetimeFieldWithNumber">
                <argument name="cookieLifetime" value="3600"/>
            </actionGroup>
            <actionGroup ref="AdminCheckUseSystemValueActionGroup" stepKey="checkUseSystemValue">
                <argument name="rowId" value="row_web_cookie_cookie_lifetime"/>
            </actionGroup>
            <actionGroup ref="AdminClickFormActionButtonActionGroup" stepKey="clickSaveButton">
                <argument name="buttonSelector" value="{{AdminMainActionsSection.save}}"/>
            </actionGroup>
            <actionGroup ref="AdminLogoutActionGroup" stepKey="logout"/>
        </after>

        <!-- 1. Go to storefront and click the Create an Account link-->
        <actionGroup ref="StorefrontOpenHomePageActionGroup" stepKey="amOnHomePage"/>
        <click selector="{{StorefrontPanelHeaderSection.createAnAccountLink}}" stepKey="clickCreateAnAccountLink" />
        <actionGroup ref="StorefrontAssertPersistentRegistrationPageFields" stepKey="assertPersistentRegistrationPageFields"/>

        <!-- 2. Fill fields for registration, set password and select the Remember Me checkbox-->
        <actionGroup ref="StorefrontRegisterCustomerRememberMeActionGroup" stepKey="registrationJohnSmithCustomer">
            <argument name="Customer" value="John_Smith_Customer"/>
        </actionGroup>
        <!--Check customer name and last name in welcome message-->
        <actionGroup ref="AssertMessageCustomerCreateAccountActionGroup" stepKey="customerCreatedSuccessMessageForJohnSmith"/>
        <actionGroup ref="AssertCustomerWelcomeMessageActionGroup" stepKey="seeWelcomeMessageForJohnSmithCustomer">
            <argument name="customerFullName" value="{{John_Smith_Customer.fullname}}"/>
        </actionGroup>

        <actionGroup ref="AddSimpleProductToCartActionGroup" stepKey="addSimple1ProductToCartForJohnSmithCustomer">
            <argument name="product" value="$$createSimple1$$"/>
        </actionGroup>
        <actionGroup ref="AssertOneProductNameInMiniCartActionGroup" stepKey="checkSimple1InMiniCartForJohnSmithCustomer">
            <argument name="productName" value="$$createSimple1.name$$"/>
        </actionGroup>

        <wait time="15" stepKey="waitSometime3" />
        <reloadPage stepKey="refreshSessionCookieByPageRefresh3" />
        <waitForPageLoad stepKey="waitForPageLoadToSeeSuccessMessage"/>

        <actionGroup ref="StorefrontAssertPersistentCustomerWelcomeMessageActionGroup" stepKey="seeWelcomeForJohnDoeCustomer">
            <argument name="customerFullName" value="{{John_Smith_Customer.fullname}}"/>
        </actionGroup>

        <waitForElementVisible selector="{{StorefrontMinicartSection.productCount}}" stepKey="waitForCartCounterVisible"/>
        <see selector="{{StorefrontMinicartSection.productCount}}" userInput="1" stepKey="miniCartContainsOneProductForGuest"/>

        <!-- 8. Go to Shopping Cart and verify Simple Product 1 is present there  -->
        <actionGroup ref="ClickViewAndEditCartFromMiniCartActionGroup" stepKey="goToShoppingCart" />
        <see selector="{{CheckoutCartProductSection.productName}}" userInput="$$createSimple1.name$$" stepKey="checkSimple1InShoppingCart"/>

        <actionGroup ref="AssertOneProductNameInMiniCartActionGroup" stepKey="checkSimple1InMiniCartForGuestCustomerSecondTime">
            <argument name="productName" value="$$createSimple1.name$$"/>
        </actionGroup>

    </test>
</tests><|MERGE_RESOLUTION|>--- conflicted
+++ resolved
@@ -46,13 +46,6 @@
             <!--Delete Simple Product 1,customer and Category-->
             <deleteData createDataKey="createSimple1" stepKey="deleteSimple1"/>
             <deleteData createDataKey="createCategory" stepKey="deleteCategory"/>
-<<<<<<< HEAD
-            <!--ReIndex and Cache-->
-            <actionGroup ref="CliCacheCleanActionGroup" stepKey="cleanCachesAfterModulesDisabled">
-                <argument name="tags" value="" />
-            </actionGroup>
-=======
->>>>>>> f932e278
             <actionGroup ref="AdminDeleteCustomerActionGroup" stepKey="deleteJohnSmithCustomer">
                 <argument name="customerEmail" value="John_Smith_Customer.email"/>
             </actionGroup>
