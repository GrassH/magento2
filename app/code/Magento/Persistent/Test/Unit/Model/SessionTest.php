--- conflicted
+++ resolved
@@ -27,29 +27,17 @@
     protected $session;
 
     /**
-<<<<<<< HEAD
-     * @var \Magento\Framework\Session\Config\ConfigInterface|\PHPUnit\Framework\MockObject\MockObject
-=======
      * @var ConfigInterface|MockObject
->>>>>>> b2f063af
      */
     protected $configMock;
 
     /**
-<<<<<<< HEAD
-     * @var \Magento\Framework\Stdlib\CookieManagerInterface |\PHPUnit\Framework\MockObject\MockObject
-=======
      * @var CookieManagerInterface|MockObject
->>>>>>> b2f063af
      */
     protected $cookieManagerMock;
 
     /**
-<<<<<<< HEAD
-     * @var \Magento\Framework\Stdlib\Cookie\CookieMetadataFactory |\PHPUnit\Framework\MockObject\MockObject
-=======
      * @var CookieMetadataFactory|MockObject
->>>>>>> b2f063af
      */
     protected $cookieMetadataFactoryMock;
 
@@ -73,13 +61,8 @@
             ['__wakeup', 'getIdFieldName', 'getConnection', 'beginTransaction', 'delete', 'commit', 'rollBack']
         );
 
-<<<<<<< HEAD
-        $actionValidatorMock = $this->createMock(\Magento\Framework\Model\ActionValidator\RemoveAction::class);
-        $actionValidatorMock->expects($this->any())->method('isAllowed')->willReturn(true);
-=======
         $actionValidatorMock = $this->createMock(RemoveAction::class);
         $actionValidatorMock->expects($this->any())->method('isAllowed')->will($this->returnValue(true));
->>>>>>> b2f063af
 
         $context = $helper->getObject(
             Context::class,
@@ -105,13 +88,8 @@
     {
         $this->cookieManagerMock->expects($this->once())
             ->method('getCookie')
-<<<<<<< HEAD
-            ->with(\Magento\Persistent\Model\Session::COOKIE_NAME)
-            ->willReturn(null);
-=======
             ->with(Session::COOKIE_NAME)
             ->will($this->returnValue(null));
->>>>>>> b2f063af
         $this->session->loadByCookieKey(null);
     }
 
@@ -121,22 +99,17 @@
     public function testAfterDeleteCommit()
     {
         $cookiePath = 'some_path';
-<<<<<<< HEAD
-        $this->configMock->expects($this->once())->method('getCookiePath')->willReturn($cookiePath);
-        $cookieMetadataMock = $this->getMockBuilder(\Magento\Framework\Stdlib\Cookie\SensitiveCookieMetadata::class)
-=======
         $this->configMock->expects($this->once())->method('getCookiePath')->will($this->returnValue($cookiePath));
         $cookieMetadataMock = $this->getMockBuilder(SensitiveCookieMetadata::class)
->>>>>>> b2f063af
             ->disableOriginalConstructor()
             ->getMock();
         $cookieMetadataMock->expects($this->once())
             ->method('setPath')
             ->with($cookiePath)
-            ->willReturnSelf();
+            ->will($this->returnSelf());
         $this->cookieMetadataFactoryMock->expects($this->once())
             ->method('createSensitiveCookieMetadata')
-            ->willReturn($cookieMetadataMock);
+            ->will($this->returnValue($cookieMetadataMock));
         $this->cookieManagerMock->expects(
             $this->once()
         )->method(
@@ -160,22 +133,22 @@
         $cookieMetadataMock->expects($this->once())
             ->method('setPath')
             ->with($cookiePath)
-            ->willReturnSelf();
+            ->will($this->returnSelf());
         $cookieMetadataMock->expects($this->once())
             ->method('setDuration')
             ->with($duration)
-            ->willReturnSelf();
+            ->will($this->returnSelf());
         $cookieMetadataMock->expects($this->once())
             ->method('setSecure')
             ->with(false)
-            ->willReturnSelf();
+            ->will($this->returnSelf());
         $cookieMetadataMock->expects($this->once())
             ->method('setHttpOnly')
             ->with(true)
-            ->willReturnSelf();
+            ->will($this->returnSelf());
         $this->cookieMetadataFactoryMock->expects($this->once())
             ->method('createPublicCookieMetadata')
-            ->willReturn($cookieMetadataMock);
+            ->will($this->returnValue($cookieMetadataMock));
         $this->cookieManagerMock->expects($this->once())
             ->method('setPublicCookie')
             ->with(
@@ -207,31 +180,26 @@
         $cookieMetadataMock->expects($this->exactly($numCalls))
             ->method('setPath')
             ->with($cookiePath)
-            ->willReturnSelf();
+            ->will($this->returnSelf());
         $cookieMetadataMock->expects($this->exactly($numCalls))
             ->method('setDuration')
             ->with($cookieDuration)
-            ->willReturnSelf();
+            ->will($this->returnSelf());
         $cookieMetadataMock->expects($this->exactly($numCalls))
             ->method('setSecure')
             ->with(false)
-            ->willReturnSelf();
+            ->will($this->returnSelf());
         $cookieMetadataMock->expects($this->exactly($numCalls))
             ->method('setHttpOnly')
             ->with(true)
-            ->willReturnSelf();
+            ->will($this->returnSelf());
         $this->cookieMetadataFactoryMock->expects($this->exactly($numCalls))
             ->method('createPublicCookieMetadata')
-            ->willReturn($cookieMetadataMock);
+            ->will($this->returnValue($cookieMetadataMock));
         $this->cookieManagerMock->expects($this->exactly($numGetCookieCalls))
             ->method('getCookie')
-<<<<<<< HEAD
-            ->with(\Magento\Persistent\Model\Session::COOKIE_NAME)
-            ->willReturn($cookieValue);
-=======
             ->with(Session::COOKIE_NAME)
             ->will($this->returnValue($cookieValue));
->>>>>>> b2f063af
         $this->cookieManagerMock->expects($this->exactly($numCalls))
             ->method('setPublicCookie')
             ->with(
