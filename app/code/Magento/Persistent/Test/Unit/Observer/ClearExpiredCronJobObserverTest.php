<?php declare(strict_types=1);
/**
 *
 * Copyright © Magento, Inc. All rights reserved.
 * See COPYING.txt for license details.
 */

namespace Magento\Persistent\Test\Unit\Observer;

use Magento\Cron\Model\Schedule;
use Magento\Persistent\Model\Session;
use Magento\Persistent\Model\SessionFactory;
use Magento\Persistent\Observer\ClearExpiredCronJobObserver;
use Magento\Store\Model\ResourceModel\Website\Collection;
use Magento\Store\Model\ResourceModel\Website\CollectionFactory;
use PHPUnit\Framework\MockObject\MockObject;
use PHPUnit\Framework\TestCase;

class ClearExpiredCronJobObserverTest extends TestCase
{
    /**
     * @var ClearExpiredCronJobObserver
     */
    protected $model;

    /**
<<<<<<< HEAD
     * @var \PHPUnit\Framework\MockObject\MockObject
=======
     * @var MockObject
>>>>>>> b2f063af
     */
    protected $collectionFactoryMock;

    /**
<<<<<<< HEAD
     * @var \PHPUnit\Framework\MockObject\MockObject
=======
     * @var MockObject
>>>>>>> b2f063af
     */
    protected $sessionFactoryMock;

    /**
<<<<<<< HEAD
     * @var \PHPUnit\Framework\MockObject\MockObject
=======
     * @var MockObject
>>>>>>> b2f063af
     */
    protected $scheduleMock;

    /**
<<<<<<< HEAD
     * @var \PHPUnit\Framework\MockObject\MockObject
=======
     * @var MockObject
>>>>>>> b2f063af
     */
    protected $websiteCollectionMock;

    /**
<<<<<<< HEAD
     * @var \PHPUnit\Framework\MockObject\MockObject
=======
     * @var MockObject
>>>>>>> b2f063af
     */
    protected $sessionMock;

    protected function setUp(): void
    {
        $this->collectionFactoryMock =
            $this->createPartialMock(CollectionFactory::class, ['create']);
        $this->sessionFactoryMock = $this->createPartialMock(
            SessionFactory::class,
            ['create']
        );
        $this->scheduleMock = $this->createMock(Schedule::class);
        $this->sessionMock = $this->createMock(Session::class);
        $this->websiteCollectionMock
            = $this->createMock(Collection::class);

        $this->model = new ClearExpiredCronJobObserver(
            $this->collectionFactoryMock,
            $this->sessionFactoryMock
        );
    }

    public function testExecute()
    {
        $this->collectionFactoryMock
            ->expects($this->once())
            ->method('create')
            ->willReturn($this->websiteCollectionMock);
        $this->websiteCollectionMock->expects($this->once())->method('getAllIds')->willReturn([1]);
        $this->sessionFactoryMock
            ->expects($this->once())
            ->method('create')
            ->willReturn($this->sessionMock);
        $this->sessionMock->expects($this->once())->method('deleteExpired')->with(1);
        $this->model->execute($this->scheduleMock);
    }

    public function testExecuteForNotExistingWebsite()
    {
        $this->collectionFactoryMock
            ->expects($this->once())
            ->method('create')
            ->willReturn($this->websiteCollectionMock);
        $this->websiteCollectionMock->expects($this->once())->method('getAllIds');
        $this->sessionFactoryMock
            ->expects($this->never())
            ->method('create');
        $this->model->execute($this->scheduleMock);
    }
}<|MERGE_RESOLUTION|>--- conflicted
+++ resolved
@@ -24,47 +24,27 @@
     protected $model;
 
     /**
-<<<<<<< HEAD
-     * @var \PHPUnit\Framework\MockObject\MockObject
-=======
      * @var MockObject
->>>>>>> b2f063af
      */
     protected $collectionFactoryMock;
 
     /**
-<<<<<<< HEAD
-     * @var \PHPUnit\Framework\MockObject\MockObject
-=======
      * @var MockObject
->>>>>>> b2f063af
      */
     protected $sessionFactoryMock;
 
     /**
-<<<<<<< HEAD
-     * @var \PHPUnit\Framework\MockObject\MockObject
-=======
      * @var MockObject
->>>>>>> b2f063af
      */
     protected $scheduleMock;
 
     /**
-<<<<<<< HEAD
-     * @var \PHPUnit\Framework\MockObject\MockObject
-=======
      * @var MockObject
->>>>>>> b2f063af
      */
     protected $websiteCollectionMock;
 
     /**
-<<<<<<< HEAD
-     * @var \PHPUnit\Framework\MockObject\MockObject
-=======
      * @var MockObject
->>>>>>> b2f063af
      */
     protected $sessionMock;
 
@@ -92,12 +72,12 @@
         $this->collectionFactoryMock
             ->expects($this->once())
             ->method('create')
-            ->willReturn($this->websiteCollectionMock);
-        $this->websiteCollectionMock->expects($this->once())->method('getAllIds')->willReturn([1]);
+            ->will($this->returnValue($this->websiteCollectionMock));
+        $this->websiteCollectionMock->expects($this->once())->method('getAllIds')->will($this->returnValue([1]));
         $this->sessionFactoryMock
             ->expects($this->once())
             ->method('create')
-            ->willReturn($this->sessionMock);
+            ->will($this->returnValue($this->sessionMock));
         $this->sessionMock->expects($this->once())->method('deleteExpired')->with(1);
         $this->model->execute($this->scheduleMock);
     }
@@ -107,7 +87,7 @@
         $this->collectionFactoryMock
             ->expects($this->once())
             ->method('create')
-            ->willReturn($this->websiteCollectionMock);
+            ->will($this->returnValue($this->websiteCollectionMock));
         $this->websiteCollectionMock->expects($this->once())->method('getAllIds');
         $this->sessionFactoryMock
             ->expects($this->never())
