--- conflicted
+++ resolved
@@ -25,74 +25,42 @@
     protected $model;
 
     /**
-<<<<<<< HEAD
-     * @var \PHPUnit\Framework\MockObject\MockObject
-=======
      * @var MockObject
->>>>>>> b2f063af
      */
     protected $helperMock;
 
     /**
-<<<<<<< HEAD
-     * @var \PHPUnit\Framework\MockObject\MockObject
-=======
      * @var MockObject
->>>>>>> b2f063af
      */
     protected $sessionHelperMock;
 
     /**
-<<<<<<< HEAD
-     * @var \PHPUnit\Framework\MockObject\MockObject
-=======
      * @var MockObject
->>>>>>> b2f063af
      */
     protected $customerSessionMock;
 
     /**
-<<<<<<< HEAD
-     * @var \PHPUnit\Framework\MockObject\MockObject
-=======
      * @var MockObject
->>>>>>> b2f063af
      */
     protected $sessionFactoryMock;
 
     /**
-<<<<<<< HEAD
-     * @var \PHPUnit\Framework\MockObject\MockObject
-=======
      * @var MockObject
->>>>>>> b2f063af
      */
     protected $observerMock;
 
     /**
-<<<<<<< HEAD
-     * @var \PHPUnit\Framework\MockObject\MockObject
-=======
      * @var MockObject
->>>>>>> b2f063af
      */
     protected $eventManagerMock;
 
     /**
-<<<<<<< HEAD
-     * @var \PHPUnit\Framework\MockObject\MockObject
-=======
      * @var MockObject
->>>>>>> b2f063af
      */
     protected $sessionMock;
 
     /**
-<<<<<<< HEAD
-     * @var \PHPUnit\Framework\MockObject\MockObject
-=======
      * @var MockObject
->>>>>>> b2f063af
      */
     protected $requestMock;
 
@@ -122,30 +90,30 @@
             ->expects($this->once())
             ->method('canProcess')
             ->with($this->observerMock)
-            ->willReturn(true);
-        $this->helperMock->expects($this->once())->method('isEnabled')->willReturn(true);
-        $this->sessionHelperMock->expects($this->once())->method('isPersistent')->willReturn(true);
+            ->will($this->returnValue(true));
+        $this->helperMock->expects($this->once())->method('isEnabled')->will($this->returnValue(true));
+        $this->sessionHelperMock->expects($this->once())->method('isPersistent')->will($this->returnValue(true));
 
         $this->observerMock
             ->expects($this->once())
             ->method('getEvent')
-            ->willReturn($this->eventManagerMock);
+            ->will($this->returnValue($this->eventManagerMock));
         $this->eventManagerMock
             ->expects($this->once())
             ->method('getRequest')
-            ->willReturn($this->requestMock);
-        $this->customerSessionMock->expects($this->once())->method('isLoggedIn')->willReturn(false);
+            ->will($this->returnValue($this->requestMock));
+        $this->customerSessionMock->expects($this->once())->method('isLoggedIn')->will($this->returnValue(false));
         $this->requestMock
             ->expects($this->once())
             ->method('getFullActionName')
-            ->willReturn('customer_account_logout');
-        $this->helperMock->expects($this->once())->method('getLifeTime')->willReturn(60);
+            ->will($this->returnValue('customer_account_logout'));
+        $this->helperMock->expects($this->once())->method('getLifeTime')->will($this->returnValue(60));
         $this->customerSessionMock
-            ->expects($this->once())->method('getCookiePath')->willReturn('path/cookie');
+            ->expects($this->once())->method('getCookiePath')->will($this->returnValue('path/cookie'));
         $this->sessionFactoryMock
             ->expects($this->once())
             ->method('create')
-            ->willReturn($this->sessionMock);
+            ->will($this->returnValue($this->sessionMock));
         $this->sessionMock->expects($this->once())->method('renewPersistentCookie')->with(60, 'path/cookie');
         $this->model->execute($this->observerMock);
     }
@@ -156,7 +124,7 @@
             ->expects($this->once())
             ->method('canProcess')
             ->with($this->observerMock)
-            ->willReturn(false);
+            ->will($this->returnValue(false));
         $this->helperMock->expects($this->never())->method('isEnabled');
 
         $this->observerMock
