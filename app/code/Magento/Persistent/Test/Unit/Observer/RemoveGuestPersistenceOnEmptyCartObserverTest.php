--- conflicted
+++ resolved
@@ -32,56 +32,32 @@
     private $persistentHelperMock;
 
     /**
-<<<<<<< HEAD
-     * @var \Magento\Persistent\Helper\Session|\PHPUnit\Framework\MockObject\MockObject
-=======
      * @var PersistentSession|MockObject
->>>>>>> b2f063af
      */
     private $sessionModelMock;
 
     /**
-<<<<<<< HEAD
-     * @var \Magento\Persistent\Helper\Data|\PHPUnit\Framework\MockObject\MockObject
-=======
      * @var PersistentHelper|MockObject
->>>>>>> b2f063af
      */
     private $persistentDataMock;
 
     /**
-<<<<<<< HEAD
-     * @var \Magento\Customer\Model\Session|\PHPUnit\Framework\MockObject\MockObject
-=======
      * @var CustomerSession|MockObject
->>>>>>> b2f063af
      */
     private $customerSessionMock;
 
     /**
-<<<<<<< HEAD
-     * @var \Magento\Persistent\Model\QuoteManager|\PHPUnit\Framework\MockObject\MockObject
-=======
      * @var QuoteManager|MockObject
->>>>>>> b2f063af
      */
     private $quoteManagerMock;
 
     /**
-<<<<<<< HEAD
-     * @var \Magento\Framework\Event\Observer|\PHPUnit\Framework\MockObject\MockObject
-=======
      * @var Observer|MockObject
->>>>>>> b2f063af
      */
     private $observerMock;
 
     /**
-<<<<<<< HEAD
-     * @var \Magento\Quote\Api\CartRepositoryInterface|\PHPUnit\Framework\MockObject\MockObject
-=======
      * @var CartRepositoryInterface|MockObject
->>>>>>> b2f063af
      */
     private $cartRepositoryMock;
 
@@ -141,11 +117,7 @@
         $sessionMock = $this->createPartialMock(PersistentSession::class, ['getCustomerId']);
         $this->persistentHelperMock->expects($this->once())->method('getSession')->willReturn($sessionMock);
         $sessionMock->expects($this->once())->method('getCustomerId')->willReturn($customerId);
-<<<<<<< HEAD
-        /** @var \Magento\Quote\Api\Data\CartInterface|\PHPUnit\Framework\MockObject\MockObject $quoteMock */
-=======
         /** @var CartInterface|MockObject $quoteMock */
->>>>>>> b2f063af
         $quoteMock = $this->getMockForAbstractClass(
             CartInterface::class,
             [],
