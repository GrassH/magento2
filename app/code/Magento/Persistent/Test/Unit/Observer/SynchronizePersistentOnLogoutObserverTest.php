<?php declare(strict_types=1);
/**
 *
 * Copyright © Magento, Inc. All rights reserved.
 * See COPYING.txt for license details.
 */

namespace Magento\Persistent\Test\Unit\Observer;

use Magento\Framework\Event\Observer;
use Magento\Persistent\Helper\Data;
use Magento\Persistent\Helper\Session;
use Magento\Persistent\Model\SessionFactory;
use Magento\Persistent\Observer\SynchronizePersistentOnLogoutObserver;
use PHPUnit\Framework\MockObject\MockObject;
use PHPUnit\Framework\TestCase;

class SynchronizePersistentOnLogoutObserverTest extends TestCase
{
    /**
     * @var SynchronizePersistentOnLogoutObserver
     */
    protected $model;

    /**
<<<<<<< HEAD
     * @var \PHPUnit\Framework\MockObject\MockObject
=======
     * @var MockObject
>>>>>>> b2f063af
     */
    protected $helperMock;

    /**
<<<<<<< HEAD
     * @var \PHPUnit\Framework\MockObject\MockObject
=======
     * @var MockObject
>>>>>>> b2f063af
     */
    protected $sessionHelperMock;

    /**
<<<<<<< HEAD
     * @var \PHPUnit\Framework\MockObject\MockObject
=======
     * @var MockObject
>>>>>>> b2f063af
     */
    protected $sessionFactoryMock;

    /**
<<<<<<< HEAD
     * @var \PHPUnit\Framework\MockObject\MockObject
=======
     * @var MockObject
>>>>>>> b2f063af
     */
    protected $observerMock;

    /**
<<<<<<< HEAD
     * @var \PHPUnit\Framework\MockObject\MockObject
=======
     * @var MockObject
>>>>>>> b2f063af
     */
    protected $sessionMock;

    protected function setUp(): void
    {
        $this->helperMock = $this->createMock(Data::class);
        $this->sessionHelperMock = $this->createMock(Session::class);
        $this->sessionFactoryMock =
            $this->createPartialMock(SessionFactory::class, ['create']);
        $this->observerMock = $this->createMock(Observer::class);
        $this->sessionMock = $this->createMock(\Magento\Persistent\Model\Session::class);
        $this->model = new SynchronizePersistentOnLogoutObserver(
            $this->helperMock,
            $this->sessionHelperMock,
            $this->sessionFactoryMock
        );
    }

    public function testSynchronizePersistentOnLogoutWhenPersistentDataNotEnabled()
    {
        $this->helperMock->expects($this->once())->method('isEnabled')->willReturn(false);
        $this->sessionFactoryMock->expects($this->never())->method('create');
        $this->model->execute($this->observerMock);
    }

    public function testSynchronizePersistentOnLogoutWhenPersistentDataIsEnabled()
    {
        $this->helperMock->expects($this->once())->method('isEnabled')->willReturn(true);
        $this->helperMock->expects($this->once())->method('getClearOnLogout')->willReturn(true);
        $this->sessionFactoryMock
            ->expects($this->once())
            ->method('create')
            ->willReturn($this->sessionMock);
        $this->sessionMock->expects($this->once())->method('removePersistentCookie');
        $this->sessionHelperMock->expects($this->once())->method('setSession')->with(null);
        $this->model->execute($this->observerMock);
    }
}<|MERGE_RESOLUTION|>--- conflicted
+++ resolved
@@ -23,47 +23,27 @@
     protected $model;
 
     /**
-<<<<<<< HEAD
-     * @var \PHPUnit\Framework\MockObject\MockObject
-=======
      * @var MockObject
->>>>>>> b2f063af
      */
     protected $helperMock;
 
     /**
-<<<<<<< HEAD
-     * @var \PHPUnit\Framework\MockObject\MockObject
-=======
      * @var MockObject
->>>>>>> b2f063af
      */
     protected $sessionHelperMock;
 
     /**
-<<<<<<< HEAD
-     * @var \PHPUnit\Framework\MockObject\MockObject
-=======
      * @var MockObject
->>>>>>> b2f063af
      */
     protected $sessionFactoryMock;
 
     /**
-<<<<<<< HEAD
-     * @var \PHPUnit\Framework\MockObject\MockObject
-=======
      * @var MockObject
->>>>>>> b2f063af
      */
     protected $observerMock;
 
     /**
-<<<<<<< HEAD
-     * @var \PHPUnit\Framework\MockObject\MockObject
-=======
      * @var MockObject
->>>>>>> b2f063af
      */
     protected $sessionMock;
 
@@ -84,19 +64,19 @@
 
     public function testSynchronizePersistentOnLogoutWhenPersistentDataNotEnabled()
     {
-        $this->helperMock->expects($this->once())->method('isEnabled')->willReturn(false);
+        $this->helperMock->expects($this->once())->method('isEnabled')->will($this->returnValue(false));
         $this->sessionFactoryMock->expects($this->never())->method('create');
         $this->model->execute($this->observerMock);
     }
 
     public function testSynchronizePersistentOnLogoutWhenPersistentDataIsEnabled()
     {
-        $this->helperMock->expects($this->once())->method('isEnabled')->willReturn(true);
-        $this->helperMock->expects($this->once())->method('getClearOnLogout')->willReturn(true);
+        $this->helperMock->expects($this->once())->method('isEnabled')->will($this->returnValue(true));
+        $this->helperMock->expects($this->once())->method('getClearOnLogout')->will($this->returnValue(true));
         $this->sessionFactoryMock
             ->expects($this->once())
             ->method('create')
-            ->willReturn($this->sessionMock);
+            ->will($this->returnValue($this->sessionMock));
         $this->sessionMock->expects($this->once())->method('removePersistentCookie');
         $this->sessionHelperMock->expects($this->once())->method('setSession')->with(null);
         $this->model->execute($this->observerMock);
