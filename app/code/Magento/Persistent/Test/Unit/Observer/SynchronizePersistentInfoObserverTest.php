<?php declare(strict_types=1);
/**
 *
 * Copyright © Magento, Inc. All rights reserved.
 * See COPYING.txt for license details.
 */

namespace Magento\Persistent\Test\Unit\Observer;

use Magento\Framework\App\Request\Http;
use Magento\Framework\Event;
use Magento\Framework\Event\Observer;
use Magento\Persistent\Helper\Data;
use Magento\Persistent\Helper\Session;
use Magento\Persistent\Observer\SynchronizePersistentInfoObserver;
use PHPUnit\Framework\MockObject\MockObject;
use PHPUnit\Framework\TestCase;

class SynchronizePersistentInfoObserverTest extends TestCase
{
    /**
     * @var SynchronizePersistentInfoObserver
     */
    protected $model;

    /**
<<<<<<< HEAD
     * @var \PHPUnit\Framework\MockObject\MockObject
=======
     * @var MockObject
>>>>>>> b2f063af
     */
    protected $helperMock;

    /**
<<<<<<< HEAD
     * @var \PHPUnit\Framework\MockObject\MockObject
=======
     * @var MockObject
>>>>>>> b2f063af
     */
    protected $sessionHelperMock;

    /**
<<<<<<< HEAD
     * @var \PHPUnit\Framework\MockObject\MockObject
=======
     * @var MockObject
>>>>>>> b2f063af
     */
    protected $customerSessionMock;

    /**
<<<<<<< HEAD
     * @var \PHPUnit\Framework\MockObject\MockObject
=======
     * @var MockObject
>>>>>>> b2f063af
     */
    protected $observerMock;

    /**
<<<<<<< HEAD
     * @var \PHPUnit\Framework\MockObject\MockObject
=======
     * @var MockObject
>>>>>>> b2f063af
     */
    protected $eventManagerMock;

    /**
<<<<<<< HEAD
     * @var \PHPUnit\Framework\MockObject\MockObject
=======
     * @var MockObject
>>>>>>> b2f063af
     */
    protected $sessionMock;

    /**
<<<<<<< HEAD
     * @var \PHPUnit\Framework\MockObject\MockObject
=======
     * @var MockObject
>>>>>>> b2f063af
     */
    protected $requestMock;

    protected function setUp(): void
    {
        $this->requestMock = $this->createMock(Http::class);
        $this->helperMock = $this->createMock(Data::class);
        $this->sessionHelperMock = $this->createMock(Session::class);
        $this->customerSessionMock = $this->createMock(\Magento\Customer\Model\Session::class);
        $this->observerMock = $this->createMock(Observer::class);
        $eventMethods = ['getRequest', '__wakeUp'];
        $this->eventManagerMock = $this->createPartialMock(Event::class, $eventMethods);
        $this->sessionMock = $this->createMock(\Magento\Persistent\Model\Session::class);
        $this->model = new SynchronizePersistentInfoObserver(
            $this->helperMock,
            $this->sessionHelperMock,
            $this->customerSessionMock
        );
    }

    public function testSynchronizePersistentInfoWhenPersistentDataNotEnabled()
    {
        $this->helperMock->expects($this->once())->method('isEnabled')->willReturn(false);
        $this->sessionHelperMock->expects($this->never())->method('getSession');
        $this->model->execute($this->observerMock);
    }

    public function testSynchronizePersistentInfoWhenPersistentDataIsEnabled()
    {
        $this->helperMock->expects($this->once())->method('isEnabled')->willReturn(true);
        $this->sessionHelperMock->expects($this->once())->method('isPersistent')->willReturn(true);
        $this->sessionHelperMock
            ->expects($this->once())
            ->method('getSession')
            ->willReturn($this->sessionMock);
        $this->observerMock
            ->expects($this->once())
            ->method('getEvent')
            ->willReturn($this->eventManagerMock);
        $this->eventManagerMock
            ->expects($this->once())
            ->method('getRequest')
            ->willReturn($this->requestMock);
        $this->customerSessionMock->expects($this->once())->method('isLoggedIn')->willReturn(false);
        $this->requestMock
            ->expects($this->once())
            ->method('getFullActionName')
            ->willReturn('customer_account_logout');
        $this->sessionMock->expects($this->once())->method('save');
        $this->model->execute($this->observerMock);
    }
}<|MERGE_RESOLUTION|>--- conflicted
+++ resolved
@@ -24,65 +24,37 @@
     protected $model;
 
     /**
-<<<<<<< HEAD
-     * @var \PHPUnit\Framework\MockObject\MockObject
-=======
      * @var MockObject
->>>>>>> b2f063af
      */
     protected $helperMock;
 
     /**
-<<<<<<< HEAD
-     * @var \PHPUnit\Framework\MockObject\MockObject
-=======
      * @var MockObject
->>>>>>> b2f063af
      */
     protected $sessionHelperMock;
 
     /**
-<<<<<<< HEAD
-     * @var \PHPUnit\Framework\MockObject\MockObject
-=======
      * @var MockObject
->>>>>>> b2f063af
      */
     protected $customerSessionMock;
 
     /**
-<<<<<<< HEAD
-     * @var \PHPUnit\Framework\MockObject\MockObject
-=======
      * @var MockObject
->>>>>>> b2f063af
      */
     protected $observerMock;
 
     /**
-<<<<<<< HEAD
-     * @var \PHPUnit\Framework\MockObject\MockObject
-=======
      * @var MockObject
->>>>>>> b2f063af
      */
     protected $eventManagerMock;
 
     /**
-<<<<<<< HEAD
-     * @var \PHPUnit\Framework\MockObject\MockObject
-=======
      * @var MockObject
->>>>>>> b2f063af
      */
     protected $sessionMock;
 
     /**
-<<<<<<< HEAD
-     * @var \PHPUnit\Framework\MockObject\MockObject
-=======
      * @var MockObject
->>>>>>> b2f063af
      */
     protected $requestMock;
 
@@ -105,32 +77,32 @@
 
     public function testSynchronizePersistentInfoWhenPersistentDataNotEnabled()
     {
-        $this->helperMock->expects($this->once())->method('isEnabled')->willReturn(false);
+        $this->helperMock->expects($this->once())->method('isEnabled')->will($this->returnValue(false));
         $this->sessionHelperMock->expects($this->never())->method('getSession');
         $this->model->execute($this->observerMock);
     }
 
     public function testSynchronizePersistentInfoWhenPersistentDataIsEnabled()
     {
-        $this->helperMock->expects($this->once())->method('isEnabled')->willReturn(true);
-        $this->sessionHelperMock->expects($this->once())->method('isPersistent')->willReturn(true);
+        $this->helperMock->expects($this->once())->method('isEnabled')->will($this->returnValue(true));
+        $this->sessionHelperMock->expects($this->once())->method('isPersistent')->will($this->returnValue(true));
         $this->sessionHelperMock
             ->expects($this->once())
             ->method('getSession')
-            ->willReturn($this->sessionMock);
+            ->will($this->returnValue($this->sessionMock));
         $this->observerMock
             ->expects($this->once())
             ->method('getEvent')
-            ->willReturn($this->eventManagerMock);
+            ->will($this->returnValue($this->eventManagerMock));
         $this->eventManagerMock
             ->expects($this->once())
             ->method('getRequest')
-            ->willReturn($this->requestMock);
-        $this->customerSessionMock->expects($this->once())->method('isLoggedIn')->willReturn(false);
+            ->will($this->returnValue($this->requestMock));
+        $this->customerSessionMock->expects($this->once())->method('isLoggedIn')->will($this->returnValue(false));
         $this->requestMock
             ->expects($this->once())
             ->method('getFullActionName')
-            ->willReturn('customer_account_logout');
+            ->will($this->returnValue('customer_account_logout'));
         $this->sessionMock->expects($this->once())->method('save');
         $this->model->execute($this->observerMock);
     }
