<?php declare(strict_types=1);
/**
 *
 * Copyright © Magento, Inc. All rights reserved.
 * See COPYING.txt for license details.
 */

namespace Magento\Persistent\Test\Unit\Observer;

use Magento\Framework\Event\Observer;
use Magento\Persistent\Helper\Data;
use Magento\Persistent\Helper\Session;
use Magento\Persistent\Model\Persistent\Config;
use Magento\Persistent\Model\Persistent\ConfigFactory;
use Magento\Persistent\Observer\ApplyPersistentDataObserver;
use PHPUnit\Framework\MockObject\MockObject;
use PHPUnit\Framework\TestCase;

class ApplyPersistentDataObserverTest extends TestCase
{
    /**
     * @var ApplyPersistentDataObserver
     */
    protected $model;

    /**
<<<<<<< HEAD
     * @var \PHPUnit\Framework\MockObject\MockObject
=======
     * @var MockObject
>>>>>>> b2f063af
     */
    protected $sessionMock;

    /**
<<<<<<< HEAD
     * @var \PHPUnit\Framework\MockObject\MockObject
=======
     * @var MockObject
>>>>>>> b2f063af
     */
    protected $persistentHelperMock;

    /**
<<<<<<< HEAD
     * @var \PHPUnit\Framework\MockObject\MockObject
=======
     * @var MockObject
>>>>>>> b2f063af
     */
    protected $customerSessionMock;

    /**
<<<<<<< HEAD
     * @var \PHPUnit\Framework\MockObject\MockObject
=======
     * @var MockObject
>>>>>>> b2f063af
     */
    protected $persistentConfigMock;

    /**
<<<<<<< HEAD
     * @var \PHPUnit\Framework\MockObject\MockObject
=======
     * @var MockObject
>>>>>>> b2f063af
     */
    protected $observerMock;

    /**
<<<<<<< HEAD
     * @var \PHPUnit\Framework\MockObject\MockObject
=======
     * @var MockObject
>>>>>>> b2f063af
     */
    protected $configMock;

    protected function setUp(): void
    {
        $this->sessionMock = $this->createMock(Session::class);
        $this->customerSessionMock = $this->createMock(\Magento\Customer\Model\Session::class);
        $this->persistentHelperMock = $this->createMock(Data::class);
        $this->observerMock = $this->createMock(Observer::class);
        $this->persistentConfigMock = $this->createMock(Config::class);
        $this->configMock =
            $this->createPartialMock(ConfigFactory::class, ['create']);
        $this->model = new ApplyPersistentDataObserver(
            $this->sessionMock,
            $this->persistentHelperMock,
            $this->customerSessionMock,
            $this->configMock
        );
    }

    public function testExecuteWhenCanNotApplyPersistentData()
    {
        $this->persistentHelperMock
            ->expects($this->once())
            ->method('canProcess')
            ->with($this->observerMock)
            ->willReturn(false);
        $this->configMock->expects($this->never())->method('create');
        $this->model->execute($this->observerMock);
    }

    public function testExecuteWhenCustomerIsNotPersistent()
    {
        $this->persistentHelperMock
            ->expects($this->once())
            ->method('canProcess')
            ->with($this->observerMock)
            ->willReturn(true);
        $this->sessionMock->expects($this->once())->method('isPersistent')->willReturn(false);
        $this->configMock->expects($this->never())->method('create');
        $this->model->execute($this->observerMock);
    }

    public function testExecuteWhenCustomerIsLoggedIn()
    {
        $this->persistentHelperMock
            ->expects($this->once())
            ->method('canProcess')
            ->with($this->observerMock)
            ->willReturn(true);
        $this->sessionMock->expects($this->once())->method('isPersistent')->willReturn(true);
        $this->customerSessionMock->expects($this->once())->method('isLoggedIn')->willReturn(true);
        $this->configMock->expects($this->never())->method('create');
        $this->model->execute($this->observerMock);
    }

    public function testExecute()
    {
        $this->persistentHelperMock
            ->expects($this->once())
            ->method('canProcess')
            ->with($this->observerMock)
            ->willReturn(true);
        $this->sessionMock->expects($this->once())->method('isPersistent')->willReturn(true);
        $this->customerSessionMock->expects($this->once())->method('isLoggedIn')->willReturn(false);
        $this->configMock
            ->expects($this->once())
            ->method('create')
            ->willReturn($this->persistentConfigMock);
        $this->persistentHelperMock
            ->expects($this->once())
            ->method('getPersistentConfigFilePath')
            ->willReturn('path/path1');
        $this->persistentConfigMock
            ->expects($this->once())
            ->method('setConfigFilePath')
            ->with('path/path1')
            ->willReturnSelf();
        $this->persistentConfigMock->expects($this->once())->method('fire');
        $this->model->execute($this->observerMock);
    }
}<|MERGE_RESOLUTION|>--- conflicted
+++ resolved
@@ -24,56 +24,32 @@
     protected $model;
 
     /**
-<<<<<<< HEAD
-     * @var \PHPUnit\Framework\MockObject\MockObject
-=======
      * @var MockObject
->>>>>>> b2f063af
      */
     protected $sessionMock;
 
     /**
-<<<<<<< HEAD
-     * @var \PHPUnit\Framework\MockObject\MockObject
-=======
      * @var MockObject
->>>>>>> b2f063af
      */
     protected $persistentHelperMock;
 
     /**
-<<<<<<< HEAD
-     * @var \PHPUnit\Framework\MockObject\MockObject
-=======
      * @var MockObject
->>>>>>> b2f063af
      */
     protected $customerSessionMock;
 
     /**
-<<<<<<< HEAD
-     * @var \PHPUnit\Framework\MockObject\MockObject
-=======
      * @var MockObject
->>>>>>> b2f063af
      */
     protected $persistentConfigMock;
 
     /**
-<<<<<<< HEAD
-     * @var \PHPUnit\Framework\MockObject\MockObject
-=======
      * @var MockObject
->>>>>>> b2f063af
      */
     protected $observerMock;
 
     /**
-<<<<<<< HEAD
-     * @var \PHPUnit\Framework\MockObject\MockObject
-=======
      * @var MockObject
->>>>>>> b2f063af
      */
     protected $configMock;
 
@@ -100,7 +76,7 @@
             ->expects($this->once())
             ->method('canProcess')
             ->with($this->observerMock)
-            ->willReturn(false);
+            ->will($this->returnValue(false));
         $this->configMock->expects($this->never())->method('create');
         $this->model->execute($this->observerMock);
     }
@@ -111,8 +87,8 @@
             ->expects($this->once())
             ->method('canProcess')
             ->with($this->observerMock)
-            ->willReturn(true);
-        $this->sessionMock->expects($this->once())->method('isPersistent')->willReturn(false);
+            ->will($this->returnValue(true));
+        $this->sessionMock->expects($this->once())->method('isPersistent')->will($this->returnValue(false));
         $this->configMock->expects($this->never())->method('create');
         $this->model->execute($this->observerMock);
     }
@@ -123,9 +99,9 @@
             ->expects($this->once())
             ->method('canProcess')
             ->with($this->observerMock)
-            ->willReturn(true);
-        $this->sessionMock->expects($this->once())->method('isPersistent')->willReturn(true);
-        $this->customerSessionMock->expects($this->once())->method('isLoggedIn')->willReturn(true);
+            ->will($this->returnValue(true));
+        $this->sessionMock->expects($this->once())->method('isPersistent')->will($this->returnValue(true));
+        $this->customerSessionMock->expects($this->once())->method('isLoggedIn')->will($this->returnValue(true));
         $this->configMock->expects($this->never())->method('create');
         $this->model->execute($this->observerMock);
     }
@@ -136,22 +112,22 @@
             ->expects($this->once())
             ->method('canProcess')
             ->with($this->observerMock)
-            ->willReturn(true);
-        $this->sessionMock->expects($this->once())->method('isPersistent')->willReturn(true);
-        $this->customerSessionMock->expects($this->once())->method('isLoggedIn')->willReturn(false);
+            ->will($this->returnValue(true));
+        $this->sessionMock->expects($this->once())->method('isPersistent')->will($this->returnValue(true));
+        $this->customerSessionMock->expects($this->once())->method('isLoggedIn')->will($this->returnValue(false));
         $this->configMock
             ->expects($this->once())
             ->method('create')
-            ->willReturn($this->persistentConfigMock);
+            ->will($this->returnValue($this->persistentConfigMock));
         $this->persistentHelperMock
             ->expects($this->once())
             ->method('getPersistentConfigFilePath')
-            ->willReturn('path/path1');
+            ->will($this->returnValue('path/path1'));
         $this->persistentConfigMock
             ->expects($this->once())
             ->method('setConfigFilePath')
             ->with('path/path1')
-            ->willReturnSelf();
+            ->will($this->returnSelf());
         $this->persistentConfigMock->expects($this->once())->method('fire');
         $this->model->execute($this->observerMock);
     }
