<?php
/**
 *
 * Copyright © Magento, Inc. All rights reserved.
 * See COPYING.txt for license details.
 */
declare(strict_types=1);

namespace Magento\Persistent\Test\Unit\Observer;

use Magento\Customer\Api\CustomerRepositoryInterface;
use Magento\Framework\Event;
use Magento\Framework\Event\Observer;
use Magento\Framework\Exception\LocalizedException;
use Magento\Framework\Exception\NoSuchEntityException;
use Magento\Persistent\Helper\Data;
use Magento\Persistent\Helper\Session;
use Magento\Persistent\Observer\SetCheckoutSessionPersistentDataObserver;
use PHPUnit\Framework\MockObject\MockObject;
use PHPUnit\Framework\TestCase;

class SetCheckoutSessionPersistentDataObserverTest extends TestCase
{
    /**
     * @var SetCheckoutSessionPersistentDataObserver
     */
    private $model;

    /**
<<<<<<< HEAD
     * @var \Magento\Persistent\Helper\Data| \PHPUnit\Framework\MockObject\MockObject
=======
     * @var Data|MockObject
>>>>>>> b2f063af
     */
    private $helperMock;

    /**
<<<<<<< HEAD
     * @var \Magento\Persistent\Helper\Session| \PHPUnit\Framework\MockObject\MockObject
=======
     * @var Session|MockObject
>>>>>>> b2f063af
     */
    private $sessionHelperMock;

    /**
<<<<<<< HEAD
     * @var \Magento\Checkout\Model\Session| \PHPUnit\Framework\MockObject\MockObject
=======
     * @var \Magento\Checkout\Model\Session|MockObject
>>>>>>> b2f063af
     */
    private $checkoutSessionMock;

    /**
<<<<<<< HEAD
     * @var \Magento\Customer\Model\Session| \PHPUnit\Framework\MockObject\MockObject
=======
     * @var \Magento\Customer\Model\Session|MockObject
>>>>>>> b2f063af
     */
    private $customerSessionMock;

    /**
<<<<<<< HEAD
     * @var \Magento\Persistent\Model\Session| \PHPUnit\Framework\MockObject\MockObject
=======
     * @var \Magento\Persistent\Model\Session|MockObject
>>>>>>> b2f063af
     */
    private $persistentSessionMock;

    /**
<<<<<<< HEAD
     * @var \Magento\Customer\Api\CustomerRepositoryInterface| \PHPUnit\Framework\MockObject\MockObject
=======
     * @var CustomerRepositoryInterface|MockObject
>>>>>>> b2f063af
     */
    private $customerRepositoryMock;

    /**
<<<<<<< HEAD
     * @var \Magento\Framework\Event\Observer|\PHPUnit\Framework\MockObject\MockObject
=======
     * @var Observer|MockObject
>>>>>>> b2f063af
     */
    private $observerMock;

    /**
<<<<<<< HEAD
     * @var \Magento\Framework\Event|\PHPUnit\Framework\MockObject\MockObject
=======
     * @var Event|MockObject
>>>>>>> b2f063af
     */
    private $eventMock;

    /**
     * @inheritdoc
     */
    protected function setUp(): void
    {
        $this->helperMock = $this->createMock(Data::class);
        $this->sessionHelperMock = $this->createMock(Session::class);
        $this->checkoutSessionMock = $this->createMock(\Magento\Checkout\Model\Session::class);
        $this->customerSessionMock = $this->createMock(\Magento\Customer\Model\Session::class);
        $this->observerMock = $this->createMock(Observer::class);
        $this->eventMock = $this->createPartialMock(Event::class, ['getData']);
        $this->persistentSessionMock = $this->createPartialMock(
            \Magento\Persistent\Model\Session::class,
            ['getCustomerId']
        );
        $this->customerRepositoryMock = $this->createMock(
            CustomerRepositoryInterface::class
        );
        $this->model = new SetCheckoutSessionPersistentDataObserver(
            $this->sessionHelperMock,
            $this->customerSessionMock,
            $this->helperMock,
            $this->customerRepositoryMock
        );
    }

    /**
     * Test execute method when session is not persistent
     *
     * @throws LocalizedException
     * @throws NoSuchEntityException
     */
    public function testExecuteWhenSessionIsNotPersistent()
    {
        $this->observerMock->expects($this->once())
            ->method('getEvent')
            ->willReturn($this->eventMock);
        $this->eventMock->expects($this->once())
            ->method('getData')
            ->willReturn($this->checkoutSessionMock);
        $this->sessionHelperMock->expects($this->once())
            ->method('isPersistent')
            ->willReturn(false);
        $this->checkoutSessionMock->expects($this->never())
            ->method('setLoadInactive');
        $this->checkoutSessionMock->expects($this->never())
            ->method('setCustomerData');
        $this->model->execute($this->observerMock);
    }

    /**
     * Test execute method when session is persistent
     *
     * @throws LocalizedException
     * @throws NoSuchEntityException
     */
    public function testExecute()
    {
        $this->observerMock->expects($this->once())
            ->method('getEvent')
            ->willReturn($this->eventMock);
        $this->eventMock->expects($this->once())
            ->method('getData')
            ->willReturn($this->checkoutSessionMock);
        $this->sessionHelperMock->expects($this->exactly(2))
            ->method('isPersistent')
            ->willReturn(true);
        $this->customerSessionMock->expects($this->once())
            ->method('isLoggedIn')
            ->willReturn(false);
        $this->helperMock->expects($this->exactly(2))
            ->method('isShoppingCartPersist')
            ->willReturn(true);
        $this->persistentSessionMock->expects($this->once())
            ->method('getCustomerId')
            ->willReturn(123);
        $this->sessionHelperMock->expects($this->once())
            ->method('getSession')
            ->willReturn($this->persistentSessionMock);
        $this->customerRepositoryMock->expects($this->once())
            ->method('getById')
            ->willReturn(true); //?
        $this->checkoutSessionMock->expects($this->never())
            ->method('setLoadInactive');
        $this->checkoutSessionMock->expects($this->once())
            ->method('setCustomerData');
        $this->model->execute($this->observerMock);
    }
}<|MERGE_RESOLUTION|>--- conflicted
+++ resolved
@@ -27,74 +27,42 @@
     private $model;
 
     /**
-<<<<<<< HEAD
-     * @var \Magento\Persistent\Helper\Data| \PHPUnit\Framework\MockObject\MockObject
-=======
      * @var Data|MockObject
->>>>>>> b2f063af
      */
     private $helperMock;
 
     /**
-<<<<<<< HEAD
-     * @var \Magento\Persistent\Helper\Session| \PHPUnit\Framework\MockObject\MockObject
-=======
      * @var Session|MockObject
->>>>>>> b2f063af
      */
     private $sessionHelperMock;
 
     /**
-<<<<<<< HEAD
-     * @var \Magento\Checkout\Model\Session| \PHPUnit\Framework\MockObject\MockObject
-=======
      * @var \Magento\Checkout\Model\Session|MockObject
->>>>>>> b2f063af
      */
     private $checkoutSessionMock;
 
     /**
-<<<<<<< HEAD
-     * @var \Magento\Customer\Model\Session| \PHPUnit\Framework\MockObject\MockObject
-=======
      * @var \Magento\Customer\Model\Session|MockObject
->>>>>>> b2f063af
      */
     private $customerSessionMock;
 
     /**
-<<<<<<< HEAD
-     * @var \Magento\Persistent\Model\Session| \PHPUnit\Framework\MockObject\MockObject
-=======
      * @var \Magento\Persistent\Model\Session|MockObject
->>>>>>> b2f063af
      */
     private $persistentSessionMock;
 
     /**
-<<<<<<< HEAD
-     * @var \Magento\Customer\Api\CustomerRepositoryInterface| \PHPUnit\Framework\MockObject\MockObject
-=======
      * @var CustomerRepositoryInterface|MockObject
->>>>>>> b2f063af
      */
     private $customerRepositoryMock;
 
     /**
-<<<<<<< HEAD
-     * @var \Magento\Framework\Event\Observer|\PHPUnit\Framework\MockObject\MockObject
-=======
      * @var Observer|MockObject
->>>>>>> b2f063af
      */
     private $observerMock;
 
     /**
-<<<<<<< HEAD
-     * @var \Magento\Framework\Event|\PHPUnit\Framework\MockObject\MockObject
-=======
      * @var Event|MockObject
->>>>>>> b2f063af
      */
     private $eventMock;
 
@@ -134,13 +102,13 @@
     {
         $this->observerMock->expects($this->once())
             ->method('getEvent')
-            ->willReturn($this->eventMock);
+            ->will($this->returnValue($this->eventMock));
         $this->eventMock->expects($this->once())
             ->method('getData')
-            ->willReturn($this->checkoutSessionMock);
+            ->will($this->returnValue($this->checkoutSessionMock));
         $this->sessionHelperMock->expects($this->once())
             ->method('isPersistent')
-            ->willReturn(false);
+            ->will($this->returnValue(false));
         $this->checkoutSessionMock->expects($this->never())
             ->method('setLoadInactive');
         $this->checkoutSessionMock->expects($this->never())
@@ -158,28 +126,28 @@
     {
         $this->observerMock->expects($this->once())
             ->method('getEvent')
-            ->willReturn($this->eventMock);
+            ->will($this->returnValue($this->eventMock));
         $this->eventMock->expects($this->once())
             ->method('getData')
-            ->willReturn($this->checkoutSessionMock);
+            ->will($this->returnValue($this->checkoutSessionMock));
         $this->sessionHelperMock->expects($this->exactly(2))
             ->method('isPersistent')
-            ->willReturn(true);
+            ->will($this->returnValue(true));
         $this->customerSessionMock->expects($this->once())
             ->method('isLoggedIn')
-            ->willReturn(false);
+            ->will($this->returnValue(false));
         $this->helperMock->expects($this->exactly(2))
             ->method('isShoppingCartPersist')
-            ->willReturn(true);
+            ->will($this->returnValue(true));
         $this->persistentSessionMock->expects($this->once())
             ->method('getCustomerId')
-            ->willReturn(123);
+            ->will($this->returnValue(123));
         $this->sessionHelperMock->expects($this->once())
             ->method('getSession')
-            ->willReturn($this->persistentSessionMock);
+            ->will($this->returnValue($this->persistentSessionMock));
         $this->customerRepositoryMock->expects($this->once())
             ->method('getById')
-            ->willReturn(true); //?
+            ->will($this->returnValue(true)); //?
         $this->checkoutSessionMock->expects($this->never())
             ->method('setLoadInactive');
         $this->checkoutSessionMock->expects($this->once())
