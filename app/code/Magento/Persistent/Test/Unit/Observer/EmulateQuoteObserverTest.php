--- conflicted
+++ resolved
@@ -30,92 +30,52 @@
     protected $model;
 
     /**
-<<<<<<< HEAD
-     * @var \PHPUnit\Framework\MockObject\MockObject
-=======
-     * @var MockObject
->>>>>>> b2f063af
+     * @var MockObject
      */
     protected $customerRepository;
 
     /**
-<<<<<<< HEAD
-     * @var \PHPUnit\Framework\MockObject\MockObject
-=======
-     * @var MockObject
->>>>>>> b2f063af
+     * @var MockObject
      */
     protected $customerSessionMock;
 
     /**
-<<<<<<< HEAD
-     * @var \PHPUnit\Framework\MockObject\MockObject
-=======
-     * @var MockObject
->>>>>>> b2f063af
+     * @var MockObject
      */
     protected $sessionHelperMock;
 
     /**
-<<<<<<< HEAD
-     * @var \PHPUnit\Framework\MockObject\MockObject
-=======
-     * @var MockObject
->>>>>>> b2f063af
+     * @var MockObject
      */
     protected $helperMock;
 
     /**
-<<<<<<< HEAD
-     * @var \PHPUnit\Framework\MockObject\MockObject
-=======
-     * @var MockObject
->>>>>>> b2f063af
+     * @var MockObject
      */
     protected $observerMock;
 
     /**
-<<<<<<< HEAD
-     * @var \PHPUnit\Framework\MockObject\MockObject
-=======
-     * @var MockObject
->>>>>>> b2f063af
+     * @var MockObject
      */
     protected $checkoutSessionMock;
 
     /**
-<<<<<<< HEAD
-     * @var \PHPUnit\Framework\MockObject\MockObject
-=======
-     * @var MockObject
->>>>>>> b2f063af
+     * @var MockObject
      */
     protected $eventMock;
 
     /**
-<<<<<<< HEAD
-     * @var \PHPUnit\Framework\MockObject\MockObject
-=======
-     * @var MockObject
->>>>>>> b2f063af
+     * @var MockObject
      */
     protected $requestMock;
 
     /**
-<<<<<<< HEAD
-     * @var \PHPUnit\Framework\MockObject\MockObject
-=======
-     * @var MockObject
->>>>>>> b2f063af
+     * @var MockObject
      */
     protected $customerMock;
 
     /**
-<<<<<<< HEAD
-     * @var \PHPUnit\Framework\MockObject\MockObject
-=======
-     * @var MockObject
->>>>>>> b2f063af
+     * @var MockObject
      */
     protected $sessionMock;
 
@@ -156,7 +116,7 @@
             ->expects($this->once())
             ->method('canProcess')
             ->with($this->observerMock)
-            ->willReturn(false);
+            ->will($this->returnValue(false));
         $this->sessionHelperMock->expects($this->never())->method('isPersistent');
         $this->observerMock->expects($this->never())->method('getEvent');
         $this->model->execute($this->observerMock);
@@ -168,8 +128,8 @@
             ->expects($this->once())
             ->method('canProcess')
             ->with($this->observerMock)
-            ->willReturn(true);
-        $this->sessionHelperMock->expects($this->once())->method('isPersistent')->willReturn(false);
+            ->will($this->returnValue(true));
+        $this->sessionHelperMock->expects($this->once())->method('isPersistent')->will($this->returnValue(false));
         $this->checkoutSessionMock->expects($this->never())->method('isLoggedIn');
         $this->observerMock->expects($this->never())->method('getEvent');
         $this->model->execute($this->observerMock);
@@ -181,9 +141,9 @@
             ->expects($this->once())
             ->method('canProcess')
             ->with($this->observerMock)
-            ->willReturn(true);
-        $this->sessionHelperMock->expects($this->once())->method('isPersistent')->willReturn(true);
-        $this->customerSessionMock->expects($this->once())->method('isLoggedIn')->willReturn(true);
+            ->will($this->returnValue(true));
+        $this->sessionHelperMock->expects($this->once())->method('isPersistent')->will($this->returnValue(true));
+        $this->customerSessionMock->expects($this->once())->method('isLoggedIn')->will($this->returnValue(true));
         $this->observerMock->expects($this->never())->method('getEvent');
         $this->model->execute($this->observerMock);
     }
@@ -194,15 +154,15 @@
             ->expects($this->once())
             ->method('canProcess')
             ->with($this->observerMock)
-            ->willReturn(true);
-        $this->sessionHelperMock->expects($this->once())->method('isPersistent')->willReturn(true);
-        $this->customerSessionMock->expects($this->once())->method('isLoggedIn')->willReturn(false);
-        $this->observerMock->expects($this->once())->method('getEvent')->willReturn($this->eventMock);
-        $this->eventMock->expects($this->once())->method('getRequest')->willReturn($this->requestMock);
-        $this->requestMock
-            ->expects($this->once())
-            ->method('getFullActionName')
-            ->willReturn('persistent_index_saveMethod');
+            ->will($this->returnValue(true));
+        $this->sessionHelperMock->expects($this->once())->method('isPersistent')->will($this->returnValue(true));
+        $this->customerSessionMock->expects($this->once())->method('isLoggedIn')->will($this->returnValue(false));
+        $this->observerMock->expects($this->once())->method('getEvent')->will($this->returnValue($this->eventMock));
+        $this->eventMock->expects($this->once())->method('getRequest')->will($this->returnValue($this->requestMock));
+        $this->requestMock
+            ->expects($this->once())
+            ->method('getFullActionName')
+            ->will($this->returnValue('persistent_index_saveMethod'));
         $this->helperMock->expects($this->never())->method('isShoppingCartPersist');
         $this->model->execute($this->observerMock);
     }
@@ -215,32 +175,32 @@
             ->expects($this->once())
             ->method('canProcess')
             ->with($this->observerMock)
-            ->willReturn(true);
-        $this->sessionHelperMock->expects($this->once())->method('isPersistent')->willReturn(true);
-        $this->customerSessionMock->expects($this->once())->method('isLoggedIn')->willReturn(false);
-        $this->observerMock->expects($this->once())->method('getEvent')->willReturn($this->eventMock);
-        $this->eventMock->expects($this->once())->method('getRequest')->willReturn($this->requestMock);
-        $this->requestMock
-            ->expects($this->once())
-            ->method('getFullActionName')
-            ->willReturn('method_name');
+            ->will($this->returnValue(true));
+        $this->sessionHelperMock->expects($this->once())->method('isPersistent')->will($this->returnValue(true));
+        $this->customerSessionMock->expects($this->once())->method('isLoggedIn')->will($this->returnValue(false));
+        $this->observerMock->expects($this->once())->method('getEvent')->will($this->returnValue($this->eventMock));
+        $this->eventMock->expects($this->once())->method('getRequest')->will($this->returnValue($this->requestMock));
+        $this->requestMock
+            ->expects($this->once())
+            ->method('getFullActionName')
+            ->will($this->returnValue('method_name'));
         $this->helperMock
             ->expects($this->once())
             ->method('isShoppingCartPersist')
-            ->willReturn(true);
+            ->will($this->returnValue(true));
         $this->sessionHelperMock
             ->expects($this->once())
             ->method('getSession')
-            ->willReturn($this->sessionMock);
-        $this->sessionMock->expects($this->once())->method('getCustomerId')->willReturn($customerId);
+            ->will($this->returnValue($this->sessionMock));
+        $this->sessionMock->expects($this->once())->method('getCustomerId')->will($this->returnValue($customerId));
         $this->customerRepository
             ->expects($this->once())
             ->method('getById')
             ->with($customerId)
-            ->willReturn($this->customerMock);
+            ->will($this->returnValue($this->customerMock));
         $this->checkoutSessionMock->expects($this->once())->method('setCustomerData')->with($this->customerMock);
-        $this->checkoutSessionMock->expects($this->once())->method('hasQuote')->willReturn(false);
-        $this->checkoutSessionMock->expects($this->once())->method('getQuote')->willReturn($quoteMock);
+        $this->checkoutSessionMock->expects($this->once())->method('hasQuote')->will($this->returnValue(false));
+        $this->checkoutSessionMock->expects($this->once())->method('getQuote')->will($this->returnValue($quoteMock));
         $this->model->execute($this->observerMock);
     }
 
@@ -250,19 +210,19 @@
             ->expects($this->once())
             ->method('canProcess')
             ->with($this->observerMock)
-            ->willReturn(true);
-        $this->sessionHelperMock->expects($this->once())->method('isPersistent')->willReturn(true);
-        $this->customerSessionMock->expects($this->once())->method('isLoggedIn')->willReturn(false);
-        $this->observerMock->expects($this->once())->method('getEvent')->willReturn($this->eventMock);
-        $this->eventMock->expects($this->once())->method('getRequest')->willReturn($this->requestMock);
-        $this->requestMock
-            ->expects($this->once())
-            ->method('getFullActionName')
-            ->willReturn('method_name');
+            ->will($this->returnValue(true));
+        $this->sessionHelperMock->expects($this->once())->method('isPersistent')->will($this->returnValue(true));
+        $this->customerSessionMock->expects($this->once())->method('isLoggedIn')->will($this->returnValue(false));
+        $this->observerMock->expects($this->once())->method('getEvent')->will($this->returnValue($this->eventMock));
+        $this->eventMock->expects($this->once())->method('getRequest')->will($this->returnValue($this->requestMock));
+        $this->requestMock
+            ->expects($this->once())
+            ->method('getFullActionName')
+            ->will($this->returnValue('method_name'));
         $this->helperMock
             ->expects($this->once())
             ->method('isShoppingCartPersist')
-            ->willReturn(false);
+            ->will($this->returnValue(false));
         $this->checkoutSessionMock->expects($this->never())->method('setCustomerData');
         $this->model->execute($this->observerMock);
     }
@@ -274,30 +234,30 @@
             ->expects($this->once())
             ->method('canProcess')
             ->with($this->observerMock)
-            ->willReturn(true);
-        $this->sessionHelperMock->expects($this->once())->method('isPersistent')->willReturn(true);
-        $this->customerSessionMock->expects($this->once())->method('isLoggedIn')->willReturn(false);
-        $this->observerMock->expects($this->once())->method('getEvent')->willReturn($this->eventMock);
-        $this->eventMock->expects($this->once())->method('getRequest')->willReturn($this->requestMock);
-        $this->requestMock
-            ->expects($this->once())
-            ->method('getFullActionName')
-            ->willReturn('method_name');
+            ->will($this->returnValue(true));
+        $this->sessionHelperMock->expects($this->once())->method('isPersistent')->will($this->returnValue(true));
+        $this->customerSessionMock->expects($this->once())->method('isLoggedIn')->will($this->returnValue(false));
+        $this->observerMock->expects($this->once())->method('getEvent')->will($this->returnValue($this->eventMock));
+        $this->eventMock->expects($this->once())->method('getRequest')->will($this->returnValue($this->requestMock));
+        $this->requestMock
+            ->expects($this->once())
+            ->method('getFullActionName')
+            ->will($this->returnValue('method_name'));
         $this->helperMock
             ->expects($this->once())
             ->method('isShoppingCartPersist')
-            ->willReturn(true);
+            ->will($this->returnValue(true));
         $this->sessionHelperMock
             ->expects($this->once())
             ->method('getSession')
-            ->willReturn($this->sessionMock);
-        $this->sessionMock->expects($this->once())->method('getCustomerId')->willReturn($customerId);
+            ->will($this->returnValue($this->sessionMock));
+        $this->sessionMock->expects($this->once())->method('getCustomerId')->will($this->returnValue($customerId));
         $this->customerRepository
             ->expects($this->once())
             ->method('getById')
             ->with($customerId)
-            ->willReturn($this->customerMock);
-        $this->checkoutSessionMock->expects($this->once())->method('hasQuote')->willReturn(true);
+            ->will($this->returnValue($this->customerMock));
+        $this->checkoutSessionMock->expects($this->once())->method('hasQuote')->will($this->returnValue(true));
         $this->checkoutSessionMock->expects($this->once())->method('setCustomerData')->with($this->customerMock);
         $this->model->execute($this->observerMock);
     }
