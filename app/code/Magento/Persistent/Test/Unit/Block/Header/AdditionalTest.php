--- conflicted
+++ resolved
@@ -22,58 +22,34 @@
 class AdditionalTest extends TestCase
 {
     /**
-<<<<<<< HEAD
-     * @var \Magento\Customer\Helper\View|\PHPUnit\Framework\MockObject\MockObject
-=======
      * @var View|MockObject
->>>>>>> b2f063af
      */
     protected $customerViewHelperMock;
 
     /**
-<<<<<<< HEAD
-     * @var \Magento\Persistent\Helper\Session|\PHPUnit\Framework\MockObject\MockObject
-=======
      * @var Session|MockObject
->>>>>>> b2f063af
      */
     protected $persistentSessionHelperMock;
 
     /**
      * Customer repository
      *
-<<<<<<< HEAD
-     * @var \Magento\Customer\Api\CustomerRepositoryInterface|\PHPUnit\Framework\MockObject\MockObject
-=======
      * @var CustomerRepositoryInterface|MockObject
->>>>>>> b2f063af
      */
     protected $customerRepositoryMock;
 
     /**
-<<<<<<< HEAD
-     * @var \Magento\Framework\View\Element\Template\Context|\PHPUnit\Framework\MockObject\MockObject
-=======
      * @var Context|MockObject
->>>>>>> b2f063af
      */
     protected $contextMock;
 
     /**
-<<<<<<< HEAD
-     * @var \Magento\Framework\Serialize\Serializer\Json|\PHPUnit\Framework\MockObject\MockObject
-=======
      * @var Json|MockObject
->>>>>>> b2f063af
      */
     private $jsonSerializerMock;
 
     /**
-<<<<<<< HEAD
-     * @var \Magento\Persistent\Helper\Data|\PHPUnit\Framework\MockObject\MockObject
-=======
      * @var Data|MockObject
->>>>>>> b2f063af
      */
     private $persistentHelperMock;
 
@@ -142,11 +118,7 @@
     public function testGetCustomerId(): void
     {
         $customerId = 1;
-<<<<<<< HEAD
-        /** @var \Magento\Persistent\Model\Session|\PHPUnit\Framework\MockObject\MockObject $sessionMock */
-=======
         /** @var \Magento\Persistent\Model\Session|MockObject $sessionMock */
->>>>>>> b2f063af
         $sessionMock = $this->createPartialMock(\Magento\Persistent\Model\Session::class, ['getCustomerId']);
         $sessionMock->expects($this->once())
             ->method('getCustomerId')
