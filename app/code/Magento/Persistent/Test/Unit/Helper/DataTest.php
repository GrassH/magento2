<?php declare(strict_types=1);
/**
 * Copyright © Magento, Inc. All rights reserved.
 * See COPYING.txt for license details.
 */
namespace Magento\Persistent\Test\Unit\Helper;

use Magento\Framework\Module\Dir\Reader;
use Magento\Framework\TestFramework\Unit\Helper\ObjectManager;
use Magento\Persistent\Helper\Data;
use PHPUnit\Framework\MockObject\MockObject;
use PHPUnit\Framework\TestCase;

class DataTest extends TestCase
{
    /**
<<<<<<< HEAD
     * @var \Magento\Framework\Module\Dir\Reader|\PHPUnit\Framework\MockObject\MockObject
=======
     * @var Reader|MockObject
>>>>>>> b2f063af
     */
    protected $_modulesReader;

    /**
     * @var  Data
     */
    protected $_helper;

    protected function setUp(): void
    {
        $this->_modulesReader = $this->createMock(Reader::class);
        $objectManager = new ObjectManager($this);
        $this->_helper = $objectManager->getObject(
            Data::class,
            ['modulesReader' => $this->_modulesReader]
        );
    }

    public function testGetPersistentConfigFilePath()
    {
        $this->_modulesReader->expects(
            $this->once()
        )->method(
            'getModuleDir'
        )->with(
            'etc',
            'Magento_Persistent'
        )->willReturn(
            'path123'
        );
        $this->assertEquals('path123/persistent.xml', $this->_helper->getPersistentConfigFilePath());
    }
}<|MERGE_RESOLUTION|>--- conflicted
+++ resolved
@@ -14,11 +14,7 @@
 class DataTest extends TestCase
 {
     /**
-<<<<<<< HEAD
-     * @var \Magento\Framework\Module\Dir\Reader|\PHPUnit\Framework\MockObject\MockObject
-=======
      * @var Reader|MockObject
->>>>>>> b2f063af
      */
     protected $_modulesReader;
 
@@ -46,8 +42,8 @@
         )->with(
             'etc',
             'Magento_Persistent'
-        )->willReturn(
-            'path123'
+        )->will(
+            $this->returnValue('path123')
         );
         $this->assertEquals('path123/persistent.xml', $this->_helper->getPersistentConfigFilePath());
     }
