--- conflicted
+++ resolved
@@ -22,29 +22,17 @@
     protected $model;
 
     /**
-<<<<<<< HEAD
-     * @var \PHPUnit\Framework\MockObject\MockObject|\Magento\SendFriend\Model\SendFriend
-=======
      * @var MockObject|SendFriend
->>>>>>> b2f063af
      */
     protected $sendfriendMock;
 
     /**
-<<<<<<< HEAD
-     * @var \PHPUnit\Framework\MockObject\MockObject|\Magento\Framework\UrlInterface
-=======
      * @var MockObject|UrlInterface
->>>>>>> b2f063af
      */
     protected $urlBuilderMock;
 
     /**
-<<<<<<< HEAD
-     * @var \PHPUnit\Framework\MockObject\MockObject|\Magento\Framework\App\RequestInterface
-=======
      * @var MockObject|RequestInterface
->>>>>>> b2f063af
      */
     protected $requestMock;
 
