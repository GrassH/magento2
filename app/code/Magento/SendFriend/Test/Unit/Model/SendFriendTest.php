--- conflicted
+++ resolved
@@ -25,20 +25,12 @@
     protected $model;
 
     /**
-<<<<<<< HEAD
-     * @var \PHPUnit\Framework\MockObject\MockObject|\Magento\Framework\Stdlib\CookieManagerInterface
-=======
      * @var MockObject|CookieManagerInterface
->>>>>>> b2f063af
      */
     protected $cookieManagerMock;
 
     /**
-<<<<<<< HEAD
-     * @var \PHPUnit\Framework\MockObject\MockObject
-=======
      * @var MockObject
->>>>>>> b2f063af
      */
     protected $sendfriendDataMock;
 
@@ -62,16 +54,11 @@
     public function testGetSentCountWithCheckCookie()
     {
         $cookieName = 'testCookieName';
-<<<<<<< HEAD
-        $this->sendfriendDataMock->expects($this->once())->method('getLimitBy')->with()->willReturn(
-            \Magento\SendFriend\Helper\Data::CHECK_COOKIE
-=======
         $this->sendfriendDataMock->expects($this->once())->method('getLimitBy')->with()->will(
             $this->returnValue(Data::CHECK_COOKIE)
->>>>>>> b2f063af
         );
-        $this->sendfriendDataMock->expects($this->once())->method('getCookieName')->with()->willReturn(
-            $cookieName
+        $this->sendfriendDataMock->expects($this->once())->method('getCookieName')->with()->will(
+            $this->returnValue($cookieName)
         );
 
         $this->cookieManagerMock->expects($this->once())->method('getCookie')->with($cookieName);
@@ -81,8 +68,8 @@
     public function testSentCountByCookies()
     {
         $cookieName = 'testCookieName';
-        $this->sendfriendDataMock->expects($this->once())->method('getCookieName')->with()->willReturn(
-            $cookieName
+        $this->sendfriendDataMock->expects($this->once())->method('getCookieName')->with()->will(
+            $this->returnValue($cookieName)
         );
 
         $this->cookieManagerMock->expects($this->once())->method('getCookie')->with($cookieName);
