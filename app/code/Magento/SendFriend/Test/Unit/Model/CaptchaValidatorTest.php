--- conflicted
+++ resolved
@@ -20,10 +20,6 @@
 use Magento\SendFriend\Model\CaptchaValidator;
 use PHPUnit\Framework\MockObject\MockObject;
 use PHPUnit\Framework\TestCase;
-<<<<<<< HEAD
-use PHPUnit\Framework\MockObject\MockObject;
-=======
->>>>>>> b2f063af
 
 /**
  * Test CaptchaValidatorTest
@@ -38,56 +34,32 @@
     private $model;
 
     /**
-<<<<<<< HEAD
-     * @var CaptchaStringResolver|PHPUnit\Framework\MockObject\MockObject
-=======
      * @var CaptchaStringResolver|MockObject
->>>>>>> b2f063af
      */
     private $captchaStringResolverMock;
 
     /**
-<<<<<<< HEAD
-     * @var UserContextInterface|PHPUnit\Framework\MockObject\MockObject
-=======
      * @var UserContextInterface|MockObject
->>>>>>> b2f063af
      */
     private $currentUserMock;
 
     /**
-<<<<<<< HEAD
-     * @var CustomerRepositoryInterface|PHPUnit\Framework\MockObject\MockObject
-=======
      * @var CustomerRepositoryInterface|MockObject
->>>>>>> b2f063af
      */
     private $customerRepositoryMock;
 
     /**
-<<<<<<< HEAD
-     * @var Data|PHPUnit\Framework\MockObject\MockObject
-=======
      * @var Data|MockObject
->>>>>>> b2f063af
      */
     private $captchaHelperMock;
 
     /**
-<<<<<<< HEAD
-     * @var DefaultModel|PHPUnit\Framework\MockObject\MockObject
-=======
      * @var DefaultModel|MockObject
->>>>>>> b2f063af
      */
     private $captchaMock;
 
     /**
-<<<<<<< HEAD
-     * @var RequestInterface|PHPUnit\Framework\MockObject\MockObject
-=======
      * @var RequestInterface|MockObject
->>>>>>> b2f063af
      */
     private $requestMock;
 
@@ -102,7 +74,7 @@
         $this->captchaStringResolverMock = $this->createMock(CaptchaStringResolver::class);
         $this->currentUserMock = $this->getMockBuilder(UserContextInterface::class)
             ->getMockForAbstractClass();
-        $this->customerRepositoryMock = $this->getMockForAbstractClass(CustomerRepositoryInterface::class);
+        $this->customerRepositoryMock = $this->createMock(CustomerRepositoryInterface::class);
         $this->captchaMock = $this->createMock(DefaultModel::class);
         $this->requestMock = $this->getMockBuilder(RequestInterface::class)->getMock();
 
@@ -132,15 +104,15 @@
     {
         $word = 'test-word';
         $this->captchaHelperMock->expects($this->once())->method('getCaptcha')->with(static::FORM_ID)
-            ->willReturn($this->captchaMock);
+            ->will($this->returnValue($this->captchaMock));
         $this->captchaMock->expects($this->once())->method('isRequired')
-            ->willReturn($captchaIsRequired);
+            ->will($this->returnValue($captchaIsRequired));
 
         if ($captchaIsRequired) {
             $this->captchaStringResolverMock->expects($this->once())->method('resolve')
-                ->with($this->requestMock, static::FORM_ID)->willReturn($word);
+                ->with($this->requestMock, static::FORM_ID)->will($this->returnValue($word));
             $this->captchaMock->expects($this->once())->method('isCorrect')->with($word)
-                ->willReturn($captchaWordIsValid);
+                ->will($this->returnValue($captchaWordIsValid));
         }
 
         $this->model->validateSending($this->requestMock);
@@ -148,32 +120,22 @@
 
     /**
      * Testing the wrong used word for captcha
-<<<<<<< HEAD
-     *
-     */
-    public function testWrongCaptcha()
-    {
-        $this->expectException(\Magento\Framework\Exception\LocalizedException::class);
-        $this->expectExceptionMessage('Incorrect CAPTCHA');
-
-=======
      */
     public function testWrongCaptcha()
     {
         $this->expectException('Magento\Framework\Exception\LocalizedException');
         $this->expectExceptionMessage('Incorrect CAPTCHA');
->>>>>>> b2f063af
         $word = 'test-word';
         $captchaIsRequired = true;
         $captchaWordIsCorrect = false;
         $this->captchaHelperMock->expects($this->once())->method('getCaptcha')->with(static::FORM_ID)
-            ->willReturn($this->captchaMock);
+            ->will($this->returnValue($this->captchaMock));
         $this->captchaMock->expects($this->once())->method('isRequired')
-            ->willReturn($captchaIsRequired);
+            ->will($this->returnValue($captchaIsRequired));
         $this->captchaStringResolverMock->expects($this->any())->method('resolve')
-            ->with($this->requestMock, static::FORM_ID)->willReturn($word);
+            ->with($this->requestMock, static::FORM_ID)->will($this->returnValue($word));
         $this->captchaMock->expects($this->any())->method('isCorrect')->with($word)
-            ->willReturn($captchaWordIsCorrect);
+            ->will($this->returnValue($captchaWordIsCorrect));
 
         $this->model->validateSending($this->requestMock);
     }
