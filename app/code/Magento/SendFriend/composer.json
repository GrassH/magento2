--- conflicted
+++ resolved
@@ -11,17 +11,7 @@
     },
     "version": "100.4.5-beta2",
     "require": {
-<<<<<<< HEAD
         "php": "~8.1.0||~8.2.0||~8.3.0",
-        "magento/framework": "*",
-        "magento/module-catalog": "*",
-        "magento/module-customer": "*",
-        "magento/module-store": "*",
-        "magento/module-captcha": "*",
-        "magento/module-authorization": "*",
-        "magento/module-theme": "*"
-=======
-        "php": "~8.1.0||~8.2.0",
         "magento/framework": "103.0.*",
         "magento/module-catalog": "104.0.*",
         "magento/module-customer": "103.0.*",
@@ -29,7 +19,6 @@
         "magento/module-captcha": "100.4.*",
         "magento/module-authorization": "100.4.*",
         "magento/module-theme": "101.1.*"
->>>>>>> 75f576f6
     },
     "autoload": {
         "files": [
