--- conflicted
+++ resolved
@@ -13,13 +13,9 @@
             </action>
         </referenceBlock>
         <referenceContainer name="content">
-<<<<<<< HEAD
             <block class="Magento\SendFriend\Block\Send" name="sendfriend.send" template="send.phtml">
                 <container name="form.additional.info" as="form_additional_info"/>
             </block>
-=======
-            <block class="Magento\SendFriend\Block\Send" name="sendfriend.send" template="Magento_SendFriend::send.phtml"/>
->>>>>>> bab42843
         </referenceContainer>
     </body>
 </page>