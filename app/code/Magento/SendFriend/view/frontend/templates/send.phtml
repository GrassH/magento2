--- conflicted
+++ resolved
@@ -49,11 +49,7 @@
             "rowParentElem":"<div></div>",
             "remEventSelector":"button",
             "btnRemoveSelector":".action.remove",
-<<<<<<< HEAD
-            "maxRows":"<?php echo (int) $block->getMaxRecipients() ?>",
-=======
             "maxRows":"<?php /* @noEscape */ echo (int)$block->getMaxRecipients() ?>",
->>>>>>> acb963b1
             "maxRowsMsg":"#max-recipient-message",
             "addRowBtn":"#add-recipient-button",
             "additionalRowClass":"additional"},
