<?php
/**
 * Copyright © Magento, Inc. All rights reserved.
 * See COPYING.txt for license details.
 */

// phpcs:disable Magento2.Templates.ThisInTemplate.FoundThis
?>
<?php
/** @var $block \Magento\Framework\View\Element\Template */
/** @var $helper \Magento\Search\Helper\Data */
$helper = $this->helper(\Magento\Search\Helper\Data::class);
?>
<div class="block block-search">
    <div class="block block-title"><strong><?= $block->escapeHtml(__('Search')) ?></strong></div>
    <div class="block block-content">
        <form class="form minisearch" id="search_mini_form" action="<?= $block->escapeUrl($helper->getResultUrl()) ?>" method="get">
            <div class="field search">
                <label class="label" for="search" data-role="minisearch-label">
                    <span><?= $block->escapeHtml(__('Search')) ?></span>
                </label>
                <div class="control">
                    <input id="search"
                           data-mage-init='{"quickSearch":{
                                "formSelector":"#search_mini_form",
                                "url":"<?= $block->escapeUrl($helper->getSuggestUrl())?>",
                                "destinationSelector":"#search_autocomplete"}
                           }'
                           type="text"
                           name="<?= $block->escapeHtmlAttr($helper->getQueryParamName()) ?>"
                           value="<?= $block->escapeHtmlAttr($helper->getEscapedQueryText()) ?>"
                           placeholder="<?= $block->escapeHtmlAttr(__('Search entire store here...')) ?>"
                           class="input-text"
                           maxlength="<?= $block->escapeHtmlAttr($helper->getMaxQueryLength()) ?>"
                           role="combobox"
                           aria-haspopup="false"
                           aria-autocomplete="both"
                           autocomplete="off"/>
                    <div id="search_autocomplete" class="search-autocomplete"></div>
                    <?= $block->getChildHtml() ?>
                </div>
            </div>
            <div class="actions">
                <button type="submit"
                    title="<?= $block->escapeHtml(__('Search')) ?>"
                    class="action search"
                    aria-label="Search"
                >
<<<<<<< HEAD
                    <span><?= /* @escapeNotVerified */ __('Search') ?></span>
=======
                    <span><?= $block->escapeHtml(__('Search')) ?></span>
>>>>>>> f85e6644
                </button>
            </div>
        </form>
    </div>
</div><|MERGE_RESOLUTION|>--- conflicted
+++ resolved
@@ -46,11 +46,7 @@
                     class="action search"
                     aria-label="Search"
                 >
-<<<<<<< HEAD
-                    <span><?= /* @escapeNotVerified */ __('Search') ?></span>
-=======
                     <span><?= $block->escapeHtml(__('Search')) ?></span>
->>>>>>> f85e6644
                 </button>
             </div>
         </form>
