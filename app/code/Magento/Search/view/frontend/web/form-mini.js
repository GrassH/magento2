/**
 * Copyright © 2015 Magento. All rights reserved.
 * See COPYING.txt for license details.
 */
/*jshint browser:true jquery:true*/
define([
    'jquery',
    'underscore',
    'mage/template',
    'jquery/ui',
    'mage/translate'
], function ($, _, mageTemplate) {
    'use strict';

    /**
     * Check wether the incoming string is not empty or if doesn't consist of spaces.
     *
     * @param {String} value - Value to check.
     * @returns {Boolean}
     */
    function isEmpty(value) {
        return (value.length === 0) || (value == null) || /^\s+$/.test(value);
    }

    $.widget('mage.quickSearch', {
        options: {
            autocomplete: 'off',
            minSearchLength: 2,
            responseFieldElements: 'ul li',
            selectClass: 'selected',
            template:
<<<<<<< HEAD
                '<li class="<%- data.row_class %>" id="qs-option-<%- data.index %>" role="option">' +
                    '<span class="qs-option-name">' +
                       ' <%- data.title %>' +
                    '</span>' +
                    '<span aria-hidden="true" class="amount">' +
                        '<%- data.num_of_results %>' +
                    '</span>' +
                '</li>',
=======
            '<li class="<%= data.row_class %>" id="qs-option-<%= data.index %>" role="option">' +
            '<span class="qs-option-name">' +
            ' <%= data.title %>' +
            '</span>' +
            '<span aria-hidden="true" class="amount">' +
            '<%= data.num_results %>' +
            '</span>' +
            '</li>',
>>>>>>> cdc3d605
            submitBtn: 'button[type="submit"]',
            searchLabel: '[data-role=minisearch-label]'
        },

        _create: function () {
            this.responseList = {
                indexList: null,
                selected: null
            };
            this.autoComplete = $(this.options.destinationSelector);
            this.searchForm = $(this.options.formSelector);
            this.submitBtn = this.searchForm.find(this.options.submitBtn)[0];
            this.searchLabel = $(this.options.searchLabel);

            _.bindAll(this, '_onKeyDown', '_onPropertyChange', '_onSubmit');

            this.submitBtn.disabled = true;

            this.element.attr('autocomplete', this.options.autocomplete);

            this.element.on('blur', $.proxy(function () {

                setTimeout($.proxy(function () {
                    if (this.autoComplete.is(':hidden')) {
                        this.searchLabel.removeClass('active');
                    }
                    this.autoComplete.hide();
                    this._updateAriaHasPopup(false);
                }, this), 250);
            }, this));

            this.element.trigger('blur');

            this.element.on('focus', $.proxy(function () {
                this.searchLabel.addClass('active');
            }, this));
            this.element.on('keydown', this._onKeyDown);
            this.element.on('input propertychange', this._onPropertyChange);

            this.searchForm.on('submit', $.proxy(function() {
                this._onSubmit();
                this._updateAriaHasPopup(false);
            }, this));
        },
        /**
         * @private
         * @return {Element} The first element in the suggestion list.
         */
        _getFirstVisibleElement: function () {
            return this.responseList.indexList ? this.responseList.indexList.first() : false;
        },

        /**
         * @private
         * @return {Element} The last element in the suggestion list.
         */
        _getLastElement: function () {
            return this.responseList.indexList ? this.responseList.indexList.last() : false;
        },

        /**
         * @private
         * @param {Boolean} show Set attribute aria-haspopup to "true/false" for element.
         */
        _updateAriaHasPopup: function(show) {
            if (show) {
                this.element.attr('aria-haspopup', 'true');
            } else {
                this.element.attr('aria-haspopup', 'false');
            }
        },

        /**
         * Clears the item selected from the suggestion list and resets the suggestion list.
         * @private
         * @param {Boolean} all - Controls whether to clear the suggestion list.
         */
        _resetResponseList: function (all) {
            this.responseList.selected = null;

            if (all === true) {
                this.responseList.indexList = null;
            }
        },

        /**
         * Executes when the search box is submitted. Sets the search input field to the
         * value of the selected item.
         * @private
         * @param {Event} e - The submit event
         */
        _onSubmit: function (e) {
            var value = this.element.val();

            if (isEmpty(value)) {
                e.preventDefault();
            }

            if (this.responseList.selected) {
                this.element.val(this.responseList.selected.find('.qs-option-name').text());
            }
        },

        /**
         * Executes when keys are pressed in the search input field. Performs specific actions
         * depending on which keys are pressed.
         * @private
         * @param {Event} e - The key down event
         * @return {Boolean} Default return type for any unhandled keys
         */
        _onKeyDown: function (e) {
            var keyCode = e.keyCode || e.which;

            switch (keyCode) {
                case $.ui.keyCode.HOME:
                    this._getFirstVisibleElement().addClass(this.options.selectClass);
                    this.responseList.selected = this._getFirstVisibleElement();
                    break;
                case $.ui.keyCode.END:
                    this._getLastElement().addClass(this.options.selectClass);
                    this.responseList.selected = this._getLastElement();
                    break;
                case $.ui.keyCode.ESCAPE:
                    this._resetResponseList(true);
                    this.autoComplete.hide();
                    break;
                case $.ui.keyCode.ENTER:
                    this.searchForm.trigger('submit');
                    break;
                case $.ui.keyCode.DOWN:
                    if (this.responseList.indexList) {
                        if (!this.responseList.selected) {
                            this._getFirstVisibleElement().addClass(this.options.selectClass);
                            this.responseList.selected = this._getFirstVisibleElement();
                        }
                        else if (!this._getLastElement().hasClass(this.options.selectClass)) {
                            this.responseList.selected = this.responseList.selected.removeClass(this.options.selectClass).next().addClass(this.options.selectClass);
                        } else {
                            this.responseList.selected.removeClass(this.options.selectClass);
                            this._getFirstVisibleElement().addClass(this.options.selectClass);
                            this.responseList.selected = this._getFirstVisibleElement();
                        }
                        this.element.val(this.responseList.selected.find('.qs-option-name').text());
                        this.element.attr('aria-activedescendant', this.responseList.selected.attr('id'));
                    }
                    break;
                case $.ui.keyCode.UP:
                    if (this.responseList.indexList !== null) {
                        if (!this._getFirstVisibleElement().hasClass(this.options.selectClass)) {
                            this.responseList.selected = this.responseList.selected.removeClass(this.options.selectClass).prev().addClass(this.options.selectClass);

                        } else {
                            this.responseList.selected.removeClass(this.options.selectClass);
                            this._getLastElement().addClass(this.options.selectClass);
                            this.responseList.selected = this._getLastElement();
                        }
                        this.element.val(this.responseList.selected.find('.qs-option-name').text());
                        this.element.attr('aria-activedescendant', this.responseList.selected.attr('id'));
                    }
                    break;
                default:
                    return true;
            }
        },

        /**
         * Executes when the value of the search input field changes. Executes a GET request
         * to populate a suggestion list based on entered text. Handles click (select), hover,
         * and mouseout events on the populated suggestion list dropdown.
         * @private
         */
        _onPropertyChange: function () {
            var searchField = this.element,
                clonePosition = {
                    position: 'absolute',
                    // Removed to fix display issues
                    // left: searchField.offset().left,
                    // top: searchField.offset().top + searchField.outerHeight(),
                    width: searchField.outerWidth()
                },
                source = this.options.template,
                template = mageTemplate(source),
                dropdown = $('<ul role="listbox"></ul>'),
                value = this.element.val();

            this.submitBtn.disabled = isEmpty(value);

            if (value.length >= parseInt(this.options.minSearchLength, 10)) {
                $.get(this.options.url, {q: value}, $.proxy(function (data) {
                    $.each(data, function(index, element) {
                        element.index = index;
                        var html = template({
                            data: element
                        });
                        dropdown.append(html);
                    });
                    this.responseList.indexList = this.autoComplete.html(dropdown)
                        .css(clonePosition)
                        .show()
                        .find(this.options.responseFieldElements + ':visible');

                    this._resetResponseList(false);
                    this.element.removeAttr('aria-activedescendant');

                    if (this.responseList.indexList.length) {
                        this._updateAriaHasPopup(true);
                    } else {
                        this._updateAriaHasPopup(false);
                    }

                    this.responseList.indexList
                        .on('click', function (e) {
                            this.responseList.selected = $(e.target);
                            this.searchForm.trigger('submit');
                        }.bind(this))
                        .on('mouseenter mouseleave', function (e) {
                            this.responseList.indexList.removeClass(this.options.selectClass);
                            $(e.target).addClass(this.options.selectClass);
                            this.responseList.selected = $(e.target);
                            this.element.attr('aria-activedescendant', $(e.target).attr('id'));
                        }.bind(this))
                        .on('mouseout', function (e) {
                            if (!this._getLastElement() && this._getLastElement().hasClass(this.options.selectClass)) {
                                $(e.target).removeClass(this.options.selectClass);
                                this._resetResponseList(false);
                            }
                        }.bind(this));
                }, this));
            } else {
                this._resetResponseList(true);
                this.autoComplete.hide();
                this._updateAriaHasPopup(false);
                this.element.removeAttr('aria-activedescendant');
            }
        }
    });

    return $.mage.quickSearch;
});<|MERGE_RESOLUTION|>--- conflicted
+++ resolved
@@ -29,25 +29,14 @@
             responseFieldElements: 'ul li',
             selectClass: 'selected',
             template:
-<<<<<<< HEAD
                 '<li class="<%- data.row_class %>" id="qs-option-<%- data.index %>" role="option">' +
                     '<span class="qs-option-name">' +
                        ' <%- data.title %>' +
                     '</span>' +
                     '<span aria-hidden="true" class="amount">' +
-                        '<%- data.num_of_results %>' +
+                        '<%- data.num_results %>' +
                     '</span>' +
                 '</li>',
-=======
-            '<li class="<%= data.row_class %>" id="qs-option-<%= data.index %>" role="option">' +
-            '<span class="qs-option-name">' +
-            ' <%= data.title %>' +
-            '</span>' +
-            '<span aria-hidden="true" class="amount">' +
-            '<%= data.num_results %>' +
-            '</span>' +
-            '</li>',
->>>>>>> cdc3d605
             submitBtn: 'button[type="submit"]',
             searchLabel: '[data-role=minisearch-label]'
         },
