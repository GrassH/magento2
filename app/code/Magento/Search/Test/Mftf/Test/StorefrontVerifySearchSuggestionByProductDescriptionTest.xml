--- conflicted
+++ resolved
@@ -17,11 +17,7 @@
             <testCaseId value="MC-14765"/>
             <group value="mtf_migrated"/>
             <skip>
-<<<<<<< HEAD
-                <issueId value="MC-17140"/>
-=======
                 <issueId value="MC-17012"/>
->>>>>>> 48d8d430
             </skip>
         </annotations>
 
