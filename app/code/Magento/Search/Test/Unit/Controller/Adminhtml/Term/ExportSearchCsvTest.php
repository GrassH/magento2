--- conflicted
+++ resolved
@@ -27,11 +27,7 @@
     private $controller;
 
     /**
-<<<<<<< HEAD
-     * @var \PHPUnit\Framework\MockObject\MockObject
-=======
      * @var MockObject
->>>>>>> b2f063af
      */
     private $fileFactoryMock;
 
@@ -41,11 +37,7 @@
     private $objectManagerHelper;
 
     /**
-<<<<<<< HEAD
-     * @var \PHPUnit\Framework\MockObject\MockObject
-=======
      * @var MockObject
->>>>>>> b2f063af
      */
     private $resultFactoryMock;
 
