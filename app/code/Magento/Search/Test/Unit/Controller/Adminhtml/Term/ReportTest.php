<?php
/**
 *
 * Copyright © Magento, Inc. All rights reserved.
 * See COPYING.txt for license details.
 */
declare(strict_types=1);

namespace Magento\Search\Test\Unit\Controller\Adminhtml\Term;

use Magento\Backend\App\Action\Context;
use Magento\Backend\Model\View\Result\Page;
use Magento\Framework\Controller\ResultFactory;
use Magento\Framework\Event\ManagerInterface;
use Magento\Framework\TestFramework\Unit\Helper\ObjectManager as ObjectManagerHelper;
use Magento\Framework\View\Page\Config;
use Magento\Framework\View\Page\Title;
use Magento\Search\Controller\Adminhtml\Term\Report;
use PHPUnit\Framework\MockObject\MockObject;
use PHPUnit\Framework\TestCase;

class ReportTest extends TestCase
{
    /**
     * @var ObjectManagerHelper
     */
    private $objectManagerHelper;

    /**
<<<<<<< HEAD
     * @var ResultFactory|\PHPUnit\Framework\MockObject\MockObject
=======
     * @var ResultFactory|MockObject
>>>>>>> b2f063af
     */
    private $resultFactoryMock;

    /**
<<<<<<< HEAD
     * @var Page|\PHPUnit\Framework\MockObject\MockObject
=======
     * @var Page|MockObject
>>>>>>> b2f063af
     */
    private $pageMock;

    /**
<<<<<<< HEAD
     * @var Config|\PHPUnit\Framework\MockObject\MockObject
=======
     * @var Config|MockObject
>>>>>>> b2f063af
     */
    private $pageConfigMock;

    /**
<<<<<<< HEAD
     * @var Title|\PHPUnit\Framework\MockObject\MockObject
=======
     * @var Title|MockObject
>>>>>>> b2f063af
     */
    private $titleMock;

    /**
<<<<<<< HEAD
     * @var ManagerInterface|\PHPUnit\Framework\MockObject\MockObject
=======
     * @var ManagerInterface|MockObject
>>>>>>> b2f063af
     */
    private $eventManagerMock;

    /**
     * @var Report
     */
    private $reportController;

<<<<<<< HEAD
    protected function setUp(): void
=======
    /**
     * @var MockObject|Context
     */
    private $contextMock;

    public function setUp(): void
>>>>>>> b2f063af
    {
        $this->resultFactoryMock = $this->getMockBuilder(ResultFactory::class)
            ->disableOriginalConstructor()
            ->getMock();
        $this->pageMock = $this->getMockBuilder(Page::class)
            ->disableOriginalConstructor()
            ->getMock();
        $this->pageConfigMock = $this->getMockBuilder(Config::class)
            ->setMethods(['getTitle'])
            ->disableOriginalConstructor()
            ->getMock();
        $this->titleMock = $this->getMockBuilder(Title::class)
            ->disableOriginalConstructor()
            ->getMock();
        $this->eventManagerMock = $this->getMockBuilder(ManagerInterface::class)
            ->disableOriginalConstructor()
            ->getMockForAbstractClass();
        $this->contextMock = $this->getMockBuilder(Context::class)
            ->disableOriginalConstructor()
            ->getMock();

        $this->objectManagerHelper = new ObjectManagerHelper($this);
        $this->reportController =  $this->objectManagerHelper->getObject(
            Report::class,
            [
                '_eventManager' => $this->eventManagerMock,
                'resultFactory' => $this->resultFactoryMock
            ]
        );
    }

    public function testReport()
    {
        $this->eventManagerMock->expects($this->once())->method('dispatch');

        $this->resultFactoryMock->expects($this->once())
            ->method('create')
            ->with(ResultFactory::TYPE_PAGE)
            ->willReturn($this->pageMock);
        $this->pageMock->expects($this->once())
            ->method('setActiveMenu')
            ->with('Magento_Search::report_search_term')
            ->willReturnSelf();
        $this->pageMock->expects($this->exactly(2))
            ->method('addBreadcrumb')
            ->withConsecutive([__('Reports'), __('Reports')], [__('Search Terms'), __('Search Terms')])
            ->willReturnSelf();
        $this->pageMock->expects($this->once())
            ->method('getConfig')
            ->willReturn($this->pageConfigMock);
        $this->pageConfigMock->expects($this->once())->method('getTitle')->willReturn($this->titleMock);
        $this->titleMock->expects($this->once())
            ->method('prepend')
            ->with(__('Search Terms Report'))
            ->willReturn($this->pageMock);

        $this->assertSame($this->pageMock, $this->reportController->execute());
    }
}<|MERGE_RESOLUTION|>--- conflicted
+++ resolved
@@ -27,47 +27,27 @@
     private $objectManagerHelper;
 
     /**
-<<<<<<< HEAD
-     * @var ResultFactory|\PHPUnit\Framework\MockObject\MockObject
-=======
      * @var ResultFactory|MockObject
->>>>>>> b2f063af
      */
     private $resultFactoryMock;
 
     /**
-<<<<<<< HEAD
-     * @var Page|\PHPUnit\Framework\MockObject\MockObject
-=======
      * @var Page|MockObject
->>>>>>> b2f063af
      */
     private $pageMock;
 
     /**
-<<<<<<< HEAD
-     * @var Config|\PHPUnit\Framework\MockObject\MockObject
-=======
      * @var Config|MockObject
->>>>>>> b2f063af
      */
     private $pageConfigMock;
 
     /**
-<<<<<<< HEAD
-     * @var Title|\PHPUnit\Framework\MockObject\MockObject
-=======
      * @var Title|MockObject
->>>>>>> b2f063af
      */
     private $titleMock;
 
     /**
-<<<<<<< HEAD
-     * @var ManagerInterface|\PHPUnit\Framework\MockObject\MockObject
-=======
      * @var ManagerInterface|MockObject
->>>>>>> b2f063af
      */
     private $eventManagerMock;
 
@@ -76,16 +56,12 @@
      */
     private $reportController;
 
-<<<<<<< HEAD
-    protected function setUp(): void
-=======
     /**
      * @var MockObject|Context
      */
     private $contextMock;
 
     public function setUp(): void
->>>>>>> b2f063af
     {
         $this->resultFactoryMock = $this->getMockBuilder(ResultFactory::class)
             ->disableOriginalConstructor()
@@ -102,7 +78,7 @@
             ->getMock();
         $this->eventManagerMock = $this->getMockBuilder(ManagerInterface::class)
             ->disableOriginalConstructor()
-            ->getMockForAbstractClass();
+            ->getMock();
         $this->contextMock = $this->getMockBuilder(Context::class)
             ->disableOriginalConstructor()
             ->getMock();
