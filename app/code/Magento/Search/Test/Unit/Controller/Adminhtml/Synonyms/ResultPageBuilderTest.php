<?php
/**
 * Copyright © Magento, Inc. All rights reserved.
 * See COPYING.txt for license details.
 */
declare(strict_types=1);

namespace Magento\Search\Test\Unit\Controller\Adminhtml\Synonyms;

use Magento\Backend\Model\View\Result\Page;
use Magento\Framework\Message\ManagerInterface;
use Magento\Framework\Search\EngineResolverInterface;
use Magento\Framework\Search\SearchEngine\ConfigInterface;
use Magento\Framework\View\Result\PageFactory;
use Magento\Search\Controller\Adminhtml\Synonyms\ResultPageBuilder;
use PHPUnit\Framework\MockObject\MockObject;
use PHPUnit\Framework\TestCase;

class ResultPageBuilderTest extends TestCase
{
    /** @var ResultPageBuilder */
    private $model;

<<<<<<< HEAD
    /** @var PageFactory|\PHPUnit\Framework\MockObject\MockObject */
    private $resultPageFactoryMock;

    /** @var EngineResolverInterface|\PHPUnit\Framework\MockObject\MockObject */
    private $engineResolverMock;

    /** @var ConfigInterface|\PHPUnit\Framework\MockObject\MockObject */
    private $searchFeatureConfigMock;

    /** @var ManagerInterface|\PHPUnit\Framework\MockObject\MockObject */
=======
    /** @var PageFactory|MockObject */
    private $resultPageFactoryMock;

    /** @var EngineResolverInterface|MockObject */
    private $engineResolverMock;

    /** @var ConfigInterface|MockObject */
    private $searchFeatureConfigMock;

    /** @var ManagerInterface|MockObject */
>>>>>>> b2f063af
    private $messageManagerMock;

    protected function setUp(): void
    {
        $this->resultPageFactoryMock = $this->getMockBuilder(PageFactory::class)
            ->disableOriginalConstructor()
            ->getMock();
        $this->engineResolverMock = $this->getMockBuilder(EngineResolverInterface::class)
            ->getMockForAbstractClass();
        $this->searchFeatureConfigMock = $this->getMockBuilder(ConfigInterface::class)
            ->getMockForAbstractClass();
        $this->messageManagerMock = $this->getMockBuilder(ManagerInterface::class)
            ->getMockForAbstractClass();

        $this->model = new ResultPageBuilder(
            $this->resultPageFactoryMock,
            $this->engineResolverMock,
            $this->searchFeatureConfigMock,
            $this->messageManagerMock
        );
    }

    public function testBuild()
    {
        $currentEngine = 'current_engine';

        $this->engineResolverMock->expects($this->once())
            ->method('getCurrentSearchEngine')
            ->willReturn($currentEngine);

        $this->searchFeatureConfigMock->expects($this->once())
            ->method('isFeatureSupported')
            ->with(ConfigInterface::SEARCH_ENGINE_FEATURE_SYNONYMS, $currentEngine)
            ->willReturn(true);

        $this->messageManagerMock->expects($this->never())
            ->method('addNoticeMessage');

        $resultPageMock = $this->getMockBuilder(Page::class)
            ->disableOriginalConstructor()
            ->getMock();

        $this->resultPageFactoryMock->expects($this->once())
            ->method('create')
            ->willReturn($resultPageMock);

        $this->assertEquals($resultPageMock, $this->model->build());
    }

    public function testBuildWithDisabledEngine()
    {
        $currentEngine = 'current_engine';

        $this->engineResolverMock->expects($this->once())
            ->method('getCurrentSearchEngine')
            ->willReturn($currentEngine);

        $this->searchFeatureConfigMock->expects($this->once())
            ->method('isFeatureSupported')
            ->with(ConfigInterface::SEARCH_ENGINE_FEATURE_SYNONYMS, $currentEngine)
            ->willReturn(false);

        $this->messageManagerMock->expects($this->once())
            ->method('addNoticeMessage');

        $resultPageMock = $this->getMockBuilder(Page::class)
            ->disableOriginalConstructor()
            ->getMock();

        $this->resultPageFactoryMock->expects($this->once())
            ->method('create')
            ->willReturn($resultPageMock);

        $this->assertEquals($resultPageMock, $this->model->build());
    }
}<|MERGE_RESOLUTION|>--- conflicted
+++ resolved
@@ -21,18 +21,6 @@
     /** @var ResultPageBuilder */
     private $model;
 
-<<<<<<< HEAD
-    /** @var PageFactory|\PHPUnit\Framework\MockObject\MockObject */
-    private $resultPageFactoryMock;
-
-    /** @var EngineResolverInterface|\PHPUnit\Framework\MockObject\MockObject */
-    private $engineResolverMock;
-
-    /** @var ConfigInterface|\PHPUnit\Framework\MockObject\MockObject */
-    private $searchFeatureConfigMock;
-
-    /** @var ManagerInterface|\PHPUnit\Framework\MockObject\MockObject */
-=======
     /** @var PageFactory|MockObject */
     private $resultPageFactoryMock;
 
@@ -43,7 +31,6 @@
     private $searchFeatureConfigMock;
 
     /** @var ManagerInterface|MockObject */
->>>>>>> b2f063af
     private $messageManagerMock;
 
     protected function setUp(): void
