<?php
/**
 * Copyright © 2015 Magento. All rights reserved.
 * See COPYING.txt for license details.
 */

namespace Magento\Search\Test\Unit\Controller\Adminhtml\Term;

use Magento\Framework\TestFramework\Unit\Helper\ObjectManager as ObjectManagerHelper;

class MassDeleteTest extends \PHPUnit_Framework_TestCase
{
    /** @var \Magento\Framework\Message\ManagerInterface|\PHPUnit_Framework_MockObject_MockObject */
    private $messageManager;

    /** @var  \Magento\Framework\ObjectManagerInterface|\PHPUnit_Framework_MockObject_MockObject */
    private $objectManager;

    /** @var \Magento\Search\Controller\Adminhtml\Term\MassDelete */
    private $controller;

    /** @var ObjectManagerHelper */
    private $objectManagerHelper;

    /** @var \Magento\Backend\App\Action\Context|\PHPUnit_Framework_MockObject_MockObject */
    private $context;

    /** @var \Magento\Framework\View\Result\PageFactory|\PHPUnit_Framework_MockObject_MockObject */
    private $pageFactory;

    /** @var \Magento\Backend\Model\View\Result\RedirectFactory|\PHPUnit_Framework_MockObject_MockObject */
    private $redirectFactory;

    /** @var \Magento\Framework\App\ResponseInterface|\PHPUnit_Framework_MockObject_MockObject */
    private $response;

    /** @var \Magento\Framework\App\RequestInterface|\PHPUnit_Framework_MockObject_MockObject */
    private $request;
    /** @var \Magento\Backend\Model\View\Result\Redirect|\PHPUnit_Framework_MockObject_MockObject */
    private $redirect;

    protected function setUp()
    {
        $this->request = $this->getMockBuilder('\Magento\Framework\App\RequestInterface')
            ->disableOriginalConstructor()
            ->setMethods([])
            ->getMockForAbstractClass();
        $this->response = $this->getMockBuilder('\Magento\Framework\App\ResponseInterface')
            ->disableOriginalConstructor()
            ->setMethods([])
            ->getMockForAbstractClass();
        $this->objectManager = $this->getMockBuilder('\Magento\Framework\ObjectManagerInterface')
            ->disableOriginalConstructor()
            ->setMethods(['create'])
            ->getMockForAbstractClass();
        $this->messageManager = $this->getMockBuilder('\Magento\Framework\Message\ManagerInterface')
            ->disableOriginalConstructor()
            ->setMethods(['addSuccess', 'addError'])
            ->getMockForAbstractClass();
        $this->pageFactory = $this->getMockBuilder('Magento\Framework\View\Result\PageFactory')
            ->setMethods([])
            ->disableOriginalConstructor()
            ->getMock();
        $this->redirect = $this->getMockBuilder('Magento\Backend\Model\View\Result\Redirect')
            ->setMethods(['setPath'])
            ->disableOriginalConstructor()
            ->getMock();
        $this->redirectFactory = $this->getMockBuilder('Magento\Backend\Model\View\Result\RedirectFactory')
            ->setMethods(['create'])
            ->disableOriginalConstructor()
            ->getMock();
        $this->redirectFactory->expects($this->any())
            ->method('create')
            ->will($this->returnValue($this->redirect));
        $this->context = $this->getMockBuilder('Magento\Backend\App\Action\Context')
<<<<<<< HEAD
            ->setMethods(
                ['getRequest', 'getResponse', 'getObjectManager', 'getMessageManager', 'getResultRedirectFactory']
            )
=======
>>>>>>> 41f2fc8f
            ->disableOriginalConstructor()
            ->getMock();
        $this->context->expects($this->atLeastOnce())
            ->method('getRequest')
            ->willReturn($this->request);
        $this->context->expects($this->atLeastOnce())
            ->method('getResponse')
            ->willReturn($this->response);
        $this->context->expects($this->any())
            ->method('getObjectManager')
            ->willReturn($this->objectManager);
        $this->context->expects($this->any())
            ->method('getMessageManager')
            ->willReturn($this->messageManager);
        $this->context->expects($this->any())
            ->method('getResultRedirectFactory')
            ->willReturn($this->redirectFactory);

        $this->objectManagerHelper = new ObjectManagerHelper($this);
        $this->controller = $this->objectManagerHelper->getObject(
            'Magento\Search\Controller\Adminhtml\Term\MassDelete',
            [
                'context' => $this->context,
                'resultPageFactory' => $this->pageFactory,
            ]
        );
    }

    public function testExecute()
    {
        $ids = [1, 2];
        $this->request->expects($this->once())
            ->method('getParam')
            ->with('search')
            ->will($this->returnValue($ids));

        $this->createQuery(0, 1);
        $this->createQuery(1, 2);
        $this->messageManager->expects($this->once())
            ->method('addSuccess')
            ->will($this->returnSelf());
        $this->redirect->expects($this->once())
            ->method('setPath')
            ->with('search/*/')
            ->will($this->returnSelf());

        $result = $this->controller->execute();
        $this->assertSame($this->redirect, $result);
    }

    /**
     * @param $index
     * @param $id
     * @return \Magento\Search\Model\Query|\PHPUnit_Framework_MockObject_MockObject
     */
    private function createQuery($index, $id)
    {
        $query = $this->getMockBuilder('Magento\Search\Model\Query')
            ->disableOriginalConstructor()
            ->setMethods(['load', 'delete'])
            ->getMock();
        $query->expects($this->at(0))
            ->method('delete')
            ->will($this->returnSelf());
        $query->expects($this->at(0))
            ->method('load')
            ->with($id)
            ->will($this->returnSelf());
        $this->objectManager->expects($this->at($index))
            ->method('create')
            ->with('Magento\Search\Model\Query')
            ->will($this->returnValue($query));
        return $query;
    }
}<|MERGE_RESOLUTION|>--- conflicted
+++ resolved
@@ -73,12 +73,6 @@
             ->method('create')
             ->will($this->returnValue($this->redirect));
         $this->context = $this->getMockBuilder('Magento\Backend\App\Action\Context')
-<<<<<<< HEAD
-            ->setMethods(
-                ['getRequest', 'getResponse', 'getObjectManager', 'getMessageManager', 'getResultRedirectFactory']
-            )
-=======
->>>>>>> 41f2fc8f
             ->disableOriginalConstructor()
             ->getMock();
         $this->context->expects($this->atLeastOnce())
