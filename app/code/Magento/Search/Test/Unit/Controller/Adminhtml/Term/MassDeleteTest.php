<?php
/**
 * Copyright © 2015 Magento. All rights reserved.
 * See COPYING.txt for license details.
 */

namespace Magento\Search\Test\Unit\Controller\Adminhtml\Term;

use Magento\Framework\TestFramework\Unit\Helper\ObjectManager as ObjectManagerHelper;

class MassDeleteTest extends \PHPUnit_Framework_TestCase
{
    /** @var \Magento\Framework\Message\ManagerInterface|\PHPUnit_Framework_MockObject_MockObject */
    private $messageManager;

    /** @var  \Magento\Framework\ObjectManagerInterface|\PHPUnit_Framework_MockObject_MockObject */
    private $objectManager;

    /** @var \Magento\Search\Controller\Adminhtml\Term\MassDelete */
    private $controller;

    /** @var ObjectManagerHelper */
    private $objectManagerHelper;

    /** @var \Magento\Backend\App\Action\Context|\PHPUnit_Framework_MockObject_MockObject */
    private $context;

    /** @var \Magento\Framework\View\Result\PageFactory|\PHPUnit_Framework_MockObject_MockObject */
    private $pageFactory;

    /** @var \Magento\Backend\Model\View\Result\RedirectFactory|\PHPUnit_Framework_MockObject_MockObject */
    private $redirectFactory;

    /** @var \Magento\Framework\App\ResponseInterface|\PHPUnit_Framework_MockObject_MockObject */
    private $response;

    /** @var \Magento\Framework\App\RequestInterface|\PHPUnit_Framework_MockObject_MockObject */
    private $request;
    /** @var \Magento\Backend\Model\View\Result\Redirect|\PHPUnit_Framework_MockObject_MockObject */
    private $redirect;

    protected function setUp()
    {
        $this->request = $this->getMockBuilder('\Magento\Framework\App\RequestInterface')
            ->disableOriginalConstructor()
            ->setMethods([])
            ->getMockForAbstractClass();
        $this->response = $this->getMockBuilder('\Magento\Framework\App\ResponseInterface')
            ->disableOriginalConstructor()
            ->setMethods([])
            ->getMockForAbstractClass();
        $this->objectManager = $this->getMockBuilder('\Magento\Framework\ObjectManagerInterface')
            ->disableOriginalConstructor()
            ->setMethods(['create'])
            ->getMockForAbstractClass();
        $this->messageManager = $this->getMockBuilder('\Magento\Framework\Message\ManagerInterface')
            ->disableOriginalConstructor()
            ->setMethods(['addSuccess', 'addError'])
            ->getMockForAbstractClass();
        $this->pageFactory = $this->getMockBuilder('Magento\Framework\View\Result\PageFactory')
            ->setMethods([])
            ->disableOriginalConstructor()
            ->getMock();
        $this->redirect = $this->getMockBuilder('Magento\Backend\Model\View\Result\Redirect')
            ->setMethods(['setPath'])
            ->disableOriginalConstructor()
            ->getMock();
        $this->redirectFactory = $this->getMockBuilder('Magento\Backend\Model\View\Result\RedirectFactory')
            ->setMethods(['create'])
            ->disableOriginalConstructor()
            ->getMock();
        $this->redirectFactory->expects($this->any())
            ->method('create')
            ->will($this->returnValue($this->redirect));
        $this->context = $this->getMockBuilder('Magento\Backend\App\Action\Context')
<<<<<<< HEAD
            ->setMethods(
                ['getRequest', 'getResponse', 'getObjectManager', 'getMessageManager', 'getResultRedirectFactory']
            )
=======
>>>>>>> bdd4b6f3
            ->disableOriginalConstructor()
            ->getMock();
        $this->context->expects($this->atLeastOnce())
            ->method('getRequest')
            ->willReturn($this->request);
        $this->context->expects($this->atLeastOnce())
            ->method('getResponse')
            ->willReturn($this->response);
        $this->context->expects($this->any())
            ->method('getObjectManager')
            ->willReturn($this->objectManager);
        $this->context->expects($this->any())
            ->method('getMessageManager')
            ->willReturn($this->messageManager);
        $this->context->expects($this->any())
            ->method('getResultRedirectFactory')
            ->willReturn($this->redirectFactory);

        $this->objectManagerHelper = new ObjectManagerHelper($this);
        $this->controller = $this->objectManagerHelper->getObject(
            'Magento\Search\Controller\Adminhtml\Term\MassDelete',
            [
                'context' => $this->context,
                'resultPageFactory' => $this->pageFactory,
            ]
        );
    }

    public function testExecute()
    {
        $ids = [1, 2];
        $this->request->expects($this->once())
            ->method('getParam')
            ->with('search')
            ->will($this->returnValue($ids));

        $this->createQuery(0, 1);
        $this->createQuery(1, 2);
        $this->messageManager->expects($this->once())
            ->method('addSuccess')
            ->will($this->returnSelf());
        $this->redirect->expects($this->once())
            ->method('setPath')
            ->with('search/*/')
            ->will($this->returnSelf());

        $result = $this->controller->execute();
        $this->assertSame($this->redirect, $result);
    }

    /**
     * @param $index
     * @param $id
     * @return \Magento\Search\Model\Query|\PHPUnit_Framework_MockObject_MockObject
     */
    private function createQuery($index, $id)
    {
        $query = $this->getMockBuilder('Magento\Search\Model\Query')
            ->disableOriginalConstructor()
            ->setMethods(['load', 'delete'])
            ->getMock();
        $query->expects($this->at(0))
            ->method('delete')
            ->will($this->returnSelf());
        $query->expects($this->at(0))
            ->method('load')
            ->with($id)
            ->will($this->returnSelf());
        $this->objectManager->expects($this->at($index))
            ->method('create')
            ->with('Magento\Search\Model\Query')
            ->will($this->returnValue($query));
        return $query;
    }
}<|MERGE_RESOLUTION|>--- conflicted
+++ resolved
@@ -73,12 +73,6 @@
             ->method('create')
             ->will($this->returnValue($this->redirect));
         $this->context = $this->getMockBuilder('Magento\Backend\App\Action\Context')
-<<<<<<< HEAD
-            ->setMethods(
-                ['getRequest', 'getResponse', 'getObjectManager', 'getMessageManager', 'getResultRedirectFactory']
-            )
-=======
->>>>>>> bdd4b6f3
             ->disableOriginalConstructor()
             ->getMock();
         $this->context->expects($this->atLeastOnce())
