--- conflicted
+++ resolved
@@ -27,28 +27,6 @@
     /** @var ObjectManager */
     protected $objectManager;
 
-<<<<<<< HEAD
-    /** @var \Magento\Backend\App\Action\Context|\PHPUnit\Framework\MockObject\MockObject */
-    protected $contextMock;
-
-    /** @var \Magento\Backend\Model\View\Result\RedirectFactory|\PHPUnit\Framework\MockObject\MockObject */
-    protected $resultRedirectFactoryMock;
-
-    /** @var \Magento\Backend\Model\View\Result\Redirect|\PHPUnit\Framework\MockObject\MockObject */
-    protected $resultRedirectMock;
-
-    /** @var \Magento\Framework\Message\ManagerInterface|\PHPUnit\Framework\MockObject\MockObject */
-    protected $messageManagerMock;
-
-    /** @var \Magento\Framework\App\RequestInterface|\PHPUnit\Framework\MockObject\MockObject */
-    protected $requestMock;
-
-    /** @var \Magento\Framework\ObjectManager\ObjectManager|\PHPUnit\Framework\MockObject\MockObject */
-    protected $objectManagerMock;
-
-    /**
-     * @var \Magento\Search\Model\SynonymGroup|\PHPUnit\Framework\MockObject\MockObject $synonymGroupMock
-=======
     /** @var Context|MockObject */
     protected $contextMock;
 
@@ -69,7 +47,6 @@
 
     /**
      * @var SynonymGroup|MockObject $synonymGroupMock
->>>>>>> b2f063af
      */
     protected $synonymGroupMock;
 
