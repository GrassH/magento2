--- conflicted
+++ resolved
@@ -28,22 +28,6 @@
     /** @var ObjectManagerHelper */
     private $objectManagerHelper;
 
-<<<<<<< HEAD
-    /** @var \Magento\Framework\App\RequestInterface|\PHPUnit\Framework\MockObject\MockObject */
-    private $request;
-
-    /** @var \Magento\Framework\UrlInterface|\PHPUnit\Framework\MockObject\MockObject */
-    private $url;
-
-    /** @var \Magento\Backend\App\Action\Context|\PHPUnit\Framework\MockObject\MockObject */
-    private $context;
-
-    /** @var \Magento\Search\Model\AutocompleteInterface|\PHPUnit\Framework\MockObject\MockObject */
-    private $autocomplete;
-
-    /**
-     * @var \Magento\Framework\Controller\ResultFactory|\PHPUnit\Framework\MockObject\MockObject
-=======
     /** @var RequestInterface|MockObject */
     private $request;
 
@@ -58,25 +42,16 @@
 
     /**
      * @var ResultFactory|MockObject
->>>>>>> b2f063af
      */
     protected $resultFactoryMock;
 
     /**
-<<<<<<< HEAD
-     * @var \Magento\Backend\Model\View\Result\Redirect|\PHPUnit\Framework\MockObject\MockObject
-=======
      * @var Redirect|MockObject
->>>>>>> b2f063af
      */
     protected $resultRedirectMock;
 
     /**
-<<<<<<< HEAD
-     * @var \Magento\Framework\Controller\Result\Json|\PHPUnit\Framework\MockObject\MockObject
-=======
      * @var Json|MockObject
->>>>>>> b2f063af
      */
     protected $resultJsonMock;
 
@@ -109,10 +84,10 @@
             ->getMock();
         $this->context->expects($this->atLeastOnce())
             ->method('getRequest')
-            ->willReturn($this->request);
+            ->will($this->returnValue($this->request));
         $this->context->expects($this->any())
             ->method('getUrl')
-            ->willReturn($this->url);
+            ->will($this->returnValue($this->url));
         $this->context->expects($this->any())
             ->method('getResultFactory')
             ->willReturn($this->resultFactoryMock);
@@ -152,11 +127,11 @@
         $this->request->expects($this->once())
             ->method('getParam')
             ->with('q')
-            ->willReturn($searchString);
+            ->will($this->returnValue($searchString));
 
         $this->autocomplete->expects($this->once())
             ->method('getItems')
-            ->willReturn([$firstItemMock, $secondItemMock]);
+            ->will($this->returnValue([$firstItemMock, $secondItemMock]));
 
         $this->resultJsonMock->expects($this->once())
             ->method('setData')
@@ -173,7 +148,7 @@
         $this->request->expects($this->once())
             ->method('getParam')
             ->with('q')
-            ->willReturn($searchString);
+            ->will($this->returnValue($searchString));
         $this->url->expects($this->once())
             ->method('getBaseUrl')
             ->willReturn($url);
