<?php
/**
 * Copyright © Magento, Inc. All rights reserved.
 * See COPYING.txt for license details.
 */
declare(strict_types=1);

namespace Magento\Search\Test\Unit\Controller\Adminhtml\Term;

use Magento\Backend\App\Action\Context;
use Magento\Backend\Model\Session;
use Magento\Backend\Model\View\Result\Redirect;
use Magento\Framework\App\RequestInterface;
use Magento\Framework\Controller\ResultFactory;
use Magento\Framework\Message\ManagerInterface;
use Magento\Framework\ObjectManagerInterface;
use Magento\Framework\TestFramework\Unit\Helper\ObjectManager as ObjectManagerHelper;
use Magento\Search\Controller\Adminhtml\Term\Save;
use Magento\Search\Model\Query;
use Magento\Search\Model\QueryFactory;
use PHPUnit\Framework\MockObject\MockObject;
use PHPUnit\Framework\TestCase;

/**
 * @SuppressWarnings(PHPMD.CouplingBetweenObjects)
 */
class SaveTest extends TestCase
{
<<<<<<< HEAD
    /** @var \Magento\Framework\App\RequestInterface|\PHPUnit\Framework\MockObject\MockObject */
    private $request;

    /** @var \Magento\Backend\Model\View\Result\Redirect|\PHPUnit\Framework\MockObject\MockObject */
    private $redirect;

    /** @var \Magento\Framework\Message\ManagerInterface|\PHPUnit\Framework\MockObject\MockObject */
    private $messageManager;

    /** @var \Magento\Backend\Model\Session|\PHPUnit\Framework\MockObject\MockObject */
    private $session;

    /** @var \Magento\Backend\App\Action\Context|\PHPUnit\Framework\MockObject\MockObject */
    private $context;

    /** @var \Magento\Search\Model\Query|\PHPUnit\Framework\MockObject\MockObject */
=======
    /** @var RequestInterface|MockObject */
    private $request;

    /** @var Redirect|MockObject */
    private $redirect;

    /** @var ManagerInterface|MockObject */
    private $messageManager;

    /** @var Session|MockObject */
    private $session;

    /** @var Context|MockObject */
    private $context;

    /** @var Query|MockObject */
>>>>>>> b2f063af
    private $query;

    /** @var Save */
    private $controller;

    protected function setUp(): void
    {
        $objectManagerHelper = new ObjectManagerHelper($this);

        $this->context = $this->getMockBuilder(Context::class)
            ->disableOriginalConstructor()
            ->getMock();

        $this->redirect = $this->getMockBuilder(Redirect::class)
            ->setMethods(['setPath'])
            ->disableOriginalConstructor()
            ->getMock();
        $redirectFactory = $this->getMockBuilder(ResultFactory::class)
            ->setMethods(['create'])
            ->disableOriginalConstructor()
            ->getMock();
        $redirectFactory->expects($this->any())
            ->method('create')
            ->willReturn($this->redirect);
        $this->context->expects($this->any())
            ->method('getResultRedirectFactory')
            ->willReturn($redirectFactory);
        $this->context->expects($this->any())
            ->method('getResultFactory')
            ->willReturn($redirectFactory);

        $this->request = $this->getMockBuilder(RequestInterface::class)
            ->disableOriginalConstructor()
            ->setMethods(['getPostValue', 'isPost', 'getPost'])
            ->getMockForAbstractClass();
        $this->context->expects($this->atLeastOnce())
            ->method('getRequest')
            ->willReturn($this->request);

        $objectManager = $this->getMockBuilder(ObjectManagerInterface::class)
            ->disableOriginalConstructor()
            ->setMethods(['create'])
            ->getMockForAbstractClass();
        $this->context->expects($this->any())
            ->method('getObjectManager')
            ->willReturn($objectManager);

        $this->messageManager = $this->getMockBuilder(ManagerInterface::class)
            ->disableOriginalConstructor()
            ->setMethods(['addSuccessMessage', 'addErrorMessage', 'addExceptionMessage'])
            ->getMockForAbstractClass();
        $this->context->expects($this->any())
            ->method('getMessageManager')
            ->willReturn($this->messageManager);

        $this->session = $this->getMockBuilder(Session::class)
            ->disableOriginalConstructor()
            ->setMethods(['setPageData'])
            ->getMock();
        $this->context->expects($this->any())
            ->method('getSession')
            ->willReturn($this->session);

        $this->query = $this->getMockBuilder(Query::class)
            ->disableOriginalConstructor()
            ->setMethods(['getId', 'load', 'addData', 'setIsProcessed', 'save', 'loadByQueryText', 'setStoreId'])
            ->getMock();
        $queryFactory = $this->getMockBuilder(QueryFactory::class)
            ->setMethods(['create'])
            ->disableOriginalConstructor()
            ->getMock();
        $queryFactory->expects($this->any())
            ->method('create')
            ->willReturn($this->query);

        $this->controller = $objectManagerHelper->getObject(
            Save::class,
            [
                'context' => $this->context,
                'queryFactory' => $queryFactory,
            ]
        );
    }

    /**
     * @param bool $isPost
     * @param array $data
     * @dataProvider executeIsPostDataDataProvider
     */
    public function testExecuteIsPostData($isPost, $data)
    {
        $this->request->expects($this->at(0))->method('getPostValue')->willReturn($data);
        $this->request->expects($this->at(1))->method('isPost')->willReturn($isPost);
        $this->redirect->expects($this->once())->method('setPath')->willReturnSelf();
        $this->assertSame($this->redirect, $this->controller->execute());
    }

    /**
     * @return array
     */
    public function executeIsPostDataDataProvider()
    {
        return [
            [false, ['0' => '0']],
            [true, []]
        ];
    }

    public function testExecuteLoadQueryQueryId()
    {
        $queryId = 1;
        $queryText = '';
        $this->mockGetRequestData($queryText, $queryId);

        $this->query->expects($this->once())->method('getId')->willReturn(false);
        $this->query->expects($this->once())->method('load')->with($queryId);

        $this->messageManager->expects($this->once())->method('addSuccessMessage');

        $this->redirect->expects($this->once())->method('setPath')->willReturnSelf();
        $this->assertSame($this->redirect, $this->controller->execute());
    }

    public function testExecuteLoadQueryQueryIdQueryText()
    {
        $queryId = 1;
        $queryText = 'search';
        $this->mockGetRequestData($queryText, $queryId);

        $this->request->expects($this->at(4))->method('getPost')->with('store_id', false)->willReturn(1);

        $this->query->expects($this->once())->method('setStoreId');
        $this->query->expects($this->once())->method('loadByQueryText')->with($queryText);
        $this->query->expects($this->any())->method('getId')->willReturn($queryId);

        $this->messageManager->expects($this->once())->method('addSuccessMessage');

        $this->redirect->expects($this->once())->method('setPath')->willReturnSelf();
        $this->assertSame($this->redirect, $this->controller->execute());
    }

    public function testExecuteLoadQueryQueryIdQueryText2()
    {
        $queryId = 1;
        $queryText = 'search';
        $this->mockGetRequestData($queryText, $queryId);

        $this->request->expects($this->at(4))->method('getPost')->with('store_id', false)->willReturn(1);

        $this->query->expects($this->once())->method('setStoreId');
        $this->query->expects($this->once())->method('loadByQueryText')->with($queryText);
        $this->query->expects($this->any())->method('getId')->willReturn(false);
        $this->query->expects($this->once())->method('load')->with($queryId);

        $this->messageManager->expects($this->once())->method('addSuccessMessage');

        $this->redirect->expects($this->once())->method('setPath')->willReturnSelf();
        $this->assertSame($this->redirect, $this->controller->execute());
    }

    public function testExecuteLoadQueryQueryIdQueryTextException()
    {
        $queryId = 1;
        $anotherQueryId = 2;
        $queryText = 'search';
        $this->mockGetRequestData($queryText, $queryId);

        $this->request->expects($this->at(4))->method('getPost')->with('store_id', false)->willReturn(1);

        $this->query->expects($this->once())->method('setStoreId');
        $this->query->expects($this->once())->method('loadByQueryText')->with($queryText);
        $this->query->expects($this->any())->method('getId')->willReturn($anotherQueryId);

        $this->messageManager->expects($this->once())->method('addErrorMessage');
        $this->session->expects($this->once())->method('setPageData');
        $this->redirect->expects($this->once())->method('setPath')->willReturnSelf();
        $this->assertSame($this->redirect, $this->controller->execute());
    }

    public function testExecuteException()
    {
        $queryId = 1;
        $queryText = 'search';
        $this->mockGetRequestData($queryText, $queryId);

        $this->request->expects($this->at(4))->method('getPost')->with('store_id', false)->willReturn(1);

        $this->query->expects($this->once())->method('setStoreId');
        $this->query->expects($this->once())->method('loadByQueryText')->willThrowException(new \Exception());

        $this->messageManager->expects($this->once())->method('addExceptionMessage');
        $this->session->expects($this->once())->method('setPageData');
        $this->redirect->expects($this->once())->method('setPath')->willReturnSelf();
        $this->assertSame($this->redirect, $this->controller->execute());
    }

    /**
     * @param string $queryText
     * @param int $queryId
     */
    private function mockGetRequestData($queryText, $queryId)
    {
        $this->request->expects($this->at(0))->method('getPostValue')->willReturn(['0' => '0']);
        $this->request->expects($this->at(1))->method('isPost')->willReturn(true);
        $this->request->expects($this->at(2))->method('getPost')->with('query_text', false)->willReturn($queryText);
        $this->request->expects($this->at(3))->method('getPost')->with('query_id', null)->willReturn($queryId);
    }
}<|MERGE_RESOLUTION|>--- conflicted
+++ resolved
@@ -26,24 +26,6 @@
  */
 class SaveTest extends TestCase
 {
-<<<<<<< HEAD
-    /** @var \Magento\Framework\App\RequestInterface|\PHPUnit\Framework\MockObject\MockObject */
-    private $request;
-
-    /** @var \Magento\Backend\Model\View\Result\Redirect|\PHPUnit\Framework\MockObject\MockObject */
-    private $redirect;
-
-    /** @var \Magento\Framework\Message\ManagerInterface|\PHPUnit\Framework\MockObject\MockObject */
-    private $messageManager;
-
-    /** @var \Magento\Backend\Model\Session|\PHPUnit\Framework\MockObject\MockObject */
-    private $session;
-
-    /** @var \Magento\Backend\App\Action\Context|\PHPUnit\Framework\MockObject\MockObject */
-    private $context;
-
-    /** @var \Magento\Search\Model\Query|\PHPUnit\Framework\MockObject\MockObject */
-=======
     /** @var RequestInterface|MockObject */
     private $request;
 
@@ -60,7 +42,6 @@
     private $context;
 
     /** @var Query|MockObject */
->>>>>>> b2f063af
     private $query;
 
     /** @var Save */
@@ -84,7 +65,7 @@
             ->getMock();
         $redirectFactory->expects($this->any())
             ->method('create')
-            ->willReturn($this->redirect);
+            ->will($this->returnValue($this->redirect));
         $this->context->expects($this->any())
             ->method('getResultRedirectFactory')
             ->willReturn($redirectFactory);
@@ -134,7 +115,7 @@
             ->getMock();
         $queryFactory->expects($this->any())
             ->method('create')
-            ->willReturn($this->query);
+            ->will($this->returnValue($this->query));
 
         $this->controller = $objectManagerHelper->getObject(
             Save::class,
