--- conflicted
+++ resolved
@@ -53,11 +53,7 @@
     /**
      * @inheritdoc
      */
-<<<<<<< HEAD
-    protected function setUp(): void
-=======
     public function setUp(): void
->>>>>>> b2f063af
     {
         $objectManager = new ObjectManager($this);
 
