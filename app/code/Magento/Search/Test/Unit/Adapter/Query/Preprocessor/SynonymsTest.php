--- conflicted
+++ resolved
@@ -17,11 +17,7 @@
 class SynonymsTest extends TestCase
 {
     /**
-<<<<<<< HEAD
-     * @var \Magento\Search\Api\SynonymAnalyzerInterface|\PHPUnit\Framework\MockObject\MockObject
-=======
      * @var SynonymAnalyzerInterface|MockObject
->>>>>>> b2f063af
      */
     private $synonymAnalyzer;
 
@@ -83,7 +79,7 @@
         $this->synonymAnalyzer->expects($this->once())
             ->method('getSynonymsForPhrase')
             ->with($this->equalTo($query))
-            ->willReturn($result);
+            ->will($this->returnValue($result));
 
         $result = $this->synonymPreprocessor->process($query);
         $this->assertEquals($result, $newQuery);
