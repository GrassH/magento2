--- conflicted
+++ resolved
@@ -31,47 +31,27 @@
     private $model;
 
     /**
-<<<<<<< HEAD
-     * @var Data|\PHPUnit\Framework\MockObject\MockObject
-=======
      * @var Data|MockObject
->>>>>>> b2f063af
      */
     private $queryHelper;
 
     /**
-<<<<<<< HEAD
-     * @var RequestInterface|\PHPUnit\Framework\MockObject\MockObject
-=======
      * @var RequestInterface|MockObject
->>>>>>> b2f063af
      */
     private $request;
 
     /**
-<<<<<<< HEAD
-     * @var StringUtils|\PHPUnit\Framework\MockObject\MockObject
-=======
      * @var StringUtils|MockObject
->>>>>>> b2f063af
      */
     private $string;
 
     /**
-<<<<<<< HEAD
-     * @var ObjectManagerInterface|\PHPUnit\Framework\MockObject\MockObject
-=======
      * @var ObjectManagerInterface|MockObject
->>>>>>> b2f063af
      */
     private $objectManager;
 
     /**
-<<<<<<< HEAD
-     * @var Query|\PHPUnit\Framework\MockObject\MockObject
-=======
      * @var Query|MockObject
->>>>>>> b2f063af
      */
     private $query;
 
@@ -99,11 +79,7 @@
             ->disableOriginalConstructor()
             ->getMockForAbstractClass();
 
-<<<<<<< HEAD
-        /** @var Context|\PHPUnit\Framework\MockObject\MockObject $context */
-=======
         /** @var Context|MockObject $context */
->>>>>>> b2f063af
         $context = $this->getMockBuilder(Context::class)
             ->disableOriginalConstructor()
             ->getMock();
