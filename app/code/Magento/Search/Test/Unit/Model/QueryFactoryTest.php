<?php
/**
 * Copyright © Magento, Inc. All rights reserved.
 * See COPYING.txt for license details.
 */
declare(strict_types=1);

namespace Magento\Search\Test\Unit\Model;

use Magento\Framework\App\Helper\Context;
use Magento\Framework\App\RequestInterface;
use Magento\Framework\ObjectManagerInterface;
use Magento\Framework\Stdlib\StringUtils;
use Magento\Framework\TestFramework\Unit\Helper\ObjectManager;
use Magento\Search\Helper\Data;
use Magento\Search\Model\Query;
use Magento\Search\Model\QueryFactory;
use PHPUnit\Framework\MockObject\MockObject;
use PHPUnit\Framework\TestCase;

/**
 * Class QueryFactoryTest tests Magento\Search\Model\QueryFactory
 *
 * @SuppressWarnings(PHPMD.CouplingBetweenObjects)
 */
class QueryFactoryTest extends TestCase
{
    /**
     * @var QueryFactory
     */
    private $model;

    /**
     * @var Data|MockObject
     */
    private $queryHelper;

    /**
     * @var RequestInterface|MockObject
     */
    private $request;

    /**
     * @var StringUtils|MockObject
     */
    private $string;

    /**
     * @var ObjectManagerInterface|MockObject
     */
    private $objectManager;

    /**
     * @var Query|MockObject
     */
    private $query;

    /**
     * SetUp method
     */
    protected function setUp(): void
    {
        $this->queryHelper = $this->getMockBuilder(Data::class)
            ->disableOriginalConstructor()
            ->getMock();
        $this->request = $this->getMockBuilder(RequestInterface::class)
            ->disableOriginalConstructor()
            ->getMockForAbstractClass();
        $this->string = $this->getMockBuilder(StringUtils::class)
            ->onlyMethods(['substr', 'strlen', 'cleanString'])
            ->disableOriginalConstructor()
            ->getMock();
        $this->query = $this->getMockBuilder(Query::class)
            ->addMethods(['setIsQueryTextExceeded', 'setIsQueryTextShort'])
            ->onlyMethods(['loadByQueryText', 'getId'])
            ->disableOriginalConstructor()
            ->getMock();

        $this->objectManager = $this->getMockBuilder(ObjectManagerInterface::class)
            ->disableOriginalConstructor()
            ->getMockForAbstractClass();

        /** @var Context|MockObject $context */
        $context = $this->getMockBuilder(Context::class)
            ->disableOriginalConstructor()
            ->getMock();
        $context->expects($this->any())
            ->method('getRequest')
            ->willReturn($this->request);

        $this->model = (new ObjectManager($this))->getObject(
            QueryFactory::class,
            [
                'queryHelper' => $this->queryHelper,
                'context' => $context,
                'string' => $this->string,
                'objectManager' => $this->objectManager
            ]
        );
    }

    /**
     * Test for create method
     */
    public function testCreate()
    {
        $data = [1, 2, 3];

        $this->objectManager->expects($this->once())
            ->method('create')
            ->withConsecutive([Query::class, $data])
            ->willReturn($this->query);

        $result = $this->model->create($data);

        $this->assertSame($this->query, $result);
    }

    /**
     * Test for get new query method
     */
    public function testGetNewQuery()
    {
        $queryId = 123;
        $maxQueryLength = 100;
        $minQueryLength = 3;
        $rawQueryText = '  Simple product   ';
        $cleanedRawText = 'Simple product';
        $isQueryTextExceeded = false;
        $isQueryTextShort = false;

        $this->mockString($cleanedRawText);
        $this->mockQueryLengths($maxQueryLength, $minQueryLength);
        $this->mockGetRawQueryText($rawQueryText);
        $this->mockSimpleQuery($cleanedRawText, $queryId, $isQueryTextExceeded, $isQueryTextShort);

        $this->mockCreateQuery();

        $result = $this->model->get();

        $this->assertSame($this->query, $result);
        $this->assertSearchQuery($cleanedRawText);
    }

    /**
     * Test for get query twice method
     */
    public function testGetQueryTwice()
    {
        $queryId = 123;
        $maxQueryLength = 100;
        $minQueryLength = 3;
        $rawQueryText = '  Simple product   ';
        $cleanedRawText = 'Simple product';
        $isQueryTextExceeded = false;
        $isQueryTextShort = false;

        $this->mockString($cleanedRawText);
        $this->mockQueryLengths($maxQueryLength, $minQueryLength);
        $this->mockGetRawQueryText($rawQueryText);
        $this->mockSimpleQuery($cleanedRawText, $queryId, $isQueryTextExceeded, $isQueryTextShort);

        $this->mockCreateQuery();

        $result = $this->model->get();
        $this->assertSame($this->query, $result, 'After first execution queries are not same');

        $result = $this->model->get();
        $this->assertSame($this->query, $result, 'After second execution queries are not same');
        $this->assertSearchQuery($cleanedRawText);
    }

    /**
     * Test for get query is too long method
     */
    public function testGetTooLongQuery()
    {
        $queryId = 123;
        $maxQueryLength = 8;
        $minQueryLength = 3;
        $rawQueryText = '  Simple product   ';
        $cleanedRawText = 'Simple product';
        $subRawText = 'Simple p';
        $isQueryTextExceeded = true;
        $isQueryTextShort = false;

        $this->string->expects($this->any())
            ->method('substr')
            ->withConsecutive([$cleanedRawText, 0, $maxQueryLength])
            ->willReturn($subRawText);

        $this->mockString($cleanedRawText);
        $this->mockQueryLengths($maxQueryLength, $minQueryLength);
        $this->mockGetRawQueryText($rawQueryText);
        $this->mockSimpleQuery($subRawText, $queryId, $isQueryTextExceeded, $isQueryTextShort);

        $this->mockCreateQuery();

        $result = $this->model->get();
        $this->assertSame($this->query, $result);
        $this->assertSearchQuery($subRawText);
    }

    /**
     * Test for get query is Short long method
     */
    public function testGetTooShortQuery()
    {
        $queryId = 123;
        $maxQueryLength = 800;
        $minQueryLength = 500;
        $rawQueryText = '  Simple product   ';
        $cleanedRawText = 'Simple product';
        $isQueryTextExceeded = false;
        $isQueryTextShort = true;

        $this->mockString($cleanedRawText);
        $this->mockQueryLengths($maxQueryLength, $minQueryLength);
        $this->mockGetRawQueryText($rawQueryText);
        $this->mockSimpleQuery($cleanedRawText, $queryId, $isQueryTextExceeded, $isQueryTextShort);

        $this->mockCreateQuery();

        $result = $this->model->get();
        $this->assertSame($this->query, $result);
        $this->assertSearchQuery($cleanedRawText);
    }

    /**
     * Test for get query is Short long method
     */
    public function testGetQueryWithoutId()
    {
        $queryId = 0;
        $maxQueryLength = 100;
        $minQueryLength = 3;
        $rawQueryText = '  Simple product   ';
        $cleanedRawText = 'Simple product';
        $isQueryTextExceeded = false;
        $isQueryTextShort = false;

        $this->mockString($cleanedRawText);
        $this->mockQueryLengths($maxQueryLength, $minQueryLength);
        $this->mockGetRawQueryText($rawQueryText);
        $this->mockSimpleQuery($cleanedRawText, $queryId, $isQueryTextExceeded, $isQueryTextShort);

        $this->mockCreateQuery();

        $result = $this->model->get();
        $this->assertSame($this->query, $result);
        $this->assertSearchQuery($cleanedRawText);
    }

    /**
     * Test for inaccurate match of search query in query_text table
     *
     * Because of inaccurate string comparison of utf8_general_ci,
     * the search_query result text may be different from the original text (e.g organos, Organos, Órganos)
     */
    public function testInaccurateQueryTextMatch()
    {
        $queryId = 1;
        $maxQueryLength = 100;
        $minQueryLength = 3;
        $rawQueryText = 'Órganos';
        $cleanedRawText = 'Órganos';
        $isQueryTextExceeded = false;
        $isQueryTextShort = false;

        $this->mockString($cleanedRawText);
        $this->mockQueryLengths($maxQueryLength, $minQueryLength);
        $this->mockGetRawQueryText($rawQueryText);
        $this->mockSimpleQuery($cleanedRawText, $queryId, $isQueryTextExceeded, $isQueryTextShort, 'Organos');

        $this->mockCreateQuery();

        $result = $this->model->get();
        $this->assertSame($this->query, $result);
        $this->assertSearchQuery($cleanedRawText);
    }

    /**
     * @param int $maxQueryLength
     * @param int $minQueryLength
     * @return void
     */
    private function mockQueryLengths($maxQueryLength, $minQueryLength)
    {
        $this->queryHelper->expects($this->once())
            ->method('getMaxQueryLength')
            ->willReturn($maxQueryLength);
        $this->queryHelper->expects($this->once())
            ->method('getMinQueryLength')
            ->willReturn($minQueryLength);
    }

    /**
     * @param string $rawQueryText
     * @return void
     */
    private function mockGetRawQueryText($rawQueryText)
    {
        $this->request->expects($this->any())
            ->method('getParam')
            ->withConsecutive([QueryFactory::QUERY_VAR_NAME])
            ->willReturn($rawQueryText);
    }

    /**
     * @param string $cleanedRawText
     * @return void
     */
    private function mockString($cleanedRawText)
    {
        $this->string->expects($this->any())
            ->method('cleanString')
<<<<<<< HEAD
            ->withConsecutive([$cleanedRawText])
            ->willReturnArgument(0);
        $this->string->expects($this->any())
            ->method('strlen')
            ->withConsecutive([$cleanedRawText])
            ->willReturn(strlen($cleanedRawText));
=======
            ->willReturnCallback(
                function ($arg) use ($cleanedRawText) {
                    if ($arg == $cleanedRawText) {
                        return $arg;
                    }
                }
            );
        $this->string->expects($this->any())
            ->method('strlen')
            ->willReturnCallback(
                function ($arg) use ($cleanedRawText) {
                    if ($arg == $cleanedRawText) {
                        return strlen($cleanedRawText);
                    }
                }
            );
>>>>>>> 822cfc50
    }

    /**
     * @return void
     */
    private function mockCreateQuery()
    {
        $this->objectManager->expects($this->once())
            ->method('create')
            ->withConsecutive([Query::class, []])
            ->willReturn($this->query);
    }

    /**
     * @param string $cleanedRawText
     * @param int $queryId
     * @param bool $isQueryTextExceeded
     * @param bool $isQueryTextShort
     * @param string $matchedQueryText
     * @return void
     */
    private function mockSimpleQuery(
        string $cleanedRawText,
        ?int $queryId,
        bool $isQueryTextExceeded,
        bool $isQueryTextShort,
        string $matchedQueryText = null
    ) {
        if (null === $matchedQueryText) {
            $matchedQueryText = $cleanedRawText;
        }
        $this->query->expects($this->once())
            ->method('loadByQueryText')
            ->withConsecutive([$cleanedRawText])
            ->willReturnSelf();
        $this->query->setData(['query_text' => $matchedQueryText]);
        $this->query->expects($this->any())
            ->method('getId')
            ->willReturn($queryId);
        $this->query->expects($this->once())
            ->method('setIsQueryTextExceeded')
            ->withConsecutive([$isQueryTextExceeded]);
        $this->query->expects($this->once())
            ->method('setIsQueryTextShort')
            ->withConsecutive([$isQueryTextShort]);
    }

    /**
     * @param string $cleanedRawText
     * @return void
     */
    private function assertSearchQuery($cleanedRawText)
    {
        $this->assertEquals($cleanedRawText, $this->query->getQueryText());
    }
}<|MERGE_RESOLUTION|>--- conflicted
+++ resolved
@@ -108,8 +108,13 @@
 
         $this->objectManager->expects($this->once())
             ->method('create')
-            ->withConsecutive([Query::class, $data])
-            ->willReturn($this->query);
+            ->willReturnCallback(
+                function ($arg1, $arg2) use ($data) {
+                    if ($arg1 == Query::class && $arg2 == $data) {
+                        return $this->query;
+                    }
+                }
+            );
 
         $result = $this->model->create($data);
 
@@ -186,8 +191,13 @@
 
         $this->string->expects($this->any())
             ->method('substr')
-            ->withConsecutive([$cleanedRawText, 0, $maxQueryLength])
-            ->willReturn($subRawText);
+            ->willReturnCallback(
+                function ($arg1, $arg2, $arg3) use ($cleanedRawText, $maxQueryLength, $subRawText) {
+                    if ($arg1 == $cleanedRawText && $arg2 == 0 && $arg3 == $maxQueryLength) {
+                        return $subRawText;
+                    }
+                }
+            );
 
         $this->mockString($cleanedRawText);
         $this->mockQueryLengths($maxQueryLength, $minQueryLength);
@@ -302,8 +312,13 @@
     {
         $this->request->expects($this->any())
             ->method('getParam')
-            ->withConsecutive([QueryFactory::QUERY_VAR_NAME])
-            ->willReturn($rawQueryText);
+            ->willReturnCallback(
+                function ($arg) use ($rawQueryText) {
+                    if ($arg == QueryFactory::QUERY_VAR_NAME) {
+                        return $rawQueryText;
+                    }
+                }
+            );
     }
 
     /**
@@ -314,14 +329,6 @@
     {
         $this->string->expects($this->any())
             ->method('cleanString')
-<<<<<<< HEAD
-            ->withConsecutive([$cleanedRawText])
-            ->willReturnArgument(0);
-        $this->string->expects($this->any())
-            ->method('strlen')
-            ->withConsecutive([$cleanedRawText])
-            ->willReturn(strlen($cleanedRawText));
-=======
             ->willReturnCallback(
                 function ($arg) use ($cleanedRawText) {
                     if ($arg == $cleanedRawText) {
@@ -338,7 +345,6 @@
                     }
                 }
             );
->>>>>>> 822cfc50
     }
 
     /**
@@ -348,8 +354,13 @@
     {
         $this->objectManager->expects($this->once())
             ->method('create')
-            ->withConsecutive([Query::class, []])
-            ->willReturn($this->query);
+            ->willReturnCallback(
+                function ($arg1, $arg2) {
+                    if ($arg1 == Query::class && empty($arg2)) {
+                        return $this->query;
+                    }
+                }
+            );
     }
 
     /**
@@ -372,18 +383,35 @@
         }
         $this->query->expects($this->once())
             ->method('loadByQueryText')
-            ->withConsecutive([$cleanedRawText])
-            ->willReturnSelf();
+            ->willReturnCallback(
+                function ($arg) use ($cleanedRawText) {
+                    if ($arg == $cleanedRawText) {
+                        return $this->query;
+                    }
+                }
+            );
         $this->query->setData(['query_text' => $matchedQueryText]);
         $this->query->expects($this->any())
             ->method('getId')
             ->willReturn($queryId);
         $this->query->expects($this->once())
             ->method('setIsQueryTextExceeded')
-            ->withConsecutive([$isQueryTextExceeded]);
+            ->willReturnCallback(
+                function ($arg) use ($isQueryTextExceeded) {
+                    if ($arg == $isQueryTextExceeded) {
+                        return null;
+                    }
+                }
+            );
         $this->query->expects($this->once())
             ->method('setIsQueryTextShort')
-            ->withConsecutive([$isQueryTextShort]);
+            ->willReturnCallback(
+                function ($arg) use ($isQueryTextShort) {
+                    if ($arg == $isQueryTextShort) {
+                        return null;
+                    }
+                }
+            );
     }
 
     /**
