--- conflicted
+++ resolved
@@ -22,28 +22,16 @@
     private $object;
 
     /**
-<<<<<<< HEAD
-     * @var \Magento\Search\Model\SynonymGroupFactory|\PHPUnit\Framework\MockObject\MockObject
-=======
      * @var SynonymGroupFactory|MockObject
->>>>>>> b2f063af
      */
     private $factory;
 
     /**
-<<<<<<< HEAD
-     * @var \Magento\Search\Model\ResourceModel\SynonymGroup|\PHPUnit\Framework\MockObject\MockObject
-     */
-    private $resourceModel;
-
-    protected function setUp(): void
-=======
      * @var SynonymGroup|MockObject
      */
     private $resourceModel;
 
     public function setUp(): void
->>>>>>> b2f063af
     {
         $this->factory = $this->createPartialMock(SynonymGroupFactory::class, ['create']);
         $this->resourceModel = $this->createMock(SynonymGroup::class);
@@ -72,20 +60,10 @@
         $this->object->save($data);
     }
 
-<<<<<<< HEAD
-    /**
-     */
-    public function testSaveCreateMergeConflict()
-    {
-        $this->expectException(\Magento\Search\Model\Synonym\MergeConflictException::class);
-        $this->expectExceptionMessage('Merge conflict with existing synonym group(s): (a,b,c)');
-
-=======
     public function testSaveCreateMergeConflict()
     {
         $this->expectException('Magento\Search\Model\Synonym\MergeConflictException');
         $this->expectExceptionMessage('Merge conflict with existing synonym group(s): (a,b,c)');
->>>>>>> b2f063af
         $synonymGroupModel = $this->createMock(\Magento\Search\Model\SynonymGroup::class);
         $synonymGroupModel->expects($this->once())->method('load')->with(null);
         $synonymGroupModel->expects($this->once())->method('getSynonymGroup')->willReturn(null);
@@ -165,20 +143,10 @@
         $this->object->save($data);
     }
 
-<<<<<<< HEAD
-    /**
-     */
-    public function testSaveUpdateMergeConflict()
-    {
-        $this->expectException(\Magento\Search\Model\Synonym\MergeConflictException::class);
-        $this->expectExceptionMessage('(d,h,i)');
-
-=======
     public function testSaveUpdateMergeConflict()
     {
         $this->expectException('Magento\Search\Model\Synonym\MergeConflictException');
         $this->expectExceptionMessage('(d,h,i)');
->>>>>>> b2f063af
         $synonymGroupModel = $this->createMock(\Magento\Search\Model\SynonymGroup::class);
         $synonymGroupModel->expects($this->once())->method('load')->with(1);
         $synonymGroupModel->expects($this->exactly(2))->method('getSynonymGroup')->willReturn('a,b,c');
