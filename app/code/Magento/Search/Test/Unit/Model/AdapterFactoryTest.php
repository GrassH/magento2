<?php
/**
 * Copyright © Magento, Inc. All rights reserved.
 * See COPYING.txt for license details.
 */
declare(strict_types=1);

namespace Magento\Search\Test\Unit\Model;

use Magento\Framework\ObjectManagerInterface;
use Magento\Framework\Search\AdapterInterface;
use Magento\Framework\Search\EngineResolverInterface;
use Magento\Search\Model\AdapterFactory;
use PHPUnit\Framework\MockObject\MockObject;
use PHPUnit\Framework\TestCase;

class AdapterFactoryTest extends TestCase
{
    /**
<<<<<<< HEAD
     * @var AdapterFactory|\PHPUnit\Framework\MockObject\MockObject
=======
     * @var AdapterFactory|MockObject
>>>>>>> b2f063af
     */
    private $adapterFactory;

    /**
<<<<<<< HEAD
     * @var ObjectManagerInterface |\PHPUnit\Framework\MockObject\MockObject
=======
     * @var ObjectManagerInterface|MockObject
>>>>>>> b2f063af
     */
    private $objectManager;

    /**
<<<<<<< HEAD
     * @var EngineResolverInterface|\PHPUnit\Framework\MockObject\MockObject
=======
     * @var EngineResolverInterface|MockObject
>>>>>>> b2f063af
     */
    private $engineResolverMock;

    protected function setUp(): void
    {
        $this->engineResolverMock = $this->getMockBuilder(EngineResolverInterface::class)
            ->getMockForAbstractClass();

        $this->objectManager = $this->getMockForAbstractClass(ObjectManagerInterface::class);

        $this->adapterFactory = new AdapterFactory(
            $this->objectManager,
            ['ClassName' => 'ClassName'],
            $this->engineResolverMock
        );
    }

    public function testCreate()
    {
        $this->engineResolverMock->expects($this->once())->method('getCurrentSearchEngine')
            ->willReturn('ClassName');

        $adapter = $this->getMockBuilder(AdapterInterface::class)
            ->disableOriginalConstructor()
            ->getMock();

        $this->objectManager->expects($this->once())->method('create')
            ->with($this->equalTo('ClassName'), $this->equalTo(['input']))
            ->willReturn($adapter);

        $result = $this->adapterFactory->create(['input']);
        $this->assertInstanceOf(AdapterInterface::class, $result);
    }

<<<<<<< HEAD
    /**
     */
    public function testCreateExceptionThrown()
    {
        $this->expectException(\InvalidArgumentException::class);

=======
    public function testCreateExceptionThrown()
    {
        $this->expectException('InvalidArgumentException');
>>>>>>> b2f063af
        $this->engineResolverMock->expects($this->once())->method('getCurrentSearchEngine')
            ->willReturn('ClassName');

        $this->objectManager->expects($this->once())->method('create')
            ->with($this->equalTo('ClassName'), $this->equalTo(['input']))
            ->willReturn('t');

        $this->adapterFactory->create(['input']);
    }

<<<<<<< HEAD
    /**
     */
    public function testCreateLogicException()
    {
        $this->expectException(\LogicException::class);

=======
    public function testCreateLogicException()
    {
        $this->expectException('LogicException');
>>>>>>> b2f063af
        $this->engineResolverMock->expects($this->once())->method('getCurrentSearchEngine')
            ->willReturn('Class');

        $this->adapterFactory->create(['input']);
    }
}<|MERGE_RESOLUTION|>--- conflicted
+++ resolved
@@ -17,29 +17,17 @@
 class AdapterFactoryTest extends TestCase
 {
     /**
-<<<<<<< HEAD
-     * @var AdapterFactory|\PHPUnit\Framework\MockObject\MockObject
-=======
      * @var AdapterFactory|MockObject
->>>>>>> b2f063af
      */
     private $adapterFactory;
 
     /**
-<<<<<<< HEAD
-     * @var ObjectManagerInterface |\PHPUnit\Framework\MockObject\MockObject
-=======
      * @var ObjectManagerInterface|MockObject
->>>>>>> b2f063af
      */
     private $objectManager;
 
     /**
-<<<<<<< HEAD
-     * @var EngineResolverInterface|\PHPUnit\Framework\MockObject\MockObject
-=======
      * @var EngineResolverInterface|MockObject
->>>>>>> b2f063af
      */
     private $engineResolverMock;
 
@@ -48,7 +36,7 @@
         $this->engineResolverMock = $this->getMockBuilder(EngineResolverInterface::class)
             ->getMockForAbstractClass();
 
-        $this->objectManager = $this->getMockForAbstractClass(ObjectManagerInterface::class);
+        $this->objectManager = $this->createMock(ObjectManagerInterface::class);
 
         $this->adapterFactory = new AdapterFactory(
             $this->objectManager,
@@ -60,7 +48,7 @@
     public function testCreate()
     {
         $this->engineResolverMock->expects($this->once())->method('getCurrentSearchEngine')
-            ->willReturn('ClassName');
+            ->will($this->returnValue('ClassName'));
 
         $adapter = $this->getMockBuilder(AdapterInterface::class)
             ->disableOriginalConstructor()
@@ -68,48 +56,30 @@
 
         $this->objectManager->expects($this->once())->method('create')
             ->with($this->equalTo('ClassName'), $this->equalTo(['input']))
-            ->willReturn($adapter);
+            ->will($this->returnValue($adapter));
 
         $result = $this->adapterFactory->create(['input']);
         $this->assertInstanceOf(AdapterInterface::class, $result);
     }
 
-<<<<<<< HEAD
-    /**
-     */
-    public function testCreateExceptionThrown()
-    {
-        $this->expectException(\InvalidArgumentException::class);
-
-=======
     public function testCreateExceptionThrown()
     {
         $this->expectException('InvalidArgumentException');
->>>>>>> b2f063af
         $this->engineResolverMock->expects($this->once())->method('getCurrentSearchEngine')
-            ->willReturn('ClassName');
+            ->will($this->returnValue('ClassName'));
 
         $this->objectManager->expects($this->once())->method('create')
             ->with($this->equalTo('ClassName'), $this->equalTo(['input']))
-            ->willReturn('t');
+            ->will($this->returnValue('t'));
 
         $this->adapterFactory->create(['input']);
     }
 
-<<<<<<< HEAD
-    /**
-     */
-    public function testCreateLogicException()
-    {
-        $this->expectException(\LogicException::class);
-
-=======
     public function testCreateLogicException()
     {
         $this->expectException('LogicException');
->>>>>>> b2f063af
         $this->engineResolverMock->expects($this->once())->method('getCurrentSearchEngine')
-            ->willReturn('Class');
+            ->will($this->returnValue('Class'));
 
         $this->adapterFactory->create(['input']);
     }
