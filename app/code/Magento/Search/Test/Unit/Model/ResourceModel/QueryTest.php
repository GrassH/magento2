<?php
/**
 * Copyright © Magento, Inc. All rights reserved.
 * See COPYING.txt for license details.
 */
declare(strict_types=1);

namespace Magento\Search\Test\Unit\Model\ResourceModel;

use Magento\Framework\App\ResourceConnection;
use Magento\Framework\DB\Adapter\AdapterInterface;
use Magento\Framework\Model\ResourceModel\Db\Context;
use Magento\Framework\TestFramework\Unit\Helper\ObjectManager;
use Magento\Search\Model\ResourceModel\Query;
use PHPUnit\Framework\MockObject\MockObject;
use PHPUnit\Framework\TestCase;

class QueryTest extends TestCase
{
    /**
     * @var Query
     */
    private $model;

    /**
<<<<<<< HEAD
     * @var \Magento\Framework\DB\Adapter\AdapterInterface|\PHPUnit\Framework\MockObject\MockObject
=======
     * @var AdapterInterface|MockObject
>>>>>>> b2f063af
     */
    private $adapter;

    protected function setUp(): void
    {
        $objectManager = new ObjectManager($this);

        $this->adapter = $this->getMockBuilder(AdapterInterface::class)
            ->disableOriginalConstructor()
            ->getMockForAbstractClass();

        $resource = $this->getMockBuilder(ResourceConnection::class)
            ->disableOriginalConstructor()
            ->getMock();
        $resource->expects($this->any())
            ->method('getConnection')
            ->willReturn($this->adapter);

        $context = $this->getMockBuilder(Context::class)
            ->disableOriginalConstructor()
            ->getMock();
        $context->expects($this->any())
            ->method('getResources')
            ->willReturn($resource);

        $this->model = $objectManager->getObject(
            Query::class,
            ['context' => $context]
        );
    }

    public function testSaveIncrementalPopularity()
    {
<<<<<<< HEAD
        /** @var \Magento\Search\Model\Query|\PHPUnit\Framework\MockObject\MockObject $model */
=======
        /** @var \Magento\Search\Model\Query|MockObject $model */
>>>>>>> b2f063af
        $model = $this->getMockBuilder(\Magento\Search\Model\Query::class)
            ->disableOriginalConstructor()
            ->getMock();
        $model->expects($this->any())
            ->method('getStoreId')
            ->willReturn(1);
        $model->expects($this->any())
            ->method('getQueryText')
            ->willReturn('queryText');

        $this->adapter->expects($this->once())
            ->method('insertOnDuplicate');

        $this->model->saveIncrementalPopularity($model);
    }

    public function testSaveNumResults()
    {
<<<<<<< HEAD
        /** @var \Magento\Search\Model\Query|\PHPUnit\Framework\MockObject\MockObject $model */
=======
        /** @var \Magento\Search\Model\Query|MockObject $model */
>>>>>>> b2f063af
        $model = $this->getMockBuilder(\Magento\Search\Model\Query::class)
            ->setMethods(['getNumResults', 'getStoreId', 'getQueryText'])
            ->disableOriginalConstructor()
            ->getMock();
        $model->expects($this->any())
            ->method('getStoreId')
            ->willReturn(1);
        $model->expects($this->any())
            ->method('getQueryText')
            ->willReturn('queryText');
        $model->expects($this->any())
            ->method('getNumResults')
            ->willReturn(30);

        $this->adapter->expects($this->once())
            ->method('insertOnDuplicate');

        $this->model->saveNumResults($model);
    }
}<|MERGE_RESOLUTION|>--- conflicted
+++ resolved
@@ -23,11 +23,7 @@
     private $model;
 
     /**
-<<<<<<< HEAD
-     * @var \Magento\Framework\DB\Adapter\AdapterInterface|\PHPUnit\Framework\MockObject\MockObject
-=======
      * @var AdapterInterface|MockObject
->>>>>>> b2f063af
      */
     private $adapter;
 
@@ -61,11 +57,7 @@
 
     public function testSaveIncrementalPopularity()
     {
-<<<<<<< HEAD
-        /** @var \Magento\Search\Model\Query|\PHPUnit\Framework\MockObject\MockObject $model */
-=======
         /** @var \Magento\Search\Model\Query|MockObject $model */
->>>>>>> b2f063af
         $model = $this->getMockBuilder(\Magento\Search\Model\Query::class)
             ->disableOriginalConstructor()
             ->getMock();
@@ -84,11 +76,7 @@
 
     public function testSaveNumResults()
     {
-<<<<<<< HEAD
-        /** @var \Magento\Search\Model\Query|\PHPUnit\Framework\MockObject\MockObject $model */
-=======
         /** @var \Magento\Search\Model\Query|MockObject $model */
->>>>>>> b2f063af
         $model = $this->getMockBuilder(\Magento\Search\Model\Query::class)
             ->setMethods(['getNumResults', 'getStoreId', 'getQueryText'])
             ->disableOriginalConstructor()
