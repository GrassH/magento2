--- conflicted
+++ resolved
@@ -20,19 +20,11 @@
     private $model;
 
     /**
-<<<<<<< HEAD
-     * @var \Magento\Search\Model\EngineResolver|\PHPUnit\Framework\MockObject\MockObject
-     */
-    private $pageSizeBySearchEngineMock;
-
-    protected function setUp(): void
-=======
      * @var EngineResolver|MockObject
      */
     private $pageSizeBySearchEngineMock;
 
     public function setUp(): void
->>>>>>> b2f063af
     {
         $this->pageSizeBySearchEngineMock = $this->getMockBuilder(EngineResolver::class)
             ->disableOriginalConstructor()
