<?php
/**
 * Copyright © Magento, Inc. All rights reserved.
 * See COPYING.txt for license details.
 */
declare(strict_types=1);

namespace Magento\Search\Test\Unit\Model;

use Magento\Framework\Search\AdapterInterface;
use Magento\Framework\Search\RequestInterface;
use Magento\Framework\Search\ResponseInterface;
use Magento\Framework\TestFramework\Unit\Helper\ObjectManager;
use Magento\Search\Model\AdapterFactory;
use Magento\Search\Model\SearchEngine;
use PHPUnit\Framework\MockObject\MockObject;
use PHPUnit\Framework\TestCase;

class SearchEngineTest extends TestCase
{
    /**
     * @var SearchEngine
     */
    private $searchEngine;

    /**
<<<<<<< HEAD
     * @var \Magento\Framework\Search\AdapterInterface |\PHPUnit\Framework\MockObject\MockObject
=======
     * @var AdapterInterface|MockObject
>>>>>>> b2f063af
     */
    private $adapter;

    protected function setUp(): void
    {
        $helper = new ObjectManager($this);

        $adapterFactory = $this->getMockBuilder(AdapterFactory::class)
            ->disableOriginalConstructor()
            ->getMock();

        $this->adapter = $this->getMockBuilder(AdapterInterface::class)
            ->disableOriginalConstructor()
            ->getMock();

        $adapterFactory->expects($this->once())->method('create')->willReturn($this->adapter);

        $this->searchEngine = $helper->getObject(
            SearchEngine::class,
            [
                'adapterFactory' => $adapterFactory,
            ]
        );
    }

    public function testSearch()
    {
        $request = $this->getMockBuilder(RequestInterface::class)
            ->disableOriginalConstructor()
            ->getMock();

        $response = $this->getMockBuilder(ResponseInterface::class)
            ->disableOriginalConstructor()
            ->getMock();

        $this->adapter->expects($this->once())
            ->method('query')
            ->with($this->equalTo($request))
            ->willReturn($response);

        $result = $this->searchEngine->search($request);
        $this->assertInstanceOf(ResponseInterface::class, $result);
    }
}<|MERGE_RESOLUTION|>--- conflicted
+++ resolved
@@ -24,11 +24,7 @@
     private $searchEngine;
 
     /**
-<<<<<<< HEAD
-     * @var \Magento\Framework\Search\AdapterInterface |\PHPUnit\Framework\MockObject\MockObject
-=======
      * @var AdapterInterface|MockObject
->>>>>>> b2f063af
      */
     private $adapter;
 
@@ -44,7 +40,7 @@
             ->disableOriginalConstructor()
             ->getMock();
 
-        $adapterFactory->expects($this->once())->method('create')->willReturn($this->adapter);
+        $adapterFactory->expects($this->once())->method('create')->will($this->returnValue($this->adapter));
 
         $this->searchEngine = $helper->getObject(
             SearchEngine::class,
@@ -67,7 +63,7 @@
         $this->adapter->expects($this->once())
             ->method('query')
             ->with($this->equalTo($request))
-            ->willReturn($response);
+            ->will($this->returnValue($response));
 
         $result = $this->searchEngine->search($request);
         $this->assertInstanceOf(ResponseInterface::class, $result);
