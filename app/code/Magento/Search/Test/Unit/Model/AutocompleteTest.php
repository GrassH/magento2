<?php
/**
 * Copyright © Magento, Inc. All rights reserved.
 * See COPYING.txt for license details.
 */
declare(strict_types=1);

namespace Magento\Search\Test\Unit\Model;

use Magento\Framework\TestFramework\Unit\Helper\ObjectManager;
use Magento\Search\Model\Autocomplete;
use Magento\Search\Model\Autocomplete\DataProviderInterface;
use Magento\Search\Model\Autocomplete\Item;
use PHPUnit\Framework\MockObject\MockObject;
use PHPUnit\Framework\TestCase;

class AutocompleteTest extends TestCase
{
    /**
     * @var Autocomplete
     */
    private $model;

    /**
<<<<<<< HEAD
     * @var DataProviderInterface |\PHPUnit\Framework\MockObject\MockObject
=======
     * @var DataProviderInterface|MockObject
>>>>>>> b2f063af
     */
    private $firstDataProvider;

    /**
<<<<<<< HEAD
     * @var DataProviderInterface |\PHPUnit\Framework\MockObject\MockObject
=======
     * @var DataProviderInterface|MockObject
>>>>>>> b2f063af
     */
    private $secondDataProvider;

    protected function setUp(): void
    {
        $helper = new ObjectManager($this);

        $this->firstDataProvider = $this->getMockBuilder(DataProviderInterface::class)
            ->disableOriginalConstructor()
            ->setMethods(['getItems'])
            ->getMock();
        $this->secondDataProvider = $this->getMockBuilder(DataProviderInterface::class)
            ->disableOriginalConstructor()
            ->setMethods(['getItems'])
            ->getMock();
        $dataProviders = [
            '20' => $this->firstDataProvider,
            '10' => $this->secondDataProvider
        ];

        $this->model = $helper->getObject(
            Autocomplete::class,
            ['dataProviders' => $dataProviders]
        );
    }

    public function testGetItems()
    {
        $firstItemMock = $this->getMockBuilder(Item::class)
            ->disableOriginalConstructor()
            ->setMockClassName('FirstItem')
            ->getMock();
        $secondItemMock = $this->getMockBuilder(Item::class)
            ->disableOriginalConstructor()
            ->setMockClassName('SecondItem')
            ->getMock();

        $this->firstDataProvider->expects($this->once())
            ->method('getItems')
            ->willReturn([$firstItemMock]);
        $this->secondDataProvider->expects($this->once())
            ->method('getItems')
            ->willReturn([$secondItemMock]);

        $this->assertEquals([$secondItemMock, $firstItemMock], $this->model->getItems());
    }
}<|MERGE_RESOLUTION|>--- conflicted
+++ resolved
@@ -22,20 +22,12 @@
     private $model;
 
     /**
-<<<<<<< HEAD
-     * @var DataProviderInterface |\PHPUnit\Framework\MockObject\MockObject
-=======
      * @var DataProviderInterface|MockObject
->>>>>>> b2f063af
      */
     private $firstDataProvider;
 
     /**
-<<<<<<< HEAD
-     * @var DataProviderInterface |\PHPUnit\Framework\MockObject\MockObject
-=======
      * @var DataProviderInterface|MockObject
->>>>>>> b2f063af
      */
     private $secondDataProvider;
 
