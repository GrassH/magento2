--- conflicted
+++ resolved
@@ -20,11 +20,7 @@
     private $model;
 
     /**
-<<<<<<< HEAD
-     * @var \Magento\Search\Model\ResourceModel\Query|\PHPUnit\Framework\MockObject\MockObject
-=======
      * @var \Magento\Search\Model\ResourceModel\Query|MockObject
->>>>>>> b2f063af
      */
     private $resource;
 
