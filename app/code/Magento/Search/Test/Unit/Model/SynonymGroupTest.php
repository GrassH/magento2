<?php
/**
 * Copyright © Magento, Inc. All rights reserved.
 * See COPYING.txt for license details.
 */
declare(strict_types=1);

namespace Magento\Search\Test\Unit\Model;

use Magento\Framework\TestFramework\Unit\Helper\ObjectManager;
use Magento\Search\Model\SynonymGroup;
use PHPUnit\Framework\TestCase;

class SynonymGroupTest extends TestCase
{
    /**
     * @var SynonymGroup
     */
    private $model;

<<<<<<< HEAD
    protected function setUp(): void
=======
    public function setUp(): void
>>>>>>> b2f063af
    {
        $this->model = (new ObjectManager($this))
            ->getObject(SynonymGroup::class);
    }

    public function testSetGetStoreId()
    {
        $this->assertEquals(0, $this->model->getStoreId());
        $this->assertEquals($this->model, $this->model->setStoreId(1));
        $this->assertEquals(1, $this->model->getStoreId());
    }

    public function testSetGetWebsiteId()
    {
        $this->assertEquals(0, $this->model->getWebsiteId());
        $this->assertEquals($this->model, $this->model->setWebsiteId(1));
        $this->assertEquals(1, $this->model->getWebsiteId());
    }

    public function testSetGetSynonymGroup()
    {
        $this->assertEquals($this->model, $this->model->setSynonymGroup('a,b,c'));
        $this->assertEquals('a,b,c', $this->model->getSynonymGroup());
    }

    public function testSetGetGroupId()
    {
        $this->assertEquals($this->model, $this->model->setGroupId(1));
        $this->assertEquals(1, $this->model->getGroupId());
    }
}<|MERGE_RESOLUTION|>--- conflicted
+++ resolved
@@ -18,11 +18,7 @@
      */
     private $model;
 
-<<<<<<< HEAD
-    protected function setUp(): void
-=======
     public function setUp(): void
->>>>>>> b2f063af
     {
         $this->model = (new ObjectManager($this))
             ->getObject(SynonymGroup::class);
