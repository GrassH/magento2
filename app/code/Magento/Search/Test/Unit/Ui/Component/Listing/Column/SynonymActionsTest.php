--- conflicted
+++ resolved
@@ -112,11 +112,7 @@
                                         self::STUB_SYNONYM_GROUP_ID
                                     )
                                 ],
-<<<<<<< HEAD
-                                '__disableTmpl' => true,
                                 'post' => true
-=======
->>>>>>> d4a90989
                             ],
                             'edit' => [
                                 'href' => sprintf(
