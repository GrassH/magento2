--- conflicted
+++ resolved
@@ -69,8 +69,5 @@
         </arguments>
     </type>
     <preference for="Magento\Search\Setup\InstallConfigInterface" type="Magento\Search\Setup\CompositeInstallConfig"/>
-<<<<<<< HEAD
-=======
     <preference for="Magento\Search\Model\SearchEngine\ValidatorInterface" type="Magento\Search\Model\SearchEngine\Validator"/>
->>>>>>> b6354159
 </config>