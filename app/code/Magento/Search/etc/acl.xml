--- conflicted
+++ resolved
@@ -11,12 +11,8 @@
             <resource id="Magento_Backend::admin">
                 <resource id="Magento_Backend::marketing">
                     <resource id="Magento_Backend::marketing_seo">
-<<<<<<< HEAD
-                        <resource id="Magento_Search::search" title="Search Terms" translate="title" sortOrder="10" />
-=======
                         <resource id="Magento_Search::search" title="Search Terms" sortOrder="10" />
                         <resource id="Magento_Search::synonyms" title="Search Synonyms" sortOrder="20" />
->>>>>>> c53d0603
                     </resource>
                 </resource>
             </resource>
