<?xml version="1.0"?>
<!--
/**
 * Copyright © 2015 Magento. All rights reserved.
 * See COPYING.txt for license details.
 */
-->
<config xmlns:xsi="http://www.w3.org/2001/XMLSchema-instance"
<<<<<<< HEAD
        xsi:noNamespaceSchemaLocation="urn:magento:library:framework:Module/etc/module.xsd">
    <module name="Magento_Search" setup_version="2.0.0">
=======
        xsi:noNamespaceSchemaLocation="../../../../../lib/internal/Magento/Framework/Module/etc/module.xsd">
    <module name="Magento_Search" setup_version="2.0.1">
>>>>>>> 2602de7a
        <sequence>
            <module name="Magento_Backend" />
        </sequence>
    </module>
</config><|MERGE_RESOLUTION|>--- conflicted
+++ resolved
@@ -6,13 +6,8 @@
  */
 -->
 <config xmlns:xsi="http://www.w3.org/2001/XMLSchema-instance"
-<<<<<<< HEAD
         xsi:noNamespaceSchemaLocation="urn:magento:library:framework:Module/etc/module.xsd">
-    <module name="Magento_Search" setup_version="2.0.0">
-=======
-        xsi:noNamespaceSchemaLocation="../../../../../lib/internal/Magento/Framework/Module/etc/module.xsd">
     <module name="Magento_Search" setup_version="2.0.1">
->>>>>>> 2602de7a
         <sequence>
             <module name="Magento_Backend" />
         </sequence>
