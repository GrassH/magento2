--- conflicted
+++ resolved
@@ -88,8 +88,8 @@
         $phrase = $this->fullTextSelect->removeSpecialCharacters($phrase);
         $matchQuery = $this->fullTextSelect->getMatchQuery(
             ['synonyms' => 'synonyms'],
-            $phrase,
-            Fulltext::FULLTEXT_MODE_NATURAL
+            $this->escapePhrase($phrase),
+            Fulltext::FULLTEXT_MODE_BOOLEAN
         );
         $query = $this->getConnection()->select()->from(
             $this->getMainTable()
@@ -99,8 +99,6 @@
     }
 
     /**
-<<<<<<< HEAD
-=======
      * Cut trailing plus or minus sign, and @ symbol, using of which causes InnoDB to report a syntax error.
      *
      * @see https://dev.mysql.com/doc/refman/5.7/en/fulltext-boolean.html
@@ -113,7 +111,6 @@
     }
 
     /**
->>>>>>> 7ffabd07
      * A private helper function to retrieve matching synonym groups per scope
      *
      * @param array $rows
