<?php
/**
 * Copyright © Magento, Inc. All rights reserved.
 * See COPYING.txt for license details.
 */
namespace Magento\Search\Model\Adminhtml\System\Config\Source;

use Magento\Framework\App\ObjectManager;
use Magento\Framework\Search\EngineResolverInterface;

/**
 * All registered search adapters
 *
 * @api
 * @since 100.0.2
 */
class Engine implements \Magento\Framework\Option\ArrayInterface
{
    /**
     * Engines list
     *
     * @var array
     */
    private $engines;

    /**
<<<<<<< HEAD
     * Engine Resolver
     *
     * @var EngineResolverInterface
     */
    private $engineResolver;

    /**
=======
>>>>>>> c4eb23cf
     * @param array $engines
     * @param EngineResolverInterface|null $engineResolver
     */
    public function __construct(
        array $engines,
        EngineResolverInterface $engineResolver = null
    ) {
        $this->engines = $engines;
        $this->engineResolver = $engineResolver ?? ObjectManager::getInstance()->get(EngineResolverInterface::class);
    }

    /**
     * @inheritdoc
     */
    public function toOptionArray()
    {
        $options = [['value' => null, 'label' => __('--Please Select--')]];
        foreach ($this->engines as $key => $label) {
            if ($this->engineResolver->getCurrentSearchEngine() === $key) {
                $label = $label . ' (' . __('Default') . ')';
            }
            $options[] = ['value' => $key, 'label' => $label];
        }
        return $options;
    }
}<|MERGE_RESOLUTION|>--- conflicted
+++ resolved
@@ -4,9 +4,6 @@
  * See COPYING.txt for license details.
  */
 namespace Magento\Search\Model\Adminhtml\System\Config\Source;
-
-use Magento\Framework\App\ObjectManager;
-use Magento\Framework\Search\EngineResolverInterface;
 
 /**
  * All registered search adapters
@@ -24,25 +21,12 @@
     private $engines;
 
     /**
-<<<<<<< HEAD
-     * Engine Resolver
-     *
-     * @var EngineResolverInterface
-     */
-    private $engineResolver;
-
-    /**
-=======
->>>>>>> c4eb23cf
      * @param array $engines
-     * @param EngineResolverInterface|null $engineResolver
      */
     public function __construct(
-        array $engines,
-        EngineResolverInterface $engineResolver = null
+        array $engines
     ) {
         $this->engines = $engines;
-        $this->engineResolver = $engineResolver ?? ObjectManager::getInstance()->get(EngineResolverInterface::class);
     }
 
     /**
@@ -52,9 +36,6 @@
     {
         $options = [['value' => null, 'label' => __('--Please Select--')]];
         foreach ($this->engines as $key => $label) {
-            if ($this->engineResolver->getCurrentSearchEngine() === $key) {
-                $label = $label . ' (' . __('Default') . ')';
-            }
             $options[] = ['value' => $key, 'label' => $label];
         }
         return $options;
