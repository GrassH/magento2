--- conflicted
+++ resolved
@@ -5,19 +5,14 @@
  */
 namespace Magento\Search\Controller\Adminhtml\Term;
 
-<<<<<<< HEAD
 use Magento\Backend\App\Action\Context;
 use Magento\Framework\View\Result\PageFactory;
 use Magento\Search\Model\QueryFactory;
 
-class Save extends \Magento\Search\Controller\Adminhtml\Term
-=======
 use Magento\Search\Controller\Adminhtml\Term as TermController;
-use Magento\Framework\Controller\ResultFactory;
 use Magento\Framework\Exception\LocalizedException;
 
 class Save extends TermController
->>>>>>> e9378e47
 {
     /**
      * @var QueryFactory
@@ -47,32 +42,9 @@
     public function execute()
     {
         $data = $this->getRequest()->getPostValue();
-<<<<<<< HEAD
-=======
-        $queryId = $this->getRequest()->getPost('query_id', null);
-        /** @var \Magento\Backend\Model\View\Result\Redirect $resultRedirect */
-        $resultRedirect = $this->resultFactory->create(ResultFactory::TYPE_REDIRECT);
->>>>>>> e9378e47
         if ($this->getRequest()->isPost() && $data) {
             try {
-<<<<<<< HEAD
                 $model = $this->loadQuery();
-=======
-                if ($queryText) {
-                    $model->setStoreId($storeId);
-                    $model->loadByQueryText($queryText);
-                    if ($model->getId() && $model->getId() != $queryId) {
-                        throw new LocalizedException(
-                            __('You already have an identical search term query.')
-                        );
-                    } elseif (!$model->getId() && $queryId) {
-                        $model->load($queryId);
-                    }
-                } elseif ($queryId) {
-                    $model->load($queryId);
-                }
-
->>>>>>> e9378e47
                 $model->addData($data);
                 $model->setIsProcessed(0);
                 $model->save();
@@ -86,9 +58,8 @@
             }
         }
 
-<<<<<<< HEAD
-        /** @var \Magento\Backend\Model\View\Result\Redirect $redirectResult */
-        $redirectResult = $this->resultRedirectFactory->create();
+        /** @var \Magento\Backend\Model\View\Result\Redirect $resultRedirect */
+        $redirectResult = $this->resultFactory->create(ResultFactory::TYPE_REDIRECT);
         return $redirectResult->setPath('search/*');
     }
 
@@ -118,15 +89,6 @@
         }
         if ($queryId && !$model->getId()) {
             $model->load($queryId);
-=======
-        if ($hasError) {
-            $this->_getSession()->setPageData($data);
-            $resultRedirect->setPath('search/*/edit', ['id' => $queryId]);
-            return $resultRedirect;
-        } else {
-            $resultRedirect->setPath('search/*');
-            return $resultRedirect;
->>>>>>> e9378e47
         }
         return $model;
     }
