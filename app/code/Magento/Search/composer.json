{
    "name": "magento/module-search",
    "description": "N/A",
    "type": "magento2-module",
    "license": [
        "OSL-3.0",
        "AFL-3.0"
    ],
    "config": {
        "sort-packages": true
    },
    "version": "101.1.3",
    "require": {
<<<<<<< HEAD
        "php": "~7.4.0||~8.1.0",
        "magento/framework": "*",
        "magento/module-backend": "*",
        "magento/module-catalog-search": "*",
        "magento/module-reports": "*",
        "magento/module-store": "*",
        "magento/module-ui": "*"
=======
        "php": "~7.3.0||~7.4.0",
        "magento/framework": "103.0.*",
        "magento/module-backend": "102.0.*",
        "magento/module-catalog-search": "102.0.*",
        "magento/module-reports": "100.4.*",
        "magento/module-store": "101.1.*",
        "magento/module-ui": "101.2.*"
>>>>>>> 4c36116d
    },
    "autoload": {
        "files": [
            "registration.php"
        ],
        "psr-4": {
            "Magento\\Search\\": ""
        }
    }
}
<|MERGE_RESOLUTION|>--- conflicted
+++ resolved
@@ -11,15 +11,6 @@
     },
     "version": "101.1.3",
     "require": {
-<<<<<<< HEAD
-        "php": "~7.4.0||~8.1.0",
-        "magento/framework": "*",
-        "magento/module-backend": "*",
-        "magento/module-catalog-search": "*",
-        "magento/module-reports": "*",
-        "magento/module-store": "*",
-        "magento/module-ui": "*"
-=======
         "php": "~7.3.0||~7.4.0",
         "magento/framework": "103.0.*",
         "magento/module-backend": "102.0.*",
@@ -27,7 +18,6 @@
         "magento/module-reports": "100.4.*",
         "magento/module-store": "101.1.*",
         "magento/module-ui": "101.2.*"
->>>>>>> 4c36116d
     },
     "autoload": {
         "files": [
