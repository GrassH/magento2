--- conflicted
+++ resolved
@@ -11,11 +11,7 @@
         "magento/module-ui": "100.1.*"
     },
     "type": "magento2-module",
-<<<<<<< HEAD
-    "version": "100.1.0-rc1",
-=======
     "version": "100.1.0-rc2",
->>>>>>> 7edfd0c4
     "license": [
         "OSL-3.0",
         "AFL-3.0"
