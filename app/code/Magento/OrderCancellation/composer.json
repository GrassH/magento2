{
    "name": "magento/module-order-cancellation",
    "description": "N/A",
    "type": "magento2-module",
    "license": [
        "OSL-3.0",
        "AFL-3.0"
    ],
    "config": {
        "sort-packages": true
    },
    "version": "100.4.0-beta2",
    "require": {
<<<<<<< HEAD
        "php": "~8.1.0||~8.2.0||~8.3.0",
        "magento/framework": "*",
        "magento/module-config": "*",
        "magento/module-store": "*",
        "magento/module-sales": "*"
=======
        "php": "~8.1.0||~8.2.0",
        "magento/framework": "103.0.*",
        "magento/module-config": "101.2.*",
        "magento/module-store": "101.1.*",
        "magento/module-sales": "103.0.*"
>>>>>>> 75f576f6
    },
    "autoload": {
        "files": [
            "registration.php"
        ],
        "psr-4": {
            "Magento\\OrderCancellation\\": ""
        }
    }
}
<|MERGE_RESOLUTION|>--- conflicted
+++ resolved
@@ -11,19 +11,11 @@
     },
     "version": "100.4.0-beta2",
     "require": {
-<<<<<<< HEAD
         "php": "~8.1.0||~8.2.0||~8.3.0",
-        "magento/framework": "*",
-        "magento/module-config": "*",
-        "magento/module-store": "*",
-        "magento/module-sales": "*"
-=======
-        "php": "~8.1.0||~8.2.0",
         "magento/framework": "103.0.*",
         "magento/module-config": "101.2.*",
         "magento/module-store": "101.1.*",
         "magento/module-sales": "103.0.*"
->>>>>>> 75f576f6
     },
     "autoload": {
         "files": [
