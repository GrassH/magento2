<?php
/**
 * Copyright © 2015 Magento. All rights reserved.
 * See COPYING.txt for license details.
 */

/** @var \Magento\Braintree\Block\PayPal\Shortcut $block */
$containerId = $block->getContainerId();
<<<<<<< HEAD
$submitFormId = $block->getSubmitFormId();
$paymentMethodNonceId = $block->getPaymentMethodNonceId();
$paymentDetailsId = $block->getPaymentDetailsId();
?>
<div data-label="or" class="paypal checkout <?php echo $block->escapeHtml($block->getShowOrPosition()) ?> paypal-logo">

<fieldset class="fieldset paypal items" id="braintree_paypal_shortcut">
    <div
        id="<?php /* @noEscape */ echo $containerId ?>"
        data-mage-init='{
                "braintreePayPalShortcut":{
                    "clientToken":"<?php echo $block->escapeHtml($block->getClientToken()) ?>",
                    "amount":"<?php /* @noEscape */ echo $block->getAmount() ?>",
                    "currency":"<?php /* @noEscape */ echo $block->getCurrency() ?>",
                    "locale":"<?php /* @noEscape */ echo $block->getLocale() ?>",
                    "merchantName":"<?php echo $block->escapeHtml($block->getMerchantName()) ?>",
                    "container":"<?php /* @noEscape */ echo $containerId ?>",
                    "submitFormId":"<?php /* @noEscape */ echo $submitFormId ?>",
                    "enableBillingAddress":"<?php /* @noEscape */ echo $block->enableBillingAddress() ?>",
                    "paymentMethodNonceId":"<?php /* @noEscape */ echo $paymentMethodNonceId ?>",
                    "paymentDetailsId":"<?php /* @noEscape */ echo $paymentDetailsId ?>"
                }
            }'
        >
    </div>
    <form id="<?php /* @noEscape */ echo $submitFormId ?>" action="<?php echo $block->escapeUrl($block->getReviewPageUrl()) ?>" method="post" >
        <input id="<?php /* @noEscape */ echo $paymentMethodNonceId ?>" type="hidden" name="payment_method_nonce" />
        <input id="<?php /* @noEscape */ echo $paymentDetailsId ?>" type="hidden" name="details" />
    </form>
</fieldset>
=======
$formId = $block->getSubmitFormId();
$paymentId = $block->getPaymentMethodNonceId();
$detailsId = $block->getPaymentDetailsId();
$isMiniCart = (bool)(int)$block->isInMiniCart();

$widgetName = 'braintreePayPalMinicart';

$config = [
    $widgetName => [
        'isMiniCart' => $isMiniCart,
        'formAction' => $block->escapeUrl($block->getReviewPageUrl()),
        'clientToken' => $block->escapeHtml($block->getClientToken()),
        'containerId' => ('#' . $containerId),
        'formId' => ('#' . $formId),
        'paymentId' => ('#' . $paymentId),
        'detailsId' => ('#' . $detailsId),
        'options' => [
            'amount' => $block->getAmount(),
            'currency' => $block->getCurrency(),
            'container' => $containerId,
            'singleUse' => true,
            'enableShippingAddress' => true,
            'enableBillingAddress' => $block->enableBillingAddress(),
            'locale' => $block->getLocale(),
            'merchantName' => $block->escapeHtml($block->getMerchantName()),
        ],
    ]
];

?>
<div data-label="<?php echo $block->escapeHtml(__('or')); ?>"
     class="paypal checkout <?php echo $block->escapeHtml($block->getShowOrPosition()) ?> paypal-logo"
>
    <fieldset class="fieldset paypal items">
        <div id="<?php echo $block->escapeHtml($containerId); ?>"
             data-mage-init='<?php /* @noEscape */ echo json_encode($config); ?>'></div>
    </fieldset>
>>>>>>> 94b828b3
</div>
<|MERGE_RESOLUTION|>--- conflicted
+++ resolved
@@ -6,38 +6,6 @@
 
 /** @var \Magento\Braintree\Block\PayPal\Shortcut $block */
 $containerId = $block->getContainerId();
-<<<<<<< HEAD
-$submitFormId = $block->getSubmitFormId();
-$paymentMethodNonceId = $block->getPaymentMethodNonceId();
-$paymentDetailsId = $block->getPaymentDetailsId();
-?>
-<div data-label="or" class="paypal checkout <?php echo $block->escapeHtml($block->getShowOrPosition()) ?> paypal-logo">
-
-<fieldset class="fieldset paypal items" id="braintree_paypal_shortcut">
-    <div
-        id="<?php /* @noEscape */ echo $containerId ?>"
-        data-mage-init='{
-                "braintreePayPalShortcut":{
-                    "clientToken":"<?php echo $block->escapeHtml($block->getClientToken()) ?>",
-                    "amount":"<?php /* @noEscape */ echo $block->getAmount() ?>",
-                    "currency":"<?php /* @noEscape */ echo $block->getCurrency() ?>",
-                    "locale":"<?php /* @noEscape */ echo $block->getLocale() ?>",
-                    "merchantName":"<?php echo $block->escapeHtml($block->getMerchantName()) ?>",
-                    "container":"<?php /* @noEscape */ echo $containerId ?>",
-                    "submitFormId":"<?php /* @noEscape */ echo $submitFormId ?>",
-                    "enableBillingAddress":"<?php /* @noEscape */ echo $block->enableBillingAddress() ?>",
-                    "paymentMethodNonceId":"<?php /* @noEscape */ echo $paymentMethodNonceId ?>",
-                    "paymentDetailsId":"<?php /* @noEscape */ echo $paymentDetailsId ?>"
-                }
-            }'
-        >
-    </div>
-    <form id="<?php /* @noEscape */ echo $submitFormId ?>" action="<?php echo $block->escapeUrl($block->getReviewPageUrl()) ?>" method="post" >
-        <input id="<?php /* @noEscape */ echo $paymentMethodNonceId ?>" type="hidden" name="payment_method_nonce" />
-        <input id="<?php /* @noEscape */ echo $paymentDetailsId ?>" type="hidden" name="details" />
-    </form>
-</fieldset>
-=======
 $formId = $block->getSubmitFormId();
 $paymentId = $block->getPaymentMethodNonceId();
 $detailsId = $block->getPaymentDetailsId();
@@ -75,5 +43,4 @@
         <div id="<?php echo $block->escapeHtml($containerId); ?>"
              data-mage-init='<?php /* @noEscape */ echo json_encode($config); ?>'></div>
     </fieldset>
->>>>>>> 94b828b3
 </div>
