--- conflicted
+++ resolved
@@ -51,11 +51,5 @@
                 </argument>
             </arguments>
         </referenceBlock>
-<<<<<<< HEAD
-        <referenceBlock name="content">
-            <block class="Magento\Braintree\Block\Datajs" name="braintree_data_js2" template="Magento_Braintree::data_js.phtml"/>
-        </referenceBlock>
-=======
->>>>>>> 2002ef27
     </body>
 </page>