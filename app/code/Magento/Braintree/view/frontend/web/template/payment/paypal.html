--- conflicted
+++ resolved
@@ -49,14 +49,8 @@
             </div>
         </div>
         <!-- /ko -->
-<<<<<<< HEAD
-        <div class="actions-toolbar" data-bind="visible: isReviewRequired()">
-            <div class="payment-method-item card-label">
-                <span class="payment-method-icon stick-left paypal"></span>
-=======
         <div class="actions-toolbar braintree-paypal-actions" data-bind="visible: isReviewRequired()">
             <div class="payment-method-item braintree-paypal-account">
->>>>>>> 17c87961
                 <span class="payment-method-type">PayPal</span>
                 <span class="payment-method-description" text="customerEmail()"></span>
             </div>
