--- conflicted
+++ resolved
@@ -9,17 +9,11 @@
         'jquery',
         'Magento_Checkout/js/view/payment/default',
         'Magento_Checkout/js/model/quote',
-<<<<<<< HEAD
         'braintree',
         'Magento_Ui/js/model/messageList',
         'mage/translate'
     ],
     function ($, Component, quote, braintreeClientSDK, messageList, $t) {
-=======
-        'braintree'
-    ],
-    function ($, Component, quote, braintreeClientSDK) {
->>>>>>> 22f50da1
         var braintreeConfig = window.checkoutConfig.payment.braintree_paypal;
 
         return Component.extend({
@@ -85,7 +79,6 @@
                     if (container.length == 0) {
                         return;
                     }
-<<<<<<< HEAD
 
                     var totals = quote.totals();
                     this.paymentMethodNonce(null);
@@ -112,12 +105,9 @@
                 } else {
                     messageList.addErrorMessage({'message': 'Can not initialize PayPal (Braintree)'});
                 }
-=======
-                });
             },
             isValid: function () {
                 return this.paymentMethodNonce() ? true : false;
->>>>>>> 22f50da1
             }
         });
     }
