/**
 * Copyright © Magento, Inc. All rights reserved.
 * See COPYING.txt for license details.
 */
/*browser:true*/
/*global define*/
define([
    'jquery',
    'underscore',
    'Magento_Checkout/js/view/payment/default',
    'Magento_Braintree/js/view/payment/adapter',
    'braintreePayPal',
    'braintreePayPalCheckout',
    'Magento_Checkout/js/model/quote',
    'Magento_Checkout/js/model/full-screen-loader',
    'Magento_Checkout/js/model/payment/additional-validators',
    'Magento_Vault/js/view/payment/vault-enabler',
    'Magento_Checkout/js/action/create-billing-address',
    'Magento_Braintree/js/view/payment/kount',
    'mage/translate'
], function (
    $,
    _,
    Component,
    BraintreeAdapter,
    BraintreePayPal,
    BraintreePayPalCheckout,
    quote,
    fullScreenLoader,
    additionalValidators,
    VaultEnabler,
    createBillingAddress,
    kount,
    $t
) {
    'use strict';

    return Component.extend({
        defaults: {
            template: 'Magento_Braintree/payment/paypal',
            code: 'braintree_paypal',
            active: false,
            grandTotalAmount: null,
            isReviewRequired: false,
            paypalCheckoutInstance: null,
            customerEmail: null,
            vaultEnabler: null,
            paymentPayload: {
                nonce: null
            },
            paypalButtonSelector: '[data-container="paypal-button"]',

            /**
             * Additional payment data
             *
             * {Object}
             */
            additionalData: {},

            imports: {
                onActiveChange: 'active'
            }
        },

        /**
         * Initialize view.
         *
         * @return {exports}
         */
        initialize: function () {
            var self = this;

            self._super();

            BraintreeAdapter.getApiClient().then(function (clientInstance) {
                return BraintreePayPal.create({
                    client: clientInstance
                });
            }).then(function (paypalCheckoutInstance) {
                self.paypalCheckoutInstance = paypalCheckoutInstance;

                return self.paypalCheckoutInstance;
            });

            kount.getDeviceData()
                .then(function (deviceData) {
                    self.additionalData['device_data'] = deviceData;
                });

            // for each component initialization need update property
            this.isReviewRequired(false);

            return self;
        },

        /**
         * Set list of observable attributes
         * @returns {exports.initObservable}
         */
        initObservable: function () {
            var self = this;

            this._super()
                .observe(['active', 'isReviewRequired', 'customerEmail']);

            this.vaultEnabler = new VaultEnabler();
            this.vaultEnabler.setPaymentCode(this.getVaultCode());
            this.vaultEnabler.isActivePaymentTokenEnabler.subscribe(function () {
                self.onVaultPaymentTokenEnablerChange();
            });

            this.grandTotalAmount = quote.totals()['base_grand_total'];

            quote.totals.subscribe(function () {
                if (self.grandTotalAmount !== quote.totals()['base_grand_total']) {
                    self.grandTotalAmount = quote.totals()['base_grand_total'];
                }
            });

            quote.shippingAddress.subscribe(function () {
                if (self.isActive()) {
                    self.reInitPayPal();
                }
            });

            return this;
        },

        /**
         * Get payment name
         *
         * @returns {String}
         */
        getCode: function () {
            return this.code;
        },

        /**
         * Get payment title
         *
         * @returns {String}
         */
        getTitle: function () {
            return window.checkoutConfig.payment[this.getCode()].title;
        },

        /**
         * Check if payment is active
         *
         * @returns {Boolean}
         */
        isActive: function () {
            var active = this.getCode() === this.isChecked();

            this.active(active);

            return active;
        },

        /**
         * Triggers when payment method change
         * @param {Boolean} isActive
         */
        onActiveChange: function (isActive) {
            if (!isActive) {
                return;
            }

            // need always re-init Braintree with PayPal configuration
            this.reInitPayPal();
        },

        /**
         * Sets payment payload
         *
         * @param {Object} paymentPayload
         * @private
         */
        setPaymentPayload: function (paymentPayload) {
            this.paymentPayload = paymentPayload;
        },

        /**
         * Update quote billing address
         * @param {Object}customer
         * @param {Object}address
         */
        setBillingAddress: function (customer, address) {
            var billingAddress = {
                street: [address.line1],
                city: address.city,
                postcode: address.postalCode,
                countryId: address.countryCode,
                email: customer.email,
                firstname: customer.firstName,
                lastname: customer.lastName,
                telephone: customer.phone,
                regionCode: address.state
            };

            billingAddress = createBillingAddress(billingAddress);
            quote.billingAddress(billingAddress);
        },

        /**
         * Prepare data to place order
         * @param {Object} payload
         */
        beforePlaceOrder: function (payload) {
            this.setPaymentPayload(payload);

            if (this.isRequiredBillingAddress() || quote.billingAddress() === null)  {
                if (typeof payload.details.billingAddress !== 'undefined') {
                    this.setBillingAddress(payload.details, payload.details.billingAddress);
                } else {
                    this.setBillingAddress(payload.details, payload.details.shippingAddress);
                }
            }

            if (this.isSkipOrderReview()) {
                this.placeOrder();
            } else {
                this.customerEmail(payload.details.email);
                this.isReviewRequired(true);
            }
        },

        /**
         * Re-init PayPal Auth Flow
         */
        reInitPayPal: function () {
            var self = this;

            $(self.paypalButtonSelector).html('');

            return BraintreePayPalCheckout.Button.render({
                env: this.getEnvironment(),
                style: {
                    color: 'blue',
                    shape: 'rect',
                    size: 'medium',
                    label: 'pay',
                    tagline: false
                },

                /**
                 * Creates a PayPal payment
                 */
                payment: function () {
                    return self.paypalCheckoutInstance.createPayment(
                        self.getPayPalConfig()
                    );
                },

                /**
                 * Tokenizes the authorize data
                 */
                onAuthorize: function (data) {
                    return self.paypalCheckoutInstance.tokenizePayment(data)
                        .then(function (payload) {
                            self.beforePlaceOrder(payload);
                        });
                },

                /**
                 * Triggers on error
                 */
                onError: function () {
                    self.showError($t('Payment ' + self.getTitle() + ' can\'t be initialized'));
                }
            }, self.paypalButtonSelector);
        },

        /**
         * Get locale
         * @returns {String}
         */
        getLocale: function () {
            return window.checkoutConfig.payment[this.getCode()].locale;
        },

        /**
         * Is shipping address can be editable on PayPal side
         * @returns {Boolean}
         */
        isAllowOverrideShippingAddress: function () {
            return window.checkoutConfig.payment[this.getCode()].isAllowShippingAddressOverride;
        },

        /**
         * Is billing address required from PayPal side
         * @returns {Boolean}
         */
        isRequiredBillingAddress: function () {
            return window.checkoutConfig.payment[this.getCode()].isRequiredBillingAddress;
        },

        /**
         * Get configuration for PayPal
         * @returns {Object}
         */
        getPayPalConfig: function () {
            var totals = quote.totals(),
                config,
                isActiveVaultEnabler = this.isActiveVault();

            config = {
                flow: !isActiveVaultEnabler ? 'checkout' : 'vault',
                amount: this.grandTotalAmount,
                currency: totals['base_currency_code'],
                locale: this.getLocale(),
                enableShippingAddress: true,
                shippingAddressEditable: this.isAllowOverrideShippingAddress()
            };

            config.shippingAddressOverride = this.getShippingAddress();

            if (this.getMerchantName()) {
                config.displayName = this.getMerchantName();
            }

            return config;
        },

        /**
         * Get shipping address
         * @returns {Object}
         */
        getShippingAddress: function () {
            var address = quote.shippingAddress();

            if (_.isNull(address.postcode) || _.isUndefined(address.postcode)) {
                return {};
            }

            return {
<<<<<<< HEAD
                line1: (_.isUndefined(address.street) || _.isUndefined(address.street[0]) ? '' : address.street[0],
=======
                line1: _.isUndefined(address.street) || _.isUndefined(address.street[0]) ? '' : address.street[0],
>>>>>>> d8534d24
                city: address.city,
                state: address.regionCode,
                postalCode: address.postcode,
                countryCode: address.countryId,
                phone: address.telephone,
                recipientName: address.firstname + ' ' + address.lastname
            };
        },

        /**
         * Get merchant name
         * @returns {String}
         */
        getMerchantName: function () {
            return window.checkoutConfig.payment[this.getCode()].merchantName;
        },

        /**
         * Get data
         * @returns {Object}
         */
        getData: function () {
            var data = {
                'method': this.getCode(),
                'additional_data': {
                    'payment_method_nonce': this.paymentPayload.nonce
                }
            };

            data['additional_data'] = _.extend(data['additional_data'], this.additionalData);

            this.vaultEnabler.visitAdditionalData(data);

            return data;
        },

        /**
         * Returns payment acceptance mark image path
         * @returns {String}
         */
        getPaymentAcceptanceMarkSrc: function () {

            return window.checkoutConfig.payment[this.getCode()].paymentAcceptanceMarkSrc;
        },

        /**
         * @returns {String}
         */
        getVaultCode: function () {
            return window.checkoutConfig.payment[this.getCode()].vaultCode;
        },

        /**
         * @returns {String}
         */
        getEnvironment: function () {
            return window.checkoutConfig.payment[BraintreeAdapter.getCode()].environment;
        },

        /**
         * Check if need to skip order review
         * @returns {Boolean}
         */
        isSkipOrderReview: function () {
            return window.checkoutConfig.payment[this.getCode()].skipOrderReview;
        },

        /**
         * Checks if vault is active
         * @returns {Boolean}
         */
        isActiveVault: function () {
            return this.vaultEnabler.isVaultEnabled() && this.vaultEnabler.isActivePaymentTokenEnabler();
        },

        /**
         * Re-init PayPal Auth flow to use Vault
         */
        onVaultPaymentTokenEnablerChange: function () {
            this.reInitPayPal();
        }
    });
});<|MERGE_RESOLUTION|>--- conflicted
+++ resolved
@@ -334,11 +334,7 @@
             }
 
             return {
-<<<<<<< HEAD
-                line1: (_.isUndefined(address.street) || _.isUndefined(address.street[0]) ? '' : address.street[0],
-=======
                 line1: _.isUndefined(address.street) || _.isUndefined(address.street[0]) ? '' : address.street[0],
->>>>>>> d8534d24
                 city: address.city,
                 state: address.regionCode,
                 postalCode: address.postcode,
