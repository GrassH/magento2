--- conflicted
+++ resolved
@@ -155,12 +155,7 @@
          * Trigger order placing
          */
         placeOrderClick: function () {
-<<<<<<< HEAD
-            if (this.validateCardType()) {
-=======
             if (this.validateCardType() && additionalValidators.validate()) {
-                this.isPlaceOrderActionAllowed(false);
->>>>>>> 52530299
                 $(this.getSelector('submit')).trigger('click');
             }
         },
