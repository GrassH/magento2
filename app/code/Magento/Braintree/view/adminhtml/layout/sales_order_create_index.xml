<?xml version="1.0"?>
<!--
/**
 * Copyright © 2013-2017 Magento, Inc. All rights reserved.
 * See COPYING.txt for license details.
 */
-->
<page xmlns:xsi="http://www.w3.org/2001/XMLSchema-instance" xsi:noNamespaceSchemaLocation="urn:magento:framework:View/Layout/etc/page_configuration.xsd">
    <body>
<<<<<<< HEAD
        <referenceContainer name="footer">
            <block class="Magento\Braintree\Block\Datajs" name="braintree_data_js" template="Magento_Braintree::data_js.phtml" ifconfig="payment/braintree/fraudprotection"/>
        </referenceContainer>
=======
        <referenceBlock name="order_create_billing_form">
            <action method="setMethodFormTemplate">
                <argument name="method" xsi:type="string">braintree</argument>
                <argument name="template" xsi:type="string">Magento_Braintree::form/cc.phtml</argument>
            </action>
        </referenceBlock>
        <referenceBlock name="order_create_billing_form">
            <action method="setMethodFormTemplate">
                <argument name="method" xsi:type="string">braintree_cc_vault</argument>
                <argument name="template" xsi:type="string">Magento_Vault::form/vault.phtml</argument>
            </action>
            <action method="setMethodFormTemplate">
                <argument name="method" xsi:type="string">braintree_paypal_vault</argument>
                <argument name="template" xsi:type="string">Magento_Vault::form/vault.phtml</argument>
            </action>
        </referenceBlock>
        <referenceBlock name="content">
            <block name="braintree_payment_script"
                   as="braintree_payment_script"
                   template="Magento_Braintree::payment/script.phtml"
                   class="Magento\Braintree\Block\Payment"
                   after="billing_method"/>
        </referenceBlock>
>>>>>>> 2002ef27
    </body>
</page><|MERGE_RESOLUTION|>--- conflicted
+++ resolved
@@ -7,11 +7,6 @@
 -->
 <page xmlns:xsi="http://www.w3.org/2001/XMLSchema-instance" xsi:noNamespaceSchemaLocation="urn:magento:framework:View/Layout/etc/page_configuration.xsd">
     <body>
-<<<<<<< HEAD
-        <referenceContainer name="footer">
-            <block class="Magento\Braintree\Block\Datajs" name="braintree_data_js" template="Magento_Braintree::data_js.phtml" ifconfig="payment/braintree/fraudprotection"/>
-        </referenceContainer>
-=======
         <referenceBlock name="order_create_billing_form">
             <action method="setMethodFormTemplate">
                 <argument name="method" xsi:type="string">braintree</argument>
@@ -35,6 +30,5 @@
                    class="Magento\Braintree\Block\Payment"
                    after="billing_method"/>
         </referenceBlock>
->>>>>>> 2002ef27
     </body>
 </page>