--- conflicted
+++ resolved
@@ -291,27 +291,18 @@
          * Trigger order submit
          */
         submitOrder: function () {
-<<<<<<< HEAD
-            this.$selector.validate().form();
-            this.$selector.trigger('afterValidate.beforeSubmit');
-            
-            // validate parent form
-            if (this.$selector.validate().errorList.length) {
-                $('body').trigger('processStop');
-=======
             var self = this;
 
             self.$selector.validate().form();
             self.$selector.trigger('afterValidate.beforeSubmit');
-            $('body').trigger('processStop');
 
             // validate parent form
             if (self.$selector.validate().errorList.length) {
+                $('body').trigger('processStop');
                 return false;
             }
 
             if (!self.validateCardType()) {
->>>>>>> ee6bc372
                 return false;
             }
 
