--- conflicted
+++ resolved
@@ -17,46 +17,24 @@
             <severity value="CRITICAL"/>
             <testCaseId value="MAGETWO-93677"/>
             <group value="braintree"/>
+            <skip>
+                <issueId value="MQE-1187" />
+            </skip>
         </annotations>
 
         <before>
             <!--Login As Admin-->
             <actionGroup ref="LoginAsAdmin" stepKey="loginAsAdmin"/>
             <!--CreateNewProduct-->
-<<<<<<< HEAD
-            <createData entity="_defaultCategory" stepKey="createCategory"/>
-            <createData entity="_defaultProduct" stepKey="createProduct">
-                <requiredEntity createDataKey="createCategory"/>
-            </createData>
-
-            <!--Create New Customer-->
-            <createData stepKey="createCustomer" entity="Simple_US_Customer"/>
-=======
             <actionGroup ref="CreateNewProductActionGroup" stepKey="CreateNewProduct"/>
             <!--Create New Customer-->
             <actionGroup ref="CreateCustomerActionGroup" stepKey="CreateCustomer"/>
->>>>>>> cf782775
         </before>
 
         <!--Configure Braintree-->
         <actionGroup ref="ConfigureBraintree" stepKey="configureBraintree"/>
 
         <!--Create New Role-->
-<<<<<<< HEAD
-        <actionGroup ref="GoToUserRoles" stepKey="GoToUserRoles"/>
-        <actionGroup ref="AdminCreateRole" stepKey="AdminCreateNewRole"/>
-
-        <!--Create New User With Specific Role-->
-        <actionGroup ref="GoToAllUsers" stepKey="GoToAllUsers"/>
-        <actionGroup ref="AdminCreateUserAction" stepKey="AdminCreateNewUser"/>
-
-        <!--SignOut-->
-        <actionGroup ref="logout" stepKey="signOutFromAdmin"/>
-
-        <!--SignIn New User-->
-        <actionGroup ref="LoginNewUser" stepKey="signInNewUser"/>
-        <waitForPageLoad stepKey="waitForLogin" time="3"/>
-=======
         <actionGroup ref="AdminCreateRoleActionGroup" stepKey="adminCreateRole">
             <argument name="restrictedRole" value="Sales"/>
             <argument name="User" value="adminRole"/>
@@ -74,58 +52,25 @@
             <argument name="uname" value="{{newAdmin.username}}"/>
             <argument name="passwd" value="{{newAdmin.password}}"/>
         </actionGroup>
->>>>>>> cf782775
 
         <!--Create New Order-->
-        <actionGroup ref="navigateToNewOrderPageExistingCustomer" stepKey="navigateToNewOrder">
-            <argument name="customer" value="Simple_US_Customer"/>
-        </actionGroup>
+        <actionGroup ref="CreateNewOrderActionGroup" stepKey="createNewOrder"/>
 
-        <actionGroup ref="addSimpleProductToOrder" stepKey="addProduct">
-            <argument name="product" value="_defaultProduct"/>
-        </actionGroup>
-
-        <actionGroup ref="fillOrderCustomerInformation" stepKey="fillCustomerAddress">
-            <argument name="customer" value="Simple_US_Customer"/>
-            <argument name="address" value="US_Address_TX"/>
-        </actionGroup>
-
-        <actionGroup ref="orderSelectFlatRateShipping" stepKey="selectFlatRateShipping"/>
-
-        <waitForPageLoad stepKey="waitForShippingToFinish"/>
-
-<<<<<<< HEAD
-        <actionGroup ref="useBraintreeForMasterCard" stepKey="selectCardWithBraintree"/>
-
-        <click stepKey="submitOrder" selector="{{NewOrderSection.submitOrder}}"/>
-        <waitForPageLoad stepKey="waitForSaveConfig" time="5"/>
-        <waitForElementVisible selector="{{NewOrderSection.successMessage}}" stepKey="waitForSuccessMessage" time="1"/>
-
-=======
->>>>>>> cf782775
         <after>
-            <!-- Disable BrainTree -->
-            <actionGroup ref="DisableBrainTree" stepKey="disableBrainTree"/>
-
             <!--SignOut-->
             <actionGroup ref="SignOut" stepKey="signOutFromNewUser"/>
             <actionGroup ref="LoginAsAdmin" stepKey="loginAsAdmin"/>
 
             <!--Delete Product-->
-            <deleteData stepKey="deleteProduct" createDataKey="createProduct"/>
+            <actionGroup ref="DeleteProductActionGroup" stepKey="DeleteAllProducts">
+                <argument name="productName" value="NewProductData.ProductName"/>
+            </actionGroup>
 
             <!--Delete Customer-->
-            <deleteData stepKey="deleteCustomer" createDataKey="createCustomer"/>
+            <actionGroup ref="DeleteCustomerActionGroup" stepKey="DeleteCustomer">
+                <argument name="lastName" value="NewCustomerData.LastName"/>
+            </actionGroup>
 
-<<<<<<< HEAD
-            <!--Delete User -->
-            <actionGroup ref="GoToAllUsers" stepKey="GoBackToAllUsers"/>
-            <actionGroup ref="AdminDeleteUserActionGroup" stepKey="AdminDeleteUserActionGroup"/>
-
-            <!--Delete Role-->
-            <actionGroup ref="GoToUserRoles" stepKey="GoBackToUserRoles"/>
-            <actionGroup ref="AdminDeleteRoleActionGroup" stepKey="AdminDeleteRoleActionGroup"/>
-=======
             <!--Delete created user-->
             <actionGroup ref="DeleteCreatedUserActionGroup" stepKey="AdminDeleteUserActionGroup">
                 <argument name="user" value="adminRole"/>
@@ -136,7 +81,6 @@
             </actionGroup>
             <!--Log Out-->
             <actionGroup ref="logout" stepKey="logOut2"/>
->>>>>>> cf782775
         </after>
     </test>
 </tests>