<?php
/**
 * Copyright © Magento, Inc. All rights reserved.
 * See COPYING.txt for license details.
 */
declare(strict_types=1);

namespace Magento\Braintree\Test\Unit\Helper;

use Magento\Braintree\Helper\Country;
use Magento\Directory\Model\ResourceModel\Country\Collection;
use Magento\Directory\Model\ResourceModel\Country\CollectionFactory;
use Magento\Framework\TestFramework\Unit\Helper\ObjectManager;
use PHPUnit\Framework\MockObject\MockObject;
use PHPUnit\Framework\TestCase;

class CountryTest extends TestCase
{
    /**
<<<<<<< HEAD
     * @var \Magento\Directory\Model\ResourceModel\Country\Collection|\PHPUnit\Framework\MockObject\MockObject
=======
     * @var Collection|MockObject
>>>>>>> b2f063af
     */
    private $collection;

    /**
     * @var Country
     */
    private $helper;

    /**
     * @var ObjectManager
     */
    private $objectManager;

    protected function setUp(): void
    {
        $this->objectManager = new ObjectManager($this);

        $collectionFactory = $this->getCollectionFactoryMock();

        $this->helper = $this->objectManager->getObject(Country::class, [
            'factory' => $collectionFactory
        ]);
    }

    /**
     * @covers \Magento\Braintree\Helper\Country::getCountries
     */
    public function testGetCountries()
    {
        $this->collection->expects(static::once())
            ->method('toOptionArray')
            ->willReturn([
                ['value' => 'US', 'label' => 'United States'],
                ['value' => 'UK', 'label' => 'United Kingdom'],
            ]);

        $this->helper->getCountries();

        $this->collection->expects(static::never())
            ->method('toOptionArray');

        $this->helper->getCountries();
    }

    /**
     * Create mock for country collection factory
     */
    protected function getCollectionFactoryMock()
    {
        $this->collection = $this->getMockBuilder(Collection::class)
            ->disableOriginalConstructor()
            ->setMethods(['addFieldToFilter', 'loadData', 'toOptionArray', '__wakeup'])
            ->getMock();

        $this->collection->expects(static::any())
            ->method('addFieldToFilter')
            ->willReturnSelf();

        $this->collection->expects(static::any())
            ->method('loadData')
            ->willReturnSelf();

        $collectionFactory = $this->getMockBuilder(CollectionFactory::class)
            ->disableOriginalConstructor()
            ->setMethods(['create'])
            ->getMock();

        $collectionFactory->expects(static::once())
            ->method('create')
            ->willReturn($this->collection);

        return $collectionFactory;
    }
}<|MERGE_RESOLUTION|>--- conflicted
+++ resolved
@@ -17,11 +17,7 @@
 class CountryTest extends TestCase
 {
     /**
-<<<<<<< HEAD
-     * @var \Magento\Directory\Model\ResourceModel\Country\Collection|\PHPUnit\Framework\MockObject\MockObject
-=======
      * @var Collection|MockObject
->>>>>>> b2f063af
      */
     private $collection;
 
