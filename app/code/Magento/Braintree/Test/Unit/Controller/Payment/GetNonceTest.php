--- conflicted
+++ resolved
@@ -18,12 +18,8 @@
 use Magento\Framework\TestFramework\Unit\Helper\ObjectManager;
 use Magento\Framework\Webapi\Exception;
 use Magento\Payment\Gateway\Command\ResultInterface as CommandResultInterface;
-<<<<<<< HEAD
-use PHPUnit\Framework\MockObject\MockObject as MockObject;
-=======
 use PHPUnit\Framework\MockObject\MockObject;
 use PHPUnit\Framework\TestCase;
->>>>>>> b2f063af
 use Psr\Log\LoggerInterface;
 
 /**
@@ -87,7 +83,7 @@
 
         $this->commandResultMock = $this->getMockBuilder(CommandResultInterface::class)
             ->setMethods(['get'])
-            ->getMockForAbstractClass();
+            ->getMock();
 
         $this->sessionMock = $this->getMockBuilder(Session::class)
             ->disableOriginalConstructor()
@@ -97,7 +93,7 @@
             ->method('getStoreId')
             ->willReturn(null);
 
-        $this->loggerMock = $this->getMockForAbstractClass(LoggerInterface::class);
+        $this->loggerMock = $this->createMock(LoggerInterface::class);
 
         $context = $this->getMockBuilder(Context::class)
             ->disableOriginalConstructor()
@@ -198,7 +194,7 @@
     {
         $this->resultMock = $this->getMockBuilder(ResultInterface::class)
             ->setMethods(['setHttpResponseCode', 'renderResult', 'setHeader', 'setData'])
-            ->getMockForAbstractClass();
+            ->getMock();
 
         $this->resultFactoryMock = $this->getMockBuilder(ResultFactory::class)
             ->disableOriginalConstructor()
