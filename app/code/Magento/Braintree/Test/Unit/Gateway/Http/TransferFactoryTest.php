<?php
/**
 * Copyright © Magento, Inc. All rights reserved.
 * See COPYING.txt for license details.
 */
declare(strict_types=1);

namespace Magento\Braintree\Test\Unit\Gateway\Http;

use Magento\Braintree\Gateway\Http\TransferFactory;
use Magento\Payment\Gateway\Http\TransferBuilder;
use Magento\Payment\Gateway\Http\TransferInterface;
use PHPUnit\Framework\MockObject\MockObject;
use PHPUnit\Framework\TestCase;

class TransferFactoryTest extends TestCase
{
    /**
     * @var TransferFactory
     */
    private $transferFactory;

    /**
     * @var TransferFactory
     */
    private $transferMock;

    /**
<<<<<<< HEAD
     * @var TransferBuilder|\PHPUnit\Framework\MockObject\MockObject
=======
     * @var TransferBuilder|MockObject
>>>>>>> b2f063af
     */
    private $transferBuilder;

    protected function setUp(): void
    {
        $this->transferBuilder = $this->createMock(TransferBuilder::class);
        $this->transferMock = $this->getMockForAbstractClass(TransferInterface::class);

        $this->transferFactory = new TransferFactory(
            $this->transferBuilder
        );
    }

    public function testCreate()
    {
        $request = ['data1', 'data2'];

        $this->transferBuilder->expects($this->once())
            ->method('setBody')
            ->with($request)
            ->willReturnSelf();

        $this->transferBuilder->expects($this->once())
            ->method('build')
            ->willReturn($this->transferMock);

        $this->assertEquals($this->transferMock, $this->transferFactory->create($request));
    }
}<|MERGE_RESOLUTION|>--- conflicted
+++ resolved
@@ -26,18 +26,14 @@
     private $transferMock;
 
     /**
-<<<<<<< HEAD
-     * @var TransferBuilder|\PHPUnit\Framework\MockObject\MockObject
-=======
      * @var TransferBuilder|MockObject
->>>>>>> b2f063af
      */
     private $transferBuilder;
 
     protected function setUp(): void
     {
         $this->transferBuilder = $this->createMock(TransferBuilder::class);
-        $this->transferMock = $this->getMockForAbstractClass(TransferInterface::class);
+        $this->transferMock = $this->createMock(TransferInterface::class);
 
         $this->transferFactory = new TransferFactory(
             $this->transferBuilder
