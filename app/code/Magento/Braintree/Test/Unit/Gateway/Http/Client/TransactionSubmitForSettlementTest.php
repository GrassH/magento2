--- conflicted
+++ resolved
@@ -14,12 +14,8 @@
 use Magento\Payment\Gateway\Http\ClientException;
 use Magento\Payment\Gateway\Http\TransferInterface;
 use Magento\Payment\Model\Method\Logger;
-<<<<<<< HEAD
-use PHPUnit\Framework\MockObject\MockObject as MockObject;
-=======
 use PHPUnit\Framework\MockObject\MockObject;
 use PHPUnit\Framework\TestCase;
->>>>>>> b2f063af
 use Psr\Log\LoggerInterface;
 
 /**
@@ -74,14 +70,8 @@
      */
     public function testPlaceRequestWithException()
     {
-<<<<<<< HEAD
-        $this->expectException(\Magento\Payment\Gateway\Http\ClientException::class);
-        $this->expectExceptionMessage('Transaction has been declined');
-
-=======
         $this->expectException(ClientException::class);
         $this->expectExceptionMessage('Transaction has been declined');
->>>>>>> b2f063af
         $exception = new \Exception('Transaction has been declined');
         $this->adapterMock->expects(static::once())
             ->method('submitForSettlement')
@@ -105,7 +95,7 @@
         /** @var TransferInterface|MockObject $transferObject */
         $transferObject = $this->getTransferObjectMock();
         $response = $this->client->placeRequest($transferObject);
-        static::assertIsObject($response['object']);
+        static::assertTrue(is_object($response['object']));
         static::assertEquals(['object' => $data], $response);
     }
 
@@ -116,7 +106,7 @@
      */
     private function getTransferObjectMock()
     {
-        $mock = $this->getMockForAbstractClass(TransferInterface::class);
+        $mock = $this->createMock(TransferInterface::class);
         $mock->expects($this->once())
             ->method('getBody')
             ->willReturn([
