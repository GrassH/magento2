--- conflicted
+++ resolved
@@ -13,12 +13,8 @@
 use Magento\Payment\Gateway\Http\ClientException;
 use Magento\Payment\Gateway\Http\TransferInterface;
 use Magento\Payment\Model\Method\Logger;
-<<<<<<< HEAD
-use PHPUnit\Framework\MockObject\MockObject as MockObject;
-=======
 use PHPUnit\Framework\MockObject\MockObject;
 use PHPUnit\Framework\TestCase;
->>>>>>> b2f063af
 use Psr\Log\LoggerInterface;
 
 /**
@@ -69,21 +65,11 @@
      * Runs test placeRequest method (exception)
      *
      * @return void
-<<<<<<< HEAD
-     *
-     */
-    public function testPlaceRequestException()
-    {
-        $this->expectException(\Magento\Payment\Gateway\Http\ClientException::class);
-        $this->expectExceptionMessage('Test messages');
-
-=======
      */
     public function testPlaceRequestException()
     {
         $this->expectException(ClientException::class);
         $this->expectExceptionMessage('Test messages');
->>>>>>> b2f063af
         $this->loggerMock->expects($this->once())
             ->method('debug')
             ->with(
@@ -129,7 +115,7 @@
 
         $actualResult = $this->model->placeRequest($this->getTransferObjectMock());
 
-        $this->assertIsObject($actualResult['object']);
+        $this->assertTrue(is_object($actualResult['object']));
         $this->assertEquals(['object' => $response], $actualResult);
     }
 
@@ -140,7 +126,7 @@
      */
     private function getTransferObjectMock()
     {
-        $transferObjectMock = $this->getMockForAbstractClass(TransferInterface::class);
+        $transferObjectMock = $this->createMock(TransferInterface::class);
         $transferObjectMock->expects($this->once())
             ->method('getBody')
             ->willReturn($this->getTransferData());
