--- conflicted
+++ resolved
@@ -17,12 +17,8 @@
 use Magento\Payment\Gateway\Validator\ResultInterface;
 use Magento\Vault\Model\PaymentToken;
 use Magento\Vault\Model\PaymentTokenManagement;
-<<<<<<< HEAD
-use PHPUnit\Framework\MockObject\MockObject as MockObject;
-=======
 use PHPUnit\Framework\MockObject\MockObject;
 use PHPUnit\Framework\TestCase;
->>>>>>> b2f063af
 
 /**
  * @SuppressWarnings(PHPMD.CouplingBetweenObjects)
@@ -105,7 +101,7 @@
 
         $this->validationResultMock = $this->getMockBuilder(ResultInterface::class)
             ->setMethods(['isValid', 'getFailsDescription', 'getErrorCodes'])
-            ->getMockForAbstractClass();
+            ->getMock();
 
         $this->responseValidatorMock = $this->getMockBuilder(PaymentNonceResponseValidator::class)
             ->disableOriginalConstructor()
@@ -128,10 +124,6 @@
     {
         $this->expectException(\InvalidArgumentException::class);
         $this->expectExceptionMessage('The "publicHash" field does not exists');
-<<<<<<< HEAD
-
-=======
->>>>>>> b2f063af
         $exception = new \InvalidArgumentException('The "publicHash" field does not exists');
 
         $this->subjectReaderMock->expects(static::once())
@@ -151,10 +143,6 @@
     {
         $this->expectException(\InvalidArgumentException::class);
         $this->expectExceptionMessage('The "customerId" field does not exists');
-<<<<<<< HEAD
-
-=======
->>>>>>> b2f063af
         $publicHash = '3wv2m24d2er3';
 
         $this->subjectReaderMock->expects(static::once())
@@ -179,10 +167,6 @@
     {
         $this->expectException(\Exception::class);
         $this->expectExceptionMessage('No available payment tokens');
-<<<<<<< HEAD
-
-=======
->>>>>>> b2f063af
         $publicHash = '3wv2m24d2er3';
         $customerId = 1;
 
@@ -212,10 +196,6 @@
     {
         $this->expectException(\Exception::class);
         $this->expectExceptionMessage('Payment method nonce can\'t be retrieved.');
-<<<<<<< HEAD
-
-=======
->>>>>>> b2f063af
         $publicHash = '3wv2m24d2er3';
         $customerId = 1;
         $token = 'jd2vnq';
