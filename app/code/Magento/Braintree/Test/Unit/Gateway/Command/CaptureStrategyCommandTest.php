<?php
/**
 * Copyright © Magento, Inc. All rights reserved.
 * See COPYING.txt for license details.
 */
declare(strict_types=1);

namespace Magento\Braintree\Test\Unit\Gateway\Command;

use Braintree\IsNode;
use Braintree\ResourceCollection;
use Braintree\Transaction;
use Magento\Braintree\Gateway\Command\CaptureStrategyCommand;
use Magento\Braintree\Gateway\SubjectReader;
use Magento\Braintree\Model\Adapter\BraintreeAdapter;
use Magento\Braintree\Model\Adapter\BraintreeAdapterFactory;
use Magento\Braintree\Model\Adapter\BraintreeSearchAdapter;
use Magento\Framework\Api\FilterBuilder;
use Magento\Framework\Api\Search\SearchCriteria;
use Magento\Framework\Api\SearchCriteriaBuilder;
use Magento\Payment\Gateway\Command\CommandPoolInterface;
use Magento\Payment\Gateway\Command\GatewayCommand;
use Magento\Payment\Gateway\Data\OrderAdapterInterface;
use Magento\Payment\Gateway\Data\PaymentDataObject;
use Magento\Sales\Api\TransactionRepositoryInterface;
use Magento\Sales\Model\Order\Payment;
<<<<<<< HEAD
use Magento\Sales\Model\ResourceModel\Order\Payment\Transaction\CollectionFactory;
use PHPUnit\Framework\MockObject\MockObject as MockObject;
=======
use PHPUnit\Framework\MockObject\MockObject;
use PHPUnit\Framework\TestCase;
>>>>>>> b2f063af

/**
 * @SuppressWarnings(PHPMD.CouplingBetweenObjects)
 */
class CaptureStrategyCommandTest extends TestCase
{
    /**
     * @var CaptureStrategyCommand
     */
    private $strategyCommand;

    /**
     * @var CommandPoolInterface|MockObject
     */
    private $commandPool;

    /**
     * @var TransactionRepositoryInterface|MockObject
     */
    private $transactionRepository;

    /**
     * @var FilterBuilder|MockObject
     */
    private $filterBuilder;

    /**
     * @var SearchCriteriaBuilder|MockObject
     */
    private $searchCriteriaBuilder;

    /**
     * @var Payment|MockObject
     */
    private $payment;

    /**
     * @var GatewayCommand|MockObject
     */
    private $command;

    /**
     * @var SubjectReader|MockObject
     */
    private $subjectReader;

    /**
     * @var BraintreeAdapter|MockObject
     */
    private $braintreeAdapter;

    /**
     * @var BraintreeSearchAdapter
     */
    private $braintreeSearchAdapter;

    protected function setUp(): void
    {
        $this->commandPool = $this->getMockBuilder(CommandPoolInterface::class)
            ->disableOriginalConstructor()
            ->setMethods(['get', '__wakeup'])
            ->getMockForAbstractClass();

        $this->subjectReader = $this->getMockBuilder(SubjectReader::class)
            ->disableOriginalConstructor()
            ->getMock();

        $this->initCommandMock();
        $this->initTransactionRepositoryMock();
        $this->initFilterBuilderMock();
        $this->initSearchCriteriaBuilderMock();

        $this->braintreeAdapter = $this->getMockBuilder(BraintreeAdapter::class)
            ->disableOriginalConstructor()
            ->getMock();
        /** @var BraintreeAdapterFactory|MockObject $adapterFactory */
        $adapterFactory = $this->getMockBuilder(BraintreeAdapterFactory::class)
            ->disableOriginalConstructor()
            ->getMock();
        $adapterFactory->method('create')
            ->willReturn($this->braintreeAdapter);

        $this->braintreeSearchAdapter = new BraintreeSearchAdapter();

        $this->strategyCommand = new CaptureStrategyCommand(
            $this->commandPool,
            $this->transactionRepository,
            $this->filterBuilder,
            $this->searchCriteriaBuilder,
            $this->subjectReader,
            $adapterFactory,
            $this->braintreeSearchAdapter
        );
    }

    public function testCaptureExecute()
    {
        $paymentData = $this->getPaymentDataObjectMock();
        $subject['payment'] = $paymentData;
        $lastTransId = 'txnds';

        $this->subjectReader->method('readPayment')
            ->with($subject)
            ->willReturn($paymentData);

        $this->payment->method('getAuthorizationTransaction')
            ->willReturn(true);
        $this->payment->method('getLastTransId')
            ->willReturn($lastTransId);

        $this->payment->method('getId')
            ->willReturn(1);

        $this->buildSearchCriteria();

        $this->transactionRepository->method('getTotalCount')
            ->willReturn(0);

        // authorization transaction was not expired
        $collection = $this->getNotExpiredExpectedCollection($lastTransId);
        $collection->method('maximumCount')
            ->willReturn(0);

        $this->commandPool->method('get')
            ->with(CaptureStrategyCommand::CAPTURE)
            ->willReturn($this->command);

        $this->strategyCommand->execute($subject);
    }

    /**
     * @param string $lastTransactionId
     * @return ResourceCollection|MockObject
     */
    private function getNotExpiredExpectedCollection($lastTransactionId)
    {
        $isExpectations = [
            'id' => ['is' => $lastTransactionId],
            'status' => [Transaction::AUTHORIZATION_EXPIRED]
        ];

        $collection = $this->getMockBuilder(ResourceCollection::class)
            ->disableOriginalConstructor()
            ->getMock();

        $this->braintreeAdapter->method('search')
            ->with(
                self::callback(
                    function (array $filters) use ($isExpectations) {
                        foreach ($filters as $filter) {
                            /** @var IsNode $filter */
                            if (!isset($isExpectations[$filter->name])) {
                                return false;
                            }

                            if ($isExpectations[$filter->name] !== $filter->toParam()) {
                                return false;
                            }
                        }

                        return true;
                    }
                )
            )
            ->willReturn($collection);

        return $collection;
    }

    public function testExpiredAuthorizationPerformVaultCaptureExecute()
    {
        $paymentData = $this->getPaymentDataObjectMock();
        $subject['payment'] = $paymentData;
        $lastTransId = 'txnds';

        $this->subjectReader->method('readPayment')
            ->with($subject)
            ->willReturn($paymentData);

        $this->payment->method('getAuthorizationTransaction')
            ->willReturn(true);
        $this->payment->method('getLastTransId')
            ->willReturn($lastTransId);

        $this->payment->method('getId')
            ->willReturn(1);

        $this->buildSearchCriteria();

        $this->transactionRepository->method('getTotalCount')
            ->willReturn(0);

        // authorization transaction was expired
        $collection = $this->getNotExpiredExpectedCollection($lastTransId);
        $collection->method('maximumCount')
            ->willReturn(1);

        $this->commandPool->method('get')
            ->with(CaptureStrategyCommand::VAULT_CAPTURE)
            ->willReturn($this->command);

        $this->strategyCommand->execute($subject);
    }

    public function testVaultCaptureExecute()
    {
        $paymentData = $this->getPaymentDataObjectMock();
        $subject['payment'] = $paymentData;

        $this->subjectReader->method('readPayment')
            ->with($subject)
            ->willReturn($paymentData);

        $this->payment->method('getAuthorizationTransaction')
            ->willReturn(true);

        $this->payment->method('getId')
            ->willReturn(1);

        $this->buildSearchCriteria();

        $this->transactionRepository->method('getTotalCount')
            ->willReturn(1);

        $this->commandPool->method('get')
            ->with(CaptureStrategyCommand::VAULT_CAPTURE)
            ->willReturn($this->command);

        $this->strategyCommand->execute($subject);
    }

    /**
     * Creates mock for payment data object and order payment
     * @return MockObject
     */
    private function getPaymentDataObjectMock()
    {
        $this->payment = $this->getMockBuilder(Payment::class)
            ->disableOriginalConstructor()
            ->getMock();

        $mock = $this->getMockBuilder(PaymentDataObject::class)
            ->setMethods(['getPayment', 'getOrder'])
            ->disableOriginalConstructor()
            ->getMock();

        $mock->method('getPayment')
            ->willReturn($this->payment);

        $order = $this->getMockBuilder(OrderAdapterInterface::class)
            ->disableOriginalConstructor()
            ->getMockForAbstractClass();

        $mock->method('getOrder')
            ->willReturn($order);

        return $mock;
    }

    /**
     * Creates mock for gateway command object
     */
    private function initCommandMock()
    {
        $this->command = $this->getMockBuilder(GatewayCommand::class)
            ->disableOriginalConstructor()
            ->setMethods(['execute'])
            ->getMock();

        $this->command->method('execute')
            ->willReturn([]);
    }

    /**
     * Creates mock for filter object
     */
    private function initFilterBuilderMock()
    {
        $this->filterBuilder = $this->getMockBuilder(FilterBuilder::class)
            ->disableOriginalConstructor()
            ->setMethods(['setField', 'setValue', 'create', '__wakeup'])
            ->getMock();
    }

    /**
     * Builds search criteria
     */
    private function buildSearchCriteria()
    {
        $this->filterBuilder->expects(self::exactly(2))
            ->method('setField')
            ->willReturnSelf();
        $this->filterBuilder->expects(self::exactly(2))
            ->method('setValue')
            ->willReturnSelf();

        $searchCriteria = new SearchCriteria();
        $this->searchCriteriaBuilder->expects(self::exactly(2))
            ->method('addFilters')
            ->willReturnSelf();
        $this->searchCriteriaBuilder->method('create')
            ->willReturn($searchCriteria);

        $this->transactionRepository->method('getList')
            ->with($searchCriteria)
            ->willReturnSelf();
    }

    /**
     * Create mock for search criteria object
     */
    private function initSearchCriteriaBuilderMock()
    {
        $this->searchCriteriaBuilder = $this->getMockBuilder(SearchCriteriaBuilder::class)
            ->disableOriginalConstructor()
            ->setMethods(['addFilters', 'create', '__wakeup'])
            ->getMock();
    }

    /**
     * Create mock for transaction repository
     */
    private function initTransactionRepositoryMock()
    {
        $this->transactionRepository = $this->getMockBuilder(TransactionRepositoryInterface::class)
            ->disableOriginalConstructor()
            ->setMethods(['getList', 'getTotalCount', 'delete', 'get', 'save', 'create', '__wakeup'])
            ->getMockForAbstractClass();
    }
}<|MERGE_RESOLUTION|>--- conflicted
+++ resolved
@@ -24,13 +24,8 @@
 use Magento\Payment\Gateway\Data\PaymentDataObject;
 use Magento\Sales\Api\TransactionRepositoryInterface;
 use Magento\Sales\Model\Order\Payment;
-<<<<<<< HEAD
-use Magento\Sales\Model\ResourceModel\Order\Payment\Transaction\CollectionFactory;
-use PHPUnit\Framework\MockObject\MockObject as MockObject;
-=======
 use PHPUnit\Framework\MockObject\MockObject;
 use PHPUnit\Framework\TestCase;
->>>>>>> b2f063af
 
 /**
  * @SuppressWarnings(PHPMD.CouplingBetweenObjects)
@@ -92,7 +87,7 @@
         $this->commandPool = $this->getMockBuilder(CommandPoolInterface::class)
             ->disableOriginalConstructor()
             ->setMethods(['get', '__wakeup'])
-            ->getMockForAbstractClass();
+            ->getMock();
 
         $this->subjectReader = $this->getMockBuilder(SubjectReader::class)
             ->disableOriginalConstructor()
@@ -282,7 +277,7 @@
 
         $order = $this->getMockBuilder(OrderAdapterInterface::class)
             ->disableOriginalConstructor()
-            ->getMockForAbstractClass();
+            ->getMock();
 
         $mock->method('getOrder')
             ->willReturn($order);
@@ -358,6 +353,6 @@
         $this->transactionRepository = $this->getMockBuilder(TransactionRepositoryInterface::class)
             ->disableOriginalConstructor()
             ->setMethods(['getList', 'getTotalCount', 'delete', 'get', 'save', 'create', '__wakeup'])
-            ->getMockForAbstractClass();
+            ->getMock();
     }
 }