<?php
/**
 * Copyright © Magento, Inc. All rights reserved.
 * See COPYING.txt for license details.
 */
declare(strict_types=1);

namespace Magento\Braintree\Test\Unit\Gateway;

use Braintree\Result\Successful;
use Braintree\Transaction;
use Magento\Braintree\Gateway\SubjectReader;
use PHPUnit\Framework\TestCase;

class SubjectReaderTest extends TestCase
{
    /**
     * @var SubjectReader
     */
    private $subjectReader;

    /**
     * @inheritdoc
     */
    protected function setUp(): void
    {
        $this->subjectReader = new SubjectReader();
    }

    /**
     * @covers \Magento\Braintree\Gateway\SubjectReader::readCustomerId
     * @return void
     */
    public function testReadCustomerIdWithException(): void
    {
        $this->expectException(\InvalidArgumentException::class);
        $this->expectExceptionMessage('The "customerId" field does not exists');
<<<<<<< HEAD

=======
>>>>>>> b2f063af
        $this->subjectReader->readCustomerId([]);
    }

    /**
     * @covers \Magento\Braintree\Gateway\SubjectReader::readCustomerId
     * @return void
     */
    public function testReadCustomerId(): void
    {
        $customerId = 1;
        $this->assertEquals($customerId, $this->subjectReader->readCustomerId(['customer_id' => $customerId]));
    }

    /**
     * @covers \Magento\Braintree\Gateway\SubjectReader::readPublicHash
     * @return void
     */
    public function testReadPublicHashWithException(): void
    {
        $this->expectException(\InvalidArgumentException::class);
        $this->expectExceptionMessage('The "public_hash" field does not exists');
<<<<<<< HEAD

=======
>>>>>>> b2f063af
        $this->subjectReader->readPublicHash([]);
    }

    /**
     * @covers \Magento\Braintree\Gateway\SubjectReader::readPublicHash
     * @return void
     */
    public function testReadPublicHash(): void
    {
        $hash = 'fj23djf2o1fd';
        $this->assertEquals($hash, $this->subjectReader->readPublicHash(['public_hash' => $hash]));
    }

    /**
     * @covers \Magento\Braintree\Gateway\SubjectReader::readPayPal
     * @return void
     */
    public function testReadPayPalWithException(): void
    {
        $this->expectException(\InvalidArgumentException::class);
        $this->expectExceptionMessage('Transaction has\'t paypal attribute');
<<<<<<< HEAD

=======
>>>>>>> b2f063af
        $transaction = Transaction::factory([
            'id' => 'u38rf8kg6vn',
        ]);
        $this->subjectReader->readPayPal($transaction);
    }

    /**
     * @covers \Magento\Braintree\Gateway\SubjectReader::readPayPal
     * @return void
     */
    public function testReadPayPal(): void
    {
        $paypal = [
            'paymentId' => '3ek7dk7fn0vi1',
            'payerEmail' => 'payer@example.com',
        ];
        $transaction = Transaction::factory([
            'id' => '4yr95vb',
            'paypal' => $paypal,
        ]);

        $this->assertEquals($paypal, $this->subjectReader->readPayPal($transaction));
    }

    /**
     * Checks a case when subject reader retrieves successful Braintree transaction.
     *
     * @return void
     */
    public function testReadTransaction(): void
    {
        $transaction = Transaction::factory(['id' => 1]);
        $response = [
            'object' => new Successful($transaction, 'transaction'),
        ];
        $actual = $this->subjectReader->readTransaction($response);

        $this->assertSame($transaction, $actual);
    }

    /**
     * Checks a case when subject reader retrieves invalid data instead transaction details.
     *
     * @param array $response
     * @param string $expectedMessage
     * @dataProvider invalidTransactionResponseDataProvider
     * @return void
     */
    public function testReadTransactionWithInvalidResponse(array $response, string $expectedMessage): void
    {
        $this->expectException(\InvalidArgumentException::class);
<<<<<<< HEAD

=======
>>>>>>> b2f063af
        $this->expectExceptionMessage($expectedMessage);
        $this->subjectReader->readTransaction($response);
    }

    /**
     * Gets list of variations with invalid subject data.
     *
     * @return array
     */
    public function invalidTransactionResponseDataProvider(): array
    {
        $transaction = new \stdClass();
        $response = new \stdClass();
        $response->transaction = $transaction;

        return [
            [
                'response' => [
                    'object' => [],
                ],
                'expectedMessage' => 'Response object does not exist.',
            ],
            [
                'response' => [
                    'object' => new \stdClass(),
                ],
                'expectedMessage' => 'The object is not a class \Braintree\Transaction.',
            ],
            [
                'response' => [
                    'object' => $response,
                ],
                'expectedMessage' => 'The object is not a class \Braintree\Transaction.',
            ],
        ];
    }
}<|MERGE_RESOLUTION|>--- conflicted
+++ resolved
@@ -35,10 +35,6 @@
     {
         $this->expectException(\InvalidArgumentException::class);
         $this->expectExceptionMessage('The "customerId" field does not exists');
-<<<<<<< HEAD
-
-=======
->>>>>>> b2f063af
         $this->subjectReader->readCustomerId([]);
     }
 
@@ -60,10 +56,6 @@
     {
         $this->expectException(\InvalidArgumentException::class);
         $this->expectExceptionMessage('The "public_hash" field does not exists');
-<<<<<<< HEAD
-
-=======
->>>>>>> b2f063af
         $this->subjectReader->readPublicHash([]);
     }
 
@@ -85,10 +77,6 @@
     {
         $this->expectException(\InvalidArgumentException::class);
         $this->expectExceptionMessage('Transaction has\'t paypal attribute');
-<<<<<<< HEAD
-
-=======
->>>>>>> b2f063af
         $transaction = Transaction::factory([
             'id' => 'u38rf8kg6vn',
         ]);
@@ -140,10 +128,6 @@
     public function testReadTransactionWithInvalidResponse(array $response, string $expectedMessage): void
     {
         $this->expectException(\InvalidArgumentException::class);
-<<<<<<< HEAD
-
-=======
->>>>>>> b2f063af
         $this->expectExceptionMessage($expectedMessage);
         $this->subjectReader->readTransaction($response);
     }
