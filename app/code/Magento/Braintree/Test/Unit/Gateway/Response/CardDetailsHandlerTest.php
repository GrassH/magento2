--- conflicted
+++ resolved
@@ -27,29 +27,17 @@
     private $cardHandler;
 
     /**
-<<<<<<< HEAD
-     * @var \Magento\Sales\Model\Order\Payment|\PHPUnit\Framework\MockObject\MockObject
-=======
      * @var Payment|MockObject
->>>>>>> b2f063af
      */
     private $paymentMock;
 
     /**
-<<<<<<< HEAD
-     * @var \Magento\Braintree\Gateway\Config\Config|\PHPUnit\Framework\MockObject\MockObject
-=======
      * @var Config|MockObject
->>>>>>> b2f063af
      */
     private $configMock;
 
     /**
-<<<<<<< HEAD
-     * @var SubjectReader|\PHPUnit\Framework\MockObject\MockObject
-=======
      * @var SubjectReader|MockObject
->>>>>>> b2f063af
      */
     private $subjectReaderMock;
 
@@ -121,11 +109,7 @@
 
     /**
      * Create mock for payment data object and order payment
-<<<<<<< HEAD
-     * @return \PHPUnit\Framework\MockObject\MockObject
-=======
      * @return MockObject
->>>>>>> b2f063af
      */
     private function getPaymentDataObjectMock()
     {
