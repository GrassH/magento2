--- conflicted
+++ resolved
@@ -23,10 +23,6 @@
 use Magento\Vault\Model\PaymentToken;
 use PHPUnit\Framework\MockObject\MockObject;
 use PHPUnit\Framework\TestCase;
-<<<<<<< HEAD
-use PHPUnit\Framework\MockObject\MockObject as MockObject;
-=======
->>>>>>> b2f063af
 
 /**
  * Tests \Magento\Braintree\Gateway\Response\PayPal\VaultDetailsHandler.
@@ -102,7 +98,7 @@
         $this->paymentTokenFactoryMock = $this->getMockBuilder(PaymentTokenFactoryInterface::class)
             ->setMethods(['create'])
             ->disableOriginalConstructor()
-            ->getMockForAbstractClass();
+            ->getMock();
 
         $this->paymentExtensionMock = $this->getMockBuilder(OrderPaymentExtensionInterface::class)
             ->setMethods([
@@ -112,7 +108,7 @@
                 'getNotificationMessage'
             ])
             ->disableOriginalConstructor()
-            ->getMockForAbstractClass();
+            ->getMock();
         $this->paymentExtensionFactoryMock = $this->getMockBuilder(OrderPaymentExtensionInterfaceFactory::class)
             ->disableOriginalConstructor()
             ->setMethods(['create'])
