--- conflicted
+++ resolved
@@ -12,12 +12,8 @@
 use Magento\Braintree\Gateway\SubjectReader;
 use Magento\Payment\Gateway\Data\OrderAdapterInterface;
 use Magento\Payment\Gateway\Data\PaymentDataObjectInterface;
-<<<<<<< HEAD
-use PHPUnit\Framework\MockObject\MockObject as MockObject;
-=======
 use PHPUnit\Framework\MockObject\MockObject;
 use PHPUnit\Framework\TestCase;
->>>>>>> b2f063af
 
 class DescriptorDataBuilderTest extends TestCase
 {
@@ -56,7 +52,7 @@
      */
     public function testBuild(array $descriptors, array $expected)
     {
-        $paymentDOMock = $this->getMockForAbstractClass(PaymentDataObjectInterface::class);
+        $paymentDOMock = $this->createMock(PaymentDataObjectInterface::class);
         $buildSubject = [
             'payment' => $paymentDOMock,
         ];
@@ -65,7 +61,7 @@
             ->with($buildSubject)
             ->willReturn($paymentDOMock);
 
-        $order = $this->getMockForAbstractClass(OrderAdapterInterface::class);
+        $order = $this->createMock(OrderAdapterInterface::class);
         $order->expects(self::once())->method('getStoreId')->willReturn('1');
 
         $paymentDOMock->expects(self::once())->method('getOrder')->willReturn($order);
