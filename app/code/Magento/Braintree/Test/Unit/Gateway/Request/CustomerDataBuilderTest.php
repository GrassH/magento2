--- conflicted
+++ resolved
@@ -9,15 +9,11 @@
 
 use Magento\Braintree\Gateway\Request\CustomerDataBuilder;
 use Magento\Braintree\Gateway\SubjectReader;
-<<<<<<< HEAD
-use PHPUnit\Framework\MockObject\MockObject as MockObject;
-=======
 use Magento\Payment\Gateway\Data\AddressAdapterInterface;
 use Magento\Payment\Gateway\Data\OrderAdapterInterface;
 use Magento\Payment\Gateway\Data\PaymentDataObjectInterface;
 use PHPUnit\Framework\MockObject\MockObject;
 use PHPUnit\Framework\TestCase;
->>>>>>> b2f063af
 
 /**
  * Tests \Magento\Braintree\Gateway\Request\CustomerDataBuilder.
@@ -46,8 +42,8 @@
 
     protected function setUp(): void
     {
-        $this->paymentDOMock = $this->getMockForAbstractClass(PaymentDataObjectInterface::class);
-        $this->orderMock = $this->getMockForAbstractClass(OrderAdapterInterface::class);
+        $this->paymentDOMock = $this->createMock(PaymentDataObjectInterface::class);
+        $this->orderMock = $this->createMock(OrderAdapterInterface::class);
         $this->subjectReaderMock = $this->getMockBuilder(SubjectReader::class)
             ->disableOriginalConstructor()
             ->getMock();
@@ -55,18 +51,9 @@
         $this->builder = new CustomerDataBuilder($this->subjectReaderMock);
     }
 
-<<<<<<< HEAD
-    /**
-     */
     public function testBuildReadPaymentException()
     {
         $this->expectException(\InvalidArgumentException::class);
-
-=======
-    public function testBuildReadPaymentException()
-    {
-        $this->expectException(\InvalidArgumentException::class);
->>>>>>> b2f063af
         $buildSubject = [
             'payment' => null,
         ];
@@ -141,7 +128,7 @@
      */
     private function getBillingMock($billingData)
     {
-        $addressMock = $this->getMockForAbstractClass(AddressAdapterInterface::class);
+        $addressMock = $this->createMock(AddressAdapterInterface::class);
 
         $addressMock->expects(static::once())
             ->method('getFirstname')
