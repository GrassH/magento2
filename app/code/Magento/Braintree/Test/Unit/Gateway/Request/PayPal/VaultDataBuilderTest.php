--- conflicted
+++ resolved
@@ -12,12 +12,8 @@
 use Magento\Payment\Gateway\Data\PaymentDataObjectInterface;
 use Magento\Payment\Model\InfoInterface;
 use Magento\Vault\Model\Ui\VaultConfigProvider;
-<<<<<<< HEAD
-use PHPUnit\Framework\MockObject\MockObject as MockObject;
-=======
 use PHPUnit\Framework\MockObject\MockObject;
 use PHPUnit\Framework\TestCase;
->>>>>>> b2f063af
 
 /**
  * Tests \Magento\Braintree\Gateway\Request\PayPal\VaultDataBuilder.
@@ -46,9 +42,9 @@
 
     protected function setUp(): void
     {
-        $this->paymentDataObjectMock = $this->getMockForAbstractClass(PaymentDataObjectInterface::class);
+        $this->paymentDataObjectMock = $this->createMock(PaymentDataObjectInterface::class);
 
-        $this->paymentInfoMock = $this->getMockForAbstractClass(InfoInterface::class);
+        $this->paymentInfoMock = $this->createMock(InfoInterface::class);
 
         $this->subjectReaderMock = $this->getMockBuilder(SubjectReader::class)
             ->disableOriginalConstructor()
