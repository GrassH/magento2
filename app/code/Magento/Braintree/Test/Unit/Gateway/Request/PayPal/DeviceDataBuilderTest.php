--- conflicted
+++ resolved
@@ -11,12 +11,8 @@
 use Magento\Braintree\Gateway\SubjectReader;
 use Magento\Payment\Gateway\Data\PaymentDataObjectInterface;
 use Magento\Payment\Model\InfoInterface;
-<<<<<<< HEAD
-use PHPUnit\Framework\MockObject\MockObject as MockObject;
-=======
 use PHPUnit\Framework\MockObject\MockObject;
 use PHPUnit\Framework\TestCase;
->>>>>>> b2f063af
 
 /**
  * Tests \Magento\Braintree\Gateway\Request\PayPal\DeviceDataBuilder.
@@ -50,15 +46,10 @@
             ->setMethods(['readPayment'])
             ->getMock();
 
-        $this->paymentDataObjectMock = $this->getMockForAbstractClass(PaymentDataObjectInterface::class);
+        $this->paymentDataObjectMock = $this->createMock(PaymentDataObjectInterface::class);
 
-<<<<<<< HEAD
-        $this->paymentInfoMock = $this->getMockForAbstractClass(InfoInterface::class);
-        
-=======
         $this->paymentInfoMock = $this->createMock(InfoInterface::class);
 
->>>>>>> b2f063af
         $this->builder = new DeviceDataBuilder($this->subjectReaderMock);
     }
 
