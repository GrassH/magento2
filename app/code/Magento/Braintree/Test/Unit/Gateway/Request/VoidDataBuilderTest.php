<?php
/**
 * Copyright © Magento, Inc. All rights reserved.
 * See COPYING.txt for license details.
 */
declare(strict_types=1);

namespace Magento\Braintree\Test\Unit\Gateway\Request;

use Magento\Braintree\Gateway\Request\VoidDataBuilder;
use Magento\Braintree\Gateway\SubjectReader;
use Magento\Payment\Gateway\Data\PaymentDataObjectInterface;
use Magento\Sales\Model\Order\Payment;
<<<<<<< HEAD
use PHPUnit\Framework\MockObject\MockObject as MockObject;
=======
use PHPUnit\Framework\MockObject\MockObject;
use PHPUnit\Framework\TestCase;
>>>>>>> b2f063af

/**
 * Tests \Magento\Braintree\Gateway\Request\VaultCaptureDataBuilder.
 */
class VoidDataBuilderTest extends TestCase
{
    /**
     * @var VoidDataBuilder
     */
    private $builder;

    /**
     * @var PaymentDataObjectInterface|MockObject
     */
    private $paymentDOMock;

    /**
     * @var Payment|MockObject
     */
    private $paymentMock;

    /**
<<<<<<< HEAD
     * @var SubjectReader|\PHPUnit\Framework\MockObject\MockObject
=======
     * @var SubjectReader|MockObject
>>>>>>> b2f063af
     */
    private $subjectReaderMock;

    /**
     * @inheritdoc
     */
    protected function setUp(): void
    {
        $this->paymentDOMock = $this->getMockForAbstractClass(PaymentDataObjectInterface::class);
        $this->paymentMock = $this->getMockBuilder(Payment::class)
            ->disableOriginalConstructor()
            ->getMock();
        $this->paymentDOMock->expects(static::once())
            ->method('getPayment')
            ->willReturn($this->paymentMock);

        $this->subjectReaderMock = $this->getMockBuilder(SubjectReader::class)
            ->disableOriginalConstructor()
            ->getMock();

        $this->builder = new VoidDataBuilder($this->subjectReaderMock);
    }

    /**
     * @param string|null $parentTransactionId
     * @param string $callLastTransId
     * @param string $lastTransId
     * @param string $expected
     * @return void
     * @dataProvider buildDataProvider
     */
    public function testBuild($parentTransactionId, $callLastTransId, $lastTransId, $expected)
    {
        $amount = 30.00;

        $buildSubject = [
            'payment' => $this->paymentDOMock,
            'amount' => $amount,
        ];

        $this->subjectReaderMock->expects(self::once())
            ->method('readPayment')
            ->with($buildSubject)
            ->willReturn($this->paymentDOMock);

        $this->paymentMock->expects(self::once())
            ->method('getParentTransactionId')
            ->willReturn($parentTransactionId);
        $this->paymentMock->expects(self::$callLastTransId())
            ->method('getLastTransId')
            ->willReturn($lastTransId);

        $result = $this->builder->build($buildSubject);
        self::assertEquals(
            ['transaction_id' => $expected],
            $result
        );
    }

    /**
     * @return array
     */
    public function buildDataProvider()
    {
        return [
            [
                'parentTransactionId' => 'b3b99d',
                'callLastTransId' => 'never',
                'lastTransId' => 'd45d22',
                'expected' => 'b3b99d',
            ],
            [
                'parentTransactionId' => null,
                'callLastTransId' => 'once',
                'expected' => 'd45d22',
                'lastTransId' => 'd45d22',
            ],
        ];
    }
}<|MERGE_RESOLUTION|>--- conflicted
+++ resolved
@@ -11,12 +11,8 @@
 use Magento\Braintree\Gateway\SubjectReader;
 use Magento\Payment\Gateway\Data\PaymentDataObjectInterface;
 use Magento\Sales\Model\Order\Payment;
-<<<<<<< HEAD
-use PHPUnit\Framework\MockObject\MockObject as MockObject;
-=======
 use PHPUnit\Framework\MockObject\MockObject;
 use PHPUnit\Framework\TestCase;
->>>>>>> b2f063af
 
 /**
  * Tests \Magento\Braintree\Gateway\Request\VaultCaptureDataBuilder.
@@ -39,11 +35,7 @@
     private $paymentMock;
 
     /**
-<<<<<<< HEAD
-     * @var SubjectReader|\PHPUnit\Framework\MockObject\MockObject
-=======
      * @var SubjectReader|MockObject
->>>>>>> b2f063af
      */
     private $subjectReaderMock;
 
@@ -52,7 +44,7 @@
      */
     protected function setUp(): void
     {
-        $this->paymentDOMock = $this->getMockForAbstractClass(PaymentDataObjectInterface::class);
+        $this->paymentDOMock = $this->createMock(PaymentDataObjectInterface::class);
         $this->paymentMock = $this->getMockBuilder(Payment::class)
             ->disableOriginalConstructor()
             ->getMock();
