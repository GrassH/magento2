<?php
/**
 * Copyright © Magento, Inc. All rights reserved.
 * See COPYING.txt for license details.
 */
declare(strict_types=1);

namespace Magento\Braintree\Test\Unit\Gateway\Request;

use Magento\Braintree\Gateway\Config\Config;
use Magento\Braintree\Gateway\Request\PaymentDataBuilder;
use Magento\Braintree\Gateway\SubjectReader;
use Magento\Braintree\Observer\DataAssignObserver;
use Magento\Payment\Gateway\Data\OrderAdapterInterface;
use Magento\Payment\Gateway\Data\PaymentDataObjectInterface;
use Magento\Sales\Model\Order\Payment;
<<<<<<< HEAD
use PHPUnit\Framework\MockObject\MockObject as MockObject;
use Magento\Braintree\Gateway\Config\Config;
=======
use PHPUnit\Framework\MockObject\MockObject;
use PHPUnit\Framework\TestCase;
>>>>>>> b2f063af

/**
 * Tests \Magento\Braintree\Gateway\Request\PaymentDataBuilder.
 */
class PaymentDataBuilderTest extends TestCase
{
    const PAYMENT_METHOD_NONCE = 'nonce';

    /**
     * @var PaymentDataBuilder
     */
    private $builder;

    /**
     * @var Payment|MockObject
     */
    private $paymentMock;

    /**
     * @var PaymentDataObjectInterface|MockObject
     */
    private $paymentDOMock;

    /**
     * @var SubjectReader|MockObject
     */
    private $subjectReaderMock;

    /**
     * @var OrderAdapterInterface|MockObject
     */
    private $orderMock;

    /**
     * @inheritdoc
     */
    protected function setUp(): void
    {
        $this->paymentDOMock = $this->getMockForAbstractClass(PaymentDataObjectInterface::class);
        $this->paymentMock = $this->getMockBuilder(Payment::class)
            ->disableOriginalConstructor()
            ->getMock();
        $this->subjectReaderMock = $this->getMockBuilder(SubjectReader::class)
            ->disableOriginalConstructor()
            ->getMock();
        $this->orderMock = $this->getMockForAbstractClass(OrderAdapterInterface::class);

        /** @var Config $config */
        $config = $this->getMockBuilder(Config::class)
            ->disableOriginalConstructor()
            ->getMock();

        $this->builder = new PaymentDataBuilder($config, $this->subjectReaderMock);
    }

    /**
     * @return void
     */
    public function testBuildReadPaymentException(): void
    {
        $this->expectException(\InvalidArgumentException::class);
<<<<<<< HEAD

=======
>>>>>>> b2f063af
        $buildSubject = [];

        $this->subjectReaderMock->expects(self::once())
            ->method('readPayment')
            ->with($buildSubject)
            ->willThrowException(new \InvalidArgumentException());

        $this->builder->build($buildSubject);
    }

    /**
     * @return void
     */
    public function testBuildReadAmountException(): void
    {
        $this->expectException(\InvalidArgumentException::class);
<<<<<<< HEAD

=======
>>>>>>> b2f063af
        $buildSubject = [
            'payment' => $this->paymentDOMock,
            'amount' => null,
        ];

        $this->subjectReaderMock->expects(self::once())
            ->method('readPayment')
            ->with($buildSubject)
            ->willReturn($this->paymentDOMock);
        $this->subjectReaderMock->expects(self::once())
            ->method('readAmount')
            ->with($buildSubject)
            ->willThrowException(new \InvalidArgumentException());

        $this->builder->build($buildSubject);
    }

    /**
     * @return void
     */
    public function testBuild(): void
    {
        $additionalData = [
            [
                DataAssignObserver::PAYMENT_METHOD_NONCE,
                self::PAYMENT_METHOD_NONCE,
            ],
        ];

        $expectedResult = [
            PaymentDataBuilder::AMOUNT  => 10.00,
            PaymentDataBuilder::PAYMENT_METHOD_NONCE  => self::PAYMENT_METHOD_NONCE,
            PaymentDataBuilder::ORDER_ID => '000000101'
        ];

        $buildSubject = [
            'payment' => $this->paymentDOMock,
            'amount' => 10.00,
        ];

        $this->paymentMock->expects(self::exactly(count($additionalData)))
            ->method('getAdditionalInformation')
            ->willReturnMap($additionalData);

        $this->paymentDOMock->expects(self::once())
            ->method('getPayment')
            ->willReturn($this->paymentMock);

        $this->paymentDOMock->expects(self::once())
            ->method('getOrder')
            ->willReturn($this->orderMock);

        $this->subjectReaderMock->expects(self::once())
            ->method('readPayment')
            ->with($buildSubject)
            ->willReturn($this->paymentDOMock);
        $this->subjectReaderMock->expects(self::once())
            ->method('readAmount')
            ->with($buildSubject)
            ->willReturn(10.00);

        $this->orderMock->expects(self::once())
            ->method('getOrderIncrementId')
            ->willReturn('000000101');

        self::assertEquals(
            $expectedResult,
            $this->builder->build($buildSubject)
        );
    }
}<|MERGE_RESOLUTION|>--- conflicted
+++ resolved
@@ -14,13 +14,8 @@
 use Magento\Payment\Gateway\Data\OrderAdapterInterface;
 use Magento\Payment\Gateway\Data\PaymentDataObjectInterface;
 use Magento\Sales\Model\Order\Payment;
-<<<<<<< HEAD
-use PHPUnit\Framework\MockObject\MockObject as MockObject;
-use Magento\Braintree\Gateway\Config\Config;
-=======
 use PHPUnit\Framework\MockObject\MockObject;
 use PHPUnit\Framework\TestCase;
->>>>>>> b2f063af
 
 /**
  * Tests \Magento\Braintree\Gateway\Request\PaymentDataBuilder.
@@ -59,14 +54,14 @@
      */
     protected function setUp(): void
     {
-        $this->paymentDOMock = $this->getMockForAbstractClass(PaymentDataObjectInterface::class);
+        $this->paymentDOMock = $this->createMock(PaymentDataObjectInterface::class);
         $this->paymentMock = $this->getMockBuilder(Payment::class)
             ->disableOriginalConstructor()
             ->getMock();
         $this->subjectReaderMock = $this->getMockBuilder(SubjectReader::class)
             ->disableOriginalConstructor()
             ->getMock();
-        $this->orderMock = $this->getMockForAbstractClass(OrderAdapterInterface::class);
+        $this->orderMock = $this->createMock(OrderAdapterInterface::class);
 
         /** @var Config $config */
         $config = $this->getMockBuilder(Config::class)
@@ -82,10 +77,6 @@
     public function testBuildReadPaymentException(): void
     {
         $this->expectException(\InvalidArgumentException::class);
-<<<<<<< HEAD
-
-=======
->>>>>>> b2f063af
         $buildSubject = [];
 
         $this->subjectReaderMock->expects(self::once())
@@ -102,10 +93,6 @@
     public function testBuildReadAmountException(): void
     {
         $this->expectException(\InvalidArgumentException::class);
-<<<<<<< HEAD
-
-=======
->>>>>>> b2f063af
         $buildSubject = [
             'payment' => $this->paymentDOMock,
             'amount' => null,
