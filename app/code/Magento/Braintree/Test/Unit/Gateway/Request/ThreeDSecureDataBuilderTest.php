--- conflicted
+++ resolved
@@ -13,12 +13,8 @@
 use Magento\Payment\Gateway\Data\Order\AddressAdapter;
 use Magento\Payment\Gateway\Data\Order\OrderAdapter;
 use Magento\Payment\Gateway\Data\PaymentDataObjectInterface;
-<<<<<<< HEAD
-use PHPUnit\Framework\MockObject\MockObject as MockObject;
-=======
 use PHPUnit\Framework\MockObject\MockObject;
 use PHPUnit\Framework\TestCase;
->>>>>>> b2f063af
 
 /**
  * Tests \Magento\Braintree\Gateway\Request\ThreeDSecureDataBuilder.
@@ -51,11 +47,7 @@
     private $billingAddressMock;
 
     /**
-<<<<<<< HEAD
-     * @var SubjectReader|\PHPUnit\Framework\MockObject\MockObject
-=======
      * @var SubjectReader|MockObject
->>>>>>> b2f063af
      */
     private $subjectReaderMock;
 
@@ -74,7 +66,7 @@
         $this->paymentDOMock = $this->getMockBuilder(PaymentDataObjectInterface::class)
             ->disableOriginalConstructor()
             ->setMethods(['getOrder', 'getPayment'])
-            ->getMockForAbstractClass();
+            ->getMock();
         $this->paymentDOMock->expects(static::once())
             ->method('getOrder')
             ->willReturn($this->orderMock);
