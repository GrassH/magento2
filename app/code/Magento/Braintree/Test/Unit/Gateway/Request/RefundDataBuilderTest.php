--- conflicted
+++ resolved
@@ -13,12 +13,8 @@
 use Magento\Payment\Gateway\Data\PaymentDataObjectInterface;
 use Magento\Sales\Api\Data\TransactionInterface;
 use Magento\Sales\Model\Order\Payment;
-<<<<<<< HEAD
-use PHPUnit\Framework\MockObject\MockObject as MockObject;
-=======
 use PHPUnit\Framework\MockObject\MockObject;
 use PHPUnit\Framework\TestCase;
->>>>>>> b2f063af
 
 /**
  * Tests \Magento\Braintree\Gateway\Request\RefundDataBuilder.
@@ -50,11 +46,7 @@
      */
     private $transactionId = 'xsd7n';
 
-<<<<<<< HEAD
-    protected function setUp(): void
-=======
     public function setUp(): void
->>>>>>> b2f063af
     {
         $this->paymentModelMock = $this->getMockBuilder(Payment::class)
             ->disableOriginalConstructor()
@@ -153,7 +145,7 @@
      */
     private function initPaymentDOMock(): void
     {
-        $this->paymentDOMock = $this->getMockForAbstractClass(PaymentDataObjectInterface::class);
+        $this->paymentDOMock = $this->createMock(PaymentDataObjectInterface::class);
         $this->paymentDOMock->expects(self::once())
             ->method('getPayment')
             ->willReturn($this->paymentModelMock);
