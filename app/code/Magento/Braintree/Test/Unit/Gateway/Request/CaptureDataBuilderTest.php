--- conflicted
+++ resolved
@@ -12,13 +12,8 @@
 use Magento\Framework\Exception\LocalizedException;
 use Magento\Payment\Gateway\Data\PaymentDataObjectInterface;
 use Magento\Sales\Model\Order\Payment;
-<<<<<<< HEAD
-use Magento\Braintree\Gateway\SubjectReader;
-use PHPUnit\Framework\MockObject\MockObject as MockObject;
-=======
 use PHPUnit\Framework\MockObject\MockObject;
 use PHPUnit\Framework\TestCase;
->>>>>>> b2f063af
 
 /**
  * Tests \Magento\Braintree\Gateway\Request\CaptureDataBuilder.
@@ -47,7 +42,7 @@
 
     protected function setUp(): void
     {
-        $this->paymentDOMock = $this->getMockForAbstractClass(PaymentDataObjectInterface::class);
+        $this->paymentDOMock = $this->createMock(PaymentDataObjectInterface::class);
         $this->paymentMock = $this->getMockBuilder(Payment::class)
             ->disableOriginalConstructor()
             ->getMock();
@@ -63,14 +58,8 @@
      */
     public function testBuildWithException()
     {
-<<<<<<< HEAD
-        $this->expectException(\Magento\Framework\Exception\LocalizedException::class);
-        $this->expectExceptionMessage('No authorization transaction to proceed capture.');
-
-=======
         $this->expectException(LocalizedException::class);
         $this->expectExceptionMessage('No authorization transaction to proceed capture.');
->>>>>>> b2f063af
         $amount = 10.00;
         $buildSubject = [
             'payment' => $this->paymentDOMock,
