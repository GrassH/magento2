<?php
/**
 * Copyright © Magento, Inc. All rights reserved.
 * See COPYING.txt for license details.
 */
declare(strict_types=1);

namespace Magento\Braintree\Test\Unit\Gateway\Validator;

use Braintree\Result\Successful;
use Braintree\Transaction;
use Magento\Braintree\Gateway\SubjectReader;
use Magento\Braintree\Gateway\Validator\ErrorCodeProvider;
use Magento\Braintree\Gateway\Validator\ResponseValidator;
use Magento\Framework\Phrase;
use Magento\Payment\Gateway\Validator\Result;
use Magento\Payment\Gateway\Validator\ResultInterface;
use Magento\Payment\Gateway\Validator\ResultInterfaceFactory;
<<<<<<< HEAD
use PHPUnit\Framework\MockObject\MockObject as MockObject;
=======
use PHPUnit\Framework\MockObject\MockObject;
use PHPUnit\Framework\TestCase;
>>>>>>> b2f063af

class ResponseValidatorTest extends TestCase
{
    /**
     * @var ResponseValidator
     */
    private $responseValidator;

    /**
     * @var ResultInterfaceFactory|MockObject
     */
    private $resultInterfaceFactory;

    /**
     * Set up
     *
     * @return void
     */
    protected function setUp(): void
    {
        $this->resultInterfaceFactory = $this->getMockBuilder(ResultInterfaceFactory::class)
            ->disableOriginalConstructor()
            ->setMethods(['create'])
            ->getMock();

        $this->responseValidator = new ResponseValidator(
            $this->resultInterfaceFactory,
            new SubjectReader(),
            new ErrorCodeProvider()
        );
    }

<<<<<<< HEAD
    /**
     */
    public function testValidateReadResponseException()
    {
        $this->expectException(\InvalidArgumentException::class);

=======
    public function testValidateReadResponseException()
    {
        $this->expectException(\InvalidArgumentException::class);
>>>>>>> b2f063af
        $validationSubject = [
            'response' => null
        ];

        $this->responseValidator->validate($validationSubject);
    }

<<<<<<< HEAD
    /**
     */
    public function testValidateReadResponseObjectException()
    {
        $this->expectException(\InvalidArgumentException::class);

=======
    public function testValidateReadResponseObjectException()
    {
        $this->expectException(\InvalidArgumentException::class);
>>>>>>> b2f063af
        $validationSubject = [
            'response' => ['object' => null]
        ];

        $this->responseValidator->validate($validationSubject);
    }

    /**
     * Run test for validate method
     *
     * @param array $validationSubject
     * @param bool $isValid
     * @param Phrase[] $messages
     * @return void
     *
     * @dataProvider dataProviderTestValidate
     */
    public function testValidate(array $validationSubject, $isValid, $messages)
    {
        /** @var ResultInterface|MockObject $result */
        $result = new Result($isValid, $messages);

        $this->resultInterfaceFactory->method('create')
            ->willReturn($result);

        $actual = $this->responseValidator->validate($validationSubject);

        self::assertEquals($result, $actual);
    }

    /**
     * @return array
     */
    public function dataProviderTestValidate()
    {
        $successTrue = new Successful();
        $successTrue->success = true;
        $successTrue->transaction = new \stdClass();
        $successTrue->transaction->status = Transaction::AUTHORIZED;

        $successFalse = new Successful();
        $successFalse->success = false;

        $transactionDeclined = new Successful();
        $transactionDeclined->success = true;
        $transactionDeclined->transaction = new \stdClass();
        $transactionDeclined->transaction->status = Transaction::SETTLEMENT_DECLINED;

        return [
            [
                'validationSubject' => [
                    'response' => [
                        'object' => $successTrue
                    ],
                ],
                'isValid' => true,
                []
            ],
            [
                'validationSubject' => [
                    'response' => [
                        'object' => $successFalse
                    ]
                ],
                'isValid' => false,
                [
                    __('Braintree error response.'),
                    __('Wrong transaction status')
                ]
            ],
            [
                'validationSubject' => [
                    'response' => [
                        'object' => $transactionDeclined
                    ]
                ],
                'isValid' => false,
                [
                    __('Wrong transaction status')
                ]
            ]
        ];
    }
}<|MERGE_RESOLUTION|>--- conflicted
+++ resolved
@@ -16,12 +16,8 @@
 use Magento\Payment\Gateway\Validator\Result;
 use Magento\Payment\Gateway\Validator\ResultInterface;
 use Magento\Payment\Gateway\Validator\ResultInterfaceFactory;
-<<<<<<< HEAD
-use PHPUnit\Framework\MockObject\MockObject as MockObject;
-=======
 use PHPUnit\Framework\MockObject\MockObject;
 use PHPUnit\Framework\TestCase;
->>>>>>> b2f063af
 
 class ResponseValidatorTest extends TestCase
 {
@@ -54,18 +50,9 @@
         );
     }
 
-<<<<<<< HEAD
-    /**
-     */
     public function testValidateReadResponseException()
     {
         $this->expectException(\InvalidArgumentException::class);
-
-=======
-    public function testValidateReadResponseException()
-    {
-        $this->expectException(\InvalidArgumentException::class);
->>>>>>> b2f063af
         $validationSubject = [
             'response' => null
         ];
@@ -73,18 +60,9 @@
         $this->responseValidator->validate($validationSubject);
     }
 
-<<<<<<< HEAD
-    /**
-     */
     public function testValidateReadResponseObjectException()
     {
         $this->expectException(\InvalidArgumentException::class);
-
-=======
-    public function testValidateReadResponseObjectException()
-    {
-        $this->expectException(\InvalidArgumentException::class);
->>>>>>> b2f063af
         $validationSubject = [
             'response' => ['object' => null]
         ];
