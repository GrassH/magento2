--- conflicted
+++ resolved
@@ -25,26 +25,18 @@
     private $model;
 
     /**
-<<<<<<< HEAD
-     * @var ScopeConfigInterface|\PHPUnit\Framework\MockObject\MockObject
-=======
      * @var ScopeConfigInterface|MockObject
->>>>>>> b2f063af
      */
     private $scopeConfigMock;
 
     /**
-<<<<<<< HEAD
-     * @var Json|\PHPUnit\Framework\MockObject\MockObject
-=======
      * @var Json|MockObject
->>>>>>> b2f063af
      */
     private $serializerMock;
 
     protected function setUp(): void
     {
-        $this->scopeConfigMock = $this->getMockForAbstractClass(ScopeConfigInterface::class);
+        $this->scopeConfigMock = $this->createMock(ScopeConfigInterface::class);
         $this->serializerMock = $this->createMock(Json::class);
 
         $objectManager = new ObjectManager($this);
@@ -214,7 +206,7 @@
             ->with($this->getPath(Config::KEY_USE_CVV), ScopeInterface::SCOPE_STORE, null)
             ->willReturn(1);
 
-        static::assertTrue($this->model->isCvvEnabled());
+        static::assertEquals(true, $this->model->isCvvEnabled());
     }
 
     /**
