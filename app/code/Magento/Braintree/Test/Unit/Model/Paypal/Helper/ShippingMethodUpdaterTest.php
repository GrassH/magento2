<?php
/**
 * Copyright © Magento, Inc. All rights reserved.
 * See COPYING.txt for license details.
 */
declare(strict_types=1);

namespace Magento\Braintree\Test\Unit\Model\Paypal\Helper;

use Magento\Braintree\Gateway\Config\PayPal\Config;
use Magento\Braintree\Model\Paypal\Helper\ShippingMethodUpdater;
<<<<<<< HEAD
=======
use Magento\Quote\Api\CartRepositoryInterface;
use Magento\Quote\Model\Quote;
use Magento\Quote\Model\Quote\Address;
>>>>>>> 0423eae6
use PHPUnit\Framework\MockObject\MockObject;
use PHPUnit\Framework\TestCase;

/**
<<<<<<< HEAD
 * Test shipping method updater
=======
 * @see \Magento\Braintree\Model\Paypal\Helper\ShippingMethodUpdater
>>>>>>> 0423eae6
 */
class ShippingMethodUpdaterTest extends TestCase
{
    const TEST_SHIPPING_METHOD = 'test-shipping-method';

    const TEST_EMAIL = 'test@test.loc';

    /**
     * @var Config|MockObject
     */
    private $configMock;

    /**
     * @var CartRepositoryInterface|MockObject
     */
    private $quoteRepositoryMock;

    /**
     * @var Address|MockObject
     */
    private $shippingAddressMock;

    /**
     * @var Address|MockObject
     */
    private $billingAddressMock;

    /**
     * @var ShippingMethodUpdater
     */
    private $shippingMethodUpdater;

<<<<<<< HEAD
    /**
     * @inheritdoc
     */
    protected function setUp()
=======
    protected function setUp(): void
>>>>>>> 0423eae6
    {
        $this->configMock = $this->getMockBuilder(Config::class)
            ->disableOriginalConstructor()
            ->getMock();
        $this->quoteRepositoryMock = $this->getMockBuilder(CartRepositoryInterface::class)
            ->getMockForAbstractClass();

        $this->shippingAddressMock = $this->getMockBuilder(Address::class)
            ->setMethods(
                [
                    'setShouldIgnoreValidation',
                    'getShippingMethod',
                    'setShippingMethod',
                    'setCollectShippingRates'
                ]
            )->disableOriginalConstructor()
            ->getMock();

        $this->shippingMethodUpdater = new ShippingMethodUpdater(
            $this->configMock,
            $this->quoteRepositoryMock
        );
    }

<<<<<<< HEAD
    /**
     * Test execute exception
     *
     * @expectedException \InvalidArgumentException
     * @expectedExceptionMessage The "shippingMethod" field does not exists.
     */
    public function testExecuteException(): void
=======
    public function testExecuteException()
>>>>>>> 0423eae6
    {
        $this->expectException(\InvalidArgumentException::class);
        $this->expectExceptionMessage('The "shippingMethod" field does not exists.');
        $quoteMock = $this->getQuoteMock();

        $this->shippingMethodUpdater->execute('', $quoteMock);
    }

    /**
     * Test execute
     */
    public function testExecute(): void
    {
        $quoteMock = $this->getQuoteMock();

        $quoteMock->expects(self::exactly(2))
            ->method('getIsVirtual')
            ->willReturn(false);

        $quoteMock->expects(self::exactly(2))
            ->method('getShippingAddress')
            ->willReturn($this->shippingAddressMock);

        $this->shippingAddressMock->expects(self::once())
            ->method('getShippingMethod')
            ->willReturn(self::TEST_SHIPPING_METHOD . '-bad');

        $this->disabledQuoteAddressValidationStep($quoteMock);

        $this->shippingAddressMock->expects(self::once())
            ->method('setShippingMethod')
            ->willReturn(self::TEST_SHIPPING_METHOD);
        $this->shippingAddressMock->expects(self::once())
            ->method('setCollectShippingRates')
            ->willReturn(true);

        $quoteMock->expects(self::once())
            ->method('collectTotals');

        $this->quoteRepositoryMock->expects(self::once())
            ->method('save')
            ->with($quoteMock);

        $this->shippingMethodUpdater->execute(self::TEST_SHIPPING_METHOD, $quoteMock);
    }

    /**
<<<<<<< HEAD
     * Disable quote address validation
     *
     * @param MockObject $quoteMock
     *
     * @return void
     */
    private function disabledQuoteAddressValidationStep(MockObject $quoteMock): void
=======
     * @param MockObject $quoteMock
     */
    private function disabledQuoteAddressValidationStep(MockObject $quoteMock)
>>>>>>> 0423eae6
    {
        $billingAddressMock = $this->getBillingAddressMock($quoteMock);

        $billingAddressMock->expects(self::once())
            ->method('setShouldIgnoreValidation')
            ->with(true)
            ->willReturnSelf();

        $this->shippingAddressMock->expects(self::once())
            ->method('setShouldIgnoreValidation')
            ->with(true)
            ->willReturnSelf();

        $billingAddressMock->expects(self::at(1))
            ->method('getEmail')
            ->willReturn(self::TEST_EMAIL);

        $billingAddressMock->expects(self::never())
            ->method('setSameAsBilling');
    }

    /**
<<<<<<< HEAD
     * Get billing address mock object
     *
     * @param MockObject $quoteMock
     * @return Address|MockObject
     */
    private function getBillingAddressMock(MockObject $quoteMock): MockObject
=======
     * @param MockObject $quoteMock
     * @return Address|MockObject
     */
    private function getBillingAddressMock(MockObject $quoteMock)
>>>>>>> 0423eae6
    {
        $billingAddressMock = $this->getMockBuilder(Address::class)
            ->setMethods(['setShouldIgnoreValidation', 'getEmail', 'setSameAsBilling'])
            ->disableOriginalConstructor()
            ->getMock();

        $quoteMock->expects(self::any())
            ->method('getBillingAddress')
            ->willReturn($billingAddressMock);

        return $billingAddressMock;
    }

    /**
<<<<<<< HEAD
     * Get quote mock object
     *
=======
>>>>>>> 0423eae6
     * @return Quote|MockObject
     */
    private function getQuoteMock(): MockObject
    {
        return $this->getMockBuilder(Quote::class)
            ->setMethods(
                [
                    'collectTotals',
                    'getBillingAddress',
                    'getShippingAddress',
                    'getIsVirtual',
                    'getExtensionAttributes'
                ]
            )->disableOriginalConstructor()
            ->getMock();
    }
}<|MERGE_RESOLUTION|>--- conflicted
+++ resolved
@@ -9,21 +9,14 @@
 
 use Magento\Braintree\Gateway\Config\PayPal\Config;
 use Magento\Braintree\Model\Paypal\Helper\ShippingMethodUpdater;
-<<<<<<< HEAD
-=======
 use Magento\Quote\Api\CartRepositoryInterface;
 use Magento\Quote\Model\Quote;
 use Magento\Quote\Model\Quote\Address;
->>>>>>> 0423eae6
 use PHPUnit\Framework\MockObject\MockObject;
 use PHPUnit\Framework\TestCase;
 
 /**
-<<<<<<< HEAD
  * Test shipping method updater
-=======
- * @see \Magento\Braintree\Model\Paypal\Helper\ShippingMethodUpdater
->>>>>>> 0423eae6
  */
 class ShippingMethodUpdaterTest extends TestCase
 {
@@ -56,14 +49,10 @@
      */
     private $shippingMethodUpdater;
 
-<<<<<<< HEAD
     /**
      * @inheritdoc
      */
     protected function setUp()
-=======
-    protected function setUp(): void
->>>>>>> 0423eae6
     {
         $this->configMock = $this->getMockBuilder(Config::class)
             ->disableOriginalConstructor()
@@ -88,7 +77,6 @@
         );
     }
 
-<<<<<<< HEAD
     /**
      * Test execute exception
      *
@@ -96,12 +84,7 @@
      * @expectedExceptionMessage The "shippingMethod" field does not exists.
      */
     public function testExecuteException(): void
-=======
-    public function testExecuteException()
->>>>>>> 0423eae6
-    {
-        $this->expectException(\InvalidArgumentException::class);
-        $this->expectExceptionMessage('The "shippingMethod" field does not exists.');
+    {
         $quoteMock = $this->getQuoteMock();
 
         $this->shippingMethodUpdater->execute('', $quoteMock);
@@ -146,7 +129,6 @@
     }
 
     /**
-<<<<<<< HEAD
      * Disable quote address validation
      *
      * @param MockObject $quoteMock
@@ -154,11 +136,6 @@
      * @return void
      */
     private function disabledQuoteAddressValidationStep(MockObject $quoteMock): void
-=======
-     * @param MockObject $quoteMock
-     */
-    private function disabledQuoteAddressValidationStep(MockObject $quoteMock)
->>>>>>> 0423eae6
     {
         $billingAddressMock = $this->getBillingAddressMock($quoteMock);
 
@@ -181,38 +158,30 @@
     }
 
     /**
-<<<<<<< HEAD
      * Get billing address mock object
      *
      * @param MockObject $quoteMock
      * @return Address|MockObject
      */
     private function getBillingAddressMock(MockObject $quoteMock): MockObject
-=======
-     * @param MockObject $quoteMock
-     * @return Address|MockObject
-     */
-    private function getBillingAddressMock(MockObject $quoteMock)
->>>>>>> 0423eae6
-    {
-        $billingAddressMock = $this->getMockBuilder(Address::class)
-            ->setMethods(['setShouldIgnoreValidation', 'getEmail', 'setSameAsBilling'])
-            ->disableOriginalConstructor()
-            ->getMock();
+    {
+        if (!isset($this->billingAddressMock)) {
+            $this->billingAddressMock = $this->getMockBuilder(Address::class)
+                ->setMethods(['setShouldIgnoreValidation', 'getEmail', 'setSameAsBilling'])
+                ->disableOriginalConstructor()
+                ->getMock();
+        }
 
         $quoteMock->expects(self::any())
             ->method('getBillingAddress')
-            ->willReturn($billingAddressMock);
-
-        return $billingAddressMock;
-    }
-
-    /**
-<<<<<<< HEAD
+            ->willReturn($this->billingAddressMock);
+
+        return $this->billingAddressMock;
+    }
+
+    /**
      * Get quote mock object
      *
-=======
->>>>>>> 0423eae6
      * @return Quote|MockObject
      */
     private function getQuoteMock(): MockObject
