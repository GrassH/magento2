<?php
/**
 * Copyright © Magento, Inc. All rights reserved.
 * See COPYING.txt for license details.
 */
declare(strict_types=1);

namespace Magento\Braintree\Test\Unit\Model\Report;

use Braintree\Transaction;
use Braintree\Transaction\PayPalDetails;
use Magento\Braintree\Model\Report\Row\TransactionMap;
use Magento\Framework\Api\AttributeValue;
use Magento\Framework\Api\AttributeValueFactory;
use Magento\Framework\Phrase;
use Magento\Framework\Phrase\RendererInterface;
use PHPUnit\Framework\MockObject\MockObject;
use PHPUnit\Framework\TestCase;

/**
 * Test for class \Magento\Braintree\Model\Report\\Row\TransactionMap
 */
class TransactionMapTest extends TestCase
{
    /**
<<<<<<< HEAD
     * @var Transaction|\PHPUnit\Framework\MockObject\MockObject
=======
     * @var Transaction|MockObject
>>>>>>> b2f063af
     */
    private $transactionStub;

    /**
<<<<<<< HEAD
     * @var AttributeValueFactory|\PHPUnit\Framework\MockObject\MockObject
=======
     * @var AttributeValueFactory|MockObject
>>>>>>> b2f063af
     */
    private $attributeValueFactoryMock;

    /**
<<<<<<< HEAD
     * @var RendererInterface|\PHPUnit\Framework\MockObject\MockObject
=======
     * @var RendererInterface|MockObject
>>>>>>> b2f063af
     */
    private $defaultRenderer;

    /**
<<<<<<< HEAD
     * @var RendererInterface|\PHPUnit\Framework\MockObject\MockObject
=======
     * @var RendererInterface|MockObject
>>>>>>> b2f063af
     */
    private $rendererMock;

    /**
     * Setup
     */
    protected function setUp(): void
    {
        $this->attributeValueFactoryMock = $this->getMockBuilder(AttributeValueFactory::class)
            ->setMethods(['create'])
            ->disableOriginalConstructor()
            ->getMock();
        $this->defaultRenderer = Phrase::getRenderer();
        $this->rendererMock = $this->getMockBuilder(RendererInterface::class)
            ->getMock();
    }

    /**
     * Get items
     *
     * @param array $transaction
     * @dataProvider getConfigDataProvider
     */
    public function testGetCustomAttributes($transaction)
    {
        $this->transactionStub = Transaction::factory($transaction);

        $fields = TransactionMap::$simpleFieldsMap;
        $fieldsQty = count($fields);

        $this->attributeValueFactoryMock->expects($this->exactly($fieldsQty))
            ->method('create')
            ->willReturnCallback(function () {
                return new AttributeValue();
            });

        $map = new TransactionMap(
            $this->attributeValueFactoryMock,
            $this->transactionStub
        );

        Phrase::setRenderer($this->rendererMock);

        /** @var AttributeValue[] $result */
        $result = $map->getCustomAttributes();

        $this->assertEquals($fieldsQty, count($result));
        $this->assertInstanceOf(AttributeValue::class, $result[1]);
        $this->assertEquals($transaction['id'], $result[0]->getValue());
        $this->assertEquals($transaction['paypalDetails']->paymentId, $result[4]->getValue());
        $this->assertEquals(
            $transaction['createdAt']->format(\Magento\Framework\Stdlib\DateTime::DATETIME_PHP_FORMAT),
            $result[6]->getValue()
        );
        $this->assertEquals(implode(', ', $transaction['refundIds']), $result[11]->getValue());
        $this->assertEquals($transaction['merchantAccountId'], $result[1]->getValue());
        $this->assertEquals($transaction['orderId'], $result[2]->getValue());
        $this->assertEquals($transaction['amount'], $result[7]->getValue());
        $this->assertEquals($transaction['processorSettlementResponseCode'], $result[8]->getValue());
        $this->assertEquals($transaction['processorSettlementResponseText'], $result[10]->getValue());
        $this->assertEquals($transaction['settlementBatchId'], $result[12]->getValue());
        $this->assertEquals($transaction['currencyIsoCode'], $result[13]->getValue());

        $this->rendererMock->expects($this->at(0))
            ->method('render')
            ->with([$transaction['paymentInstrumentType']])
            ->willReturn('Credit card');
        $this->assertEquals('Credit card', $result[3]->getValue()->render());

        $this->rendererMock->expects($this->at(0))
            ->method('render')
            ->with([$transaction['type']])
            ->willReturn('Sale');
        $this->assertEquals('Sale', $result[5]->getValue()->render());

        $this->rendererMock->expects($this->at(0))
            ->method('render')
            ->with([$transaction['status']])
            ->willReturn('Pending for settlement');
        $this->assertEquals('Pending for settlement', $result[9]->getValue()->render());
    }

    /**
     * @return array
     */
    public function getConfigDataProvider()
    {
        return [
            [
                'transaction' => [
                    'id' => 1,
                    'createdAt' => new \DateTime(),
                    'paypalDetails' => new PayPalDetails(['paymentId' => 10]),
                    'refundIds' => [1, 2, 3, 4, 5],
                    'merchantAccountId' => 'MerchantId',
                    'orderId' => 1,
                    'paymentInstrumentType' => 'credit_card',
                    'type' => 'sale',
                    'amount' => '$19.99',
                    'processorSettlementResponseCode' => 1,
                    'status' => 'pending_for_settlement',
                    'processorSettlementResponseText' => 'sample text',
                    'settlementBatchId' => 2,
                    'currencyIsoCode' => 'USD'
                ]
            ]
        ];
    }

    /**
     * @return void
     */
    protected function tearDown(): void
    {
        Phrase::setRenderer($this->defaultRenderer);
    }
}<|MERGE_RESOLUTION|>--- conflicted
+++ resolved
@@ -23,38 +23,22 @@
 class TransactionMapTest extends TestCase
 {
     /**
-<<<<<<< HEAD
-     * @var Transaction|\PHPUnit\Framework\MockObject\MockObject
-=======
      * @var Transaction|MockObject
->>>>>>> b2f063af
      */
     private $transactionStub;
 
     /**
-<<<<<<< HEAD
-     * @var AttributeValueFactory|\PHPUnit\Framework\MockObject\MockObject
-=======
      * @var AttributeValueFactory|MockObject
->>>>>>> b2f063af
      */
     private $attributeValueFactoryMock;
 
     /**
-<<<<<<< HEAD
-     * @var RendererInterface|\PHPUnit\Framework\MockObject\MockObject
-=======
      * @var RendererInterface|MockObject
->>>>>>> b2f063af
      */
     private $defaultRenderer;
 
     /**
-<<<<<<< HEAD
-     * @var RendererInterface|\PHPUnit\Framework\MockObject\MockObject
-=======
      * @var RendererInterface|MockObject
->>>>>>> b2f063af
      */
     private $rendererMock;
 
