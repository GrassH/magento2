--- conflicted
+++ resolved
@@ -12,10 +12,7 @@
 use Magento\Framework\Api\AttributeValue;
 use Magento\Framework\Api\AttributeValueFactory;
 use Magento\Framework\Phrase;
-<<<<<<< HEAD
-=======
 use Magento\Framework\Phrase\RendererInterface;
->>>>>>> 6c7bfb42
 use Magento\Store\Model\StoreManagerInterface;
 
 /**
@@ -36,16 +33,12 @@
     private $attributeValueFactoryMock;
 
     /**
-<<<<<<< HEAD
-     * @var \Magento\Framework\Phrase\RendererInterface|\PHPUnit_Framework_MockObject_MockObject
-=======
      * @var RendererInterface|\PHPUnit_Framework_MockObject_MockObject
      */
     private $defaultRenderer;
 
     /**
      * @var RendererInterface|\PHPUnit_Framework_MockObject_MockObject
->>>>>>> 6c7bfb42
      */
     private $rendererMock;
 
@@ -58,12 +51,8 @@
             ->setMethods(['create'])
             ->disableOriginalConstructor()
             ->getMock();
-<<<<<<< HEAD
-        $this->rendererMock = $this->getMockBuilder('Magento\Framework\Phrase\RendererInterface')
-=======
         $this->defaultRenderer = Phrase::getRenderer();
         $this->rendererMock = $this->getMockBuilder(RendererInterface::class)
->>>>>>> 6c7bfb42
             ->getMock();
     }
 
