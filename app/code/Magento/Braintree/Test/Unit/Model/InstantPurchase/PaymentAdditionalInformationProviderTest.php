--- conflicted
+++ resolved
@@ -27,29 +27,17 @@
     private $paymentAdditionalInformationProvider;
 
     /**
-<<<<<<< HEAD
-     * @var GetPaymentNonceCommand|\PHPUnit\Framework\MockObject\MockObject
-=======
      * @var GetPaymentNonceCommand|MockObject
->>>>>>> b2f063af
      */
     private $getPaymentNonceCommandMock;
 
     /**
-<<<<<<< HEAD
-     * @var PaymentTokenInterface|\PHPUnit\Framework\MockObject\MockObject
-=======
      * @var PaymentTokenInterface|MockObject
->>>>>>> b2f063af
      */
     private $paymentTokenMock;
 
     /**
-<<<<<<< HEAD
-     * @var ArrayResult|\PHPUnit\Framework\MockObject\MockObject
-=======
      * @var ArrayResult|MockObject
->>>>>>> b2f063af
      */
     private $arrayResultMock;
 
@@ -61,7 +49,7 @@
     protected function setUp(): void
     {
         $this->getPaymentNonceCommandMock = $this->createMock(GetPaymentNonceCommand::class);
-        $this->paymentTokenMock = $this->getMockForAbstractClass(PaymentTokenInterface::class);
+        $this->paymentTokenMock = $this->createMock(PaymentTokenInterface::class);
         $this->arrayResultMock = $this->createMock(ArrayResult::class);
         $this->paymentAdditionalInformationProvider = new PaymentAdditionalInformationProvider(
             $this->getPaymentNonceCommandMock
