<?php
/**
 * Copyright © Magento, Inc. All rights reserved.
 * See COPYING.txt for license details.
 */
declare(strict_types=1);

namespace Magento\Braintree\Test\Unit\Model\InstantPurchase\CreditCard;

use Magento\Braintree\Model\InstantPurchase\CreditCard\TokenFormatter as CreditCardTokenFormatter;
use Magento\Vault\Api\Data\PaymentTokenInterface;
use PHPUnit\Framework\MockObject\MockObject;
use PHPUnit\Framework\TestCase;
<<<<<<< HEAD
use PHPUnit\Framework\MockObject\MockObject;
=======
>>>>>>> b2f063af

class TokenFormatterTest extends TestCase
{
    /**
<<<<<<< HEAD
     * @var PaymentTokenInterface|PHPUnit\Framework\MockObject\MockObject
=======
     * @var PaymentTokenInterface|MockObject
>>>>>>> b2f063af
     */
    private $paymentTokenMock;

    /**
     * @var CreditCardTokenFormatter
     */
    private $creditCardTokenFormatter;

    /**
     * @var array
     */
    private $tokenDetails = [
        'type' => 'visa',
        'maskedCC' => '1111************9999',
        'expirationDate' => '01-01-2020'
    ];

    /**
     * Set Up
     *
     * @return void
     */
    protected function setUp(): void
    {
        $this->paymentTokenMock = $this->getMockBuilder(PaymentTokenInterface::class)
            ->getMockForAbstractClass();

        $this->creditCardTokenFormatter = new CreditCardTokenFormatter();
    }

    /**
     * Testing the payment format with a known credit card type
     *
     * @return void
     */
    public function testFormatPaymentTokenWithKnownCardType()
    {
        $this->tokenDetails['type'] = key(CreditCardTokenFormatter::$baseCardTypes);
        $this->paymentTokenMock->expects($this->once())
            ->method('getTokenDetails')
            ->willReturn(json_encode($this->tokenDetails));

        $formattedString = sprintf(
            '%s: %s, %s: %s (%s: %s)',
            __('Credit Card'),
            reset(CreditCardTokenFormatter::$baseCardTypes),
            __('ending'),
            $this->tokenDetails['maskedCC'],
            __('expires'),
            $this->tokenDetails['expirationDate']
        );

        self::assertEquals(
            $formattedString,
            $this->creditCardTokenFormatter->formatPaymentToken($this->paymentTokenMock)
        );
    }

    /**
     * Testing the payment format with a unknown credit card type
     *
     * @return void
     */
    public function testFormatPaymentTokenWithUnknownCardType()
    {
        $this->paymentTokenMock->expects($this->once())
            ->method('getTokenDetails')
            ->willReturn(json_encode($this->tokenDetails));

        $formattedString = sprintf(
            '%s: %s, %s: %s (%s: %s)',
            __('Credit Card'),
            $this->tokenDetails['type'],
            __('ending'),
            $this->tokenDetails['maskedCC'],
            __('expires'),
            $this->tokenDetails['expirationDate']
        );

        self::assertEquals(
            $formattedString,
            $this->creditCardTokenFormatter->formatPaymentToken($this->paymentTokenMock)
        );
    }

    /**
     * Testing the payment format with wrong card data
     *
     * @return void
     */
    public function testFormatPaymentTokenWithWrongData()
    {
        unset($this->tokenDetails['type']);
        $this->paymentTokenMock->expects($this->once())
            ->method('getTokenDetails')
            ->willReturn(json_encode($this->tokenDetails));
        self::expectException('\InvalidArgumentException');

        $this->creditCardTokenFormatter->formatPaymentToken($this->paymentTokenMock);
    }
}<|MERGE_RESOLUTION|>--- conflicted
+++ resolved
@@ -11,19 +11,11 @@
 use Magento\Vault\Api\Data\PaymentTokenInterface;
 use PHPUnit\Framework\MockObject\MockObject;
 use PHPUnit\Framework\TestCase;
-<<<<<<< HEAD
-use PHPUnit\Framework\MockObject\MockObject;
-=======
->>>>>>> b2f063af
 
 class TokenFormatterTest extends TestCase
 {
     /**
-<<<<<<< HEAD
-     * @var PaymentTokenInterface|PHPUnit\Framework\MockObject\MockObject
-=======
      * @var PaymentTokenInterface|MockObject
->>>>>>> b2f063af
      */
     private $paymentTokenMock;
 
