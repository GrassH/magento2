<?php
/**
 * Copyright © Magento, Inc. All rights reserved.
 * See COPYING.txt for license details.
 */
declare(strict_types=1);

namespace Magento\Braintree\Test\Unit\Model;

use Magento\Braintree\Gateway\Config\PayPal\Config;
use Magento\Braintree\Model\LocaleResolver;
use Magento\Framework\Locale\ResolverInterface;
use PHPUnit\Framework\MockObject\MockObject;
use PHPUnit\Framework\TestCase;

/**
 * @covers \Magento\Braintree\Model\LocaleResolver
 */
class LocaleResolverTest extends TestCase
{
    /**
     * Testable Object
     *
     * @var LocaleResolver
     */
    private $localeResolver;

    /**
<<<<<<< HEAD
     * @var Config|\PHPUnit\Framework\MockObject\MockObject
=======
     * @var Config|MockObject
>>>>>>> b2f063af
     */
    private $configMock;

    /**
<<<<<<< HEAD
     * @var ResolverInterface|\PHPUnit\Framework\MockObject\MockObject
=======
     * @var ResolverInterface|MockObject
>>>>>>> b2f063af
     */
    private $resolverMock;

    /**
     * Set Up
     *
     * @return void
     */
    protected function setUp(): void
    {
        $this->configMock = $this->createMock(Config::class);
        $this->resolverMock = $this->getMockForAbstractClass(ResolverInterface::class);
        $this->localeResolver = new LocaleResolver($this->resolverMock, $this->configMock);
    }

    /**
     * Test getDefaultLocalePath method
     *
     * @return void
     */
    public function testGetDefaultLocalePath()
    {
        $expected = 'general/locale/code';
        $this->resolverMock->expects($this->once())->method('getDefaultLocalePath')->willReturn($expected);
        $actual = $this->localeResolver->getDefaultLocalePath();
        self::assertEquals($expected, $actual);
    }

    /**
     * Test setDefaultLocale method
     *
     * @return void
     */
    public function testSetDefaultLocale()
    {
        $defaultLocale = 'en_US';
        $this->resolverMock->expects($this->once())->method('setDefaultLocale')->with($defaultLocale);
        $this->localeResolver->setDefaultLocale($defaultLocale);
    }

    /**
     * Test getDefaultLocale method
     *
     * @return void
     */
    public function testGetDefaultLocale()
    {
        $expected = 'fr_FR';
        $this->resolverMock->expects($this->once())->method('getDefaultLocale')->willReturn($expected);
        $actual = $this->localeResolver->getDefaultLocale();
        self::assertEquals($expected, $actual);
    }

    /**
     * Test setLocale method
     *
     * @return void
     */
    public function testSetLocale()
    {
        $locale = 'en_GB';
        $this->resolverMock->expects($this->once())->method('setLocale')->with($locale);
        $this->localeResolver->setLocale($locale);
    }

    /**
     * Test getLocale method
     *
     * @param string $locale
     * @param string $expectedLocale
     * @dataProvider getLocaleDataProvider
     */
    public function testGetLocale(string $locale, string $expectedLocale)
    {
        $allowedLocales = 'en_US,en_GB,en_AU,da_DK,fr_FR,fr_CA,de_DE,zh_HK,it_IT,zh_CN,zh_TW,nl_NL';
        $this->resolverMock->method('getLocale')
            ->willReturn($locale);
        $this->configMock->method('getValue')
            ->with('supported_locales')
            ->willReturn($allowedLocales);
        $actual = $this->localeResolver->getLocale();

        self::assertEquals($expectedLocale, $actual);
    }

    /**
     * @return array
     */
    public function getLocaleDataProvider(): array
    {
        return [
            ['locale' => 'zh_Hans_CN', 'expectedLocale' => 'zh_CN'],
            ['locale' => 'zh_Hant_HK', 'expectedLocale' => 'zh_HK'],
            ['locale' => 'zh_Hant_TW', 'expectedLocale' => 'zh_TW'],
            ['locale' => 'fr_FR', 'expectedLocale' => 'fr_FR'],
            ['locale' => 'unknown', 'expectedLocale' => 'en_US'],
        ];
    }

    /**
     * Test emulate method
     *
     * @return void
     */
    public function testEmulate()
    {
        $scopeId = 12;
        $this->resolverMock->expects($this->once())->method('emulate')->with($scopeId);
        $this->localeResolver->emulate($scopeId);
    }

    /**
     * Test revert method
     *
     * @return void
     */
    public function testRevert()
    {
        $this->resolverMock->expects($this->once())->method('revert');
        $this->localeResolver->revert();
    }
}<|MERGE_RESOLUTION|>--- conflicted
+++ resolved
@@ -26,20 +26,12 @@
     private $localeResolver;
 
     /**
-<<<<<<< HEAD
-     * @var Config|\PHPUnit\Framework\MockObject\MockObject
-=======
      * @var Config|MockObject
->>>>>>> b2f063af
      */
     private $configMock;
 
     /**
-<<<<<<< HEAD
-     * @var ResolverInterface|\PHPUnit\Framework\MockObject\MockObject
-=======
      * @var ResolverInterface|MockObject
->>>>>>> b2f063af
      */
     private $resolverMock;
 
@@ -51,7 +43,7 @@
     protected function setUp(): void
     {
         $this->configMock = $this->createMock(Config::class);
-        $this->resolverMock = $this->getMockForAbstractClass(ResolverInterface::class);
+        $this->resolverMock = $this->createMock(ResolverInterface::class);
         $this->localeResolver = new LocaleResolver($this->resolverMock, $this->configMock);
     }
 
