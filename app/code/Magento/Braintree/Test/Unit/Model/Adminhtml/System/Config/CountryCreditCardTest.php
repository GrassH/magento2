--- conflicted
+++ resolved
@@ -29,29 +29,17 @@
     protected $objectManager;
 
     /**
-<<<<<<< HEAD
-     * @var \Magento\Framework\App\Config\ScopeConfigInterface|\PHPUnit\Framework\MockObject\MockObject
-=======
      * @var ScopeConfigInterface|MockObject
->>>>>>> b2f063af
      */
     protected $resourceMock;
 
     /**
-<<<<<<< HEAD
-     * @var \Magento\Framework\Math\Random|\PHPUnit\Framework\MockObject\MockObject
-=======
      * @var Random|MockObject
->>>>>>> b2f063af
      */
     protected $mathRandomMock;
 
     /**
-<<<<<<< HEAD
-     * @var \Magento\Framework\Serialize\Serializer\Json|\PHPUnit\Framework\MockObject\MockObject
-=======
      * @var Json|MockObject
->>>>>>> b2f063af
      */
     private $serializerMock;
 
