--- conflicted
+++ resolved
@@ -68,12 +68,8 @@
      * @param \Magento\Directory\Model\RegionFactory $regionFactory
      * @param \Magento\Sales\Api\OrderRepositoryInterface $orderRepository
      * @param \Magento\Braintree\Model\Config\PayPal $payPalConfig
-<<<<<<< HEAD
      * @param \Magento\Framework\Model\Resource\AbstractResource $resource
-=======
-     * @param BraintreeTransaction $braintreeTransaction
      * @param \Magento\Framework\Model\ModelResource\AbstractResource $resource
->>>>>>> 7dcac823
      * @param \Magento\Framework\Data\Collection\AbstractDb $resourceCollection
      * @param array $data
      * @SuppressWarnings(PHPMD.ExcessiveParameterList)
