<?php
/**
 * Copyright © 2015 Magento. All rights reserved.
 * See COPYING.txt for license details.
 */

// @codingStandardsIgnoreFile

namespace Magento\Authorization\Model\Resource;

/**
 * Admin rule resource model
 */
class Rules extends \Magento\Framework\Model\Resource\Db\AbstractDb
{
    /**
     * Root ACL resource
     *
     * @var \Magento\Framework\Acl\RootResource
     */
    protected $_rootResource;

    /**
     * Acl object cache
     *
     * @var \Magento\Framework\Acl\CacheInterface
     */
    protected $_aclCache;

    /**
     * @var \Magento\Framework\Acl\Builder
     */
    protected $_aclBuilder;

    /**
     * @var \Psr\Log\LoggerInterface
     */
    protected $_logger;

    /**
     * @param \Magento\Framework\Model\Resource\Db\Context $context
     * @param \Magento\Framework\Acl\Builder $aclBuilder
     * @param \Psr\Log\LoggerInterface $logger
     * @param \Magento\Framework\Acl\RootResource $rootResource
     * @param \Magento\Framework\Acl\CacheInterface $aclCache
     * @param string|null $resourcePrefix
     */
    public function __construct(
        \Magento\Framework\Model\Resource\Db\Context $context,
        \Magento\Framework\Acl\Builder $aclBuilder,
        \Psr\Log\LoggerInterface $logger,
        \Magento\Framework\Acl\RootResource $rootResource,
        \Magento\Framework\Acl\CacheInterface $aclCache,
        $resourcePrefix = null
    ) {
        $this->_aclBuilder = $aclBuilder;
<<<<<<< HEAD
        parent::__construct($context);
=======
        parent::__construct($resource, $resourcePrefix);
>>>>>>> f6216a13
        $this->_rootResource = $rootResource;
        $this->_aclCache = $aclCache;
        $this->_logger = $logger;
    }

    /**
     * Define main table
     *
     * @return void
     */
    protected function _construct()
    {
        $this->_init('authorization_rule', 'rule_id');
    }

    /**
     * Save ACL resources
     *
     * @param \Magento\Authorization\Model\Rules $rule
     * @return void
     * @throws \Magento\Framework\Model\Exception
     */
    public function saveRel(\Magento\Authorization\Model\Rules $rule)
    {
        try {
            $adapter = $this->_getWriteAdapter();
            $adapter->beginTransaction();
            $roleId = $rule->getRoleId();

            $condition = ['role_id = ?' => (int)$roleId];

            $adapter->delete($this->getMainTable(), $condition);

            $postedResources = $rule->getResources();
            if ($postedResources) {
                $row = [
                    'resource_id' => $this->_rootResource->getId(),
                    'privileges' => '', // not used yet
                    'role_id' => $roleId,
                    'permission' => 'allow',
                ];

                // If all was selected save it only and nothing else.
                if ($postedResources === [$this->_rootResource->getId()]) {
                    $insertData = $this->_prepareDataForTable(new \Magento\Framework\Object($row), $this->getMainTable());

                    $adapter->insert($this->getMainTable(), $insertData);
                } else {
                    $acl = $this->_aclBuilder->getAcl();
                    /** @var $resource \Magento\Framework\Acl\Resource */
                    foreach ($acl->getResources() as $resourceId) {
                        $row['permission'] = in_array($resourceId, $postedResources) ? 'allow' : 'deny';
                        $row['resource_id'] = $resourceId;

                        $insertData = $this->_prepareDataForTable(new \Magento\Framework\Object($row), $this->getMainTable());
                        $adapter->insert($this->getMainTable(), $insertData);
                    }
                }
            }

            $adapter->commit();
            $this->_aclCache->clean();
        } catch (\Magento\Framework\Model\Exception $e) {
            $adapter->rollBack();
            throw $e;
        } catch (\Exception $e) {
            $adapter->rollBack();
            $this->_logger->critical($e);
        }
    }
}<|MERGE_RESOLUTION|>--- conflicted
+++ resolved
@@ -54,11 +54,7 @@
         $resourcePrefix = null
     ) {
         $this->_aclBuilder = $aclBuilder;
-<<<<<<< HEAD
-        parent::__construct($context);
-=======
-        parent::__construct($resource, $resourcePrefix);
->>>>>>> f6216a13
+        parent::__construct($context, $resourcePrefix);
         $this->_rootResource = $rootResource;
         $this->_aclCache = $aclCache;
         $this->_logger = $logger;
