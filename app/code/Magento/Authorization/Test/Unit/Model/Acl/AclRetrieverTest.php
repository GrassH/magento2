<?php
/**
 * Copyright © Magento, Inc. All rights reserved.
 * See COPYING.txt for license details.
 */
declare(strict_types=1);

namespace Magento\Authorization\Test\Unit\Model\Acl;

use Magento\Authorization\Model\Acl\AclRetriever;

use Magento\Authorization\Model\ResourceModel\Role\Collection as RoleCollection;
use Magento\Authorization\Model\ResourceModel\Role\CollectionFactory as RoleCollectionFactory;
use Magento\Authorization\Model\ResourceModel\Rules\Collection as RulesCollection;
use Magento\Authorization\Model\ResourceModel\Rules\CollectionFactory as RulesCollectionFactory;
use Magento\Authorization\Model\Role;
use Magento\Authorization\Model\Rules;
use Magento\Authorization\Model\UserContextInterface;
use Magento\Framework\Acl;
use Magento\Framework\Acl\Builder;
use Magento\Framework\Exception\AuthorizationException;
use PHPUnit\Framework\MockObject\MockObject;
use PHPUnit\Framework\TestCase;
use Psr\Log\LoggerInterface;

/**
 * @covers \Magento\Authorization\Model\Acl\AclRetriever
 *
 * @SuppressWarnings(PHPMD.CouplingBetweenObjects)
 */
class AclRetrieverTest extends TestCase
{
    /**
     * @var AclRetriever
     */
    private $aclRetriever;

<<<<<<< HEAD
    /** @var \PHPUnit\Framework\MockObject\MockObject|Role $roleMock */
    protected $roleMock;

    protected function setup(): void
=======
    /**
     * @var Role|MockObject
     */
    private $roleMock;

    protected function setUp(): void
>>>>>>> b2f063af
    {
        $this->aclRetriever = $this->createAclRetriever();
    }

    public function testGetAllowedResourcesByUserTypeGuest()
    {
        $expectedResources = ['anonymous'];
        $allowedResources = $this->aclRetriever->getAllowedResourcesByUser(UserContextInterface::USER_TYPE_GUEST, null);
        $this->assertEquals(
            $expectedResources,
            $allowedResources,
            'Allowed resources for guests should be \'anonymous\'.'
        );
    }

    public function testGetAllowedResourcesByUserTypeCustomer()
    {
        $expectedResources = ['self'];
        $allowedResources = $this->aclRetriever->getAllowedResourcesByUser(
            UserContextInterface::USER_TYPE_CUSTOMER,
            null
        );
        $this->assertEquals(
            $expectedResources,
            $allowedResources,
            'Allowed resources for customers should be \'self\'.'
        );
    }

<<<<<<< HEAD
    /**
     */
    public function testGetAllowedResourcesByUserRoleNotFound()
    {
        $this->expectException(\Magento\Framework\Exception\AuthorizationException::class);
        $this->expectExceptionMessage('The role wasn\'t found for the user. Verify the role and try again.');

        $this->roleMock->expects($this->once())->method('getId')->willReturn(null);
=======
    public function testGetAllowedResourcesByUserRoleNotFound()
    {
        $this->expectException(AuthorizationException::class);
        $this->expectExceptionMessage("The role wasn't found for the user. Verify the role and try again.");

        $this->roleMock->expects($this->once())->method('getId')->will($this->returnValue(null));
>>>>>>> b2f063af
        $this->aclRetriever->getAllowedResourcesByUser(UserContextInterface::USER_TYPE_INTEGRATION, null);
    }

    public function testGetAllowedResourcesByUser()
    {
<<<<<<< HEAD
        $this->roleMock->expects($this->any())->method('getId')->willReturn(1);
=======
        $this->roleMock->method('getId')->will($this->returnValue(1));
>>>>>>> b2f063af
        $expectedResources = ['Magento_Backend::dashboard', 'Magento_Cms::page'];
        $this->assertEquals(
            $expectedResources,
            $this->aclRetriever->getAllowedResourcesByUser(UserContextInterface::USER_TYPE_INTEGRATION, 1)
        );
    }

    /**
     * @return AclRetriever
     */
    protected function createAclRetriever()
    {
        $this->roleMock = $this->createPartialMock(Role::class, ['getId', '__wakeup']);

<<<<<<< HEAD
        /** @var \PHPUnit\Framework\MockObject\MockObject|RoleCollection $roleCollectionMock */
=======
        /**
         * @var RoleCollection|MockObject $roleCollectionMock
         */
>>>>>>> b2f063af
        $roleCollectionMock = $this->createPartialMock(
            RoleCollection::class,
            ['setUserFilter', 'getFirstItem']
        );
<<<<<<< HEAD
        $roleCollectionMock->expects($this->any())->method('setUserFilter')->willReturnSelf();
        $roleCollectionMock->expects($this->any())->method('getFirstItem')->willReturn($this->roleMock);

        /** @var \PHPUnit\Framework\MockObject\MockObject|RoleCollectionFactory $roleCollectionFactoryMock */
=======
        $roleCollectionMock->method('setUserFilter')->will($this->returnSelf());
        $roleCollectionMock->method('getFirstItem')->will($this->returnValue($this->roleMock));

        /**
         * @var RoleCollectionFactory|MockObject $roleCollectionFactoryMock
         */
>>>>>>> b2f063af
        $roleCollectionFactoryMock = $this->createPartialMock(
            RoleCollectionFactory::class,
            ['create']
        );
<<<<<<< HEAD
        $roleCollectionFactoryMock->expects($this->any())->method('create')->willReturn(
            $roleCollectionMock
        );

        /** @var \PHPUnit\Framework\MockObject\MockObject|\Magento\Authorization\Model\Rules $rulesMock1 */
=======
        $roleCollectionFactoryMock->method('create')->will(
            $this->returnValue($roleCollectionMock)
        );

        /**
         * @var Rules|MockObject $rulesMock1
         */
>>>>>>> b2f063af
        $rulesMock1 = $this->createPartialMock(
            Rules::class,
            ['getResourceId', '__wakeup']
        );
<<<<<<< HEAD
        $rulesMock1->expects($this->any())->method('getResourceId')->willReturn(
            'Magento_Backend::dashboard'
        );
        /** @var \PHPUnit\Framework\MockObject\MockObject|\Magento\Authorization\Model\Rules $rulesMock1 */
=======
        $rulesMock1->method('getResourceId')->will(
            $this->returnValue('Magento_Backend::dashboard')
        );
        /**
         * @var Rules|MockObject $rulesMock2
         */
>>>>>>> b2f063af
        $rulesMock2 = $this->createPartialMock(
            Rules::class,
            ['getResourceId', '__wakeup']
        );
<<<<<<< HEAD
        $rulesMock2->expects($this->any())->method('getResourceId')->willReturn('Magento_Cms::page');

        /** @var \PHPUnit\Framework\MockObject\MockObject|RulesCollection $rulesCollectionMock */
=======
        $rulesMock2->method('getResourceId')->will($this->returnValue('Magento_Cms::page'));

        /**
         * @var RulesCollection|MockObject $rulesCollectionMock
         */
>>>>>>> b2f063af
        $rulesCollectionMock = $this->createPartialMock(
            RulesCollection::class,
            ['getByRoles', 'load', 'getItems']
        );
<<<<<<< HEAD
        $rulesCollectionMock->expects($this->any())->method('getByRoles')->willReturnSelf();
        $rulesCollectionMock->expects($this->any())->method('load')->willReturnSelf();
        $rulesCollectionMock->expects($this->any())->method('getItems')->willReturn(
            [$rulesMock1, $rulesMock2]
        );

        /** @var \PHPUnit\Framework\MockObject\MockObject|RulesCollectionFactory $rulesCollectionFactoryMock */
=======
        $rulesCollectionMock->method('getByRoles')->will($this->returnSelf());
        $rulesCollectionMock->method('load')->will($this->returnSelf());
        $rulesCollectionMock->method('getItems')->will(
            $this->returnValue([$rulesMock1, $rulesMock2])
        );

        /**
         * @var RulesCollectionFactory|MockObject $rulesCollectionFactoryMock
         */
>>>>>>> b2f063af
        $rulesCollectionFactoryMock = $this->createPartialMock(
            RulesCollectionFactory::class,
            ['create']
        );
        $rulesCollectionFactoryMock->expects($this->any())->method('create')->willReturn(
            $rulesCollectionMock
        );

<<<<<<< HEAD
        /** @var \PHPUnit\Framework\MockObject\MockObject|\Magento\Framework\Acl $aclMock */
        $aclMock = $this->createPartialMock(\Magento\Framework\Acl::class, ['has', 'isAllowed']);
        $aclMock->expects($this->any())->method('has')->willReturn(true);
        $aclMock->expects($this->any())->method('isAllowed')->willReturn(true);

        /** @var \PHPUnit\Framework\MockObject\MockObject|\Magento\Framework\Acl\Builder $aclBuilderMock */
        $aclBuilderMock = $this->createPartialMock(\Magento\Framework\Acl\Builder::class, ['getAcl']);
        $aclBuilderMock->expects($this->any())->method('getAcl')->willReturn($aclMock);
=======
        /**
         * @var Acl|MockObject $aclMock
         */
        $aclMock = $this->createPartialMock(Acl::class, ['has', 'isAllowed']);
        $aclMock->expects($this->any())->method('has')->will($this->returnValue(true));
        $aclMock->expects($this->any())->method('isAllowed')->will($this->returnValue(true));

        /**
         * @var Builder|MockObject $aclBuilderMock
         */
        $aclBuilderMock = $this->createPartialMock(Builder::class, ['getAcl']);
        $aclBuilderMock->expects($this->any())->method('getAcl')->will($this->returnValue($aclMock));
>>>>>>> b2f063af

        return new AclRetriever(
            $aclBuilderMock,
            $roleCollectionFactoryMock,
            $rulesCollectionFactoryMock,
            $this->createMock(LoggerInterface::class)
        );
    }
}<|MERGE_RESOLUTION|>--- conflicted
+++ resolved
@@ -35,19 +35,12 @@
      */
     private $aclRetriever;
 
-<<<<<<< HEAD
-    /** @var \PHPUnit\Framework\MockObject\MockObject|Role $roleMock */
-    protected $roleMock;
-
-    protected function setup(): void
-=======
     /**
      * @var Role|MockObject
      */
     private $roleMock;
 
     protected function setUp(): void
->>>>>>> b2f063af
     {
         $this->aclRetriever = $this->createAclRetriever();
     }
@@ -77,33 +70,18 @@
         );
     }
 
-<<<<<<< HEAD
-    /**
-     */
-    public function testGetAllowedResourcesByUserRoleNotFound()
-    {
-        $this->expectException(\Magento\Framework\Exception\AuthorizationException::class);
-        $this->expectExceptionMessage('The role wasn\'t found for the user. Verify the role and try again.');
-
-        $this->roleMock->expects($this->once())->method('getId')->willReturn(null);
-=======
     public function testGetAllowedResourcesByUserRoleNotFound()
     {
         $this->expectException(AuthorizationException::class);
         $this->expectExceptionMessage("The role wasn't found for the user. Verify the role and try again.");
 
         $this->roleMock->expects($this->once())->method('getId')->will($this->returnValue(null));
->>>>>>> b2f063af
         $this->aclRetriever->getAllowedResourcesByUser(UserContextInterface::USER_TYPE_INTEGRATION, null);
     }
 
     public function testGetAllowedResourcesByUser()
     {
-<<<<<<< HEAD
-        $this->roleMock->expects($this->any())->method('getId')->willReturn(1);
-=======
         $this->roleMock->method('getId')->will($this->returnValue(1));
->>>>>>> b2f063af
         $expectedResources = ['Magento_Backend::dashboard', 'Magento_Cms::page'];
         $this->assertEquals(
             $expectedResources,
@@ -118,41 +96,23 @@
     {
         $this->roleMock = $this->createPartialMock(Role::class, ['getId', '__wakeup']);
 
-<<<<<<< HEAD
-        /** @var \PHPUnit\Framework\MockObject\MockObject|RoleCollection $roleCollectionMock */
-=======
         /**
          * @var RoleCollection|MockObject $roleCollectionMock
          */
->>>>>>> b2f063af
         $roleCollectionMock = $this->createPartialMock(
             RoleCollection::class,
             ['setUserFilter', 'getFirstItem']
         );
-<<<<<<< HEAD
-        $roleCollectionMock->expects($this->any())->method('setUserFilter')->willReturnSelf();
-        $roleCollectionMock->expects($this->any())->method('getFirstItem')->willReturn($this->roleMock);
-
-        /** @var \PHPUnit\Framework\MockObject\MockObject|RoleCollectionFactory $roleCollectionFactoryMock */
-=======
         $roleCollectionMock->method('setUserFilter')->will($this->returnSelf());
         $roleCollectionMock->method('getFirstItem')->will($this->returnValue($this->roleMock));
 
         /**
          * @var RoleCollectionFactory|MockObject $roleCollectionFactoryMock
          */
->>>>>>> b2f063af
         $roleCollectionFactoryMock = $this->createPartialMock(
             RoleCollectionFactory::class,
             ['create']
         );
-<<<<<<< HEAD
-        $roleCollectionFactoryMock->expects($this->any())->method('create')->willReturn(
-            $roleCollectionMock
-        );
-
-        /** @var \PHPUnit\Framework\MockObject\MockObject|\Magento\Authorization\Model\Rules $rulesMock1 */
-=======
         $roleCollectionFactoryMock->method('create')->will(
             $this->returnValue($roleCollectionMock)
         );
@@ -160,52 +120,29 @@
         /**
          * @var Rules|MockObject $rulesMock1
          */
->>>>>>> b2f063af
         $rulesMock1 = $this->createPartialMock(
             Rules::class,
             ['getResourceId', '__wakeup']
         );
-<<<<<<< HEAD
-        $rulesMock1->expects($this->any())->method('getResourceId')->willReturn(
-            'Magento_Backend::dashboard'
-        );
-        /** @var \PHPUnit\Framework\MockObject\MockObject|\Magento\Authorization\Model\Rules $rulesMock1 */
-=======
         $rulesMock1->method('getResourceId')->will(
             $this->returnValue('Magento_Backend::dashboard')
         );
         /**
          * @var Rules|MockObject $rulesMock2
          */
->>>>>>> b2f063af
         $rulesMock2 = $this->createPartialMock(
             Rules::class,
             ['getResourceId', '__wakeup']
         );
-<<<<<<< HEAD
-        $rulesMock2->expects($this->any())->method('getResourceId')->willReturn('Magento_Cms::page');
-
-        /** @var \PHPUnit\Framework\MockObject\MockObject|RulesCollection $rulesCollectionMock */
-=======
         $rulesMock2->method('getResourceId')->will($this->returnValue('Magento_Cms::page'));
 
         /**
          * @var RulesCollection|MockObject $rulesCollectionMock
          */
->>>>>>> b2f063af
         $rulesCollectionMock = $this->createPartialMock(
             RulesCollection::class,
             ['getByRoles', 'load', 'getItems']
         );
-<<<<<<< HEAD
-        $rulesCollectionMock->expects($this->any())->method('getByRoles')->willReturnSelf();
-        $rulesCollectionMock->expects($this->any())->method('load')->willReturnSelf();
-        $rulesCollectionMock->expects($this->any())->method('getItems')->willReturn(
-            [$rulesMock1, $rulesMock2]
-        );
-
-        /** @var \PHPUnit\Framework\MockObject\MockObject|RulesCollectionFactory $rulesCollectionFactoryMock */
-=======
         $rulesCollectionMock->method('getByRoles')->will($this->returnSelf());
         $rulesCollectionMock->method('load')->will($this->returnSelf());
         $rulesCollectionMock->method('getItems')->will(
@@ -215,25 +152,14 @@
         /**
          * @var RulesCollectionFactory|MockObject $rulesCollectionFactoryMock
          */
->>>>>>> b2f063af
         $rulesCollectionFactoryMock = $this->createPartialMock(
             RulesCollectionFactory::class,
             ['create']
         );
-        $rulesCollectionFactoryMock->expects($this->any())->method('create')->willReturn(
-            $rulesCollectionMock
+        $rulesCollectionFactoryMock->expects($this->any())->method('create')->will(
+            $this->returnValue($rulesCollectionMock)
         );
 
-<<<<<<< HEAD
-        /** @var \PHPUnit\Framework\MockObject\MockObject|\Magento\Framework\Acl $aclMock */
-        $aclMock = $this->createPartialMock(\Magento\Framework\Acl::class, ['has', 'isAllowed']);
-        $aclMock->expects($this->any())->method('has')->willReturn(true);
-        $aclMock->expects($this->any())->method('isAllowed')->willReturn(true);
-
-        /** @var \PHPUnit\Framework\MockObject\MockObject|\Magento\Framework\Acl\Builder $aclBuilderMock */
-        $aclBuilderMock = $this->createPartialMock(\Magento\Framework\Acl\Builder::class, ['getAcl']);
-        $aclBuilderMock->expects($this->any())->method('getAcl')->willReturn($aclMock);
-=======
         /**
          * @var Acl|MockObject $aclMock
          */
@@ -246,7 +172,6 @@
          */
         $aclBuilderMock = $this->createPartialMock(Builder::class, ['getAcl']);
         $aclBuilderMock->expects($this->any())->method('getAcl')->will($this->returnValue($aclMock));
->>>>>>> b2f063af
 
         return new AclRetriever(
             $aclBuilderMock,
