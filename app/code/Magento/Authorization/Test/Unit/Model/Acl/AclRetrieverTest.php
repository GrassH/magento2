<?php declare(strict_types=1);
/**
 * Copyright © Magento, Inc. All rights reserved.
 * See COPYING.txt for license details.
 */
declare(strict_types=1);

namespace Magento\Authorization\Test\Unit\Model\Acl;

use Magento\Authorization\Model\Acl\AclRetriever;
use Magento\Authorization\Model\ResourceModel\Role\Collection as RoleCollection;
use Magento\Authorization\Model\ResourceModel\Role\CollectionFactory as RoleCollectionFactory;
use Magento\Authorization\Model\ResourceModel\Rules\Collection as RulesCollection;
use Magento\Authorization\Model\ResourceModel\Rules\CollectionFactory as RulesCollectionFactory;
use Magento\Authorization\Model\Role;
use Magento\Authorization\Model\Rules;
<<<<<<< HEAD
use Magento\Authorization\Model\UserContextInterface;
use Magento\Framework\Acl;
use Magento\Framework\Acl\Builder;
use Magento\Framework\Exception\AuthorizationException;
=======

use Magento\Authorization\Model\UserContextInterface;
use Magento\Framework\Acl;
use Magento\Framework\Acl\Builder;
>>>>>>> 1dcb9b86
use PHPUnit\Framework\MockObject\MockObject;
use PHPUnit\Framework\TestCase;
use Psr\Log\LoggerInterface;

/**
 * @covers \Magento\Authorization\Model\Acl\AclRetriever
 *
 * @SuppressWarnings(PHPMD.CouplingBetweenObjects)
 */
class AclRetrieverTest extends TestCase
{
    /**
     * @var AclRetriever
     */
    private $aclRetriever;

<<<<<<< HEAD
    /**
     * @var Role|MockObject
     */
    private $roleMock;

    protected function setUp(): void
=======
    /** @var MockObject|Role $roleMock */
    protected $roleMock;

    protected function setup(): void
>>>>>>> 1dcb9b86
    {
        $this->aclRetriever = $this->createAclRetriever();
    }

    public function testGetAllowedResourcesByUserTypeGuest()
    {
        $expectedResources = ['anonymous'];
        $allowedResources = $this->aclRetriever->getAllowedResourcesByUser(UserContextInterface::USER_TYPE_GUEST, null);
        $this->assertEquals(
            $expectedResources,
            $allowedResources,
            'Allowed resources for guests should be \'anonymous\'.'
        );
    }

    public function testGetAllowedResourcesByUserTypeCustomer()
    {
        $expectedResources = ['self'];
        $allowedResources = $this->aclRetriever->getAllowedResourcesByUser(
            UserContextInterface::USER_TYPE_CUSTOMER,
            null
        );
        $this->assertEquals(
            $expectedResources,
            $allowedResources,
            'Allowed resources for customers should be \'self\'.'
        );
    }

    public function testGetAllowedResourcesByUserRoleNotFound()
    {
<<<<<<< HEAD
        $this->expectException(AuthorizationException::class);
        $this->expectExceptionMessage("The role wasn't found for the user. Verify the role and try again.");

=======
        $this->expectException('Magento\Framework\Exception\AuthorizationException');
        $this->expectExceptionMessage('The role wasn\'t found for the user. Verify the role and try again.');
>>>>>>> 1dcb9b86
        $this->roleMock->expects($this->once())->method('getId')->will($this->returnValue(null));
        $this->aclRetriever->getAllowedResourcesByUser(UserContextInterface::USER_TYPE_INTEGRATION, null);
    }

    public function testGetAllowedResourcesByUser()
    {
        $this->roleMock->method('getId')->will($this->returnValue(1));
        $expectedResources = ['Magento_Backend::dashboard', 'Magento_Cms::page'];
        $this->assertEquals(
            $expectedResources,
            $this->aclRetriever->getAllowedResourcesByUser(UserContextInterface::USER_TYPE_INTEGRATION, 1)
        );
    }

    /**
     * @return AclRetriever
     */
    protected function createAclRetriever()
    {
        $this->roleMock = $this->createPartialMock(Role::class, ['getId', '__wakeup']);

<<<<<<< HEAD
        /**
         * @var RoleCollection|MockObject $roleCollectionMock
         */
=======
        /** @var MockObject|RoleCollection $roleCollectionMock */
>>>>>>> 1dcb9b86
        $roleCollectionMock = $this->createPartialMock(
            RoleCollection::class,
            ['setUserFilter', 'getFirstItem']
        );
        $roleCollectionMock->method('setUserFilter')->will($this->returnSelf());
        $roleCollectionMock->method('getFirstItem')->will($this->returnValue($this->roleMock));

<<<<<<< HEAD
        /**
         * @var RoleCollectionFactory|MockObject $roleCollectionFactoryMock
         */
=======
        /** @var MockObject|RoleCollectionFactory $roleCollectionFactoryMock */
>>>>>>> 1dcb9b86
        $roleCollectionFactoryMock = $this->createPartialMock(
            RoleCollectionFactory::class,
            ['create']
        );
        $roleCollectionFactoryMock->method('create')->will(
            $this->returnValue($roleCollectionMock)
        );

<<<<<<< HEAD
        /**
         * @var Rules|MockObject $rulesMock1
         */
=======
        /** @var MockObject|Rules $rulesMock1 */
>>>>>>> 1dcb9b86
        $rulesMock1 = $this->createPartialMock(
            Rules::class,
            ['getResourceId', '__wakeup']
        );
        $rulesMock1->method('getResourceId')->will(
            $this->returnValue('Magento_Backend::dashboard')
        );
<<<<<<< HEAD
        /**
         * @var Rules|MockObject $rulesMock2
         */
=======
        /** @var MockObject|Rules $rulesMock1 */
>>>>>>> 1dcb9b86
        $rulesMock2 = $this->createPartialMock(
            Rules::class,
            ['getResourceId', '__wakeup']
        );
        $rulesMock2->method('getResourceId')->will($this->returnValue('Magento_Cms::page'));

<<<<<<< HEAD
        /**
         * @var RulesCollection|MockObject $rulesCollectionMock
         */
=======
        /** @var MockObject|RulesCollection $rulesCollectionMock */
>>>>>>> 1dcb9b86
        $rulesCollectionMock = $this->createPartialMock(
            RulesCollection::class,
            ['getByRoles', 'load', 'getItems']
        );
        $rulesCollectionMock->method('getByRoles')->will($this->returnSelf());
        $rulesCollectionMock->method('load')->will($this->returnSelf());
        $rulesCollectionMock->method('getItems')->will(
            $this->returnValue([$rulesMock1, $rulesMock2])
        );

<<<<<<< HEAD
        /**
         * @var RulesCollectionFactory|MockObject $rulesCollectionFactoryMock
         */
=======
        /** @var MockObject|RulesCollectionFactory $rulesCollectionFactoryMock */
>>>>>>> 1dcb9b86
        $rulesCollectionFactoryMock = $this->createPartialMock(
            RulesCollectionFactory::class,
            ['create']
        );
        $rulesCollectionFactoryMock->method('create')->will(
            $this->returnValue($rulesCollectionMock)
        );

<<<<<<< HEAD
        /**
         * @var Acl|MockObject $aclMock
         */
        $aclMock = $this->createPartialMock(Acl::class, ['has', 'isAllowed']);
        $aclMock->expects($this->any())->method('has')->will($this->returnValue(true));
        $aclMock->expects($this->any())->method('isAllowed')->will($this->returnValue(true));

        /**
         * @var Builder|MockObject $aclBuilderMock
         */
        $aclBuilderMock = $this->createPartialMock(Builder::class, ['getAcl']);
        $aclBuilderMock->expects($this->any())->method('getAcl')->will($this->returnValue($aclMock));
=======
        /** @var MockObject|Acl $aclMock */
        $aclMock = $this->createPartialMock(Acl::class, ['has', 'isAllowed']);
        $aclMock->method('has')->will($this->returnValue(true));
        $aclMock->method('isAllowed')->will($this->returnValue(true));

        /** @var MockObject|Builder $aclBuilderMock */
        $aclBuilderMock = $this->createPartialMock(Builder::class, ['getAcl']);
        $aclBuilderMock->method('getAcl')->will($this->returnValue($aclMock));
>>>>>>> 1dcb9b86

        return new AclRetriever(
            $aclBuilderMock,
            $roleCollectionFactoryMock,
            $rulesCollectionFactoryMock,
            $this->createMock(LoggerInterface::class)
        );
    }
}<|MERGE_RESOLUTION|>--- conflicted
+++ resolved
@@ -1,4 +1,4 @@
-<?php declare(strict_types=1);
+<?php
 /**
  * Copyright © Magento, Inc. All rights reserved.
  * See COPYING.txt for license details.
@@ -8,23 +8,17 @@
 namespace Magento\Authorization\Test\Unit\Model\Acl;
 
 use Magento\Authorization\Model\Acl\AclRetriever;
+
 use Magento\Authorization\Model\ResourceModel\Role\Collection as RoleCollection;
 use Magento\Authorization\Model\ResourceModel\Role\CollectionFactory as RoleCollectionFactory;
 use Magento\Authorization\Model\ResourceModel\Rules\Collection as RulesCollection;
 use Magento\Authorization\Model\ResourceModel\Rules\CollectionFactory as RulesCollectionFactory;
 use Magento\Authorization\Model\Role;
 use Magento\Authorization\Model\Rules;
-<<<<<<< HEAD
 use Magento\Authorization\Model\UserContextInterface;
 use Magento\Framework\Acl;
 use Magento\Framework\Acl\Builder;
 use Magento\Framework\Exception\AuthorizationException;
-=======
-
-use Magento\Authorization\Model\UserContextInterface;
-use Magento\Framework\Acl;
-use Magento\Framework\Acl\Builder;
->>>>>>> 1dcb9b86
 use PHPUnit\Framework\MockObject\MockObject;
 use PHPUnit\Framework\TestCase;
 use Psr\Log\LoggerInterface;
@@ -41,19 +35,12 @@
      */
     private $aclRetriever;
 
-<<<<<<< HEAD
     /**
      * @var Role|MockObject
      */
     private $roleMock;
 
     protected function setUp(): void
-=======
-    /** @var MockObject|Role $roleMock */
-    protected $roleMock;
-
-    protected function setup(): void
->>>>>>> 1dcb9b86
     {
         $this->aclRetriever = $this->createAclRetriever();
     }
@@ -85,14 +72,9 @@
 
     public function testGetAllowedResourcesByUserRoleNotFound()
     {
-<<<<<<< HEAD
         $this->expectException(AuthorizationException::class);
         $this->expectExceptionMessage("The role wasn't found for the user. Verify the role and try again.");
 
-=======
-        $this->expectException('Magento\Framework\Exception\AuthorizationException');
-        $this->expectExceptionMessage('The role wasn\'t found for the user. Verify the role and try again.');
->>>>>>> 1dcb9b86
         $this->roleMock->expects($this->once())->method('getId')->will($this->returnValue(null));
         $this->aclRetriever->getAllowedResourcesByUser(UserContextInterface::USER_TYPE_INTEGRATION, null);
     }
@@ -114,13 +96,9 @@
     {
         $this->roleMock = $this->createPartialMock(Role::class, ['getId', '__wakeup']);
 
-<<<<<<< HEAD
         /**
          * @var RoleCollection|MockObject $roleCollectionMock
          */
-=======
-        /** @var MockObject|RoleCollection $roleCollectionMock */
->>>>>>> 1dcb9b86
         $roleCollectionMock = $this->createPartialMock(
             RoleCollection::class,
             ['setUserFilter', 'getFirstItem']
@@ -128,13 +106,9 @@
         $roleCollectionMock->method('setUserFilter')->will($this->returnSelf());
         $roleCollectionMock->method('getFirstItem')->will($this->returnValue($this->roleMock));
 
-<<<<<<< HEAD
         /**
          * @var RoleCollectionFactory|MockObject $roleCollectionFactoryMock
          */
-=======
-        /** @var MockObject|RoleCollectionFactory $roleCollectionFactoryMock */
->>>>>>> 1dcb9b86
         $roleCollectionFactoryMock = $this->createPartialMock(
             RoleCollectionFactory::class,
             ['create']
@@ -143,13 +117,9 @@
             $this->returnValue($roleCollectionMock)
         );
 
-<<<<<<< HEAD
         /**
          * @var Rules|MockObject $rulesMock1
          */
-=======
-        /** @var MockObject|Rules $rulesMock1 */
->>>>>>> 1dcb9b86
         $rulesMock1 = $this->createPartialMock(
             Rules::class,
             ['getResourceId', '__wakeup']
@@ -157,26 +127,18 @@
         $rulesMock1->method('getResourceId')->will(
             $this->returnValue('Magento_Backend::dashboard')
         );
-<<<<<<< HEAD
         /**
          * @var Rules|MockObject $rulesMock2
          */
-=======
-        /** @var MockObject|Rules $rulesMock1 */
->>>>>>> 1dcb9b86
         $rulesMock2 = $this->createPartialMock(
             Rules::class,
             ['getResourceId', '__wakeup']
         );
         $rulesMock2->method('getResourceId')->will($this->returnValue('Magento_Cms::page'));
 
-<<<<<<< HEAD
         /**
          * @var RulesCollection|MockObject $rulesCollectionMock
          */
-=======
-        /** @var MockObject|RulesCollection $rulesCollectionMock */
->>>>>>> 1dcb9b86
         $rulesCollectionMock = $this->createPartialMock(
             RulesCollection::class,
             ['getByRoles', 'load', 'getItems']
@@ -187,22 +149,17 @@
             $this->returnValue([$rulesMock1, $rulesMock2])
         );
 
-<<<<<<< HEAD
         /**
          * @var RulesCollectionFactory|MockObject $rulesCollectionFactoryMock
          */
-=======
-        /** @var MockObject|RulesCollectionFactory $rulesCollectionFactoryMock */
->>>>>>> 1dcb9b86
         $rulesCollectionFactoryMock = $this->createPartialMock(
             RulesCollectionFactory::class,
             ['create']
         );
-        $rulesCollectionFactoryMock->method('create')->will(
+        $rulesCollectionFactoryMock->expects($this->any())->method('create')->will(
             $this->returnValue($rulesCollectionMock)
         );
 
-<<<<<<< HEAD
         /**
          * @var Acl|MockObject $aclMock
          */
@@ -215,16 +172,6 @@
          */
         $aclBuilderMock = $this->createPartialMock(Builder::class, ['getAcl']);
         $aclBuilderMock->expects($this->any())->method('getAcl')->will($this->returnValue($aclMock));
-=======
-        /** @var MockObject|Acl $aclMock */
-        $aclMock = $this->createPartialMock(Acl::class, ['has', 'isAllowed']);
-        $aclMock->method('has')->will($this->returnValue(true));
-        $aclMock->method('isAllowed')->will($this->returnValue(true));
-
-        /** @var MockObject|Builder $aclBuilderMock */
-        $aclBuilderMock = $this->createPartialMock(Builder::class, ['getAcl']);
-        $aclBuilderMock->method('getAcl')->will($this->returnValue($aclMock));
->>>>>>> 1dcb9b86
 
         return new AclRetriever(
             $aclBuilderMock,
