--- conflicted
+++ resolved
@@ -43,7 +43,7 @@
         $this->compositeHelperMock
             ->expects($this->any())
             ->method('filterAndSortDeclaredComponents')
-            ->willReturnArgument(0);
+            ->will($this->returnArgument(0));
         $this->userContext = $this->objectManager->getObject(
             CompositeUserContext::class,
             ['compositeHelper' => $this->compositeHelperMock]
@@ -72,8 +72,8 @@
         $expectedUserType = 'Customer';
         $userContextMock = $this->getMockBuilder(CompositeUserContext::class)
             ->disableOriginalConstructor()->setMethods(['getUserId', 'getUserType'])->getMock();
-        $userContextMock->expects($this->any())->method('getUserId')->willReturn($expectedUserId);
-        $userContextMock->expects($this->any())->method('getUserType')->willReturn($expectedUserType);
+        $userContextMock->expects($this->any())->method('getUserId')->will($this->returnValue($expectedUserId));
+        $userContextMock->expects($this->any())->method('getUserType')->will($this->returnValue($expectedUserType));
         $contexts = [
             [
                 'sortOrder' => 10,
@@ -94,8 +94,8 @@
         $expectedUserType = 'Customer';
         $userContextMock = $this->getMockBuilder(CompositeUserContext::class)
             ->disableOriginalConstructor()->setMethods(['getUserId', 'getUserType'])->getMock();
-        $userContextMock->expects($this->any())->method('getUserId')->willReturn($expectedUserId);
-        $userContextMock->expects($this->any())->method('getUserType')->willReturn($expectedUserType);
+        $userContextMock->expects($this->any())->method('getUserId')->will($this->returnValue($expectedUserId));
+        $userContextMock->expects($this->any())->method('getUserType')->will($this->returnValue($expectedUserType));
         $contexts = [
             [
                 'sortOrder' => 10,
@@ -117,9 +117,9 @@
         $userContextMock = $this->getMockBuilder(CompositeUserContext::class)
             ->disableOriginalConstructor()->setMethods(['getUserId', 'getUserType'])->getMock();
         $userContextMock->expects($this->exactly(3))->method('getUserType')
-            ->willReturn($expectedUserType);
+            ->will($this->returnValue($expectedUserType));
         $userContextMock->expects($this->exactly(3))->method('getUserId')
-            ->willReturn($expectedUserId);
+            ->will($this->returnValue($expectedUserId));
         $contexts = [
             [
                 'sortOrder' => 10,
@@ -142,7 +142,7 @@
         $userContextMock = $this->getMockBuilder(CompositeUserContext::class)
             ->disableOriginalConstructor()->setMethods(['getUserId'])->getMock();
         $userContextMock->expects($this->any())->method('getUserId')
-            ->willReturn($expectedUserId);
+            ->will($this->returnValue($expectedUserId));
         $contexts = [
             [
                 'sortOrder' => 10,
@@ -160,19 +160,15 @@
     /**
      * @param int|null $userId
      * @param string|null $userType
-<<<<<<< HEAD
-     * @return \PHPUnit\Framework\MockObject\MockObject
-=======
      * @return MockObject
->>>>>>> b2f063af
      */
     protected function createUserContextMock($userId = null, $userType = null)
     {
         $useContextMock = $this->getMockBuilder(CompositeUserContext::class)
             ->disableOriginalConstructor()->setMethods(['getUserId', 'getUserType'])->getMock();
         if ($userId !== null && $userType !== null) {
-            $useContextMock->expects($this->any())->method('getUserId')->willReturn($userId);
-            $useContextMock->expects($this->any())->method('getUserType')->willReturn($userType);
+            $useContextMock->expects($this->any())->method('getUserId')->will($this->returnValue($userId));
+            $useContextMock->expects($this->any())->method('getUserType')->will($this->returnValue($userType));
         }
         return $useContextMock;
     }
