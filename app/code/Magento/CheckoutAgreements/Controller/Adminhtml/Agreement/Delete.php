--- conflicted
+++ resolved
@@ -21,14 +21,9 @@
             return;
         }
 
-<<<<<<< HEAD
-        $model->delete();
-        $this->messageManager->addSuccess(__('You deleted the condition.'));
-        $this->_redirect('checkout/*/');
-=======
         try {
             $model->delete();
-            $this->messageManager->addSuccess(__('The condition has been deleted.'));
+            $this->messageManager->addSuccess(__('You deleted the condition.'));
             $this->_redirect('checkout/*/');
             return;
         } catch (\Magento\Framework\Exception\LocalizedException $e) {
@@ -38,6 +33,5 @@
         }
 
         $this->getResponse()->setRedirect($this->_redirect->getRedirectUrl($this->getUrl('*')));
->>>>>>> ba557240
     }
 }