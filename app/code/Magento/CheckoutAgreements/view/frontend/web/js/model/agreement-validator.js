--- conflicted
+++ resolved
@@ -27,13 +27,10 @@
                     return true;
                 }
 
-<<<<<<< HEAD
-=======
                 if ($(agreementsInputPath).length == 0) {
                     return true;
                 }
 
->>>>>>> 7edfd0c4
                 return $('#co-payment-form').validate({
                     errorClass: 'mage-error',
                     errorElement: 'div',
@@ -45,11 +42,7 @@
                         }
                         errorPlacement.after(error);
                     }
-<<<<<<< HEAD
-                }).element('.payment-method._active div.checkout-agreements input');
-=======
                 }).element(agreementsInputPath);
->>>>>>> 7edfd0c4
             }
         }
     }
