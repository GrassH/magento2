--- conflicted
+++ resolved
@@ -16,11 +16,10 @@
     return;
 } ?>
 <ol id="checkout-agreements" class="agreements checkout items">
-<<<<<<< HEAD
     <?php /** @var \Magento\CheckoutAgreements\Api\Data\AgreementInterface $agreement */ ?>
     <?php foreach ($block->getAgreements() as $agreement): ?>
         <li class="item">
-            <div class="agreement content"<?php echo($agreement->getContentHeight() ? ' style="height:' . $agreement->getContentHeight() . '"' : '')?>>
+            <div class="checkout-agreement-item-content"<?php echo($agreement->getContentHeight() ? ' style="height:' . $agreement->getContentHeight() . '"' : '')?>>
                 <?php if ($agreement->getIsHtml()):?>
                     <?php echo $agreement->getContent() ?>
                 <?php else:?>
@@ -47,21 +46,4 @@
             </form>
         </li>
     <?php endforeach ?>
-=======
-<?php foreach ($block->getAgreements() as $_a): ?>
-    <li class="item">
-        <div class="checkout-agreement-item-content"<?php echo($_a->getContentHeight() ? ' style="height:' . $_a->getContentHeight() . '"' : '')?>>
-            <?php if ($_a->getIsHtml()):?>
-                <?php echo $_a->getContent() ?>
-            <?php else:?>
-                <?php echo nl2br($block->escapeHtml($_a->getContent())) ?>
-            <?php endif; ?>
-        </div>
-        <form id="checkout-agreements-form-<?php echo $_a->getId()?>" class="field choice agree required">
-            <input type="checkbox" id="agreement-<?php echo $_a->getId()?>" name="agreement[<?php echo $_a->getId()?>]" value="1" title="<?php echo $block->escapeHtml($_a->getCheckboxText()) ?>" class="checkbox" data-validate="{required:true}"/>
-            <label class="label" for="agreement-<?php echo $_a->getId()?>"><span><?php echo $_a->getIsHtml() ? $_a->getCheckboxText() : $block->escapeHtml($_a->getCheckboxText()) ?></span></label>
-        </form>
-    </li>
-<?php endforeach ?>
->>>>>>> cb826ece
 </ol>