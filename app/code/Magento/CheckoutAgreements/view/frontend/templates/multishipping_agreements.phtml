<?php
/**
 * Copyright © Magento, Inc. All rights reserved.
 * See COPYING.txt for license details.
 */

// @deprecated
<<<<<<< HEAD
// @codingStandardsIgnoreFile
=======
// phpcs:disable Magento2.Files.LineLength
>>>>>>> f85e6644

?>
<?php
/**
 * @var $block \Magento\CheckoutAgreements\Block\Agreements
 */
?>
<?php if (!$block->getAgreements()) {
    return;
} ?>
<ol id="checkout-agreements" class="agreements checkout items">
    <?php /** @var \Magento\CheckoutAgreements\Api\Data\AgreementInterface $agreement */ ?>
    <?php foreach ($block->getAgreements() as $agreement) :?>
        <li class="item">
            <div class="checkout-agreement-item-content"<?= $block->escapeHtmlAttr($agreement->getContentHeight() ? ' style="height:' . $agreement->getContentHeight() . '"' : '') ?>>
                <?php if ($agreement->getIsHtml()) :?>
                    <?= /* @noEscape */ $agreement->getContent() ?>
                <?php else :?>
                    <?= $block->escapeHtml(nl2br($agreement->getContent())) ?>
                <?php endif; ?>
            </div>
            <?php if ($agreement->getMode() == \Magento\CheckoutAgreements\Model\AgreementModeOptions::MODE_MANUAL) :?>
            <div id="checkout-agreements-form-<?= (int) $agreement->getAgreementId() ?>" class="field choice agree required">
                <input type="checkbox"
                       id="agreement-<?= (int) $agreement->getAgreementId() ?>"
                       name="agreement[<?= (int) $agreement->getAgreementId() ?>]"
                       value="1"
                       title="<?= $block->escapeHtml($agreement->getCheckboxText()) ?>"
                       class="checkbox"
                       data-validate="{required:true}"/>
                <label class="label" for="agreement-<?= (int) $agreement->getAgreementId() ?>">
                    <span>
                        <?php if ($agreement->getIsHtml()) :?>
                            <?= /* @noEscape */ $agreement->getCheckboxText() ?>
                        <?php else :?>
                            <?= $block->escapeHtml($agreement->getCheckboxText()) ?>
                        <?php endif; ?>
                    </span>
                </label>
            </div>
            <?php elseif ($agreement->getMode() == \Magento\CheckoutAgreements\Model\AgreementModeOptions::MODE_AUTO) :?>
            <div id="checkout-agreements-form-<?= (int) $agreement->getAgreementId() ?>" class="field choice agree">
                <span>
                    <?php if ($agreement->getIsHtml()) :?>
                        <?= /* @noEscape */ $agreement->getCheckboxText() ?>
                    <?php else :?>
                        <?= $block->escapeHtml($agreement->getCheckboxText()) ?>
                    <?php endif; ?>
                </span>
            </div>
            <?php endif; ?>
        </li>
    <?php endforeach ?>
</ol><|MERGE_RESOLUTION|>--- conflicted
+++ resolved
@@ -5,11 +5,7 @@
  */
 
 // @deprecated
-<<<<<<< HEAD
-// @codingStandardsIgnoreFile
-=======
 // phpcs:disable Magento2.Files.LineLength
->>>>>>> f85e6644
 
 ?>
 <?php
