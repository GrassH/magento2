<?xml version="1.0" encoding="UTF-8"?>
<!--
 /**
  * Copyright © Magento, Inc. All rights reserved.
  * See COPYING.txt for license details.
  */
-->

<tests xmlns:xsi="http://www.w3.org/2001/XMLSchema-instance"
       xsi:noNamespaceSchemaLocation="urn:magento:mftf:Test/etc/testSchema.xsd">
    <test name="AdminDeleteActiveTextTermEntityTest">
        <annotations>
            <features value="CheckoutAgreements"/>
            <stories value="Checkout agreements"/>
            <title value="Delete active text checkout agreement"/>
            <description value="Admin should be able to delete active text checkout agreement"/>
            <severity value="CRITICAL"/>
            <testCaseId value="MC-14663"/>
            <group value="checkoutAgreements"/>
            <group value="mtf_migrated"/>
        </annotations>
        <before>
            <magentoCLI command="config:set {{EnableFlatRateConfigData.path}} {{EnableFlatRateConfigData.value}}" stepKey="enableFlatRate"/>
            <magentoCLI command="config:set checkout/options/enable_agreements 1" stepKey="setEnableTermsOnCheckout"/>
            <actionGroup ref="AdminLoginActionGroup" stepKey="LoginAsAdmin" />
            <createData entity="SimpleTwo" stepKey="createdProduct"/>
            <actionGroup ref="AdminTermsConditionsOpenNewTermPageActionGroup" stepKey="openNewTerm"/>
            <actionGroup ref="AdminTermsConditionsFillTermEditFormActionGroup" stepKey="createTerm">
                <argument name="term" value="activeTextTerm"/>
            </actionGroup>
            <actionGroup ref="AdminTermsConditionsSaveTermActionGroup" stepKey="saveNewTerm"/>
        </before>
        <after>
<<<<<<< HEAD
            <comment userInput="Comment is added to preserve the step key for backward compatibility" stepKey="disableFlatRate"/>
            <createData entity="FlatRateShippingMethodDefault" stepKey="setDefaultFlatRateShippingMethod"/>
=======
            <!-- Disable shipping method for customer with default address -->
            <comment userInput="config:set DisableFlatRateConfigData.path DisableFlatRateConfigData.value" stepKey="disableFlatRate"/>
>>>>>>> d0aa378e
            <magentoCLI command="config:set checkout/options/enable_agreements 0" stepKey="setDisableTermsOnCheckout"/>
            <deleteData createDataKey="createdProduct" stepKey="deletedProduct"/>
            <actionGroup ref="AdminLogoutActionGroup" stepKey="logout"/>
        </after>

        <actionGroup ref="AdminTermsConditionsOpenGridActionGroup" stepKey="openTermsGridToDelete"/>
        <actionGroup ref="AdminOpenEditPageTermsConditionsByNameActionGroup" stepKey="openTermToDelete">
            <argument name="termName" value="{{activeTextTerm.name}}"/>
        </actionGroup>
        <actionGroup ref="AdminTermsConditionsDeleteTermByNameActionGroup" stepKey="deleteOpenedTerm"/>
        <actionGroup ref="AdminAssertTermAbsentInGridActionGroup" stepKey="assertTermAbsentInGrid">
            <argument name="termName" value="{{activeTextTerm.name}}"/>
        </actionGroup>

        <actionGroup ref="AddSimpleProductToCartActionGroup" stepKey="openProductPage">
            <argument name="product" value="$$createdProduct$$"/>
        </actionGroup>
        <actionGroup ref="StorefrontProcessCheckoutToPaymentActionGroup" stepKey="processCheckoutToThePaymentMethodsPage"/>
        <actionGroup ref="AssertStorefrontTermAbsentInCheckoutActionGroup" stepKey="assertTermAbsentInCheckout">
            <argument name="termCheckboxText" value="{{activeTextTerm.checkboxText}}"/>
        </actionGroup>
    </test>
</tests><|MERGE_RESOLUTION|>--- conflicted
+++ resolved
@@ -31,13 +31,8 @@
             <actionGroup ref="AdminTermsConditionsSaveTermActionGroup" stepKey="saveNewTerm"/>
         </before>
         <after>
-<<<<<<< HEAD
-            <comment userInput="Comment is added to preserve the step key for backward compatibility" stepKey="disableFlatRate"/>
-            <createData entity="FlatRateShippingMethodDefault" stepKey="setDefaultFlatRateShippingMethod"/>
-=======
             <!-- Disable shipping method for customer with default address -->
             <comment userInput="config:set DisableFlatRateConfigData.path DisableFlatRateConfigData.value" stepKey="disableFlatRate"/>
->>>>>>> d0aa378e
             <magentoCLI command="config:set checkout/options/enable_agreements 0" stepKey="setDisableTermsOnCheckout"/>
             <deleteData createDataKey="createdProduct" stepKey="deletedProduct"/>
             <actionGroup ref="AdminLogoutActionGroup" stepKey="logout"/>
