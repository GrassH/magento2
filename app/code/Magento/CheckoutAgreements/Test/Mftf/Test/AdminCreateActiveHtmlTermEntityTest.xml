--- conflicted
+++ resolved
@@ -29,12 +29,7 @@
         </before>
         <after>
             <magentoCLI command="config:set checkout/options/enable_agreements 0" stepKey="setDisableTermsOnCheckout"/>
-<<<<<<< HEAD
-            <comment userInput="Comment is added to preserve the step key for backward compatibility"  stepKey="disableFlatRate"/>
-            <createData entity="FlatRateShippingMethodDefault" stepKey="setDefaultFlatRateShippingMethod"/>
-=======
             <comment userInput="config:set DisableFlatRateConfigData.path DisableFlatRateConfigData.value" stepKey="disableFlatRate"/>
->>>>>>> d0aa378e
             <deleteData createDataKey="createProduct" stepKey="deletedProduct"/>
 
             <actionGroup ref="AdminTermsConditionsOpenGridActionGroup" stepKey="openTermsGridToDelete"/>
