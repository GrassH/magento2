<?xml version="1.0" encoding="UTF-8"?>
<!--
 /**
  * Copyright © Magento, Inc. All rights reserved.
  * See COPYING.txt for license details.
  */
-->

<actionGroups xmlns:xsi="http://www.w3.org/2001/XMLSchema-instance"
              xsi:noNamespaceSchemaLocation="urn:magento:mftf:Test/etc/actionGroupSchema.xsd">
    <actionGroup name="StorefrontProcessCheckoutToPaymentActionGroup">
        <!--Go to Checkout-->
        <waitForElementNotVisible selector="{{StorefrontMinicartSection.emptyCart}}" stepKey="waitUpdateQuantity"/>
        <wait time="5" stepKey="waitMinicartRendering"/>
        <click selector="{{StorefrontMinicartSection.showCart}}" stepKey="clickCart"/>
        <click selector="{{StorefrontMinicartSection.goToCheckout}}" stepKey="goToCheckout"/>

        <!--Process steps-->
        <waitForPageLoad stepKey="waitForSearchResult"/>
<<<<<<< HEAD
=======
        <waitForElementVisible selector="{{CheckoutShippingSection.emailAddress}}" stepKey="waitForEmailFieldVisible" />
>>>>>>> 3680499b
        <fillField selector="{{CheckoutShippingSection.emailAddress}}" userInput="{{CustomerEntityOne.email}}" stepKey="enterEmail"/>
        <fillField selector="{{CheckoutShippingSection.firstName}}" userInput="{{CustomerEntityOne.firstname}}" stepKey="enterFirstName"/>
        <fillField selector="{{CheckoutShippingSection.lastName}}" userInput="{{CustomerEntityOne.lastname}}" stepKey="enterLastName"/>
        <fillField selector="{{CheckoutShippingSection.street}}" userInput="{{CustomerAddressSimple.street[0]}}" stepKey="enterStreet"/>
        <fillField selector="{{CheckoutShippingSection.city}}" userInput="{{CustomerAddressSimple.city}}" stepKey="enterCity"/>
        <selectOption selector="{{CheckoutShippingSection.region}}" userInput="{{CustomerAddressSimple.state}}" stepKey="selectRegion"/>
        <fillField selector="{{CheckoutShippingSection.postcode}}" userInput="{{CustomerAddressSimple.postcode}}" stepKey="enterPostcode"/>
        <fillField selector="{{CheckoutShippingSection.telephone}}" userInput="{{CustomerAddressSimple.telephone}}" stepKey="enterTelephone"/>
        <waitForLoadingMaskToDisappear stepKey="waitForShippingMethods"/>
        <click selector="{{CheckoutShippingMethodsSection.checkShippingMethodByName('')}}" stepKey="selectShippingMethod"/>
        <waitForElement selector="{{CheckoutShippingSection.next}}" time="30" stepKey="waitForTheNextButton"/>
        <waitForElementNotVisible selector=".loading-mask" time="300" stepKey="waitForProcessShippingMethod"/>
        <click selector="{{CheckoutShippingSection.next}}" stepKey="clickNext"/>
        <waitForElement selector="{{CheckoutPaymentSection.paymentSectionTitle}}" time="30" stepKey="waitForPaymentSectionLoaded"/>
        <seeCurrentUrlMatches regex="~/checkout/?#payment~" stepKey="assertCheckoutPaymentUrl"/>
    </actionGroup>
</actionGroups><|MERGE_RESOLUTION|>--- conflicted
+++ resolved
@@ -17,10 +17,7 @@
 
         <!--Process steps-->
         <waitForPageLoad stepKey="waitForSearchResult"/>
-<<<<<<< HEAD
-=======
         <waitForElementVisible selector="{{CheckoutShippingSection.emailAddress}}" stepKey="waitForEmailFieldVisible" />
->>>>>>> 3680499b
         <fillField selector="{{CheckoutShippingSection.emailAddress}}" userInput="{{CustomerEntityOne.email}}" stepKey="enterEmail"/>
         <fillField selector="{{CheckoutShippingSection.firstName}}" userInput="{{CustomerEntityOne.firstname}}" stepKey="enterFirstName"/>
         <fillField selector="{{CheckoutShippingSection.lastName}}" userInput="{{CustomerEntityOne.lastname}}" stepKey="enterLastName"/>
