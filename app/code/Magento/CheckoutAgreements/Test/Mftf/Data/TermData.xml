<?xml version="1.0" encoding="UTF-8"?>
<!--
 /**
  * Copyright © Magento, Inc. All rights reserved.
  * See COPYING.txt for license details.
  */
-->

<entities xmlns:xsi="http://www.w3.org/2001/XMLSchema-instance"
          xsi:noNamespaceSchemaLocation="urn:magento:mftf:DataGenerator/etc/dataProfileSchema.xsd">
    <entity name="activeTextTerm" type="term">
        <data key="name" unique="suffix">name</data>
        <data key="isActive">Enabled</data>
        <data key="isHtml">Text</data>
        <data key="mode">Manually</data>
        <data key="storeView">Default Store View</data>
        <data key="checkboxText" unique="suffix">test_checkbox</data>
        <data key="content" unique="suffix">TestMessage</data>
    </entity>
    <entity name="activeHtmlTerm" type="term">
        <data key="name" unique="suffix">name</data>
        <data key="isActive">Enabled</data>
        <data key="isHtml">HTML</data>
        <data key="mode">Manually</data>
        <data key="storeView">Default Store View</data>
        <data key="checkboxText" unique="suffix">test_checkbox</data>
        <data key="content">&lt;html&gt;</data>
    </entity>
    <entity name="disabledTextTerm" type="term">
        <data key="name" unique="suffix">name</data>
        <data key="isActive">Disabled</data>
        <data key="isHtml">Text</data>
        <data key="mode">Manually</data>
        <data key="storeView">Default Store View</data>
        <data key="checkboxText" unique="suffix">test_checkbox</data>
        <data key="content" unique="suffix">TestMessage</data>
    </entity>
    <entity name="disabledHtmlTerm" type="term">
        <data key="name" unique="suffix">name</data>
        <data key="isActive">Disabled</data>
        <data key="isHtml">HTML</data>
        <data key="mode">Manually</data>
        <data key="storeView">Default Store View</data>
        <data key="checkboxText" unique="suffix">test_checkbox</data>
        <data key="content">&lt;html&gt;</data>
    </entity>
    <entity name="newHtmlTerm" type="term">
        <data key="name" unique="suffix">Test name</data>
        <data key="isActive">Enabled</data>
        <data key="isHtml">Text</data>
        <data key="mode">Manually</data>
        <data key="storeView">All Store Views</data>
        <data key="checkboxText" unique="suffix">test_checkbox</data>
        <data key="content" unique="suffix">TestMessage</data>
    </entity>
<<<<<<< HEAD
    <entity name="enableTermsAndConditions" type="term">
        <data key="path">checkout/options/enable_agreements</data>
        <data key="value">1</data>
    </entity>
    <entity name="disableTermsAndConditions" type="term">
        <data key="path">checkout/options/enable_agreements</data>
        <data key="value">0</data>
    </entity>
    <entity name="newHtmlAutomaticallyTerm" type="term">
        <data key="name" unique="suffix">Test name</data>
        <data key="isActive">Enabled</data>
        <data key="isHtml">HTML</data>
        <data key="mode">Automatically</data>
        <data key="storeView">Default Store View</data>
        <data key="checkboxText" unique="suffix">test_checkbox</data>
=======
    <entity name="termAndCondition" type="term">
        <data key="name" unique="suffix">Test Condition</data>
        <data key="isActive">Enabled</data>
        <data key="isHtml">Text</data>
        <data key="mode">Automatically</data>
        <data key="storeView">All Store Views</data>
        <data key="checkboxText" unique="suffix">Terms and Conditions</data>
>>>>>>> 71432aeb
        <data key="content" unique="suffix">TestMessage</data>
    </entity>
</entities><|MERGE_RESOLUTION|>--- conflicted
+++ resolved
@@ -53,7 +53,6 @@
         <data key="checkboxText" unique="suffix">test_checkbox</data>
         <data key="content" unique="suffix">TestMessage</data>
     </entity>
-<<<<<<< HEAD
     <entity name="enableTermsAndConditions" type="term">
         <data key="path">checkout/options/enable_agreements</data>
         <data key="value">1</data>
@@ -69,7 +68,8 @@
         <data key="mode">Automatically</data>
         <data key="storeView">Default Store View</data>
         <data key="checkboxText" unique="suffix">test_checkbox</data>
-=======
+        <data key="content" unique="suffix">TestMessage</data>
+    </entity>
     <entity name="termAndCondition" type="term">
         <data key="name" unique="suffix">Test Condition</data>
         <data key="isActive">Enabled</data>
@@ -77,7 +77,6 @@
         <data key="mode">Automatically</data>
         <data key="storeView">All Store Views</data>
         <data key="checkboxText" unique="suffix">Terms and Conditions</data>
->>>>>>> 71432aeb
         <data key="content" unique="suffix">TestMessage</data>
     </entity>
 </entities>