<?xml version="1.0" encoding="UTF-8"?>
<!--
 /**
  * Copyright © Magento, Inc. All rights reserved.
  * See COPYING.txt for license details.
  */
-->

<entities xmlns:xsi="http://www.w3.org/2001/XMLSchema-instance"
          xsi:noNamespaceSchemaLocation="urn:magento:mftf:DataGenerator/etc/dataProfileSchema.xsd">
    <entity name="activeTextTerm" type="term">
        <data key="name" unique="suffix">name</data>
        <data key="isActive">Enabled</data>
        <data key="isHtml">Text</data>
        <data key="mode">Manually</data>
        <data key="storeView">Default Store View</data>
        <data key="checkboxText" unique="suffix">test_checkbox</data>
        <data key="content" unique="suffix">TestMessage</data>
    </entity>
    <entity name="activeHtmlTerm" type="term">
        <data key="name" unique="suffix">name</data>
        <data key="isActive">Enabled</data>
        <data key="isHtml">HTML</data>
        <data key="mode">Manually</data>
        <data key="storeView">Default Store View</data>
        <data key="checkboxText" unique="suffix">test_checkbox</data>
        <data key="content">&lt;html&gt;</data>
    </entity>
    <entity name="disabledTextTerm" type="term">
        <data key="name" unique="suffix">name</data>
        <data key="isActive">Disabled</data>
        <data key="isHtml">Text</data>
        <data key="mode">Manually</data>
        <data key="storeView">Default Store View</data>
        <data key="checkboxText" unique="suffix">test_checkbox</data>
        <data key="content" unique="suffix">TestMessage</data>
    </entity>
    <entity name="disabledHtmlTerm" type="term">
        <data key="name" unique="suffix">name</data>
        <data key="isActive">Disabled</data>
        <data key="isHtml">HTML</data>
        <data key="mode">Manually</data>
        <data key="storeView">Default Store View</data>
        <data key="checkboxText" unique="suffix">test_checkbox</data>
        <data key="content">&lt;html&gt;</data>
    </entity>
    <entity name="newHtmlTerm" type="term">
        <data key="name" unique="suffix">Test name</data>
        <data key="isActive">Enabled</data>
        <data key="isHtml">Text</data>
        <data key="mode">Manually</data>
        <data key="storeView">All Store Views</data>
        <data key="checkboxText" unique="suffix">test_checkbox</data>
        <data key="content" unique="suffix">TestMessage</data>
    </entity>
<<<<<<< HEAD
    <entity name="enableTextTerm" type="term">
        <data key="name">Test Condition</data>
        <data key="isActive">Enabled</data>
        <data key="isHtml">Text</data>
        <data key="mode">Manually</data>
        <data key="checkboxText">Terms and Conditions</data>
        <data key="content">terms text</data>
    </entity>
=======
>>>>>>> fd5cf3af
    <entity name="enableTermsAndConditions" type="term">
        <data key="path">checkout/options/enable_agreements</data>
        <data key="value">1</data>
    </entity>
    <entity name="disableTermsAndConditions" type="term">
        <data key="path">checkout/options/enable_agreements</data>
        <data key="value">0</data>
<<<<<<< HEAD
    </entity>    
=======
    </entity>
    <entity name="newHtmlAutomaticallyTerm" type="term">
        <data key="name" unique="suffix">Test name</data>
        <data key="isActive">Enabled</data>
        <data key="isHtml">HTML</data>
        <data key="mode">Automatically</data>
        <data key="storeView">Default Store View</data>
        <data key="checkboxText" unique="suffix">test_checkbox</data>
        <data key="content" unique="suffix">TestMessage</data>
    </entity>
>>>>>>> fd5cf3af
    <entity name="termAndCondition" type="term">
        <data key="name" unique="suffix">Test Condition</data>
        <data key="isActive">Enabled</data>
        <data key="isHtml">Text</data>
        <data key="mode">Automatically</data>
        <data key="storeView">All Store Views</data>
        <data key="checkboxText" unique="suffix">Terms and Conditions</data>
        <data key="content" unique="suffix">TestMessage</data>
    </entity>
    <entity name="enableTermsAndConditions" type="term">
        <data key="path">checkout/options/enable_agreements</data>
        <data key="value">1</data>
    </entity>
    <entity name="disableTermsAndConditions" type="term">
        <data key="path">checkout/options/enable_agreements</data>
        <data key="value">0</data>
    </entity>
    <entity name="newHtmlAutomaticallyTerm" type="term">
        <data key="name" unique="suffix">Test name</data>
        <data key="isActive">Enabled</data>
        <data key="isHtml">HTML</data>
        <data key="mode">Automatically</data>
        <data key="storeView">Default Store View</data>
        <data key="checkboxText" unique="suffix">test_checkbox</data>
        <data key="content" unique="suffix">TestMessage</data>
    </entity>
</entities><|MERGE_RESOLUTION|>--- conflicted
+++ resolved
@@ -53,7 +53,6 @@
         <data key="checkboxText" unique="suffix">test_checkbox</data>
         <data key="content" unique="suffix">TestMessage</data>
     </entity>
-<<<<<<< HEAD
     <entity name="enableTextTerm" type="term">
         <data key="name">Test Condition</data>
         <data key="isActive">Enabled</data>
@@ -62,8 +61,6 @@
         <data key="checkboxText">Terms and Conditions</data>
         <data key="content">terms text</data>
     </entity>
-=======
->>>>>>> fd5cf3af
     <entity name="enableTermsAndConditions" type="term">
         <data key="path">checkout/options/enable_agreements</data>
         <data key="value">1</data>
@@ -71,9 +68,6 @@
     <entity name="disableTermsAndConditions" type="term">
         <data key="path">checkout/options/enable_agreements</data>
         <data key="value">0</data>
-<<<<<<< HEAD
-    </entity>    
-=======
     </entity>
     <entity name="newHtmlAutomaticallyTerm" type="term">
         <data key="name" unique="suffix">Test name</data>
@@ -84,7 +78,6 @@
         <data key="checkboxText" unique="suffix">test_checkbox</data>
         <data key="content" unique="suffix">TestMessage</data>
     </entity>
->>>>>>> fd5cf3af
     <entity name="termAndCondition" type="term">
         <data key="name" unique="suffix">Test Condition</data>
         <data key="isActive">Enabled</data>
