<?php
/**
 * Copyright © Magento, Inc. All rights reserved.
 * See COPYING.txt for license details.
 */

namespace Magento\CheckoutAgreements\Test\Unit\Model\Checkout\Plugin;

use Magento\CheckoutAgreements\Model\AgreementsProvider;
use Magento\Store\Model\ScopeInterface;

/**
<<<<<<< HEAD
=======
 * Class ValidationTest validates the agreement based on the payment method
>>>>>>> b1d69cb1
 * @SuppressWarnings(PHPMD.CouplingBetweenObjects)
 */
class ValidationTest extends \PHPUnit\Framework\TestCase
{
    /**
     * @var \Magento\CheckoutAgreements\Model\Checkout\Plugin\Validation
     */
    protected $model;

    /**
     * @var \PHPUnit_Framework_MockObject_MockObject
     */
    protected $agreementsValidatorMock;

    /**
     * @var \PHPUnit_Framework_MockObject_MockObject
     */
    protected $subjectMock;

    /**
     * @var \PHPUnit_Framework_MockObject_MockObject
     */
    protected $paymentMock;

    /**
     * @var \PHPUnit_Framework_MockObject_MockObject
     */
    protected $addressMock;

    /**
     * @var \PHPUnit_Framework_MockObject_MockObject
     */
    protected $extensionAttributesMock;

    /**
     * @var \PHPUnit_Framework_MockObject_MockObject
     */
    protected $scopeConfigMock;

    /**
     * @var \PHPUnit_Framework_MockObject_MockObject
     */
    private $checkoutAgreementsListMock;

    /**
     * @var \PHPUnit_Framework_MockObject_MockObject
     */
    private $agreementsFilterMock;

    /**
     * @var \PHPUnit_Framework_MockObject_MockObject
     */
    private $quoteMock;

    /**
     * @var \PHPUnit_Framework_MockObject_MockObject
     */
    private $quoteRepositoryMock;

    protected function setUp()
    {
        $this->agreementsValidatorMock = $this->createMock(\Magento\Checkout\Api\AgreementsValidatorInterface::class);
        $this->subjectMock = $this->createMock(\Magento\Checkout\Api\PaymentInformationManagementInterface::class);
        $this->paymentMock = $this->createMock(\Magento\Quote\Api\Data\PaymentInterface::class);
        $this->addressMock = $this->createMock(\Magento\Quote\Api\Data\AddressInterface::class);
        $this->quoteMock = $this->createPartialMock(\Magento\Quote\Model\Quote::class, ['getIsMultiShipping']);
        $this->quoteRepositoryMock = $this->createMock(\Magento\Quote\Api\CartRepositoryInterface::class);
        $this->extensionAttributesMock = $this->createPartialMock(
            \Magento\Quote\Api\Data\PaymentExtension::class,
            ['getAgreementIds']
        );
        $this->scopeConfigMock = $this->createMock(\Magento\Framework\App\Config\ScopeConfigInterface::class);
        $this->checkoutAgreementsListMock = $this->createMock(
            \Magento\CheckoutAgreements\Api\CheckoutAgreementsListInterface::class
        );
        $this->agreementsFilterMock = $this->createMock(
            \Magento\CheckoutAgreements\Model\Api\SearchCriteria\ActiveStoreAgreementsFilter::class
        );

        $this->model = new \Magento\CheckoutAgreements\Model\Checkout\Plugin\Validation(
            $this->agreementsValidatorMock,
            $this->scopeConfigMock,
            $this->checkoutAgreementsListMock,
            $this->agreementsFilterMock,
            $this->quoteRepositoryMock
        );
    }

    public function testBeforeSavePaymentInformationAndPlaceOrder()
    {
        $cartId = 100;
        $agreements = [1, 2, 3];
        $this->scopeConfigMock
            ->expects($this->once())
            ->method('isSetFlag')
            ->with(AgreementsProvider::PATH_ENABLED, ScopeInterface::SCOPE_STORE)
            ->willReturn(true);
        $searchCriteriaMock = $this->createMock(\Magento\Framework\Api\SearchCriteria::class);
        $this->quoteMock
            ->expects($this->once())
            ->method('getIsMultiShipping')
            ->willReturn(false);
        $this->quoteRepositoryMock
            ->expects($this->once())
            ->method('getActive')
            ->with($cartId)
            ->willReturn($this->quoteMock);
        $this->agreementsFilterMock->expects($this->once())
            ->method('buildSearchCriteria')
            ->willReturn($searchCriteriaMock);
        $this->checkoutAgreementsListMock->expects($this->once())
            ->method('getList')
            ->with($searchCriteriaMock)
            ->willReturn([1]);
        $this->extensionAttributesMock->expects($this->once())->method('getAgreementIds')->willReturn($agreements);
        $this->agreementsValidatorMock->expects($this->once())->method('isValid')->with($agreements)->willReturn(true);
        $this->paymentMock->expects(static::atLeastOnce())
            ->method('getExtensionAttributes')
            ->willReturn($this->extensionAttributesMock);
        $this->model->beforeSavePaymentInformationAndPlaceOrder(
            $this->subjectMock,
            $cartId,
            $this->paymentMock,
            $this->addressMock
        );
    }

    /**
     * @expectedException \Magento\Framework\Exception\CouldNotSaveException
     */
    public function testBeforeSavePaymentInformationAndPlaceOrderIfAgreementsNotValid()
    {
        $cartId = 100;
        $agreements = [1, 2, 3];
        $this->scopeConfigMock
            ->expects($this->once())
            ->method('isSetFlag')
            ->with(AgreementsProvider::PATH_ENABLED, ScopeInterface::SCOPE_STORE)
            ->willReturn(true);
        $searchCriteriaMock = $this->createMock(\Magento\Framework\Api\SearchCriteria::class);
        $this->quoteMock
            ->expects($this->once())
            ->method('getIsMultiShipping')
            ->willReturn(false);
        $this->quoteRepositoryMock
            ->expects($this->once())
            ->method('getActive')
            ->with($cartId)
            ->willReturn($this->quoteMock);
        $this->agreementsFilterMock->expects($this->once())
            ->method('buildSearchCriteria')
            ->willReturn($searchCriteriaMock);
        $this->checkoutAgreementsListMock->expects($this->once())
            ->method('getList')
            ->with($searchCriteriaMock)
            ->willReturn([1]);
        $this->extensionAttributesMock->expects($this->once())->method('getAgreementIds')->willReturn($agreements);
        $this->agreementsValidatorMock->expects($this->once())->method('isValid')->with($agreements)->willReturn(false);
        $this->paymentMock->expects(static::atLeastOnce())
            ->method('getExtensionAttributes')
            ->willReturn($this->extensionAttributesMock);
        $this->model->beforeSavePaymentInformationAndPlaceOrder(
            $this->subjectMock,
            $cartId,
            $this->paymentMock,
            $this->addressMock
        );

        $this->expectExceptionMessage(
            "The order wasn't placed. First, agree to the terms and conditions, then try placing your order again."
        );
    }
<<<<<<< HEAD
=======

    public function testBeforeSavePaymentInformation()
    {
        $cartId = 100;
        $agreements = [1, 2, 3];
        $this->scopeConfigMock
            ->expects($this->once())
            ->method('isSetFlag')
            ->with(AgreementsProvider::PATH_ENABLED, ScopeInterface::SCOPE_STORE)
            ->willReturn(true);
        $this->quoteMock
            ->expects($this->once())
            ->method('getIsMultiShipping')
            ->willReturn(false);
        $this->quoteRepositoryMock
            ->expects($this->once())
            ->method('getActive')
            ->with($cartId)
            ->willReturn($this->quoteMock);
        $searchCriteriaMock = $this->createMock(\Magento\Framework\Api\SearchCriteria::class);
        $this->agreementsFilterMock->expects($this->once())
            ->method('buildSearchCriteria')
            ->willReturn($searchCriteriaMock);
        $this->checkoutAgreementsListMock->expects($this->once())
            ->method('getList')
            ->with($searchCriteriaMock)
            ->willReturn([1]);
        $this->extensionAttributesMock->expects($this->once())->method('getAgreementIds')->willReturn($agreements);
        $this->agreementsValidatorMock->expects($this->once())->method('isValid')->with($agreements)->willReturn(true);
        $this->paymentMock->expects(static::atLeastOnce())
            ->method('getExtensionAttributes')
            ->willReturn($this->extensionAttributesMock);
        $this->model->beforeSavePaymentInformation($this->subjectMock, $cartId, $this->paymentMock, $this->addressMock);
    }
>>>>>>> b1d69cb1
}<|MERGE_RESOLUTION|>--- conflicted
+++ resolved
@@ -10,10 +10,7 @@
 use Magento\Store\Model\ScopeInterface;
 
 /**
-<<<<<<< HEAD
-=======
  * Class ValidationTest validates the agreement based on the payment method
->>>>>>> b1d69cb1
  * @SuppressWarnings(PHPMD.CouplingBetweenObjects)
  */
 class ValidationTest extends \PHPUnit\Framework\TestCase
@@ -186,8 +183,6 @@
             "The order wasn't placed. First, agree to the terms and conditions, then try placing your order again."
         );
     }
-<<<<<<< HEAD
-=======
 
     public function testBeforeSavePaymentInformation()
     {
@@ -222,5 +217,4 @@
             ->willReturn($this->extensionAttributesMock);
         $this->model->beforeSavePaymentInformation($this->subjectMock, $cartId, $this->paymentMock, $this->addressMock);
     }
->>>>>>> b1d69cb1
 }