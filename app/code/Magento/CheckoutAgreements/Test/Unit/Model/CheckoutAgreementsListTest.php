--- conflicted
+++ resolved
@@ -24,29 +24,17 @@
     private $model;
 
     /**
-<<<<<<< HEAD
-     * @var \PHPUnit\Framework\MockObject\MockObject
-=======
      * @var MockObject
->>>>>>> b2f063af
      */
     private $collectionFactoryMock;
 
     /**
-<<<<<<< HEAD
-     * @var \PHPUnit\Framework\MockObject\MockObject
-=======
      * @var MockObject
->>>>>>> b2f063af
      */
     private $attributesJoinProcessorMock;
 
     /**
-<<<<<<< HEAD
-     * @var \PHPUnit\Framework\MockObject\MockObject
-=======
      * @var MockObject
->>>>>>> b2f063af
      */
     private $collectionProcessorMock;
 
