--- conflicted
+++ resolved
@@ -25,29 +25,17 @@
     protected $model;
 
     /**
-<<<<<<< HEAD
-     * @var \PHPUnit\Framework\MockObject\MockObject
-=======
      * @var MockObject
->>>>>>> b2f063af
      */
     protected $scopeConfigMock;
 
     /**
-<<<<<<< HEAD
-     * @var \PHPUnit\Framework\MockObject\MockObject
-=======
      * @var MockObject
->>>>>>> b2f063af
      */
     protected $agreementCollFactoryMock;
 
     /**
-<<<<<<< HEAD
-     * @var \PHPUnit\Framework\MockObject\MockObject
-=======
      * @var MockObject
->>>>>>> b2f063af
      */
     protected $storeManagerMock;
 
