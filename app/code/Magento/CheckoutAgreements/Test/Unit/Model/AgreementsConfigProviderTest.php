<?php declare(strict_types=1);
/**
 * Copyright © Magento, Inc. All rights reserved.
 * See COPYING.txt for license details.
 */
namespace Magento\CheckoutAgreements\Test\Unit\Model;

use Magento\CheckoutAgreements\Api\CheckoutAgreementsListInterface;
use Magento\CheckoutAgreements\Api\CheckoutAgreementsRepositoryInterface;
use Magento\CheckoutAgreements\Api\Data\AgreementInterface;
use Magento\CheckoutAgreements\Model\AgreementModeOptions;
use Magento\CheckoutAgreements\Model\AgreementsConfigProvider;
use Magento\CheckoutAgreements\Model\AgreementsProvider;
use Magento\CheckoutAgreements\Model\Api\SearchCriteria\ActiveStoreAgreementsFilter;
use Magento\Framework\Api\SearchCriteria;
use Magento\Framework\App\Config\ScopeConfigInterface;
use Magento\Framework\Escaper;
use Magento\Store\Model\ScopeInterface;
use PHPUnit\Framework\MockObject\MockObject;
use PHPUnit\Framework\TestCase;

/**
 * Tests for AgreementsConfigProvider.
 * @SuppressWarnings(PHPMD.CouplingBetweenObjects)
 */
class AgreementsConfigProviderTest extends TestCase
{
    /**
     * @var AgreementsConfigProvider
     */
    protected $model;

    /**
<<<<<<< HEAD
     * @var \PHPUnit\Framework\MockObject\MockObject
=======
     * @var MockObject
>>>>>>> b2f063af
     */
    protected $scopeConfigMock;

    /**
<<<<<<< HEAD
     * @var \PHPUnit\Framework\MockObject\MockObject
=======
     * @var MockObject
>>>>>>> b2f063af
     */
    protected $escaperMock;

    /**
<<<<<<< HEAD
     * @var \PHPUnit\Framework\MockObject\MockObject
=======
     * @var MockObject
>>>>>>> b2f063af
     */
    private $checkoutAgreementsListMock;

    /**
<<<<<<< HEAD
     * @var \PHPUnit\Framework\MockObject\MockObject
=======
     * @var MockObject
>>>>>>> b2f063af
     */
    private $agreementsFilterMock;

    /**
     * @inheritdoc
     */
    protected function setUp(): void
    {
        $this->scopeConfigMock = $this->createMock(ScopeConfigInterface::class);
        $agreementsRepositoryMock = $this->createMock(
            CheckoutAgreementsRepositoryInterface::class
        );
        $this->escaperMock = $this->createMock(Escaper::class);

        $this->checkoutAgreementsListMock = $this->createMock(
            CheckoutAgreementsListInterface::class
        );
        $this->agreementsFilterMock = $this->createMock(
            ActiveStoreAgreementsFilter::class
        );

        $this->model = new AgreementsConfigProvider(
            $this->scopeConfigMock,
            $agreementsRepositoryMock,
            $this->escaperMock,
            $this->checkoutAgreementsListMock,
            $this->agreementsFilterMock
        );
    }

    /**
     * Test for getConfig if content is HTML.
     *
     * @return void
     */
    public function testGetConfigIfContentIsHtml()
    {
        $content = 'content';
        $checkboxText = 'checkbox_text';
        $escapedCheckboxText = 'escaped_checkbox_text';
        $mode = AgreementModeOptions::MODE_AUTO;
        $agreementId = 100;
        $contentHeight = '100px';
        $expectedResult = [
            'checkoutAgreements' => [
                'isEnabled' => 1,
                'agreements' => [
                    [
                        'content' => $content,
                        'checkboxText' => $escapedCheckboxText,
                        'mode' => $mode,
                        'agreementId' => $agreementId,
                        'contentHeight' => $contentHeight
                    ],
                ],
            ],
        ];

        $this->scopeConfigMock->expects($this->once())
            ->method('isSetFlag')
            ->with(AgreementsProvider::PATH_ENABLED, ScopeInterface::SCOPE_STORE)
            ->willReturn(true);

        $agreement = $this->createMock(AgreementInterface::class);
        $searchCriteriaMock = $this->createMock(SearchCriteria::class);
        $this->agreementsFilterMock->expects($this->once())
            ->method('buildSearchCriteria')
            ->willReturn($searchCriteriaMock);
        $this->checkoutAgreementsListMock->expects($this->once())
            ->method('getList')
            ->with($searchCriteriaMock)
            ->willReturn([$agreement]);

        $this->escaperMock->expects($this->once())
            ->method('escapeHtml')
            ->with($checkboxText)
            ->willReturn($escapedCheckboxText);

        $agreement->expects($this->once())->method('getIsHtml')->willReturn(true);
        $agreement->expects($this->once())->method('getContent')->willReturn($content);
        $agreement->expects($this->once())->method('getCheckboxText')->willReturn($checkboxText);
        $agreement->expects($this->once())->method('getMode')->willReturn($mode);
        $agreement->expects($this->once())->method('getAgreementId')->willReturn($agreementId);
        $agreement->expects($this->once())->method('getContentHeight')->willReturn($contentHeight);

        $this->assertEquals($expectedResult, $this->model->getConfig());
    }

    /**
     * Test for getConfig if content is not HTML.
     *
     * @return void
     */
    public function testGetConfigIfContentIsNotHtml()
    {
        $content = 'content';
        $escapedContent = 'escaped_content';
        $checkboxText = 'checkbox_text';
        $escapedCheckboxText = 'escaped_checkbox_text';
        $mode = AgreementModeOptions::MODE_AUTO;
        $agreementId = 100;
        $contentHeight = '100px';
        $expectedResult = [
            'checkoutAgreements' => [
                'isEnabled' => 1,
                'agreements' => [
                    [
                        'content' => $escapedContent,
                        'checkboxText' => $escapedCheckboxText,
                        'mode' => $mode,
                        'agreementId' => $agreementId,
                        'contentHeight' => $contentHeight
                    ],
                ],
            ],
        ];

        $this->scopeConfigMock->expects($this->once())
            ->method('isSetFlag')
            ->with(AgreementsProvider::PATH_ENABLED, ScopeInterface::SCOPE_STORE)
            ->willReturn(true);

        $agreement = $this->createMock(AgreementInterface::class);
        $searchCriteriaMock = $this->createMock(SearchCriteria::class);
        $this->agreementsFilterMock->expects($this->once())
            ->method('buildSearchCriteria')
            ->willReturn($searchCriteriaMock);
        $this->checkoutAgreementsListMock->expects($this->once())
            ->method('getList')
            ->with($searchCriteriaMock)
            ->willReturn([$agreement]);

        $this->escaperMock->expects($this->at(0))->method('escapeHtml')->with($content)->willReturn($escapedContent);
        $this->escaperMock->expects($this->at(1))
            ->method('escapeHtml')
            ->with($checkboxText)
            ->willReturn($escapedCheckboxText);
        $agreement->expects($this->once())->method('getIsHtml')->willReturn(false);
        $agreement->expects($this->once())->method('getContent')->willReturn($content);
        $agreement->expects($this->once())->method('getCheckboxText')->willReturn($checkboxText);
        $agreement->expects($this->once())->method('getMode')->willReturn($mode);
        $agreement->expects($this->once())->method('getAgreementId')->willReturn($agreementId);
        $agreement->expects($this->once())->method('getContentHeight')->willReturn($contentHeight);

        $this->assertEquals($expectedResult, $this->model->getConfig());
    }
}<|MERGE_RESOLUTION|>--- conflicted
+++ resolved
@@ -31,38 +31,22 @@
     protected $model;
 
     /**
-<<<<<<< HEAD
-     * @var \PHPUnit\Framework\MockObject\MockObject
-=======
      * @var MockObject
->>>>>>> b2f063af
      */
     protected $scopeConfigMock;
 
     /**
-<<<<<<< HEAD
-     * @var \PHPUnit\Framework\MockObject\MockObject
-=======
      * @var MockObject
->>>>>>> b2f063af
      */
     protected $escaperMock;
 
     /**
-<<<<<<< HEAD
-     * @var \PHPUnit\Framework\MockObject\MockObject
-=======
      * @var MockObject
->>>>>>> b2f063af
      */
     private $checkoutAgreementsListMock;
 
     /**
-<<<<<<< HEAD
-     * @var \PHPUnit\Framework\MockObject\MockObject
-=======
      * @var MockObject
->>>>>>> b2f063af
      */
     private $agreementsFilterMock;
 
