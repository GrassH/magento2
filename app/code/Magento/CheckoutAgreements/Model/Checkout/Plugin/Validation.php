<?php
/**
 * Copyright © Magento, Inc. All rights reserved.
 * See COPYING.txt for license details.
 */

namespace Magento\CheckoutAgreements\Model\Checkout\Plugin;

use Magento\CheckoutAgreements\Model\AgreementsProvider;
use Magento\CheckoutAgreements\Model\Api\SearchCriteria\ActiveStoreAgreementsFilter;
use Magento\Quote\Api\CartRepositoryInterface;
use Magento\Store\Model\ScopeInterface;

/**
<<<<<<< HEAD
 * Checkout agreements validation.
=======
 * Class Validation validates the agreement based on the payment method
>>>>>>> b1d69cb1
 */
class Validation
{
    /**
     * @var \Magento\Framework\App\Config\ScopeConfigInterface
     */
    private $scopeConfiguration;

    /**
     * @var \Magento\Checkout\Api\AgreementsValidatorInterface
     */
    private $agreementsValidator;

    /**
     * @var \Magento\CheckoutAgreements\Api\CheckoutAgreementsListInterface
     */
    private $checkoutAgreementsList;

    /**
     * @var \Magento\CheckoutAgreements\Model\Api\SearchCriteria\ActiveStoreAgreementsFilter
     */
    private $activeStoreAgreementsFilter;

    /**
     * Quote repository.
     *
     * @var \Magento\Quote\Api\CartRepositoryInterface
     */
    private $quoteRepository;

    /**
     * @param \Magento\Checkout\Api\AgreementsValidatorInterface $agreementsValidator
     * @param \Magento\Framework\App\Config\ScopeConfigInterface $scopeConfiguration
     * @param \Magento\CheckoutAgreements\Api\CheckoutAgreementsListInterface $checkoutAgreementsList
     * @param ActiveStoreAgreementsFilter $activeStoreAgreementsFilter
     * @param CartRepositoryInterface $quoteRepository
     */
    public function __construct(
        \Magento\Checkout\Api\AgreementsValidatorInterface $agreementsValidator,
        \Magento\Framework\App\Config\ScopeConfigInterface $scopeConfiguration,
        \Magento\CheckoutAgreements\Api\CheckoutAgreementsListInterface $checkoutAgreementsList,
        \Magento\CheckoutAgreements\Model\Api\SearchCriteria\ActiveStoreAgreementsFilter $activeStoreAgreementsFilter,
        CartRepositoryInterface $quoteRepository
    ) {
        $this->agreementsValidator = $agreementsValidator;
        $this->scopeConfiguration = $scopeConfiguration;
        $this->checkoutAgreementsList = $checkoutAgreementsList;
        $this->activeStoreAgreementsFilter = $activeStoreAgreementsFilter;
        $this->quoteRepository = $quoteRepository;
    }

    /**
<<<<<<< HEAD
     * Validates agreements before save payment information and  order placing.
=======
     * Check validation before saving the payment information and place order
>>>>>>> b1d69cb1
     *
     * @param \Magento\Checkout\Api\PaymentInformationManagementInterface $subject
     * @param int $cartId
     * @param \Magento\Quote\Api\Data\PaymentInterface $paymentMethod
     * @param \Magento\Quote\Api\Data\AddressInterface|null $billingAddress
     * @throws \Magento\Framework\Exception\CouldNotSaveException
     * @return void
     * @SuppressWarnings(PHPMD.UnusedFormalParameter)
     */
    public function beforeSavePaymentInformationAndPlaceOrder(
        \Magento\Checkout\Api\PaymentInformationManagementInterface $subject,
        $cartId,
        \Magento\Quote\Api\Data\PaymentInterface $paymentMethod,
        \Magento\Quote\Api\Data\AddressInterface $billingAddress = null
    ) {
        if ($this->isAgreementEnabled()) {
            $this->validateAgreements($paymentMethod);
        }
    }

    /**
<<<<<<< HEAD
     * Validates agreements.
=======
     * Check validation before saving the payment information
     *
     * @param \Magento\Checkout\Api\PaymentInformationManagementInterface $subject
     * @param int $cartId
     * @param \Magento\Quote\Api\Data\PaymentInterface $paymentMethod
     * @param \Magento\Quote\Api\Data\AddressInterface|null $billingAddress
     * @return void
     * @SuppressWarnings(PHPMD.UnusedFormalParameter)
     * @throws \Magento\Framework\Exception\NoSuchEntityException
     * @throws \Magento\Framework\Exception\CouldNotSaveException
     */
    public function beforeSavePaymentInformation(
        \Magento\Checkout\Api\PaymentInformationManagementInterface $subject,
        $cartId,
        \Magento\Quote\Api\Data\PaymentInterface $paymentMethod,
        \Magento\Quote\Api\Data\AddressInterface $billingAddress = null
    ) {
        $quote = $this->quoteRepository->getActive($cartId);
        if ($this->isAgreementEnabled() && !$quote->getIsMultiShipping()) {
            $this->validateAgreements($paymentMethod);
        }
    }

    /**
     * Validate agreements base on the payment method
>>>>>>> b1d69cb1
     *
     * @param \Magento\Quote\Api\Data\PaymentInterface $paymentMethod
     * @throws \Magento\Framework\Exception\CouldNotSaveException
     * @return void
     */
    private function validateAgreements(\Magento\Quote\Api\Data\PaymentInterface $paymentMethod)
    {
        $agreements = $paymentMethod->getExtensionAttributes() === null
            ? []
            : $paymentMethod->getExtensionAttributes()->getAgreementIds();

        if (!$this->agreementsValidator->isValid($agreements)) {
            throw new \Magento\Framework\Exception\CouldNotSaveException(
                __(
                    "The order wasn't placed. "
                    . "First, agree to the terms and conditions, then try placing your order again."
                )
            );
        }
    }

    /**
<<<<<<< HEAD
     * Verify if agreement validation needed.
=======
     * Verify if agreement validation needed
>>>>>>> b1d69cb1
     *
     * @return bool
     */
    private function isAgreementEnabled()
    {
        $isAgreementsEnabled = $this->scopeConfiguration->isSetFlag(
            AgreementsProvider::PATH_ENABLED,
            ScopeInterface::SCOPE_STORE
        );
        $agreementsList = $isAgreementsEnabled
            ? $this->checkoutAgreementsList->getList($this->activeStoreAgreementsFilter->buildSearchCriteria())
            : [];
        return (bool)($isAgreementsEnabled && count($agreementsList) > 0);
    }
}<|MERGE_RESOLUTION|>--- conflicted
+++ resolved
@@ -12,11 +12,7 @@
 use Magento\Store\Model\ScopeInterface;
 
 /**
-<<<<<<< HEAD
- * Checkout agreements validation.
-=======
  * Class Validation validates the agreement based on the payment method
->>>>>>> b1d69cb1
  */
 class Validation
 {
@@ -69,11 +65,7 @@
     }
 
     /**
-<<<<<<< HEAD
      * Validates agreements before save payment information and  order placing.
-=======
-     * Check validation before saving the payment information and place order
->>>>>>> b1d69cb1
      *
      * @param \Magento\Checkout\Api\PaymentInformationManagementInterface $subject
      * @param int $cartId
@@ -95,9 +87,6 @@
     }
 
     /**
-<<<<<<< HEAD
-     * Validates agreements.
-=======
      * Check validation before saving the payment information
      *
      * @param \Magento\Checkout\Api\PaymentInformationManagementInterface $subject
@@ -123,13 +112,12 @@
 
     /**
      * Validate agreements base on the payment method
->>>>>>> b1d69cb1
      *
      * @param \Magento\Quote\Api\Data\PaymentInterface $paymentMethod
      * @throws \Magento\Framework\Exception\CouldNotSaveException
      * @return void
      */
-    private function validateAgreements(\Magento\Quote\Api\Data\PaymentInterface $paymentMethod)
+    protected function validateAgreements(\Magento\Quote\Api\Data\PaymentInterface $paymentMethod)
     {
         $agreements = $paymentMethod->getExtensionAttributes() === null
             ? []
@@ -146,11 +134,7 @@
     }
 
     /**
-<<<<<<< HEAD
      * Verify if agreement validation needed.
-=======
-     * Verify if agreement validation needed
->>>>>>> b1d69cb1
      *
      * @return bool
      */
