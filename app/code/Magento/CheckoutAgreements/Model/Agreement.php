<?php
/**
 * Copyright © 2015 Magento. All rights reserved.
 * See COPYING.txt for license details.
 */
namespace Magento\CheckoutAgreements\Model;

use Magento\CheckoutAgreements\Api\Data\AgreementInterface;
use Magento\Framework\Model\AbstractModel;

class Agreement extends \Magento\Framework\Model\AbstractExtensibleModel implements AgreementInterface
{
    /**
     * Allowed CSS units for height field
     *
     * @var array
     */
    protected $allowedCssUnits = ['px', 'pc', 'pt', 'ex', 'em', 'mm', 'cm', 'in', '%'];

    /**
     * @return void
     */
    protected function _construct()
    {
        $this->_init('Magento\CheckoutAgreements\Model\Resource\Agreement');
    }

    /**
     * @param \Magento\Framework\Object $agreementData
     * @return array|bool
     */
    public function validateData($agreementData)
    {
        $errors = [];

        $contentHeight = $agreementData->getContentHeight();
        if ($contentHeight !== ''
            && !preg_match('/^[0-9]*\.*[0-9]+(' . implode("|", $this->allowedCssUnits) . ')?$/', $contentHeight)
        ) {
            $errors[] = "Please input a valid CSS-height. For example 100px or 77pt or 20em or .5ex or 50%.";
        }

        return (count($errors)) ? $errors : true;
    }

    /**
     * Processing object before save data
     *
     * @return $this
     */
    public function beforeSave()
    {
        if ($this->getContentHeight() == 0) {
            $this->setContentHeight(''); //converting zero Content-Height
        }

        if ($this->getContentHeight()
            && !preg_match('/(' . implode("|", $this->allowedCssUnits) . ')/', $this->getContentHeight())
        ) {
            $contentHeight = $this->getContentHeight() . 'px'; //setting default units for Content-Height
            $this->setContentHeight($contentHeight);
        }

        return parent::beforeSave();
    }

    //@codeCoverageIgnoreStart
    /**
     * @inheritdoc
     */
    public function getAgreementId()
    {
        return $this->getData(self::AGREEMENT_ID);
    }

    /**
     * @inheritdoc
     */
    public function setAgreementId($id)
    {
        return $this->setData(self::AGREEMENT_ID, $id);
    }

    /**
     * @inheritdoc
     */
    public function getName()
    {
        return $this->getData(self::NAME);
    }

    /**
     * @inheritdoc
     */
    public function setName($name)
    {
        return $this->setData(self::NAME, $name);
    }

    /**
     * @inheritdoc
     */
    public function getContent()
    {
        return $this->getData(self::CONTENT);
    }

    /**
     * @inheritdoc
     */
    public function setContent($content)
    {
        return $this->setData(self::CONTENT, $content);
    }

    /**
     * @inheritdoc
     */
    public function getContentHeight()
    {
        return $this->getData(self::CONTENT_HEIGHT);
    }

    /**
     * @inheritdoc
     */
    public function setContentHeight($height)
    {
        return $this->setData(self::CONTENT_HEIGHT, $height);
    }

    /**
     * @inheritdoc
     */
    public function getCheckboxText()
    {
        return $this->getData(self::CHECKBOX_TEXT);
    }

    /**
     * @inheritdoc
     */
    public function setCheckboxText($text)
    {
        return $this->setData(self::CHECKBOX_TEXT, $text);
    }

    /**
     * @inheritdoc
     */
    public function getIsActive()
    {
        return $this->getData(self::IS_ACTIVE);
    }

    /**
     * @inheritdoc
     */
    public function setIsActive($status)
    {
        return $this->setData(self::IS_ACTIVE, $status);
    }

    /**
     * @inheritdoc
     */
    public function getIsHtml()
    {
        return $this->getData(self::IS_HTML);
    }

    /**
     * @inheritdoc
     */
    public function setIsHtml($isHtml)
    {
        return $this->setData(self::IS_HTML, $isHtml);
    }

    /**
<<<<<<< HEAD
     * @inheritdoc
     */
    public function getIsAutoApproved()
    {
        return $this->getData(self::IS_AUTO_APPROVED);
    }

    /**
     * @inheritdoc
     */
    public function setIsAutoApproved($isAutoApproved)
    {
        return $this->setData(self::IS_AUTO_APPROVED, $isAutoApproved);
=======
     * {@inheritdoc}
     *
     * @return \Magento\CheckoutAgreements\Api\Data\AgreementExtensionInterface|null
     */
    public function getExtensionAttributes()
    {
        return $this->_getExtensionAttributes();
    }

    /**
     * {@inheritdoc}
     *
     * @param \Magento\CheckoutAgreements\Api\Data\AgreementExtensionInterface $extensionAttributes
     * @return $this
     */
    public function setExtensionAttributes(
        \Magento\CheckoutAgreements\Api\Data\AgreementExtensionInterface $extensionAttributes
    ) {
        return $this->_setExtensionAttributes($extensionAttributes);
>>>>>>> 41487235
    }
    //@codeCoverageIgnoreEnd
}<|MERGE_RESOLUTION|>--- conflicted
+++ resolved
@@ -178,21 +178,6 @@
     }
 
     /**
-<<<<<<< HEAD
-     * @inheritdoc
-     */
-    public function getIsAutoApproved()
-    {
-        return $this->getData(self::IS_AUTO_APPROVED);
-    }
-
-    /**
-     * @inheritdoc
-     */
-    public function setIsAutoApproved($isAutoApproved)
-    {
-        return $this->setData(self::IS_AUTO_APPROVED, $isAutoApproved);
-=======
      * {@inheritdoc}
      *
      * @return \Magento\CheckoutAgreements\Api\Data\AgreementExtensionInterface|null
@@ -212,7 +197,22 @@
         \Magento\CheckoutAgreements\Api\Data\AgreementExtensionInterface $extensionAttributes
     ) {
         return $this->_setExtensionAttributes($extensionAttributes);
->>>>>>> 41487235
+    }
+
+    /**
+     * @inheritdoc
+     */
+    public function getIsAutoApproved()
+    {
+        return $this->getData(self::IS_AUTO_APPROVED);
+    }
+
+    /**
+     * @inheritdoc
+     */
+    public function setIsAutoApproved($isAutoApproved)
+    {
+        return $this->setData(self::IS_AUTO_APPROVED, $isAutoApproved);
     }
     //@codeCoverageIgnoreEnd
 }