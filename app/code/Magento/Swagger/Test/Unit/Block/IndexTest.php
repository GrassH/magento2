--- conflicted
+++ resolved
@@ -19,20 +19,12 @@
 class IndexTest extends TestCase
 {
     /**
-<<<<<<< HEAD
-     * @var SchemaTypeInterface|\PHPUnit\Framework\MockObject\MockObject
-=======
      * @var SchemaTypeInterface|MockObject
->>>>>>> b2f063af
      */
     private $schemaTypeMock;
 
     /**
-<<<<<<< HEAD
-     * @var RequestInterface|\PHPUnit\Framework\MockObject\MockObject
-=======
      * @var RequestInterface|MockObject
->>>>>>> b2f063af
      */
     private $requestMock;
 
