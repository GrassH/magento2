<!--
 /**
  * Copyright © Magento, Inc. All rights reserved.
  * See COPYING.txt for license details.
  */
-->

<tests xmlns:xsi="http://www.w3.org/2001/XMLSchema-instance" xsi:noNamespaceSchemaLocation="urn:magento:mftf:Test/etc/testSchema.xsd">
    <test name="StorefrontMagentoApiSwaggerActionsExistTest">
        <annotations>
            <features value="Swagger"/>
            <stories value="Swagger via the Storefront"/>
            <title value="Authorize and logout on Swagger page"/>
            <description value="Authorize and logout on Swagger page use API Key"/>
            <severity value="CRITICAL"/>
<<<<<<< HEAD
            <group value="pr_exclude"/>
=======
            <group value="developer_mode_only"/>
>>>>>>> ea6c5736
        </annotations>
        <before>
            <getOTP stepKey="getOtpCode"/>
            <createData entity="adminApiToken" stepKey="createAdminToken">
                <field key="otp">{$getOtpCode}</field>
            </createData>
        </before>
        <after></after>
        <actionGroup ref="StorefrontGoToSwaggerPageActionGroup" stepKey="goToSwaggerPage"/>
        <actionGroup ref="StorefrontApplyAdminTokenOnSwaggerPageActionGroup" stepKey="applyAdminToken">
            <argument name="token" value="$createAdminToken.return$"/>
        </actionGroup>
        <seeElement selector="{{SwaggerApiListSection.swaggerActionTitle('storeStoreRepositoryV1')}}" stepKey="assertTitleOfFirstAction"/>
        <seeElement selector="{{SwaggerApiListSection.swaggerActionTitle('quoteCartRepositoryV1')}}" stepKey="assertTitleOfSecondAction"/>
        <seeElement selector="{{SwaggerApiListSection.swaggerActionTitle('catalogProductRepositoryV1')}}" stepKey="assertTitleOfThirdAction"/>
        <actionGroup ref="StorefrontSwaggerLogoutActionGroup" stepKey="swaggerLogout"/>
    </test>
</tests><|MERGE_RESOLUTION|>--- conflicted
+++ resolved
@@ -13,11 +13,7 @@
             <title value="Authorize and logout on Swagger page"/>
             <description value="Authorize and logout on Swagger page use API Key"/>
             <severity value="CRITICAL"/>
-<<<<<<< HEAD
-            <group value="pr_exclude"/>
-=======
             <group value="developer_mode_only"/>
->>>>>>> ea6c5736
         </annotations>
         <before>
             <getOTP stepKey="getOtpCode"/>
