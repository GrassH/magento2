{
    "name": "magento/module-media-gallery-api",
    "description": "Magento module responsible for media gallery asset attributes storage and management",
<<<<<<< HEAD
    "require": {
        "php": "~8.1.0||~8.2.0",
        "magento/framework": "*"
    },
=======
>>>>>>> 1df45659
    "type": "magento2-module",
    "license": [
        "OSL-3.0",
        "AFL-3.0"
    ],
    "version": "101.0.4",
    "require": {
        "php": "~7.4.0||~8.1.0",
        "magento/framework": "103.0.*"
    },
    "autoload": {
        "files": [
            "registration.php"
        ],
        "psr-4": {
            "Magento\\MediaGalleryApi\\": ""
        }
    }
}
<|MERGE_RESOLUTION|>--- conflicted
+++ resolved
@@ -1,13 +1,6 @@
 {
     "name": "magento/module-media-gallery-api",
     "description": "Magento module responsible for media gallery asset attributes storage and management",
-<<<<<<< HEAD
-    "require": {
-        "php": "~8.1.0||~8.2.0",
-        "magento/framework": "*"
-    },
-=======
->>>>>>> 1df45659
     "type": "magento2-module",
     "license": [
         "OSL-3.0",
@@ -15,7 +8,7 @@
     ],
     "version": "101.0.4",
     "require": {
-        "php": "~7.4.0||~8.1.0",
+        "php": "~8.1.0||~8.2.0",
         "magento/framework": "103.0.*"
     },
     "autoload": {
