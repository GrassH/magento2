{
    "name": "magento/module-media-gallery-api",
    "description": "Magento module responsible for media gallery asset attributes storage and management",
<<<<<<< HEAD
    "require": {
        "php": "~7.4.0||~8.1.0",
        "magento/framework": "*"
    },
=======
>>>>>>> 4c36116d
    "type": "magento2-module",
    "license": [
        "OSL-3.0",
        "AFL-3.0"
    ],
    "version": "101.0.2",
    "require": {
        "php": "~7.3.0||~7.4.0",
        "magento/framework": "103.0.*"
    },
    "autoload": {
        "files": [
            "registration.php"
        ],
        "psr-4": {
            "Magento\\MediaGalleryApi\\": ""
        }
    }
}
<|MERGE_RESOLUTION|>--- conflicted
+++ resolved
@@ -1,13 +1,6 @@
 {
     "name": "magento/module-media-gallery-api",
     "description": "Magento module responsible for media gallery asset attributes storage and management",
-<<<<<<< HEAD
-    "require": {
-        "php": "~7.4.0||~8.1.0",
-        "magento/framework": "*"
-    },
-=======
->>>>>>> 4c36116d
     "type": "magento2-module",
     "license": [
         "OSL-3.0",
