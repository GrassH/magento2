<?php
/**
 * Copyright © 2015 Magento. All rights reserved.
 * See COPYING.txt for license details.
 */
namespace Magento\Quote\Api\Data;

interface AddressDetailsInterface extends \Magento\Framework\Api\ExtensibleDataInterface
{
    /**#@+
     * Constants defined for keys of array, makes typos less likely
     */
    const SHIPPING_METHODS = 'shipping_methods';

    const PAYMENT_METHODS = 'payment_methods';

    const FORMATTED_BILLING_ADDRESS = 'formatted_billing_address';

    const FORMATTED_SHIPPING_ADDRESS = 'formatted_shipping_address';

    const GRAND_TOTAL = 'grand_total';

    /**#@-*/

    /**
     * @return \Magento\Quote\Api\Data\ShippingMethodInterface[]
     */
    public function getShippingMethods();

    /**
     * @return \Magento\Quote\Api\Data\PaymentMethodInterface[]
     */
    public function getPaymentMethods();

    /**
     * @param \Magento\Quote\Api\Data\ShippingMethodInterface[] $shippingMethods
     * @return $this
     */
    public function setShippingMethods($shippingMethods);

    /**
     * @param \Magento\Quote\Api\Data\PaymentMethodInterface[] $paymentMethods
     * @return $this
     */
    public function setPaymentMethods($paymentMethods);

    /**
     * @return string|null
     */
    public function getFormattedShippingAddress();

    /**
     * @return string
     */
    public function getFormattedBillingAddress();

    /**
     * @param string $formattedBillingAddress
     * @return $this
     */
    public function setFormattedBillingAddress($formattedBillingAddress);

    /**
     * @param string $formattedShippingAddress
     * @return $this
     */
    public function setFormattedShippingAddress($formattedShippingAddress);

<<<<<<< HEAD
    /**
     * @return float
     */
    public function getGrandTotal();

    /**
     * @param float $grandTotal
     * @return $this
     */
    public function setGrandTotal($grandTotal);
=======

    /**
     * Retrieve existing extension attributes object or create a new one.
     *
     * @return \Magento\Quote\Api\Data\AddressDetailsExtensionInterface|null
     */
    public function getExtensionAttributes();

    /**
     * Set an extension attributes object.
     *
     * @param \Magento\Quote\Api\Data\AddressDetailsExtensionInterface $extensionAttributes
     * @return $this
     */
    public function setExtensionAttributes(
        \Magento\Quote\Api\Data\AddressDetailsExtensionInterface $extensionAttributes
    );
>>>>>>> dda0a5fc
}<|MERGE_RESOLUTION|>--- conflicted
+++ resolved
@@ -66,18 +66,6 @@
      */
     public function setFormattedShippingAddress($formattedShippingAddress);
 
-<<<<<<< HEAD
-    /**
-     * @return float
-     */
-    public function getGrandTotal();
-
-    /**
-     * @param float $grandTotal
-     * @return $this
-     */
-    public function setGrandTotal($grandTotal);
-=======
 
     /**
      * Retrieve existing extension attributes object or create a new one.
@@ -95,5 +83,15 @@
     public function setExtensionAttributes(
         \Magento\Quote\Api\Data\AddressDetailsExtensionInterface $extensionAttributes
     );
->>>>>>> dda0a5fc
+
+    /**
+     * @return float
+     */
+    public function getGrandTotal();
+
+    /**
+     * @param float $grandTotal
+     * @return $this
+     */
+    public function setGrandTotal($grandTotal);
 }