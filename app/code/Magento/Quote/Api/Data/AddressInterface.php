<?php
/**
 * Copyright © 2015 Magento. All rights reserved.
 * See COPYING.txt for license details.
 */
namespace Magento\Quote\Api\Data;

<<<<<<< HEAD
/**
 * Interface AddressInterface
 * @api
 */
interface AddressInterface extends \Magento\Framework\Api\ExtensibleDataInterface
=======
interface AddressInterface extends \Magento\Framework\Api\CustomAttributesDataInterface
>>>>>>> cb750fdb
{
    /**#@+
     * Constants defined for keys of array, makes typos less likely
     */
    const KEY_EMAIL = 'email';

    const KEY_COUNTRY_ID = 'country_id';

    const KEY_ID = 'id';

    const KEY_REGION_ID = 'region_id';

    const KEY_REGION_CODE = 'region_code';

    const KEY_REGION = 'region';

    const KEY_CUSTOMER_ID = 'customer_id';

    const KEY_STREET = 'street';

    const KEY_COMPANY = 'company';

    const KEY_TELEPHONE = 'telephone';

    const KEY_FAX = 'fax';

    const KEY_POSTCODE = 'postcode';

    const KEY_CITY = 'city';

    const KEY_FIRSTNAME = 'firstname';

    const KEY_LASTNAME = 'lastname';

    const KEY_MIDDLENAME = 'middlename';

    const KEY_PREFIX = 'prefix';

    const KEY_SUFFIX = 'suffix';

    const KEY_VAT_ID = 'vat_id';

    const SAME_AS_BILLING = 'same_as_billing';

    const CUSTOMER_ADDRESS_ID = 'customer_address_id';

    const SAVE_IN_ADDRESS_BOOK = 'save_in_address_book';

    /**#@-*/

    /**
     * Get id
     *
     * @return int|null
     */
    public function getId();

    /**
     * Set id
     *
     * @param int $id
     * @return $this
     */
    public function setId($id);

    /**
     * Get region name
     *
     * @return string
     */
    public function getRegion();

    /**
     * Set region name
     *
     * @param string $region
     * @return $this
     */
    public function setRegion($region);

    /**
     * Get region id
     *
     * @return int
     */
    public function getRegionId();

    /**
     * Set region id
     *
     * @param int $regionId
     * @return $this
     */
    public function setRegionId($regionId);

    /**
     * Get region code
     *
     * @return string
     */
    public function getRegionCode();

    /**
     * Set region code
     *
     * @param string $regionCode
     * @return $this
     */
    public function setRegionCode($regionCode);

    /**
     * Get country id
     *
     * @return string
     */
    public function getCountryId();

    /**
     * Set country id
     *
     * @param string $countryId
     * @return $this
     */
    public function setCountryId($countryId);

    /**
     * Get street
     *
     * @return string[]
     */
    public function getStreet();

    /**
     * Set street
     *
     * @param string|string[] $street
     * @return $this
     */
    public function setStreet($street);

    /**
     * Get company
     *
     * @return string|null
     */
    public function getCompany();

    /**
     * Set company
     *
     * @param string $company
     * @return $this
     */
    public function setCompany($company);

    /**
     * Get telephone number
     *
     * @return string
     */
    public function getTelephone();

    /**
     * Set telephone number
     *
     * @param string $telephone
     * @return $this
     */
    public function setTelephone($telephone);

    /**
     * Get fax number
     *
     * @return string|null
     */
    public function getFax();

    /**
     * Set fax number
     *
     * @param string $fax
     * @return $this
     */
    public function setFax($fax);

    /**
     * Get postcode
     *
     * @return string
     */
    public function getPostcode();

    /**
     * Set postcode
     *
     * @param string $postcode
     * @return $this
     */
    public function setPostcode($postcode);

    /**
     * Get city name
     *
     * @return string
     */
    public function getCity();

    /**
     * Set city name
     *
     * @param string $city
     * @return $this
     */
    public function setCity($city);

    /**
     * Get first name
     *
     * @return string
     */
    public function getFirstname();

    /**
     * Set first name
     *
     * @param string $firstname
     * @return $this
     */
    public function setFirstname($firstname);

    /**
     * Get last name
     *
     * @return string
     */
    public function getLastname();

    /**
     * Set last name
     *
     * @param string $lastname
     * @return $this
     */
    public function setLastname($lastname);

    /**
     * Get middle name
     *
     * @return string|null
     */
    public function getMiddlename();

    /**
     * Set middle name
     *
     * @param string $middlename
     * @return $this
     */
    public function setMiddlename($middlename);

    /**
     * Get prefix
     *
     * @return string|null
     */
    public function getPrefix();

    /**
     * Set prefix
     *
     * @param string $prefix
     * @return $this
     */
    public function setPrefix($prefix);

    /**
     * Get suffix
     *
     * @return string|null
     */
    public function getSuffix();

    /**
     * Set suffix
     *
     * @param string $suffix
     * @return $this|null
     */
    public function setSuffix($suffix);

    /**
     * Get Vat id
     *
     * @return string|null
     */
    public function getVatId();

    /**
     * Set Vat id
     *
     * @param string $vatId
     * @return $this
     */
    public function setVatId($vatId);

    /**
     * Get customer id
     *
     * @return int|null
     */
    public function getCustomerId();

    /**
     * Set customer id
     *
     * @param int $customerId
     * @return $this
     */
    public function setCustomerId($customerId);

    /**
     * Get billing/shipping email
     *
     * @return string
     */
    public function getEmail();

    /**
     * Set billing/shipping email
     *
     * @param string $email
     * @return $this
     */
    public function setEmail($email);

    /**
     * Get same as billing flag
     *
     * @return int|null
     */
    public function getSameAsBilling();

    /**
     * Set same as billing flag
     *
     * @param int $sameAsBilling
     * @return $this
     */
    public function setSameAsBilling($sameAsBilling);

    /**
     * Get customer address id
     *
     * @return int|null
     */
    public function getCustomerAddressId();

    /**
     * Set customer address id
     *
     * @param int $customerAddressId
     * @return $this
     */
    public function setCustomerAddressId($customerAddressId);

    /**
     * Get save in address book flag
     *
     * @return int|null
     */
    public function getSaveInAddressBook();

    /**
     * Set save in address book flag
     *
     * @param int|null $saveInAddressBook
     * @return $this
     */
    public function setSaveInAddressBook($saveInAddressBook);

    /**
     * Retrieve existing extension attributes object or create a new one.
     *
     * @return \Magento\Quote\Api\Data\AddressExtensionInterface|null
     */
    public function getExtensionAttributes();

    /**
     * Set an extension attributes object.
     *
     * @param \Magento\Quote\Api\Data\AddressExtensionInterface $extensionAttributes
     * @return $this
     */
    public function setExtensionAttributes(\Magento\Quote\Api\Data\AddressExtensionInterface $extensionAttributes);
}<|MERGE_RESOLUTION|>--- conflicted
+++ resolved
@@ -5,15 +5,11 @@
  */
 namespace Magento\Quote\Api\Data;
 
-<<<<<<< HEAD
 /**
  * Interface AddressInterface
  * @api
  */
-interface AddressInterface extends \Magento\Framework\Api\ExtensibleDataInterface
-=======
 interface AddressInterface extends \Magento\Framework\Api\CustomAttributesDataInterface
->>>>>>> cb750fdb
 {
     /**#@+
      * Constants defined for keys of array, makes typos less likely
