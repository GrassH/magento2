--- conflicted
+++ resolved
@@ -5,15 +5,12 @@
  */
 namespace Magento\Quote\Api;
 
-<<<<<<< HEAD
+use Magento\Quote\Api\Data\PaymentInterface;
+
 /**
  * Interface CartManagementInterface
  * @api
  */
-=======
-use Magento\Quote\Api\Data\PaymentInterface;
-
->>>>>>> cb750fdb
 interface CartManagementInterface
 {
     /**
