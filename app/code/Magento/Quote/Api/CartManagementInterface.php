--- conflicted
+++ resolved
@@ -8,15 +8,6 @@
 interface CartManagementInterface
 {
     /**
-<<<<<<< HEAD
-     * Enables an customer or guest user to create an empty cart and quote for an anonymous customer.
-     *
-     * @param int|null $customerId The customer ID.
-     * @return int Cart ID.
-     * @throws \Magento\Framework\Exception\CouldNotSaveException The empty cart and quote could not be created.
-     */
-    public function createEmptyCart($customerId = null);
-=======
      * Creates an empty cart and quote for a guest.
      *
      * @return int Cart ID.
@@ -32,7 +23,6 @@
      * @throws \Magento\Framework\Exception\CouldNotSaveException The empty cart and quote could not be created.
      */
     public function createEmptyCartForCustomer($customerId);
->>>>>>> ea32f1de
 
     /**
      * Returns information for the cart for a specified customer.
