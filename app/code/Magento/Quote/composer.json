{
    "name": "magento/module-quote",
    "description": "N/A",
    "type": "magento2-module",
    "license": [
        "OSL-3.0",
        "AFL-3.0"
    ],
    "config": {
        "sort-packages": true
    },
    "version": "101.2.7-beta2",
    "require": {
<<<<<<< HEAD
        "php": "~8.1.0||~8.2.0||~8.3.0",
        "magento/framework": "*",
        "magento/module-authorization": "*",
        "magento/module-backend": "*",
        "magento/module-catalog": "*",
        "magento/module-catalog-inventory": "*",
        "magento/module-checkout": "*",
        "magento/module-customer": "*",
        "magento/module-directory": "*",
        "magento/module-eav": "*",
        "magento/module-payment": "*",
        "magento/module-sales": "*",
        "magento/module-sales-sequence": "*",
        "magento/module-shipping": "*",
        "magento/module-store": "*",
        "magento/module-tax": "*"
=======
        "php": "~8.1.0||~8.2.0",
        "magento/framework": "103.0.*",
        "magento/module-authorization": "100.4.*",
        "magento/module-backend": "102.0.*",
        "magento/module-catalog": "104.0.*",
        "magento/module-catalog-inventory": "100.4.*",
        "magento/module-checkout": "100.4.*",
        "magento/module-customer": "103.0.*",
        "magento/module-directory": "100.4.*",
        "magento/module-eav": "102.1.*",
        "magento/module-payment": "100.4.*",
        "magento/module-sales": "103.0.*",
        "magento/module-sales-sequence": "100.4.*",
        "magento/module-shipping": "100.4.*",
        "magento/module-store": "101.1.*",
        "magento/module-tax": "100.4.*"
>>>>>>> 75f576f6
    },
    "suggest": {
        "magento/module-webapi": "100.4.*"
    },
    "autoload": {
        "files": [
            "registration.php"
        ],
        "psr-4": {
            "Magento\\Quote\\": ""
        }
    }
}
<|MERGE_RESOLUTION|>--- conflicted
+++ resolved
@@ -11,25 +11,7 @@
     },
     "version": "101.2.7-beta2",
     "require": {
-<<<<<<< HEAD
         "php": "~8.1.0||~8.2.0||~8.3.0",
-        "magento/framework": "*",
-        "magento/module-authorization": "*",
-        "magento/module-backend": "*",
-        "magento/module-catalog": "*",
-        "magento/module-catalog-inventory": "*",
-        "magento/module-checkout": "*",
-        "magento/module-customer": "*",
-        "magento/module-directory": "*",
-        "magento/module-eav": "*",
-        "magento/module-payment": "*",
-        "magento/module-sales": "*",
-        "magento/module-sales-sequence": "*",
-        "magento/module-shipping": "*",
-        "magento/module-store": "*",
-        "magento/module-tax": "*"
-=======
-        "php": "~8.1.0||~8.2.0",
         "magento/framework": "103.0.*",
         "magento/module-authorization": "100.4.*",
         "magento/module-backend": "102.0.*",
@@ -45,7 +27,6 @@
         "magento/module-shipping": "100.4.*",
         "magento/module-store": "101.1.*",
         "magento/module-tax": "100.4.*"
->>>>>>> 75f576f6
     },
     "suggest": {
         "magento/module-webapi": "100.4.*"
