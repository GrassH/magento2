"Unable to save address. Please check input data.","Unable to save address. Please check input data."
"Cart %1 doesn't contain products","Cart %1 doesn't contain products"
"Could not apply coupon code","Could not apply coupon code"
"Coupon code is not valid","Coupon code is not valid"
"Could not delete coupon code","Could not delete coupon code"
"Cannot assign customer to the given cart. You don't have permission for this operation.","Cannot assign customer to the given cart. You don't have permission for this operation."
"Shipping address is not set","Shipping address is not set"
"The requested Payment Method is not available.","The requested Payment Method is not available."
"We found an invalid request for adding product to quote.","We found an invalid request for adding product to quote."
"Product that you are trying to add is not available.","Product that you are trying to add is not available."
"This is the wrong quote item id to update configuration.","This is the wrong quote item id to update configuration."
"This shipping method is not available. To use this shipping method, please contact us.","This shipping method is not available. To use this shipping method, please contact us."
"The address model is not defined.","The address model is not defined."
"The address total model should be extended from
                    \Magento\Quote\Model\Quote\Address\Total\AbstractTotal.","The address total model should be extended from
                    \Magento\Quote\Model\Quote\Address\Total\AbstractTotal."
"Grand Total","Grand Total"
"Shipping & Handling (%1)","Shipping & Handling (%1)"
"Shipping & Handling","Shipping & Handling"
Shipping,Shipping
Subtotal,Subtotal
"We found an invalid item option format.","We found an invalid item option format."
"An item option with code %1 already exists.","An item option with code %1 already exists."
"Item qty declaration error","Item qty declaration error"
"Some of the products below do not have all the required options.","Some of the products below do not have all the required options."
"Something went wrong during the item options declaration.","Something went wrong during the item options declaration."
"We found an item options declaration error.","We found an item options declaration error."
"Some of the selected options are not currently available.","Some of the selected options are not currently available."
"Selected option(s) or their combination is not currently available.","Selected option(s) or their combination is not currently available."
"Some item options or their combination are not currently available.","Some item options or their combination are not currently available."
"Cart %1 does not contain item %2","Cart %1 does not contain item %2"
"Could not save quote","Could not save quote"
"Cart %1 doesn't contain item  %2","Cart %1 doesn't contain item  %2"
"The cart doesn't contain the item","The cart doesn't contain the item"
"Could not remove item from quote","Could not remove item from quote"
"The qty value is required to update quote item.","The qty value is required to update quote item."
"Minimum order amount is %1","Minimum order amount is %1"
"Invalid customer id %1","Invalid customer id %1"
"Invalid address id %1","Invalid address id %1"
"Invalid customer address id %1","Invalid customer address id %1"
"Cannot create quote","Cannot create quote"
"Cannot assign customer to the given cart. The cart belongs to different store.","Cannot assign customer to the given cart. The cart belongs to different store."
"Cannot assign customer to the given cart. The cart is not anonymous.","Cannot assign customer to the given cart. The cart is not anonymous."
"Cannot assign customer to the given cart. Customer already has active cart.","Cannot assign customer to the given cart. Customer already has active cart."
"An error occurred on the server. Please try to place the order again.","An error occurred on the server. Please try to place the order again."
"Only 1 shipping assignment can be set","Only 1 shipping assignment can be set"
"This item price or quantity is not valid for checkout.","This item price or quantity is not valid for checkout."
"Please check the shipping address information. %1","Please check the shipping address information. %1"
"Some addresses cannot be used due to country-specific configurations.","Some addresses cannot be used due to country-specific configurations."
"Please specify a shipping method.","Please specify a shipping method."
"Please check the billing address information. %1","Please check the billing address information. %1"
"Please select a valid payment method.","Please select a valid payment method."
"Store Credit","Store Credit"
Discount,Discount
Tax,Tax
"Cart contains virtual product(s) only. Shipping address is not applicable.","Cart contains virtual product(s) only. Shipping address is not applicable."
"Shipping address not set.","Shipping address not set."
"Cannot set shipping method. %1","Cannot set shipping method. %1"
"Shipping method is not applicable for empty cart","Shipping method is not applicable for empty cart"
"Cart contains virtual product(s) only. Shipping method is not applicable.","Cart contains virtual product(s) only. Shipping method is not applicable."
"Carrier with such method not found: %1, %2","Carrier with such method not found: %1, %2"
"Cannot set shipping method. %1","Cannot set shipping method. %1"
"Minimum Order Amount Exceeded.","Minimum Order Amount Exceeded."
error123,error123
error345,error345
Carts,Carts
"Manage carts","Manage carts"
"Invalid state change requested","Invalid state change requested"
"Validated Country Code","Validated Country Code"
"Validated Vat Number","Validated Vat Number"
"Invalid Quote Item id %1","Invalid Quote Item id %1"
<<<<<<< HEAD
"Invalid quote address id %1","Invalid quote address id %1"
=======
"Number above 0 is required for the limit","Number above 0 is required for the limit"
"Please select a valid rate limit period in seconds: %1.","Please select a valid rate limit period in seconds: %1."
"Identity type not found","Identity type not found"
"Invalid order backpressure limit config","Invalid order backpressure limit config"
>>>>>>> 0e60c839
<|MERGE_RESOLUTION|>--- conflicted
+++ resolved
@@ -69,11 +69,8 @@
 "Validated Country Code","Validated Country Code"
 "Validated Vat Number","Validated Vat Number"
 "Invalid Quote Item id %1","Invalid Quote Item id %1"
-<<<<<<< HEAD
 "Invalid quote address id %1","Invalid quote address id %1"
-=======
 "Number above 0 is required for the limit","Number above 0 is required for the limit"
 "Please select a valid rate limit period in seconds: %1.","Please select a valid rate limit period in seconds: %1."
 "Identity type not found","Identity type not found"
 "Invalid order backpressure limit config","Invalid order backpressure limit config"
->>>>>>> 0e60c839
