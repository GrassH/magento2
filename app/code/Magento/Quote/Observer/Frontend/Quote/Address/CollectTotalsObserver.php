--- conflicted
+++ resolved
@@ -141,16 +141,11 @@
             $address->setPrevQuoteCustomerGroupId($quote->getCustomerGroupId());
             $quote->setCustomerGroupId($groupId);
             $this->customerSession->setCustomerGroupId($groupId);
-<<<<<<< HEAD
-            $customer->setGroupId($groupId);
-            $customer->setEmail($customer->getEmail() ?: $quote->getCustomerEmail());
-            $quote->setCustomer($customer);
-=======
             if ($customer->getId() !== null) {
                 $customer->setGroupId($groupId);
+                $customer->setEmail($customer->getEmail() ?: $quote->getCustomerEmail());
                 $quote->setCustomer($customer);
             }
->>>>>>> 445b0f1a
         }
     }
 }