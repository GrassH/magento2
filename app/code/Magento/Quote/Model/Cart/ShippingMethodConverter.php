--- conflicted
+++ resolved
@@ -21,21 +21,12 @@
     /**
      * Constructs a shipping method builder object.
      *
-<<<<<<< HEAD
-     * @param \Magento\Quote\Api\Data\ShippingMethodDataBuilder $builder Shipping method builder.
+     * @param \Magento\Quote\Api\Data\ShippingMethodInterfaceFactory $shippingMethodDataFactory Shipping method factory.
      * @param \Magento\Store\Model\StoreManagerInterface $storeManager Store manager interface.
      */
     public function __construct(
-        \Magento\Quote\Api\Data\ShippingMethodDataBuilder $builder,
+        \Magento\Quote\Api\Data\ShippingMethodInterfaceFactory $shippingMethodDataFactory,
         \Magento\Store\Model\StoreManagerInterface $storeManager
-=======
-     * @param \Magento\Quote\Api\Data\ShippingMethodInterfaceFactory $shippingMethodDataFactory Shipping method factory.
-     * @param \Magento\Framework\Store\StoreManagerInterface $storeManager Store manager interface.
-     */
-    public function __construct(
-        \Magento\Quote\Api\Data\ShippingMethodInterfaceFactory $shippingMethodDataFactory,
-        \Magento\Framework\Store\StoreManagerInterface $storeManager
->>>>>>> 6dd05c1e
     ) {
         $this->shippingMethodDataFactory = $shippingMethodDataFactory;
         $this->storeManager = $storeManager;
