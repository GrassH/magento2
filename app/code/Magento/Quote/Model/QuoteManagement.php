<?php
/**
 * Copyright © Magento, Inc. All rights reserved.
 * See COPYING.txt for license details.
 */
declare(strict_types=1);

namespace Magento\Quote\Model;

use Magento\Authorization\Model\UserContextInterface;
use Magento\Framework\App\ObjectManager;
use Magento\Framework\Event\ManagerInterface as EventManager;
use Magento\Framework\Exception\CouldNotSaveException;
use Magento\Framework\Exception\LocalizedException;
use Magento\Framework\Exception\StateException;
use Magento\Quote\Api\Data\PaymentInterface;
use Magento\Quote\Model\Quote\Address\ToOrder as ToOrderConverter;
use Magento\Quote\Model\Quote\Address\ToOrderAddress as ToOrderAddressConverter;
use Magento\Quote\Model\Quote as QuoteEntity;
use Magento\Quote\Model\Quote\Item\ToOrderItem as ToOrderItemConverter;
use Magento\Quote\Model\Quote\Payment\ToOrderPayment as ToOrderPaymentConverter;
use Magento\Sales\Api\Data\OrderInterfaceFactory as OrderFactory;
use Magento\Sales\Api\OrderManagementInterface as OrderManagement;
use Magento\Store\Model\StoreManagerInterface;

/**
 * Class QuoteManagement
 *
 * @SuppressWarnings(PHPMD.CookieAndSessionMisuse)
 * @SuppressWarnings(PHPMD.CouplingBetweenObjects)
 * @SuppressWarnings(PHPMD.TooManyFields)
 */
class QuoteManagement implements \Magento\Quote\Api\CartManagementInterface
{
    /**
     * @var EventManager
     */
    protected $eventManager;

    /**
     * @var QuoteValidator
     */
    protected $quoteValidator;

    /**
     * @var OrderFactory
     */
    protected $orderFactory;

    /**
     * @var OrderManagement
     */
    protected $orderManagement;

    /**
     * @var CustomerManagement
     */
    protected $customerManagement;

    /**
     * @var ToOrderConverter
     */
    protected $quoteAddressToOrder;

    /**
     * @var ToOrderAddressConverter
     */
    protected $quoteAddressToOrderAddress;

    /**
     * @var ToOrderItemConverter
     */
    protected $quoteItemToOrderItem;

    /**
     * @var ToOrderPaymentConverter
     */
    protected $quotePaymentToOrderPayment;

    /**
     * @var UserContextInterface
     */
    protected $userContext;

    /**
     * @var \Magento\Quote\Api\CartRepositoryInterface
     */
    protected $quoteRepository;

    /**
     * @var \Magento\Customer\Api\CustomerRepositoryInterface
     */
    protected $customerRepository;

    /**
     * @var \Magento\Customer\Model\CustomerFactory
     */
    protected $customerModelFactory;

    /**
     * @var \Magento\Quote\Model\Quote\AddressFactory
     */
    protected $quoteAddressFactory;

    /**
     * @var \Magento\Framework\Api\DataObjectHelper
     */
    protected $dataObjectHelper;

    /**
     * @var StoreManagerInterface
     */
    protected $storeManager;

    /**
     * @var \Magento\Checkout\Model\Session
     */
    protected $checkoutSession;

    /**
     * @var \Magento\Customer\Model\Session
     */
    protected $customerSession;

    /**
     * @var \Magento\Customer\Api\AccountManagementInterface
     */
    protected $accountManagement;

    /**
     * @var QuoteFactory
     */
    protected $quoteFactory;

    /**
     * @var \Magento\Quote\Model\QuoteIdMaskFactory
     */
    private $quoteIdMaskFactory;

    /**
     * @var \Magento\Customer\Api\AddressRepositoryInterface
     */
    private $addressRepository;

    /**
     * @var array
     */
    private $addressesToSync = [];

    /**
     * @var \Magento\Framework\App\RequestInterface
     */
    private $request;

    /**
     * @var \Magento\Framework\HTTP\PhpEnvironment\RemoteAddress
     */
    private $remoteAddress;

    /**
     * @param EventManager $eventManager
     * @param QuoteValidator $quoteValidator
     * @param OrderFactory $orderFactory
     * @param OrderManagement $orderManagement
     * @param CustomerManagement $customerManagement
     * @param ToOrderConverter $quoteAddressToOrder
     * @param ToOrderAddressConverter $quoteAddressToOrderAddress
     * @param ToOrderItemConverter $quoteItemToOrderItem
     * @param ToOrderPaymentConverter $quotePaymentToOrderPayment
     * @param UserContextInterface $userContext
     * @param \Magento\Quote\Api\CartRepositoryInterface $quoteRepository
     * @param \Magento\Customer\Api\CustomerRepositoryInterface $customerRepository
     * @param \Magento\Customer\Model\CustomerFactory $customerModelFactory
     * @param \Magento\Quote\Model\Quote\AddressFactory $quoteAddressFactory
     * @param \Magento\Framework\Api\DataObjectHelper $dataObjectHelper
     * @param StoreManagerInterface $storeManager
     * @param \Magento\Checkout\Model\Session $checkoutSession
     * @param \Magento\Customer\Model\Session $customerSession
     * @param \Magento\Customer\Api\AccountManagementInterface $accountManagement
     * @param QuoteFactory $quoteFactory
     * @param \Magento\Quote\Model\QuoteIdMaskFactory|null $quoteIdMaskFactory
     * @param \Magento\Customer\Api\AddressRepositoryInterface|null $addressRepository
     * @param \Magento\Framework\App\RequestInterface|null $request
     * @param \Magento\Framework\HTTP\PhpEnvironment\RemoteAddress $remoteAddress
     * @SuppressWarnings(PHPMD.ExcessiveParameterList)
     */
    public function __construct(
        EventManager $eventManager,
        QuoteValidator $quoteValidator,
        OrderFactory $orderFactory,
        OrderManagement $orderManagement,
        CustomerManagement $customerManagement,
        ToOrderConverter $quoteAddressToOrder,
        ToOrderAddressConverter $quoteAddressToOrderAddress,
        ToOrderItemConverter $quoteItemToOrderItem,
        ToOrderPaymentConverter $quotePaymentToOrderPayment,
        UserContextInterface $userContext,
        \Magento\Quote\Api\CartRepositoryInterface $quoteRepository,
        \Magento\Customer\Api\CustomerRepositoryInterface $customerRepository,
        \Magento\Customer\Model\CustomerFactory $customerModelFactory,
        \Magento\Quote\Model\Quote\AddressFactory $quoteAddressFactory,
        \Magento\Framework\Api\DataObjectHelper $dataObjectHelper,
        StoreManagerInterface $storeManager,
        \Magento\Checkout\Model\Session $checkoutSession,
        \Magento\Customer\Model\Session $customerSession,
        \Magento\Customer\Api\AccountManagementInterface $accountManagement,
        \Magento\Quote\Model\QuoteFactory $quoteFactory,
        \Magento\Quote\Model\QuoteIdMaskFactory $quoteIdMaskFactory = null,
        \Magento\Customer\Api\AddressRepositoryInterface $addressRepository = null,
        \Magento\Framework\App\RequestInterface $request = null,
        \Magento\Framework\HTTP\PhpEnvironment\RemoteAddress $remoteAddress = null
    ) {
        $this->eventManager = $eventManager;
        $this->quoteValidator = $quoteValidator;
        $this->orderFactory = $orderFactory;
        $this->orderManagement = $orderManagement;
        $this->customerManagement = $customerManagement;
        $this->quoteAddressToOrder = $quoteAddressToOrder;
        $this->quoteAddressToOrderAddress = $quoteAddressToOrderAddress;
        $this->quoteItemToOrderItem = $quoteItemToOrderItem;
        $this->quotePaymentToOrderPayment = $quotePaymentToOrderPayment;
        $this->userContext = $userContext;
        $this->quoteRepository = $quoteRepository;
        $this->customerRepository = $customerRepository;
        $this->customerModelFactory = $customerModelFactory;
        $this->quoteAddressFactory = $quoteAddressFactory;
        $this->dataObjectHelper = $dataObjectHelper;
        $this->storeManager = $storeManager;
        $this->checkoutSession = $checkoutSession;
        $this->accountManagement = $accountManagement;
        $this->customerSession = $customerSession;
        $this->quoteFactory = $quoteFactory;
        $this->quoteIdMaskFactory = $quoteIdMaskFactory ?: ObjectManager::getInstance()
            ->get(\Magento\Quote\Model\QuoteIdMaskFactory::class);
        $this->addressRepository = $addressRepository ?: ObjectManager::getInstance()
            ->get(\Magento\Customer\Api\AddressRepositoryInterface::class);
        $this->request = $request ?: ObjectManager::getInstance()
            ->get(\Magento\Framework\App\RequestInterface::class);
        $this->remoteAddress = $remoteAddress ?: ObjectManager::getInstance()
            ->get(\Magento\Framework\HTTP\PhpEnvironment\RemoteAddress::class);
    }

    /**
     * @inheritdoc
     */
    public function createEmptyCart()
    {
        $storeId = $this->storeManager->getStore()->getStoreId();
        $quote = $this->createAnonymousCart($storeId);

        $quote->setBillingAddress($this->quoteAddressFactory->create());
        $quote->setShippingAddress($this->quoteAddressFactory->create());

        try {
            $quote->getShippingAddress()->setCollectShippingRates(true);
            $this->quoteRepository->save($quote);
        } catch (\Exception $e) {
            throw new CouldNotSaveException(__("The quote can't be created."));
        }
        return $quote->getId();
    }

    /**
     * @inheritdoc
     */
    public function createEmptyCartForCustomer($customerId)
    {
        $storeId = $this->storeManager->getStore()->getStoreId();
        $quote = $this->createCustomerCart($customerId, $storeId);

        $this->_prepareCustomerQuote($quote);

        try {
            $this->quoteRepository->save($quote);
        } catch (\Exception $e) {
            throw new CouldNotSaveException(__("The quote can't be created."));
        }
        return (int)$quote->getId();
    }

    /**
     * @inheritdoc
     */
    public function assignCustomer($cartId, $customerId, $storeId)
    {
        $quote = $this->quoteRepository->getActive($cartId);
        $customer = $this->customerRepository->getById($customerId);
        $customerModel = $this->customerModelFactory->create();

        if (!in_array($storeId, $customerModel->load($customerId)->getSharedStoreIds())) {
            throw new StateException(
                __("The customer can't be assigned to the cart. The cart belongs to a different store.")
            );
        }
        if ($quote->getCustomerId()) {
            throw new StateException(
                __("The customer can't be assigned to the cart because the cart isn't anonymous.")
            );
        }
        try {
            $this->quoteRepository->getForCustomer($customerId);
            throw new StateException(
                __("The customer can't be assigned to the cart because the customer already has an active cart.")
            );
<<<<<<< HEAD
        // phpcs:ignore Magento2.CodeAnalysis.EmptyBlock
=======
            // phpcs:ignore Magento2.CodeAnalysis.EmptyBlock
>>>>>>> 93a81623
        } catch (\Magento\Framework\Exception\NoSuchEntityException $e) {
        }

        $quote->setCustomer($customer);
        $quote->setCustomerIsGuest(0);
        /** @var \Magento\Quote\Model\QuoteIdMask $quoteIdMask */
        $quoteIdMask = $this->quoteIdMaskFactory->create()->load($cartId, 'quote_id');
        if ($quoteIdMask->getId()) {
            $quoteIdMask->delete();
        }
        $this->quoteRepository->save($quote);
        return true;
    }

    /**
     * Creates an anonymous cart.
     *
     * @param int $storeId
     * @return \Magento\Quote\Model\Quote Cart object.
     */
    protected function createAnonymousCart($storeId)
    {
        /** @var \Magento\Quote\Model\Quote $quote */
        $quote = $this->quoteFactory->create();
        $quote->setStoreId($storeId);
        return $quote;
    }

    /**
     * Creates a cart for the currently logged-in customer.
     *
     * @param int $customerId
     * @param int $storeId
     * @return \Magento\Quote\Model\Quote Cart object.
     * @throws CouldNotSaveException The cart could not be created.
     */
    protected function createCustomerCart($customerId, $storeId)
    {
        try {
            $quote = $this->quoteRepository->getActiveForCustomer($customerId);
        } catch (\Magento\Framework\Exception\NoSuchEntityException $e) {
            $customer = $this->customerRepository->getById($customerId);
            /** @var \Magento\Quote\Model\Quote $quote */
            $quote = $this->quoteFactory->create();
            $quote->setStoreId($storeId);
            $quote->setCustomer($customer);
            $quote->setCustomerIsGuest(0);
        }
        return $quote;
    }

    /**
     * @inheritdoc
     */
    public function placeOrder($cartId, PaymentInterface $paymentMethod = null)
    {
        $quote = $this->quoteRepository->getActive($cartId);
        if ($paymentMethod) {
            $paymentMethod->setChecks([
                \Magento\Payment\Model\Method\AbstractMethod::CHECK_USE_CHECKOUT,
                \Magento\Payment\Model\Method\AbstractMethod::CHECK_USE_FOR_COUNTRY,
                \Magento\Payment\Model\Method\AbstractMethod::CHECK_USE_FOR_CURRENCY,
                \Magento\Payment\Model\Method\AbstractMethod::CHECK_ORDER_TOTAL_MIN_MAX,
                \Magento\Payment\Model\Method\AbstractMethod::CHECK_ZERO_TOTAL,
            ]);
            $quote->getPayment()->setQuote($quote);

            $data = $paymentMethod->getData();
            $quote->getPayment()->importData($data);
        } else {
            $quote->collectTotals();
        }

        if ($quote->getCheckoutMethod() === self::METHOD_GUEST) {
            $quote->setCustomerId(null);
            $quote->setCustomerEmail($quote->getBillingAddress()->getEmail());
            if ($quote->getCustomerFirstname() === null && $quote->getCustomerLastname() === null) {
                $quote->setCustomerFirstname($quote->getBillingAddress()->getFirstname());
                $quote->setCustomerLastname($quote->getBillingAddress()->getLastname());
                if ($quote->getBillingAddress()->getMiddlename() === null) {
                    $quote->setCustomerMiddlename($quote->getBillingAddress()->getMiddlename());
                }
            }
            $quote->setCustomerIsGuest(true);
            $quote->setCustomerGroupId(\Magento\Customer\Api\Data\GroupInterface::NOT_LOGGED_IN_ID);
        }

        $remoteAddress = $this->remoteAddress->getRemoteAddress();
        if ($remoteAddress !== false) {
            $quote->setRemoteIp($remoteAddress);
            $quote->setXForwardedFor(
                $this->request->getServer('HTTP_X_FORWARDED_FOR')
            );
        }

        $this->eventManager->dispatch('checkout_submit_before', ['quote' => $quote]);

        $order = $this->submit($quote);

        if (null == $order) {
            throw new LocalizedException(
                __('A server error stopped your order from being placed. Please try to place your order again.')
            );
        }

        $this->checkoutSession->setLastQuoteId($quote->getId());
        $this->checkoutSession->setLastSuccessQuoteId($quote->getId());
        $this->checkoutSession->setLastOrderId($order->getId());
        $this->checkoutSession->setLastRealOrderId($order->getIncrementId());
        $this->checkoutSession->setLastOrderStatus($order->getStatus());

        $this->eventManager->dispatch('checkout_submit_all_after', ['order' => $order, 'quote' => $quote]);
        return $order->getId();
    }

    /**
     * @inheritdoc
     */
    public function getCartForCustomer($customerId)
    {
        return $this->quoteRepository->getActiveForCustomer($customerId);
    }

    /**
     * Submit quote
     *
     * @param Quote $quote
     * @param array $orderData
     * @return \Magento\Framework\Model\AbstractExtensibleModel|\Magento\Sales\Api\Data\OrderInterface|object|null
     * @throws \Exception
     * @throws \Magento\Framework\Exception\LocalizedException
     */
    public function submit(QuoteEntity $quote, $orderData = [])
    {
        if (!$quote->getAllVisibleItems()) {
            $quote->setIsActive(false);
            return null;
        }

        return $this->submitQuote($quote, $orderData);
    }

    /**
     * Convert quote items to order items for quote
     *
     * @param Quote $quote
     * @return array
     */
    protected function resolveItems(QuoteEntity $quote)
    {
        $orderItems = [];
        foreach ($quote->getAllItems() as $quoteItem) {
            $itemId = $quoteItem->getId();

            if (!empty($orderItems[$itemId])) {
                continue;
            }

            $parentItemId = $quoteItem->getParentItemId();
            /** @var \Magento\Quote\Model\ResourceModel\Quote\Item $parentItem */
            if ($parentItemId && !isset($orderItems[$parentItemId])) {
                $orderItems[$parentItemId] = $this->quoteItemToOrderItem->convert(
                    $quoteItem->getParentItem(),
                    ['parent_item' => null]
                );
            }
            $parentItem = isset($orderItems[$parentItemId]) ? $orderItems[$parentItemId] : null;
            $orderItems[$itemId] = $this->quoteItemToOrderItem->convert($quoteItem, ['parent_item' => $parentItem]);
        }
        return array_values($orderItems);
    }

    /**
     * Submit quote
     *
     * @param Quote $quote
     * @param array $orderData
     * @return \Magento\Framework\Model\AbstractExtensibleModel|\Magento\Sales\Api\Data\OrderInterface|object
     * @throws \Exception
     * @throws \Magento\Framework\Exception\LocalizedException
     */
    protected function submitQuote(QuoteEntity $quote, $orderData = [])
    {
        $order = $this->orderFactory->create();
        $this->quoteValidator->validateBeforeSubmit($quote);
        if (!$quote->getCustomerIsGuest()) {
            if ($quote->getCustomerId()) {
                $this->_prepareCustomerQuote($quote);
                $this->customerManagement->validateAddresses($quote);
            }
            $this->customerManagement->populateCustomerInfo($quote);
        }
        $addresses = [];
        $quote->reserveOrderId();
        if ($quote->isVirtual()) {
            $this->dataObjectHelper->mergeDataObjects(
                \Magento\Sales\Api\Data\OrderInterface::class,
                $order,
                $this->quoteAddressToOrder->convert($quote->getBillingAddress(), $orderData)
            );
        } else {
            $this->dataObjectHelper->mergeDataObjects(
                \Magento\Sales\Api\Data\OrderInterface::class,
                $order,
                $this->quoteAddressToOrder->convert($quote->getShippingAddress(), $orderData)
            );
            $shippingAddress = $this->quoteAddressToOrderAddress->convert(
                $quote->getShippingAddress(),
                [
                    'address_type' => 'shipping',
                    'email' => $quote->getCustomerEmail()
                ]
            );
            $shippingAddress->setData('quote_address_id', $quote->getShippingAddress()->getId());
            $addresses[] = $shippingAddress;
            $order->setShippingAddress($shippingAddress);
            $order->setShippingMethod($quote->getShippingAddress()->getShippingMethod());
        }
        $billingAddress = $this->quoteAddressToOrderAddress->convert(
            $quote->getBillingAddress(),
            [
                'address_type' => 'billing',
                'email' => $quote->getCustomerEmail()
            ]
        );
        $billingAddress->setData('quote_address_id', $quote->getBillingAddress()->getId());
        $addresses[] = $billingAddress;
        $order->setBillingAddress($billingAddress);
        $order->setAddresses($addresses);
        $order->setPayment($this->quotePaymentToOrderPayment->convert($quote->getPayment()));
        $order->setItems($this->resolveItems($quote));
        if ($quote->getCustomer()) {
            $order->setCustomerId($quote->getCustomer()->getId());
        }
        $order->setQuoteId($quote->getId());
        $order->setCustomerEmail($quote->getCustomerEmail());
        $order->setCustomerFirstname($quote->getCustomerFirstname());
        $order->setCustomerMiddlename($quote->getCustomerMiddlename());
        $order->setCustomerLastname($quote->getCustomerLastname());

        $this->eventManager->dispatch(
            'sales_model_service_quote_submit_before',
            [
                'order' => $order,
                'quote' => $quote
            ]
        );
        try {
            $order = $this->orderManagement->place($order);
            $quote->setIsActive(false);
            $this->eventManager->dispatch(
                'sales_model_service_quote_submit_success',
                [
                    'order' => $order,
                    'quote' => $quote
                ]
            );
            $this->quoteRepository->save($quote);
        } catch (\Exception $e) {
            $this->rollbackAddresses($quote, $order, $e);
            throw $e;
        }
        return $order;
    }

    /**
     * Prepare address for customer quote.
     *
     * @param Quote $quote
     * @return void
     * @SuppressWarnings(PHPMD.CyclomaticComplexity)
     * @SuppressWarnings(PHPMD.NPathComplexity)
     */
    protected function _prepareCustomerQuote($quote)
    {
        /** @var Quote $quote */
        $billing = $quote->getBillingAddress();
        $shipping = $quote->isVirtual() ? null : $quote->getShippingAddress();

        $customer = $this->customerRepository->getById($quote->getCustomerId());
        $hasDefaultBilling = (bool)$customer->getDefaultBilling();
        $hasDefaultShipping = (bool)$customer->getDefaultShipping();

        if ($shipping && !$shipping->getSameAsBilling()
            && (!$shipping->getCustomerId() || $shipping->getSaveInAddressBook())
        ) {
            if ($shipping->getQuoteId()) {
                $shippingAddress = $shipping->exportCustomerAddress();
            } else {
                $defaultShipping = $this->customerRepository->getById($customer->getId())->getDefaultShipping();
                if ($defaultShipping) {
                    $shippingAddress = $this->addressRepository->getById($defaultShipping);
                }
            }
            if (isset($shippingAddress)) {
                if (!$hasDefaultShipping) {
                    //Make provided address as default shipping address
                    $shippingAddress->setIsDefaultShipping(true);
                    $hasDefaultShipping = true;
                    if (!$hasDefaultBilling && !$billing->getSaveInAddressBook()) {
                        $shippingAddress->setIsDefaultBilling(true);
                        $hasDefaultBilling = true;
                    }
                }
                //save here new customer address
                $shippingAddress->setCustomerId($quote->getCustomerId());
                $this->addressRepository->save($shippingAddress);
                $quote->addCustomerAddress($shippingAddress);
                $shipping->setCustomerAddressData($shippingAddress);
                $this->addressesToSync[] = $shippingAddress->getId();
                $shipping->setCustomerAddressId($shippingAddress->getId());
            }
        }

        if (!$billing->getCustomerId() || $billing->getSaveInAddressBook()) {
            if ($billing->getQuoteId()) {
                $billingAddress = $billing->exportCustomerAddress();
            } else {
                $defaultBilling = $this->customerRepository->getById($customer->getId())->getDefaultBilling();
                if ($defaultBilling) {
                    $billingAddress = $this->addressRepository->getById($defaultBilling);
                }
            }
            if (isset($billingAddress)) {
                if (!$hasDefaultBilling) {
                    //Make provided address as default shipping address
                    if (!$hasDefaultShipping) {
                        //Make provided address as default shipping address
                        $billingAddress->setIsDefaultShipping(true);
                    }
                    $billingAddress->setIsDefaultBilling(true);
                }
                $billingAddress->setCustomerId($quote->getCustomerId());
                $this->addressRepository->save($billingAddress);
                $quote->addCustomerAddress($billingAddress);
                $billing->setCustomerAddressData($billingAddress);
                $this->addressesToSync[] = $billingAddress->getId();
                $billing->setCustomerAddressId($billingAddress->getId());
            }
        }
        if ($shipping && !$shipping->getCustomerId() && !$hasDefaultBilling) {
            $shipping->setIsDefaultBilling(true);
        }
    }

    /**
     * Remove related to order and quote addresses and submit exception to further processing.
     *
     * @param Quote $quote
     * @param \Magento\Sales\Api\Data\OrderInterface $order
     * @param \Exception $e
     * @throws \Exception
     */
    private function rollbackAddresses(
        QuoteEntity $quote,
        \Magento\Sales\Api\Data\OrderInterface $order,
        \Exception $e
    ): void {
        try {
            if (!empty($this->addressesToSync)) {
                foreach ($this->addressesToSync as $addressId) {
                    $this->addressRepository->deleteById($addressId);
                }
            }
            $this->eventManager->dispatch(
                'sales_model_service_quote_submit_failure',
                [
                    'order' => $order,
                    'quote' => $quote,
                    'exception' => $e,
                ]
            );
<<<<<<< HEAD
        // phpcs:ignore Magento2.Exceptions.ThrowCatch
=======
            // phpcs:ignore Magento2.Exceptions.ThrowCatch
>>>>>>> 93a81623
        } catch (\Exception $consecutiveException) {
            $message = sprintf(
                "An exception occurred on 'sales_model_service_quote_submit_failure' event: %s",
                $consecutiveException->getMessage()
            );
<<<<<<< HEAD
=======

>>>>>>> 93a81623
            // phpcs:ignore Magento2.Exceptions.DirectThrow
            throw new \Exception($message, 0, $e);
        }
    }
}<|MERGE_RESOLUTION|>--- conflicted
+++ resolved
@@ -302,11 +302,7 @@
             throw new StateException(
                 __("The customer can't be assigned to the cart because the customer already has an active cart.")
             );
-<<<<<<< HEAD
         // phpcs:ignore Magento2.CodeAnalysis.EmptyBlock
-=======
-            // phpcs:ignore Magento2.CodeAnalysis.EmptyBlock
->>>>>>> 93a81623
         } catch (\Magento\Framework\Exception\NoSuchEntityException $e) {
         }
 
@@ -679,20 +675,12 @@
                     'exception' => $e,
                 ]
             );
-<<<<<<< HEAD
         // phpcs:ignore Magento2.Exceptions.ThrowCatch
-=======
-            // phpcs:ignore Magento2.Exceptions.ThrowCatch
->>>>>>> 93a81623
         } catch (\Exception $consecutiveException) {
             $message = sprintf(
                 "An exception occurred on 'sales_model_service_quote_submit_failure' event: %s",
                 $consecutiveException->getMessage()
             );
-<<<<<<< HEAD
-=======
-
->>>>>>> 93a81623
             // phpcs:ignore Magento2.Exceptions.DirectThrow
             throw new \Exception($message, 0, $e);
         }
