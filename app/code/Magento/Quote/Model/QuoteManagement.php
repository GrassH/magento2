--- conflicted
+++ resolved
@@ -298,7 +298,7 @@
     /**
      * {@inheritdoc}
      */
-    public function placeOrder($cartId, $agreements = null, PaymentInterface $paymentMethod = null)
+    public function placeOrder($cartId, $agreements = null)
     {
         if (!$this->agreementsValidator->isValid($agreements)) {
             throw new \Magento\Framework\Exception\CouldNotSaveException(
@@ -340,27 +340,6 @@
     }
 
     /**
-<<<<<<< HEAD
-     * @inheritdoc
-     */
-    public function placeOrderCreatingAccount(
-        $cartId,
-        $customer,
-        $password,
-        $agreements = null,
-        PaymentInterface $paymentMethod = null
-    ) {
-        $customer = $this->accountManagement->createAccount($customer, $password);
-        $quote = $this->quoteRepository->getActive($cartId)->assignCustomer($customer);
-        $quote->setCheckoutMethod('register');
-        $orderId = $this->placeOrder($cartId, $agreements, $paymentMethod);
-        $this->customerSession->loginById($customer->getId());
-        return $orderId;
-    }
-
-    /**
-=======
->>>>>>> 0ae1f83e
      * {@inheritdoc}
      */
     public function getCartForCustomer($customerId)
