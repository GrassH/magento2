--- conflicted
+++ resolved
@@ -415,11 +415,7 @@
     }
 
     /**
-<<<<<<< HEAD
-     * Resolve items
-=======
      * Convert quote items to order items for quote
->>>>>>> 9291b8a4
      *
      * @param Quote $quote
      * @return array
