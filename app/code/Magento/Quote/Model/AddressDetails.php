<?php
/**
 * Copyright © 2015 Magento. All rights reserved.
 * See COPYING.txt for license details.
 */
namespace Magento\Quote\Model;

/**
 * @codeCoverageIgnoreStart
 */
class AddressDetails extends \Magento\Framework\Model\AbstractExtensibleModel implements
    \Magento\Quote\Api\Data\AddressDetailsInterface
{
    /**
     * @{inheritdoc}
     */
    public function getShippingMethods()
    {
        return $this->getData(self::SHIPPING_METHODS);
    }

    /**
     * @{inheritdoc}
     */
    public function setShippingMethods($shippingMethods)
    {
        return $this->setData(self::SHIPPING_METHODS, $shippingMethods);
    }

    /**
     * @{inheritdoc}
     */
    public function getPaymentMethods()
    {
        return $this->getData(self::PAYMENT_METHODS);
    }

    /**
     * @{inheritdoc}
     */
    public function setPaymentMethods($paymentMethods)
    {
        return $this->setData(self::PAYMENT_METHODS, $paymentMethods);
    }

    /**
     * @{inheritdoc}
     */
    public function getFormattedShippingAddress()
    {
        return $this->getData(self::FORMATTED_SHIPPING_ADDRESS);
    }

    /**
     * @{inheritdoc}
     */
    public function getFormattedBillingAddress()
    {
        return $this->getData(self::FORMATTED_BILLING_ADDRESS);
    }

    /**
     * @{inheritdoc}
     */
    public function setFormattedBillingAddress($formattedBillingAddress)
    {
        return $this->setData(self::FORMATTED_BILLING_ADDRESS, $formattedBillingAddress);
    }

    /**
     * @{inheritdoc}
     */
    public function setFormattedShippingAddress($formattedShippingAddress)
    {
        return $this->setData(self::FORMATTED_SHIPPING_ADDRESS, $formattedShippingAddress);
    }

    /**
<<<<<<< HEAD
     * @{inheritdoc}
     */
    public function getGrandTotal()
    {
        return $this->getData(self::GRAND_TOTAL);
    }

    /**
     * @{inheritdoc}
     */
    public function setGrandTotal($grandTotal)
    {
        return $this->setData(self::GRAND_TOTAL, $grandTotal);
=======
     * {@inheritdoc}
     *
     * @return \Magento\Quote\Api\Data\AddressDetailsExtensionInterface|null
     */
    public function getExtensionAttributes()
    {
        return $this->_getExtensionAttributes();
    }

    /**
     * {@inheritdoc}
     *
     * @param \Magento\Quote\Api\Data\AddressDetailsExtensionInterface $extensionAttributes
     * @return $this
     */
    public function setExtensionAttributes(
        \Magento\Quote\Api\Data\AddressDetailsExtensionInterface $extensionAttributes
    ) {
        return $this->_setExtensionAttributes($extensionAttributes);
>>>>>>> dda0a5fc
    }
}<|MERGE_RESOLUTION|>--- conflicted
+++ resolved
@@ -76,21 +76,6 @@
     }
 
     /**
-<<<<<<< HEAD
-     * @{inheritdoc}
-     */
-    public function getGrandTotal()
-    {
-        return $this->getData(self::GRAND_TOTAL);
-    }
-
-    /**
-     * @{inheritdoc}
-     */
-    public function setGrandTotal($grandTotal)
-    {
-        return $this->setData(self::GRAND_TOTAL, $grandTotal);
-=======
      * {@inheritdoc}
      *
      * @return \Magento\Quote\Api\Data\AddressDetailsExtensionInterface|null
@@ -110,6 +95,21 @@
         \Magento\Quote\Api\Data\AddressDetailsExtensionInterface $extensionAttributes
     ) {
         return $this->_setExtensionAttributes($extensionAttributes);
->>>>>>> dda0a5fc
+    }
+
+    /**
+     * @{inheritdoc}
+     */
+    public function getGrandTotal()
+    {
+        return $this->getData(self::GRAND_TOTAL);
+    }
+
+    /**
+     * @{inheritdoc}
+     */
+    public function setGrandTotal($grandTotal)
+    {
+        return $this->setData(self::GRAND_TOTAL, $grandTotal);
     }
 }