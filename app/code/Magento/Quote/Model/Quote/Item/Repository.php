--- conflicted
+++ resolved
@@ -85,131 +85,12 @@
         $cartId = $cartItem->getQuoteId();
         $quote = $this->quoteRepository->getActive($cartId);
 
-<<<<<<< HEAD
-        $itemId = $cartItem->getItemId();
-        try {
-            /** update item */
-            if (isset($itemId)) {
-                $item = $quote->getItemById($itemId);
-                if (!$item) {
-                    throw new NoSuchEntityException(
-                        __('Cart %1 doesn\'t contain item  %2', $cartId, $itemId)
-                    );
-                }
-                $productType = $item->getProduct()->getTypeId();
-                $buyRequestData = $this->getBuyRequest($productType, $cartItem);
-                if (is_object($buyRequestData)) {
-                    /** update item product options */
-                    /** @var  \Magento\Quote\Model\Quote\Item $cartItem */
-                    $cartItem = $quote->updateItem($itemId, $buyRequestData);
-                } else {
-                    /** update item qty */
-                    $item->setData('qty', $qty);
-                }
-            } else {
-                /** add item to shopping cart */
-                $product = $this->productRepository->get($cartItem->getSku());
-                $productType = $product->getTypeId();
-                /** @var  \Magento\Quote\Model\Quote\Item|string $cartItem */
-                $cartItem = $quote->addProduct($product, $this->getBuyRequest($productType, $cartItem));
-                if (is_string($cartItem)) {
-                    throw new \Magento\Framework\Exception\LocalizedException(__($cartItem));
-                }
-            }
-            $quote->getShippingAddress()->setCollectShippingRates(true);
-            $this->quoteRepository->save($quote->collectTotals());
-        } catch (\Exception $e) {
-            if ($e instanceof NoSuchEntityException || $e instanceof LocalizedException) {
-                throw $e;
-            }
-            throw new CouldNotSaveException(__('Could not save quote'));
-        }
-        $itemId = $cartItem->getId();
-        foreach ($quote->getAllItems() as $quoteItem) {
-            if ($itemId == $quoteItem->getId()) {
-                $cartItem = $this->addProductOptions($productType, $quoteItem);
-                return $this->applyCustomOptions($cartItem);
-            }
-        }
-        throw new CouldNotSaveException(__('Could not save quote'));
-    }
-
-    /**
-     * @param string $productType
-     * @param \Magento\Quote\Api\Data\CartItemInterface $cartItem
-     * @return \Magento\Framework\DataObject|float
-     */
-    protected function getBuyRequest(
-        $productType,
-        \Magento\Quote\Api\Data\CartItemInterface $cartItem
-    ) {
-        $params = (isset($this->cartItemProcessors[$productType]))
-            ? $this->cartItemProcessors[$productType]->convertToBuyRequest($cartItem)
-            : null;
-
-        $params = ($params === null) ? $cartItem->getQty() : $params->setQty($cartItem->getQty());
-        return $this->addCustomOptionsToBuyRequest($cartItem, $params);
-    }
-
-    /**
-     * Add to buy request custom options
-     *
-     * @param \Magento\Quote\Api\Data\CartItemInterface $cartItem
-     * @param \Magento\Framework\DataObject|float $params
-     * @return \Magento\Framework\DataObject|float
-     */
-    protected function addCustomOptionsToBuyRequest(
-        \Magento\Quote\Api\Data\CartItemInterface $cartItem,
-        $params
-    ) {
-        if (isset($this->cartItemProcessors['custom_options'])) {
-            $buyRequestUpdate = $this->cartItemProcessors['custom_options']->convertToBuyRequest($cartItem);
-            if (!$buyRequestUpdate) {
-                return $params;
-            }
-            if ($params instanceof \Magento\Framework\DataObject) {
-                $buyRequestUpdate->addData($params->getData());
-            } else if (is_numeric($params)) {
-                $buyRequestUpdate->setData('qty', $params);
-            }
-            return $buyRequestUpdate;
-        }
-        return $params;
-    }
-
-    /**
-     * @param \Magento\Quote\Api\Data\CartItemInterface $cartItem
-     * @return \Magento\Quote\Api\Data\CartItemInterface
-     */
-    protected function applyCustomOptions(\Magento\Quote\Api\Data\CartItemInterface $cartItem)
-    {
-        if (isset($this->cartItemProcessors['custom_options'])) {
-            $this->cartItemProcessors['custom_options']->processOptions($cartItem);
-        }
-        return $cartItem;
-    }
-
-    /**
-     * @param string $productType
-     * @param \Magento\Quote\Api\Data\CartItemInterface $cartItem
-     * @return  \Magento\Quote\Api\Data\CartItemInterface
-     */
-    protected function addProductOptions(
-        $productType,
-        \Magento\Quote\Api\Data\CartItemInterface $cartItem
-    ) {
-        $cartItem = (isset($this->cartItemProcessors[$productType]))
-            ? $this->cartItemProcessors[$productType]->processOptions($cartItem)
-            : $cartItem;
-        return $cartItem;
-=======
         $quoteItems = $quote->getItems();
         $quoteItems[] = $cartItem;
         $quote->setItems($quoteItems);
         $this->quoteRepository->save($quote);
         $quote->collectTotals();
         return $quote->getLastAddedItem();
->>>>>>> 62e7936c
     }
 
     /**
