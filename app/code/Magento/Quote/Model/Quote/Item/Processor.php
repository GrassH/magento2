<?php
/**
 * Copyright © 2015 Magento. All rights reserved.
 * See COPYING.txt for license details.
 */
namespace Magento\Quote\Model\Quote\Item;

use \Magento\Catalog\Model\Product;
use Magento\Quote\Model\Quote\ItemFactory;
use Magento\Quote\Model\Quote\Item;
use Magento\Store\Model\StoreManagerInterface;
use Magento\Framework\App\State;
use Magento\Framework\Object;

/**
 * Class Processor
 *  - initializes quote item with store_id and qty data
 *  - updates quote item qty and custom price data
 */
class Processor
{
    /**
     * @var \Magento\Quote\Model\Quote\ItemFactory
     */
    protected $quoteItemFactory;

    /**
     * @var \Magento\Store\Model\StoreManagerInterface
     */
    protected $storeManager;

    /**
     * @var \Magento\Framework\App\State
     */
    protected $appState;

    /**
     * @param ItemFactory $quoteItemFactory
<<<<<<< HEAD
     * @param \Magento\Store\Model\StoreManagerInterface $storeManager
=======
     * @param StoreManagerInterface $storeManager
>>>>>>> baadf057
     * @param State $appState
     */
    public function __construct(
        ItemFactory $quoteItemFactory,
        StoreManagerInterface $storeManager,
        State $appState
    ) {
        $this->quoteItemFactory = $quoteItemFactory;
        $this->storeManager = $storeManager;
        $this->appState = $appState;
    }

    /**
     * Initialize quote item object
     *
     * @param \Magento\Framework\Object $request
     * @param Product $product
     *
     * @return \Magento\Quote\Model\Quote\Item
     */
    public function init(Product $product, $request)
    {
        $item = $this->quoteItemFactory->create();

        $this->setItemStoreId($item);

        /**
         * We can't modify existing child items
         */
        if ($item->getId() && $product->getParentProductId()) {
            return $item;
        }

        $item->setOptions($product->getCustomOptions());
        $item->setProduct($product);

        if ($request->getResetCount() && !$product->getStickWithinParent() && $item->getId() === $request->getId()) {
            $item->setData('qty', 0);
        }

        return $item;
    }

    /**
     * Set qty and custom price for quote item
     *
     * @param Item $item
     * @param Object $request
     * @param Product $candidate
     * @return void
     */
    public function prepare(Item $item, Object $request, Product $candidate)
    {
        /**
         * We specify qty after we know about parent (for stock)
         */
        $item->addQty($candidate->getCartQty());

        $customPrice = $request->getCustomPrice();
        if (!empty($customPrice)) {
            $item->setCustomPrice($customPrice);
            $item->setOriginalCustomPrice($customPrice);
        }
    }

    /**
     * Set store_id value to quote item
     *
     * @param Item $item
     * @return void
     */
    protected function setItemStoreId(Item $item)
    {
        if ($this->appState->getAreaCode() === \Magento\Backend\App\Area\FrontNameResolver::AREA_CODE) {
            $storeId = $this->storeManager->getStore($this->storeManager->getStore()->getId())
                ->getId();
            $item->setStoreId($storeId);
        } else {
            $item->setStoreId($this->storeManager->getStore()->getId());
        }
    }
}<|MERGE_RESOLUTION|>--- conflicted
+++ resolved
@@ -36,11 +36,7 @@
 
     /**
      * @param ItemFactory $quoteItemFactory
-<<<<<<< HEAD
-     * @param \Magento\Store\Model\StoreManagerInterface $storeManager
-=======
      * @param StoreManagerInterface $storeManager
->>>>>>> baadf057
      * @param State $appState
      */
     public function __construct(
