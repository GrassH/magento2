<?php
/**
 * Copyright © 2015 Magento. All rights reserved.
 * See COPYING.txt for license details.
 */
namespace Magento\Quote\Model\Quote\Item;

use \Magento\Catalog\Model\Product;
use Magento\Quote\Model\Quote\ItemFactory;
use Magento\Quote\Model\Quote\Item;
use Magento\Store\Model\StoreManagerInterface;
use Magento\Framework\App\State;
use Magento\Framework\Object;
use Magento\Quote\Api\Data\CartItemInterface;

/**
 * Class Processor
 *  - initializes quote item with store_id and qty data
 *  - updates quote item qty and custom price data
 */
class Processor
{
    /**
     * @var \Magento\Quote\Model\Quote\ItemFactory
     */
    protected $quoteItemFactory;

    /**
     * @var \Magento\Store\Model\StoreManagerInterface
     */
    protected $storeManager;

    /**
     * @var \Magento\Framework\App\State
     */
    protected $appState;

    /**
     * @param ItemFactory $quoteItemFactory
     * @param StoreManagerInterface $storeManager
     * @param State $appState
     */
    public function __construct(
        ItemFactory $quoteItemFactory,
        StoreManagerInterface $storeManager,
        State $appState
    ) {
        $this->quoteItemFactory = $quoteItemFactory;
        $this->storeManager = $storeManager;
        $this->appState = $appState;
    }

    /**
     * Initialize quote item object
     *
     * @param \Magento\Framework\Object $request
     * @param Product $product
     *
     * @return \Magento\Quote\Model\Quote\Item
     */
    public function init(Product $product, $request)
    {
        $item = $this->quoteItemFactory->create();

        $this->setItemStoreId($item);

        /**
         * We can't modify existing child items
         */
        if ($item->getId() && $product->getParentProductId()) {
            return $item;
        }

        $item->setOptions($product->getCustomOptions());
        $item->setProduct($product);

        if ($request->getResetCount() && !$product->getStickWithinParent() && $item->getId() === $request->getId()) {
            $item->setData(CartItemInterface::KEY_QTY, 0);
        }

        return $item;
    }

    /**
     * Set qty and custom price for quote item
     *
     * @param Item $item
     * @param \Magento\Framework\Object $request
     * @param Product $candidate
     * @return void
     */
    public function prepare(Item $item, Object $request, Product $candidate)
    {
        /**
         * We specify qty after we know about parent (for stock)
         */
<<<<<<< HEAD
        if ($request->getResetCount()) {
=======
        if ($request->getResetCount() && !$candidate->getStickWithinParent() && $item->getId() == $request->getId()) {
>>>>>>> b0372d69
            $item->setData(CartItemInterface::KEY_QTY, 0);
        }
        $item->addQty($candidate->getCartQty());

        $customPrice = $request->getCustomPrice();
        if (!empty($customPrice)) {
            $item->setCustomPrice($customPrice);
            $item->setOriginalCustomPrice($customPrice);
        }
    }

    /**
     * Set store_id value to quote item
     *
     * @param Item $item
     * @return void
     */
    protected function setItemStoreId(Item $item)
    {
        if ($this->appState->getAreaCode() === \Magento\Backend\App\Area\FrontNameResolver::AREA_CODE) {
            $storeId = $this->storeManager->getStore($this->storeManager->getStore()->getId())
                ->getId();
            $item->setStoreId($storeId);
        } else {
            $item->setStoreId($this->storeManager->getStore()->getId());
        }
    }
}<|MERGE_RESOLUTION|>--- conflicted
+++ resolved
@@ -94,11 +94,7 @@
         /**
          * We specify qty after we know about parent (for stock)
          */
-<<<<<<< HEAD
-        if ($request->getResetCount()) {
-=======
         if ($request->getResetCount() && !$candidate->getStickWithinParent() && $item->getId() == $request->getId()) {
->>>>>>> b0372d69
             $item->setData(CartItemInterface::KEY_QTY, 0);
         }
         $item->addQty($candidate->getCartQty());
