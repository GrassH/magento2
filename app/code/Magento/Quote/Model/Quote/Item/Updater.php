<?php
/**
 * Copyright © 2016 Magento. All rights reserved.
 * See COPYING.txt for license details.
 */
namespace Magento\Quote\Model\Quote\Item;

use Magento\Catalog\Model\ProductFactory;
use Magento\Framework\Locale\FormatInterface;
use Magento\Framework\DataObject\Factory as ObjectFactory;
use Magento\Quote\Model\Quote;
use Magento\Quote\Model\Quote\Item;
use Zend\Code\Exception\InvalidArgumentException;

/**
 * Class Updater
 */
class Updater
{
    /**
     * @var ProductFactory
     */
    protected $productFactory;

    /**
     * @var FormatInterface
     */
    protected $localeFormat;

    /**
     * @var ObjectFactory
     */
    protected $objectFactory;

    /**
     * Serializer interface instance.
     *
<<<<<<< HEAD
     * @var \Magento\Framework\Serialize\SerializerInterface
=======
     * @var \Magento\Framework\Serialize\Serializer\Json
>>>>>>> 9b0ad97f
     */
    private $serializer;

    /**
     * @param ProductFactory $productFactory
     * @param FormatInterface $localeFormat
     * @param ObjectFactory $objectFactory
<<<<<<< HEAD
     * @param \Magento\Framework\Serialize\SerializerInterface|null $serializer
=======
     * @param \Magento\Framework\Serialize\Serializer\Json|null $serializer
>>>>>>> 9b0ad97f
     */
    public function __construct(
        ProductFactory $productFactory,
        FormatInterface $localeFormat,
        ObjectFactory $objectFactory,
<<<<<<< HEAD
        \Magento\Framework\Serialize\SerializerInterface $serializer = null
=======
        \Magento\Framework\Serialize\Serializer\Json $serializer = null
>>>>>>> 9b0ad97f
    ) {
        $this->productFactory = $productFactory;
        $this->localeFormat = $localeFormat;
        $this->objectFactory = $objectFactory;
        $this->serializer = $serializer ?: \Magento\Framework\App\ObjectManager::getInstance()
<<<<<<< HEAD
            ->get(\Magento\Framework\Serialize\SerializerInterface::class);
=======
            ->get(\Magento\Framework\Serialize\Serializer\Json::class);
>>>>>>> 9b0ad97f
    }

    /**
     * Update quote item qty.
     * Custom price is updated in case 'custom_price' value exists
     *
     * @param Item $item
     * @param array $info
     * @throws InvalidArgumentException
     * @return Updater
     * @SuppressWarnings(PHPMD.NPathComplexity)
     */
    public function update(Item $item, array $info)
    {
        if (!isset($info['qty'])) {
            throw new InvalidArgumentException(__('The qty value is required to update quote item.'));
        }
        $itemQty = $info['qty'];
        if ($item->getProduct()->getStockItem()) {
            if (!$item->getProduct()->getStockItem()->getIsQtyDecimal()) {
                $itemQty = (int)$info['qty'];
            } else {
                $item->setIsQtyDecimal(1);
            }
        }
        $itemQty = $itemQty > 0 ? $itemQty : 1;
        if (isset($info['custom_price'])) {
            $this->setCustomPrice($info, $item);
        } elseif ($item->hasData('custom_price')) {
            $this->unsetCustomPrice($item);
        }

        if (empty($info['action']) || !empty($info['configured'])) {
            $noDiscount = !isset($info['use_discount']);
            $item->setQty($itemQty);
            $item->setNoDiscount($noDiscount);
            $item->getProduct()->setIsSuperMode(true);
            $item->getProduct()->unsSkipCheckRequiredOption();
            $item->checkData();
        }

        return $this;
    }

    /**
     * Prepares custom price and sets into a BuyRequest object as option of quote item
     *
     * @param array $info
     * @param Item $item
     * @return array
     */
    protected function setCustomPrice(array $info, Item $item)
    {
        $itemPrice = $this->parseCustomPrice($info['custom_price']);
        /** @var \Magento\Framework\DataObject $infoBuyRequest */
        $infoBuyRequest = $item->getBuyRequest();
        if ($infoBuyRequest) {
            $infoBuyRequest->setCustomPrice($itemPrice);

            $infoBuyRequest->setValue($this->serializer->serialize($infoBuyRequest->getData()));
            $infoBuyRequest->setCode('info_buyRequest');
            $infoBuyRequest->setProduct($item->getProduct());

            $item->addOption($infoBuyRequest);
        }

        $item->setCustomPrice($itemPrice);
        $item->setOriginalCustomPrice($itemPrice);
    }

    /**
     * Unset custom_price data for quote item
     *
     * @param Item $item
     * @return void
     */
    protected function unsetCustomPrice(Item $item)
    {
        /** @var \Magento\Framework\DataObject $infoBuyRequest */
        $infoBuyRequest = $item->getBuyRequest();
        if ($infoBuyRequest->hasData('custom_price')) {
            $infoBuyRequest->unsetData('custom_price');

            $infoBuyRequest->setValue($this->serializer->serialize($infoBuyRequest->getData()));
            $infoBuyRequest->setCode('info_buyRequest');
            $infoBuyRequest->setProduct($item->getProduct());
            $item->addOption($infoBuyRequest);
        }

        $item->unsetData('custom_price');
        $item->unsetData('original_custom_price');
    }

    /**
     * Return formatted price
     *
     * @param float|int $price
     * @return float|int
     */
    protected function parseCustomPrice($price)
    {
        $price = $this->localeFormat->getNumber($price);
        return $price > 0 ? $price : 0;
    }
}<|MERGE_RESOLUTION|>--- conflicted
+++ resolved
@@ -35,11 +35,7 @@
     /**
      * Serializer interface instance.
      *
-<<<<<<< HEAD
-     * @var \Magento\Framework\Serialize\SerializerInterface
-=======
      * @var \Magento\Framework\Serialize\Serializer\Json
->>>>>>> 9b0ad97f
      */
     private $serializer;
 
@@ -47,31 +43,19 @@
      * @param ProductFactory $productFactory
      * @param FormatInterface $localeFormat
      * @param ObjectFactory $objectFactory
-<<<<<<< HEAD
-     * @param \Magento\Framework\Serialize\SerializerInterface|null $serializer
-=======
      * @param \Magento\Framework\Serialize\Serializer\Json|null $serializer
->>>>>>> 9b0ad97f
      */
     public function __construct(
         ProductFactory $productFactory,
         FormatInterface $localeFormat,
         ObjectFactory $objectFactory,
-<<<<<<< HEAD
-        \Magento\Framework\Serialize\SerializerInterface $serializer = null
-=======
         \Magento\Framework\Serialize\Serializer\Json $serializer = null
->>>>>>> 9b0ad97f
     ) {
         $this->productFactory = $productFactory;
         $this->localeFormat = $localeFormat;
         $this->objectFactory = $objectFactory;
         $this->serializer = $serializer ?: \Magento\Framework\App\ObjectManager::getInstance()
-<<<<<<< HEAD
-            ->get(\Magento\Framework\Serialize\SerializerInterface::class);
-=======
             ->get(\Magento\Framework\Serialize\Serializer\Json::class);
->>>>>>> 9b0ad97f
     }
 
     /**
