<?php
/**
 * Copyright © Magento, Inc. All rights reserved.
 * See COPYING.txt for license details.
 */

namespace Magento\Quote\Model\Quote\Item;

use Magento\Framework\DataObject\Copy;
use Magento\Quote\Model\Quote\Item;
use Magento\Quote\Model\Quote\Address\Item as AddressItem;
use Magento\Sales\Api\Data\OrderItemInterfaceFactory as OrderItemFactory;
use Magento\Sales\Api\Data\OrderItemInterface;

/**
 * Class ToOrderItem
 */
class ToOrderItem
{
    /**
     * @var Copy
     */
    protected $objectCopyService;

    /**
     * @var OrderItemFactory
     */
    protected $orderItemFactory;

    /**
     * @var \Magento\Framework\Api\DataObjectHelper
     */
    protected $dataObjectHelper;

    /**
     * @param OrderItemFactory $orderItemFactory
     * @param Copy $objectCopyService
     * @param \Magento\Framework\Api\DataObjectHelper $dataObjectHelper
     */
    public function __construct(
        OrderItemFactory $orderItemFactory,
        Copy $objectCopyService,
        \Magento\Framework\Api\DataObjectHelper $dataObjectHelper
    ) {
        $this->orderItemFactory = $orderItemFactory;
        $this->objectCopyService = $objectCopyService;
        $this->dataObjectHelper = $dataObjectHelper;
    }

    /**
     * Convert quote item(quote address item) into order item.
     *
     * @param Item|AddressItem $item
     * @param array $data
     * @return OrderItemInterface
     */
    public function convert($item, $data = [])
    {
        $options = $item->getProductOrderOptions();
        if (!$options) {
            $options = $item->getProduct()->getTypeInstance()->getOrderOptions($item->getProduct());
        }
        $orderItemData = $this->objectCopyService->getDataFromFieldset(
            'quote_convert_item',
            'to_order_item',
            $item
        );
        if ($item instanceof \Magento\Quote\Model\Quote\Address\Item) {
            $orderItemData = array_merge(
                $orderItemData,
<<<<<<< HEAD
               $this->objectCopyService->getDataFromFieldset(
                   'quote_convert_address_item',
                   'to_order_item',
                   $item
               )
           );
       }
=======
                $this->objectCopyService->getDataFromFieldset(
                    'quote_convert_address_item',
                    'to_order_item',
                    $item
                )
            );
        }
>>>>>>> 0fc868ce
        if (!$item->getNoDiscount()) {
            $data = array_merge(
                $data,
                $this->objectCopyService->getDataFromFieldset(
                    'quote_convert_item',
                    'to_order_item_discount',
                    $item
                )
            );
        }

        $orderItem = $this->orderItemFactory->create();
        $this->dataObjectHelper->populateWithArray(
            $orderItem,
            array_merge($orderItemData, $data),
            \Magento\Sales\Api\Data\OrderItemInterface::class
        );
        $orderItem->setProductOptions($options);
        if ($item->getParentItem()) {
            $orderItem->setQtyOrdered(
                $orderItemData[OrderItemInterface::QTY_ORDERED] * $item->getParentItem()->getQty()
            );
        }
        return $orderItem;
    }
}<|MERGE_RESOLUTION|>--- conflicted
+++ resolved
@@ -68,15 +68,6 @@
         if ($item instanceof \Magento\Quote\Model\Quote\Address\Item) {
             $orderItemData = array_merge(
                 $orderItemData,
-<<<<<<< HEAD
-               $this->objectCopyService->getDataFromFieldset(
-                   'quote_convert_address_item',
-                   'to_order_item',
-                   $item
-               )
-           );
-       }
-=======
                 $this->objectCopyService->getDataFromFieldset(
                     'quote_convert_address_item',
                     'to_order_item',
@@ -84,7 +75,6 @@
                 )
             );
         }
->>>>>>> 0fc868ce
         if (!$item->getNoDiscount()) {
             $data = array_merge(
                 $data,
