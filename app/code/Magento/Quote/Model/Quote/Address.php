<?php
/**
 * Copyright © Magento, Inc. All rights reserved.
 * See COPYING.txt for license details.
 */
namespace Magento\Quote\Model\Quote;

use Magento\Customer\Api\AddressMetadataInterface;
use Magento\Customer\Api\Data\AddressInterfaceFactory;
use Magento\Customer\Api\Data\RegionInterfaceFactory;
use Magento\Framework\App\ObjectManager;
use Magento\Framework\Serialize\Serializer\Json;
use Magento\Store\Model\StoreManagerInterface;

/**
 * Sales Quote address model
 *
 * @api
 * @method int getQuoteId()
 * @method Address setQuoteId(int $value)
 * @method string getCreatedAt()
 * @method Address setCreatedAt(string $value)
 * @method string getUpdatedAt()
 * @method Address setUpdatedAt(string $value)
 * @method \Magento\Customer\Api\Data\AddressInterface getCustomerAddress()
 * @method Address setCustomerAddressData(\Magento\Customer\Api\Data\AddressInterface $value)
 * @method string getAddressType()
 * @method Address setAddressType(string $value)
 * @method int getFreeShipping()
 * @method Address setFreeShipping(int $value)
 * @method bool getCollectShippingRates()
 * @method Address setCollectShippingRates(bool $value)
 * @method Address setShippingMethod(string $value)
 * @method string getShippingDescription()
 * @method Address setShippingDescription(string $value)
 * @method float getWeight()
 * @method Address setWeight(float $value)
 * @method float getSubtotal()
 * @method Address setSubtotal(float $value)
 * @method float getBaseSubtotal()
 * @method Address setBaseSubtotal(float $value)
 * @method Address setSubtotalWithDiscount(float $value)
 * @method Address setBaseSubtotalWithDiscount(float $value)
 * @method float getTaxAmount()
 * @method Address setTaxAmount(float $value)
 * @method float getBaseTaxAmount()
 * @method Address setBaseTaxAmount(float $value)
 * @method float getShippingAmount()
 * @method float getBaseShippingAmount()
 * @method float getShippingTaxAmount()
 * @method Address setShippingTaxAmount(float $value)
 * @method float getBaseShippingTaxAmount()
 * @method Address setBaseShippingTaxAmount(float $value)
 * @method float getDiscountAmount()
 * @method Address setDiscountAmount(float $value)
 * @method float getBaseDiscountAmount()
 * @method Address setBaseDiscountAmount(float $value)
 * @method float getGrandTotal()
 * @method Address setGrandTotal(float $value)
 * @method float getBaseGrandTotal()
 * @method Address setBaseGrandTotal(float $value)
 * @method string getCustomerNotes()
 * @method Address setCustomerNotes(string $value)
 * @method string getDiscountDescription()
 * @method Address setDiscountDescription(string $value)
 * @method null|array getDiscountDescriptionArray()
 * @method Address setDiscountDescriptionArray(array $value)
 * @method float getShippingDiscountAmount()
 * @method Address setShippingDiscountAmount(float $value)
 * @method float getBaseShippingDiscountAmount()
 * @method Address setBaseShippingDiscountAmount(float $value)
 * @method float getSubtotalInclTax()
 * @method Address setSubtotalInclTax(float $value)
 * @method float getBaseSubtotalTotalInclTax()
 * @method Address setBaseSubtotalTotalInclTax(float $value)
 * @method int getGiftMessageId()
 * @method Address setGiftMessageId(int $value)
 * @method float getDiscountTaxCompensationAmount()
 * @method Address setDiscountTaxCompensationAmount(float $value)
 * @method float getBaseDiscountTaxCompensationAmount()
 * @method Address setBaseDiscountTaxCompensationAmount(float $value)
 * @method float getShippingDiscountTaxCompensationAmount()
 * @method Address setShippingDiscountTaxCompensationAmount(float $value)
 * @method float getBaseShippingDiscountTaxCompensationAmnt()
 * @method Address setBaseShippingDiscountTaxCompensationAmnt(float $value)
 * @method float getShippingInclTax()
 * @method Address setShippingInclTax(float $value)
 * @method float getBaseShippingInclTax()
 * @method \Magento\SalesRule\Model\Rule[] getCartFixedRules()
 * @method int[] getAppliedRuleIds()
 * @method Address setBaseShippingInclTax(float $value)
 *
 * @property $_objectCopyService \Magento\Framework\DataObject\Copy
 * @SuppressWarnings(PHPMD.ExcessivePublicCount)
 * @SuppressWarnings(PHPMD.TooManyFields)
 * @SuppressWarnings(PHPMD.ExcessiveClassComplexity)
 * @SuppressWarnings(PHPMD.CouplingBetweenObjects)
 * @since 100.0.2
 */
class Address extends \Magento\Customer\Model\Address\AbstractAddress implements
    \Magento\Quote\Api\Data\AddressInterface
{
    const RATES_FETCH = 1;

    const RATES_RECALCULATE = 2;

    const ADDRESS_TYPE_BILLING = 'billing';

    const ADDRESS_TYPE_SHIPPING = 'shipping';

    /**
     * Prefix of model events
     *
     * @var string
     */
    protected $_eventPrefix = 'sales_quote_address';

    /**
     * Name of event object
     *
     * @var string
     */
    protected $_eventObject = 'quote_address';

    /**
     * Quote object
     *
     * @var \Magento\Quote\Model\Quote
     */
    protected $_items;

    /**
     * Quote object
     *
     * @var \Magento\Quote\Model\Quote
     */
    protected $_quote;

    /**
     * Sales Quote address rates
     *
     * @var \Magento\Quote\Model\Quote\Address\Rate
     */
    protected $_rates;

    /**
     * Total models collector
     *
     * @var \Magento\Quote\Model\Quote\Address\Total\Collector
     */
    protected $_totalCollector;

    /**
     * Total data as array
     *
     * @var array
     */
    protected $_totals = [];

    /**
     * @var array
     */
    protected $_totalAmounts = [];

    /**
     * @var array
     */
    protected $_baseTotalAmounts = [];

    /**
     * Core store config
     *
     * @var \Magento\Framework\App\Config\ScopeConfigInterface
     */
    protected $_scopeConfig;

    /**
     * @var \Magento\Quote\Model\Quote\Address\ItemFactory
     */
    protected $_addressItemFactory;

    /**
     * @var \Magento\Quote\Model\ResourceModel\Quote\Address\Item\CollectionFactory
     */
    protected $_itemCollectionFactory;

    /**
     * @var \Magento\Quote\Model\Quote\Address\RateCollectorInterfaceFactory
     */
    protected $_rateCollector;

    /**
     * @var \Magento\Quote\Model\ResourceModel\Quote\Address\Rate\CollectionFactory
     */
    protected $_rateCollectionFactory;

    /**
     * @var \Magento\Quote\Model\Quote\Address\Total\CollectorFactory
     */
    protected $_totalCollectorFactory;

    /**
     * @var \Magento\Quote\Model\Quote\Address\TotalFactory
     */
    protected $_addressTotalFactory;

    /**
     * @var \Magento\Quote\Model\Quote\Address\RateFactory
     * @since 100.2.0
     */
    protected $_addressRateFactory;

    /**
     * @var \Magento\Customer\Api\Data\AddressInterfaceFactory
     */
    protected $addressDataFactory;

    /**
     * @var Address\Validator
     */
    protected $validator;

    /**
     * @var \Magento\Customer\Model\Address\Mapper
     */
    protected $addressMapper;

    /**
     * @var Address\RateRequestFactory
     */
    protected $_rateRequestFactory;

    /**
     * @var Address\CustomAttributeListInterface
     */
    protected $attributeList;

    /**
     * @var TotalsCollector
     */
    protected $totalsCollector;

    /**
     * @var \Magento\Quote\Model\Quote\TotalsReader
     */
    protected $totalsReader;

    /**
     * @var Json
     */
    private $serializer;

    /**
     * @var StoreManagerInterface
     */
    private $storeManager;

    /**
     * @param \Magento\Framework\Model\Context $context
     * @param \Magento\Framework\Registry $registry
     * @param \Magento\Framework\Api\ExtensionAttributesFactory $extensionFactory
     * @param \Magento\Framework\Api\AttributeValueFactory $customAttributeFactory
     * @param \Magento\Directory\Helper\Data $directoryData
     * @param \Magento\Eav\Model\Config $eavConfig
     * @param \Magento\Customer\Model\Address\Config $addressConfig
     * @param \Magento\Directory\Model\RegionFactory $regionFactory
     * @param \Magento\Directory\Model\CountryFactory $countryFactory
     * @param AddressMetadataInterface $metadataService
     * @param AddressInterfaceFactory $addressDataFactory
     * @param RegionInterfaceFactory $regionDataFactory
     * @param \Magento\Framework\Api\DataObjectHelper $dataObjectHelper
     * @param \Magento\Framework\App\Config\ScopeConfigInterface $scopeConfig
     * @param Address\ItemFactory $addressItemFactory
     * @param \Magento\Quote\Model\ResourceModel\Quote\Address\Item\CollectionFactory $itemCollectionFactory
     * @param \Magento\Quote\Model\Quote\Address\RateFactory $addressRateFactory
     * @param Address\RateCollectorInterfaceFactory $rateCollector
     * @param \Magento\Quote\Model\ResourceModel\Quote\Address\Rate\CollectionFactory $rateCollectionFactory
     * @param Address\RateRequestFactory $rateRequestFactory
     * @param Address\Total\CollectorFactory $totalCollectorFactory
     * @param Address\TotalFactory $addressTotalFactory
     * @param \Magento\Framework\DataObject\Copy $objectCopyService
     * @param \Magento\Shipping\Model\CarrierFactoryInterface $carrierFactory
     * @param Address\Validator $validator
     * @param \Magento\Customer\Model\Address\Mapper $addressMapper
     * @param Address\CustomAttributeListInterface $attributeList
     * @param TotalsCollector $totalsCollector
     * @param \Magento\Quote\Model\Quote\TotalsReader $totalsReader
     * @param \Magento\Framework\Model\ResourceModel\AbstractResource|null $resource
     * @param \Magento\Framework\Data\Collection\AbstractDb|null $resourceCollection
     * @param array $data
     * @param Json $serializer
     * @param StoreManagerInterface $storeManager
     *
     * @SuppressWarnings(PHPMD.ExcessiveParameterList)
     */
    public function __construct(
        \Magento\Framework\Model\Context $context,
        \Magento\Framework\Registry $registry,
        \Magento\Framework\Api\ExtensionAttributesFactory $extensionFactory,
        \Magento\Framework\Api\AttributeValueFactory $customAttributeFactory,
        \Magento\Directory\Helper\Data $directoryData,
        \Magento\Eav\Model\Config $eavConfig,
        \Magento\Customer\Model\Address\Config $addressConfig,
        \Magento\Directory\Model\RegionFactory $regionFactory,
        \Magento\Directory\Model\CountryFactory $countryFactory,
        AddressMetadataInterface $metadataService,
        AddressInterfaceFactory $addressDataFactory,
        RegionInterfaceFactory $regionDataFactory,
        \Magento\Framework\Api\DataObjectHelper $dataObjectHelper,
        \Magento\Framework\App\Config\ScopeConfigInterface $scopeConfig,
        \Magento\Quote\Model\Quote\Address\ItemFactory $addressItemFactory,
        \Magento\Quote\Model\ResourceModel\Quote\Address\Item\CollectionFactory $itemCollectionFactory,
        \Magento\Quote\Model\Quote\Address\RateFactory $addressRateFactory,
        \Magento\Quote\Model\Quote\Address\RateCollectorInterfaceFactory $rateCollector,
        \Magento\Quote\Model\ResourceModel\Quote\Address\Rate\CollectionFactory $rateCollectionFactory,
        \Magento\Quote\Model\Quote\Address\RateRequestFactory $rateRequestFactory,
        \Magento\Quote\Model\Quote\Address\Total\CollectorFactory $totalCollectorFactory,
        \Magento\Quote\Model\Quote\Address\TotalFactory $addressTotalFactory,
        \Magento\Framework\DataObject\Copy $objectCopyService,
        \Magento\Shipping\Model\CarrierFactoryInterface $carrierFactory,
        Address\Validator $validator,
        \Magento\Customer\Model\Address\Mapper $addressMapper,
        Address\CustomAttributeListInterface $attributeList,
        \Magento\Quote\Model\Quote\TotalsCollector $totalsCollector,
        \Magento\Quote\Model\Quote\TotalsReader $totalsReader,
        \Magento\Framework\Model\ResourceModel\AbstractResource $resource = null,
        \Magento\Framework\Data\Collection\AbstractDb $resourceCollection = null,
        array $data = [],
        Json $serializer = null,
        StoreManagerInterface $storeManager = null
    ) {
        $this->_scopeConfig = $scopeConfig;
        $this->_addressItemFactory = $addressItemFactory;
        $this->_itemCollectionFactory = $itemCollectionFactory;
        $this->_addressRateFactory = $addressRateFactory;
        $this->_rateCollector = $rateCollector;
        $this->_rateCollectionFactory = $rateCollectionFactory;
        $this->_rateRequestFactory = $rateRequestFactory;
        $this->_totalCollectorFactory = $totalCollectorFactory;
        $this->_addressTotalFactory = $addressTotalFactory;
        $this->_objectCopyService = $objectCopyService;
        $this->_carrierFactory = $carrierFactory;
        $this->addressDataFactory = $addressDataFactory;
        $this->validator = $validator;
        $this->addressMapper = $addressMapper;
        $this->attributeList = $attributeList;
        $this->totalsCollector = $totalsCollector;
        $this->totalsReader = $totalsReader;
        $this->serializer = $serializer ?: ObjectManager::getInstance()->get(Json::class);
        $this->storeManager = $storeManager ?: ObjectManager::getInstance()->get(StoreManagerInterface::class);
        parent::__construct(
            $context,
            $registry,
            $extensionFactory,
            $customAttributeFactory,
            $directoryData,
            $eavConfig,
            $addressConfig,
            $regionFactory,
            $countryFactory,
            $metadataService,
            $addressDataFactory,
            $regionDataFactory,
            $dataObjectHelper,
            $resource,
            $resourceCollection,
            $data
        );
    }

    /**
     * Initialize resource
     *
     * @return void
     */
    protected function _construct()
    {
        $this->_init(\Magento\Quote\Model\ResourceModel\Quote\Address::class);
    }

    /**
     * Initialize quote identifier before save
     *
     * @return $this
     */
    public function beforeSave()
    {
        parent::beforeSave();
        $this->_populateBeforeSaveData();
        return $this;
    }

    /**
     * Set the required fields
     *
     * @return void
     */
    protected function _populateBeforeSaveData()
    {
        if ($this->getQuote()) {
            $this->_dataSaveAllowed = (bool)$this->getQuote()->getId();

            if ($this->getQuote()->getId()) {
                $this->setQuoteId($this->getQuote()->getId());
            }
            $this->setCustomerId($this->getQuote()->getCustomerId());

            /**
             * Init customer address id if customer address is assigned
             */
            if ($this->getCustomerAddressData()) {
                $this->setCustomerAddressId($this->getCustomerAddressData()->getId());
            }

            if (!$this->getId()) {
                $this->setSameAsBilling((int)$this->_isSameAsBilling());
            }
        }
    }

    /**
     * Returns true if shipping address is same as billing
     *
     * @return bool
     */
    protected function _isSameAsBilling()
    {
        return $this->getAddressType() == \Magento\Quote\Model\Quote\Address::TYPE_SHIPPING &&
            ($this->_isNotRegisteredCustomer() ||
            $this->_isDefaultShippingNullOrSameAsBillingAddress());
    }

    /**
     * Checks if the user is a registered customer
     *
     * @return bool
     */
    protected function _isNotRegisteredCustomer()
    {
        return !$this->getQuote()->getCustomerId() || $this->getCustomerAddressId() === null;
    }

    /**
     * Returns true if shipping address is same as billing or it is undefined
     *
     * @return bool
     */
    protected function _isDefaultShippingNullOrSameAsBillingAddress()
    {
        $customer = $this->getQuote()->getCustomer();
        $customerId = $customer->getId();
        $defaultBillingAddress = null;
        $defaultShippingAddress = null;

        if ($customerId) {
            /* we should load data from the service once customer is saved */
            $defaultBillingAddress = $customer->getDefaultBilling();
            $defaultShippingAddress = $customer->getDefaultShipping();
        } else {
            /* we should load data from the quote if customer is not saved yet */
            $defaultBillingAddress = $customer->getDefaultBilling();
            $defaultShippingAddress = $customer->getDefaultShipping();
        }

        return !$defaultShippingAddress
            || $defaultBillingAddress
            && $defaultShippingAddress
            && $defaultBillingAddress == $defaultShippingAddress;
    }

    /**
     * Declare address quote model object
     *
     * @param   \Magento\Quote\Model\Quote $quote
     * @return $this
     */
    public function setQuote(\Magento\Quote\Model\Quote $quote)
    {
        $this->_quote = $quote;
        $this->setQuoteId($quote->getId());
        return $this;
    }

    /**
     * Retrieve quote object
     *
     * @return \Magento\Quote\Model\Quote
     */
    public function getQuote()
    {
        return $this->_quote;
    }

    /**
     * Import quote address data from customer address Data Object.
     *
     * @param \Magento\Customer\Api\Data\AddressInterface $address
     * @return $this
     */
    public function importCustomerAddressData(\Magento\Customer\Api\Data\AddressInterface $address)
    {
        $this->_objectCopyService->copyFieldsetToTarget(
            'customer_address',
            'to_quote_address',
            $this->addressMapper->toFlatArray($address),
            $this
        );

        $quote = $this->getQuote();
        if ($address->getCustomerId() && (!empty($quote) && $address->getCustomerId() == $quote->getCustomerId())) {
            $customer = $quote->getCustomer();
            $this->setEmail($customer->getEmail());
        }
        return $this;
    }

    /**
     * Export data to customer address Data Object.
     *
     * @return \Magento\Customer\Api\Data\AddressInterface
     */
    public function exportCustomerAddress()
    {
        $customerAddressData = $this->_objectCopyService->getDataFromFieldset(
            'sales_convert_quote_address',
            'to_customer_address',
            $this
        );
        $customerAddressDataWithRegion = [];
        $customerAddressDataWithRegion['region']['region'] = $customerAddressData['region'];
        if (isset($customerAddressData['region_code'])) {
            $customerAddressDataWithRegion['region']['region_code'] = $customerAddressData['region_code'];
        }
        if ($customerAddressData['region_id']) {
            $customerAddressDataWithRegion['region']['region_id'] = $customerAddressData['region_id'];
        }
        $customerAddressData = array_merge($customerAddressData, $customerAddressDataWithRegion);

        $addressDataObject = $this->addressDataFactory->create();
        $this->dataObjectHelper->populateWithArray(
            $addressDataObject,
            $customerAddressData,
            \Magento\Customer\Api\Data\AddressInterface::class
        );
        return $addressDataObject;
    }

    /**
     * Convert object to array
     *
     * @param   array $arrAttributes
     * @return  array
     */
    public function toArray(array $arrAttributes = [])
    {
        $arr = parent::toArray($arrAttributes);
        $arr['rates'] = $this->getShippingRatesCollection()->toArray($arrAttributes);
        $arr['items'] = $this->getItemsCollection()->toArray($arrAttributes);
        foreach ($this->getTotals() as $k => $total) {
            $arr['totals'][$k] = $total->toArray();
        }

        return $arr;
    }

    /**
     * Retrieve address items collection
     *
     * @return \Magento\Framework\Model\ResourceModel\Db\Collection\AbstractCollection
     */
    public function getItemsCollection()
    {
        if (null === $this->_items) {
            $this->_items = $this->_itemCollectionFactory->create()->setAddressFilter($this->getId());
            if ($this->getId()) {
                foreach ($this->_items as $item) {
                    $item->setAddress($this);
                }
            }
        }

        return $this->_items;
    }

    /**
     * Get all available address items
     *
     * @return \Magento\Quote\Model\Quote\Address\Item[]
     * @SuppressWarnings(PHPMD.CyclomaticComplexity)
     * @SuppressWarnings(PHPMD.NPathComplexity)
     */
    public function getAllItems()
    {
        // We calculate item list once and cache it in three arrays - all items
        $key = 'cached_items_all';
        if (!$this->hasData($key)) {
            $quoteItems = $this->getQuote()->getItemsCollection();
            $addressItems = $this->getItemsCollection();

            $items = [];
            if ($this->getQuote()->getIsMultiShipping() && $addressItems->count() > 0) {
                foreach ($addressItems as $aItem) {
                    if ($aItem->isDeleted()) {
                        continue;
                    }

                    if (!$aItem->getQuoteItemImported()) {
                        $qItem = $this->getQuote()->getItemById($aItem->getQuoteItemId());
                        if ($qItem) {
                            $aItem->importQuoteItem($qItem);
                        }
                    }
                    $items[] = $aItem;
                }
            } else {
                /*
                 * For virtual quote we assign items only to billing address, otherwise - only to shipping address
                 */
                $addressType = $this->getAddressType();
                $canAddItems = $this->getQuote()->isVirtual()
                    ? $addressType == self::TYPE_BILLING
                    : $addressType == self::TYPE_SHIPPING;

                if ($canAddItems) {
                    foreach ($quoteItems as $qItem) {
                        if ($qItem->isDeleted()) {
                            continue;
                        }
                        $items[] = $qItem;
                    }
                }
            }

            // Cache calculated lists
            $this->setData('cached_items_all', $items);
        }

        $items = $this->getData($key);

        return $items;
    }

    /**
     * Retrieve all visible items
     *
     * @return array
     */
    public function getAllVisibleItems()
    {
        $items = [];
        foreach ($this->getAllItems() as $item) {
            if (!$item->getParentItemId()) {
                $items[] = $item;
            }
        }

        return $items;
    }

    /**
     * Retrieve item quantity by id
     *
     * @param int $itemId
     * @return float|int
     */
    public function getItemQty($itemId = 0)
    {
        if ($this->hasData('item_qty')) {
            return $this->getData('item_qty');
        }

        $qty = 0;
        if ($itemId == 0) {
            foreach ($this->getAllItems() as $item) {
                $qty += $item->getQty();
            }
        } else {
            $item = $this->getItemById($itemId);
            if ($item) {
                $qty = $item->getQty();
            }
        }

        return $qty;
    }

    /**
     * Check Quote address has Items
     *
     * @return bool
     */
    public function hasItems()
    {
        return sizeof($this->getAllItems()) > 0;
    }

    /**
     * Get address item object by id without
     *
     * @param int $itemId
     * @return \Magento\Quote\Model\Quote\Address\Item|false
     */
    public function getItemById($itemId)
    {
        foreach ($this->getItemsCollection() as $item) {
            if ($item->getId() == $itemId) {
                return $item;
            }
        }

        return false;
    }

    /**
     * Get prepared not deleted item
     *
     * @param int $itemId
     * @return \Magento\Quote\Model\Quote\Address\Item|false
     */
    public function getValidItemById($itemId)
    {
        foreach ($this->getAllItems() as $item) {
            if ($item->getId() == $itemId) {
                return $item;
            }
        }

        return false;
    }

    /**
     * Retrieve item object by quote item Id
     *
     * @param int $itemId
     * @return \Magento\Quote\Model\Quote\Address\Item|false
     */
    public function getItemByQuoteItemId($itemId)
    {
        foreach ($this->getItemsCollection() as $item) {
            if ($item->getQuoteItemId() == $itemId) {
                return $item;
            }
        }
        return false;
    }

    /**
     * Remove item from collection
     *
     * @param int $itemId
     * @return $this
     */
    public function removeItem($itemId)
    {
        $item = $this->getItemById($itemId);
        if ($item) {
            $item->isDeleted(true);
        }

        return $this;
    }

    /**
     * Add item to address
     *
     * @param \Magento\Quote\Model\Quote\Item\AbstractItem $item
     * @param int $qty
     * @return $this
     */
    public function addItem(\Magento\Quote\Model\Quote\Item\AbstractItem $item, $qty = null)
    {
        if ($item instanceof \Magento\Quote\Model\Quote\Item) {
            if ($item->getParentItemId()) {
                return $this;
            }
            $addressItem = $this->_addressItemFactory->create()->setAddress($this)->importQuoteItem($item);
            $this->getItemsCollection()->addItem($addressItem);

            if ($item->getHasChildren()) {
                foreach ($item->getChildren() as $child) {
                    $addressChildItem = $this->_addressItemFactory->create()->setAddress(
                        $this
                    )->importQuoteItem(
                        $child
                    )->setParentItem(
                        $addressItem
                    );
                    $this->getItemsCollection()->addItem($addressChildItem);
                }
            }
        } else {
            $addressItem = $item;
            $addressItem->setAddress($this);
            if (!$addressItem->getId()) {
                $this->getItemsCollection()->addItem($addressItem);
            }
        }

        if ($qty) {
            $addressItem->setQty($qty);
        }

        return $this;
    }

    /**
     * Retrieve collection of quote shipping rates
     *
     * @return \Magento\Framework\Model\ResourceModel\Db\Collection\AbstractCollection
     */
    public function getShippingRatesCollection()
    {
        if (null === $this->_rates) {
            $this->_rates = $this->_rateCollectionFactory->create()->setAddressFilter($this->getId());
            if ($this->getId()) {
                foreach ($this->_rates as $rate) {
                    $rate->setAddress($this);
                }
            }
        }
        return $this->_rates;
    }

    /**
     * Retrieve all address shipping rates
     *
     * @return array
     */
    public function getAllShippingRates()
    {
        $rates = [];
        foreach ($this->getShippingRatesCollection() as $rate) {
            if (!$rate->isDeleted()) {
                $rates[] = $rate;
            }
        }

        return $rates;
    }

    /**
     * Retrieve all grouped shipping rates
     *
     * @return array
     */
    public function getGroupedAllShippingRates()
    {
        $rates = [];
        foreach ($this->getShippingRatesCollection() as $rate) {
            if (!$rate->isDeleted() && $this->_carrierFactory->get($rate->getCarrier())) {
                if (!isset($rates[$rate->getCarrier()])) {
                    $rates[$rate->getCarrier()] = [];
                }

                $rates[$rate->getCarrier()][] = $rate;
                $rates[$rate->getCarrier()][0]->carrier_sort_order = $this->_carrierFactory->get(
                    $rate->getCarrier()
                )->getSortOrder();
            }
        }
        uasort($rates, [$this, '_sortRates']);

        return $rates;
    }

    /**
     * Sort rates recursive callback
     *
     * @param array $firstItem
     * @param array $secondItem
     * @return int
     */
    protected function _sortRates($firstItem, $secondItem)
    {
        return (int) $firstItem[0]->carrier_sort_order <=> (int) $secondItem[0]->carrier_sort_order;
    }

    /**
     * Retrieve shipping rate by identifier
     *
     * @param   int $rateId
     * @return  \Magento\Quote\Model\Quote\Address\Rate|false
     */
    public function getShippingRateById($rateId)
    {
        foreach ($this->getShippingRatesCollection() as $rate) {
            if ($rate->getId() == $rateId) {
                return $rate;
            }
        }

        return false;
    }

    /**
     * Retrieve shipping rate by code
     *
     * @param   string $code
     * @return  \Magento\Quote\Model\Quote\Address\Rate|false
     */
    public function getShippingRateByCode($code)
    {
        foreach ($this->getShippingRatesCollection() as $rate) {
            if ($rate->getCode() == $code) {
                return $rate;
            }
        }

        return false;
    }

    /**
     * Mark all shipping rates as deleted
     *
     * @return $this
     */
    public function removeAllShippingRates()
    {
        foreach ($this->getShippingRatesCollection() as $rate) {
            $rate->isDeleted(true);
        }
        return $this;
    }

    /**
     * Add shipping rate
     *
     * @param \Magento\Quote\Model\Quote\Address\Rate $rate
     * @return $this
     */
    public function addShippingRate(\Magento\Quote\Model\Quote\Address\Rate $rate)
    {
        $rate->setAddress($this);
        $this->getShippingRatesCollection()->addItem($rate);

        return $this;
    }

    /**
     * Collecting shipping rates by address
     *
     * @return $this
     */
    public function collectShippingRates()
    {
        if (!$this->getCollectShippingRates()) {
            return $this;
        }

        $this->setCollectShippingRates(false);

        $this->removeAllShippingRates();

        if (!$this->getCountryId()) {
            return $this;
        }

        $found = $this->requestShippingRates();
        if (!$found) {
            $this->setShippingAmount(0)->setBaseShippingAmount(0)->setShippingMethod('')->setShippingDescription('');
        }

        return $this;
    }

    /**
     * Request shipping rates for entire address or specified address item
     *
     * Returns true if current selected shipping method code corresponds to one of the found rates
     *
     * @param \Magento\Quote\Model\Quote\Item\AbstractItem $item
     * @return bool
     * @SuppressWarnings(PHPMD.CyclomaticComplexity)
     * @SuppressWarnings(PHPMD.NPathComplexity)
     */
    public function requestShippingRates(\Magento\Quote\Model\Quote\Item\AbstractItem $item = null)
    {
        /** @var $request \Magento\Quote\Model\Quote\Address\RateRequest */
        $request = $this->_rateRequestFactory->create();
        $request->setAllItems($item ? [$item] : $this->getAllItems());
        $request->setDestCountryId($this->getCountryId());
        $request->setDestRegionId($this->getRegionId());
        $request->setDestRegionCode($this->getRegionCode());
        $request->setDestStreet($this->getStreetFull());
        $request->setDestCity($this->getCity());
        $request->setDestPostcode($this->getPostcode());
        $request->setPackageValue($item ? $item->getBaseRowTotal() : $this->getBaseSubtotal());
        $packageWithDiscount = $item ? $item->getBaseRowTotal() -
            $item->getBaseDiscountAmount() : $this->getBaseSubtotalWithDiscount();
        $request->setPackageValueWithDiscount($packageWithDiscount);
        $request->setPackageWeight($item ? $item->getRowWeight() : $this->getWeight());
        $request->setPackageQty($item ? $item->getQty() : $this->getItemQty());

        /**
         * Need for shipping methods that use insurance based on price of physical products
         */
        $packagePhysicalValue = $item ? $item->getBaseRowTotal() : $this->getBaseSubtotal() -
            $this->getBaseVirtualAmount();
        $request->setPackagePhysicalValue($packagePhysicalValue);

        $request->setFreeMethodWeight($item ? 0 : $this->getFreeMethodWeight());

        /**
         * Store and website identifiers specified from StoreManager
         */
        if ($this->getQuote()->getStoreId()) {
            $storeId = $this->getQuote()->getStoreId();
            $request->setStoreId($storeId);
            $request->setWebsiteId($this->storeManager->getStore($storeId)->getWebsiteId());
        } else {
            $request->setStoreId($this->storeManager->getStore()->getId());
            $request->setWebsiteId($this->storeManager->getWebsite()->getId());
        }
        $request->setFreeShipping($this->getFreeShipping());
        /**
         * Currencies need to convert in free shipping
         */
        $request->setBaseCurrency($this->storeManager->getStore()->getBaseCurrency());
        $request->setPackageCurrency($this->storeManager->getStore()->getCurrentCurrency());
        $request->setLimitCarrier($this->getLimitCarrier());
        $baseSubtotalInclTax = $this->getBaseSubtotalTotalInclTax();
        $request->setBaseSubtotalInclTax($baseSubtotalInclTax);

        $result = $this->_rateCollector->create()->collectRates($request)->getResult();

        $found = false;
        if ($result) {
            $shippingRates = $result->getAllRates();

            foreach ($shippingRates as $shippingRate) {
                $rate = $this->_addressRateFactory->create()->importShippingRate($shippingRate);
                if (!$item) {
                    $this->addShippingRate($rate);
                }

                if ($this->getShippingMethod() == $rate->getCode()) {
                    if ($item) {
                        $item->setBaseShippingAmount($rate->getPrice());
                    } else {

                        /** @var \Magento\Store\Api\Data\StoreInterface */
                        $store = $this->storeManager->getStore();
                        $amountPrice = $store->getBaseCurrency()
                            ->convert($rate->getPrice(), $store->getCurrentCurrencyCode());
                        $this->setBaseShippingAmount($rate->getPrice());
                        $this->setShippingAmount($amountPrice);
                    }

                    $found = true;
                }
            }
        }

        return $found;
    }

    /******************************* Total Collector Interface *******************************************/

    /**
     * Get address totals as array
     *
     * @return array
     */
    public function getTotals()
    {
        $totalsData = array_merge($this->getData(), ['address_quote_items' => $this->getAllItems()]);
        $totals = $this->totalsReader->fetch($this->getQuote(), $totalsData);
        foreach ($totals as $total) {
            $this->addTotal($total);
        }

        return $this->_totals;
    }

    /**
     * Add total data or model
     *
     * @param \Magento\Quote\Model\Quote\Address\Total|array $total
     * @return $this
     */
    public function addTotal($total)
    {
        $addressTotal = null;
        if (is_array($total)) {
            /** @var \Magento\Quote\Model\Quote\Address\Total $addressTotal */
            $addressTotal = $this->_addressTotalFactory->create(\Magento\Quote\Model\Quote\Address\Total::class);
            $addressTotal->setData($total);
        } elseif ($total instanceof \Magento\Quote\Model\Quote\Address\Total) {
            $addressTotal = $total;
        }

        if ($addressTotal !== null) {
            $addressTotal->setAddress($this);
            $this->_totals[$addressTotal->getCode()] = $addressTotal;
        }
        return $this;
    }

    /******************************* End Total Collector Interface *******************************************/

    /**
     * Rewrite clone method
     *
     * @return \Magento\Quote\Model\Quote\Address
     */
    public function __clone()
    {
        $this->setId(null);
    }

    /**
     * Checks if it was set
     *
     * @return bool
     */
    public function itemsCollectionWasSet()
    {
        return null !== $this->_items;
    }

    /**
     * Checks if it was set
     *
     * @return bool
     */
    public function shippingRatesCollectionWasSet()
    {
        return null !== $this->_rates;
    }

    /**
     * Validate minimum amount
     *
     * @return bool
     */
    public function validateMinimumAmount()
    {
        $storeId = $this->getQuote()->getStoreId();
        $validateEnabled = $this->_scopeConfig->isSetFlag(
            'sales/minimum_order/active',
            \Magento\Store\Model\ScopeInterface::SCOPE_STORE,
            $storeId
        );
        if (!$validateEnabled) {
            return true;
        }

        if (!$this->getQuote()->getIsVirtual() xor $this->getAddressType() == self::TYPE_SHIPPING) {
            return true;
        }

        $amount = $this->_scopeConfig->getValue(
            'sales/minimum_order/amount',
            \Magento\Store\Model\ScopeInterface::SCOPE_STORE,
            $storeId
        );
        $taxInclude = $this->_scopeConfig->getValue(
            'sales/minimum_order/tax_including',
            \Magento\Store\Model\ScopeInterface::SCOPE_STORE,
            $storeId
        );
        $taxes = $taxInclude ? $this->getBaseTaxAmount() : 0;

        return ($this->getBaseSubtotalWithDiscount() + $taxes >= $amount);
    }

    /**
     * Retrieve applied taxes
     *
     * @return array
     */
    public function getAppliedTaxes()
    {
        $taxes = $this->getData('applied_taxes');
        return $taxes ? $this->serializer->unserialize($taxes) : [];
    }

    /**
     * Set applied taxes
     *
     * @param array $data
     * @return $this
     */
    public function setAppliedTaxes($data)
    {
        return $this->setData('applied_taxes', $this->serializer->serialize($data));
    }

    /******************************* Start Total Collector Interface *******************************************/

    /**
     * Set shipping amount
     *
     * @param float $value
     * @param bool $alreadyExclTax
     * @return $this
     * @SuppressWarnings(PHPMD.UnusedFormalParameter)
     */
    public function setShippingAmount($value, $alreadyExclTax = false)
    {
        return $this->setData('shipping_amount', $value);
    }

    /**
     * Set base shipping amount
     *
     * @param float $value
     * @param bool $alreadyExclTax
     * @return $this
     * @SuppressWarnings(PHPMD.UnusedFormalParameter)
     */
    public function setBaseShippingAmount($value, $alreadyExclTax = false)
    {
        return $this->setData('base_shipping_amount', $value);
    }

    /**
     * Set total amount value
     *
     * @param   string $code
     * @param   float $amount
     * @return $this
     */
    public function setTotalAmount($code, $amount)
    {
        $this->_totalAmounts[$code] = $amount;
        if ($code != 'subtotal') {
            $code = $code . '_amount';
        }
        $this->setData($code, $amount);

        return $this;
    }

    /**
     * Set total amount value in base store currency
     *
     * @param   string $code
     * @param   float $amount
     * @return $this
     */
    public function setBaseTotalAmount($code, $amount)
    {
        $this->_baseTotalAmounts[$code] = $amount;
        if ($code != 'subtotal') {
            $code = $code . '_amount';
        }
        $this->setData('base_' . $code, $amount);

        return $this;
    }

    /**
     * Add amount total amount value
     *
     * @param   string $code
     * @param   float $amount
     * @return $this
     */
    public function addTotalAmount($code, $amount)
    {
        $amount = $this->getTotalAmount($code) + $amount;
        $this->setTotalAmount($code, $amount);

        return $this;
    }

    /**
     * Add amount total amount value in base store currency
     *
     * @param   string $code
     * @param   float $amount
     * @return $this
     */
    public function addBaseTotalAmount($code, $amount)
    {
        $amount = $this->getBaseTotalAmount($code) + $amount;
        $this->setBaseTotalAmount($code, $amount);

        return $this;
    }

    /**
     * Get total amount value by code
     *
     * @param   string $code
     * @return  float|int
     */
    public function getTotalAmount($code)
    {
        if (isset($this->_totalAmounts[$code])) {
            return $this->_totalAmounts[$code];
        }

        return 0;
    }

    /**
     * Get total amount value by code in base store currency
     *
     * @param   string $code
     * @return  float|int
     */
    public function getBaseTotalAmount($code)
    {
        if (isset($this->_baseTotalAmounts[$code])) {
            return $this->_baseTotalAmounts[$code];
        }

        return 0;
    }

    /**
     * Get subtotal amount with applied discount in base currency
     *
     * @return float
     */
    public function getBaseSubtotalWithDiscount()
    {
        return $this->getBaseSubtotal() + $this->getBaseDiscountAmount();
    }

    /**
     * Get subtotal amount with applied discount
     *
     * @return float
     */
    public function getSubtotalWithDiscount()
    {
        return $this->getSubtotal() + $this->getDiscountAmount();
    }

    //@codeCoverageIgnoreStart

    /**
     * Get all total amount values
     *
     * @return array
     */
    public function getAllTotalAmounts()
    {
        return $this->_totalAmounts;
    }

    /**
     * Get all total amount values in base currency
     *
     * @return array
     */
    public function getAllBaseTotalAmounts()
    {
        return $this->_baseTotalAmounts;
    }

    /******************************* End Total Collector Interface *******************************************/

    /**
     * @inheritdoc
     */
    protected function _getValidationRulesBeforeSave()
    {
        return $this->validator;
    }

    /**
     * @inheritdoc
     */
    public function getCountryId()
    {
        return $this->getData(self::KEY_COUNTRY_ID);
    }

    /**
     * @inheritdoc
     */
    public function setCountryId($countryId)
    {
        return $this->setData(self::KEY_COUNTRY_ID, $countryId);
    }

    /**
     * @inheritdoc
     */
    public function getStreet()
    {
        $street = $this->getData(self::KEY_STREET);
        return is_array($street) ? $street : explode("\n", $street);
    }

    /**
     * @inheritdoc
     */
    public function setStreet($street)
    {
        return $this->setData(self::KEY_STREET, $street);
    }

    /**
     * @inheritdoc
     */
    public function getCompany()
    {
        return $this->getData(self::KEY_COMPANY);
    }

    /**
     * @inheritdoc
     */
    public function setCompany($company)
    {
        return $this->setData(self::KEY_COMPANY, $company);
    }

    /**
     * @inheritdoc
     */
    public function getTelephone()
    {
        return $this->getData(self::KEY_TELEPHONE);
    }

    /**
     * @inheritdoc
     */
    public function setTelephone($telephone)
    {
        return $this->setData(self::KEY_TELEPHONE, $telephone);
    }

    /**
     * @inheritdoc
     */
    public function getFax()
    {
        return $this->getData(self::KEY_FAX);
    }

    /**
     * @inheritdoc
     */
    public function setFax($fax)
    {
        return $this->setData(self::KEY_FAX, $fax);
    }

    /**
     * @inheritdoc
     */
    public function getPostcode()
    {
        return $this->getData(self::KEY_POSTCODE);
    }

    /**
     * @inheritdoc
     */
    public function setPostcode($postcode)
    {
        return $this->setData(self::KEY_POSTCODE, $postcode);
    }

    /**
     * @inheritdoc
     */
    public function getCity()
    {
        return $this->getData(self::KEY_CITY);
    }

    /**
     * @inheritdoc
     */
    public function setCity($city)
    {
        return $this->setData(self::KEY_CITY, $city);
    }

    /**
     * @inheritdoc
     */
    public function getFirstname()
    {
        return $this->getData(self::KEY_FIRSTNAME);
    }

    /**
     * @inheritdoc
     */
    public function setFirstname($firstname)
    {
        return $this->setData(self::KEY_FIRSTNAME, $firstname);
    }

    /**
     * @inheritdoc
     */
    public function getLastname()
    {
        return $this->getData(self::KEY_LASTNAME);
    }

    /**
     * @inheritdoc
     */
    public function setLastname($lastname)
    {
        return $this->setData(self::KEY_LASTNAME, $lastname);
    }

    /**
     * @inheritdoc
     */
    public function getMiddlename()
    {
        return $this->getData(self::KEY_MIDDLENAME);
    }

    /**
     * @inheritdoc
     */
    public function setMiddlename($middlename)
    {
        return $this->setData(self::KEY_MIDDLENAME, $middlename);
    }

    /**
     * @inheritdoc
     */
    public function getPrefix()
    {
        return $this->getData(self::KEY_PREFIX);
    }

    /**
     * @inheritdoc
     */
    public function setPrefix($prefix)
    {
        return $this->setData(self::KEY_PREFIX, $prefix);
    }

    /**
     * @inheritdoc
     */
    public function getSuffix()
    {
        return $this->getData(self::KEY_SUFFIX);
    }

    /**
     * @inheritdoc
     */
    public function setSuffix($suffix)
    {
        return $this->setData(self::KEY_SUFFIX, $suffix);
    }

    /**
     * @inheritdoc
     */
    public function getVatId()
    {
        return $this->getData(self::KEY_VAT_ID);
    }

    /**
     * @inheritdoc
     */
    public function setVatId($vatId)
    {
        return $this->setData(self::KEY_VAT_ID, $vatId);
    }

    /**
     * @inheritdoc
     */
    public function getCustomerId()
    {
        return $this->getData(self::KEY_CUSTOMER_ID);
    }

    /**
     * @inheritdoc
     */
    public function setCustomerId($customerId)
    {
        return $this->setData(self::KEY_CUSTOMER_ID, $customerId);
    }

    /**
     * @inheritdoc
     */
    public function getEmail()
    {
        $email = $this->getData(self::KEY_EMAIL);
        if (!$email && $this->getQuote()) {
            $email = $this->getQuote()->getCustomerEmail();
            $this->setEmail($email);
        }
        return $email;
    }

    /**
     * @inheritdoc
     */
    public function setEmail($email)
    {
        return $this->setData(self::KEY_EMAIL, $email);
    }

    /**
     * @inheritdoc
     */
    public function setRegion($region)
    {
        return $this->setData(self::KEY_REGION, $region);
    }

    /**
     * @inheritdoc
     */
    public function setRegionId($regionId)
    {
        return $this->setData(self::KEY_REGION_ID, $regionId);
    }

    /**
     * @inheritdoc
     */
    public function setRegionCode($regionCode)
    {
        return $this->setData(self::KEY_REGION_CODE, $regionCode);
    }

    /**
     * @inheritdoc
     */
    public function getSameAsBilling()
    {
        return $this->getData(self::SAME_AS_BILLING);
    }

    /**
     * @inheritdoc
     */
    public function setSameAsBilling($sameAsBilling)
    {
        return $this->setData(self::SAME_AS_BILLING, $sameAsBilling);
    }

    /**
     * @inheritdoc
     */
    public function getCustomerAddressId()
    {
        return $this->getData(self::CUSTOMER_ADDRESS_ID);
    }

    /**
     * @inheritdoc
     */
    public function setCustomerAddressId($customerAddressId)
    {
        return $this->setData(self::CUSTOMER_ADDRESS_ID, $customerAddressId);
    }

    /**
     * Get save in address book flag
     *
     * @return int|null
     */
    public function getSaveInAddressBook()
    {
        return $this->getData(self::SAVE_IN_ADDRESS_BOOK);
    }

    /**
     * Set save in address book flag
     *
     * @param int|null $saveInAddressBook
     * @return $this
     */
    public function setSaveInAddressBook($saveInAddressBook)
    {
        return $this->setData(self::SAVE_IN_ADDRESS_BOOK, $saveInAddressBook);
    }

    //@codeCoverageIgnoreEnd

    /**
     * @inheritdoc
<<<<<<< HEAD
=======
     *
     * @return \Magento\Quote\Api\Data\AddressExtensionInterface|null
>>>>>>> 2a389b07
     */
    public function getExtensionAttributes()
    {
        return $this->_getExtensionAttributes();
    }

    /**
     * @inheritdoc
<<<<<<< HEAD
=======
     *
     * @param \Magento\Quote\Api\Data\AddressExtensionInterface $extensionAttributes
     * @return $this
>>>>>>> 2a389b07
     */
    public function setExtensionAttributes(\Magento\Quote\Api\Data\AddressExtensionInterface $extensionAttributes)
    {
        return $this->_setExtensionAttributes($extensionAttributes);
    }

    /**
     * Shipping method
     *
     * @return string
     */
    public function getShippingMethod()
    {
        return $this->getData('shipping_method');
    }

    /**
     * @inheritdoc
     */
    protected function getCustomAttributesCodes()
    {
        return array_keys($this->attributeList->getAttributes());
    }
}<|MERGE_RESOLUTION|>--- conflicted
+++ resolved
@@ -1689,11 +1689,8 @@
 
     /**
      * @inheritdoc
-<<<<<<< HEAD
-=======
      *
      * @return \Magento\Quote\Api\Data\AddressExtensionInterface|null
->>>>>>> 2a389b07
      */
     public function getExtensionAttributes()
     {
@@ -1702,12 +1699,9 @@
 
     /**
      * @inheritdoc
-<<<<<<< HEAD
-=======
      *
      * @param \Magento\Quote\Api\Data\AddressExtensionInterface $extensionAttributes
      * @return $this
->>>>>>> 2a389b07
      */
     public function setExtensionAttributes(\Magento\Quote\Api\Data\AddressExtensionInterface $extensionAttributes)
     {
