--- conflicted
+++ resolved
@@ -8,11 +8,7 @@
 use Magento\Customer\Api\AddressMetadataInterface;
 use Magento\Customer\Api\Data\AddressInterfaceFactory;
 use Magento\Customer\Api\Data\RegionInterfaceFactory;
-<<<<<<< HEAD
-use Magento\Framework\Serialize\SerializerInterface;
-=======
 use Magento\Framework\Serialize\Serializer\Json;
->>>>>>> 9b0ad97f
 use Magento\Framework\App\ObjectManager;
 
 /**
@@ -239,11 +235,7 @@
     protected $totalsReader;
 
     /**
-<<<<<<< HEAD
-     * @var SerializerInterface
-=======
      * @var Json
->>>>>>> 9b0ad97f
      */
     private $serializer;
 
@@ -280,11 +272,7 @@
      * @param \Magento\Framework\Model\ResourceModel\AbstractResource|null $resource
      * @param \Magento\Framework\Data\Collection\AbstractDb|null $resourceCollection
      * @param array $data
-<<<<<<< HEAD
-     * @param SerializerInterface $serializer
-=======
      * @param Json $serializer
->>>>>>> 9b0ad97f
      *
      * @SuppressWarnings(PHPMD.ExcessiveParameterList)
      */
@@ -321,11 +309,7 @@
         \Magento\Framework\Model\ResourceModel\AbstractResource $resource = null,
         \Magento\Framework\Data\Collection\AbstractDb $resourceCollection = null,
         array $data = [],
-<<<<<<< HEAD
-        SerializerInterface $serializer = null
-=======
         Json $serializer = null
->>>>>>> 9b0ad97f
     ) {
         $this->_scopeConfig = $scopeConfig;
         $this->_addressItemFactory = $addressItemFactory;
@@ -344,11 +328,7 @@
         $this->attributeList = $attributeList;
         $this->totalsCollector = $totalsCollector;
         $this->totalsReader = $totalsReader;
-<<<<<<< HEAD
-        $this->serializer = $serializer ?: ObjectManager::getInstance()->get(SerializerInterface::class);
-=======
         $this->serializer = $serializer ?: ObjectManager::getInstance()->get(Json::class);
->>>>>>> 9b0ad97f
         parent::__construct(
             $context,
             $registry,
