--- conflicted
+++ resolved
@@ -20,26 +20,12 @@
     /**
      * Serializer interface instance.
      *
-<<<<<<< HEAD
-     * @var \Magento\Framework\Serialize\SerializerInterface
-=======
      * @var \Magento\Framework\Serialize\Serializer\Json
->>>>>>> 9b0ad97f
      */
     private $serializer;
 
     /**
      * @param array $data [optional]
-<<<<<<< HEAD
-     * @param \Magento\Framework\Serialize\SerializerInterface|null $serializer
-     */
-    public function __construct(
-        array $data = [],
-        \Magento\Framework\Serialize\SerializerInterface $serializer = null
-    ) {
-        $this->serializer = $serializer ?: \Magento\Framework\App\ObjectManager::getInstance()
-            ->get(\Magento\Framework\Serialize\SerializerInterface::class);
-=======
      * @param \Magento\Framework\Serialize\Serializer\Json|null $serializer
      */
     public function __construct(
@@ -48,7 +34,6 @@
     ) {
         $this->serializer = $serializer ?: \Magento\Framework\App\ObjectManager::getInstance()
             ->get(\Magento\Framework\Serialize\Serializer\Json::class);
->>>>>>> 9b0ad97f
         parent::__construct($data);
     }
 
