<?php
/**
 * Copyright © 2016 Magento. All rights reserved.
 * See COPYING.txt for license details.
 */
namespace Magento\Quote\Model\Quote;

use Magento\Framework\Api\AttributeValueFactory;
use Magento\Framework\Api\ExtensionAttributesFactory;
use Magento\Quote\Api\Data\CartItemInterface;

/**
 * Sales Quote Item Model
 *
 * @method \Magento\Quote\Model\ResourceModel\Quote\Item _getResource()
 * @method \Magento\Quote\Model\ResourceModel\Quote\Item getResource()
 * @method string getCreatedAt()
 * @method \Magento\Quote\Model\Quote\Item setCreatedAt(string $value)
 * @method string getUpdatedAt()
 * @method \Magento\Quote\Model\Quote\Item setUpdatedAt(string $value)
 * @method int getStoreId()
 * @method \Magento\Quote\Model\Quote\Item setStoreId(int $value)
 * @method int getParentItemId()
 * @method \Magento\Quote\Model\Quote\Item setParentItemId(int $value)
 * @method int getIsVirtual()
 * @method \Magento\Quote\Model\Quote\Item setIsVirtual(int $value)
 * @method string getDescription()
 * @method \Magento\Quote\Model\Quote\Item setDescription(string $value)
 * @method string getAdditionalData()
 * @method \Magento\Quote\Model\Quote\Item setAdditionalData(string $value)
 * @method int getFreeShipping()
 * @method \Magento\Quote\Model\Quote\Item setFreeShipping(int $value)
 * @method int getIsQtyDecimal()
 * @method \Magento\Quote\Model\Quote\Item setIsQtyDecimal(int $value)
 * @method int getNoDiscount()
 * @method \Magento\Quote\Model\Quote\Item setNoDiscount(int $value)
 * @method float getWeight()
 * @method \Magento\Quote\Model\Quote\Item setWeight(float $value)
 * @method float getBasePrice()
 * @method \Magento\Quote\Model\Quote\Item setBasePrice(float $value)
 * @method float getCustomPrice()
 * @method float getTaxPercent()
 * @method \Magento\Quote\Model\Quote\Item setTaxPercent(float $value)
 * @method \Magento\Quote\Model\Quote\Item setTaxAmount(float $value)
 * @method \Magento\Quote\Model\Quote\Item setBaseTaxAmount(float $value)
 * @method \Magento\Quote\Model\Quote\Item setRowTotal(float $value)
 * @method \Magento\Quote\Model\Quote\Item setBaseRowTotal(float $value)
 * @method float getRowTotalWithDiscount()
 * @method \Magento\Quote\Model\Quote\Item setRowTotalWithDiscount(float $value)
 * @method float getRowWeight()
 * @method \Magento\Quote\Model\Quote\Item setRowWeight(float $value)
 * @method float getBaseTaxBeforeDiscount()
 * @method \Magento\Quote\Model\Quote\Item setBaseTaxBeforeDiscount(float $value)
 * @method float getTaxBeforeDiscount()
 * @method \Magento\Quote\Model\Quote\Item setTaxBeforeDiscount(float $value)
 * @method float getOriginalCustomPrice()
 * @method \Magento\Quote\Model\Quote\Item setOriginalCustomPrice(float $value)
 * @method string getRedirectUrl()
 * @method \Magento\Quote\Model\Quote\Item setRedirectUrl(string $value)
 * @method float getBaseCost()
 * @method \Magento\Quote\Model\Quote\Item setBaseCost(float $value)
 * @method \Magento\Quote\Model\Quote\Item setPriceInclTax(float $value)
 * @method float getBasePriceInclTax()
 * @method \Magento\Quote\Model\Quote\Item setBasePriceInclTax(float $value)
 * @method \Magento\Quote\Model\Quote\Item setRowTotalInclTax(float $value)
 * @method float getBaseRowTotalInclTax()
 * @method \Magento\Quote\Model\Quote\Item setBaseRowTotalInclTax(float $value)
 * @method int getGiftMessageId()
 * @method \Magento\Quote\Model\Quote\Item setGiftMessageId(int $value)
 * @method string getWeeeTaxApplied()
 * @method \Magento\Quote\Model\Quote\Item setWeeeTaxApplied(string $value)
 * @method float getWeeeTaxAppliedAmount()
 * @method \Magento\Quote\Model\Quote\Item setWeeeTaxAppliedAmount(float $value)
 * @method float getWeeeTaxAppliedRowAmount()
 * @method \Magento\Quote\Model\Quote\Item setWeeeTaxAppliedRowAmount(float $value)
 * @method float getBaseWeeeTaxAppliedAmount()
 * @method \Magento\Quote\Model\Quote\Item setBaseWeeeTaxAppliedAmount(float $value)
 * @method float getBaseWeeeTaxAppliedRowAmnt()
 * @method \Magento\Quote\Model\Quote\Item setBaseWeeeTaxAppliedRowAmnt(float $value)
 * @method float getWeeeTaxDisposition()
 * @method \Magento\Quote\Model\Quote\Item setWeeeTaxDisposition(float $value)
 * @method float getWeeeTaxRowDisposition()
 * @method \Magento\Quote\Model\Quote\Item setWeeeTaxRowDisposition(float $value)
 * @method float getBaseWeeeTaxDisposition()
 * @method \Magento\Quote\Model\Quote\Item setBaseWeeeTaxDisposition(float $value)
 * @method float getBaseWeeeTaxRowDisposition()
 * @method \Magento\Quote\Model\Quote\Item setBaseWeeeTaxRowDisposition(float $value)
 * @method float getDiscountTaxCompensationAmount()
 * @method \Magento\Quote\Model\Quote\Item setDiscountTaxCompensationAmount(float $value)
 * @method float getBaseDiscountTaxCompensationAmount()
 * @method \Magento\Quote\Model\Quote\Item setBaseDiscountTaxCompensationAmount(float $value)
 * @method null|bool getHasConfigurationUnavailableError()
 * @method \Magento\Quote\Model\Quote\Item setHasConfigurationUnavailableError(bool $value)
 * @method \Magento\Quote\Model\Quote\Item unsHasConfigurationUnavailableError()
 * @SuppressWarnings(PHPMD.CouplingBetweenObjects)
 * @SuppressWarnings(PHPMD.ExcessivePublicCount)
 * @SuppressWarnings(PHPMD.ExcessiveClassComplexity)
 */
class Item extends \Magento\Quote\Model\Quote\Item\AbstractItem implements \Magento\Quote\Api\Data\CartItemInterface
{
    /**
     * Prefix of model events names
     *
     * @var string
     */
    protected $_eventPrefix = 'sales_quote_item';

    /**
     * Parameter name in event
     *
     * In observe method you can use $observer->getEvent()->getObject() in this case
     *
     * @var string
     */
    protected $_eventObject = 'item';

    /**
     * Quote model object
     *
     * @var \Magento\Quote\Model\Quote
     */
    protected $_quote;

    /**
     * Item options array
     *
     * @var array
     */
    protected $_options = [];

    /**
     * Item options by code cache
     *
     * @var array
     */
    protected $_optionsByCode = [];

    /**
     * Not Represent options
     *
     * @var array
     */
    protected $_notRepresentOptions = ['info_buyRequest'];

    /**
     * Flag stating that options were successfully saved
     *
     */
    protected $_flagOptionsSaved;

    /**
     * Array of errors associated with this quote item
     *
     * @var \Magento\Sales\Model\Status\ListStatus
     */
    protected $_errorInfos;

    /**
     * @var \Magento\Framework\Locale\FormatInterface
     */
    protected $_localeFormat;

    /**
     * @var \Magento\Quote\Model\Quote\Item\OptionFactory
     */
    protected $_itemOptionFactory;

    /**
     * @var \Magento\Quote\Model\Quote\Item\Compare
     */
    protected $quoteItemCompare;

    /**
     * @var \Magento\CatalogInventory\Api\StockRegistryInterface
     */
    protected $stockRegistry;

    /**
     * Serializer interface instance.
     *
<<<<<<< HEAD
     * @var \Magento\Framework\Serialize\SerializerInterface
=======
     * @var \Magento\Framework\Serialize\Serializer\Json
>>>>>>> 9b0ad97f
     */
    private $serializer;

    /**
     * @param \Magento\Framework\Model\Context $context
     * @param \Magento\Framework\Registry $registry
     * @param ExtensionAttributesFactory $extensionFactory
     * @param AttributeValueFactory $customAttributeFactory
     * @param \Magento\Catalog\Api\ProductRepositoryInterface $productRepository
     * @param \Magento\Framework\Pricing\PriceCurrencyInterface $priceCurrency
     * @param \Magento\Sales\Model\Status\ListFactory $statusListFactory
     * @param \Magento\Framework\Locale\FormatInterface $localeFormat
     * @param Item\OptionFactory $itemOptionFactory
     * @param Item\Compare $quoteItemCompare
     * @param \Magento\CatalogInventory\Api\StockRegistryInterface $stockRegistry
     * @param \Magento\Framework\Model\ResourceModel\AbstractResource $resource
     * @param \Magento\Framework\Data\Collection\AbstractDb $resourceCollection
     * @param array $data
     *
<<<<<<< HEAD
     * @param \Magento\Framework\Serialize\SerializerInterface $serializer
=======
     * @param \Magento\Framework\Serialize\Serializer\Json $serializer
>>>>>>> 9b0ad97f
     * @SuppressWarnings(PHPMD.ExcessiveParameterList)
     */
    public function __construct(
        \Magento\Framework\Model\Context $context,
        \Magento\Framework\Registry $registry,
        ExtensionAttributesFactory $extensionFactory,
        AttributeValueFactory $customAttributeFactory,
        \Magento\Catalog\Api\ProductRepositoryInterface $productRepository,
        \Magento\Framework\Pricing\PriceCurrencyInterface $priceCurrency,
        \Magento\Sales\Model\Status\ListFactory $statusListFactory,
        \Magento\Framework\Locale\FormatInterface $localeFormat,
        \Magento\Quote\Model\Quote\Item\OptionFactory $itemOptionFactory,
        \Magento\Quote\Model\Quote\Item\Compare $quoteItemCompare,
        \Magento\CatalogInventory\Api\StockRegistryInterface $stockRegistry,
        \Magento\Framework\Model\ResourceModel\AbstractResource $resource = null,
        \Magento\Framework\Data\Collection\AbstractDb $resourceCollection = null,
        array $data = [],
<<<<<<< HEAD
        \Magento\Framework\Serialize\SerializerInterface $serializer = null
=======
        \Magento\Framework\Serialize\Serializer\Json $serializer = null
>>>>>>> 9b0ad97f
    ) {
        $this->_errorInfos = $statusListFactory->create();
        $this->_localeFormat = $localeFormat;
        $this->_itemOptionFactory = $itemOptionFactory;
        $this->quoteItemCompare = $quoteItemCompare;
        $this->stockRegistry = $stockRegistry;
        $this->serializer = $serializer ?: \Magento\Framework\App\ObjectManager::getInstance()
<<<<<<< HEAD
            ->get(\Magento\Framework\Serialize\SerializerInterface::class);
=======
            ->get(\Magento\Framework\Serialize\Serializer\Json::class);
>>>>>>> 9b0ad97f
        parent::__construct(
            $context,
            $registry,
            $extensionFactory,
            $customAttributeFactory,
            $productRepository,
            $priceCurrency,
            $resource,
            $resourceCollection,
            $data
        );
    }

    /**
     * Initialize resource model
     *
     * @return void
     */
    protected function _construct()
    {
        $this->_init(\Magento\Quote\Model\ResourceModel\Quote\Item::class);
    }

    /**
     * Quote Item Before Save prepare data process
     *
     * @return $this
     */
    public function beforeSave()
    {
        parent::beforeSave();
        $this->setIsVirtual($this->getProduct()->getIsVirtual());
        if ($this->getQuote()) {
            $this->setQuoteId($this->getQuote()->getId());
        }
        return $this;
    }

    /**
     * Retrieve address model
     *
     * @return \Magento\Quote\Model\Quote\Address
     */
    public function getAddress()
    {
        if ($this->getQuote()->getItemsQty() == $this->getQuote()->getVirtualItemsQty()) {
            $address = $this->getQuote()->getBillingAddress();
        } else {
            $address = $this->getQuote()->getShippingAddress();
        }

        return $address;
    }

    /**
     * Declare quote model object
     *
     * @param   \Magento\Quote\Model\Quote $quote
     * @return $this
     */
    public function setQuote(\Magento\Quote\Model\Quote $quote)
    {
        $this->_quote = $quote;
        $this->setQuoteId($quote->getId());
        $this->setStoreId($quote->getStoreId());
        return $this;
    }

    /**
     * Retrieve quote model object
     *
     * @codeCoverageIgnore
     *
     * @return \Magento\Quote\Model\Quote
     */
    public function getQuote()
    {
        return $this->_quote;
    }

    /**
     * Prepare quantity
     *
     * @param float|int $qty
     * @return int|float
     */
    protected function _prepareQty($qty)
    {
        $qty = $this->_localeFormat->getNumber($qty);
        $qty = $qty > 0 ? $qty : 1;
        return $qty;
    }

    /**
     * Adding quantity to quote item
     *
     * @param float $qty
     * @return $this
     */
    public function addQty($qty)
    {
        /**
         * We can't modify quantity of existing items which have parent
         * This qty declared just once during add process and is not editable
         */
        if (!$this->getParentItem() || !$this->getId()) {
            $qty = $this->_prepareQty($qty);
            $this->setQtyToAdd($qty);
            $this->setQty($this->getQty() + $qty);
        }
        return $this;
    }

    /**
     * Declare quote item quantity
     *
     * @param float $qty
     * @return $this
     */
    public function setQty($qty)
    {
        $qty = $this->_prepareQty($qty);
        $oldQty = $this->_getData(self::KEY_QTY);
        $this->setData(self::KEY_QTY, $qty);

        $this->_eventManager->dispatch('sales_quote_item_qty_set_after', ['item' => $this]);

        if ($this->getQuote() && $this->getQuote()->getIgnoreOldQty()) {
            return $this;
        }

        if ($this->getUseOldQty()) {
            $this->setData(self::KEY_QTY, $oldQty);
        }

        return $this;
    }

    /**
     * Retrieve option product with Qty
     *
     * Return array
     * 'qty'        => the qty
     * 'product'    => the product model
     *
     * @return array
     */
    public function getQtyOptions()
    {
        $qtyOptions = $this->getData('qty_options');
        if ($qtyOptions === null) {
            $productIds = [];
            $qtyOptions = [];
            foreach ($this->getOptions() as $option) {
                /** @var $option \Magento\Quote\Model\Quote\Item\Option */
                if (is_object($option->getProduct())
                    && $option->getProduct()->getId() != $this->getProduct()->getId()
                ) {
                    $productIds[$option->getProduct()->getId()] = $option->getProduct()->getId();
                }
            }

            foreach ($productIds as $productId) {
                $option = $this->getOptionByCode('product_qty_' . $productId);
                if ($option) {
                    $qtyOptions[$productId] = $option;
                }
            }

            $this->setData('qty_options', $qtyOptions);
        }

        return $qtyOptions;
    }

    /**
     * Set option product with Qty
     *
     * @codeCoverageIgnore
     *
     * @param array $qtyOptions
     * @return $this
     */
    public function setQtyOptions($qtyOptions)
    {
        return $this->setData('qty_options', $qtyOptions);
    }

    /**
     * Setup product for quote item
     *
     * @param \Magento\Catalog\Model\Product $product
     * @return $this
     */
    public function setProduct($product)
    {
        if ($this->getQuote()) {
            $product->setStoreId($this->getQuote()->getStoreId());
            $product->setCustomerGroupId($this->getQuote()->getCustomerGroupId());
        }
        $this->setData('product', $product)
            ->setProductId($product->getId())
            ->setProductType($product->getTypeId())
            ->setSku($this->getProduct()->getSku())
            ->setName($product->getName())
            ->setWeight($this->getProduct()->getWeight())
            ->setTaxClassId($product->getTaxClassId())
            ->setBaseCost($product->getCost());

        $stockItem = $this->stockRegistry->getStockItem($product->getId(), $product->getStore()->getWebsiteId());
        $this->setIsQtyDecimal($stockItem->getIsQtyDecimal());

        $this->_eventManager->dispatch(
            'sales_quote_item_set_product',
            ['product' => $product, 'quote_item' => $this]
        );

        return $this;
    }

    /**
     * Check product representation in item
     *
     * @param   \Magento\Catalog\Model\Product $product
     * @return  bool
     */
    public function representProduct($product)
    {
        $itemProduct = $this->getProduct();
        if (!$product || $itemProduct->getId() != $product->getId()) {
            return false;
        }

        /**
         * Check maybe product is planned to be a child of some quote item - in this case we limit search
         * only within same parent item
         */
        $stickWithinParent = $product->getStickWithinParent();
        if ($stickWithinParent) {
            if ($this->getParentItem() !== $stickWithinParent) {
                return false;
            }
        }

        // Check options
        $itemOptions = $this->getOptionsByCode();
        $productOptions = $product->getCustomOptions();

        if (!$this->compareOptions($itemOptions, $productOptions)) {
            return false;
        }
        if (!$this->compareOptions($productOptions, $itemOptions)) {
            return false;
        }
        return true;
    }

    /**
     * Check if two options array are identical
     * First options array is prerogative
     * Second options array checked against first one
     *
     * @param array $options1
     * @param array $options2
     * @return bool
     */
    public function compareOptions($options1, $options2)
    {
        foreach ($options1 as $option) {
            $code = $option->getCode();
            if (in_array($code, $this->_notRepresentOptions)) {
                continue;
            }
            if (!isset($options2[$code]) || $options2[$code]->getValue() != $option->getValue()) {
                return false;
            }
        }
        return true;
    }

    /**
     * Compare items
     *
     * @param   \Magento\Quote\Model\Quote\Item $item
     * @return  bool
     */
    public function compare($item)
    {
        return $this->quoteItemCompare->compare($this, $item);
    }

    /**
     * Get item product type
     *
     * @return string
     */
    public function getProductType()
    {
        $option = $this->getOptionByCode(self::KEY_PRODUCT_TYPE);
        if ($option) {
            return $option->getValue();
        }
        $product = $this->getProduct();
        if ($product) {
            return $product->getTypeId();
        }
        // $product should always exist or there will be an error in getProduct()
        return $this->_getData(self::KEY_PRODUCT_TYPE);
    }

    /**
     * Return real product type of item
     *
     * @codeCoverageIgnore
     *
     * @return string
     */
    public function getRealProductType()
    {
        return $this->_getData(self::KEY_PRODUCT_TYPE);
    }

    /**
     * Convert Quote Item to array
     *
     * @param array $arrAttributes
     * @return array
     */
    public function toArray(array $arrAttributes = [])
    {
        $data = parent::toArray($arrAttributes);

        $product = $this->getProduct();
        if ($product) {
            $data['product'] = $product->toArray();
        }
        return $data;
    }

    /**
     * Initialize quote item options
     *
     * @param array $options
     * @return $this
     */
    public function setOptions($options)
    {
        if (is_array($options)) {
            foreach ($options as $option) {
                $this->addOption($option);
            }
        }
        return $this;
    }

    /**
     * Get all item options
     *
     * @codeCoverageIgnore
     *
     * @return \Magento\Quote\Model\Quote\Item\Option[]
     */
    public function getOptions()
    {
        return $this->_options;
    }

    /**
     * Get all item options as array with codes in array key
     *
     * @codeCoverageIgnore
     *
     * @return array
     */
    public function getOptionsByCode()
    {
        return $this->_optionsByCode;
    }

    /**
     * Add option to item
     *
     * @param \Magento\Quote\Model\Quote\Item\Option|\Magento\Framework\DataObject $option
     * @return $this
     * @throws \Magento\Framework\Exception\LocalizedException
     */
    public function addOption($option)
    {
        if (is_array($option)) {
            $option = $this->_itemOptionFactory->create()->setData($option)->setItem($this);
        } elseif (
            $option instanceof \Magento\Framework\DataObject &&
            !$option instanceof \Magento\Quote\Model\Quote\Item\Option
        ) {
            $option = $this->_itemOptionFactory->create()->setData(
                $option->getData()
            )->setProduct(
                $option->getProduct()
            )->setItem(
                $this
            );
        } elseif ($option instanceof \Magento\Quote\Model\Quote\Item\Option) {
            $option->setItem($this);
        } else {
            throw new \Magento\Framework\Exception\LocalizedException(__('We found an invalid item option format.'));
        }

        $exOption = $this->getOptionByCode($option->getCode());
        if ($exOption) {
            $exOption->addData($option->getData());
        } else {
            $this->_addOptionCode($option);
            $this->_options[] = $option;
        }
        return $this;
    }

    /**
     * Can specify specific actions for ability to change given quote options values
     * Example: cataloginventory decimal qty validation may change qty to int,
     * so need to change quote item qty option value.
     *
     * @param \Magento\Framework\DataObject $option
     * @param int|float|null $value
     * @return $this
     */
    public function updateQtyOption(\Magento\Framework\DataObject $option, $value)
    {
        $optionProduct = $option->getProduct();
        $options = $this->getQtyOptions();

        if (isset($options[$optionProduct->getId()])) {
            $options[$optionProduct->getId()]->setValue($value);
        }

        $this->getProduct()->getTypeInstance()->updateQtyOption(
            $this->getOptions(),
            $option,
            $value,
            $this->getProduct()
        );

        return $this;
    }

    /**
     *Remove option from item options
     *
     * @param string $code
     * @return $this
     */
    public function removeOption($code)
    {
        $option = $this->getOptionByCode($code);
        if ($option) {
            $option->isDeleted(true);
        }
        return $this;
    }

    /**
     * Register option code
     *
     * @param \Magento\Quote\Model\Quote\Item\Option $option
     * @return $this
     * @throws \Magento\Framework\Exception\LocalizedException
     */
    protected function _addOptionCode($option)
    {
        if (!isset($this->_optionsByCode[$option->getCode()])) {
            $this->_optionsByCode[$option->getCode()] = $option;
        } else {
            throw new \Magento\Framework\Exception\LocalizedException(
                __('An item option with code %1 already exists.', $option->getCode())
            );
        }
        return $this;
    }

    /**
     * Get item option by code
     *
     * @param   string $code
     * @return  \Magento\Quote\Model\Quote\Item\Option || null
     */
    public function getOptionByCode($code)
    {
        if (isset($this->_optionsByCode[$code]) && !$this->_optionsByCode[$code]->isDeleted()) {
            return $this->_optionsByCode[$code];
        }
        return null;
    }

    /**
     * Checks that item model has data changes.
     * Call save item options if model isn't need to save in DB
     *
     * @return boolean
     */
    protected function _hasModelChanged()
    {
        if (!$this->hasDataChanges()) {
            return false;
        }

        return $this->_getResource()->hasDataChanged($this);
    }

    /**
     * Save item options
     *
     * @return $this
     */
    public function saveItemOptions()
    {
        foreach ($this->_options as $index => $option) {
            if ($option->isDeleted()) {
                $option->delete();
                unset($this->_options[$index]);
                unset($this->_optionsByCode[$option->getCode()]);
            } else {
                $option->save();
            }
        }

        $this->_flagOptionsSaved = true;
        // Report to watchers that options were saved

        return $this;
    }

    /**
     * Mar option save requirement
     *
     * @codeCoverageIgnore
     *
     * @param bool $flag
     * @return void
     */
    public function setIsOptionsSaved($flag)
    {
        $this->_flagOptionsSaved = $flag;
    }

    /**
     * Were options saved
     *
     * @codeCoverageIgnore
     *
     * @return bool
     */
    public function isOptionsSaved()
    {
        return $this->_flagOptionsSaved;
    }

    /**
     * Save item options after item saved
     *
     * @return \Magento\Quote\Model\Quote\Item
     */
    public function afterSave()
    {
        $this->saveItemOptions();
        return parent::afterSave();
    }

    /**
     * Clone quote item
     *
     * @return $this
     */
    public function __clone()
    {
        parent::__clone();
        $options = $this->getOptions();
        $this->_quote = null;
        $this->_options = [];
        $this->_optionsByCode = [];
        foreach ($options as $option) {
            $this->addOption(clone $option);
        }
        return $this;
    }

    /**
     * Returns formatted buy request - object, holding request received from
     * product view page with keys and options for configured product
     *
     * @return \Magento\Framework\DataObject
     */
    public function getBuyRequest()
    {
        $option = $this->getOptionByCode('info_buyRequest');
        $data = $option ? $this->serializer->unserialize($option->getValue()) : [];
        $buyRequest = new \Magento\Framework\DataObject($data);

        // Overwrite standard buy request qty, because item qty could have changed since adding to quote
        $buyRequest->setOriginalQty($buyRequest->getQty())->setQty($this->getQty() * 1);

        return $buyRequest;
    }

    /**
     * Sets flag, whether this quote item has some error associated with it.
     *
     * @param bool $flag
     * @return \Magento\Quote\Model\Quote\Item
     */
    protected function _setHasError($flag)
    {
        return $this->setData('has_error', $flag);
    }

    /**
     * Sets flag, whether this quote item has some error associated with it.
     * When TRUE - also adds 'unknown' error information to list of quote item errors.
     * When FALSE - clears whole list of quote item errors.
     * It's recommended to use addErrorInfo() instead - to be able to remove error statuses later.
     *
     * @param bool $flag
     * @return $this
     * @see addErrorInfo()
     */
    public function setHasError($flag)
    {
        if ($flag) {
            $this->addErrorInfo();
        } else {
            $this->_clearErrorInfo();
        }
        return $this;
    }

    /**
     * Clears list of errors, associated with this quote item.
     * Also automatically removes error-flag from oneself.
     *
     * @return $this
     */
    protected function _clearErrorInfo()
    {
        $this->_errorInfos->clear();
        $this->_setHasError(false);
        return $this;
    }

    /**
     * Adds error information to the quote item.
     * Automatically sets error flag.
     *
     * @param string|null $origin Usually a name of module, that embeds error
     * @param int|null $code Error code, unique for origin, that sets it
     * @param string|null $message Error message
     * @param \Magento\Framework\DataObject|null $additionalData Any additional data, that caller would like to store
     * @return $this
     */
    public function addErrorInfo($origin = null, $code = null, $message = null, $additionalData = null)
    {
        $this->_errorInfos->addItem($origin, $code, $message, $additionalData);
        if ($message !== null) {
            $this->setMessage($message);
        }
        $this->_setHasError(true);

        return $this;
    }

    /**
     * Retrieves all error infos, associated with this item
     *
     * @return array
     */
    public function getErrorInfos()
    {
        return $this->_errorInfos->getItems();
    }

    /**
     * Removes error infos, that have parameters equal to passed in $params.
     * $params can have following keys (if not set - then any item is good for this key):
     *   'origin', 'code', 'message'
     *
     * @param array $params
     * @return $this
     */
    public function removeErrorInfosByParams($params)
    {
        $removedItems = $this->_errorInfos->removeItemsByParams($params);
        foreach ($removedItems as $item) {
            if ($item['message'] !== null) {
                $this->removeMessageByText($item['message']);
            }
        }

        if (!$this->_errorInfos->getItems()) {
            $this->_setHasError(false);
        }

        return $this;
    }

    /**
     * @codeCoverageIgnoreStart
     *
     * {@inheritdoc}
     */
    public function getItemId()
    {
        return $this->getData(self::KEY_ITEM_ID);
    }

    /**
     * {@inheritdoc}
     */
    public function setItemId($itemID)
    {
        return $this->setData(self::KEY_ITEM_ID, $itemID);
    }

    /**
     * {@inheritdoc}
     */
    public function getSku()
    {
        return $this->getData(self::KEY_SKU);
    }

    /**
     * {@inheritdoc}
     */
    public function setSku($sku)
    {
        return $this->setData(self::KEY_SKU, $sku);
    }

    /**
     * {@inheritdoc}
     */
    public function getQty()
    {
        return $this->getData(self::KEY_QTY);
    }

    /**
     * {@inheritdoc}
     */
    public function getName()
    {
        return $this->getData(self::KEY_NAME);
    }

    /**
     * {@inheritdoc}
     */
    public function setName($name)
    {
        return $this->setData(self::KEY_NAME, $name);
    }

    /**
     * {@inheritdoc}
     */
    public function getPrice()
    {
        return $this->getData(self::KEY_PRICE);
    }

    /**
     * {@inheritdoc}
     */
    public function setPrice($price)
    {
        return $this->setData(self::KEY_PRICE, $price);
    }

    /**
     * {@inheritdoc}
     */
    public function setProductType($productType)
    {
        return $this->setData(self::KEY_PRODUCT_TYPE, $productType);
    }

    /**
     * {@inheritdoc}
     */
    public function getQuoteId()
    {
        return $this->getData(self::KEY_QUOTE_ID);
    }

    /**
     * {@inheritdoc}
     */
    public function setQuoteId($quoteId)
    {
        return $this->setData(self::KEY_QUOTE_ID, $quoteId);
    }

    /**
     * Returns product option
     *
     * @return \Magento\Quote\Api\Data\ProductOptionInterface|null
     */
    public function getProductOption()
    {
        return $this->getData(self::KEY_PRODUCT_OPTION);
    }

    /**
     * Sets product option
     *
     * @param \Magento\Quote\Api\Data\ProductOptionInterface $productOption
     * @return $this
     */
    public function setProductOption(\Magento\Quote\Api\Data\ProductOptionInterface $productOption)
    {
        return $this->setData(self::KEY_PRODUCT_OPTION, $productOption);
    }
    //@codeCoverageIgnoreEnd

    /**
     * {@inheritdoc}
     *
     * @return \Magento\Quote\Api\Data\CartItemExtensionInterface|null
     */
    public function getExtensionAttributes()
    {
        return $this->_getExtensionAttributes();
    }

    /**
     * {@inheritdoc}
     *
     * @param \Magento\Quote\Api\Data\CartItemExtensionInterface $extensionAttributes
     * @return $this
     */
    public function setExtensionAttributes(\Magento\Quote\Api\Data\CartItemExtensionInterface $extensionAttributes)
    {
        return $this->_setExtensionAttributes($extensionAttributes);
    }
}<|MERGE_RESOLUTION|>--- conflicted
+++ resolved
@@ -178,11 +178,7 @@
     /**
      * Serializer interface instance.
      *
-<<<<<<< HEAD
-     * @var \Magento\Framework\Serialize\SerializerInterface
-=======
      * @var \Magento\Framework\Serialize\Serializer\Json
->>>>>>> 9b0ad97f
      */
     private $serializer;
 
@@ -202,11 +198,7 @@
      * @param \Magento\Framework\Data\Collection\AbstractDb $resourceCollection
      * @param array $data
      *
-<<<<<<< HEAD
-     * @param \Magento\Framework\Serialize\SerializerInterface $serializer
-=======
      * @param \Magento\Framework\Serialize\Serializer\Json $serializer
->>>>>>> 9b0ad97f
      * @SuppressWarnings(PHPMD.ExcessiveParameterList)
      */
     public function __construct(
@@ -224,11 +216,7 @@
         \Magento\Framework\Model\ResourceModel\AbstractResource $resource = null,
         \Magento\Framework\Data\Collection\AbstractDb $resourceCollection = null,
         array $data = [],
-<<<<<<< HEAD
-        \Magento\Framework\Serialize\SerializerInterface $serializer = null
-=======
         \Magento\Framework\Serialize\Serializer\Json $serializer = null
->>>>>>> 9b0ad97f
     ) {
         $this->_errorInfos = $statusListFactory->create();
         $this->_localeFormat = $localeFormat;
@@ -236,11 +224,7 @@
         $this->quoteItemCompare = $quoteItemCompare;
         $this->stockRegistry = $stockRegistry;
         $this->serializer = $serializer ?: \Magento\Framework\App\ObjectManager::getInstance()
-<<<<<<< HEAD
-            ->get(\Magento\Framework\Serialize\SerializerInterface::class);
-=======
             ->get(\Magento\Framework\Serialize\Serializer\Json::class);
->>>>>>> 9b0ad97f
         parent::__construct(
             $context,
             $registry,
