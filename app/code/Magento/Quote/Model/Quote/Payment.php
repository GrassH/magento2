<?php
/**
 * Copyright © 2016 Magento. All rights reserved.
 * See COPYING.txt for license details.
 */
namespace Magento\Quote\Model\Quote;

use Magento\Quote\Api\Data\PaymentInterface;

/**
 * Quote payment information
 *
 * @method \Magento\Quote\Model\ResourceModel\Quote\Payment _getResource()
 * @method \Magento\Quote\Model\ResourceModel\Quote\Payment getResource()
 * @method int getQuoteId()
 * @method \Magento\Quote\Model\Quote\Payment setQuoteId(int $value)
 * @method string getCreatedAt()
 * @method \Magento\Quote\Model\Quote\Payment setCreatedAt(string $value)
 * @method string getUpdatedAt()
 * @method \Magento\Quote\Model\Quote\Payment setUpdatedAt(string $value)
 * @method string getCcNumberEnc()
 * @method \Magento\Quote\Model\Quote\Payment setCcNumberEnc(string $value)
 * @method string getCcLast4()
 * @method \Magento\Quote\Model\Quote\Payment setCcLast4(string $value)
 * @method string getCcCidEnc()
 * @method \Magento\Quote\Model\Quote\Payment setCcCidEnc(string $value)
 * @method string getCcSsOwner()
 * @method \Magento\Quote\Model\Quote\Payment setCcSsOwner(string $value)
 * @method int getCcSsStartMonth()
 * @method \Magento\Quote\Model\Quote\Payment setCcSsStartMonth(int $value)
 * @method int getCcSsStartYear()
 * @method \Magento\Quote\Model\Quote\Payment setCcSsStartYear(int $value)
 * @method string getCcSsIssue()
 * @method \Magento\Quote\Model\Quote\Payment setCcSsIssue(string $value)
 *
 * @author      Magento Core Team <core@magentocommerce.com>
 * @SuppressWarnings(PHPMD.CouplingBetweenObjects)
 */
class Payment extends \Magento\Payment\Model\Info implements PaymentInterface
{
    /**
     * @var string
     */
    protected $_eventPrefix = 'sales_quote_payment';

    /**
     * @var string
     */
    protected $_eventObject = 'payment';

    /**
     * Quote model object
     *
     * @var \Magento\Quote\Model\Quote
     */
    protected $_quote;

    /**
     * @var \Magento\Payment\Model\Checks\SpecificationFactory
     */
    protected $methodSpecificationFactory;

    /**
     * @var array
     */
    private $additionalChecks;

    /**
     * Serializer interface instance.
     *
<<<<<<< HEAD
     * @var \Magento\Framework\Serialize\SerializerInterface
=======
     * @var \Magento\Framework\Serialize\Serializer\Json
>>>>>>> 9b0ad97f
     */
    private $serializer;

    /**
     * @param \Magento\Framework\Model\Context $context
     * @param \Magento\Framework\Registry $registry
     * @param \Magento\Framework\Api\ExtensionAttributesFactory $extensionFactory
     * @param \Magento\Framework\Api\AttributeValueFactory $customAttributeFactory
     * @param \Magento\Payment\Helper\Data $paymentData
     * @param \Magento\Framework\Encryption\EncryptorInterface $encryptor
     * @param \Magento\Payment\Model\Checks\SpecificationFactory $methodSpecificationFactory
     * @param \Magento\Framework\Model\ResourceModel\AbstractResource $resource
     * @param \Magento\Framework\Data\Collection\AbstractDb $resourceCollection
     * @param array $data
     * @param array $additionalChecks
<<<<<<< HEAD
     * @param \Magento\Framework\Serialize\SerializerInterface|null $serializer
=======
     * @param \Magento\Framework\Serialize\Serializer\Json|null $serializer
>>>>>>> 9b0ad97f
     * @SuppressWarnings(PHPMD.ExcessiveParameterList)
     */
    public function __construct(
        \Magento\Framework\Model\Context $context,
        \Magento\Framework\Registry $registry,
        \Magento\Framework\Api\ExtensionAttributesFactory $extensionFactory,
        \Magento\Framework\Api\AttributeValueFactory $customAttributeFactory,
        \Magento\Payment\Helper\Data $paymentData,
        \Magento\Framework\Encryption\EncryptorInterface $encryptor,
        \Magento\Payment\Model\Checks\SpecificationFactory $methodSpecificationFactory,
        \Magento\Framework\Model\ResourceModel\AbstractResource $resource = null,
        \Magento\Framework\Data\Collection\AbstractDb $resourceCollection = null,
        array $data = [],
        array $additionalChecks = [],
<<<<<<< HEAD
        \Magento\Framework\Serialize\SerializerInterface $serializer = null
=======
        \Magento\Framework\Serialize\Serializer\Json $serializer = null
>>>>>>> 9b0ad97f
    ) {
        $this->methodSpecificationFactory = $methodSpecificationFactory;
        $this->additionalChecks = $additionalChecks;
        $this->serializer = $serializer ?: \Magento\Framework\App\ObjectManager::getInstance()
<<<<<<< HEAD
            ->get(\Magento\Framework\Serialize\SerializerInterface::class);
=======
            ->get(\Magento\Framework\Serialize\Serializer\Json::class);
>>>>>>> 9b0ad97f
        parent::__construct(
            $context,
            $registry,
            $extensionFactory,
            $customAttributeFactory,
            $paymentData,
            $encryptor,
            $resource,
            $resourceCollection,
            $data
        );
    }

    /**
     * Initialize resource model
     *
     * @return void
     */
    protected function _construct()
    {
        $this->_init(\Magento\Quote\Model\ResourceModel\Quote\Payment::class);
    }

    /**
     * Declare quote model instance
     *
     * @param \Magento\Quote\Model\Quote $quote
     * @return $this
     */
    public function setQuote(\Magento\Quote\Model\Quote $quote)
    {
        $this->_quote = $quote;
        $this->setQuoteId($quote->getId());
        return $this;
    }

    /**
     * Retrieve quote model instance
     *
     * @codeCoverageIgnore
     *
     * @return \Magento\Quote\Model\Quote
     */
    public function getQuote()
    {
        return $this->_quote;
    }

    /**
     * Import data array to payment method object,
     * Method calls quote totals collect because payment method availability
     * can be related to quote totals
     *
     * @param array $data
     * @return $this
     * @throws \Magento\Framework\Exception\LocalizedException
     */
    public function importData(array $data)
    {
        $data = $this->convertPaymentData($data);
        $data = new \Magento\Framework\DataObject($data);
        $this->_eventManager->dispatch(
            $this->_eventPrefix . '_import_data_before',
            [$this->_eventObject => $this, 'input' => $data]
        );

        $this->setMethod($data->getMethod());
        $method = $this->getMethodInstance();
        $quote = $this->getQuote();

        /**
         * Payment availability related with quote totals.
         * We have to recollect quote totals before checking
         */
        $quote->collectTotals();

        $checks = array_merge($data->getChecks(), $this->additionalChecks);
        $methodSpecification = $this->methodSpecificationFactory->create($checks);
        if (!$method->isAvailable($quote) || !$methodSpecification->isApplicable($method, $quote)) {
            throw new \Magento\Framework\Exception\LocalizedException(
                __('The requested Payment Method is not available.')
            );
        }

        $method->assignData($data);

        /*
         * validating the payment data
         */
        $method->validate();
        return $this;
    }

    /**
     * Converts request to payment data
     *
     * @param array $rawData
     * @return array
     */
    private function convertPaymentData(array $rawData)
    {
        $paymentData = [
            PaymentInterface::KEY_METHOD => null,
            PaymentInterface::KEY_PO_NUMBER => null,
            PaymentInterface::KEY_ADDITIONAL_DATA => [],
            'checks' => []
        ];

        foreach (array_keys($rawData) as $requestKey) {
            if (!array_key_exists($requestKey, $paymentData)) {
                $paymentData[PaymentInterface::KEY_ADDITIONAL_DATA][$requestKey] = $rawData[$requestKey];
            } elseif ($requestKey === PaymentInterface::KEY_ADDITIONAL_DATA) {
                $paymentData[PaymentInterface::KEY_ADDITIONAL_DATA] = array_merge(
                    $paymentData[PaymentInterface::KEY_ADDITIONAL_DATA],
                    (array) $rawData[$requestKey]
                );
            } else {
                $paymentData[$requestKey] = $rawData[$requestKey];
            }
        }

        return $paymentData;
    }

    /**
     * Prepare object for save
     *
     * @return $this
     */
    public function beforeSave()
    {
        if ($this->getQuote()) {
            $this->setQuoteId($this->getQuote()->getId());
        }
        return parent::beforeSave();
    }

    /**
     * Checkout redirect URL getter
     *
     * @return string
     */
    public function getCheckoutRedirectUrl()
    {
        $method = $this->getMethodInstance();
        if ($method) {
            return $method->getCheckoutRedirectUrl();
        }
        return '';
    }

    /**
     * Checkout order place redirect URL getter
     *
     * @return string
     */
    public function getOrderPlaceRedirectUrl()
    {
        $method = $this->getMethodInstance();
        if ($method) {
            return $method->getConfigData('order_place_redirect_url');
        }
        return '';
    }

    /**
     * Retrieve payment method model object
     *
     * @return \Magento\Payment\Model\MethodInterface
     */
    public function getMethodInstance()
    {
        $method = parent::getMethodInstance();
        $method->setStore($this->getQuote()->getStoreId());
        return $method;
    }

    /**
     * @codeCoverageIgnoreStart
     */

    /**
     * Get purchase order number
     *
     * @return string|null
     */
    public function getPoNumber()
    {
        return $this->getData(self::KEY_PO_NUMBER);
    }

    /**
     * Set purchase order number
     *
     * @param string $poNumber
     * @return $this
     */
    public function setPoNumber($poNumber)
    {
        return $this->setData(self::KEY_PO_NUMBER, $poNumber);
    }

    /**
     * Get payment method code
     *
     * @return string
     */
    public function getMethod()
    {
        return $this->getData(self::KEY_METHOD);
    }

    /**
     * Set payment method code
     *
     * @param string $method
     * @return $this
     */
    public function setMethod($method)
    {
        return $this->setData(self::KEY_METHOD, $method);
    }

    /**
     * Get payment additional details
     *
     * @return string[]|null
     */
    public function getAdditionalData()
    {
        $additionalDataValue = $this->getData(self::KEY_ADDITIONAL_DATA);
        if (is_string($additionalDataValue)) {
            $additionalData = $this->serializer->unserialize($additionalDataValue);
            if (is_array($additionalData)) {
                return $additionalData;
            }
        } elseif (is_array($additionalDataValue)) {
            return $additionalDataValue;
        }
        return null;
    }

    /**
     * Set payment additional details
     *
     * @param string $additionalData
     * @return $this
     */
    public function setAdditionalData($additionalData)
    {
        return $this->setData(self::KEY_ADDITIONAL_DATA, $additionalData);
    }
    //@codeCoverageIgnoreEnd

    /**
     * {@inheritdoc}
     *
     * @return \Magento\Quote\Api\Data\PaymentExtensionInterface|null
     */
    public function getExtensionAttributes()
    {
        return $this->_getExtensionAttributes();
    }

    /**
     * {@inheritdoc}
     *
     * @param \Magento\Quote\Api\Data\PaymentExtensionInterface $extensionAttributes
     * @return $this
     */
    public function setExtensionAttributes(\Magento\Quote\Api\Data\PaymentExtensionInterface $extensionAttributes)
    {
        return $this->_setExtensionAttributes($extensionAttributes);
    }
}<|MERGE_RESOLUTION|>--- conflicted
+++ resolved
@@ -68,11 +68,7 @@
     /**
      * Serializer interface instance.
      *
-<<<<<<< HEAD
-     * @var \Magento\Framework\Serialize\SerializerInterface
-=======
      * @var \Magento\Framework\Serialize\Serializer\Json
->>>>>>> 9b0ad97f
      */
     private $serializer;
 
@@ -88,11 +84,7 @@
      * @param \Magento\Framework\Data\Collection\AbstractDb $resourceCollection
      * @param array $data
      * @param array $additionalChecks
-<<<<<<< HEAD
-     * @param \Magento\Framework\Serialize\SerializerInterface|null $serializer
-=======
      * @param \Magento\Framework\Serialize\Serializer\Json|null $serializer
->>>>>>> 9b0ad97f
      * @SuppressWarnings(PHPMD.ExcessiveParameterList)
      */
     public function __construct(
@@ -107,20 +99,12 @@
         \Magento\Framework\Data\Collection\AbstractDb $resourceCollection = null,
         array $data = [],
         array $additionalChecks = [],
-<<<<<<< HEAD
-        \Magento\Framework\Serialize\SerializerInterface $serializer = null
-=======
         \Magento\Framework\Serialize\Serializer\Json $serializer = null
->>>>>>> 9b0ad97f
     ) {
         $this->methodSpecificationFactory = $methodSpecificationFactory;
         $this->additionalChecks = $additionalChecks;
         $this->serializer = $serializer ?: \Magento\Framework\App\ObjectManager::getInstance()
-<<<<<<< HEAD
-            ->get(\Magento\Framework\Serialize\SerializerInterface::class);
-=======
             ->get(\Magento\Framework\Serialize\Serializer\Json::class);
->>>>>>> 9b0ad97f
         parent::__construct(
             $context,
             $registry,
