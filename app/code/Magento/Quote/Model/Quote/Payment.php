<?php
/**
 * Copyright © 2015 Magento. All rights reserved.
 * See COPYING.txt for license details.
 */
namespace Magento\Quote\Model\Quote;

/**
 * Quote payment information
 *
 * @method \Magento\Quote\Model\Resource\Quote\Payment _getResource()
 * @method \Magento\Quote\Model\Resource\Quote\Payment getResource()
 * @method int getQuoteId()
 * @method \Magento\Quote\Model\Quote\Payment setQuoteId(int $value)
 * @method string getCreatedAt()
 * @method \Magento\Quote\Model\Quote\Payment setCreatedAt(string $value)
 * @method string getUpdatedAt()
 * @method \Magento\Quote\Model\Quote\Payment setUpdatedAt(string $value)
 * @method string getCcNumberEnc()
 * @method \Magento\Quote\Model\Quote\Payment setCcNumberEnc(string $value)
 * @method string getCcLast4()
 * @method \Magento\Quote\Model\Quote\Payment setCcLast4(string $value)
 * @method string getCcCidEnc()
 * @method \Magento\Quote\Model\Quote\Payment setCcCidEnc(string $value)
 * @method string getCcSsOwner()
 * @method \Magento\Quote\Model\Quote\Payment setCcSsOwner(string $value)
 * @method int getCcSsStartMonth()
 * @method \Magento\Quote\Model\Quote\Payment setCcSsStartMonth(int $value)
 * @method int getCcSsStartYear()
 * @method \Magento\Quote\Model\Quote\Payment setCcSsStartYear(int $value)
 * @method string getCcSsIssue()
 * @method \Magento\Quote\Model\Quote\Payment setCcSsIssue(string $value)
 *
 * @author      Magento Core Team <core@magentocommerce.com>
 * @SuppressWarnings(PHPMD.CouplingBetweenObjects)
 */
class Payment extends \Magento\Payment\Model\Info implements \Magento\Quote\Api\Data\PaymentInterface
{
    /**
     * @var string
     */
    protected $_eventPrefix = 'sales_quote_payment';

    /**
     * @var string
     */
    protected $_eventObject = 'payment';

    /**
     * Quote model object
     *
     * @var \Magento\Quote\Model\Quote
     */
    protected $_quote;

    /**
     * @var \Magento\Payment\Model\Checks\SpecificationFactory
     */
    protected $methodSpecificationFactory;

    /**
     * @param \Magento\Framework\Model\Context $context
     * @param \Magento\Framework\Registry $registry
     * @param \Magento\Framework\Api\ExtensionAttributesFactory $extensionFactory
     * @param \Magento\Framework\Api\AttributeValueFactory $customAttributeFactory
     * @param \Magento\Payment\Helper\Data $paymentData
     * @param \Magento\Framework\Encryption\EncryptorInterface $encryptor
     * @param \Magento\Payment\Model\Checks\SpecificationFactory $methodSpecificationFactory
     * @param \Magento\Framework\Model\Resource\AbstractResource $resource
     * @param \Magento\Framework\Data\Collection\AbstractDb $resourceCollection
     * @param array $data
     * @SuppressWarnings(PHPMD.ExcessiveParameterList)
     */
    public function __construct(
        \Magento\Framework\Model\Context $context,
        \Magento\Framework\Registry $registry,
        \Magento\Framework\Api\ExtensionAttributesFactory $extensionFactory,
        \Magento\Framework\Api\AttributeValueFactory $customAttributeFactory,
        \Magento\Payment\Helper\Data $paymentData,
        \Magento\Framework\Encryption\EncryptorInterface $encryptor,
        \Magento\Payment\Model\Checks\SpecificationFactory $methodSpecificationFactory,
        \Magento\Framework\Model\Resource\AbstractResource $resource = null,
        \Magento\Framework\Data\Collection\AbstractDb $resourceCollection = null,
        array $data = []
    ) {
        $this->methodSpecificationFactory = $methodSpecificationFactory;
        parent::__construct(
            $context,
            $registry,
            $extensionFactory,
            $customAttributeFactory,
            $paymentData,
            $encryptor,
            $resource,
            $resourceCollection,
            $data
        );
    }

    /**
     * Initialize resource model
     *
     * @return void
     */
    protected function _construct()
    {
        $this->_init('Magento\Quote\Model\Resource\Quote\Payment');
    }

    /**
     * Declare quote model instance
     *
     * @param \Magento\Quote\Model\Quote $quote
     * @return $this
     */
    public function setQuote(\Magento\Quote\Model\Quote $quote)
    {
        $this->_quote = $quote;
        $this->setQuoteId($quote->getId());
        return $this;
    }

    /**
     * Retrieve quote model instance
     *
     * @codeCoverageIgnore
     *
     * @return \Magento\Quote\Model\Quote
     */
    public function getQuote()
    {
        return $this->_quote;
    }

    /**
     * Import data array to payment method object,
     * Method calls quote totals collect because payment method availability
     * can be related to quote totals
     *
     * @param array $data
     * @return $this
     * @throws \Magento\Framework\Exception\LocalizedException
     */
    public function importData(array $data)
    {
        $data = new \Magento\Framework\DataObject($data);
        $this->_eventManager->dispatch(
            $this->_eventPrefix . '_import_data_before',
            [$this->_eventObject => $this, 'input' => $data]
        );

        $this->setMethod($data->getMethod());
        $method = $this->getMethodInstance();
        $quote = $this->getQuote();

        /**
         * Payment availability related with quote totals.
         * We have to recollect quote totals before checking
         */
        $quote->collectTotals();

        $methodSpecification = $this->methodSpecificationFactory->create($data->getChecks());
        if (!$method->isAvailable($quote) || !$methodSpecification->isApplicable($method, $quote)) {
            throw new \Magento\Framework\Exception\LocalizedException(
                __('The requested Payment Method is not available.')
            );
        }

        $method->assignData($data);
        /*
         * validating the payment data
         */
        $method->validate();
        return $this;
    }

    /**
     * Prepare object for save
     *
     * @return $this
     */
    public function beforeSave()
    {
        if ($this->getQuote()) {
            $this->setQuoteId($this->getQuote()->getId());
        }
        return parent::beforeSave();
    }

    /**
     * Checkout redirect URL getter
     *
     * @return string
     */
    public function getCheckoutRedirectUrl()
    {
        $method = $this->getMethodInstance();
        if ($method) {
            return $method->getCheckoutRedirectUrl();
        }
        return '';
    }

    /**
     * Checkout order place redirect URL getter
     *
     * @return string
     */
    public function getOrderPlaceRedirectUrl()
    {
        $method = $this->getMethodInstance();
        if ($method) {
            return $method->getConfigData('order_place_redirect_url');
        }
        return '';
    }

    /**
     * Retrieve payment method model object
     *
     * @return \Magento\Payment\Model\MethodInterface
     */
    public function getMethodInstance()
    {
        $method = parent::getMethodInstance();
        $method->setStore($this->getQuote()->getStore()->getStoreId());
        return $method;
    }

    /**
     * @codeCoverageIgnoreStart
     */

    /**
     * Get purchase order number
     *
     * @return string|null
     */
    public function getPoNumber()
    {
        return $this->getData(self::KEY_PO_NUMBER);
    }

    /**
     * Set purchase order number
     *
     * @param string $poNumber
     * @return $this
     */
    public function setPoNumber($poNumber)
    {
        return $this->setData(self::KEY_PO_NUMBER, $poNumber);
    }

    /**
     * Get payment method code
     *
     * @return string
     */
    public function getMethod()
    {
        return $this->getData(self::KEY_METHOD);
    }

    /**
     * Set payment method code
     *
     * @param string $method
     * @return $this
     */
    public function setMethod($method)
    {
        return $this->setData(self::KEY_METHOD, $method);
    }

    /**
<<<<<<< HEAD
     * Get payment title
     *
     * @return string
     */
    public function getTitle()
    {
        return $this->getData(self::KEY_TITLE);
    }

    /**
     * Set payment title
     *
     * @param string $title
     * @return $this
     */
    public function setTitle($title)
    {
        return $this->setData(self::KEY_TITLE, $title);
=======
     * Get credit card owner
     *
     * @return string|null
     */
    public function getCcOwner()
    {
        return $this->getData(self::KEY_CC_OWNER);
    }

    /**
     * Set credit card owner
     *
     * @param string $ccOwner
     * @return $this
     */
    public function setCcOwner($ccOwner)
    {
        return $this->setData(self::KEY_CC_OWNER, $ccOwner);
    }

    /**
     * Get credit card number
     *
     * @return string|null
     */
    public function getCcNumber()
    {
        return $this->getData(self::KEY_CC_NUMBER);
    }

    /**
     * Set credit card number
     *
     * @param string $ccNumber
     * @return $this
     */
    public function setCcNumber($ccNumber)
    {
        return $this->setData(self::KEY_CC_NUMBER, $ccNumber);
    }

    /**
     * Get credit card type
     *
     * @return string|null
     */
    public function getCcType()
    {
        return $this->getData(self::KEY_CC_TYPE);
    }

    /**
     * Set credit card type
     *
     * @param string $ccType
     * @return $this
     */
    public function setCcType($ccType)
    {
        return $this->setData(self::KEY_CC_TYPE, $ccType);
    }

    /**
     * Get credit card expiration year
     *
     * @return string|null
     */
    public function getCcExpYear()
    {
        $expirationYear = $this->getData(self::KEY_CC_EXP_YEAR) ?: null;
        return $expirationYear;
    }

    /**
     * Set credit card expiration year
     *
     * @param string $ccExpYear
     * @return $this
     */
    public function setCcExpYear($ccExpYear)
    {
        return $this->setData(self::KEY_CC_EXP_YEAR, $ccExpYear);
    }

    /**
     * Get credit card expiration month
     *
     * @return string|null
     */
    public function getCcExpMonth()
    {
        return $this->getData(self::KEY_CC_EXP_MONTH);
    }

    /**
     * Set credit card expiration month
     *
     * @param string $ccExpMonth
     * @return $this
     */
    public function setCcExpMonth($ccExpMonth)
    {
        return $this->setData(self::KEY_CC_EXP_MONTH, $ccExpMonth);
>>>>>>> b43a7c45
    }

    /**
     * Get payment additional details
     *
     * @return string[]|null
     */
    public function getAdditionalData()
    {
        $additionalDataValue = $this->getData(self::KEY_ADDITIONAL_DATA);
        if (is_string($additionalDataValue)) {
            $additionalData = @unserialize($additionalDataValue);
            if (is_array($additionalData)) {
                return $additionalData;
            }
        } elseif (is_array($additionalDataValue)) {
            return $additionalDataValue;
        }
        return null;
    }

    /**
     * Set payment additional details
     *
     * @param string $additionalData
     * @return $this
     */
    public function setAdditionalData($additionalData)
    {
        return $this->setData(self::KEY_ADDITIONAL_DATA, $additionalData);
    }
    //@codeCoverageIgnoreEnd

    /**
     * {@inheritdoc}
     *
     * @return \Magento\Quote\Api\Data\PaymentExtensionInterface|null
     */
    public function getExtensionAttributes()
    {
        return $this->_getExtensionAttributes();
    }

    /**
     * {@inheritdoc}
     *
     * @param \Magento\Quote\Api\Data\PaymentExtensionInterface $extensionAttributes
     * @return $this
     */
    public function setExtensionAttributes(\Magento\Quote\Api\Data\PaymentExtensionInterface $extensionAttributes)
    {
        return $this->_setExtensionAttributes($extensionAttributes);
    }
}<|MERGE_RESOLUTION|>--- conflicted
+++ resolved
@@ -274,133 +274,6 @@
     }
 
     /**
-<<<<<<< HEAD
-     * Get payment title
-     *
-     * @return string
-     */
-    public function getTitle()
-    {
-        return $this->getData(self::KEY_TITLE);
-    }
-
-    /**
-     * Set payment title
-     *
-     * @param string $title
-     * @return $this
-     */
-    public function setTitle($title)
-    {
-        return $this->setData(self::KEY_TITLE, $title);
-=======
-     * Get credit card owner
-     *
-     * @return string|null
-     */
-    public function getCcOwner()
-    {
-        return $this->getData(self::KEY_CC_OWNER);
-    }
-
-    /**
-     * Set credit card owner
-     *
-     * @param string $ccOwner
-     * @return $this
-     */
-    public function setCcOwner($ccOwner)
-    {
-        return $this->setData(self::KEY_CC_OWNER, $ccOwner);
-    }
-
-    /**
-     * Get credit card number
-     *
-     * @return string|null
-     */
-    public function getCcNumber()
-    {
-        return $this->getData(self::KEY_CC_NUMBER);
-    }
-
-    /**
-     * Set credit card number
-     *
-     * @param string $ccNumber
-     * @return $this
-     */
-    public function setCcNumber($ccNumber)
-    {
-        return $this->setData(self::KEY_CC_NUMBER, $ccNumber);
-    }
-
-    /**
-     * Get credit card type
-     *
-     * @return string|null
-     */
-    public function getCcType()
-    {
-        return $this->getData(self::KEY_CC_TYPE);
-    }
-
-    /**
-     * Set credit card type
-     *
-     * @param string $ccType
-     * @return $this
-     */
-    public function setCcType($ccType)
-    {
-        return $this->setData(self::KEY_CC_TYPE, $ccType);
-    }
-
-    /**
-     * Get credit card expiration year
-     *
-     * @return string|null
-     */
-    public function getCcExpYear()
-    {
-        $expirationYear = $this->getData(self::KEY_CC_EXP_YEAR) ?: null;
-        return $expirationYear;
-    }
-
-    /**
-     * Set credit card expiration year
-     *
-     * @param string $ccExpYear
-     * @return $this
-     */
-    public function setCcExpYear($ccExpYear)
-    {
-        return $this->setData(self::KEY_CC_EXP_YEAR, $ccExpYear);
-    }
-
-    /**
-     * Get credit card expiration month
-     *
-     * @return string|null
-     */
-    public function getCcExpMonth()
-    {
-        return $this->getData(self::KEY_CC_EXP_MONTH);
-    }
-
-    /**
-     * Set credit card expiration month
-     *
-     * @param string $ccExpMonth
-     * @return $this
-     */
-    public function setCcExpMonth($ccExpMonth)
-    {
-        return $this->setData(self::KEY_CC_EXP_MONTH, $ccExpMonth);
->>>>>>> b43a7c45
-    }
-
-    /**
      * Get payment additional details
      *
      * @return string[]|null
