<?php
/**
 * Copyright © 2015 Magento. All rights reserved.
 * See COPYING.txt for license details.
 */
namespace Magento\Quote\Model;

use Magento\Framework\Exception\NoSuchEntityException;
use Magento\Quote\Model\Quote;
use Magento\Store\Model\StoreManagerInterface;
use Magento\Framework\Api\SearchCriteria;
use Magento\Framework\Api\Search\FilterGroup;
use Magento\Quote\Model\Resource\Quote\Collection as QuoteCollection;
use Magento\Framework\Exception\InputException;

class QuoteRepository implements \Magento\Quote\Api\CartRepositoryInterface
{
    /**
     * @var Quote[]
     */
    protected $quotesById = [];

    /**
     * @var Quote[]
     */
    protected $quotesByCustomerId = [];

    /**
     * @var QuoteFactory
     */
    protected $quoteFactory;

    /**
<<<<<<< HEAD
     * @var \Magento\Store\Model\StoreManagerInterface
=======
     * @var StoreManagerInterface
>>>>>>> baadf057
     */
    protected $storeManager;

    /**
     * @var \Magento\Quote\Model\Resource\Quote\Collection
     */
    protected $quoteCollection;

    /**
     * @var \Magento\Quote\Api\Data\CartSearchResultsDataBuilder
     */
    protected $searchResultsBuilder;

    /**
     * @param QuoteFactory $quoteFactory
     * @param StoreManagerInterface $storeManager
     * @param \Magento\Quote\Model\Resource\Quote\Collection $quoteCollection
     * @param \Magento\Quote\Api\Data\CartSearchResultsDataBuilder $searchResultsBuilder
     */
    public function __construct(
        QuoteFactory $quoteFactory,
        StoreManagerInterface $storeManager,
        \Magento\Quote\Model\Resource\Quote\Collection $quoteCollection,
        \Magento\Quote\Api\Data\CartSearchResultsDataBuilder $searchResultsBuilder
    ) {
        $this->quoteFactory = $quoteFactory;
        $this->storeManager = $storeManager;
        $this->searchResultsBuilder = $searchResultsBuilder;
        $this->quoteCollection = $quoteCollection;
    }

    /**
     * Create new quote
     *
     * @param array $data
     * @return Quote
     */
    public function create(array $data = [])
    {
        return $this->quoteFactory->create($data);
    }

    /**
     * Get quote by id
     *
     * @param int $cartId
     * @param int[] $sharedStoreIds
     * @throws NoSuchEntityException
     * @return \Magento\Quote\Api\Data\CartInterface
     */
    public function get($cartId, array $sharedStoreIds = [])
    {
        if (!isset($this->quotesById[$cartId])) {
            $quote = $this->loadQuote('load', 'cartId', $cartId, $sharedStoreIds);
            $this->quotesById[$cartId] = $quote;
            $this->quotesByCustomerId[$quote->getCustomerId()] = $quote;
        }
        return $this->quotesById[$cartId];
    }

    /**
     * Get quote by customer Id
     *
     * @param int $customerId
     * @param int[] $sharedStoreIds
     * @return Quote
     * @throws NoSuchEntityException
     */
    public function getForCustomer($customerId, array $sharedStoreIds = [])
    {
        if (!isset($this->quotesByCustomerId[$customerId])) {
            $quote = $this->loadQuote('loadByCustomer', 'customerId', $customerId, $sharedStoreIds);
            $this->quotesById[$quote->getId()] = $quote;
            $this->quotesByCustomerId[$customerId] = $quote;
        }
        return $this->quotesByCustomerId[$customerId];
    }

    /**
     * Get active quote by id
     *
     * @param int $cartId
     * @param int[] $sharedStoreIds
     * @return Quote
     * @throws NoSuchEntityException
     */
    public function getActive($cartId, array $sharedStoreIds = [])
    {
        $quote = $this->get($cartId, $sharedStoreIds);
        if (!$quote->getIsActive()) {
            throw NoSuchEntityException::singleField('cartId', $cartId);
        }
        return $quote;
    }

    /**
     * Get active quote by customer Id
     *
     * @param int $customerId
     * @param int[] $sharedStoreIds
     * @return Quote
     * @throws NoSuchEntityException
     */
    public function getActiveForCustomer($customerId, array $sharedStoreIds = [])
    {
        $quote = $this->getForCustomer($customerId, $sharedStoreIds);
        if (!$quote->getIsActive()) {
            throw NoSuchEntityException::singleField('customerId', $customerId);
        }
        return $quote;
    }

    /**
     * Save quote
     *
     * @param Quote $quote
     * @return void
     */
    public function save(Quote $quote)
    {
        $quote->save();
        unset($this->quotesById[$quote->getId()]);
        unset($this->quotesByCustomerId[$quote->getCustomerId()]);
    }

    /**
     * Delete quote
     *
     * @param Quote $quote
     * @return void
     */
    public function delete(Quote $quote)
    {
        $quoteId = $quote->getId();
        $customerId = $quote->getCustomerId();
        $quote->delete();
        unset($this->quotesById[$quoteId]);
        unset($this->quotesByCustomerId[$customerId]);
    }

    /**
     * Load quote with different methods
     *
     * @param string $loadMethod
     * @param string $loadField
     * @param int $identifier
     * @param int[] $sharedStoreIds
     * @throws NoSuchEntityException
     * @return Quote
     */
    protected function loadQuote($loadMethod, $loadField, $identifier, array $sharedStoreIds = [])
    {
        /** @var Quote $quote */
        $quote = $this->quoteFactory->create();
        if ($sharedStoreIds) {
            $quote->setSharedStoreIds($sharedStoreIds);
        }
        $quote->setStoreId($this->storeManager->getStore()->getId())->$loadMethod($identifier);
        if (!$quote->getId()) {
            throw NoSuchEntityException::singleField($loadField, $identifier);
        }
        return $quote;
    }

    /**
     * {@inheritdoc}
     */
    public function getList(\Magento\Framework\Api\SearchCriteria $searchCriteria)
    {
        $this->searchResultsBuilder->setSearchCriteria($searchCriteria);

        foreach ($searchCriteria->getFilterGroups() as $group) {
            $this->addFilterGroupToCollection($group, $this->quoteCollection);
        }

        $this->searchResultsBuilder->setTotalCount($this->quoteCollection->getSize());
        $sortOrders = $searchCriteria->getSortOrders();
        if ($sortOrders) {
            foreach ($sortOrders as $sortOrder) {
                $this->quoteCollection->addOrder(
                    $sortOrder->getField(),
                    $sortOrder->getDirection() == SearchCriteria::SORT_ASC ? 'ASC' : 'DESC'
                );
            }
        }
        $this->quoteCollection->setCurPage($searchCriteria->getCurrentPage());
        $this->quoteCollection->setPageSize($searchCriteria->getPageSize());

        $this->searchResultsBuilder->setItems($this->quoteCollection->getItems());

        return $this->searchResultsBuilder->create();
    }

    /**
     * Adds a specified filter group to the specified quote collection.
     *
     * @param FilterGroup $filterGroup The filter group.
     * @param QuoteCollection $collection The quote collection.
     * @return void
     * @throws InputException The specified filter group or quote collection does not exist.
     */
    protected function addFilterGroupToCollection(FilterGroup $filterGroup, QuoteCollection $collection)
    {
        $fields = [];
        $conditions = [];
        foreach ($filterGroup->getFilters() as $filter) {
            $fields[] = $filter->getField();
            $condition = $filter->getConditionType() ? $filter->getConditionType() : 'eq';
            $conditions[] = [$condition => $filter->getValue()];
        }
        if ($fields) {
            $collection->addFieldToFilter($fields, $conditions);
        }
    }
}<|MERGE_RESOLUTION|>--- conflicted
+++ resolved
@@ -31,11 +31,7 @@
     protected $quoteFactory;
 
     /**
-<<<<<<< HEAD
-     * @var \Magento\Store\Model\StoreManagerInterface
-=======
      * @var StoreManagerInterface
->>>>>>> baadf057
      */
     protected $storeManager;
 
