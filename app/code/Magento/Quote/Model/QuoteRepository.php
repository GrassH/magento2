--- conflicted
+++ resolved
@@ -7,16 +7,11 @@
 
 use Magento\Framework\Exception\NoSuchEntityException;
 use Magento\Quote\Model\Quote;
-<<<<<<< HEAD
-use Magento\Quote\Model\QuoteFactory;
 use Magento\Framework\Store\StoreManagerInterface;
-=======
-use Magento\Store\Model\StoreManagerInterface;
 use Magento\Framework\Api\SearchCriteria;
 use Magento\Framework\Api\Search\FilterGroup;
 use Magento\Quote\Model\Resource\Quote\Collection as QuoteCollection;
 use Magento\Framework\Exception\InputException;
->>>>>>> da342e8b
 
 class QuoteRepository implements \Magento\Quote\Api\CartRepositoryInterface
 {
@@ -52,13 +47,6 @@
 
     /**
      * @param QuoteFactory $quoteFactory
-<<<<<<< HEAD
-     * @param \Magento\Framework\Store\StoreManagerInterface $storeManager
-     */
-    public function __construct(
-        QuoteFactory $quoteFactory,
-        \Magento\Framework\Store\StoreManagerInterface $storeManager
-=======
      * @param StoreManagerInterface $storeManager
      * @param \Magento\Quote\Model\Resource\Quote\Collection $quoteCollection
      * @param \Magento\Quote\Api\Data\CartSearchResultsDataBuilder $searchResultsBuilder
@@ -68,7 +56,6 @@
         StoreManagerInterface $storeManager,
         \Magento\Quote\Model\Resource\Quote\Collection $quoteCollection,
         \Magento\Quote\Api\Data\CartSearchResultsDataBuilder $searchResultsBuilder
->>>>>>> da342e8b
     ) {
         $this->quoteFactory = $quoteFactory;
         $this->storeManager = $storeManager;
