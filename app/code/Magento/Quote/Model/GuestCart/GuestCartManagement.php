<?php
/**
 * Copyright © 2015 Magento. All rights reserved.
 * See COPYING.txt for license details.
 */

namespace Magento\Quote\Model\GuestCart;

use Magento\Quote\Api\GuestCartManagementInterface;
use Magento\Quote\Api\CartManagementInterface;
use Magento\Quote\Model\QuoteIdMask;
use Magento\Quote\Model\QuoteIdMaskFactory;

/**
 * Cart Management class for guest carts.
 *
 * @SuppressWarnings(PHPMD.CouplingBetweenObjects)
 */
class GuestCartManagement implements GuestCartManagementInterface
{
    /**
     * @var CartManagementInterface
     */
    protected $quoteManagement;

    /**
     * @var QuoteIdMaskFactory
     */
    protected $quoteIdMaskFactory;

    /**
     * Initialize dependencies.
     *
     * @param CartManagementInterface $quoteManagement
     * @param QuoteIdMaskFactory $quoteIdMaskFactory
     * @SuppressWarnings(PHPMD.ExcessiveParameterList)
     */
    public function __construct(
        CartManagementInterface $quoteManagement,
        QuoteIdMaskFactory $quoteIdMaskFactory
    ) {
        $this->quoteManagement = $quoteManagement;
        $this->quoteIdMaskFactory = $quoteIdMaskFactory;
    }

    /**
     * {@inheritdoc}
     */
    public function createEmptyCart()
    {
        /** @var $quoteIdMask \Magento\Quote\Model\QuoteIdMask */
        $quoteIdMask = $this->quoteIdMaskFactory->create();
        $cartId = $this->quoteManagement->createEmptyCart();
        $quoteIdMask->setQuoteId($cartId)->save();
        return $quoteIdMask->getMaskedId();
    }

    /**
     * {@inheritdoc}
     */
    public function assignCustomer($cartId, $customerId, $storeId)
    {
        /** @var $quoteIdMask QuoteIdMask */
        $quoteIdMask = $this->quoteIdMaskFactory->create()->load($cartId, 'masked_id');
        return $this->quoteManagement->assignCustomer($quoteIdMask->getQuoteId(), $customerId, $storeId);
    }

    /**
     * {@inheritdoc}
     */
    public function placeOrder($cartId, $agreements = null)
    {
        /** @var $quoteIdMask QuoteIdMask */
        $quoteIdMask = $this->quoteIdMaskFactory->create()->load($cartId, 'masked_id');
<<<<<<< HEAD
        return $this->quoteManagement->placeOrder($quoteIdMask->getId(), $agreements);
    }

    /**
     * {@inheritdoc}
     */
    public function placeOrderCreatingAccount($cartId, $customer, $password, $agreements = null)
    {
        /** @var $quoteIdMask QuoteIdMask */
        $quoteIdMask = $this->quoteIdMaskFactory->create()->load($cartId, 'masked_id');
        return $this->quoteManagement->placeOrderCreatingAccount(
            $quoteIdMask->getId(),
            $customer,
            $password,
            $agreements
        );
=======
        return $this->quoteManagement->placeOrder($quoteIdMask->getQuoteId());
>>>>>>> 61b5c116
    }
}<|MERGE_RESOLUTION|>--- conflicted
+++ resolved
@@ -72,8 +72,7 @@
     {
         /** @var $quoteIdMask QuoteIdMask */
         $quoteIdMask = $this->quoteIdMaskFactory->create()->load($cartId, 'masked_id');
-<<<<<<< HEAD
-        return $this->quoteManagement->placeOrder($quoteIdMask->getId(), $agreements);
+        return $this->quoteManagement->placeOrder($quoteIdMask->getQuoteId(), $agreements);
     }
 
     /**
@@ -84,13 +83,10 @@
         /** @var $quoteIdMask QuoteIdMask */
         $quoteIdMask = $this->quoteIdMaskFactory->create()->load($cartId, 'masked_id');
         return $this->quoteManagement->placeOrderCreatingAccount(
-            $quoteIdMask->getId(),
+            $quoteIdMask->getQuoteId(),
             $customer,
             $password,
             $agreements
         );
-=======
-        return $this->quoteManagement->placeOrder($quoteIdMask->getQuoteId());
->>>>>>> 61b5c116
     }
 }