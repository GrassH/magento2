--- conflicted
+++ resolved
@@ -29,25 +29,14 @@
     protected AddressRepositoryInterface $addressRepository;
 
     /**
-<<<<<<< HEAD
-     * Customer repository object.
-     *
-     * @var \Magento\Customer\Api\CustomerRepositoryInterface
-=======
      * @var CustomerRepositoryInterface
->>>>>>> 2b12a902
      */
     protected CustomerRepositoryInterface $customerRepository;
 
     /**
      * @var Session
      * @deprecated 101.1.1 This class is not a part of HTML presentation layer and should not use sessions.
-<<<<<<< HEAD
-     *
-     * @var \Magento\Customer\Model\Session
-=======
      * @see Session
->>>>>>> 2b12a902
      */
     protected Session $customerSession;
 
@@ -74,11 +63,7 @@
      * @param AddressInterface $address
      * @param int|null $customerId
      * @return void
-<<<<<<< HEAD
-     * @throws \Magento\Framework\Exception\InputException The specified address belongs to another customer.
-=======
      * @throws LocalizedException The specified customer ID or address ID is not valid.
->>>>>>> 2b12a902
      * @throws NoSuchEntityException The specified customer ID or address ID is not valid.
      */
     private function doValidate(AddressInterface $address, ?int $customerId): void
@@ -126,13 +111,8 @@
      *
      * @param AddressInterface $addressData The address data object.
      * @return bool
-<<<<<<< HEAD
-     * @throws \Magento\Framework\Exception\InputException The specified address belongs to another customer.
-     * @throws NoSuchEntityException The specified customer ID or address ID is not valid.
-=======
      * @throws InputException The specified address belongs to another customer.
      * @throws NoSuchEntityException|LocalizedException The specified customer ID or address ID is not valid.
->>>>>>> 2b12a902
      */
     public function validate(AddressInterface $addressData): bool
     {
@@ -169,13 +149,8 @@
      * @param CartInterface $cart
      * @param AddressInterface $address
      * @return void
-<<<<<<< HEAD
-     * @throws \Magento\Framework\Exception\InputException The specified address belongs to another customer.
-     * @throws NoSuchEntityException The specified customer ID or address ID is not valid.
-=======
      * @throws InputException The specified address belongs to another customer.
      * @throws NoSuchEntityException|LocalizedException The specified customer ID or address ID is not valid.
->>>>>>> 2b12a902
      */
     public function validateForCart(CartInterface $cart, AddressInterface $address): void
     {
