--- conflicted
+++ resolved
@@ -39,14 +39,9 @@
         \Magento\Customer\Api\CustomerRepositoryInterface $customerRepository,
         \Magento\Customer\Model\Session $customerSession
     ) {
-<<<<<<< HEAD
-        $this->addressRepository = $addressRepository;
-        $this->customerFactory = $customerFactory;
-=======
         $this->addressReporitory = $addressRepository;
         $this->customerRepository = $customerRepository;
         $this->customerSession = $customerSession;
->>>>>>> 4d421082
     }
 
     /**
