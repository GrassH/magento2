<?php declare(strict_types=1);
/**
 * Copyright © Magento, Inc. All rights reserved.
 * See COPYING.txt for license details.
 */

namespace Magento\Quote\Test\Unit\Model\Quote;

use Magento\Quote\Model\Quote;
use Magento\Quote\Model\Quote\Address\Total;
use Magento\Quote\Model\Quote\Address\Total\AbstractTotal;
use Magento\Quote\Model\Quote\Address\TotalFactory;
use Magento\Quote\Model\Quote\TotalsCollectorList;
use Magento\Quote\Model\Quote\TotalsReader;
use PHPUnit\Framework\MockObject\MockObject;
use PHPUnit\Framework\TestCase;

class TotalsReaderTest extends TestCase
{
    /**
     * @var TotalsReader
     */
    protected $model;

    /**
<<<<<<< HEAD
     * @var \PHPUnit\Framework\MockObject\MockObject
=======
     * @var MockObject
>>>>>>> b2f063af
     */
    protected $totalFactoryMock;

    /**
<<<<<<< HEAD
     * @var \PHPUnit\Framework\MockObject\MockObject
=======
     * @var MockObject
>>>>>>> b2f063af
     */
    protected $collectionListMock;

    /**
<<<<<<< HEAD
     * @var \PHPUnit\Framework\MockObject\MockObject
=======
     * @var MockObject
>>>>>>> b2f063af
     */
    protected $totalMock;

    /**
<<<<<<< HEAD
     * @var \PHPUnit\Framework\MockObject\MockObject
=======
     * @var MockObject
>>>>>>> b2f063af
     */
    protected $quoteMock;

    /**
<<<<<<< HEAD
     * @var \PHPUnit\Framework\MockObject\MockObject
=======
     * @var MockObject
>>>>>>> b2f063af
     */
    protected $collectorMock;

    protected function setUp(): void
    {
        $this->totalFactoryMock =
            $this->createPartialMock(TotalFactory::class, ['create']);
        $this->collectionListMock = $this->createMock(TotalsCollectorList::class);
        $this->totalMock = $this->createPartialMock(Total::class, ['setData']);
        $this->quoteMock = $this->createMock(Quote::class);
        $this->collectorMock =
            $this->createMock(AbstractTotal::class);
        $this->model = new TotalsReader(
            $this->totalFactoryMock,
            $this->collectionListMock
        );
    }

    public function testFetch()
    {
        $total = [];
        $storeId = 1;
        $testedTotalMock =
            $this->createPartialMock(Total::class, ['setData', 'getCode']);
        $expected = ['my_total_type' => $testedTotalMock];
        $data = ['code' => 'my_total_type'];
        $this->totalMock->expects($this->once())->method('setData')->with([])->willReturnSelf();
        $this->quoteMock->expects($this->once())->method('getStoreId')->willReturn($storeId);
        $this->totalFactoryMock
            ->expects($this->at(0))
            ->method('create')
            ->willReturn($this->totalMock);
        $this->totalFactoryMock->expects($this->at(1))->method('create')->willReturn($testedTotalMock);
        $this->collectionListMock
            ->expects($this->once())
            ->method('getCollectors')
            ->with($storeId)->willReturn([$this->collectorMock]);
        $this->collectorMock
            ->expects($this->once())
            ->method('fetch')
            ->with($this->quoteMock, $this->totalMock)
            ->willReturn($data);
        $testedTotalMock->expects($this->once())->method('setData')->with($data)->willReturnSelf();
        $testedTotalMock->expects($this->any())->method('getCode')->willReturn('my_total_type');
        $this->assertEquals($expected, $this->model->fetch($this->quoteMock, $total));
    }

    public function testFetchWithEmptyData()
    {
        $total = [];
        $storeId = 1;
        $this->totalMock->expects($this->once())->method('setData')->with([])->willReturnSelf();
        $this->quoteMock->expects($this->once())->method('getStoreId')->willReturn($storeId);
        $this->totalFactoryMock
            ->expects($this->once())
            ->method('create')
            ->willReturn($this->totalMock);
        $this->collectionListMock
            ->expects($this->once())
            ->method('getCollectors')
            ->with($storeId)->willReturn([$this->collectorMock]);
        $this->collectorMock
            ->expects($this->once())
            ->method('fetch')
            ->with($this->quoteMock, $this->totalMock)
            ->willReturn([]);
        $this->assertEquals([], $this->model->fetch($this->quoteMock, $total));
    }

    public function testFetchSeveralCollectors()
    {
        $total = [];
        $storeId = 1;
        $firstTotalMock =
            $this->createPartialMock(Total::class, ['setData', 'getCode']);
        $secondTotalMock =
            $this->createPartialMock(Total::class, ['setData', 'getCode']);
        $expected = ['first_total_type' => $firstTotalMock, 'second_total_type' => $secondTotalMock];
        $data = [['code' => 'first_total_type'], ['code' => 'second_total_type']];
        $this->totalMock->expects($this->once())->method('setData')->with([])->willReturnSelf();
        $this->quoteMock->expects($this->once())->method('getStoreId')->willReturn($storeId);
        $this->totalFactoryMock
            ->expects($this->at(0))
            ->method('create')
            ->willReturn($this->totalMock);
        $this->totalFactoryMock->expects($this->at(1))->method('create')->willReturn($firstTotalMock);
        $this->totalFactoryMock->expects($this->at(2))->method('create')->willReturn($secondTotalMock);
        $this->collectionListMock
            ->expects($this->once())
            ->method('getCollectors')
            ->with($storeId)->willReturn([$this->collectorMock]);
        $this->collectorMock
            ->expects($this->once())
            ->method('fetch')
            ->with($this->quoteMock, $this->totalMock)
            ->willReturn($data);
        $firstTotalMock->expects($this->once())->method('setData')->with($data[0])->willReturnSelf();
        $secondTotalMock->expects($this->once())->method('setData')->with($data[1])->willReturnSelf();
        $firstTotalMock->expects($this->any())->method('getCode')->willReturn('first_total_type');
        $secondTotalMock->expects($this->any())->method('getCode')->willReturn('second_total_type');
        $this->assertEquals($expected, $this->model->fetch($this->quoteMock, $total));
    }

    public function testConvert()
    {
        $total = [];
        $storeId = 1;
        $testedTotalMock =
            $this->createPartialMock(Total::class, ['setData', 'getCode']);
        $expected = ['my_total_type' => $testedTotalMock];
        $this->totalMock->expects($this->once())->method('setData')->with([])->willReturnSelf();
        $this->quoteMock->expects($this->once())->method('getStoreId')->willReturn($storeId);
        $this->totalFactoryMock
            ->expects($this->once())
            ->method('create')
            ->willReturn($this->totalMock);
        $this->collectionListMock
            ->expects($this->once())
            ->method('getCollectors')
            ->with($storeId)->willReturn([$this->collectorMock]);
        $this->collectorMock
            ->expects($this->once())
            ->method('fetch')
            ->with($this->quoteMock, $this->totalMock)
            ->willReturn($testedTotalMock);
        $testedTotalMock->expects($this->never())->method('setData');
        $testedTotalMock->expects($this->any())->method('getCode')->willReturn('my_total_type');
        $this->assertEquals($expected, $this->model->fetch($this->quoteMock, $total));
    }
}<|MERGE_RESOLUTION|>--- conflicted
+++ resolved
@@ -23,47 +23,27 @@
     protected $model;
 
     /**
-<<<<<<< HEAD
-     * @var \PHPUnit\Framework\MockObject\MockObject
-=======
      * @var MockObject
->>>>>>> b2f063af
      */
     protected $totalFactoryMock;
 
     /**
-<<<<<<< HEAD
-     * @var \PHPUnit\Framework\MockObject\MockObject
-=======
      * @var MockObject
->>>>>>> b2f063af
      */
     protected $collectionListMock;
 
     /**
-<<<<<<< HEAD
-     * @var \PHPUnit\Framework\MockObject\MockObject
-=======
      * @var MockObject
->>>>>>> b2f063af
      */
     protected $totalMock;
 
     /**
-<<<<<<< HEAD
-     * @var \PHPUnit\Framework\MockObject\MockObject
-=======
      * @var MockObject
->>>>>>> b2f063af
      */
     protected $quoteMock;
 
     /**
-<<<<<<< HEAD
-     * @var \PHPUnit\Framework\MockObject\MockObject
-=======
      * @var MockObject
->>>>>>> b2f063af
      */
     protected $collectorMock;
 
