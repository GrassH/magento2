<?php declare(strict_types=1);
/**
 * Copyright © Magento, Inc. All rights reserved.
 * See COPYING.txt for license details.
 */

namespace Magento\Quote\Test\Unit\Model\Quote\Address;

use Magento\Directory\Model\Country;
use Magento\Directory\Model\CountryFactory;
use Magento\Framework\TestFramework\Unit\Helper\ObjectManager;
use Magento\Quote\Model\Quote\Address;
use Magento\Quote\Model\Quote\Address\Validator;
use PHPUnit\Framework\MockObject\MockObject;

use PHPUnit\Framework\TestCase;

class ValidatorTest extends TestCase
{
    /**
     * @var Validator
     */
    protected $model;

    /**
<<<<<<< HEAD
     * @var \PHPUnit\Framework\MockObject\MockObject
=======
     * @var MockObject
>>>>>>> b2f063af
     */
    protected $countryFactoryMock;

    /**
<<<<<<< HEAD
     * @var \PHPUnit\Framework\MockObject\MockObject
=======
     * @var MockObject
>>>>>>> b2f063af
     */
    protected $itemMock;

    /**
<<<<<<< HEAD
     * @var \PHPUnit\Framework\MockObject\MockObject
=======
     * @var MockObject
>>>>>>> b2f063af
     */
    protected $countryMock;

    protected function setUp(): void
    {
        $objectManager = new ObjectManager($this);
        $this->countryFactoryMock = $this->createMock(CountryFactory::class);
        $this->countryMock = $this->createMock(Country::class);
        $this->itemMock = $this->createPartialMock(
            Address::class,
            ['getCountryId', 'getEmail']
        );
        $this->countryFactoryMock
            ->expects($this->any())
            ->method('create')
            ->willReturn($this->countryMock);
        $this->model = $objectManager->getObject(
            Validator::class,
            [
                'countryFactory' => $this->countryFactoryMock,
            ]
        );
    }

    public function testValidateWithEmptyObject()
    {
        $this->itemMock->expects($this->once())->method('getEmail')->willReturn(null);
        $this->itemMock->expects($this->once())->method('getCountryId')->willReturn(null);
        $this->assertTrue($this->model->isValid($this->itemMock));
        $this->assertEmpty($this->model->getMessages());
    }

    public function testValidateWithInvalidEmail()
    {
        $this->itemMock->expects($this->once())->method('getEmail')->willReturn('invalid_email');
        $this->itemMock->expects($this->once())->method('getCountryId')->willReturn(null);
        $this->assertFalse($this->model->isValid($this->itemMock));
        $messages = ['invalid_email_format' => 'Invalid email format'];
        $this->assertEquals($messages, $this->model->getMessages());
    }

    public function testValidateWithInvalidCountryId()
    {
        $this->itemMock->expects($this->once())->method('getEmail')->willReturn(null);
        $this->itemMock->expects($this->once())->method('getCountryId')->willReturn(100);

        $this->countryMock->expects($this->once())->method('load')->with(100);
        $this->countryMock->expects($this->once())->method('getId')->willReturn(null);

        $this->assertFalse($this->model->isValid($this->itemMock));
        $messages = ['invalid_country_code' => 'Invalid country code'];
        $this->assertEquals($messages, $this->model->getMessages());
    }

    public function testValidateWithInvalidData()
    {
        $this->itemMock->expects($this->once())->method('getEmail')->willReturn('invalid_email');
        $this->itemMock->expects($this->once())->method('getCountryId')->willReturn(100);

        $this->countryMock->expects($this->once())->method('load')->with(100);
        $this->countryMock->expects($this->once())->method('getId')->willReturn(null);

        $this->assertFalse($this->model->isValid($this->itemMock));
        $messages = [
            'invalid_email_format' => 'Invalid email format',
            'invalid_country_code' => 'Invalid country code',
        ];
        $this->assertEquals($messages, $this->model->getMessages());
    }

    public function testValidateWithValidData()
    {
        $this->itemMock->expects($this->once())->method('getEmail')->willReturn('test@example.com');
        $this->itemMock->expects($this->once())->method('getCountryId')->willReturn(100);

        $this->countryMock->expects($this->once())->method('load')->with(100);
        $this->countryMock->expects($this->once())->method('getId')->willReturn(100);

        $this->assertTrue($this->model->isValid($this->itemMock));
        $this->assertEmpty($this->model->getMessages());
    }
}<|MERGE_RESOLUTION|>--- conflicted
+++ resolved
@@ -23,29 +23,17 @@
     protected $model;
 
     /**
-<<<<<<< HEAD
-     * @var \PHPUnit\Framework\MockObject\MockObject
-=======
      * @var MockObject
->>>>>>> b2f063af
      */
     protected $countryFactoryMock;
 
     /**
-<<<<<<< HEAD
-     * @var \PHPUnit\Framework\MockObject\MockObject
-=======
      * @var MockObject
->>>>>>> b2f063af
      */
     protected $itemMock;
 
     /**
-<<<<<<< HEAD
-     * @var \PHPUnit\Framework\MockObject\MockObject
-=======
      * @var MockObject
->>>>>>> b2f063af
      */
     protected $countryMock;
 
@@ -61,7 +49,7 @@
         $this->countryFactoryMock
             ->expects($this->any())
             ->method('create')
-            ->willReturn($this->countryMock);
+            ->will($this->returnValue($this->countryMock));
         $this->model = $objectManager->getObject(
             Validator::class,
             [
@@ -72,16 +60,16 @@
 
     public function testValidateWithEmptyObject()
     {
-        $this->itemMock->expects($this->once())->method('getEmail')->willReturn(null);
-        $this->itemMock->expects($this->once())->method('getCountryId')->willReturn(null);
+        $this->itemMock->expects($this->once())->method('getEmail')->will($this->returnValue(null));
+        $this->itemMock->expects($this->once())->method('getCountryId')->will($this->returnValue(null));
         $this->assertTrue($this->model->isValid($this->itemMock));
         $this->assertEmpty($this->model->getMessages());
     }
 
     public function testValidateWithInvalidEmail()
     {
-        $this->itemMock->expects($this->once())->method('getEmail')->willReturn('invalid_email');
-        $this->itemMock->expects($this->once())->method('getCountryId')->willReturn(null);
+        $this->itemMock->expects($this->once())->method('getEmail')->will($this->returnValue('invalid_email'));
+        $this->itemMock->expects($this->once())->method('getCountryId')->will($this->returnValue(null));
         $this->assertFalse($this->model->isValid($this->itemMock));
         $messages = ['invalid_email_format' => 'Invalid email format'];
         $this->assertEquals($messages, $this->model->getMessages());
@@ -89,11 +77,11 @@
 
     public function testValidateWithInvalidCountryId()
     {
-        $this->itemMock->expects($this->once())->method('getEmail')->willReturn(null);
-        $this->itemMock->expects($this->once())->method('getCountryId')->willReturn(100);
+        $this->itemMock->expects($this->once())->method('getEmail')->will($this->returnValue(null));
+        $this->itemMock->expects($this->once())->method('getCountryId')->will($this->returnValue(100));
 
         $this->countryMock->expects($this->once())->method('load')->with(100);
-        $this->countryMock->expects($this->once())->method('getId')->willReturn(null);
+        $this->countryMock->expects($this->once())->method('getId')->will($this->returnValue(null));
 
         $this->assertFalse($this->model->isValid($this->itemMock));
         $messages = ['invalid_country_code' => 'Invalid country code'];
@@ -102,11 +90,11 @@
 
     public function testValidateWithInvalidData()
     {
-        $this->itemMock->expects($this->once())->method('getEmail')->willReturn('invalid_email');
-        $this->itemMock->expects($this->once())->method('getCountryId')->willReturn(100);
+        $this->itemMock->expects($this->once())->method('getEmail')->will($this->returnValue('invalid_email'));
+        $this->itemMock->expects($this->once())->method('getCountryId')->will($this->returnValue(100));
 
         $this->countryMock->expects($this->once())->method('load')->with(100);
-        $this->countryMock->expects($this->once())->method('getId')->willReturn(null);
+        $this->countryMock->expects($this->once())->method('getId')->will($this->returnValue(null));
 
         $this->assertFalse($this->model->isValid($this->itemMock));
         $messages = [
@@ -118,11 +106,11 @@
 
     public function testValidateWithValidData()
     {
-        $this->itemMock->expects($this->once())->method('getEmail')->willReturn('test@example.com');
-        $this->itemMock->expects($this->once())->method('getCountryId')->willReturn(100);
+        $this->itemMock->expects($this->once())->method('getEmail')->will($this->returnValue('test@example.com'));
+        $this->itemMock->expects($this->once())->method('getCountryId')->will($this->returnValue(100));
 
         $this->countryMock->expects($this->once())->method('load')->with(100);
-        $this->countryMock->expects($this->once())->method('getId')->willReturn(100);
+        $this->countryMock->expects($this->once())->method('getId')->will($this->returnValue(100));
 
         $this->assertTrue($this->model->isValid($this->itemMock));
         $this->assertEmpty($this->model->getMessages());
