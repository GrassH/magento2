--- conflicted
+++ resolved
@@ -21,11 +21,7 @@
     private $model;
 
     /**
-<<<<<<< HEAD
-     * @var \Magento\Quote\Model\Quote|\PHPUnit\Framework\MockObject\MockObject
-=======
      * @var Quote|MockObject
->>>>>>> b2f063af
      */
     protected $quoteMock;
 
