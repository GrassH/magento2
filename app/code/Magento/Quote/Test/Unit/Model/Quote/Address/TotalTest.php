<?php
/**
 * Copyright © 2016 Magento. All rights reserved.
 * See COPYING.txt for license details.
 */

namespace Magento\Quote\Test\Unit\Model\Quote\Address;

class TotalTest extends \PHPUnit_Framework_TestCase
{
    /**
     * @var \Magento\Quote\Model\Quote\Address\Total
     */
    protected $model;

    protected function setUp()
    {
<<<<<<< HEAD
        $serializer = $this->getMockBuilder(\Magento\Framework\Serialize\SerializerInterface::class)
=======
        $serializer = $this->getMockBuilder(\Magento\Framework\Serialize\Serializer\Json::class)
>>>>>>> 9b0ad97f
            ->disableOriginalConstructor()
            ->getMockForAbstractClass();
        $serializer->expects($this->any())
            ->method('unserialize')
            ->willReturnCallback(function ($value) {
                return json_decode($value, true);
            });

        $objectManagerHelper = new \Magento\Framework\TestFramework\Unit\Helper\ObjectManager($this);
        $this->model = $objectManagerHelper->getObject(
            \Magento\Quote\Model\Quote\Address\Total::class,
            [
                'serializer' => $serializer
            ]
        );
    }

    /**
     * @param string $code
     * @param float $amount
     * @param string $storedCode
     * @dataProvider setTotalAmountDataProvider
     */
    public function testSetTotalAmount($code, $amount, $storedCode)
    {
        $result = $this->model->setTotalAmount($code, $amount);
        $this->assertArrayHasKey($storedCode, $result);
        $this->assertEquals($result[$storedCode], $amount);
        $this->assertEquals($this->model->getAllTotalAmounts()[$code], $amount);
        $this->assertSame($this->model, $result);
    }

    public function setTotalAmountDataProvider()
    {
        return [
            'Subtotal' => [
                'code' => 'subtotal',
                'amount' => 42.42,
                'stored_code' => 'subtotal'
            ],
            'Other total' => [
                'code' => 'other',
                'amount' => 42.17,
                'stored_code' => 'other_amount'
            ]
        ];
    }

    /**
     * @param string $code
     * @param float $amount
     * @param string $storedCode
     * @dataProvider setBaseTotalAmountDataProvider
     */
    public function testSetBaseTotalAmount($code, $amount, $storedCode)
    {
        $result = $this->model->setBaseTotalAmount($code, $amount);
        $this->assertArrayHasKey($storedCode, $result);
        $this->assertEquals($result[$storedCode], $amount);
        $this->assertEquals($this->model->getAllBaseTotalAmounts()[$code], $amount);
        $this->assertSame($this->model, $result);
    }

    public function setBaseTotalAmountDataProvider()
    {
        return [
            'Subtotal' => [
                'code' => 'subtotal',
                'amount' => 17.42,
                'stored_code' => 'base_subtotal'
            ],
            'Other total' => [
                'code' => 'other',
                'amount' => 42.17,
                'stored_code' => 'base_other_amount'
            ]
        ];
    }

    /**
     * @param float $initialAmount
     * @param float $delta
     * @param float $updatedAmount
     * @dataProvider addTotalAmountDataProvider
     */
    public function testAddTotalAmount($initialAmount, $delta, $updatedAmount)
    {
        $code = 'turbo';
        $this->model->setTotalAmount($code, $initialAmount);

        $this->assertSame($this->model, $this->model->addTotalAmount($code, $delta));
        $this->assertEquals($updatedAmount, $this->model->getTotalAmount($code));
    }

    public function addTotalAmountDataProvider()
    {
        return [
            'Zero' => [
                'initialAmount' => 0,
                'delta' => 42,
                'updatedAmount' => 42
            ],
            'Non-zero' => [
                'initialAmount' => 20,
                'delta' => 22,
                'updatedAmount' => 42
            ]
        ];
    }

    /**
     * @param float $initialAmount
     * @param float $delta
     * @param float $updatedAmount
     * @dataProvider addBaseTotalAmountDataProvider
     */
    public function testAddBaseTotalAmount($initialAmount, $delta, $updatedAmount)
    {
        $code = 'turbo';
        $this->model->setBaseTotalAmount($code, $initialAmount);

        $this->assertSame($this->model, $this->model->addBaseTotalAmount($code, $delta));
        $this->assertEquals($updatedAmount, $this->model->getBaseTotalAmount($code));
    }

    public function addBaseTotalAmountDataProvider()
    {
        return [
            'Zero' => [
                'initialAmount' => 0,
                'delta' => 42,
                'updatedAmount' => 42
            ],
            'Non-zero' => [
                'initialAmount' => 20,
                'delta' => 22,
                'updatedAmount' => 42
            ]
        ];
    }

    public function testGetTotalAmount()
    {
        $code = 'super';
        $amount = 42;
        $this->model->setTotalAmount($code, $amount);
        $this->assertEquals($amount, $this->model->getTotalAmount($code));
    }

    public function testGetTotalAmountAbsent()
    {
        $this->assertEquals(0, $this->model->getTotalAmount('mega'));
    }

    public function testGetBaseTotalAmount()
    {
        $code = 'wow';
        $amount = 42;
        $this->model->setBaseTotalAmount($code, $amount);
        $this->assertEquals($amount, $this->model->getBaseTotalAmount($code));
    }

    public function testGetBaseTotalAmountAbsent()
    {
        $this->assertEquals(0, $this->model->getBaseTotalAmount('great'));
    }

    /**
     * Verify handling of serialized, non-serialized input into and out of getFullInfo()
     *
     * @covers \Magento\Quote\Model\Quote\Address\Total::getFullInfo()
     * @param $input
     * @param $expected
     * @dataProvider getFullInfoDataProvider
     */
    public function testGetFullInfo($input, $expected)
    {
        $this->model->setFullInfo($input);
        $this->assertEquals($expected, $this->model->getFullInfo());
    }

    /**
     * @return array
     */
    public function getFullInfoDataProvider()
    {
        $myArray = ['team' => 'kiwis'];
        $serializedInput = json_encode($myArray);

        return [
            'simple array' => [
                $myArray,
                $myArray,
            ],

            'serialized array' => [
                $serializedInput,
                $myArray,
            ],

            'null input/output' => [
                null,
                null,
            ],

            'float input' => [
                1.23,
                1.23,
            ],
        ];
    }
}<|MERGE_RESOLUTION|>--- conflicted
+++ resolved
@@ -15,11 +15,7 @@
 
     protected function setUp()
     {
-<<<<<<< HEAD
-        $serializer = $this->getMockBuilder(\Magento\Framework\Serialize\SerializerInterface::class)
-=======
         $serializer = $this->getMockBuilder(\Magento\Framework\Serialize\Serializer\Json::class)
->>>>>>> 9b0ad97f
             ->disableOriginalConstructor()
             ->getMockForAbstractClass();
         $serializer->expects($this->any())
