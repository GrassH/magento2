<?php

/**
 * Copyright © Magento, Inc. All rights reserved.
 * See COPYING.txt for license details.
 */
declare(strict_types=1);

namespace Magento\Quote\Test\Unit\Model\Quote\Address\Total;

use Magento\Catalog\Api\Data\ProductExtensionInterface;
use Magento\Catalog\Model\Product;
use Magento\Catalog\Model\Product\Type\Price;
<<<<<<< HEAD
=======
use Magento\CatalogInventory\Model\Stock\Item;
>>>>>>> 0423eae6
use Magento\CatalogInventory\Model\StockRegistry;
use Magento\Framework\Pricing\PriceCurrencyInterface;
use Magento\Framework\TestFramework\Unit\Helper\ObjectManager;
use Magento\Quote\Api\Data\ShippingAssignmentInterface;
use Magento\Quote\Api\Data\ShippingInterface;
use Magento\Quote\Model\Quote;
use Magento\Quote\Model\Quote\Address;
<<<<<<< HEAD
use Magento\Quote\Model\Quote\Address\Item as AddressItem;
use Magento\Quote\Model\Quote\Address\Total;
use Magento\Quote\Model\Quote\Address\Total\Subtotal;
use Magento\Quote\Model\Quote\Item;
=======
use Magento\Quote\Model\Quote\Address\Total;
use Magento\Quote\Model\Quote\Address\Total\Subtotal;
>>>>>>> 0423eae6
use Magento\Store\Model\Store;
use PHPUnit\Framework\MockObject\MockObject;
use PHPUnit\Framework\TestCase;

/**
<<<<<<< HEAD
 * Test address total collector model.
=======
 * TODO refactor me
>>>>>>> 0423eae6
 *
 * @SuppressWarnings(PHPMD.CouplingBetweenObjects)
 */
class SubtotalTest extends TestCase
{
    /**
     * @var ObjectManager
     */
    protected $objectManager;

    /**
     * @var Subtotal
     */
    protected $subtotalModel;

    /** @var MockObject */
    protected $stockItemMock;

    /**
     * @var MockObject
     */
    protected $stockRegistry;

    protected function setUp(): void
    {
        $this->objectManager = new ObjectManager($this);
<<<<<<< HEAD
        $this->subtotalModel = $this->objectManager->getObject(
            Subtotal::class
        );

        $this->stockRegistry = $this->createPartialMock(
            StockRegistry::class,
            ['getStockItem', '__wakeup']
        );
        $this->stockItemMock = $this->createPartialMock(
            \Magento\CatalogInventory\Model\Stock\Item::class,
            ['getIsInStock', '__wakeup']
        );
=======
        $this->subtotalModel = $this->objectManager->getObject(Subtotal::class);

        $this->stockRegistry = $this->createPartialMock(StockRegistry::class, ['getStockItem']);
        $this->stockItemMock = $this->createPartialMock(Item::class, ['getIsInStock']);
>>>>>>> 0423eae6
    }

    /**
     * @return array
     */
    public function collectDataProvider()
    {
        return [
            [12, 10, false, 12, 10],
            [12, 0, false, 12, 12],
            [0, 10, false, 0, 10],
            [12, 10, true, null, null],
            [12, 10, false, 12, 10]
        ];
    }

    /**
     * @dataProvider collectDataProvider
     *
     * @param int $price
     * @param int $originalPrice
     * @param bool $itemHasParent
     * @param int $expectedPrice
     * @param int $expectedOriginalPrice
     *
     * @SuppressWarnings(PHPMD.ExcessiveMethodLength)
     */
    public function testCollect($price, $originalPrice, $itemHasParent, $expectedPrice, $expectedOriginalPrice)
    {
        $this->stockRegistry->expects($this->any())->method('getStockItem')->willReturn($this->stockItemMock);

<<<<<<< HEAD
        $priceCurrency = $this->getMockBuilder(PriceCurrencyInterface::class)->getMock();
=======
        $priceCurrency = $this->getMockBuilder(PriceCurrencyInterface::class)
            ->getMock();
>>>>>>> 0423eae6
        $convertedPrice = 1231313;
        // @TODO this is a wrong test and it does not check methods. Any digital value will be correct
        $priceCurrency->expects($this->any())->method('convert')->willReturn(1231313);

<<<<<<< HEAD
        /** @var Item|MockObject $quoteItem */
=======
        /** @var \Magento\Quote\Model\Quote\Item|MockObject $quoteItem */
>>>>>>> 0423eae6
        $quoteItem = $this->objectManager->getObject(
            Item::class,
            [
                'stockRegistry' => $this->stockRegistry,
                'priceCurrency' => $priceCurrency,
            ]
        );
        /** @var Address|MockObject $address */
<<<<<<< HEAD
        $address = $this->createPartialMock(
            Address::class,
            ['setTotalQty', 'getTotalQty', 'removeItem', 'getQuote']
        );

        /** @var Product|MockObject $product */
        $product = $this->createMock(Product::class);
        $product->expects($this->any())->method('getPrice')->will($this->returnValue($originalPrice));
=======
        $address = $this->getMockBuilder(Address::class)
            ->addMethods(['setTotalQty', 'getTotalQty'])
            ->onlyMethods(['removeItem', 'getQuote'])
            ->disableOriginalConstructor()
            ->getMock();

        /** @var Product|MockObject $product */
        $product = $this->createMock(Product::class);
        $product->expects($this->any())->method('getPrice')->willReturn($originalPrice);
>>>>>>> 0423eae6

        /** @var Quote|MockObject $quote */
        $quote = $this->createMock(Quote::class);
        $store = $this->objectManager->getObject(Store::class);
        $store->setCurrentCurrency('');

        $store = $this->createPartialMock(Store::class, ['getWebsiteId']);
        $store->expects($this->any())->method('getWebsiteId')->willReturn(10);
        $product->expects($this->any())->method('getStore')->willReturn($store);
<<<<<<< HEAD
        $product->expects($this->any())->method('isVisibleInCatalog')->will($this->returnValue(true));
=======
        $product->expects($this->any())->method('isVisibleInCatalog')->willReturn(true);
>>>>>>> 0423eae6
        $extensionAttribute = $this->getMockBuilder(ProductExtensionInterface::class)
            ->setMethods(['getStockItem'])
            ->disableOriginalConstructor()
            ->getMockForAbstractClass();
        $extensionAttribute->expects($this->atLeastOnce())
            ->method('getStockItem')
            ->willReturn($this->stockItemMock);
        $product->expects($this->atLeastOnce())->method('getExtensionAttributes')->willReturn($extensionAttribute);
        $quote->expects($this->any())->method('getStore')->willReturn($store);
        $quoteItem->setProduct($product)->setQuote($quote);

        $parentQuoteItem = false;
        if ($itemHasParent) {
<<<<<<< HEAD
            $parentQuoteItem = $this->createMock(Item::class);
            $parentQuoteItem->expects($this->any())->method('getProduct')->will($this->returnValue($product));
=======
            $parentQuoteItem = $this->createMock(\Magento\Quote\Model\Quote\Item::class);
            $parentQuoteItem->expects($this->any())->method('getProduct')->willReturn($product);
>>>>>>> 0423eae6
        }
        $quoteItem->setParentItem($parentQuoteItem);
        //This value will be overwritten
        $quoteItem->setConvertedPrice(10);

        $priceModel = $this->createMock(Price::class);
        $priceModel->expects($this->any())->method('getChildFinalPrice')->willReturn($price);
        $product->expects($this->any())->method('getPriceModel')->willReturn($priceModel);
        $product->expects($this->any())->method('getFinalPrice')->willReturn($price);

<<<<<<< HEAD
        $shipping = $this->createMock(ShippingInterface::class);
        $shipping->expects($this->exactly(2))->method('getAddress')->willReturn($address);
        $address->expects($this->at(0))->method('setTotalQty')->with(0);
        $address->expects($this->any())->method('getTotalQty')->willReturn(0);
        $shippingAssignmentMock = $this->createMock(ShippingAssignmentInterface::class);
        $shippingAssignmentMock->expects($this->exactly(2))->method('getShipping')->willReturn($shipping);
        $shippingAssignmentMock->expects($this->once())->method('getItems')->willReturn([$quoteItem]);

        $total = $this->createPartialMock(
            Total::class,
            ['setBaseVirtualAmount', 'setVirtualAmount']
        );
=======
        $shipping = $this->getMockForAbstractClass(ShippingInterface::class);
        $shipping->expects($this->exactly(2))->method('getAddress')->willReturn($address);
        $address->expects($this->at(0))->method('setTotalQty')->with(0);
        $address->expects($this->any())->method('getTotalQty')->willReturn(0);
        $shippingAssignmentMock = $this->getMockForAbstractClass(ShippingAssignmentInterface::class);
        $shippingAssignmentMock->expects($this->exactly(2))->method('getShipping')->willReturn($shipping);
        $shippingAssignmentMock->expects($this->once())->method('getItems')->willReturn([$quoteItem]);

        $total = $this->getMockBuilder(Total::class)
            ->addMethods(['setBaseVirtualAmount', 'setVirtualAmount'])
            ->disableOriginalConstructor()
            ->getMock();
>>>>>>> 0423eae6
        $total->expects($this->once())->method('setBaseVirtualAmount')->willReturnSelf();
        $total->expects($this->once())->method('setVirtualAmount')->willReturnSelf();

        $this->subtotalModel->collect($quote, $shippingAssignmentMock, $total);

        $this->assertEquals($expectedPrice, $quoteItem->getPrice());
        $this->assertEquals($expectedOriginalPrice, $quoteItem->getBaseOriginalPrice());
        $this->assertEquals($convertedPrice, $quoteItem->getCalculationPrice());
        $this->assertEquals($convertedPrice, $quoteItem->getConvertedPrice());
    }

    public function testFetch()
    {
        $expectedResult = [
            'code' => null,
            'title' => __('Subtotal'),
            'value' => 100
        ];

        $quoteMock = $this->createMock(Quote::class);
<<<<<<< HEAD
        $totalMock = $this->createPartialMock(Total::class, ['getSubtotal']);
=======
        $totalMock = $this->getMockBuilder(Total::class)
            ->addMethods(['getSubtotal'])
            ->disableOriginalConstructor()
            ->getMock();
>>>>>>> 0423eae6
        $totalMock->expects($this->once())->method('getSubtotal')->willReturn(100);

        $this->assertEquals($expectedResult, $this->subtotalModel->fetch($quoteMock, $totalMock));
    }

    /**
     * Test that invalid items are not collected
     */
    public function testCollectWithInvalidItems()
    {
        $addressItemId = 38203;
        $addressQuoteItemId = 7643;
        $storeId = 1;
        $quote = $this->createPartialMock(
            Quote::class,
            [
                'getItemsCollection',
            ]
        );
        $quote->setData(
            [
                'store_id' => $storeId
            ]
        );
        $quoteItem = $this->createPartialMock(
            Item::class,
            []
        );
        $quoteItem->setQuote($quote);
        $quote->method('getItemsCollection')
            ->willReturn([$quoteItem]);
        $address = $this->createPartialMock(
            Address::class,
            [
                'removeItem',
                'getQuote'
            ]
        );
        $address->method('getQuote')
            ->willReturn($quote);
        $address->expects($this->once())
            ->method('removeItem')
            ->with($addressItemId);
        $addressItem = $this->createPartialMock(
            AddressItem::class,
            [
                'getId',
                'getQuoteItemId'
            ]
        );
        $addressItem->setAddress($address);
        $addressItem->method('getId')
            ->willReturn($addressItemId);
        $addressItem->method('getQuoteItemId')
            ->willReturn($addressQuoteItemId);
        $shipping = $this->createMock(ShippingInterface::class);
        $shipping->method('getAddress')
            ->willReturn($address);
        $shippingAssignmentMock = $this->createMock(ShippingAssignmentInterface::class);
        $shippingAssignmentMock->method('getShipping')
            ->willReturn($shipping);
        $shippingAssignmentMock->method('getItems')
            ->willReturn([$addressItem]);
        $total = $this->createPartialMock(
            Total::class,
            []
        );
        $this->subtotalModel->collect($quote, $shippingAssignmentMock, $total);
    }
}<|MERGE_RESOLUTION|>--- conflicted
+++ resolved
@@ -1,5 +1,4 @@
 <?php
-
 /**
  * Copyright © Magento, Inc. All rights reserved.
  * See COPYING.txt for license details.
@@ -11,10 +10,6 @@
 use Magento\Catalog\Api\Data\ProductExtensionInterface;
 use Magento\Catalog\Model\Product;
 use Magento\Catalog\Model\Product\Type\Price;
-<<<<<<< HEAD
-=======
-use Magento\CatalogInventory\Model\Stock\Item;
->>>>>>> 0423eae6
 use Magento\CatalogInventory\Model\StockRegistry;
 use Magento\Framework\Pricing\PriceCurrencyInterface;
 use Magento\Framework\TestFramework\Unit\Helper\ObjectManager;
@@ -22,25 +17,16 @@
 use Magento\Quote\Api\Data\ShippingInterface;
 use Magento\Quote\Model\Quote;
 use Magento\Quote\Model\Quote\Address;
-<<<<<<< HEAD
 use Magento\Quote\Model\Quote\Address\Item as AddressItem;
 use Magento\Quote\Model\Quote\Address\Total;
 use Magento\Quote\Model\Quote\Address\Total\Subtotal;
 use Magento\Quote\Model\Quote\Item;
-=======
-use Magento\Quote\Model\Quote\Address\Total;
-use Magento\Quote\Model\Quote\Address\Total\Subtotal;
->>>>>>> 0423eae6
 use Magento\Store\Model\Store;
 use PHPUnit\Framework\MockObject\MockObject;
 use PHPUnit\Framework\TestCase;
 
 /**
-<<<<<<< HEAD
  * Test address total collector model.
-=======
- * TODO refactor me
->>>>>>> 0423eae6
  *
  * @SuppressWarnings(PHPMD.CouplingBetweenObjects)
  */
@@ -67,7 +53,6 @@
     protected function setUp(): void
     {
         $this->objectManager = new ObjectManager($this);
-<<<<<<< HEAD
         $this->subtotalModel = $this->objectManager->getObject(
             Subtotal::class
         );
@@ -80,12 +65,6 @@
             \Magento\CatalogInventory\Model\Stock\Item::class,
             ['getIsInStock', '__wakeup']
         );
-=======
-        $this->subtotalModel = $this->objectManager->getObject(Subtotal::class);
-
-        $this->stockRegistry = $this->createPartialMock(StockRegistry::class, ['getStockItem']);
-        $this->stockItemMock = $this->createPartialMock(Item::class, ['getIsInStock']);
->>>>>>> 0423eae6
     }
 
     /**
@@ -117,21 +96,12 @@
     {
         $this->stockRegistry->expects($this->any())->method('getStockItem')->willReturn($this->stockItemMock);
 
-<<<<<<< HEAD
         $priceCurrency = $this->getMockBuilder(PriceCurrencyInterface::class)->getMock();
-=======
-        $priceCurrency = $this->getMockBuilder(PriceCurrencyInterface::class)
-            ->getMock();
->>>>>>> 0423eae6
         $convertedPrice = 1231313;
         // @TODO this is a wrong test and it does not check methods. Any digital value will be correct
         $priceCurrency->expects($this->any())->method('convert')->willReturn(1231313);
 
-<<<<<<< HEAD
         /** @var Item|MockObject $quoteItem */
-=======
-        /** @var \Magento\Quote\Model\Quote\Item|MockObject $quoteItem */
->>>>>>> 0423eae6
         $quoteItem = $this->objectManager->getObject(
             Item::class,
             [
@@ -140,7 +110,6 @@
             ]
         );
         /** @var Address|MockObject $address */
-<<<<<<< HEAD
         $address = $this->createPartialMock(
             Address::class,
             ['setTotalQty', 'getTotalQty', 'removeItem', 'getQuote']
@@ -149,17 +118,6 @@
         /** @var Product|MockObject $product */
         $product = $this->createMock(Product::class);
         $product->expects($this->any())->method('getPrice')->will($this->returnValue($originalPrice));
-=======
-        $address = $this->getMockBuilder(Address::class)
-            ->addMethods(['setTotalQty', 'getTotalQty'])
-            ->onlyMethods(['removeItem', 'getQuote'])
-            ->disableOriginalConstructor()
-            ->getMock();
-
-        /** @var Product|MockObject $product */
-        $product = $this->createMock(Product::class);
-        $product->expects($this->any())->method('getPrice')->willReturn($originalPrice);
->>>>>>> 0423eae6
 
         /** @var Quote|MockObject $quote */
         $quote = $this->createMock(Quote::class);
@@ -169,31 +127,22 @@
         $store = $this->createPartialMock(Store::class, ['getWebsiteId']);
         $store->expects($this->any())->method('getWebsiteId')->willReturn(10);
         $product->expects($this->any())->method('getStore')->willReturn($store);
-<<<<<<< HEAD
         $product->expects($this->any())->method('isVisibleInCatalog')->will($this->returnValue(true));
-=======
-        $product->expects($this->any())->method('isVisibleInCatalog')->willReturn(true);
->>>>>>> 0423eae6
         $extensionAttribute = $this->getMockBuilder(ProductExtensionInterface::class)
             ->setMethods(['getStockItem'])
             ->disableOriginalConstructor()
             ->getMockForAbstractClass();
         $extensionAttribute->expects($this->atLeastOnce())
             ->method('getStockItem')
-            ->willReturn($this->stockItemMock);
+            ->will($this->returnValue($this->stockItemMock));
         $product->expects($this->atLeastOnce())->method('getExtensionAttributes')->willReturn($extensionAttribute);
-        $quote->expects($this->any())->method('getStore')->willReturn($store);
+        $quote->expects($this->any())->method('getStore')->will($this->returnValue($store));
         $quoteItem->setProduct($product)->setQuote($quote);
 
         $parentQuoteItem = false;
         if ($itemHasParent) {
-<<<<<<< HEAD
             $parentQuoteItem = $this->createMock(Item::class);
             $parentQuoteItem->expects($this->any())->method('getProduct')->will($this->returnValue($product));
-=======
-            $parentQuoteItem = $this->createMock(\Magento\Quote\Model\Quote\Item::class);
-            $parentQuoteItem->expects($this->any())->method('getProduct')->willReturn($product);
->>>>>>> 0423eae6
         }
         $quoteItem->setParentItem($parentQuoteItem);
         //This value will be overwritten
@@ -204,7 +153,6 @@
         $product->expects($this->any())->method('getPriceModel')->willReturn($priceModel);
         $product->expects($this->any())->method('getFinalPrice')->willReturn($price);
 
-<<<<<<< HEAD
         $shipping = $this->createMock(ShippingInterface::class);
         $shipping->expects($this->exactly(2))->method('getAddress')->willReturn($address);
         $address->expects($this->at(0))->method('setTotalQty')->with(0);
@@ -217,20 +165,6 @@
             Total::class,
             ['setBaseVirtualAmount', 'setVirtualAmount']
         );
-=======
-        $shipping = $this->getMockForAbstractClass(ShippingInterface::class);
-        $shipping->expects($this->exactly(2))->method('getAddress')->willReturn($address);
-        $address->expects($this->at(0))->method('setTotalQty')->with(0);
-        $address->expects($this->any())->method('getTotalQty')->willReturn(0);
-        $shippingAssignmentMock = $this->getMockForAbstractClass(ShippingAssignmentInterface::class);
-        $shippingAssignmentMock->expects($this->exactly(2))->method('getShipping')->willReturn($shipping);
-        $shippingAssignmentMock->expects($this->once())->method('getItems')->willReturn([$quoteItem]);
-
-        $total = $this->getMockBuilder(Total::class)
-            ->addMethods(['setBaseVirtualAmount', 'setVirtualAmount'])
-            ->disableOriginalConstructor()
-            ->getMock();
->>>>>>> 0423eae6
         $total->expects($this->once())->method('setBaseVirtualAmount')->willReturnSelf();
         $total->expects($this->once())->method('setVirtualAmount')->willReturnSelf();
 
@@ -251,14 +185,7 @@
         ];
 
         $quoteMock = $this->createMock(Quote::class);
-<<<<<<< HEAD
         $totalMock = $this->createPartialMock(Total::class, ['getSubtotal']);
-=======
-        $totalMock = $this->getMockBuilder(Total::class)
-            ->addMethods(['getSubtotal'])
-            ->disableOriginalConstructor()
-            ->getMock();
->>>>>>> 0423eae6
         $totalMock->expects($this->once())->method('getSubtotal')->willReturn(100);
 
         $this->assertEquals($expectedResult, $this->subtotalModel->fetch($quoteMock, $totalMock));
