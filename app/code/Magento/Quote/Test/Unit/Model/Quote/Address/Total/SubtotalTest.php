<?php
/**
 * Copyright © Magento, Inc. All rights reserved.
 * See COPYING.txt for license details.
 */
declare(strict_types=1);

namespace Magento\Quote\Test\Unit\Model\Quote\Address\Total;

use Magento\Catalog\Api\Data\ProductExtensionInterface;
use Magento\Catalog\Model\Product;
use Magento\Catalog\Model\Product\Type\Price;
use Magento\CatalogInventory\Model\StockRegistry;
use Magento\Framework\Pricing\PriceCurrencyInterface;
use Magento\Framework\TestFramework\Unit\Helper\ObjectManager;
use Magento\Quote\Api\Data\ShippingAssignmentInterface;
use Magento\Quote\Api\Data\ShippingInterface;
use Magento\Quote\Model\Quote;
use Magento\Quote\Model\Quote\Address;
use Magento\Quote\Model\Quote\Address\Item as AddressItem;
use Magento\Quote\Model\Quote\Address\Total;
use Magento\Quote\Model\Quote\Address\Total\Subtotal;
use Magento\Quote\Model\Quote\Item;
use Magento\Store\Model\Store;
use PHPUnit\Framework\MockObject\MockObject;
use PHPUnit\Framework\TestCase;

/**
 * Test address total collector model.
 *
 * @SuppressWarnings(PHPMD.CouplingBetweenObjects)
 */
class SubtotalTest extends TestCase
{
    /** @var ObjectManager */
    protected $objectManager;

    /**  @var Subtotal */
    protected $subtotalModel;

    /** @var MockObject */
    protected $stockItemMock;

    /** @var MockObject */
    protected $stockRegistry;

    protected function setUp(): void
    {
        $this->objectManager = new ObjectManager($this);
        $this->subtotalModel = $this->objectManager->getObject(
            Subtotal::class
        );

<<<<<<< HEAD
        $this->stockRegistry = $this->getMockBuilder(StockRegistry::class)
            ->disableOriginalConstructor()
            ->addMethods(['__wakeup'])
            ->onlyMethods(['getStockItem'])
            ->getMock();
        $this->stockItemMock = $this->getMockBuilder(\Magento\CatalogInventory\Model\Stock\Item::class)
            ->disableOriginalConstructor()
            ->onlyMethods(['getIsInStock', '__wakeup'])
            ->getMock();
=======
        $this->stockRegistry = $this->createPartialMock(
            StockRegistry::class,
            ['getStockItem']
        );
        $this->stockItemMock = $this->createPartialMock(
            \Magento\CatalogInventory\Model\Stock\Item::class,
            ['getIsInStock', '__wakeup']
        );
>>>>>>> 9b0e514e
    }

    /**
     * @return array
     */
    public function collectDataProvider()
    {
        return [
            [12, 10, false, 12, 10],
            [12, 0, false, 12, 12],
            [0, 10, false, 0, 10],
            [12, 10, true, null, null],
            [12, 10, false, 12, 10]
        ];
    }

    /**
     * @dataProvider collectDataProvider
     *
     * @param int $price
     * @param int $originalPrice
     * @param bool $itemHasParent
     * @param int $expectedPrice
     * @param int $expectedOriginalPrice
     *
     * @SuppressWarnings(PHPMD.ExcessiveMethodLength)
     */
    public function testCollect($price, $originalPrice, $itemHasParent, $expectedPrice, $expectedOriginalPrice)
    {
        $this->stockRegistry->expects($this->any())->method('getStockItem')->willReturn($this->stockItemMock);

        $priceCurrency = $this->getMockBuilder(PriceCurrencyInterface::class)->getMock();
        $convertedPrice = 1231313;
        // @TODO this is a wrong test and it does not check methods. Any digital value will be correct
        $priceCurrency->expects($this->any())->method('convert')->willReturn(1231313);

        /** @var Item|MockObject $quoteItem */
        $quoteItem = $this->objectManager->getObject(
            Item::class,
            [
                'stockRegistry' => $this->stockRegistry,
                'priceCurrency' => $priceCurrency,
            ]
        );
        /** @var Address|MockObject $address */
        $address = $this->getMockBuilder(Address::class)
<<<<<<< HEAD
            ->addMethods(['setTotalQty', 'getTotalQty'])
            ->onlyMethods(['removeItem', 'getQuote'])
            ->disableOriginalConstructor()
=======
            ->disableOriginalConstructor()
            ->onlyMethods(['removeItem', 'getQuote'])
            ->addMethods(['setTotalQty', 'getTotalQty'])
>>>>>>> 9b0e514e
            ->getMock();

        /** @var Product|MockObject $product */
        $product = $this->createMock(Product::class);
        $product->expects($this->any())->method('getPrice')->will($this->returnValue($originalPrice));

        /** @var Quote|MockObject $quote */
        $quote = $this->createMock(Quote::class);
        $store = $this->objectManager->getObject(Store::class);
        $store->setCurrentCurrency('');

        $store = $this->createPartialMock(Store::class, ['getWebsiteId']);
        $store->expects($this->any())->method('getWebsiteId')->willReturn(10);
        $product->expects($this->any())->method('getStore')->willReturn($store);
        $product->expects($this->any())->method('isVisibleInCatalog')->will($this->returnValue(true));
        $extensionAttribute = $this->getMockBuilder(ProductExtensionInterface::class)
            ->setMethods(['getStockItem'])
            ->disableOriginalConstructor()
            ->getMockForAbstractClass();
        $extensionAttribute->expects($this->atLeastOnce())
            ->method('getStockItem')
            ->will($this->returnValue($this->stockItemMock));
        $product->expects($this->atLeastOnce())->method('getExtensionAttributes')->willReturn($extensionAttribute);
        $quote->expects($this->any())->method('getStore')->will($this->returnValue($store));
        $quoteItem->setProduct($product)->setQuote($quote);

        $parentQuoteItem = false;
        if ($itemHasParent) {
            $parentQuoteItem = $this->createMock(Item::class);
            $parentQuoteItem->expects($this->any())->method('getProduct')->will($this->returnValue($product));
        }
        $quoteItem->setParentItem($parentQuoteItem);
        //This value will be overwritten
        $quoteItem->setConvertedPrice(10);

        $priceModel = $this->createMock(Price::class);
        $priceModel->expects($this->any())->method('getChildFinalPrice')->willReturn($price);
        $product->expects($this->any())->method('getPriceModel')->willReturn($priceModel);
        $product->expects($this->any())->method('getFinalPrice')->willReturn($price);

        $shipping = $this->createMock(ShippingInterface::class);
        $shipping->expects($this->exactly(2))->method('getAddress')->willReturn($address);
        $address->expects($this->at(0))->method('setTotalQty')->with(0);
        $address->expects($this->any())->method('getTotalQty')->willReturn(0);
        $shippingAssignmentMock = $this->createMock(ShippingAssignmentInterface::class);
        $shippingAssignmentMock->expects($this->exactly(2))->method('getShipping')->willReturn($shipping);
        $shippingAssignmentMock->expects($this->once())->method('getItems')->willReturn([$quoteItem]);

        $total = $this->getMockBuilder(Total::class)
<<<<<<< HEAD
            ->addMethods(['setBaseVirtualAmount', 'setVirtualAmount'])
            ->getMock();

=======
            ->disableOriginalConstructor()
            ->addMethods(['setVirtualAmount', 'setBaseVirtualAmount'])
            ->getMock();
>>>>>>> 9b0e514e
        $total->expects($this->once())->method('setBaseVirtualAmount')->willReturnSelf();
        $total->expects($this->once())->method('setVirtualAmount')->willReturnSelf();

        $this->subtotalModel->collect($quote, $shippingAssignmentMock, $total);

        $this->assertEquals($expectedPrice, $quoteItem->getPrice());
        $this->assertEquals($expectedOriginalPrice, $quoteItem->getBaseOriginalPrice());
        $this->assertEquals($convertedPrice, $quoteItem->getCalculationPrice());
        $this->assertEquals($convertedPrice, $quoteItem->getConvertedPrice());
    }

    public function testFetch()
    {
        $expectedResult = [
            'code' => null,
            'title' => __('Subtotal'),
            'value' => 100
        ];

        $quoteMock = $this->createMock(Quote::class);
        $totalMock = $this->getMockBuilder(Total::class)
            ->addMethods(['getSubtotal'])
<<<<<<< HEAD
            ->disableOriginalConstructor()
            ->getMock();
=======
            ->getMockForAbstractClass();
>>>>>>> 9b0e514e
        $totalMock->expects($this->once())->method('getSubtotal')->willReturn(100);

        $this->assertEquals($expectedResult, $this->subtotalModel->fetch($quoteMock, $totalMock));
    }

    /**
     * Test that invalid items are not collected
     */
    public function testCollectWithInvalidItems()
    {
        $addressItemId = 38203;
        $addressQuoteItemId = 7643;
        $storeId = 1;
        $quote = $this->createPartialMock(
            Quote::class,
            [
                'getItemsCollection',
            ]
        );
        $quote->setData(
            [
                'store_id' => $storeId
            ]
        );
        $quoteItem = $this->createPartialMock(
            Item::class,
            []
        );
        $quoteItem->setQuote($quote);
        $quote->method('getItemsCollection')
            ->willReturn([$quoteItem]);
        $address = $this->createPartialMock(
            Address::class,
            [
                'removeItem',
                'getQuote'
            ]
        );
        $address->method('getQuote')
            ->willReturn($quote);
        $address->expects($this->once())
            ->method('removeItem')
            ->with($addressItemId);
        $addressItem = $this->getMockBuilder(AddressItem::class)
<<<<<<< HEAD
            ->onlyMethods(['getId'])
            ->addMethods(['getQuoteItemId'])
            ->disableOriginalConstructor()
=======
            ->disableOriginalConstructor()
            ->onlyMethods(['getId'])
            ->addMethods(['getQuoteItemId'])
>>>>>>> 9b0e514e
            ->getMock();
        $addressItem->setAddress($address);
        $addressItem->method('getId')
            ->willReturn($addressItemId);
        $addressItem->method('getQuoteItemId')
            ->willReturn($addressQuoteItemId);
        $shipping = $this->createMock(ShippingInterface::class);
        $shipping->method('getAddress')
            ->willReturn($address);
        $shippingAssignmentMock = $this->createMock(ShippingAssignmentInterface::class);
        $shippingAssignmentMock->method('getShipping')
            ->willReturn($shipping);
        $shippingAssignmentMock->method('getItems')
            ->willReturn([$addressItem]);
        $total = $this->createPartialMock(
            Total::class,
            []
        );
        $this->subtotalModel->collect($quote, $shippingAssignmentMock, $total);
    }
}<|MERGE_RESOLUTION|>--- conflicted
+++ resolved
@@ -51,7 +51,6 @@
             Subtotal::class
         );
 
-<<<<<<< HEAD
         $this->stockRegistry = $this->getMockBuilder(StockRegistry::class)
             ->disableOriginalConstructor()
             ->addMethods(['__wakeup'])
@@ -61,16 +60,6 @@
             ->disableOriginalConstructor()
             ->onlyMethods(['getIsInStock', '__wakeup'])
             ->getMock();
-=======
-        $this->stockRegistry = $this->createPartialMock(
-            StockRegistry::class,
-            ['getStockItem']
-        );
-        $this->stockItemMock = $this->createPartialMock(
-            \Magento\CatalogInventory\Model\Stock\Item::class,
-            ['getIsInStock', '__wakeup']
-        );
->>>>>>> 9b0e514e
     }
 
     /**
@@ -117,15 +106,9 @@
         );
         /** @var Address|MockObject $address */
         $address = $this->getMockBuilder(Address::class)
-<<<<<<< HEAD
-            ->addMethods(['setTotalQty', 'getTotalQty'])
-            ->onlyMethods(['removeItem', 'getQuote'])
-            ->disableOriginalConstructor()
-=======
             ->disableOriginalConstructor()
             ->onlyMethods(['removeItem', 'getQuote'])
             ->addMethods(['setTotalQty', 'getTotalQty'])
->>>>>>> 9b0e514e
             ->getMock();
 
         /** @var Product|MockObject $product */
@@ -175,15 +158,9 @@
         $shippingAssignmentMock->expects($this->once())->method('getItems')->willReturn([$quoteItem]);
 
         $total = $this->getMockBuilder(Total::class)
-<<<<<<< HEAD
-            ->addMethods(['setBaseVirtualAmount', 'setVirtualAmount'])
-            ->getMock();
-
-=======
             ->disableOriginalConstructor()
             ->addMethods(['setVirtualAmount', 'setBaseVirtualAmount'])
             ->getMock();
->>>>>>> 9b0e514e
         $total->expects($this->once())->method('setBaseVirtualAmount')->willReturnSelf();
         $total->expects($this->once())->method('setVirtualAmount')->willReturnSelf();
 
@@ -206,12 +183,9 @@
         $quoteMock = $this->createMock(Quote::class);
         $totalMock = $this->getMockBuilder(Total::class)
             ->addMethods(['getSubtotal'])
-<<<<<<< HEAD
-            ->disableOriginalConstructor()
-            ->getMock();
-=======
-            ->getMockForAbstractClass();
->>>>>>> 9b0e514e
+            ->disableOriginalConstructor()
+            ->getMock();
+
         $totalMock->expects($this->once())->method('getSubtotal')->willReturn(100);
 
         $this->assertEquals($expectedResult, $this->subtotalModel->fetch($quoteMock, $totalMock));
@@ -256,15 +230,9 @@
             ->method('removeItem')
             ->with($addressItemId);
         $addressItem = $this->getMockBuilder(AddressItem::class)
-<<<<<<< HEAD
+            ->disableOriginalConstructor()
             ->onlyMethods(['getId'])
             ->addMethods(['getQuoteItemId'])
-            ->disableOriginalConstructor()
-=======
-            ->disableOriginalConstructor()
-            ->onlyMethods(['getId'])
-            ->addMethods(['getQuoteItemId'])
->>>>>>> 9b0e514e
             ->getMock();
         $addressItem->setAddress($address);
         $addressItem->method('getId')
