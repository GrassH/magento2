<?php
/**
 * Copyright © 2016 Magento. All rights reserved.
 * See COPYING.txt for license details.
 */
namespace Magento\Quote\Test\Unit\Model\Quote\Address\Total;

/**
 * Class SubtotalTest
 * @package Magento\Quote\Model\Quote\Address\Total
 * TODO refactor me
 *
 * @SuppressWarnings(PHPMD.CouplingBetweenObjects)
 */
class SubtotalTest extends \PHPUnit_Framework_TestCase
{
    /**
     * @var \Magento\Framework\TestFramework\Unit\Helper\ObjectManager
     */
    protected $objectManager;

    /**
     * @var \Magento\Quote\Model\Quote\Address\Total\Subtotal
     */
    protected $subtotalModel;

    /** @var \PHPUnit_Framework_MockObject_MockObject */
    protected $stockItemMock;

    /**
     * @var \PHPUnit_Framework_MockObject_MockObject
     */
    protected $stockRegistry;

    protected function setUp()
    {
        $this->objectManager = new \Magento\Framework\TestFramework\Unit\Helper\ObjectManager($this);
        $this->subtotalModel = $this->objectManager->getObject(
            \Magento\Quote\Model\Quote\Address\Total\Subtotal::class
        );

        $this->stockRegistry = $this->getMock(
            \Magento\CatalogInventory\Model\StockRegistry::class,
            ['getStockItem', '__wakeup'],
            [],
            '',
            false
        );
        $this->stockItemMock = $this->getMock(
            \Magento\CatalogInventory\Model\Stock\Item::class,
            ['getIsInStock', '__wakeup'],
            [],
            '',
            false
        );
    }

    public function collectDataProvider()
    {
        return [
            [12, 10, false, 12, 10],
            [12, 0, false, 12, 12],
            [0, 10, false, 0, 10],
            [12, 10, true, null, null],
            [12, 10, false, 12, 10]
        ];
    }

    /**
     * @dataProvider collectDataProvider
     *
     * @param int $price
     * @param int $originalPrice
     * @param bool $itemHasParent
     * @param int $expectedPrice
     * @param int $expectedOriginalPrice
     *
     * @SuppressWarnings(PHPMD.ExcessiveMethodLength)
     */
    public function testCollect($price, $originalPrice, $itemHasParent, $expectedPrice, $expectedOriginalPrice)
    {
        $this->stockRegistry->expects($this->any())->method('getStockItem')->willReturn($this->stockItemMock);

        $priceCurrency = $this->getMockBuilder(\Magento\Framework\Pricing\PriceCurrencyInterface::class)->getMock();
        $convertedPrice = 1231313;
        // @TODO this is a wrong test and it does not check methods. Any digital value will be correct
        $priceCurrency->expects($this->any())->method('convert')->willReturn(1231313);

        /** @var \Magento\Quote\Model\Quote\Item|\PHPUnit_Framework_MockObject_MockObject $quoteItem */
        $quoteItem = $this->objectManager->getObject(
            \Magento\Quote\Model\Quote\Item::class,
            [
                'stockRegistry' => $this->stockRegistry,
                'priceCurrency' => $priceCurrency,
            ]
        );
        /** @var \Magento\Quote\Model\Quote\Address|\PHPUnit_Framework_MockObject_MockObject $address */
        $address = $this->getMock(
<<<<<<< HEAD
            \Magento\Quote\Model\Quote\Address::class,
            [],
=======
            'Magento\Quote\Model\Quote\Address',
            ['setTotalQty', 'getTotalQty', 'removeItem', 'getQuote'],
>>>>>>> f5539378
            [],
            '',
            false
        );

        /** @var \Magento\Catalog\Model\Product|\PHPUnit_Framework_MockObject_MockObject $product */
        $product = $this->getMock(\Magento\Catalog\Model\Product::class, [], [], '', false);
        $product->expects($this->any())->method('getPrice')->will($this->returnValue($originalPrice));

        /** @var \Magento\Quote\Model\Quote|\PHPUnit_Framework_MockObject_MockObject $quote */
        $quote = $this->getMock(\Magento\Quote\Model\Quote::class, [], [], '', false);
        $store = $this->objectManager->getObject(\Magento\Store\Model\Store::class);
        $store->setCurrentCurrency('');

        $store = $this->getMock(\Magento\Store\Model\Store::class, ['getWebsiteId'], [], '', false);
        $store->expects($this->any())->method('getWebsiteId')->willReturn(10);
        $product->expects($this->any())->method('getStore')->willReturn($store);
        $product->expects($this->any())->method('isVisibleInCatalog')->will($this->returnValue(true));

        $quote->expects($this->any())->method('getStore')->will($this->returnValue($store));
        $quoteItem->setProduct($product)->setQuote($quote);

        $parentQuoteItem = false;
        if ($itemHasParent) {
            $parentQuoteItem = $this->getMock(\Magento\Quote\Model\Quote\Item::class, [], [], '', false);
            $parentQuoteItem->expects($this->any())->method('getProduct')->will($this->returnValue($product));
        }
        $quoteItem->setParentItem($parentQuoteItem);
        //This value will be overwritten
        $quoteItem->setConvertedPrice(10);

        $priceModel = $this->getMock(\Magento\Catalog\Model\Product\Type\Price::class, [], [], '', false);
        $priceModel->expects($this->any())->method('getChildFinalPrice')->willReturn($price);
        $product->expects($this->any())->method('getPriceModel')->willReturn($priceModel);
        $product->expects($this->any())->method('getFinalPrice')->willReturn($price);

        $shipping = $this->getMock(\Magento\Quote\Api\Data\ShippingInterface::class);
        $shipping->expects($this->exactly(2))->method('getAddress')->willReturn($address);
<<<<<<< HEAD
        $shippingAssignmentMock = $this->getMock(\Magento\Quote\Api\Data\ShippingAssignmentInterface::class);
=======
        $address->expects($this->at(0))->method('setTotalQty')->with(0);
        $address->expects($this->any())->method('getTotalQty')->willReturn(0);
        $shippingAssignmentMock = $this->getMock('\Magento\Quote\Api\Data\ShippingAssignmentInterface');
>>>>>>> f5539378
        $shippingAssignmentMock->expects($this->exactly(2))->method('getShipping')->willReturn($shipping);
        $shippingAssignmentMock->expects($this->once())->method('getItems')->willReturn([$quoteItem]);

        $total = $this->getMock(
<<<<<<< HEAD
            \Magento\Quote\Model\Quote\Address\Total::class,
            ['setBaseVirtualAmount', 'setVirtualAmount', 'setTotalQty'],
=======
            '\Magento\Quote\Model\Quote\Address\Total',
            ['setBaseVirtualAmount', 'setVirtualAmount'],
>>>>>>> f5539378
            [],
            '',
            false
        );
        $total->expects($this->once())->method('setBaseVirtualAmount')->willReturnSelf();
        $total->expects($this->once())->method('setVirtualAmount')->willReturnSelf();

        $this->subtotalModel->collect($quote, $shippingAssignmentMock, $total);

        $this->assertEquals($expectedPrice, $quoteItem->getPrice());
        $this->assertEquals($expectedOriginalPrice, $quoteItem->getBaseOriginalPrice());
        $this->assertEquals($convertedPrice, $quoteItem->getCalculationPrice());
        $this->assertEquals($convertedPrice, $quoteItem->getConvertedPrice());
    }

    public function testFetch()
    {
        $expectedResult = [
            'code' => null,
            'title' => __('Subtotal'),
            'value' => 100
        ];

        $quoteMock = $this->getMock(\Magento\Quote\Model\Quote::class, [], [], '', false);
        $totalMock = $this->getMock(\Magento\Quote\Model\Quote\Address\Total::class, ['getSubtotal'], [], '', false);
        $totalMock->expects($this->once())->method('getSubtotal')->willReturn(100);

        $this->assertEquals($expectedResult, $this->subtotalModel->fetch($quoteMock, $totalMock));
    }
}<|MERGE_RESOLUTION|>--- conflicted
+++ resolved
@@ -96,13 +96,8 @@
         );
         /** @var \Magento\Quote\Model\Quote\Address|\PHPUnit_Framework_MockObject_MockObject $address */
         $address = $this->getMock(
-<<<<<<< HEAD
             \Magento\Quote\Model\Quote\Address::class,
-            [],
-=======
-            'Magento\Quote\Model\Quote\Address',
             ['setTotalQty', 'getTotalQty', 'removeItem', 'getQuote'],
->>>>>>> f5539378
             [],
             '',
             false
@@ -141,24 +136,15 @@
 
         $shipping = $this->getMock(\Magento\Quote\Api\Data\ShippingInterface::class);
         $shipping->expects($this->exactly(2))->method('getAddress')->willReturn($address);
-<<<<<<< HEAD
-        $shippingAssignmentMock = $this->getMock(\Magento\Quote\Api\Data\ShippingAssignmentInterface::class);
-=======
         $address->expects($this->at(0))->method('setTotalQty')->with(0);
         $address->expects($this->any())->method('getTotalQty')->willReturn(0);
-        $shippingAssignmentMock = $this->getMock('\Magento\Quote\Api\Data\ShippingAssignmentInterface');
->>>>>>> f5539378
+        $shippingAssignmentMock = $this->getMock(\Magento\Quote\Api\Data\ShippingAssignmentInterface::class);
         $shippingAssignmentMock->expects($this->exactly(2))->method('getShipping')->willReturn($shipping);
         $shippingAssignmentMock->expects($this->once())->method('getItems')->willReturn([$quoteItem]);
 
         $total = $this->getMock(
-<<<<<<< HEAD
             \Magento\Quote\Model\Quote\Address\Total::class,
-            ['setBaseVirtualAmount', 'setVirtualAmount', 'setTotalQty'],
-=======
-            '\Magento\Quote\Model\Quote\Address\Total',
             ['setBaseVirtualAmount', 'setVirtualAmount'],
->>>>>>> f5539378
             [],
             '',
             false
