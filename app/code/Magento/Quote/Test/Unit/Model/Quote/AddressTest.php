<?php declare(strict_types=1);
/**
 * Copyright © Magento, Inc. All rights reserved.
 * See COPYING.txt for license details.
 */

namespace Magento\Quote\Test\Unit\Model\Quote;

use Magento\Directory\Model\Currency;
use Magento\Directory\Model\Region;
use Magento\Directory\Model\RegionFactory;
use Magento\Framework\App\Config;
use Magento\Framework\Serialize\Serializer\Json;
use Magento\Framework\TestFramework\Unit\Helper\ObjectManager;
use Magento\Quote\Model\Quote;
use Magento\Quote\Model\Quote\Address;
use Magento\Quote\Model\Quote\Address\CustomAttributeListInterface;
use Magento\Quote\Model\Quote\Address\Rate;
use Magento\Quote\Model\Quote\Address\RateCollectorInterface;
use Magento\Quote\Model\Quote\Address\RateCollectorInterfaceFactory;
use Magento\Quote\Model\Quote\Address\RateFactory;
use Magento\Quote\Model\Quote\Address\RateRequest;
use Magento\Quote\Model\Quote\Address\RateRequestFactory;
use Magento\Quote\Model\Quote\Address\RateResult\AbstractResult;
use Magento\Quote\Model\ResourceModel\Quote\Address\Item\Collection;
use Magento\Quote\Model\ResourceModel\Quote\Address\Item\CollectionFactory;
use Magento\Quote\Model\ResourceModel\Quote\Address\Rate\Collection as RatesCollection;
use Magento\Quote\Model\ResourceModel\Quote\Address\Rate\CollectionFactory as RateCollectionFactory;
use Magento\Shipping\Model\Rate\Result;
use Magento\Store\Api\Data\StoreInterface;
use Magento\Store\Api\Data\WebsiteInterface;
use Magento\Store\Model\ScopeInterface;
use Magento\Store\Model\StoreManagerInterface;
use PHPUnit\Framework\MockObject\MockObject;
use PHPUnit\Framework\TestCase;

/**
 * Test class for sales quote address model
 *
 * @see \Magento\Quote\Model\Quote\Address
 * @SuppressWarnings(PHPMD.TooManyFields)
 * @SuppressWarnings(PHPMD.CouplingBetweenObjects)
 */
class AddressTest extends TestCase
{
    /**
     * @var Address
     */
    private $address;

    /**
<<<<<<< HEAD
     * @var \Magento\Quote\Model\Quote | \PHPUnit\Framework\MockObject\MockObject
=======
     * @var Quote|MockObject
>>>>>>> b2f063af
     */
    private $quote;

    /**
<<<<<<< HEAD
     * @var \Magento\Quote\Model\Quote\Address\CustomAttributeListInterface | \PHPUnit\Framework\MockObject\MockObject
=======
     * @var CustomAttributeListInterface|MockObject
>>>>>>> b2f063af
     */
    private $attributeList;

    /**
<<<<<<< HEAD
     * @var \Magento\Framework\App\Config | \PHPUnit\Framework\MockObject\MockObject
=======
     * @var Config|MockObject
>>>>>>> b2f063af
     */
    private $scopeConfig;

    /**
<<<<<<< HEAD
     * @var RateRequestFactory | \PHPUnit\Framework\MockObject\MockObject
=======
     * @var RateRequestFactory|MockObject
>>>>>>> b2f063af
     */
    private $requestFactory;

    /**
<<<<<<< HEAD
     * @var RateFactory | \PHPUnit\Framework\MockObject\MockObject
=======
     * @var RateFactory|MockObject
>>>>>>> b2f063af
     */
    private $addressRateFactory;

    /**
<<<<<<< HEAD
     * @var RateCollectionFactory | \PHPUnit\Framework\MockObject\MockObject
=======
     * @var RateCollectionFactory|MockObject
>>>>>>> b2f063af
     */
    private $rateCollectionFactory;

    /**
<<<<<<< HEAD
     * @var RateCollectorInterfaceFactory | \PHPUnit\Framework\MockObject\MockObject
=======
     * @var RateCollectorInterfaceFactory|MockObject
>>>>>>> b2f063af
     */
    private $rateCollector;

    /**
<<<<<<< HEAD
     * @var RateCollectorInterface | \PHPUnit\Framework\MockObject\MockObject
=======
     * @var RateCollectorInterface|MockObject
>>>>>>> b2f063af
     */
    private $rateCollection;

    /**
<<<<<<< HEAD
     * @var CollectionFactory | \PHPUnit\Framework\MockObject\MockObject
=======
     * @var CollectionFactory|MockObject
>>>>>>> b2f063af
     */
    private $itemCollectionFactory;

    /**
<<<<<<< HEAD
     * @var RegionFactory | \PHPUnit\Framework\MockObject\MockObject
=======
     * @var RegionFactory|MockObject
>>>>>>> b2f063af
     */
    private $regionFactory;

    /**
<<<<<<< HEAD
     * @var StoreManagerInterface | \PHPUnit\Framework\MockObject\MockObject
=======
     * @var StoreManagerInterface|MockObject
>>>>>>> b2f063af
     */
    private $storeManager;

    /**
<<<<<<< HEAD
     * @var StoreInterface | \PHPUnit\Framework\MockObject\MockObject
=======
     * @var StoreInterface|MockObject
>>>>>>> b2f063af
     */
    private $store;

    /**
<<<<<<< HEAD
     * @var WebsiteInterface | \PHPUnit\Framework\MockObject\MockObject
=======
     * @var WebsiteInterface|MockObject
>>>>>>> b2f063af
     */
    private $website;

    /**
<<<<<<< HEAD
     * @var Region | \PHPUnit\Framework\MockObject\MockObject
=======
     * @var Region|MockObject
>>>>>>> b2f063af
     */
    private $region;

    /**
<<<<<<< HEAD
     * @var \Magento\Framework\Serialize\Serializer\Json | \PHPUnit\Framework\MockObject\MockObject
=======
     * @var Json|MockObject
>>>>>>> b2f063af
     */
    protected $serializer;

    protected function setUp(): void
    {
        $objectManager = new ObjectManager($this);

        $this->scopeConfig = $this->createMock(Config::class);
        $this->serializer = new Json();

        $this->requestFactory = $this->getMockBuilder(RateRequestFactory::class)
            ->disableOriginalConstructor()
            ->getMock();

        $this->addressRateFactory = $this->getMockBuilder(RateFactory::class)
            ->disableOriginalConstructor()
            ->getMock();

        $this->rateCollector = $this->getMockBuilder(RateCollectorInterfaceFactory::class)
            ->disableOriginalConstructor()
            ->getMock();

        $this->rateCollectionFactory = $this->getMockBuilder(RateCollectionFactory::class)
            ->disableOriginalConstructor()
            ->getMock();

        $this->rateCollection = $this->getMockBuilder(RateCollectorInterface::class)
            ->disableOriginalConstructor()
            ->setMethods(['getResult'])
            ->getMockForAbstractClass();

        $this->itemCollectionFactory = $this->getMockBuilder(CollectionFactory::class)
            ->disableOriginalConstructor()
            ->getMock();

        $this->regionFactory = $this->getMockBuilder(RegionFactory::class)
            ->disableOriginalConstructor()
            ->getMock();

        $this->region = $this->getMockBuilder(Region::class)
            ->disableOriginalConstructor()
            ->getMock();

        $this->storeManager = $this->getMockBuilder(StoreManagerInterface::class)
            ->disableOriginalConstructor()
            ->getMockForAbstractClass();

        $this->store = $this->getMockBuilder(StoreInterface::class)
            ->disableOriginalConstructor()
            ->setMethods(['getBaseCurrency', 'getCurrentCurrency', 'getCurrentCurrencyCode'])
            ->getMockForAbstractClass();

        $this->website = $this->getMockBuilder(WebsiteInterface::class)
            ->disableOriginalConstructor()
            ->getMockForAbstractClass();

        $this->attributeList = $this->createMock(
            CustomAttributeListInterface::class
        );
        $this->attributeList->method('getAttributes')->willReturn([]);

        $this->address = $objectManager->getObject(
            Address::class,
            [
                'attributeList' => $this->attributeList,
                'scopeConfig' => $this->scopeConfig,
                'serializer' => $this->serializer,
                'storeManager' => $this->storeManager,
                '_itemCollectionFactory' => $this->itemCollectionFactory,
                '_rateRequestFactory' => $this->requestFactory,
                '_rateCollectionFactory' => $this->rateCollectionFactory,
                '_rateCollector' => $this->rateCollector,
                '_regionFactory' => $this->regionFactory,
                '_addressRateFactory' => $this->addressRateFactory
            ]
        );
        $this->quote = $this->createMock(Quote::class);
        $this->address->setQuote($this->quote);
    }

    public function testValidateMinimumAmountDisabled()
    {
        $storeId = 1;

        $this->quote->expects($this->once())
            ->method('getStoreId')
            ->willReturn($storeId);

        $this->scopeConfig->expects($this->once())
            ->method('isSetFlag')
            ->with('sales/minimum_order/active', ScopeInterface::SCOPE_STORE, $storeId)
            ->willReturn(false);

        $this->assertTrue($this->address->validateMinimumAmount());
    }

    public function testValidateMinimumAmountVirtual()
    {
        $storeId = 1;
        $scopeConfigValues = [
            ['sales/minimum_order/active', ScopeInterface::SCOPE_STORE, $storeId, true],
            ['sales/minimum_order/amount', ScopeInterface::SCOPE_STORE, $storeId, 20],
            ['sales/minimum_order/include_discount_amount', ScopeInterface::SCOPE_STORE, $storeId, true],
            ['sales/minimum_order/tax_including', ScopeInterface::SCOPE_STORE, $storeId, true],
        ];

        $this->quote->expects($this->once())
            ->method('getStoreId')
            ->willReturn($storeId);
        $this->quote->expects($this->once())
            ->method('getIsVirtual')
            ->willReturn(true);
        $this->address->setAddressType(Address::TYPE_SHIPPING);

        $this->scopeConfig->expects($this->once())
            ->method('isSetFlag')
            ->willReturnMap($scopeConfigValues);

        $this->assertTrue($this->address->validateMinimumAmount());
    }

    public function testValidateMinimumAmount()
    {
        $storeId = 1;
        $scopeConfigValues = [
            ['sales/minimum_order/active', ScopeInterface::SCOPE_STORE, $storeId, true],
            ['sales/minimum_order/amount', ScopeInterface::SCOPE_STORE, $storeId, 20],
            ['sales/minimum_order/include_discount_amount', ScopeInterface::SCOPE_STORE, $storeId, true],
            ['sales/minimum_order/tax_including', ScopeInterface::SCOPE_STORE, $storeId, true],
        ];

        $this->quote->expects($this->once())
            ->method('getStoreId')
            ->willReturn($storeId);
        $this->quote->expects($this->once())
            ->method('getIsVirtual')
            ->willReturn(false);

        $this->scopeConfig->expects($this->once())
            ->method('isSetFlag')
            ->willReturnMap($scopeConfigValues);

        $this->assertTrue($this->address->validateMinimumAmount());
    }

    public function testValidateMiniumumAmountWithoutDiscount()
    {
        $storeId = 1;
        $scopeConfigValues = [
            ['sales/minimum_order/active', ScopeInterface::SCOPE_STORE, $storeId, true],
            ['sales/minimum_order/amount', ScopeInterface::SCOPE_STORE, $storeId, 20],
            ['sales/minimum_order/include_discount_amount', ScopeInterface::SCOPE_STORE, $storeId, false],
            ['sales/minimum_order/tax_including', ScopeInterface::SCOPE_STORE, $storeId, true],
        ];

        $this->quote->expects($this->once())
            ->method('getStoreId')
            ->willReturn($storeId);
        $this->quote->expects($this->once())
            ->method('getIsVirtual')
            ->willReturn(false);

        $this->scopeConfig->expects($this->once())
            ->method('isSetFlag')
            ->willReturnMap($scopeConfigValues);

        $this->assertTrue($this->address->validateMinimumAmount());
    }

    public function testValidateMinimumAmountNegative()
    {
        $storeId = 1;
        $scopeConfigValues = [
            ['sales/minimum_order/active', ScopeInterface::SCOPE_STORE, $storeId, true],
            ['sales/minimum_order/amount', ScopeInterface::SCOPE_STORE, $storeId, 20],
            ['sales/minimum_order/include_discount_amount', ScopeInterface::SCOPE_STORE, $storeId, true],
            ['sales/minimum_order/tax_including', ScopeInterface::SCOPE_STORE, $storeId, true],
        ];

        $this->quote->expects($this->once())
            ->method('getStoreId')
            ->willReturn($storeId);
        $this->quote->expects($this->once())
            ->method('getIsVirtual')
            ->willReturn(false);
        $this->address->setAddressType(Address::TYPE_SHIPPING);

        $this->scopeConfig->expects($this->once())
            ->method('isSetFlag')
            ->willReturnMap($scopeConfigValues);

        $this->assertTrue($this->address->validateMinimumAmount());
    }

    public function testSetAndGetAppliedTaxes()
    {
        $data = ['data'];
        self::assertInstanceOf(Address::class, $this->address->setAppliedTaxes($data));
        self::assertEquals($data, $this->address->getAppliedTaxes());
    }

    /**
     * Checks a case, when applied taxes are not provided.
     */
    public function testGetAppliedTaxesWithEmptyValue()
    {
        $this->address->setData('applied_taxes', null);
        self::assertEquals([], $this->address->getAppliedTaxes());
    }

    /**
     * Test of requesting shipping rates by address
     *
     * @SuppressWarnings(PHPMD.ExcessiveMethodLength)
     */
    public function testRequestShippingRates()
    {
        $storeId = 12345;
        $webSiteId = 6789;
        $baseCurrency = $this->getMockBuilder(Currency::class)
            ->disableOriginalConstructor()
            ->setMethods(['getCurrentCurrencyCode','convert'])
            ->getMockForAbstractClass();

        $currentCurrency = $this->getMockBuilder(Currency::class)
            ->disableOriginalConstructor()
            ->setMethods(['getCurrentCurrencyCode','convert'])
            ->getMockForAbstractClass();

        $currentCurrencyCode = 'UAH';

        /** @var RateRequest */
        $request = $this->getMockBuilder(RateRequest::class)
            ->disableOriginalConstructor()
            ->setMethods(['setStoreId', 'setWebsiteId', 'setBaseCurrency', 'setPackageCurrency'])
            ->getMock();

        /** @var Collection */
        $collection = $this->getMockBuilder(Collection::class)
            ->disableOriginalConstructor()
            ->getMock();

        $collection->expects($this->once())
            ->method('setAddressFilter')
            ->willReturnSelf();

        /** @var RatesCollection */
        $ratesCollection = $this->getMockBuilder(RatesCollection::class)
            ->disableOriginalConstructor()
            ->getMock();

        $ratesCollection->expects($this->once())
            ->method('setAddressFilter')
            ->willReturnSelf();

        /** @var Result */
        $rates = $this->getMockBuilder(Result::class)
            ->disableOriginalConstructor()
            ->getMock();

        /** @var  AbstractResult */
        $rateItem = $this->getMockBuilder(AbstractResult::class)
            ->disableOriginalConstructor()
            ->getMockForAbstractClass();

        /** @var Rate */
        $rate = $this->getMockBuilder(Rate::class)
            ->disableOriginalConstructor()
            ->getMock();

        $rate->expects($this->once())
            ->method('importShippingRate')
            ->willReturnSelf();

        $rates->expects($this->once())
            ->method('getAllRates')
            ->willReturn([$rateItem]);

        $this->requestFactory->expects($this->once())
            ->method('create')
            ->willReturn($request);

        $this->rateCollectionFactory->expects($this->once())
            ->method('create')
            ->willReturn($ratesCollection);

        $this->rateCollector->expects($this->once())
            ->method('create')
            ->willReturn($this->rateCollection);

        $this->rateCollection->expects($this->once())
            ->method('collectRates')
            ->willReturnSelf();

        $this->rateCollection->expects($this->once())
            ->method('getResult')
            ->willReturn($rates);

        $this->itemCollectionFactory->expects($this->once())
            ->method('create')
            ->willReturn($collection);

        $this->regionFactory->expects($this->once())
            ->method('create')
            ->willReturn($this->region);

        $this->region->expects($this->once())
            ->method('loadByCode')
            ->willReturnSelf();

        $this->storeManager->method('getStore')
            ->willReturn($this->store);

        $this->storeManager->expects($this->once())
            ->method('getWebsite')
            ->willReturn($this->website);

        $this->store->method('getId')
            ->willReturn($storeId);

        $this->store->method('getBaseCurrency')
            ->willReturn($baseCurrency);

        $this->store->expects($this->once())
            ->method('getCurrentCurrency')
            ->willReturn($currentCurrency);

        $this->store->expects($this->once())
            ->method('getCurrentCurrencyCode')
            ->willReturn($currentCurrencyCode);

        $this->website->expects($this->once())
            ->method('getId')
            ->willReturn($webSiteId);

        $this->addressRateFactory->expects($this->once())
            ->method('create')
            ->willReturn($rate);

        $request->expects($this->once())
            ->method('setStoreId')
            ->with($storeId);

        $request->expects($this->once())
            ->method('setWebsiteId')
            ->with($webSiteId);

        $request->expects($this->once())
            ->method('setBaseCurrency')
            ->with($baseCurrency);

        $request->expects($this->once())
            ->method('setPackageCurrency')
            ->with($currentCurrency);

        $baseCurrency->expects($this->once())
            ->method('convert')
            ->with(null, $currentCurrencyCode);

        $this->address->requestShippingRates();
    }
}<|MERGE_RESOLUTION|>--- conflicted
+++ resolved
@@ -49,137 +49,77 @@
     private $address;
 
     /**
-<<<<<<< HEAD
-     * @var \Magento\Quote\Model\Quote | \PHPUnit\Framework\MockObject\MockObject
-=======
      * @var Quote|MockObject
->>>>>>> b2f063af
      */
     private $quote;
 
     /**
-<<<<<<< HEAD
-     * @var \Magento\Quote\Model\Quote\Address\CustomAttributeListInterface | \PHPUnit\Framework\MockObject\MockObject
-=======
      * @var CustomAttributeListInterface|MockObject
->>>>>>> b2f063af
      */
     private $attributeList;
 
     /**
-<<<<<<< HEAD
-     * @var \Magento\Framework\App\Config | \PHPUnit\Framework\MockObject\MockObject
-=======
      * @var Config|MockObject
->>>>>>> b2f063af
      */
     private $scopeConfig;
 
     /**
-<<<<<<< HEAD
-     * @var RateRequestFactory | \PHPUnit\Framework\MockObject\MockObject
-=======
      * @var RateRequestFactory|MockObject
->>>>>>> b2f063af
      */
     private $requestFactory;
 
     /**
-<<<<<<< HEAD
-     * @var RateFactory | \PHPUnit\Framework\MockObject\MockObject
-=======
      * @var RateFactory|MockObject
->>>>>>> b2f063af
      */
     private $addressRateFactory;
 
     /**
-<<<<<<< HEAD
-     * @var RateCollectionFactory | \PHPUnit\Framework\MockObject\MockObject
-=======
      * @var RateCollectionFactory|MockObject
->>>>>>> b2f063af
      */
     private $rateCollectionFactory;
 
     /**
-<<<<<<< HEAD
-     * @var RateCollectorInterfaceFactory | \PHPUnit\Framework\MockObject\MockObject
-=======
      * @var RateCollectorInterfaceFactory|MockObject
->>>>>>> b2f063af
      */
     private $rateCollector;
 
     /**
-<<<<<<< HEAD
-     * @var RateCollectorInterface | \PHPUnit\Framework\MockObject\MockObject
-=======
      * @var RateCollectorInterface|MockObject
->>>>>>> b2f063af
      */
     private $rateCollection;
 
     /**
-<<<<<<< HEAD
-     * @var CollectionFactory | \PHPUnit\Framework\MockObject\MockObject
-=======
      * @var CollectionFactory|MockObject
->>>>>>> b2f063af
      */
     private $itemCollectionFactory;
 
     /**
-<<<<<<< HEAD
-     * @var RegionFactory | \PHPUnit\Framework\MockObject\MockObject
-=======
      * @var RegionFactory|MockObject
->>>>>>> b2f063af
      */
     private $regionFactory;
 
     /**
-<<<<<<< HEAD
-     * @var StoreManagerInterface | \PHPUnit\Framework\MockObject\MockObject
-=======
      * @var StoreManagerInterface|MockObject
->>>>>>> b2f063af
      */
     private $storeManager;
 
     /**
-<<<<<<< HEAD
-     * @var StoreInterface | \PHPUnit\Framework\MockObject\MockObject
-=======
      * @var StoreInterface|MockObject
->>>>>>> b2f063af
      */
     private $store;
 
     /**
-<<<<<<< HEAD
-     * @var WebsiteInterface | \PHPUnit\Framework\MockObject\MockObject
-=======
      * @var WebsiteInterface|MockObject
->>>>>>> b2f063af
      */
     private $website;
 
     /**
-<<<<<<< HEAD
-     * @var Region | \PHPUnit\Framework\MockObject\MockObject
-=======
      * @var Region|MockObject
->>>>>>> b2f063af
      */
     private $region;
 
     /**
-<<<<<<< HEAD
-     * @var \Magento\Framework\Serialize\Serializer\Json | \PHPUnit\Framework\MockObject\MockObject
-=======
      * @var Json|MockObject
->>>>>>> b2f063af
      */
     protected $serializer;
 
@@ -225,7 +165,7 @@
 
         $this->storeManager = $this->getMockBuilder(StoreManagerInterface::class)
             ->disableOriginalConstructor()
-            ->getMockForAbstractClass();
+            ->getMock();
 
         $this->store = $this->getMockBuilder(StoreInterface::class)
             ->disableOriginalConstructor()
@@ -234,7 +174,7 @@
 
         $this->website = $this->getMockBuilder(WebsiteInterface::class)
             ->disableOriginalConstructor()
-            ->getMockForAbstractClass();
+            ->getMock();
 
         $this->attributeList = $this->createMock(
             CustomAttributeListInterface::class
