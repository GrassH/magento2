--- conflicted
+++ resolved
@@ -23,39 +23,23 @@
     private $model;
 
     /**
-<<<<<<< HEAD
-     * @var \PHPUnit\Framework\MockObject\MockObject
-=======
      * @var MockObject
->>>>>>> b2f063af
      */
     private $scopeConfigMock;
 
     /**
-<<<<<<< HEAD
-     * @var \PHPUnit\Framework\MockObject\MockObject
-=======
      * @var MockObject
->>>>>>> b2f063af
      */
     private $storeManagerMock;
 
     /**
-<<<<<<< HEAD
-     * @var \PHPUnit\Framework\MockObject\MockObject
-=======
      * @var MockObject
->>>>>>> b2f063af
      * @deprecated since 101.0.0
      */
     private $currencyMock;
 
     /**
-<<<<<<< HEAD
-     * @var \PHPUnit\Framework\MockObject\MockObject
-=======
      * @var MockObject
->>>>>>> b2f063af
      */
     private $priceHelperMock;
 
@@ -91,7 +75,7 @@
         $this->priceHelperMock->expects($this->once())
             ->method('currency')
             ->with($minimumAmount, true, false)
-            ->willReturn($minimumAmountCurrency);
+            ->will($this->returnValue($minimumAmountCurrency));
 
         $this->assertEquals(__('Minimum order amount is %1', $minimumAmountCurrency), $this->model->getMessage());
     }
