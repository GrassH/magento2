<?php declare(strict_types=1);
/**
 * Copyright © Magento, Inc. All rights reserved.
 * See COPYING.txt for license details.
 */
namespace Magento\Quote\Test\Unit\Model\Quote\Item;

use Magento\Framework\Serialize\JsonValidator;
use Magento\Framework\Serialize\Serializer\Json;
use Magento\Framework\TestFramework\Unit\Helper\ObjectManager;
use Magento\Quote\Model\Quote\Item;
use Magento\Quote\Model\Quote\Item\Compare;
use Magento\Quote\Model\Quote\Item\Option;
use PHPUnit\Framework\MockObject\MockObject;
use PHPUnit\Framework\TestCase;

<<<<<<< HEAD
=======
/**
 * Tests the class that is used to compare Quote Item Options
 */
>>>>>>> 15ff9114
class CompareTest extends TestCase
{
    /**
     * @var Compare
     */
    private $helper;

    /**
     * @var Item|MockObject
     */
    private $itemMock;

    /**
     * @var Item|MockObject
     */
    private $comparedMock;

    /**
     * @var Option|MockObject
     */
    private $optionMock;

    /**
     * @var JsonValidator|MockObject
     */
    private $jsonValidatorMock;

    /**
     * @inheritdoc
     */
    protected function setUp(): void
    {
        $this->itemMock = $this->createPartialMock(
            Item::class,
<<<<<<< HEAD
            ['__wakeup', 'getProductId', 'getOptions']
        );
        $this->comparedMock = $this->createPartialMock(
            Item::class,
            ['__wakeup', 'getProductId', 'getOptions']
=======
            ['__wakeup', 'getProductId', 'getOptions', 'getOptionsByCode']
        );
        $this->comparedMock = $this->createPartialMock(
            Item::class,
            ['__wakeup', 'getProductId', 'getOptions', 'getOptionsByCode']
>>>>>>> 15ff9114
        );
        $this->optionMock = $this->createPartialMock(
            Option::class,
            ['__wakeup', 'getCode', 'getValue']
        );
        $serializer = $this->getMockBuilder(Json::class)
            ->setMethods(['unserialize'])
            ->disableOriginalConstructor()
            ->getMockForAbstractClass();
        $serializer->expects($this->any())
            ->method('unserialize')
            ->willReturnCallback(
                function ($value) {
                    return json_decode($value, true);
                }
            );

        $this->jsonValidatorMock = $this->getMockBuilder(JsonValidator::class)
            ->disableOriginalConstructor()
            ->getMock();

        $objectManagerHelper = new ObjectManager($this);
        $this->helper = $objectManagerHelper->getObject(
            Compare::class,
            [
                'serializer' => $serializer,
                'jsonValidator' => $this->jsonValidatorMock
            ]
        );
    }

    /**
     * @param string $code
     * @param mixed $value
     * @return MockObject
     */
    protected function getOptionMock($code, $value)
    {
        $optionMock = clone $this->optionMock;
        $optionMock->expects($this->any())
            ->method('getCode')
            ->willReturn($code);
        $optionMock->expects($this->any())
            ->method('getValue')
            ->willReturn($value);
        return $optionMock;
    }

    /**
     * test compare two different products
     */
    public function testCompareDifferentProduct()
    {
        $this->itemMock->expects($this->once())
            ->method('getProductId')
            ->willReturn(1);
        $this->itemMock->expects($this->once())
            ->method('getProductId')
            ->willReturn(2);

        $this->assertFalse($this->helper->compare($this->itemMock, $this->comparedMock));
    }

    /**
     * test compare two items with different options
     */
    public function testCompareProductWithDifferentOptions()
    {
        // Identical Product Ids
        $this->itemMock->expects($this->any())
            ->method('getProductId')
            ->willReturn(1);
        $this->comparedMock->expects($this->any())
            ->method('getProductId')
            ->willReturn(1);

        // Identical Option Keys
        $this->itemMock->expects($this->any())
            ->method('getOptions')
            ->willReturn([$this->getOptionMock('identical', 'value')]);
        $this->comparedMock->expects($this->any())
            ->method('getOptions')
            ->willReturn([$this->getOptionMock('identical', 'value')]);

        // Different Option Values
        $this->itemMock->expects($this->once())
            ->method('getOptionsByCode')
            ->willReturn(
                [
                    'info_buyRequest' => $this->getOptionMock('info_buyRequest', ['value-1']),
                    'option' => $this->getOptionMock('option', 1),
                    'simple_product' => $this->getOptionMock('simple_product', 3),
                    'product_qty_2' => $this->getOptionMock('product_qty_2', 10),
                    'attributes' => $this->getOptionMock('attributes', 93),
                ]
            );

        $this->comparedMock->expects($this->once())
            ->method('getOptionsByCode')
            ->willReturn(
                [
                    'info_buyRequest' => $this->getOptionMock('info_buyRequest', ['value-2']),
                    'option' => $this->getOptionMock('option', 1),
                    'simple_product' => $this->getOptionMock('simple_product', 3),
                    'product_qty_2' => $this->getOptionMock('product_qty_2', 10),
                    'attributes' => $this->getOptionMock('attributes', 94),
                ]
            );

        $this->assertFalse($this->helper->compare($this->itemMock, $this->comparedMock));
    }

    /**
     * test compare two items first with options and second without options
     */
    public function testCompareItemWithComparedWithoutOption()
    {
        $this->itemMock->expects($this->any())
            ->method('getProductId')
            ->willReturn(1);
        $this->comparedMock->expects($this->any())
            ->method('getProductId')
            ->willReturn(1);
        $this->itemMock->expects($this->once())
            ->method('getOptionsByCode')
            ->willReturn(
                [
                    'info_buyRequest' => $this->getOptionMock('info_buyRequest', ['value-1']),
                    'option' => $this->getOptionMock('option', 1),
                    'simple_product' => $this->getOptionMock('simple_product', 3),
                    'product_qty_2' => $this->getOptionMock('product_qty_2', 10),
                    'attributes' => $this->getOptionMock('attributes', 93),
                ]
            );
        $this->comparedMock->expects($this->any())
            ->method('getOptionsByCode')
            ->willReturn([]);
        $this->assertFalse($this->helper->compare($this->itemMock, $this->comparedMock));
    }

    /**
     * test compare two items first without options and second with options
     */
    public function testCompareItemWithoutOptionWithCompared()
    {
        $this->itemMock->expects($this->any())
            ->method('getProductId')
            ->willReturn(1);
        $this->comparedMock->expects($this->any())
            ->method('getProductId')
            ->willReturn(1);
        $this->comparedMock->expects($this->once())
            ->method('getOptionsByCode')
            ->willReturn(
                [
                    'info_buyRequest' => $this->getOptionMock('info_buyRequest', ['value-2']),
                    'option' => $this->getOptionMock('option', 1),
                    'simple_product' => $this->getOptionMock('simple_product', 3),
                    'product_qty_2' => $this->getOptionMock('product_qty_2', 10),
                    'attributes' => $this->getOptionMock('attributes', 94),
                ]
            );
<<<<<<< HEAD

        $this->assertTrue($this->helper->compare($this->itemMock, $this->comparedMock));
=======
        $this->itemMock->expects($this->any())
            ->method('getOptionsByCode')
            ->willReturn([]);
        $this->assertFalse($this->helper->compare($this->itemMock, $this->comparedMock));
>>>>>>> 15ff9114
    }
}<|MERGE_RESOLUTION|>--- conflicted
+++ resolved
@@ -1,4 +1,4 @@
-<?php declare(strict_types=1);
+<?php
 /**
  * Copyright © Magento, Inc. All rights reserved.
  * See COPYING.txt for license details.
@@ -14,12 +14,9 @@
 use PHPUnit\Framework\MockObject\MockObject;
 use PHPUnit\Framework\TestCase;
 
-<<<<<<< HEAD
-=======
 /**
  * Tests the class that is used to compare Quote Item Options
  */
->>>>>>> 15ff9114
 class CompareTest extends TestCase
 {
     /**
@@ -50,23 +47,15 @@
     /**
      * @inheritdoc
      */
-    protected function setUp(): void
+    protected function setUp()
     {
         $this->itemMock = $this->createPartialMock(
             Item::class,
-<<<<<<< HEAD
-            ['__wakeup', 'getProductId', 'getOptions']
-        );
-        $this->comparedMock = $this->createPartialMock(
-            Item::class,
-            ['__wakeup', 'getProductId', 'getOptions']
-=======
             ['__wakeup', 'getProductId', 'getOptions', 'getOptionsByCode']
         );
         $this->comparedMock = $this->createPartialMock(
             Item::class,
             ['__wakeup', 'getProductId', 'getOptions', 'getOptionsByCode']
->>>>>>> 15ff9114
         );
         $this->optionMock = $this->createPartialMock(
             Option::class,
@@ -229,14 +218,9 @@
                     'attributes' => $this->getOptionMock('attributes', 94),
                 ]
             );
-<<<<<<< HEAD
-
-        $this->assertTrue($this->helper->compare($this->itemMock, $this->comparedMock));
-=======
         $this->itemMock->expects($this->any())
             ->method('getOptionsByCode')
             ->willReturn([]);
         $this->assertFalse($this->helper->compare($this->itemMock, $this->comparedMock));
->>>>>>> 15ff9114
     }
 }