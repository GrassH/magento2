--- conflicted
+++ resolved
@@ -59,11 +59,7 @@
             '',
             false
         );
-<<<<<<< HEAD
-        $serializer = $this->getMockBuilder(\Magento\Framework\Serialize\SerializerInterface::class)
-=======
         $serializer = $this->getMockBuilder(\Magento\Framework\Serialize\Serializer\Json::class)
->>>>>>> 9b0ad97f
             ->disableOriginalConstructor()
             ->getMockForAbstractClass();
         $serializer->expects($this->any())
