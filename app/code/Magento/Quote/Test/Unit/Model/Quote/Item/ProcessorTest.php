--- conflicted
+++ resolved
@@ -34,65 +34,37 @@
     protected $processor;
 
     /**
-<<<<<<< HEAD
-     * @var ItemFactory |\PHPUnit\Framework\MockObject\MockObject
-=======
      * @var ItemFactory|MockObject
->>>>>>> b2f063af
      */
     protected $quoteItemFactoryMock;
 
     /**
-<<<<<<< HEAD
-     * @var StoreManagerInterface |\PHPUnit\Framework\MockObject\MockObject
-=======
      * @var StoreManagerInterface|MockObject
->>>>>>> b2f063af
      */
     protected $storeManagerMock;
 
     /**
-<<<<<<< HEAD
-     * @var State |\PHPUnit\Framework\MockObject\MockObject
-=======
      * @var State|MockObject
->>>>>>> b2f063af
      */
     protected $stateMock;
 
     /**
-<<<<<<< HEAD
-     * @var Product |\PHPUnit\Framework\MockObject\MockObject
-=======
      * @var Product|MockObject
->>>>>>> b2f063af
      */
     protected $productMock;
 
     /**
-<<<<<<< HEAD
-     * @var Object |\PHPUnit\Framework\MockObject\MockObject
-=======
      * @var Object|MockObject
->>>>>>> b2f063af
      */
     protected $objectMock;
 
     /**
-<<<<<<< HEAD
-     * @var Item |\PHPUnit\Framework\MockObject\MockObject
-=======
      * @var Item|MockObject
->>>>>>> b2f063af
      */
     protected $itemMock;
 
     /**
-<<<<<<< HEAD
-     * @var Store |\PHPUnit\Framework\MockObject\MockObject
-=======
      * @var Store|MockObject
->>>>>>> b2f063af
      */
     protected $storeMock;
 
@@ -119,13 +91,13 @@
         );
         $this->quoteItemFactoryMock->expects($this->any())
             ->method('create')
-            ->willReturn($this->itemMock);
+            ->will($this->returnValue($this->itemMock));
 
         $this->storeManagerMock = $this->createPartialMock(StoreManager::class, ['getStore']);
         $this->storeMock = $this->createPartialMock(Store::class, ['getId', '__wakeup']);
         $this->storeManagerMock->expects($this->any())
             ->method('getStore')
-            ->willReturn($this->storeMock);
+            ->will($this->returnValue($this->storeMock));
 
         $this->stateMock = $this->createMock(State::class);
 
@@ -160,20 +132,20 @@
 
         $this->productMock->expects($this->any())
             ->method('getCustomOptions')
-            ->willReturn($productCustomOptions);
+            ->will($this->returnValue($productCustomOptions));
         $this->productMock->expects($this->any())
             ->method('getStickWithinParent')
-            ->willReturn(false);
+            ->will($this->returnValue(false));
 
         $this->itemMock->expects($this->any())
             ->method('setOptions')
-            ->willReturn($productCustomOptions);
+            ->will($this->returnValue($productCustomOptions));
         $this->itemMock->expects($this->any())
             ->method('setProduct')
-            ->willReturn($this->productMock);
-        $this->itemMock->expects($this->any())
-            ->method('getId')
-            ->willReturn($itemId);
+            ->will($this->returnValue($this->productMock));
+        $this->itemMock->expects($this->any())
+            ->method('getId')
+            ->will($this->returnValue($itemId));
         $this->itemMock->expects($this->any())
             ->method('setData')
             ->willReturnMap(
@@ -185,14 +157,14 @@
 
         $this->storeMock->expects($this->any())
             ->method('getId')
-            ->willReturn($storeId);
+            ->will($this->returnValue($storeId));
 
         $this->objectMock->expects($this->any())
             ->method('getResetCount')
-            ->willReturn(true);
-        $this->objectMock->expects($this->any())
-            ->method('getId')
-            ->willReturn($requestId);
+            ->will($this->returnValue(true));
+        $this->objectMock->expects($this->any())
+            ->method('getId')
+            ->will($this->returnValue($requestId));
 
         $result = $this->processor->init($this->productMock, $this->objectMock);
         $this->assertNotNull($result);
@@ -208,14 +180,14 @@
 
         $this->productMock->expects($this->any())
             ->method('getParentProductId')
-            ->willReturn(true);
+            ->will($this->returnValue(true));
 
         $this->itemMock->expects($this->never())->method('setOptions');
         $this->itemMock->expects($this->never())->method('setProduct');
 
         $this->itemMock->expects($this->any())
             ->method('getId')
-            ->willReturn($itemId);
+            ->will($this->returnValue($itemId));
 
         $this->itemMock->expects($this->any())
             ->method('setData')
@@ -227,7 +199,7 @@
 
         $this->storeMock->expects($this->any())
             ->method('getId')
-            ->willReturn($storeId);
+            ->will($this->returnValue($storeId));
 
         $this->objectMock->expects($this->never())->method('getResetCount');
         $this->objectMock->expects($this->never())->method('getId');
@@ -244,21 +216,21 @@
 
         $this->stateMock->expects($this->any())
             ->method('getAreaCode')
-            ->willReturn($areaCode);
+            ->will($this->returnValue($areaCode));
 
         $this->productMock->expects($this->never())->method('getCustomOptions');
         $this->productMock->expects($this->never())->method('getStickWithinParent');
 
         $this->productMock->expects($this->any())
             ->method('getParentProductId')
-            ->willReturn(true);
+            ->will($this->returnValue(true));
 
         $this->itemMock->expects($this->never())->method('setOptions');
         $this->itemMock->expects($this->never())->method('setProduct');
 
         $this->itemMock->expects($this->any())
             ->method('getId')
-            ->willReturn($itemId);
+            ->will($this->returnValue($itemId));
 
         $this->itemMock->expects($this->any())
             ->method('setData')
@@ -270,7 +242,7 @@
 
         $this->storeMock->expects($this->any())
             ->method('getId')
-            ->willReturn($storeId);
+            ->will($this->returnValue($storeId));
 
         $this->objectMock->expects($this->never())->method('getResetCount');
         $this->objectMock->expects($this->never())->method('getId');
@@ -288,42 +260,42 @@
 
         $this->productMock->expects($this->any())
             ->method('getCartQty')
-            ->willReturn($qty);
+            ->will($this->returnValue($qty));
         $this->productMock->expects($this->any())
             ->method('getStickWithinParent')
-            ->willReturn(false);
+            ->will($this->returnValue(false));
         $this->productMock->expects($this->once())
             ->method('getFinalPrice')
-            ->willReturn($finalPrice);
+            ->will($this->returnValue($finalPrice));
 
         $this->itemMock->expects($this->once())
             ->method('addQty')
             ->with($qty);
         $this->itemMock->expects($this->any())
             ->method('getId')
-            ->willReturn($itemId);
+            ->will($this->returnValue($itemId));
         $this->itemMock->expects($this->never())
             ->method('setData');
         $this->itemMock->expects($this->once())
             ->method('setPrice')
-            ->willReturn($this->itemMock);
+            ->will($this->returnValue($this->itemMock));
 
         $this->objectMock->expects($this->any())
             ->method('getCustomPrice')
-            ->willReturn($customPrice);
+            ->will($this->returnValue($customPrice));
         $this->objectMock->expects($this->any())
             ->method('getResetCount')
-            ->willReturn(false);
-        $this->objectMock->expects($this->any())
-            ->method('getId')
-            ->willReturn($requestItemId);
+            ->will($this->returnValue(false));
+        $this->objectMock->expects($this->any())
+            ->method('getId')
+            ->will($this->returnValue($requestItemId));
 
         $this->itemMock->expects($this->once())
             ->method('setCustomPrice')
-            ->willReturn($customPrice);
+            ->will($this->returnValue($customPrice));
         $this->itemMock->expects($this->once())
             ->method('setOriginalCustomPrice')
-            ->willReturn($customPrice);
+            ->will($this->returnValue($customPrice));
 
         $this->processor->prepare($this->itemMock, $this->objectMock, $this->productMock);
     }
@@ -338,42 +310,42 @@
 
         $this->productMock->expects($this->any())
             ->method('getCartQty')
-            ->willReturn($qty);
+            ->will($this->returnValue($qty));
         $this->productMock->expects($this->any())
             ->method('getStickWithinParent')
-            ->willReturn(true);
+            ->will($this->returnValue(true));
         $this->productMock->expects($this->once())
             ->method('getFinalPrice')
-            ->willReturn($finalPrice);
+            ->will($this->returnValue($finalPrice));
 
         $this->itemMock->expects($this->once())
             ->method('addQty')
             ->with($qty);
         $this->itemMock->expects($this->any())
             ->method('getId')
-            ->willReturn($itemId);
+            ->will($this->returnValue($itemId));
         $this->itemMock->expects($this->never())
             ->method('setData');
         $this->itemMock->expects($this->once())
             ->method('setPrice')
-            ->willReturn($this->itemMock);
+            ->will($this->returnValue($this->itemMock));
 
         $this->objectMock->expects($this->any())
             ->method('getCustomPrice')
-            ->willReturn($customPrice);
+            ->will($this->returnValue($customPrice));
         $this->objectMock->expects($this->any())
             ->method('getResetCount')
-            ->willReturn(true);
-        $this->objectMock->expects($this->any())
-            ->method('getId')
-            ->willReturn($requestItemId);
+            ->will($this->returnValue(true));
+        $this->objectMock->expects($this->any())
+            ->method('getId')
+            ->will($this->returnValue($requestItemId));
 
         $this->itemMock->expects($this->once())
             ->method('setCustomPrice')
-            ->willReturn($customPrice);
+            ->will($this->returnValue($customPrice));
         $this->itemMock->expects($this->once())
             ->method('setOriginalCustomPrice')
-            ->willReturn($customPrice);
+            ->will($this->returnValue($customPrice));
 
         $this->processor->prepare($this->itemMock, $this->objectMock, $this->productMock);
     }
@@ -388,42 +360,42 @@
 
         $this->productMock->expects($this->any())
             ->method('getCartQty')
-            ->willReturn($qty);
+            ->will($this->returnValue($qty));
         $this->productMock->expects($this->any())
             ->method('getStickWithinParent')
-            ->willReturn(false);
+            ->will($this->returnValue(false));
         $this->productMock->expects($this->once())
             ->method('getFinalPrice')
-            ->willReturn($finalPrice);
+            ->will($this->returnValue($finalPrice));
 
         $this->itemMock->expects($this->once())
             ->method('addQty')
             ->with($qty);
         $this->itemMock->expects($this->any())
             ->method('getId')
-            ->willReturn($itemId);
+            ->will($this->returnValue($itemId));
         $this->itemMock->expects($this->never())
             ->method('setData');
         $this->itemMock->expects($this->once())
             ->method('setPrice')
-            ->willReturn($this->itemMock);
+            ->will($this->returnValue($this->itemMock));
 
         $this->objectMock->expects($this->any())
             ->method('getCustomPrice')
-            ->willReturn($customPrice);
+            ->will($this->returnValue($customPrice));
         $this->objectMock->expects($this->any())
             ->method('getResetCount')
-            ->willReturn(true);
-        $this->objectMock->expects($this->any())
-            ->method('getId')
-            ->willReturn($requestItemId);
+            ->will($this->returnValue(true));
+        $this->objectMock->expects($this->any())
+            ->method('getId')
+            ->will($this->returnValue($requestItemId));
 
         $this->itemMock->expects($this->once())
             ->method('setCustomPrice')
-            ->willReturn($customPrice);
+            ->will($this->returnValue($customPrice));
         $this->itemMock->expects($this->once())
             ->method('setOriginalCustomPrice')
-            ->willReturn($customPrice);
+            ->will($this->returnValue($customPrice));
 
         $this->processor->prepare($this->itemMock, $this->objectMock, $this->productMock);
     }
@@ -438,45 +410,45 @@
 
         $this->objectMock->expects($this->any())
             ->method('getResetCount')
-            ->willReturn(true);
-
-        $this->itemMock->expects($this->any())
-            ->method('getId')
-            ->willReturn($itemId);
+            ->will($this->returnValue(true));
+
+        $this->itemMock->expects($this->any())
+            ->method('getId')
+            ->will($this->returnValue($itemId));
         $this->itemMock->expects($this->once())
             ->method('setData')
             ->with(CartItemInterface::KEY_QTY, 0);
 
         $this->productMock->expects($this->any())
             ->method('getCartQty')
-            ->willReturn($qty);
+            ->will($this->returnValue($qty));
         $this->productMock->expects($this->any())
             ->method('getStickWithinParent')
-            ->willReturn(false);
+            ->will($this->returnValue(false));
         $this->productMock->expects($this->once())
             ->method('getFinalPrice')
-            ->willReturn($finalPrice);
+            ->will($this->returnValue($finalPrice));
 
         $this->itemMock->expects($this->once())
             ->method('addQty')
             ->with($qty);
         $this->itemMock->expects($this->once())
             ->method('setPrice')
-            ->willReturn($this->itemMock);
+            ->will($this->returnValue($this->itemMock));
 
         $this->objectMock->expects($this->any())
             ->method('getCustomPrice')
-            ->willReturn($customPrice);
-        $this->objectMock->expects($this->any())
-            ->method('getId')
-            ->willReturn($requestItemId);
+            ->will($this->returnValue($customPrice));
+        $this->objectMock->expects($this->any())
+            ->method('getId')
+            ->will($this->returnValue($requestItemId));
 
         $this->itemMock->expects($this->once())
             ->method('setCustomPrice')
-            ->willReturn($customPrice);
+            ->will($this->returnValue($customPrice));
         $this->itemMock->expects($this->once())
             ->method('setOriginalCustomPrice')
-            ->willReturn($customPrice);
+            ->will($this->returnValue($customPrice));
 
         $this->processor->prepare($this->itemMock, $this->objectMock, $this->productMock);
     }
