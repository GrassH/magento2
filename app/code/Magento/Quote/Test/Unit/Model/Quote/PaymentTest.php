--- conflicted
+++ resolved
@@ -41,11 +41,7 @@
         )->disableOriginalConstructor()
             ->getMock();
         $this->eventManager = $this->getMock(ManagerInterface::class);
-<<<<<<< HEAD
-        $serializer = $this->getMockBuilder(\Magento\Framework\Serialize\SerializerInterface::class)
-=======
         $serializer = $this->getMockBuilder(\Magento\Framework\Serialize\Serializer\Json::class)
->>>>>>> 9b0ad97f
             ->disableOriginalConstructor()
             ->getMockForAbstractClass();
         $serializer->expects($this->any())
