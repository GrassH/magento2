<?php
/**
 * Copyright © 2016 Magento. All rights reserved.
 * See COPYING.txt for license details.
 */
namespace Magento\Quote\Test\Unit\Model\Quote;

use Magento\Framework\DataObject;
use Magento\Framework\Event\ManagerInterface;
use Magento\Payment\Model\Checks\Composite;
use Magento\Payment\Model\Checks\SpecificationFactory;
use Magento\Payment\Model\MethodInterface;
use Magento\Quote\Api\Data\PaymentInterface;
use Magento\Quote\Model\Quote;
use \Magento\Quote\Model\Quote\Payment;

use Magento\Framework\TestFramework\Unit\Helper\ObjectManager;

class PaymentTest extends \PHPUnit_Framework_TestCase
{
    /**
     * @var Payment
     */
    private $model;

    /**
     * @var \PHPUnit_Framework_MockObject_MockObject|SpecificationFactory
     */
    private $specificationFactory;

    /**
     * @var \PHPUnit_Framework_MockObject_MockObject|ManagerInterface
     */
    private $eventManager;

    protected function setUp()
    {
        $objectManager = new ObjectManager($this);
        $this->specificationFactory = $this->getMockBuilder(
            SpecificationFactory::class
        )->disableOriginalConstructor()
            ->getMock();
        $this->eventManager = $this->getMock(ManagerInterface::class);

        $this->model = $objectManager->getObject(
<<<<<<< HEAD
            \Magento\Quote\Model\Quote\Payment::class
=======
            Payment::class,
            [
                'methodSpecificationFactory' => $this->specificationFactory,
                'eventDispatcher' => $this->eventManager
            ]
>>>>>>> f5539378
        );
    }

    /**
     * @param int|string|null $databaseValue
     * @param int|string|null $expectedValue
     * @dataProvider yearValueDataProvider
     */
    public function testGetCcExpYearReturnsValidValue($databaseValue, $expectedValue)
    {
        $this->model->setData('cc_exp_year', $databaseValue);
        static::assertEquals($expectedValue, $this->model->getCcExpYear());
    }

    /**
     * @return array
     */
    public function yearValueDataProvider()
    {
        return [
            [null, null],
            [0, null],
            ['0', 0],
            [1939, 1939],
        ];
    }

    /**
     * @param array $data
     * @param array $convertedData
     * @param array $dataToAssign
     * @param array $checks
     * @dataProvider importDataPositiveCheckDataProvider
     */
    public function testImportDataPositiveCheck(
        array $data,
        array $convertedData,
        array $dataToAssign,
        array $checks
    ) {
        $quoteId = 1;
        $storeId = 1;

        $paymentMethod = $this->getMock(MethodInterface::class);
        $quote = $this->getMockBuilder(Quote::class)
            ->disableOriginalConstructor()
            ->getMock();
        $methodSpecification = $this->getMockBuilder(Composite::class)
            ->disableOriginalConstructor()
            ->getMock();

        $quote->expects(static::once())
            ->method('getId')
            ->willReturn($quoteId);
        
        $this->model->setQuote($quote);
        $this->model->setMethodInstance($paymentMethod);
        $this->eventManager->expects(static::once())
            ->method('dispatch')
            ->with(
                'sales_quote_payment_import_data_before',
                [
                    'payment' => $this->model,
                    'input' => new DataObject($convertedData)
                ]
            );
        $quote->expects(static::once())
            ->method('getStoreId')
            ->willReturn($storeId);

        $quote->expects(static::once())
            ->method('collectTotals');

        $this->specificationFactory->expects(static::once())
            ->method('create')
            ->with($checks)
            ->willReturn($methodSpecification);

        $paymentMethod->expects(static::once())
            ->method('isAvailable')
            ->with($quote)
            ->willReturn(true);
        $methodSpecification->expects(static::once())
            ->method('isApplicable')
            ->with($paymentMethod, $quote)
            ->willReturn(true);

        $paymentMethod->expects(static::once())
            ->method('assignData')
            ->with(new DataObject($dataToAssign));
        $paymentMethod->expects(static::once())
            ->method('validate');

        $this->model->importData($data);
    }

    /**
     * @return array
     */
    public function importDataPositiveCheckDataProvider()
    {
        return [
            [
                [
                    PaymentInterface::KEY_METHOD => 'payment_method_code',
                    'cc_number' => '1111',
                    'cc_type' => 'VI',
                    'cc_owner' => 'John Doe'
                ],
                [
                    PaymentInterface::KEY_METHOD => 'payment_method_code',
                    PaymentInterface::KEY_PO_NUMBER => null,
                    PaymentInterface::KEY_ADDITIONAL_DATA => [
                        'cc_number' => '1111',
                        'cc_type' => 'VI',
                        'cc_owner' => 'John Doe'
                    ],
                    'checks' => []
                ],
                [
                    PaymentInterface::KEY_METHOD => 'payment_method_code',
                    PaymentInterface::KEY_PO_NUMBER => null,
                    PaymentInterface::KEY_ADDITIONAL_DATA => [
                        'cc_number' => '1111',
                        'cc_type' => 'VI',
                        'cc_owner' => 'John Doe'
                    ],
                    'checks' => []
                ],
                []
            ],
            [
                [
                    PaymentInterface::KEY_METHOD => 'payment_method_code',
                    'cc_number' => '1111',
                    'cc_type' => 'VI',
                    'cc_owner' => 'John Doe',
                    'checks' => ['check_code1', 'check_code2']
                ],
                [
                    PaymentInterface::KEY_METHOD => 'payment_method_code',
                    PaymentInterface::KEY_PO_NUMBER => null,
                    PaymentInterface::KEY_ADDITIONAL_DATA => [
                        'cc_number' => '1111',
                        'cc_type' => 'VI',
                        'cc_owner' => 'John Doe'
                    ],
                    'checks' => ['check_code1', 'check_code2']
                ],
                [
                    PaymentInterface::KEY_METHOD => 'payment_method_code',
                    PaymentInterface::KEY_PO_NUMBER => null,
                    PaymentInterface::KEY_ADDITIONAL_DATA => [
                        'cc_number' => '1111',
                        'cc_type' => 'VI',
                        'cc_owner' => 'John Doe'
                    ],
                    'checks' => ['check_code1', 'check_code2']
                ],
                ['check_code1', 'check_code2']
            ]
        ];
    }
}<|MERGE_RESOLUTION|>--- conflicted
+++ resolved
@@ -43,15 +43,11 @@
         $this->eventManager = $this->getMock(ManagerInterface::class);
 
         $this->model = $objectManager->getObject(
-<<<<<<< HEAD
-            \Magento\Quote\Model\Quote\Payment::class
-=======
             Payment::class,
             [
                 'methodSpecificationFactory' => $this->specificationFactory,
                 'eventDispatcher' => $this->eventManager
             ]
->>>>>>> f5539378
         );
     }
 
@@ -106,7 +102,7 @@
         $quote->expects(static::once())
             ->method('getId')
             ->willReturn($quoteId);
-        
+
         $this->model->setQuote($quote);
         $this->model->setMethodInstance($paymentMethod);
         $this->eventManager->expects(static::once())
