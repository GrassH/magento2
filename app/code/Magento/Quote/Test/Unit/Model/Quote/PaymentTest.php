--- conflicted
+++ resolved
@@ -31,29 +31,17 @@
     private $model;
 
     /**
-<<<<<<< HEAD
-     * @var \PHPUnit\Framework\MockObject\MockObject|SpecificationFactory
-=======
      * @var MockObject|SpecificationFactory
->>>>>>> b2f063af
      */
     private $specificationFactory;
 
     /**
-<<<<<<< HEAD
-     * @var \PHPUnit\Framework\MockObject\MockObject|ManagerInterface
-=======
      * @var MockObject|ManagerInterface
->>>>>>> b2f063af
      */
     private $eventManager;
 
     /**
-<<<<<<< HEAD
-     * @var \Magento\Framework\Serialize\JsonValidator|\PHPUnit\Framework\MockObject\MockObject
-=======
      * @var JsonValidator|MockObject
->>>>>>> b2f063af
      */
     private $jsonValidatorMock;
 
@@ -64,13 +52,8 @@
             SpecificationFactory::class
         )->disableOriginalConstructor()
             ->getMock();
-<<<<<<< HEAD
-        $this->eventManager = $this->getMockForAbstractClass(ManagerInterface::class);
-        $serializer = $this->getMockBuilder(\Magento\Framework\Serialize\Serializer\Json::class)
-=======
         $this->eventManager = $this->createMock(ManagerInterface::class);
         $serializer = $this->getMockBuilder(Json::class)
->>>>>>> b2f063af
             ->setMethods(['unserialize'])
             ->disableOriginalConstructor()
             ->getMockForAbstractClass();
@@ -137,7 +120,7 @@
         $quoteId = 1;
         $storeId = 1;
 
-        $paymentMethod = $this->getMockForAbstractClass(MethodInterface::class);
+        $paymentMethod = $this->createMock(MethodInterface::class);
         $quote = $this->getMockBuilder(Quote::class)
             ->disableOriginalConstructor()
             ->getMock();
