<?php declare(strict_types=1);
/**
 * Copyright © Magento, Inc. All rights reserved.
 * See COPYING.txt for license details.
 */
namespace Magento\Quote\Test\Unit\Model\Quote\Address\Total;

use Magento\Framework\Pricing\PriceCurrencyInterface;
use Magento\Framework\TestFramework\Unit\Helper\ObjectManager;
use Magento\Quote\Api\Data\CartItemInterface;
use Magento\Quote\Api\Data\ShippingAssignmentInterface;
use Magento\Quote\Api\Data\ShippingInterface;
use Magento\Quote\Model\Quote;
use Magento\Quote\Model\Quote\Address;
use Magento\Quote\Model\Quote\Address\FreeShippingInterface;
use Magento\Quote\Model\Quote\Address\Rate;
use Magento\Quote\Model\Quote\Address\Total;
use Magento\Quote\Model\Quote\Address\Total\Shipping;
use Magento\Store\Model\Store;
use PHPUnit\Framework\MockObject\MockObject;
use PHPUnit\Framework\TestCase;

/**
 * @SuppressWarnings(PHPMD.CouplingBetweenObjects)
 */
class ShippingTest extends TestCase
{
    /**
     * @var Shipping
     */
    protected $shippingModel;

<<<<<<< HEAD
    /** @var \Magento\Quote\Model\Quote|\PHPUnit\Framework\MockObject\MockObject */
    protected $quote;

    /** @var \Magento\Quote\Model\Quote\Address\Total|\PHPUnit\Framework\MockObject\MockObject  */
    protected $total;

    /** @var \Magento\Quote\Api\Data\ShippingAssignmentInterface|\PHPUnit\Framework\MockObject\MockObject  */
    protected $shippingAssignment;

    /** @var \Magento\Quote\Model\Quote\Address|\PHPUnit\Framework\MockObject\MockObject  */
    protected $address;

    /** @var \Magento\Quote\Api\Data\ShippingInterface|\PHPUnit\Framework\MockObject\MockObject  */
    protected $shipping;

    /** @var \Magento\Quote\Model\Quote\Address\FreeShippingInterface|\PHPUnit\Framework\MockObject\MockObject */
    protected $freeShipping;

    /** @var \Magento\Quote\Api\Data\CartItemInterface|\PHPUnit\Framework\MockObject\MockObject */
    protected $cartItem;

    /** @var \Magento\Quote\Model\Quote\Address\Rate|\PHPUnit\Framework\MockObject\MockObject */
    protected $rate;

    /** @var \Magento\Store\Model\Store|\PHPUnit\Framework\MockObject\MockObject */
    protected $store;

    /** @var \Magento\Framework\Pricing\PriceCurrencyInterface|\PHPUnit\Framework\MockObject\MockObject */
=======
    /** @var Quote|MockObject */
    protected $quote;

    /** @var Total|MockObject  */
    protected $total;

    /** @var ShippingAssignmentInterface|MockObject  */
    protected $shippingAssignment;

    /** @var Address|MockObject  */
    protected $address;

    /** @var ShippingInterface|MockObject  */
    protected $shipping;

    /** @var FreeShippingInterface|MockObject */
    protected $freeShipping;

    /** @var CartItemInterface|MockObject */
    protected $cartItem;

    /** @var Rate|MockObject */
    protected $rate;

    /** @var Store|MockObject */
    protected $store;

    /** @var PriceCurrencyInterface|MockObject */
>>>>>>> b2f063af
    protected $priceCurrency;

    /**
     * @inheritdoc
     */
    protected function setUp(): void
    {
        $this->freeShipping = $this->getMockForAbstractClass(
            FreeShippingInterface::class,
            [],
            '',
            false
        );
        $this->priceCurrency = $this->getMockForAbstractClass(
            PriceCurrencyInterface::class,
            [],
            '',
            false
        );
        $objectManager = new ObjectManager($this);
        $this->shippingModel = $objectManager->getObject(
            Shipping::class,
            [
                'freeShipping' => $this->freeShipping,
                'priceCurrency' => $this->priceCurrency,
            ]
        );

        $this->quote = $this->createMock(Quote::class);
        $this->total = $this->createPartialMock(Total::class, [
                'setShippingAmount',
                'setBaseShippingAmount',
                'setBaseTotalAmount',
                'setTotalAmount',
                'setShippingDescription',
            ]);
        $this->shippingAssignment = $this->getMockForAbstractClass(
            ShippingAssignmentInterface::class,
            [],
            '',
            false
        );
        $this->address = $this->createPartialMock(Address::class, [
                'setWeight',
                'setFreeMethodWeight',
                'getWeight',
                'getFreeMethodWeight',
                'setFreeShipping',
                'setItemQty',
                'collectShippingRates',
                'getAllShippingRates',
                'setShippingDescription',
                'getShippingDescription',
                'getFreeShipping',
            ]);
        $this->shipping = $this->getMockForAbstractClass(
            ShippingInterface::class,
            [],
            '',
            false
        );
        $this->cartItem = $this->getMockForAbstractClass(
            CartItemInterface::class,
            [],
            '',
            false,
            false,
            true,
            [
                'getFreeShipping',
                'getProduct',
                'getParentItem',
                'getHasChildren',
                'isVirtual',
                'getWeight',
                'getQty',
                'setRowWeight',
            ]
        );
        $this->rate = $this->createPartialMock(
            Rate::class,
            ['getPrice', 'getCode', 'getCarrierTitle', 'getMethodTitle']
        );
        $this->store = $this->createMock(Store::class);
    }

    /**
     * @return void
     */
    public function testFetch(): void
    {
        $shippingAmount = 100;
        $shippingDescription = 100;
        $expectedResult = [
            'code' => 'shipping',
            'value' => 100,
            'title' => __('Shipping & Handling (%1)', $shippingDescription)
        ];

        $quoteMock = $this->createMock(Quote::class);
        $totalMock = $this->createPartialMock(
            Total::class,
            ['getShippingAmount', 'getShippingDescription']
        );

        $totalMock->expects($this->once())->method('getShippingAmount')->willReturn($shippingAmount);
        $totalMock->expects($this->once())->method('getShippingDescription')->willReturn($shippingDescription);
        $this->assertEquals($expectedResult, $this->shippingModel->fetch($quoteMock, $totalMock));
    }

    /**
     * @return void
     */
    public function testCollect(): void
    {
        $this->shippingAssignment->expects($this->exactly(3))
            ->method('getShipping')
            ->willReturn($this->shipping);
        $this->shipping->expects($this->exactly(2))
            ->method('getAddress')
            ->willReturn($this->address);
        $this->shipping->expects($this->once())
            ->method('getMethod')
            ->willReturn('flatrate');
        $this->shippingAssignment->expects($this->atLeastOnce())
            ->method('getItems')
            ->willReturn([$this->cartItem]);
        $this->freeShipping->method('isFreeShipping')
            ->with($this->quote, [$this->cartItem])
            ->willReturn(true);
        $this->address->method('setFreeShipping')
            ->with(true);
        $this->total->expects($this->atLeastOnce())
            ->method('setTotalAmount');
        $this->total->expects($this->atLeastOnce())
            ->method('setBaseTotalAmount');
        $this->cartItem->expects($this->atLeastOnce())
            ->method('getProduct')
            ->willReturnSelf();
        $this->cartItem->expects($this->atLeastOnce())
            ->method('isVirtual')
            ->willReturn(false);
        $this->cartItem->method('getParentItem')
            ->willReturn(false);
        $this->cartItem->method('getHasChildren')
            ->willReturn(false);
        $this->cartItem->method('getWeight')
            ->willReturn(2);
        $this->cartItem->expects($this->atLeastOnce())
            ->method('getQty')
            ->willReturn(2);
        $this->freeShippingAssertions();
        $this->cartItem->method('setRowWeight')
            ->with(0);
        $this->address->method('setItemQty')
            ->with(2);
        $this->address->expects($this->atLeastOnce())
            ->method('setWeight');
        $this->address->expects($this->atLeastOnce())
            ->method('setFreeMethodWeight');
        $this->address->expects($this->once())
            ->method('collectShippingRates');
        $this->address->expects($this->once())
            ->method('getAllShippingRates')
            ->willReturn([$this->rate]);
        $this->rate->expects($this->once())
            ->method('getCode')
            ->willReturn('flatrate');
        $this->quote->expects($this->once())
            ->method('getStore')
            ->willReturn($this->store);
        $this->rate->expects($this->atLeastOnce())
            ->method('getPrice')
            ->willReturn(5);
        $this->priceCurrency->expects($this->once())
            ->method('convert')
            ->with(5, $this->store)
            ->willReturn(10);
        $this->total->expects($this->once())
            ->method('setShippingAmount')
            ->with(10);
        $this->total->expects($this->once())
            ->method('setBaseShippingAmount')
            ->with(5);
        $this->rate->expects($this->once())
            ->method('getCarrierTitle')
            ->willReturn('Carrier title');
        $this->rate->expects($this->once())
            ->method('getMethodTitle')
            ->willReturn('Method title');
        $this->address->expects($this->once())
            ->method('setShippingDescription')
            ->with('Carrier title - Method title');
        $this->address->expects($this->once())
            ->method('getShippingDescription')
            ->willReturn('Carrier title - Method title');
        $this->total->expects($this->once())
            ->method('setShippingDescription')
            ->with('Carrier title - Method title');

        $this->shippingModel->collect($this->quote, $this->shippingAssignment, $this->total);
    }

    /**
     * @return void
     */
    protected function freeShippingAssertions(): void
    {
        $this->address->expects($this->at(0))
            ->method('getFreeShipping')
            ->willReturn(false);
        $this->address->expects($this->at(1))
            ->method('getFreeShipping')
            ->willReturn(true);
        $this->cartItem->expects($this->atLeastOnce())
            ->method('getFreeShipping')
            ->willReturn(true);
    }
}<|MERGE_RESOLUTION|>--- conflicted
+++ resolved
@@ -30,36 +30,6 @@
      */
     protected $shippingModel;
 
-<<<<<<< HEAD
-    /** @var \Magento\Quote\Model\Quote|\PHPUnit\Framework\MockObject\MockObject */
-    protected $quote;
-
-    /** @var \Magento\Quote\Model\Quote\Address\Total|\PHPUnit\Framework\MockObject\MockObject  */
-    protected $total;
-
-    /** @var \Magento\Quote\Api\Data\ShippingAssignmentInterface|\PHPUnit\Framework\MockObject\MockObject  */
-    protected $shippingAssignment;
-
-    /** @var \Magento\Quote\Model\Quote\Address|\PHPUnit\Framework\MockObject\MockObject  */
-    protected $address;
-
-    /** @var \Magento\Quote\Api\Data\ShippingInterface|\PHPUnit\Framework\MockObject\MockObject  */
-    protected $shipping;
-
-    /** @var \Magento\Quote\Model\Quote\Address\FreeShippingInterface|\PHPUnit\Framework\MockObject\MockObject */
-    protected $freeShipping;
-
-    /** @var \Magento\Quote\Api\Data\CartItemInterface|\PHPUnit\Framework\MockObject\MockObject */
-    protected $cartItem;
-
-    /** @var \Magento\Quote\Model\Quote\Address\Rate|\PHPUnit\Framework\MockObject\MockObject */
-    protected $rate;
-
-    /** @var \Magento\Store\Model\Store|\PHPUnit\Framework\MockObject\MockObject */
-    protected $store;
-
-    /** @var \Magento\Framework\Pricing\PriceCurrencyInterface|\PHPUnit\Framework\MockObject\MockObject */
-=======
     /** @var Quote|MockObject */
     protected $quote;
 
@@ -88,7 +58,6 @@
     protected $store;
 
     /** @var PriceCurrencyInterface|MockObject */
->>>>>>> b2f063af
     protected $priceCurrency;
 
     /**
