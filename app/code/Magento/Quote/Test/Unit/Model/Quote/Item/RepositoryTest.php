--- conflicted
+++ resolved
@@ -86,8 +86,8 @@
      */
     protected function setUp(): void
     {
-        $this->quoteRepositoryMock = $this->getMockForAbstractClass(CartRepositoryInterface::class);
-        $this->productRepositoryMock = $this->getMockForAbstractClass(ProductRepositoryInterface::class);
+        $this->quoteRepositoryMock = $this->createMock(CartRepositoryInterface::class);
+        $this->productRepositoryMock = $this->createMock(ProductRepositoryInterface::class);
         $this->itemDataFactoryMock = $this->createPartialMock(CartItemInterfaceFactory::class, ['create']);
         $this->itemMock = $this->createMock(Item::class);
         $this->quoteMock = $this->createMock(Quote::class);
@@ -149,20 +149,14 @@
      */
     public function testDeleteWithInvalidQuoteItem()
     {
-<<<<<<< HEAD
-        $this->expectException(\Magento\Framework\Exception\NoSuchEntityException::class);
-        $this->expectExceptionMessage('The 11 Cart doesn\'t contain the 5 item.');
-
-=======
         $this->expectException('Magento\Framework\Exception\NoSuchEntityException');
         $this->expectExceptionMessage('The 11 Cart doesn\'t contain the 5 item.');
->>>>>>> b2f063af
         $cartId = 11;
         $itemId = 5;
         $this->quoteRepositoryMock->expects($this->once())
-            ->method('getActive')->with($cartId)->willReturn($this->quoteMock);
-        $this->quoteMock->expects($this->once())
-            ->method('getItemById')->with($itemId)->willReturn(false);
+            ->method('getActive')->with($cartId)->will($this->returnValue($this->quoteMock));
+        $this->quoteMock->expects($this->once())
+            ->method('getItemById')->with($itemId)->will($this->returnValue(false));
         $this->quoteMock->expects($this->never())->method('removeItem');
 
         $this->repository->deleteById($cartId, $itemId);
@@ -173,14 +167,8 @@
      */
     public function testDeleteWithCouldNotSaveException()
     {
-<<<<<<< HEAD
-        $this->expectException(\Magento\Framework\Exception\CouldNotSaveException::class);
-        $this->expectExceptionMessage('The item couldn\'t be removed from the quote.');
-
-=======
         $this->expectException('Magento\Framework\Exception\CouldNotSaveException');
         $this->expectExceptionMessage('The item couldn\'t be removed from the quote.');
->>>>>>> b2f063af
         $cartId = 11;
         $itemId = 5;
         $this->quoteRepositoryMock->expects($this->once())
@@ -214,9 +202,9 @@
         $quoteMock = $this->createMock(Quote::class);
         $this->quoteRepositoryMock->expects($this->once())->method('getActive')
             ->with(33)
-            ->willReturn($quoteMock);
+            ->will($this->returnValue($quoteMock));
         $itemMock = $this->createMock(Item::class);
-        $quoteMock->expects($this->once())->method('getAllVisibleItems')->willReturn([$itemMock]);
+        $quoteMock->expects($this->once())->method('getAllVisibleItems')->will($this->returnValue([$itemMock]));
         $itemMock->expects($this->once())->method('getProductType')->willReturn($productType);
 
         $this->optionsProcessorMock->expects($this->once())
