<?php declare(strict_types=1);
/**
 * Copyright © Magento, Inc. All rights reserved.
 * See COPYING.txt for license details.
 */

namespace Magento\Quote\Test\Unit\Model\Quote;

use Magento\Catalog\Api\Data\ProductExtensionInterface;
use Magento\Catalog\Model\Product;
use Magento\Catalog\Model\Product\Type\AbstractType;
use Magento\Framework\DataObject;
use Magento\Framework\Event\ManagerInterface;
use Magento\Framework\Locale\FormatInterface;
use Magento\Framework\Model\Context;
use Magento\Framework\Serialize\Serializer\Json;
use Magento\Framework\TestFramework\Unit\Helper\ObjectManager;
use Magento\Quote\Model\Quote;
use Magento\Quote\Model\Quote\Item;
use Magento\Quote\Model\Quote\Item\Compare;
use Magento\Quote\Model\Quote\Item\Option;
use Magento\Quote\Model\Quote\Item\OptionFactory;
use Magento\Sales\Model\Status\ListFactory;
use Magento\Sales\Model\Status\ListStatus;
use Magento\Store\Model\Store;
use PHPUnit\Framework\MockObject\MockObject;
use PHPUnit\Framework\TestCase;

/**
 * @SuppressWarnings(PHPMD.CouplingBetweenObjects)
 */
class ItemTest extends TestCase
{
    /**
     * @var Item
     */
    private $model;

    /**
     * @var FormatInterface
     */
    private $localeFormat;

    /**
     * @var Context
     */
    private $modelContext;

    /**
     * @var ManagerInterface
     */
    private $eventDispatcher;

    /**
     * @var ListStatus
     */
    private $errorInfos;

    /**
     * @var OptionFactory
     */
    private $itemOptionFactory;

    /**
     * @var ObjectManager
     */
    private $objectManagerHelper;

    /**
<<<<<<< HEAD
     * @var \Magento\Quote\Model\Quote\Item\Compare|\PHPUnit\Framework\MockObject\MockObject
     */
    protected $compareHelper;

    /** @var \PHPUnit\Framework\MockObject\MockObject */
=======
     * @var Compare|MockObject
     */
    protected $compareHelper;

    /** @var MockObject */
>>>>>>> b2f063af
    protected $stockItemMock;

    /**
     * @var Json
     */
    private $serializer;

    const PRODUCT_ID = 1;
    const PRODUCT_TYPE = 'simple';
    const PRODUCT_SKU = '12345';
    const PRODUCT_NAME = 'test_product';
    const PRODUCT_WEIGHT = '1lb';
    const PRODUCT_TAX_CLASS_ID = 3;
    const PRODUCT_COST = '9.00';

    protected function setUp(): void
    {
        $this->objectManagerHelper = new ObjectManager($this);

        $this->localeFormat = $this->getMockBuilder(FormatInterface::class)
            ->disableOriginalConstructor()
            ->getMock();

        $this->modelContext = $this->getMockBuilder(Context::class)
            ->disableOriginalConstructor()
            ->setMethods(['getEventDispatcher'])
            ->getMock();

        $this->eventDispatcher = $this->getMockBuilder(ManagerInterface::class)
            ->disableOriginalConstructor()
            ->setMethods(['dispatch'])
            ->getMock();

        $this->modelContext->expects($this->any())
            ->method('getEventDispatcher')
            ->willReturn($this->eventDispatcher);

        $this->errorInfos = $this->getMockBuilder(ListStatus::class)
            ->disableOriginalConstructor()
            ->setMethods(['clear', 'addItem', 'getItems', 'removeItemsByParams'])
            ->getMock();

        $statusListFactory = $this->getMockBuilder(ListFactory::class)
            ->disableOriginalConstructor()
            ->setMethods(['create'])
            ->getMock();

        $statusListFactory->expects($this->any())
            ->method('create')
            ->willReturn($this->errorInfos);

        $this->itemOptionFactory = $this->getMockBuilder(OptionFactory::class)
            ->disableOriginalConstructor()
            ->setMethods(['create'])
            ->getMock();

        $this->compareHelper = $this->createMock(Compare::class);

        $this->stockItemMock = $this->createPartialMock(
            \Magento\CatalogInventory\Model\Stock\Item::class,
            ['getIsQtyDecimal', '__wakeup']
        );

        $this->serializer = $this->getMockBuilder(Json::class)
            ->setMethods(['unserialize'])
            ->getMockForAbstractClass();

        $this->model = $this->objectManagerHelper->getObject(
            Item::class,
            [
                'localeFormat' => $this->localeFormat,
                'context' => $this->modelContext,
                'statusListFactory' => $statusListFactory,
                'itemOptionFactory' => $this->itemOptionFactory,
                'quoteItemCompare' => $this->compareHelper,
                'serializer' => $this->serializer
            ]
        );
    }

    public function testGetAddress()
    {
        $quote = $this->getMockBuilder(Quote::class)
            ->setMethods(['getShippingAddress', 'getBillingAddress', 'getStoreId', '__wakeup', 'isVirtual'])
            ->disableOriginalConstructor()
            ->getMock();
        $quote->expects($this->once())
            ->method('getShippingAddress')
            ->willReturn('shipping');
        $quote->expects($this->once())
            ->method('getBillingAddress')
            ->willReturn('billing');
        $quote->expects($this->any())
            ->method('getStoreId')
            ->willReturn(1);
        $quote->expects($this->exactly(2))
            ->method('isVirtual')
            ->willReturnOnConsecutiveCalls(false, true);

        $this->model->setQuote($quote);
        $this->assertEquals('shipping', $this->model->getAddress(), 'Wrong shipping address');
        $this->assertEquals('billing', $this->model->getAddress(), 'Wrong billing address');
    }

    public function testSetAndQuote()
    {
        $idValue = "id_value";

        $quote = $this->getMockBuilder(Quote::class)
            ->setMethods(['getId', 'getStoreId', '__wakeup'])
            ->disableOriginalConstructor()
            ->getMock();
        $quote->expects($this->once())
            ->method('getId')
            ->willReturn($idValue);
        $quote->expects($this->any())
            ->method('getStoreId')
            ->willReturn(1);

        $this->model->setQuote($quote);

        $this->assertSame($quote, $this->model->getQuote());
        $this->assertEquals($idValue, $this->model->getQuoteId());
    }

    /**
     * Tests that adding a quantity to an item without a parent item or an id will add additional quantity.
     */
    public function testAddQtyNormal()
    {
        $existingQuantity = 2;
        $quantityToAdd = 3;
        $preparedQuantityToAdd = 4;

        $this->model->setData('qty', $existingQuantity);

        $this->localeFormat->expects($this->at(0))
            ->method('getNumber')
            ->with($quantityToAdd)
            ->willReturn($preparedQuantityToAdd);

        $this->localeFormat->expects($this->at(1))
            ->method('getNumber')
            ->with($preparedQuantityToAdd + $existingQuantity)
            ->willReturn($preparedQuantityToAdd + $existingQuantity);

        $this->model->addQty($quantityToAdd);
        $this->assertEquals($preparedQuantityToAdd, $this->model->getQtyToAdd());
        $this->assertEquals($preparedQuantityToAdd + $existingQuantity, $this->model->getQty());
    }

    /**
     * Tests that adding a quantity to an item with a parent item and an id will not change the quantity.
     */
    public function testAddQtyExistingParentItemAndId()
    {
        $existingQuantity = 2;
        $quantityToAdd = 3;

        $parentItemMock = $this->getMockBuilder(Item::class)
            ->setMethods(['addChild', '__wakeup'])
            ->disableOriginalConstructor()
            ->getMock();

        $this->model->setParentItem($parentItemMock);
        $this->model->setId(1);
        $this->model->setData('qty', $existingQuantity);

        $this->model->addQty($quantityToAdd);
        $this->assertEquals($existingQuantity, $this->model->getQty());
        $this->assertNull($this->model->getQtyToAdd());
    }

    public function testSetQty()
    {
        $existingQuantity = 2;
        $quantityToAdd = 3;
        $preparedQuantityToAdd = 4;

        $this->localeFormat->expects($this->once())
            ->method('getNumber')
            ->with($quantityToAdd)
            ->willReturn($preparedQuantityToAdd);

        $this->model->setData('qty', $existingQuantity);

        $this->eventDispatcher->expects($this->once())
            ->method('dispatch')
            ->with('sales_quote_item_qty_set_after', ['item' => $this->model]);

        $this->model->setQty($quantityToAdd);
        $this->assertEquals($preparedQuantityToAdd, $this->model->getQty());
    }

    public function testSetQtyQuoteIgnoreOldQuantity()
    {
        $existingQuantity = 2;
        $quantityToAdd = 3;
        $preparedQuantityToAdd = 4;

        $this->localeFormat->expects($this->once())
            ->method('getNumber')
            ->with($quantityToAdd)
            ->willReturn($preparedQuantityToAdd);

        $quoteMock = $this->getMockBuilder(Quote::class)
            ->disableOriginalConstructor()
            ->setMethods(['getIgnoreOldQty', 'getStoreId', '__wakeup'])
            ->getMock();
        $quoteMock->expects($this->once())
            ->method('getIgnoreOldQty')
            ->willReturn(true);
        $quoteMock->expects($this->any())
            ->method('getStoreId')
            ->willReturn(1);

        $this->model->setQuote($quoteMock);

        $this->model->setData('qty', $existingQuantity);

        $this->eventDispatcher->expects($this->once())
            ->method('dispatch')
            ->with('sales_quote_item_qty_set_after', ['item' => $this->model]);

        $this->model->setQty($quantityToAdd);
        $this->assertEquals($preparedQuantityToAdd, $this->model->getQty());
    }

    public function testSetQtyUseOldQuantity()
    {
        $existingQuantity = 2;
        $quantityToAdd = 3;
        $preparedQuantityToAdd = 4;

        $this->localeFormat->expects($this->once())
            ->method('getNumber')
            ->with($quantityToAdd)
            ->willReturn($preparedQuantityToAdd);

        $this->model->setData('qty', $existingQuantity);
        $this->model->setUseOldQty(true);

        $this->eventDispatcher->expects($this->once())
            ->method('dispatch')
            ->with('sales_quote_item_qty_set_after', ['item' => $this->model]);

        $this->model->setQty($quantityToAdd);
        $this->assertEquals($existingQuantity, $this->model->getQty());
    }

    public function testSetQtyOptions()
    {
        $value = ['a' => 'b'];
        $this->model->setQtyOptions($value);
        $this->assertEquals($value, $this->model->getQtyOptions());
    }

    public function testSetProduct()
    {
        $productMock = $this->generateProductMock(
            self::PRODUCT_ID,
            self::PRODUCT_TYPE,
            self::PRODUCT_SKU,
            self::PRODUCT_NAME,
            self::PRODUCT_WEIGHT,
            self::PRODUCT_TAX_CLASS_ID,
            self::PRODUCT_COST
        );

        $this->eventDispatcher->expects($this->once())
            ->method('dispatch')
            ->with('sales_quote_item_set_product', ['product' => $productMock, 'quote_item' => $this->model]);

        $this->model->setProduct($productMock);

        $this->assertEquals($productMock, $this->model->getProduct());
        $this->assertEquals(self::PRODUCT_ID, $this->model->getProductId());
        $this->assertEquals(self::PRODUCT_TYPE, $this->model->getData('product_type'));
        $this->assertEquals(self::PRODUCT_SKU, $this->model->getSku());
        $this->assertEquals(self::PRODUCT_NAME, $this->model->getName());
        $this->assertEquals(self::PRODUCT_WEIGHT, $this->model->getWeight());
        $this->assertEquals(self::PRODUCT_TAX_CLASS_ID, $this->model->getTaxClassId());
        $this->assertEquals(self::PRODUCT_COST, $this->model->getBaseCost());
        $this->assertNull($this->model->getIsQtyDecimal());
    }

    public function testSetProductWithQuoteAndStockItem()
    {
        $productMock = $this->generateProductMock(
            self::PRODUCT_ID,
            self::PRODUCT_TYPE,
            self::PRODUCT_SKU,
            self::PRODUCT_NAME,
            self::PRODUCT_WEIGHT,
            self::PRODUCT_TAX_CLASS_ID,
            self::PRODUCT_COST
        );

        $this->eventDispatcher->expects($this->once())
            ->method('dispatch')
            ->with('sales_quote_item_set_product', ['product' => $productMock, 'quote_item' => $this->model]);

        $isQtyDecimal = true;
        $this->stockItemMock->expects($this->once())
            ->method('getIsQtyDecimal')
            ->willReturn($isQtyDecimal);

        $storeId = 15;
        $customerGroupId = 11;
        $quoteMock = $this->getMockBuilder(Quote::class)
            ->disableOriginalConstructor()
            ->setMethods(['getStoreId', 'getCustomerGroupId', '__wakeup'])
            ->getMock();
        $quoteMock->expects($this->any())
            ->method('getStoreId')
            ->willReturn($storeId);
        $quoteMock->expects($this->once())
            ->method('getCustomerGroupId')
            ->willReturn($customerGroupId);
        $this->model->setQuote($quoteMock);

        $productMock->expects($this->once())
            ->method('setStoreId')
            ->with($storeId);
        $productMock->expects($this->once())
            ->method('setCustomerGroupId')
            ->with($customerGroupId);

        $this->model->setProduct($productMock);

        $this->assertEquals($productMock, $this->model->getProduct());
        $this->assertEquals(self::PRODUCT_ID, $this->model->getProductId());
        $this->assertEquals(self::PRODUCT_TYPE, $this->model->getRealProductType());
        $this->assertEquals(self::PRODUCT_SKU, $this->model->getSku());
        $this->assertEquals(self::PRODUCT_NAME, $this->model->getName());
        $this->assertEquals(self::PRODUCT_WEIGHT, $this->model->getWeight());
        $this->assertEquals(self::PRODUCT_TAX_CLASS_ID, $this->model->getTaxClassId());
        $this->assertEquals(self::PRODUCT_COST, $this->model->getBaseCost());
        $this->assertEquals($isQtyDecimal, $this->model->getIsQtyDecimal());
    }

    /**
     * Generate product mock.
     *
     * @param int $productId
     * @param string $productType
     * @param string $productSku
     * @param string $productName
     * @param string $productWeight
     * @param int $productTaxClassId
     * @param float $productCost
<<<<<<< HEAD
     * @return \PHPUnit\Framework\MockObject\MockObject
=======
     * @return MockObject
>>>>>>> b2f063af
     */
    private function generateProductMock(
        $productId,
        $productType,
        $productSku,
        $productName,
        $productWeight,
        $productTaxClassId,
        $productCost
    ) {
        $productMock = $this->getMockBuilder(Product::class)
            ->disableOriginalConstructor()
            ->setMethods(
                [
                    'getId',
                    'getTypeId',
                    'getSku',
                    'getName',
                    'getWeight',
                    'getTaxClassId',
                    'getCost',
                    'setStoreId',
                    'setCustomerGroupId',
                    'getTypeInstance',
                    'getStickWithinParent',
                    'getCustomOptions',
                    'getExtensionAttributes',
                    'toArray',
                    '__wakeup',
                    'getStore',
                ]
            )
            ->getMock();

        $productMock->expects($this->any())
            ->method('getId')
            ->willReturn($productId);
        $productMock->expects($this->any())
            ->method('getTypeId')
            ->willReturn($productType);
        $productMock->expects($this->any())
            ->method('getSku')
            ->willReturn($productSku);
        $productMock->expects($this->any())
            ->method('getName')
            ->willReturn($productName);
        $productMock->expects($this->any())
            ->method('getWeight')
            ->willReturn($productWeight);
        $productMock->expects($this->any())
            ->method('getTaxClassId')
            ->willReturn($productTaxClassId);
        $productMock->expects($this->any())
            ->method('getCost')
<<<<<<< HEAD
            ->willReturn($productCost);
        $store = $this->createPartialMock(\Magento\Store\Model\Store::class, ['getWebsiteId']);
=======
            ->will($this->returnValue($productCost));
        $store = $this->createPartialMock(Store::class, ['getWebsiteId']);
>>>>>>> b2f063af
        $store->expects($this->any())
            ->method('getWebsiteId')
            ->willReturn(10);

        $productMock->expects($this->any())
            ->method('getStore')
<<<<<<< HEAD
            ->willReturn($store);
        $extensionAttribute = $this->getMockBuilder(\Magento\Catalog\Api\Data\ProductExtensionInterface::class)
=======
            ->will($this->returnValue($store));
        $extensionAttribute = $this->getMockBuilder(ProductExtensionInterface::class)
>>>>>>> b2f063af
            ->setMethods(['getStockItem'])
            ->disableOriginalConstructor()
            ->getMockForAbstractClass();
        $extensionAttribute->expects($this->atLeastOnce())
            ->method('getStockItem')
            ->willReturn($this->stockItemMock);
        $productMock->expects($this->atLeastOnce())->method('getExtensionAttributes')->willReturn($extensionAttribute);
        return $productMock;
    }

    public function testRepresentProductNoProduct()
    {
        $productMock = $this->generateProductMock(
            self::PRODUCT_ID,
            self::PRODUCT_TYPE,
            self::PRODUCT_SKU,
            self::PRODUCT_NAME,
            self::PRODUCT_WEIGHT,
            self::PRODUCT_TAX_CLASS_ID,
            self::PRODUCT_COST
        );

        $this->model->setProduct($productMock);

        $this->assertFalse($this->model->representProduct(null));
    }

    public function testRepresentProductStickWithinParentNotSameAsParentItem()
    {
        $productMock = $this->generateProductMock(
            self::PRODUCT_ID,
            self::PRODUCT_TYPE,
            self::PRODUCT_SKU,
            self::PRODUCT_NAME,
            self::PRODUCT_WEIGHT,
            self::PRODUCT_TAX_CLASS_ID,
            self::PRODUCT_COST
        );

        $parentItemMock = $this->getMockBuilder(Item::class)
            ->setMethods(['addChild', '__wakeup'])
            ->disableOriginalConstructor()
            ->getMock();

        $this->model->setProduct($productMock);
        $this->model->setParentItem($parentItemMock);

        $productMock->expects($this->once())
            ->method('getStickWithinParent')
            ->willReturn(true);

        $this->assertFalse($this->model->representProduct($productMock));
    }

    public function testRepresentProductItemOptionsNotInProductOptions()
    {
        $productMock = $this->generateProductMock(
            self::PRODUCT_ID,
            self::PRODUCT_TYPE,
            self::PRODUCT_SKU,
            self::PRODUCT_NAME,
            self::PRODUCT_WEIGHT,
            self::PRODUCT_TAX_CLASS_ID,
            self::PRODUCT_COST
        );

        $parentItemMock = $this->getMockBuilder(Item::class)
            ->setMethods(['addChild', '__wakeup'])
            ->disableOriginalConstructor()
            ->getMock();

        $this->model->setProduct($productMock);
        $this->model->setParentItem($parentItemMock);

        $optionCode1 = 1234;
        $optionMock1 = $this->createOptionMock($optionCode1);
        $optionMock1->expects($this->any())
            ->method('getValue')
            ->willReturn(1234);

        $optionCode2 = 7890;
        $optionMock2 = $this->createOptionMock($optionCode2);
        $optionMock2->expects($this->any())
            ->method('getValue')
            ->willReturn(7890);
        $this->model->setOptions([$optionMock1, $optionMock2]);

        $productMock->expects($this->once())
            ->method('getStickWithinParent')
            ->willReturn($parentItemMock);
        $productMock->expects($this->once())
            ->method('getCustomOptions')
            ->willReturn([$optionCode1 => $optionMock1]);

        $this->assertFalse($this->model->representProduct($productMock));
    }

    public function testRepresentProductProductOptionsNotInItemOptions()
    {
        $productMock = $this->generateProductMock(
            self::PRODUCT_ID,
            self::PRODUCT_TYPE,
            self::PRODUCT_SKU,
            self::PRODUCT_NAME,
            self::PRODUCT_WEIGHT,
            self::PRODUCT_TAX_CLASS_ID,
            self::PRODUCT_COST
        );

        $parentItemMock = $this->getMockBuilder(Item::class)
            ->setMethods(['addChild', '__wakeup'])
            ->disableOriginalConstructor()
            ->getMock();

        $this->model->setProduct($productMock);
        $this->model->setParentItem($parentItemMock);

        $optionCode1 = 1234;
        $optionMock1 = $this->createOptionMock($optionCode1);
        $optionMock1->expects($this->any())
            ->method('getValue')
            ->willReturn(1234);

        $optionCode2 = 7890;
        $optionMock2 = $this->createOptionMock($optionCode2);
        $optionMock2->expects($this->any())
            ->method('getValue')
            ->willReturn(7890);
        $this->model->setOptions([$optionMock1]);

        $productMock->expects($this->once())
            ->method('getStickWithinParent')
            ->willReturn($parentItemMock);
        $productMock->expects($this->once())
            ->method('getCustomOptions')
            ->willReturn([$optionCode1 => $optionMock1, $optionCode2 => $optionMock2]);

        $this->assertFalse($this->model->representProduct($productMock));
    }

    public function testRepresentProductTrue()
    {
        $productMock = $this->generateProductMock(
            self::PRODUCT_ID,
            self::PRODUCT_TYPE,
            self::PRODUCT_SKU,
            self::PRODUCT_NAME,
            self::PRODUCT_WEIGHT,
            self::PRODUCT_TAX_CLASS_ID,
            self::PRODUCT_COST
        );

        $parentItemMock = $this->getMockBuilder(Item::class)
            ->setMethods(['addChild', '__wakeup'])
            ->disableOriginalConstructor()
            ->getMock();

        $this->model->setProduct($productMock);
        $this->model->setParentItem($parentItemMock);

        $optionCode1 = 1234;
        $optionMock1 = $this->createOptionMock($optionCode1);
        $optionMock1->expects($this->any())
            ->method('getValue')
            ->willReturn(1234);

        $optionCode2 = 7890;
        $optionMock2 = $this->createOptionMock($optionCode2);
        $optionMock2->expects($this->any())
            ->method('getValue')
            ->willReturn(7890);
        $this->model->setOptions([$optionMock1, $optionMock2]);

        $productMock->expects($this->once())
            ->method('getStickWithinParent')
            ->willReturn($parentItemMock);
        $productMock->expects($this->once())
            ->method('getCustomOptions')
            ->willReturn([$optionCode1 => $optionMock1, $optionCode2 => $optionMock2]);

        $this->assertTrue($this->model->representProduct($productMock));
    }

    /**
     * test compare
     */
    public function testCompare()
    {
        $itemMock = $this->createMock(Item::class);
        $this->compareHelper->expects($this->once())
            ->method('compare')
            ->with($this->equalTo($this->model), $this->equalTo($itemMock))
            ->willReturn(true);
        $this->assertTrue($this->model->compare($itemMock));
    }

    public function testCompareOptionsEqual()
    {
        $optionCode1 = 1234;
        $optionMock1 = $this->createOptionMock($optionCode1);
        $optionMock1->expects($this->any())
            ->method('getValue')
            ->willReturn(1234);

        $this->assertTrue(
            $this->model->compareOptions([$optionCode1 => $optionMock1], [$optionCode1 => $optionMock1])
        );
    }

    public function testCompareOptionsDifferentValues()
    {
        $optionCode1 = 1234;
        $optionMock1 = $this->createOptionMock($optionCode1);
        $optionMock1->expects($this->any())
            ->method('getValue')
            ->willReturn(1234);

        $optionCode2 = 1234;
        $optionMock2 = $this->createOptionMock($optionCode1);
        $optionMock2->expects($this->any())
            ->method('getValue')
            ->willReturn(7890);

        $this->assertFalse(
            $this->model->compareOptions([$optionCode1 => $optionMock1], [$optionCode2 => $optionMock2])
        );
    }

    public function testCompareOptionsNullValues()
    {
        $optionCode1 = 1234;
        $optionMock1 = $this->createOptionMock($optionCode1);
        $optionMock1->expects($this->any())
            ->method('getValue')
            ->willReturn(1234);

        $optionCode2 = 1234;
        $optionMock2 = $this->createOptionMock($optionCode1);
        $optionMock2->expects($this->any())
            ->method('getValue')
            ->willReturn(null);

        $this->assertFalse(
            $this->model->compareOptions([$optionCode1 => $optionMock1], [$optionCode2 => $optionMock2])
        );
    }

    public function testCompareOptionsMultipleEquals()
    {
        $optionCode1 = 1234;
        $optionMock1 = $this->createOptionMock($optionCode1);
        $optionMock1->expects($this->any())
            ->method('getValue')
            ->willReturn(1234);

        $optionCode2 = 7890;
        $optionMock2 = $this->createOptionMock($optionCode1);
        $optionMock2->expects($this->any())
            ->method('getValue')
            ->willReturn(7890);

        $this->assertFalse(
            $this->model->compareOptions(
                [$optionCode1 => $optionMock1, $optionCode2 => $optionMock2],
                [$optionCode1 => $optionMock1, $optionCode2 => $optionMock2]
            )
        );
    }

    public function testGetQtyOptions()
    {
        $optionCode1 = 1234;
        $optionMock1 = $this->createOptionMock($optionCode1);
        $productMock = $this->generateProductMock(
            self::PRODUCT_ID,
            self::PRODUCT_TYPE,
            self::PRODUCT_SKU,
            self::PRODUCT_NAME,
            self::PRODUCT_WEIGHT,
            self::PRODUCT_TAX_CLASS_ID,
            self::PRODUCT_COST
        );
        $optionMock1->expects($this->any())
            ->method('getProduct')
            ->willReturn($productMock);

        $optionCode2 = 'product_qty_' . self::PRODUCT_ID;
        $optionMock2 = $this->createOptionMock($optionCode2);

        $productMock2 = $this->generateProductMock(
            self::PRODUCT_ID + 1,
            self::PRODUCT_TYPE,
            self::PRODUCT_SKU,
            self::PRODUCT_NAME,
            self::PRODUCT_WEIGHT,
            self::PRODUCT_TAX_CLASS_ID,
            self::PRODUCT_COST
        );

        $this->model->setProduct($productMock);
        $this->model->setProduct($productMock2);
        $this->model->setOptions([$optionCode1 => $optionMock1, $optionCode2 => $optionMock2]);

        $this->assertEquals([self::PRODUCT_ID => $optionMock2], $this->model->getQtyOptions());
    }

    public function testToArray()
    {
        $productMock = $this->generateProductMock(
            self::PRODUCT_ID,
            self::PRODUCT_TYPE,
            self::PRODUCT_SKU,
            self::PRODUCT_NAME,
            self::PRODUCT_WEIGHT,
            self::PRODUCT_TAX_CLASS_ID,
            self::PRODUCT_COST
        );

        $this->model->setProduct($productMock);

        $toArrayValue = ['a' => 'b'];
        $productMock->expects($this->once())
            ->method('toArray')
            ->willReturn($toArrayValue);

        $data = $this->model->toArray();
        $this->assertEquals($toArrayValue, $data['product']);
    }

    public function testGetProductTypeOption()
    {
        $optionProductType = 'product_type';
        $optionProductTypeValue = 'abcd';
        $optionMock = $this->createOptionMock($optionProductType);
        $optionMock->expects($this->once())
            ->method('getValue')
            ->willReturn($optionProductTypeValue);
        $this->model->addOption($optionMock);

        $this->assertEquals($optionProductTypeValue, $this->model->getProductType());
    }

    public function testGetProductTypeWithProduct()
    {
        $productMock = $this->generateProductMock(
            self::PRODUCT_ID,
            self::PRODUCT_TYPE,
            self::PRODUCT_SKU,
            self::PRODUCT_NAME,
            self::PRODUCT_WEIGHT,
            self::PRODUCT_TAX_CLASS_ID,
            self::PRODUCT_COST
        );
        $this->model->setProduct($productMock);
        $this->assertEquals(self::PRODUCT_TYPE, $this->model->getProductType());
    }

    public function testSetOptions()
    {
        $optionCode1 = 1234;
        $optionMock1 = $this->createOptionMock($optionCode1);

        $optionCode2 = 7890;
        $optionMock2 = $this->createOptionMock($optionCode2);

        $this->assertSame($this->model, $this->model->setOptions([$optionMock1, $optionMock2]));
        $this->assertEquals([$optionMock1, $optionMock2], $this->model->getOptions());
        $this->assertEquals($optionMock1, $this->model->getOptionByCode($optionCode1));
        $this->assertEquals($optionMock2, $this->model->getOptionByCode($optionCode2));
    }

    public function testSetOptionsWithNull()
    {
        $this->assertEquals($this->model, $this->model->setOptions(null));
    }

    /**
     * @param $optionCode
     * @param array $optionData
<<<<<<< HEAD
     * @return \PHPUnit\Framework\MockObject\MockObject
=======
     * @return MockObject
>>>>>>> b2f063af
     */
    private function createOptionMock($optionCode, $optionData = [])
    {
        $optionMock = $this->getMockBuilder(Option::class)
            ->setMethods(
                [
                    'setData',
                    'setItem',
                    'getItem',
                    'getCode',
                    '__wakeup',
                    'isDeleted',
                    'delete',
                    'getValue',
                    'getProduct',
                    'save'
                ]
            )
            ->disableOriginalConstructor()
            ->getMock();
        $optionMock->expects($this->any())
            ->method('setData')
            ->with($optionData)
            ->willReturn($optionMock);
        $optionMock->expects($this->any())
            ->method('setItem')
            ->with($this->model)
            ->willReturn($optionMock);
        $optionMock->expects($this->any())
            ->method('getCode')
            ->willReturn($optionCode);

        return $optionMock;
    }

    public function testAddOptionArray()
    {
        $optionCode = 1234;
        $optionData = ['product' => 'test', 'code' => $optionCode];

        $optionMock = $this->getMockBuilder(Option::class)
            ->setMethods(['setData', 'setItem', 'getCode', '__wakeup', 'isDeleted'])
            ->disableOriginalConstructor()
            ->getMock();
        $optionMock->expects($this->once())
            ->method('setData')
            ->with($optionData)
            ->willReturn($optionMock);
        $optionMock->expects($this->once())
            ->method('setItem')
            ->with($this->model)
            ->willReturn($optionMock);
        $optionMock->expects($this->exactly(3))
            ->method('getCode')
            ->willReturn($optionCode);

        $this->itemOptionFactory->expects($this->at(0))
            ->method('create')
            ->willReturn($optionMock);

        $this->model->addOption($optionData);
        $this->assertEquals([$optionMock], $this->model->getOptions());
        $this->assertEquals([$optionCode => $optionMock], $this->model->getOptionsByCode());
        $this->assertEquals($optionMock, $this->model->getOptionByCode($optionCode));
    }

    public function testUpdateQtyOption()
    {
        $productMock = $this->generateProductMock(
            self::PRODUCT_ID,
            self::PRODUCT_TYPE,
            self::PRODUCT_SKU,
            self::PRODUCT_NAME,
            self::PRODUCT_WEIGHT,
            self::PRODUCT_TAX_CLASS_ID,
            self::PRODUCT_COST
        );

        $typeInstanceMock = $this->getMockForAbstractClass(
            AbstractType::class,
            [],
            '',
            false,
            false,
            true,
            ['updateQtyOption']
        );
        $productMock->expects($this->once())
            ->method('getTypeInstance')
            ->willReturn($typeInstanceMock);

        $optionMock = $this->getMockBuilder(DataObject::class)
            ->disableOriginalConstructor()
            ->setMethods(['getProduct'])
            ->getMock();
        $optionMock->expects($this->once())
            ->method('getProduct')
            ->willReturn($productMock);

        $quantityValue = 12;

        $this->model->setProduct($productMock);
        $typeInstanceMock->expects($this->once())
            ->method('updateQtyOption')
            ->with($this->model->getOptions(), $optionMock, $quantityValue, $productMock);
        $this->assertEquals($this->model, $this->model->updateQtyOption($optionMock, $quantityValue));
    }

    public function testRemoveOption()
    {
        $optionCode = 1234;

        $optionMock = $this->getMockBuilder(Option::class)
            ->setMethods(['setItem', 'getCode', '__wakeup', 'isDeleted'])
            ->disableOriginalConstructor()
            ->getMock();
        $optionMock->expects($this->once())
            ->method('setItem')
            ->with($this->model)
            ->willReturn($optionMock);
        $optionMock->expects($this->exactly(3))
            ->method('getCode')
            ->willReturn($optionCode);
        $optionMock->expects($this->at(0))
            ->method('isDeleted')
            ->willReturn(false);
        $optionMock->expects($this->at(1))
            ->method('isDeleted')
            ->willReturn(true);

        $this->model->addOption($optionMock);

        $this->assertEquals($this->model, $this->model->removeOption($optionCode));
    }

    public function testRemoveOptionNoOptionCodeExists()
    {
        $this->assertEquals($this->model, $this->model->removeOption('random'));
    }

    public function testGetOptionByCodeNonExistent()
    {
        $this->assertNull($this->model->getOptionByCode('random'));
    }

    public function testGetOptionByCodeDeletedCode()
    {
        $optionCode = 1234;

        $optionMock = $this->getMockBuilder(Option::class)
            ->setMethods(['setItem', 'getCode', '__wakeup', 'isDeleted'])
            ->disableOriginalConstructor()
            ->getMock();
        $optionMock->expects($this->once())
            ->method('setItem')
            ->with($this->model)
            ->willReturn($optionMock);
        $optionMock->expects($this->exactly(3))
            ->method('getCode')
            ->willReturn($optionCode);
        $optionMock->expects($this->once())
            ->method('isDeleted')
            ->willReturn(true);

        $this->model->addOption($optionMock);

        $this->assertNull($this->model->getOptionByCode($optionCode));
    }

    public function testGetOptionByCodeNotDeletedCode()
    {
        $optionCode = 1234;

        $optionMock = $this->getMockBuilder(Option::class)
            ->setMethods(['setItem', 'getCode', '__wakeup', 'isDeleted'])
            ->disableOriginalConstructor()
            ->getMock();
        $optionMock->expects($this->once())
            ->method('setItem')
            ->with($this->model)
            ->willReturn($optionMock);
        $optionMock->expects($this->exactly(3))
            ->method('getCode')
            ->willReturn($optionCode);
        $optionMock->expects($this->once())
            ->method('isDeleted')
            ->willReturn(false);

        $this->model->addOption($optionMock);

        $this->assertSame($optionMock, $this->model->getOptionByCode($optionCode));
    }

    public function testGetBuyRequestNoOptionByCode()
    {
        $quantity = 12;
        $this->localeFormat->expects($this->at(0))
            ->method('getNumber')
            ->with($quantity)
            ->willReturn($quantity);
        $this->model->setQty($quantity);
        $this->assertEquals($quantity, $this->model->getQty());
        $buyRequest = $this->model->getBuyRequest();
        $this->assertEquals(0, $buyRequest->getOriginalQty());
        $this->assertEquals($quantity, $buyRequest->getQty());
    }

    public function testGetBuyRequestOptionByCode()
    {
        $optionCode = "info_buyRequest";
        $buyRequestQuantity = 23;
        $optionMock = $this->getMockBuilder(Option::class)
            ->setMethods(['setItem', 'getCode', '__wakeup', 'getValue'])
            ->disableOriginalConstructor()
            ->getMock();
        $optionMock->expects($this->once())
            ->method('setItem')
            ->with($this->model)
            ->willReturn($optionMock);
        $optionMock->expects($this->exactly(3))
            ->method('getCode')
            ->willReturn($optionCode);
        $optionMock->expects($this->any())
            ->method('getValue')
            ->willReturn('{"qty":23}');

        $this->model->addOption($optionMock);

        $quantity = 12;
        $this->localeFormat->expects($this->at(0))
            ->method('getNumber')
            ->with($quantity)
            ->willReturn($quantity);
        $this->model->setQty($quantity);
        $this->assertEquals($quantity, $this->model->getQty());
        $this->serializer->expects($this->any())
            ->method('unserialize')
            ->willReturn(json_decode($optionMock->getValue(), true));
        $buyRequest = $this->model->getBuyRequest();
        $this->assertEquals($buyRequestQuantity, $buyRequest->getOriginalQty());
        $this->assertEquals($quantity, $buyRequest->getQty());
    }

    public function testSetHasErrorFalse()
    {
        $this->errorInfos->expects($this->once())
            ->method('clear');

        $this->assertEquals($this->model, $this->model->setHasError(false));

        $this->assertFalse($this->model->getHasError());
    }

    public function testSetHasErrorTrue()
    {
        $this->errorInfos->expects($this->once())
            ->method('addItem')
            ->with(null, null, null, null);

        $this->assertEquals($this->model, $this->model->setHasError(true));

        $this->assertTrue($this->model->getHasError());
        $this->assertEquals('', $this->model->getMessage());
    }

    public function testAddErrorInfo()
    {
        $origin = 'origin';
        $code = 1;
        $message = "message";
        $additionalData = new DataObject();
        $additionalData->setTemp(true);

        $this->errorInfos->expects($this->once())
            ->method('addItem')
            ->with($origin, $code, $message, $additionalData);

        $this->assertEquals($this->model, $this->model->addErrorInfo($origin, $code, $message, $additionalData));

        $this->assertTrue($this->model->getHasError());
        $this->assertEquals($message, $this->model->getMessage());
    }

    public function testGetErrorInfos()
    {
        $retValue = 'return value';

        $this->errorInfos->expects($this->once())
            ->method('getItems')
            ->willReturn($retValue);

        $this->assertEquals($retValue, $this->model->getErrorInfos());
    }

    public function testRemoveErrorInfosByParams()
    {
        $message = "message";
        $message2 = "message2";

        $this->errorInfos->expects($this->at(0))
            ->method('addItem')
            ->with(null, null, $message);
        $this->errorInfos->expects($this->at(1))
            ->method('addItem')
            ->with(null, null, $message2);
        $this->assertEquals($this->model, $this->model->addErrorInfo(null, null, $message));
        $this->assertEquals($this->model, $this->model->addErrorInfo(null, null, $message2));
        $this->assertEquals($message . "\n" . $message2, $this->model->getMessage());

        $params = [];
        $removedItems = [['message' => $message]];

        $this->errorInfos->expects($this->once())
            ->method('removeItemsByParams')
            ->with($params)
            ->willReturn($removedItems);

        $this->errorInfos->expects($this->once())
            ->method('getItems')
            ->willReturn(true);

        $this->assertEquals($this->model, $this->model->removeErrorInfosByParams($params));
        $this->assertEquals($message2, $this->model->getMessage());
    }

    public function testRemoveErrorInfosByParamsAllErrorsRemoved()
    {
        $message = "message";
        $message2 = "message2";

        $this->errorInfos->expects($this->at(0))
            ->method('addItem')
            ->with(null, null, $message);
        $this->errorInfos->expects($this->at(1))
            ->method('addItem')
            ->with(null, null, $message2);
        $this->assertEquals($this->model, $this->model->addErrorInfo(null, null, $message));
        $this->assertEquals($this->model, $this->model->addErrorInfo(null, null, $message2));
        $this->assertEquals($message . "\n" . $message2, $this->model->getMessage());

        $params = [];
        $removedItems = [['message' => $message], ['message' => $message2]];

        $this->errorInfos->expects($this->once())
            ->method('removeItemsByParams')
            ->with($params)
            ->willReturn($removedItems);

        $this->errorInfos->expects($this->once())
            ->method('getItems')
            ->willReturn([]);

        $this->assertEquals($this->model, $this->model->removeErrorInfosByParams($params));
        $this->assertFalse($this->model->getHasError());
        $this->assertEquals('', $this->model->getMessage());
    }

    /**
     * Test method \Magento\Quote\Model\Quote\Item::saveItemOptions
     */
    public function testSaveItemOptions()
    {
        $optionMockDeleted = $this->createOptionMock(100);
        $optionMockDeleted->expects(self::once())->method('isDeleted')->willReturn(true);
        $optionMockDeleted->expects(self::once())->method('delete');

        $optionMock1 = $this->createOptionMock(200);
        $optionMock1->expects(self::once())->method('isDeleted')->willReturn(false);
        $quoteItemMock1 = $this->createPartialMock(Item::class, ['getId']);
        $quoteItemMock1->expects(self::once())->method('getId')->willReturn(null);
        $optionMock1->expects(self::exactly(2))->method('getItem')->willReturn($quoteItemMock1);
        $optionMock1->expects(self::exactly(2))->method('setItem')->with($this->model);
        $optionMock1->expects(self::once())->method('save');

        $optionMock2 = $this->createOptionMock(300);
        $optionMock2->expects(self::once())->method('isDeleted')->willReturn(false);
        $quoteItemMock2 = $this->createPartialMock(Item::class, ['getId']);
        $quoteItemMock2->expects(self::once())->method('getId')->willReturn(11);
        $optionMock2->expects(self::exactly(2))->method('getItem')->willReturn($quoteItemMock2);
        $optionMock2->expects(self::once())->method('setItem')->with($this->model);
        $optionMock2->expects(self::once())->method('save');

        $this->model->setOptions([$optionMockDeleted, $optionMock1, $optionMock2]);
        $this->model->saveItemOptions();
    }
}<|MERGE_RESOLUTION|>--- conflicted
+++ resolved
@@ -67,19 +67,11 @@
     private $objectManagerHelper;
 
     /**
-<<<<<<< HEAD
-     * @var \Magento\Quote\Model\Quote\Item\Compare|\PHPUnit\Framework\MockObject\MockObject
+     * @var Compare|MockObject
      */
     protected $compareHelper;
 
-    /** @var \PHPUnit\Framework\MockObject\MockObject */
-=======
-     * @var Compare|MockObject
-     */
-    protected $compareHelper;
-
     /** @var MockObject */
->>>>>>> b2f063af
     protected $stockItemMock;
 
     /**
@@ -115,7 +107,7 @@
 
         $this->modelContext->expects($this->any())
             ->method('getEventDispatcher')
-            ->willReturn($this->eventDispatcher);
+            ->will($this->returnValue($this->eventDispatcher));
 
         $this->errorInfos = $this->getMockBuilder(ListStatus::class)
             ->disableOriginalConstructor()
@@ -129,7 +121,7 @@
 
         $statusListFactory->expects($this->any())
             ->method('create')
-            ->willReturn($this->errorInfos);
+            ->will($this->returnValue($this->errorInfos));
 
         $this->itemOptionFactory = $this->getMockBuilder(OptionFactory::class)
             ->disableOriginalConstructor()
@@ -194,10 +186,10 @@
             ->getMock();
         $quote->expects($this->once())
             ->method('getId')
-            ->willReturn($idValue);
+            ->will($this->returnValue($idValue));
         $quote->expects($this->any())
             ->method('getStoreId')
-            ->willReturn(1);
+            ->will($this->returnValue(1));
 
         $this->model->setQuote($quote);
 
@@ -219,12 +211,12 @@
         $this->localeFormat->expects($this->at(0))
             ->method('getNumber')
             ->with($quantityToAdd)
-            ->willReturn($preparedQuantityToAdd);
+            ->will($this->returnValue($preparedQuantityToAdd));
 
         $this->localeFormat->expects($this->at(1))
             ->method('getNumber')
             ->with($preparedQuantityToAdd + $existingQuantity)
-            ->willReturn($preparedQuantityToAdd + $existingQuantity);
+            ->will($this->returnValue($preparedQuantityToAdd + $existingQuantity));
 
         $this->model->addQty($quantityToAdd);
         $this->assertEquals($preparedQuantityToAdd, $this->model->getQtyToAdd());
@@ -262,7 +254,7 @@
         $this->localeFormat->expects($this->once())
             ->method('getNumber')
             ->with($quantityToAdd)
-            ->willReturn($preparedQuantityToAdd);
+            ->will($this->returnValue($preparedQuantityToAdd));
 
         $this->model->setData('qty', $existingQuantity);
 
@@ -283,7 +275,7 @@
         $this->localeFormat->expects($this->once())
             ->method('getNumber')
             ->with($quantityToAdd)
-            ->willReturn($preparedQuantityToAdd);
+            ->will($this->returnValue($preparedQuantityToAdd));
 
         $quoteMock = $this->getMockBuilder(Quote::class)
             ->disableOriginalConstructor()
@@ -291,10 +283,10 @@
             ->getMock();
         $quoteMock->expects($this->once())
             ->method('getIgnoreOldQty')
-            ->willReturn(true);
+            ->will($this->returnValue(true));
         $quoteMock->expects($this->any())
             ->method('getStoreId')
-            ->willReturn(1);
+            ->will($this->returnValue(1));
 
         $this->model->setQuote($quoteMock);
 
@@ -317,7 +309,7 @@
         $this->localeFormat->expects($this->once())
             ->method('getNumber')
             ->with($quantityToAdd)
-            ->willReturn($preparedQuantityToAdd);
+            ->will($this->returnValue($preparedQuantityToAdd));
 
         $this->model->setData('qty', $existingQuantity);
         $this->model->setUseOldQty(true);
@@ -385,7 +377,7 @@
         $isQtyDecimal = true;
         $this->stockItemMock->expects($this->once())
             ->method('getIsQtyDecimal')
-            ->willReturn($isQtyDecimal);
+            ->will($this->returnValue($isQtyDecimal));
 
         $storeId = 15;
         $customerGroupId = 11;
@@ -395,10 +387,10 @@
             ->getMock();
         $quoteMock->expects($this->any())
             ->method('getStoreId')
-            ->willReturn($storeId);
+            ->will($this->returnValue($storeId));
         $quoteMock->expects($this->once())
             ->method('getCustomerGroupId')
-            ->willReturn($customerGroupId);
+            ->will($this->returnValue($customerGroupId));
         $this->model->setQuote($quoteMock);
 
         $productMock->expects($this->once())
@@ -431,11 +423,7 @@
      * @param string $productWeight
      * @param int $productTaxClassId
      * @param float $productCost
-<<<<<<< HEAD
-     * @return \PHPUnit\Framework\MockObject\MockObject
-=======
      * @return MockObject
->>>>>>> b2f063af
      */
     private function generateProductMock(
         $productId,
@@ -472,50 +460,40 @@
 
         $productMock->expects($this->any())
             ->method('getId')
-            ->willReturn($productId);
+            ->will($this->returnValue($productId));
         $productMock->expects($this->any())
             ->method('getTypeId')
-            ->willReturn($productType);
+            ->will($this->returnValue($productType));
         $productMock->expects($this->any())
             ->method('getSku')
-            ->willReturn($productSku);
+            ->will($this->returnValue($productSku));
         $productMock->expects($this->any())
             ->method('getName')
-            ->willReturn($productName);
+            ->will($this->returnValue($productName));
         $productMock->expects($this->any())
             ->method('getWeight')
-            ->willReturn($productWeight);
+            ->will($this->returnValue($productWeight));
         $productMock->expects($this->any())
             ->method('getTaxClassId')
-            ->willReturn($productTaxClassId);
+            ->will($this->returnValue($productTaxClassId));
         $productMock->expects($this->any())
             ->method('getCost')
-<<<<<<< HEAD
-            ->willReturn($productCost);
-        $store = $this->createPartialMock(\Magento\Store\Model\Store::class, ['getWebsiteId']);
-=======
             ->will($this->returnValue($productCost));
         $store = $this->createPartialMock(Store::class, ['getWebsiteId']);
->>>>>>> b2f063af
         $store->expects($this->any())
             ->method('getWebsiteId')
-            ->willReturn(10);
+            ->will($this->returnValue(10));
 
         $productMock->expects($this->any())
             ->method('getStore')
-<<<<<<< HEAD
-            ->willReturn($store);
-        $extensionAttribute = $this->getMockBuilder(\Magento\Catalog\Api\Data\ProductExtensionInterface::class)
-=======
             ->will($this->returnValue($store));
         $extensionAttribute = $this->getMockBuilder(ProductExtensionInterface::class)
->>>>>>> b2f063af
             ->setMethods(['getStockItem'])
             ->disableOriginalConstructor()
             ->getMockForAbstractClass();
         $extensionAttribute->expects($this->atLeastOnce())
             ->method('getStockItem')
-            ->willReturn($this->stockItemMock);
+            ->will($this->returnValue($this->stockItemMock));
         $productMock->expects($this->atLeastOnce())->method('getExtensionAttributes')->willReturn($extensionAttribute);
         return $productMock;
     }
@@ -559,7 +537,7 @@
 
         $productMock->expects($this->once())
             ->method('getStickWithinParent')
-            ->willReturn(true);
+            ->will($this->returnValue(true));
 
         $this->assertFalse($this->model->representProduct($productMock));
     }
@@ -588,21 +566,21 @@
         $optionMock1 = $this->createOptionMock($optionCode1);
         $optionMock1->expects($this->any())
             ->method('getValue')
-            ->willReturn(1234);
+            ->will($this->returnValue(1234));
 
         $optionCode2 = 7890;
         $optionMock2 = $this->createOptionMock($optionCode2);
         $optionMock2->expects($this->any())
             ->method('getValue')
-            ->willReturn(7890);
+            ->will($this->returnValue(7890));
         $this->model->setOptions([$optionMock1, $optionMock2]);
 
         $productMock->expects($this->once())
             ->method('getStickWithinParent')
-            ->willReturn($parentItemMock);
+            ->will($this->returnValue($parentItemMock));
         $productMock->expects($this->once())
             ->method('getCustomOptions')
-            ->willReturn([$optionCode1 => $optionMock1]);
+            ->will($this->returnValue([$optionCode1 => $optionMock1]));
 
         $this->assertFalse($this->model->representProduct($productMock));
     }
@@ -631,21 +609,21 @@
         $optionMock1 = $this->createOptionMock($optionCode1);
         $optionMock1->expects($this->any())
             ->method('getValue')
-            ->willReturn(1234);
+            ->will($this->returnValue(1234));
 
         $optionCode2 = 7890;
         $optionMock2 = $this->createOptionMock($optionCode2);
         $optionMock2->expects($this->any())
             ->method('getValue')
-            ->willReturn(7890);
+            ->will($this->returnValue(7890));
         $this->model->setOptions([$optionMock1]);
 
         $productMock->expects($this->once())
             ->method('getStickWithinParent')
-            ->willReturn($parentItemMock);
+            ->will($this->returnValue($parentItemMock));
         $productMock->expects($this->once())
             ->method('getCustomOptions')
-            ->willReturn([$optionCode1 => $optionMock1, $optionCode2 => $optionMock2]);
+            ->will($this->returnValue([$optionCode1 => $optionMock1, $optionCode2 => $optionMock2]));
 
         $this->assertFalse($this->model->representProduct($productMock));
     }
@@ -674,21 +652,21 @@
         $optionMock1 = $this->createOptionMock($optionCode1);
         $optionMock1->expects($this->any())
             ->method('getValue')
-            ->willReturn(1234);
+            ->will($this->returnValue(1234));
 
         $optionCode2 = 7890;
         $optionMock2 = $this->createOptionMock($optionCode2);
         $optionMock2->expects($this->any())
             ->method('getValue')
-            ->willReturn(7890);
+            ->will($this->returnValue(7890));
         $this->model->setOptions([$optionMock1, $optionMock2]);
 
         $productMock->expects($this->once())
             ->method('getStickWithinParent')
-            ->willReturn($parentItemMock);
+            ->will($this->returnValue($parentItemMock));
         $productMock->expects($this->once())
             ->method('getCustomOptions')
-            ->willReturn([$optionCode1 => $optionMock1, $optionCode2 => $optionMock2]);
+            ->will($this->returnValue([$optionCode1 => $optionMock1, $optionCode2 => $optionMock2]));
 
         $this->assertTrue($this->model->representProduct($productMock));
     }
@@ -702,7 +680,7 @@
         $this->compareHelper->expects($this->once())
             ->method('compare')
             ->with($this->equalTo($this->model), $this->equalTo($itemMock))
-            ->willReturn(true);
+            ->will($this->returnValue(true));
         $this->assertTrue($this->model->compare($itemMock));
     }
 
@@ -712,7 +690,7 @@
         $optionMock1 = $this->createOptionMock($optionCode1);
         $optionMock1->expects($this->any())
             ->method('getValue')
-            ->willReturn(1234);
+            ->will($this->returnValue(1234));
 
         $this->assertTrue(
             $this->model->compareOptions([$optionCode1 => $optionMock1], [$optionCode1 => $optionMock1])
@@ -725,13 +703,13 @@
         $optionMock1 = $this->createOptionMock($optionCode1);
         $optionMock1->expects($this->any())
             ->method('getValue')
-            ->willReturn(1234);
+            ->will($this->returnValue(1234));
 
         $optionCode2 = 1234;
         $optionMock2 = $this->createOptionMock($optionCode1);
         $optionMock2->expects($this->any())
             ->method('getValue')
-            ->willReturn(7890);
+            ->will($this->returnValue(7890));
 
         $this->assertFalse(
             $this->model->compareOptions([$optionCode1 => $optionMock1], [$optionCode2 => $optionMock2])
@@ -744,13 +722,13 @@
         $optionMock1 = $this->createOptionMock($optionCode1);
         $optionMock1->expects($this->any())
             ->method('getValue')
-            ->willReturn(1234);
+            ->will($this->returnValue(1234));
 
         $optionCode2 = 1234;
         $optionMock2 = $this->createOptionMock($optionCode1);
         $optionMock2->expects($this->any())
             ->method('getValue')
-            ->willReturn(null);
+            ->will($this->returnValue(null));
 
         $this->assertFalse(
             $this->model->compareOptions([$optionCode1 => $optionMock1], [$optionCode2 => $optionMock2])
@@ -763,13 +741,13 @@
         $optionMock1 = $this->createOptionMock($optionCode1);
         $optionMock1->expects($this->any())
             ->method('getValue')
-            ->willReturn(1234);
+            ->will($this->returnValue(1234));
 
         $optionCode2 = 7890;
         $optionMock2 = $this->createOptionMock($optionCode1);
         $optionMock2->expects($this->any())
             ->method('getValue')
-            ->willReturn(7890);
+            ->will($this->returnValue(7890));
 
         $this->assertFalse(
             $this->model->compareOptions(
@@ -794,7 +772,7 @@
         );
         $optionMock1->expects($this->any())
             ->method('getProduct')
-            ->willReturn($productMock);
+            ->will($this->returnValue($productMock));
 
         $optionCode2 = 'product_qty_' . self::PRODUCT_ID;
         $optionMock2 = $this->createOptionMock($optionCode2);
@@ -833,7 +811,7 @@
         $toArrayValue = ['a' => 'b'];
         $productMock->expects($this->once())
             ->method('toArray')
-            ->willReturn($toArrayValue);
+            ->will($this->returnValue($toArrayValue));
 
         $data = $this->model->toArray();
         $this->assertEquals($toArrayValue, $data['product']);
@@ -846,7 +824,7 @@
         $optionMock = $this->createOptionMock($optionProductType);
         $optionMock->expects($this->once())
             ->method('getValue')
-            ->willReturn($optionProductTypeValue);
+            ->will($this->returnValue($optionProductTypeValue));
         $this->model->addOption($optionMock);
 
         $this->assertEquals($optionProductTypeValue, $this->model->getProductType());
@@ -889,11 +867,7 @@
     /**
      * @param $optionCode
      * @param array $optionData
-<<<<<<< HEAD
-     * @return \PHPUnit\Framework\MockObject\MockObject
-=======
      * @return MockObject
->>>>>>> b2f063af
      */
     private function createOptionMock($optionCode, $optionData = [])
     {
@@ -917,14 +891,14 @@
         $optionMock->expects($this->any())
             ->method('setData')
             ->with($optionData)
-            ->willReturn($optionMock);
+            ->will($this->returnValue($optionMock));
         $optionMock->expects($this->any())
             ->method('setItem')
             ->with($this->model)
-            ->willReturn($optionMock);
+            ->will($this->returnValue($optionMock));
         $optionMock->expects($this->any())
             ->method('getCode')
-            ->willReturn($optionCode);
+            ->will($this->returnValue($optionCode));
 
         return $optionMock;
     }
@@ -941,18 +915,18 @@
         $optionMock->expects($this->once())
             ->method('setData')
             ->with($optionData)
-            ->willReturn($optionMock);
+            ->will($this->returnValue($optionMock));
         $optionMock->expects($this->once())
             ->method('setItem')
             ->with($this->model)
-            ->willReturn($optionMock);
+            ->will($this->returnValue($optionMock));
         $optionMock->expects($this->exactly(3))
             ->method('getCode')
-            ->willReturn($optionCode);
+            ->will($this->returnValue($optionCode));
 
         $this->itemOptionFactory->expects($this->at(0))
             ->method('create')
-            ->willReturn($optionMock);
+            ->will($this->returnValue($optionMock));
 
         $this->model->addOption($optionData);
         $this->assertEquals([$optionMock], $this->model->getOptions());
@@ -983,7 +957,7 @@
         );
         $productMock->expects($this->once())
             ->method('getTypeInstance')
-            ->willReturn($typeInstanceMock);
+            ->will($this->returnValue($typeInstanceMock));
 
         $optionMock = $this->getMockBuilder(DataObject::class)
             ->disableOriginalConstructor()
@@ -991,7 +965,7 @@
             ->getMock();
         $optionMock->expects($this->once())
             ->method('getProduct')
-            ->willReturn($productMock);
+            ->will($this->returnValue($productMock));
 
         $quantityValue = 12;
 
@@ -1013,16 +987,16 @@
         $optionMock->expects($this->once())
             ->method('setItem')
             ->with($this->model)
-            ->willReturn($optionMock);
+            ->will($this->returnValue($optionMock));
         $optionMock->expects($this->exactly(3))
             ->method('getCode')
-            ->willReturn($optionCode);
+            ->will($this->returnValue($optionCode));
         $optionMock->expects($this->at(0))
             ->method('isDeleted')
-            ->willReturn(false);
+            ->will($this->returnValue(false));
         $optionMock->expects($this->at(1))
             ->method('isDeleted')
-            ->willReturn(true);
+            ->will($this->returnValue(true));
 
         $this->model->addOption($optionMock);
 
@@ -1050,13 +1024,13 @@
         $optionMock->expects($this->once())
             ->method('setItem')
             ->with($this->model)
-            ->willReturn($optionMock);
+            ->will($this->returnValue($optionMock));
         $optionMock->expects($this->exactly(3))
             ->method('getCode')
-            ->willReturn($optionCode);
+            ->will($this->returnValue($optionCode));
         $optionMock->expects($this->once())
             ->method('isDeleted')
-            ->willReturn(true);
+            ->will($this->returnValue(true));
 
         $this->model->addOption($optionMock);
 
@@ -1074,13 +1048,13 @@
         $optionMock->expects($this->once())
             ->method('setItem')
             ->with($this->model)
-            ->willReturn($optionMock);
+            ->will($this->returnValue($optionMock));
         $optionMock->expects($this->exactly(3))
             ->method('getCode')
-            ->willReturn($optionCode);
+            ->will($this->returnValue($optionCode));
         $optionMock->expects($this->once())
             ->method('isDeleted')
-            ->willReturn(false);
+            ->will($this->returnValue(false));
 
         $this->model->addOption($optionMock);
 
@@ -1093,7 +1067,7 @@
         $this->localeFormat->expects($this->at(0))
             ->method('getNumber')
             ->with($quantity)
-            ->willReturn($quantity);
+            ->will($this->returnValue($quantity));
         $this->model->setQty($quantity);
         $this->assertEquals($quantity, $this->model->getQty());
         $buyRequest = $this->model->getBuyRequest();
@@ -1112,13 +1086,13 @@
         $optionMock->expects($this->once())
             ->method('setItem')
             ->with($this->model)
-            ->willReturn($optionMock);
+            ->will($this->returnValue($optionMock));
         $optionMock->expects($this->exactly(3))
             ->method('getCode')
-            ->willReturn($optionCode);
+            ->will($this->returnValue($optionCode));
         $optionMock->expects($this->any())
             ->method('getValue')
-            ->willReturn('{"qty":23}');
+            ->will($this->returnValue('{"qty":23}'));
 
         $this->model->addOption($optionMock);
 
@@ -1126,7 +1100,7 @@
         $this->localeFormat->expects($this->at(0))
             ->method('getNumber')
             ->with($quantity)
-            ->willReturn($quantity);
+            ->will($this->returnValue($quantity));
         $this->model->setQty($quantity);
         $this->assertEquals($quantity, $this->model->getQty());
         $this->serializer->expects($this->any())
@@ -1183,7 +1157,7 @@
 
         $this->errorInfos->expects($this->once())
             ->method('getItems')
-            ->willReturn($retValue);
+            ->will($this->returnValue($retValue));
 
         $this->assertEquals($retValue, $this->model->getErrorInfos());
     }
@@ -1209,11 +1183,11 @@
         $this->errorInfos->expects($this->once())
             ->method('removeItemsByParams')
             ->with($params)
-            ->willReturn($removedItems);
+            ->will($this->returnValue($removedItems));
 
         $this->errorInfos->expects($this->once())
             ->method('getItems')
-            ->willReturn(true);
+            ->will($this->returnValue(true));
 
         $this->assertEquals($this->model, $this->model->removeErrorInfosByParams($params));
         $this->assertEquals($message2, $this->model->getMessage());
@@ -1240,11 +1214,11 @@
         $this->errorInfos->expects($this->once())
             ->method('removeItemsByParams')
             ->with($params)
-            ->willReturn($removedItems);
+            ->will($this->returnValue($removedItems));
 
         $this->errorInfos->expects($this->once())
             ->method('getItems')
-            ->willReturn([]);
+            ->will($this->returnValue([]));
 
         $this->assertEquals($this->model, $this->model->removeErrorInfosByParams($params));
         $this->assertFalse($this->model->getHasError());
