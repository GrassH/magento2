<?php declare(strict_types=1);
/**
 * Copyright © Magento, Inc. All rights reserved.
 * See COPYING.txt for license details.
 */
namespace Magento\Quote\Test\Unit\Model\Quote\Item;

use Magento\Catalog\Model\Product;
use Magento\Framework\DataObject;
use Magento\Framework\Locale\Format;
use Magento\Framework\Serialize\Serializer\Json;
use Magento\Framework\TestFramework\Unit\Helper\ObjectManager;
use Magento\Quote\Model\Quote\Item;
use Magento\Quote\Model\Quote\Item\Updater;
use PHPUnit\Framework\MockObject\MockObject;
use PHPUnit\Framework\TestCase;

/**
 * Tests  for Magento\Quote\Model\Service\Quote\Updater
 *
 */
class UpdaterTest extends TestCase
{
    /**
<<<<<<< HEAD
     * @var \Magento\Quote\Model\Quote\Item\Updater |\PHPUnit\Framework\MockObject\MockObject
=======
     * @var Updater|MockObject
>>>>>>> b2f063af
     */
    protected $object;

    /**
<<<<<<< HEAD
     * @var \Magento\Quote\Model\Quote\Item |\PHPUnit\Framework\MockObject\MockObject
=======
     * @var Item|MockObject
>>>>>>> b2f063af
     */
    protected $itemMock;

    /**
<<<<<<< HEAD
     * @var \Magento\CatalogInventory\Model\Stock\Item |\PHPUnit\Framework\MockObject\MockObject
=======
     * @var \Magento\CatalogInventory\Model\Stock\Item|MockObject
>>>>>>> b2f063af
     */
    protected $stockItemMock;

    /**
<<<<<<< HEAD
     * @var \Magento\Framework\Locale\Format |\PHPUnit\Framework\MockObject\MockObject
=======
     * @var Format|MockObject
>>>>>>> b2f063af
     */
    protected $localeFormat;

    /**
<<<<<<< HEAD
     * @var \Magento\Catalog\Model\Product |\PHPUnit\Framework\MockObject\MockObject
=======
     * @var Product|MockObject
>>>>>>> b2f063af
     */
    protected $productMock;

    /**
     * @var Json
     */
    private $serializer;

    protected function setUp(): void
    {
        $this->productMock = $this->createPartialMock(Product::class, [
                'getStockItem',
                '__wakeup',
                'setIsSuperMode',
                'unsSkipCheckRequiredOption'
            ]);

        $this->localeFormat = $this->createPartialMock(Format::class, [
                'getNumber', 'getPriceFormat'
            ]);

        $this->itemMock = $this->createPartialMock(Item::class, [
                'updateItem',
                'getProduct',
                'setQty',
                'setNoDiscount',
                'checkData',
                '__wakeup',
                'getBuyRequest',
                'addOption',
                'setCustomPrice',
                'setOriginalCustomPrice',
                'setData',
                'hasData',
                'setIsQtyDecimal'
            ]);

        $this->stockItemMock = $this->createPartialMock(\Magento\CatalogInventory\Model\Stock\Item::class, [
                'getIsQtyDecimal',
                '__wakeup'
            ]);
        $this->serializer = $this->getMockBuilder(Json::class)
            ->setMethods(['serialize'])
            ->getMockForAbstractClass();

        $this->object = (new ObjectManager($this))
            ->getObject(
                Updater::class,
                [
                    'localeFormat' => $this->localeFormat,
                    'serializer' => $this->serializer
                ]
            );
    }

<<<<<<< HEAD
    /**
     */
    public function testUpdateNoQty()
    {
        $this->expectException(\InvalidArgumentException::class);
        $this->expectExceptionMessage('The qty value is required to update quote item.');

=======
    public function testUpdateNoQty()
    {
        $this->expectException('InvalidArgumentException');
        $this->expectExceptionMessage('The qty value is required to update quote item.');
>>>>>>> b2f063af
        $this->object->update($this->itemMock, []);
    }

    /**
     * @dataProvider qtyProvider
     */
    public function testUpdateNotQtyDecimal($qty, $expectedQty)
    {
        $this->itemMock->expects($this->any())
            ->method('setNoDiscount')
            ->willReturn(true);

        $this->itemMock->expects($this->any())
            ->method('setQty')
            ->with($this->equalTo($expectedQty));

        $this->productMock->expects($this->any())
            ->method('getStockItem')
            ->willReturn($this->stockItemMock);

        $this->productMock->expects($this->any())
            ->method('setIsSuperMode')
            ->with($this->equalTo(true));
        $this->productMock->expects($this->any())
            ->method('unsSkipCheckRequiredOption');

        $this->itemMock->expects($this->any())
            ->method('getProduct')
            ->willReturn($this->productMock);

        $result = $this->object->update($this->itemMock, ['qty' => $qty]);
        $this->assertEquals($result, $this->object);
    }

    /**
     * @return array
     */
    public function qtyProvider()
    {
        return [
            [1, 1],
            [5.66, 5],
            ['test', 1],
            [-3, 1],
            [0, 1],
            [-2.99, 1]
        ];
    }

    /**
     * @return array
     */
    public function qtyProviderDecimal()
    {
        return [
            [1, 1],
            [5.66, 5.66],
            ['test', 1],
            [-3, 1],
            [0, 1],
            [-2.99, 1]
        ];
    }

    /**
     * @dataProvider qtyProviderDecimal
     */
    public function testUpdateQtyDecimal($qty, $expectedQty)
    {
        $this->itemMock->expects($this->any())
            ->method('setNoDiscount')
            ->willReturn(true);

        $this->itemMock->expects($this->any())
            ->method('setQty')
            ->with($this->equalTo($expectedQty));

        $this->itemMock->expects($this->any())
            ->method('setIsQtyDecimal')
            ->willReturn(true);

        $this->stockItemMock->expects($this->any())
            ->method('getIsQtyDecimal')
            ->willReturn(true);

        $this->productMock->expects($this->any())
            ->method('getStockItem')
            ->willReturn($this->stockItemMock);

        $this->productMock->expects($this->any())
            ->method('setIsSuperMode')
            ->with($this->equalTo(true));
        $this->productMock->expects($this->any())
            ->method('unsSkipCheckRequiredOption');

        $this->itemMock->expects($this->any())
            ->method('getProduct')
            ->willReturn($this->productMock);

        $object = $this->object->update($this->itemMock, ['qty' => $qty]);
        $this->assertEquals($this->object, $object);
    }

    public function testUpdateQtyDecimalWithConfiguredOption()
    {
        $this->itemMock->expects($this->any())
            ->method('setIsQtyDecimal')
            ->with($this->equalTo(1));

        $this->stockItemMock->expects($this->any())
            ->method('getIsQtyDecimal')
            ->willReturn(true);

        $this->productMock->expects($this->any())
            ->method('getStockItem')
            ->willReturn($this->stockItemMock);

        $this->itemMock->expects($this->any())
            ->method('getProduct')
            ->willReturn($this->productMock);

        $object = $this->object->update($this->itemMock, ['qty' => 3, 'use_discount' => true]);
        $this->assertEquals($this->object, $object);
    }

    /**
     * @covers \Magento\Quote\Model\Quote\Item\Updater::setCustomPrice()
     */
    public function testUpdateCustomPrice()
    {
        $customPrice = 9.99;
        $qty = 3;
        $buyRequestMock = $this->createPartialMock(DataObject::class, [
                'setCustomPrice',
                'setValue',
                'setCode',
                'setProduct',
                'getData'
            ]);
        $buyRequestMock->expects($this->any())
            ->method('setCustomPrice')
            ->with($this->equalTo($customPrice));
        $buyRequestMock->expects($this->any())
            ->method('getData')
            ->willReturn(['custom_price' => $customPrice]);
        $this->serializer->expects($this->any())
            ->method('serialize')
            ->willReturn(json_encode($buyRequestMock->getData()));
        $buyRequestMock->expects($this->any())
            ->method('setValue')
            ->with($this->equalTo('{"custom_price":' . $customPrice . '}'));
        $buyRequestMock->expects($this->any())
            ->method('setCode')
            ->with($this->equalTo('info_buyRequest'));

        $buyRequestMock->expects($this->any())
            ->method('setProduct')
            ->with($this->equalTo($this->productMock));

        $this->itemMock->expects($this->any())
            ->method('setIsQtyDecimal')
            ->with($this->equalTo(1));
        $this->itemMock->expects($this->any())
            ->method('getBuyRequest')
            ->willReturn($buyRequestMock);

        $this->stockItemMock->expects($this->any())
            ->method('getIsQtyDecimal')
            ->willReturn(true);

        $this->productMock->expects($this->any())
            ->method('getStockItem')
            ->willReturn($this->stockItemMock);

        $this->itemMock->expects($this->any())
            ->method('getProduct')
            ->willReturn($this->productMock);
        $this->itemMock->expects($this->any())
            ->method('addOption')
            ->willReturn($buyRequestMock);
        $this->itemMock->expects($this->any())
            ->method('setQty')
            ->with($this->equalTo($qty));

        $this->localeFormat->expects($this->any())
            ->method('getNumber')
            ->willReturnArgument(0);

        $object = $this->object->update($this->itemMock, ['qty' => $qty, 'custom_price' => $customPrice]);
        $this->assertEquals($this->object, $object);
    }

    /**
     * @covers \Magento\Quote\Model\Quote\Item\Updater::unsetCustomPrice()
     */
    public function testUpdateUnsetCustomPrice()
    {
        $qty = 3;
        $buyRequestMock = $this->createPartialMock(DataObject::class, [
                'setCustomPrice',
                'setValue',
                'setCode',
                'setProduct',
                'getData',
                'unsetData',
                'hasData',
            ]);
        $buyRequestMock->expects($this->never())->method('setCustomPrice');
<<<<<<< HEAD
        $buyRequestMock->expects($this->once())->method('getData')->willReturn([]);
        $serializer = $this->getMockBuilder(\Magento\Framework\Serialize\Serializer\Json::class)
=======
        $buyRequestMock->expects($this->once())->method('getData')->will($this->returnValue([]));
        $serializer = $this->getMockBuilder(Json::class)
>>>>>>> b2f063af
            ->setMethods(['serialize'])
            ->getMockForAbstractClass();
        $serializer->expects($this->any())
            ->method('serialize')
            ->willReturn('{}');
        $objectManagerHelper = new ObjectManager($this);
        $objectManagerHelper->setBackwardCompatibleProperty($this->object, 'serializer', $serializer);
        $buyRequestMock->expects($this->once())->method('unsetData')->with($this->equalTo('custom_price'));
        $buyRequestMock->expects($this->once())
            ->method('hasData')
            ->with($this->equalTo('custom_price'))
            ->willReturn(true);

        $buyRequestMock->expects($this->any())
            ->method('setValue')
            ->with($this->equalTo('{}'));
        $buyRequestMock->expects($this->any())
            ->method('setCode')
            ->with($this->equalTo('info_buyRequest'));

        $buyRequestMock->expects($this->any())
            ->method('setProduct')
            ->with($this->equalTo($this->productMock));

        $this->itemMock->expects($this->any())
            ->method('setIsQtyDecimal')
            ->with($this->equalTo(1));
        $this->itemMock->expects($this->any())
            ->method('getBuyRequest')
            ->willReturn($buyRequestMock);

        $this->stockItemMock->expects($this->any())
            ->method('getIsQtyDecimal')
            ->willReturn(true);

        $this->productMock->expects($this->any())
            ->method('getStockItem')
            ->willReturn($this->stockItemMock);

        $this->itemMock->expects($this->any())
            ->method('getProduct')
            ->willReturn($this->productMock);
        $this->itemMock->expects($this->any())
            ->method('addOption')
            ->willReturn($buyRequestMock);

        $this->itemMock->expects($this->exactly(2))
            ->method('setData')
            ->withConsecutive(
                ['custom_price', null],
                ['original_custom_price', null]
            );

        $this->itemMock->expects($this->once())
            ->method('hasData')
            ->with($this->equalTo('custom_price'))
            ->willReturn(true);

        $this->itemMock->expects($this->never())->method('setCustomPrice');
        $this->itemMock->expects($this->never())->method('setOriginalCustomPrice');

        $this->localeFormat->expects($this->any())
            ->method('getNumber')
            ->willReturnArgument(0);

        $object = $this->object->update($this->itemMock, ['qty' => $qty]);
        $this->assertEquals($this->object, $object);
    }
}<|MERGE_RESOLUTION|>--- conflicted
+++ resolved
@@ -22,47 +22,27 @@
 class UpdaterTest extends TestCase
 {
     /**
-<<<<<<< HEAD
-     * @var \Magento\Quote\Model\Quote\Item\Updater |\PHPUnit\Framework\MockObject\MockObject
-=======
      * @var Updater|MockObject
->>>>>>> b2f063af
      */
     protected $object;
 
     /**
-<<<<<<< HEAD
-     * @var \Magento\Quote\Model\Quote\Item |\PHPUnit\Framework\MockObject\MockObject
-=======
      * @var Item|MockObject
->>>>>>> b2f063af
      */
     protected $itemMock;
 
     /**
-<<<<<<< HEAD
-     * @var \Magento\CatalogInventory\Model\Stock\Item |\PHPUnit\Framework\MockObject\MockObject
-=======
      * @var \Magento\CatalogInventory\Model\Stock\Item|MockObject
->>>>>>> b2f063af
      */
     protected $stockItemMock;
 
     /**
-<<<<<<< HEAD
-     * @var \Magento\Framework\Locale\Format |\PHPUnit\Framework\MockObject\MockObject
-=======
      * @var Format|MockObject
->>>>>>> b2f063af
      */
     protected $localeFormat;
 
     /**
-<<<<<<< HEAD
-     * @var \Magento\Catalog\Model\Product |\PHPUnit\Framework\MockObject\MockObject
-=======
      * @var Product|MockObject
->>>>>>> b2f063af
      */
     protected $productMock;
 
@@ -118,20 +98,10 @@
             );
     }
 
-<<<<<<< HEAD
-    /**
-     */
-    public function testUpdateNoQty()
-    {
-        $this->expectException(\InvalidArgumentException::class);
-        $this->expectExceptionMessage('The qty value is required to update quote item.');
-
-=======
     public function testUpdateNoQty()
     {
         $this->expectException('InvalidArgumentException');
         $this->expectExceptionMessage('The qty value is required to update quote item.');
->>>>>>> b2f063af
         $this->object->update($this->itemMock, []);
     }
 
@@ -142,7 +112,7 @@
     {
         $this->itemMock->expects($this->any())
             ->method('setNoDiscount')
-            ->willReturn(true);
+            ->will($this->returnValue(true));
 
         $this->itemMock->expects($this->any())
             ->method('setQty')
@@ -150,7 +120,7 @@
 
         $this->productMock->expects($this->any())
             ->method('getStockItem')
-            ->willReturn($this->stockItemMock);
+            ->will($this->returnValue($this->stockItemMock));
 
         $this->productMock->expects($this->any())
             ->method('setIsSuperMode')
@@ -160,7 +130,7 @@
 
         $this->itemMock->expects($this->any())
             ->method('getProduct')
-            ->willReturn($this->productMock);
+            ->will($this->returnValue($this->productMock));
 
         $result = $this->object->update($this->itemMock, ['qty' => $qty]);
         $this->assertEquals($result, $this->object);
@@ -203,7 +173,7 @@
     {
         $this->itemMock->expects($this->any())
             ->method('setNoDiscount')
-            ->willReturn(true);
+            ->will($this->returnValue(true));
 
         $this->itemMock->expects($this->any())
             ->method('setQty')
@@ -211,15 +181,15 @@
 
         $this->itemMock->expects($this->any())
             ->method('setIsQtyDecimal')
-            ->willReturn(true);
+            ->will($this->returnValue(true));
 
         $this->stockItemMock->expects($this->any())
             ->method('getIsQtyDecimal')
-            ->willReturn(true);
-
-        $this->productMock->expects($this->any())
-            ->method('getStockItem')
-            ->willReturn($this->stockItemMock);
+            ->will($this->returnValue(true));
+
+        $this->productMock->expects($this->any())
+            ->method('getStockItem')
+            ->will($this->returnValue($this->stockItemMock));
 
         $this->productMock->expects($this->any())
             ->method('setIsSuperMode')
@@ -229,7 +199,7 @@
 
         $this->itemMock->expects($this->any())
             ->method('getProduct')
-            ->willReturn($this->productMock);
+            ->will($this->returnValue($this->productMock));
 
         $object = $this->object->update($this->itemMock, ['qty' => $qty]);
         $this->assertEquals($this->object, $object);
@@ -243,15 +213,15 @@
 
         $this->stockItemMock->expects($this->any())
             ->method('getIsQtyDecimal')
-            ->willReturn(true);
-
-        $this->productMock->expects($this->any())
-            ->method('getStockItem')
-            ->willReturn($this->stockItemMock);
-
-        $this->itemMock->expects($this->any())
-            ->method('getProduct')
-            ->willReturn($this->productMock);
+            ->will($this->returnValue(true));
+
+        $this->productMock->expects($this->any())
+            ->method('getStockItem')
+            ->will($this->returnValue($this->stockItemMock));
+
+        $this->itemMock->expects($this->any())
+            ->method('getProduct')
+            ->will($this->returnValue($this->productMock));
 
         $object = $this->object->update($this->itemMock, ['qty' => 3, 'use_discount' => true]);
         $this->assertEquals($this->object, $object);
@@ -276,7 +246,7 @@
             ->with($this->equalTo($customPrice));
         $buyRequestMock->expects($this->any())
             ->method('getData')
-            ->willReturn(['custom_price' => $customPrice]);
+            ->will($this->returnValue(['custom_price' => $customPrice]));
         $this->serializer->expects($this->any())
             ->method('serialize')
             ->willReturn(json_encode($buyRequestMock->getData()));
@@ -296,29 +266,29 @@
             ->with($this->equalTo(1));
         $this->itemMock->expects($this->any())
             ->method('getBuyRequest')
-            ->willReturn($buyRequestMock);
+            ->will($this->returnValue($buyRequestMock));
 
         $this->stockItemMock->expects($this->any())
             ->method('getIsQtyDecimal')
-            ->willReturn(true);
-
-        $this->productMock->expects($this->any())
-            ->method('getStockItem')
-            ->willReturn($this->stockItemMock);
-
-        $this->itemMock->expects($this->any())
-            ->method('getProduct')
-            ->willReturn($this->productMock);
+            ->will($this->returnValue(true));
+
+        $this->productMock->expects($this->any())
+            ->method('getStockItem')
+            ->will($this->returnValue($this->stockItemMock));
+
+        $this->itemMock->expects($this->any())
+            ->method('getProduct')
+            ->will($this->returnValue($this->productMock));
         $this->itemMock->expects($this->any())
             ->method('addOption')
-            ->willReturn($buyRequestMock);
+            ->will($this->returnValue($buyRequestMock));
         $this->itemMock->expects($this->any())
             ->method('setQty')
             ->with($this->equalTo($qty));
 
         $this->localeFormat->expects($this->any())
             ->method('getNumber')
-            ->willReturnArgument(0);
+            ->will($this->returnArgument(0));
 
         $object = $this->object->update($this->itemMock, ['qty' => $qty, 'custom_price' => $customPrice]);
         $this->assertEquals($this->object, $object);
@@ -340,13 +310,8 @@
                 'hasData',
             ]);
         $buyRequestMock->expects($this->never())->method('setCustomPrice');
-<<<<<<< HEAD
-        $buyRequestMock->expects($this->once())->method('getData')->willReturn([]);
-        $serializer = $this->getMockBuilder(\Magento\Framework\Serialize\Serializer\Json::class)
-=======
         $buyRequestMock->expects($this->once())->method('getData')->will($this->returnValue([]));
         $serializer = $this->getMockBuilder(Json::class)
->>>>>>> b2f063af
             ->setMethods(['serialize'])
             ->getMockForAbstractClass();
         $serializer->expects($this->any())
@@ -358,7 +323,7 @@
         $buyRequestMock->expects($this->once())
             ->method('hasData')
             ->with($this->equalTo('custom_price'))
-            ->willReturn(true);
+            ->will($this->returnValue(true));
 
         $buyRequestMock->expects($this->any())
             ->method('setValue')
@@ -376,22 +341,22 @@
             ->with($this->equalTo(1));
         $this->itemMock->expects($this->any())
             ->method('getBuyRequest')
-            ->willReturn($buyRequestMock);
+            ->will($this->returnValue($buyRequestMock));
 
         $this->stockItemMock->expects($this->any())
             ->method('getIsQtyDecimal')
-            ->willReturn(true);
-
-        $this->productMock->expects($this->any())
-            ->method('getStockItem')
-            ->willReturn($this->stockItemMock);
-
-        $this->itemMock->expects($this->any())
-            ->method('getProduct')
-            ->willReturn($this->productMock);
+            ->will($this->returnValue(true));
+
+        $this->productMock->expects($this->any())
+            ->method('getStockItem')
+            ->will($this->returnValue($this->stockItemMock));
+
+        $this->itemMock->expects($this->any())
+            ->method('getProduct')
+            ->will($this->returnValue($this->productMock));
         $this->itemMock->expects($this->any())
             ->method('addOption')
-            ->willReturn($buyRequestMock);
+            ->will($this->returnValue($buyRequestMock));
 
         $this->itemMock->expects($this->exactly(2))
             ->method('setData')
@@ -403,14 +368,14 @@
         $this->itemMock->expects($this->once())
             ->method('hasData')
             ->with($this->equalTo('custom_price'))
-            ->willReturn(true);
+            ->will($this->returnValue(true));
 
         $this->itemMock->expects($this->never())->method('setCustomPrice');
         $this->itemMock->expects($this->never())->method('setOriginalCustomPrice');
 
         $this->localeFormat->expects($this->any())
             ->method('getNumber')
-            ->willReturnArgument(0);
+            ->will($this->returnArgument(0));
 
         $object = $this->object->update($this->itemMock, ['qty' => $qty]);
         $this->assertEquals($this->object, $object);
