--- conflicted
+++ resolved
@@ -50,16 +50,9 @@
             '',
             false
         );
-<<<<<<< HEAD
-        $this->objectCopyMock = $this->getMock('Magento\Framework\Object\Copy', [], [], '', false);
+        $this->objectCopyMock = $this->getMock('Magento\Framework\DataObject\Copy', [], [], '', false);
         $this->orderPaymentRepositoryMock = $this->getMockForAbstractClass(
             'Magento\Sales\Api\OrderPaymentRepositoryInterface',
-=======
-        $this->objectCopyMock = $this->getMock('Magento\Framework\DataObject\Copy', [], [], '', false);
-        $this->orderPaymentFactoryMock = $this->getMock(
-            'Magento\Sales\Api\Data\OrderPaymentInterfaceFactory',
-            ['create'],
->>>>>>> 81fedbbf
             [],
             '',
             false,
