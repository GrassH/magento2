--- conflicted
+++ resolved
@@ -20,20 +20,12 @@
     private $plugin;
 
     /**
-<<<<<<< HEAD
-     * @var \PHPUnit\Framework\MockObject\MockObject
-=======
      * @var MockObject
->>>>>>> b2f063af
      */
     private $userContextMock;
 
     /**
-<<<<<<< HEAD
-     * @var \PHPUnit\Framework\MockObject\MockObject
-=======
      * @var MockObject
->>>>>>> b2f063af
      */
     private $quoteManagementMock;
 
@@ -46,20 +38,10 @@
         );
     }
 
-<<<<<<< HEAD
-    /**
-     */
-    public function testBeforeAssignCustomer()
-    {
-        $this->expectException(\Magento\Framework\Exception\StateException::class);
-        $this->expectExceptionMessage('You don\'t have the correct permissions to assign the customer to the cart.');
-
-=======
     public function testBeforeAssignCustomer()
     {
         $this->expectException('Magento\Framework\Exception\StateException');
         $this->expectExceptionMessage('You don\'t have the correct permissions to assign the customer to the cart.');
->>>>>>> b2f063af
         $this->userContextMock->expects($this->once())->method('getUserId')->willReturn('10');
         $this->plugin->beforeAssignCustomer($this->quoteManagementMock, 1, 2, 1);
     }
