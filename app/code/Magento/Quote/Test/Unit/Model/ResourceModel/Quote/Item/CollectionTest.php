<?php declare(strict_types=1);
/**
 * Copyright © Magento, Inc. All rights reserved.
 * See COPYING.txt for license details.
 */
namespace Magento\Quote\Test\Unit\Model\ResourceModel\Quote\Item;

use Magento\Framework\Data\Collection\Db\FetchStrategyInterface;
use Magento\Framework\Data\Collection\EntityFactory;
use Magento\Framework\DB\Adapter\AdapterInterface;
use Magento\Framework\DB\Adapter\Pdo\Mysql;
use Magento\Framework\DB\Select;
use Magento\Framework\Event\ManagerInterface;
use Magento\Framework\Model\ResourceModel\Db\AbstractDb;
use Magento\Framework\Model\ResourceModel\Db\VersionControl\Snapshot;
use Magento\Framework\TestFramework\Unit\Helper\ObjectManager;
use Magento\Quote\Model\ResourceModel\Quote\Item\Collection;
use PHPUnit\Framework\MockObject\MockObject;
use PHPUnit\Framework\TestCase;

class CollectionTest extends TestCase
{
    /**
     * @var Collection
     */
    private $collection;

    /**
<<<<<<< HEAD
     * @var \Magento\Framework\DB\Adapter\AdapterInterface|\PHPUnit\Framework\MockObject\MockObject
=======
     * @var AdapterInterface|MockObject
>>>>>>> b2f063af
     */
    protected $connectionMock;

    /**
<<<<<<< HEAD
     * @var \Magento\Framework\Event\ManagerInterface|\PHPUnit\Framework\MockObject\MockObject
=======
     * @var ManagerInterface|MockObject
>>>>>>> b2f063af
     */
    protected $eventManagerMock;

    /**
<<<<<<< HEAD
     * @var \Magento\Framework\DB\Select|\PHPUnit\Framework\MockObject\MockObject
=======
     * @var Select|MockObject
>>>>>>> b2f063af
     */
    protected $selectMock;

    /**
<<<<<<< HEAD
     * @var \Magento\Framework\Model\ResourceModel\Db\AbstractDb|\PHPUnit\Framework\MockObject\MockObject
=======
     * @var AbstractDb|MockObject
>>>>>>> b2f063af
     */
    protected $resourceMock;

    /**
<<<<<<< HEAD
     * @var \Magento\Framework\Data\Collection\Db\FetchStrategyInterface|\PHPUnit\Framework\MockObject\MockObject
=======
     * @var FetchStrategyInterface|MockObject
>>>>>>> b2f063af
     */
    protected $fetchStrategyMock;

    /**
<<<<<<< HEAD
     * @var \Magento\Framework\Data\Collection\EntityFactory|\PHPUnit\Framework\MockObject\MockObject
=======
     * @var EntityFactory|MockObject
>>>>>>> b2f063af
     */
    protected $entityFactoryMock;

    /**
<<<<<<< HEAD
     * @var \Magento\Framework\Model\ResourceModel\Db\VersionControl\Snapshot|\PHPUnit\Framework\MockObject\MockObject
=======
     * @var Snapshot|MockObject
>>>>>>> b2f063af
     */
    protected $entitySnapshotMock;

    /**
     * Mock class dependencies
     */
    protected function setUp(): void
    {
        $this->entityFactoryMock = $this->createMock(EntityFactory::class);
        $this->fetchStrategyMock = $this->getMockForAbstractClass(
            FetchStrategyInterface::class
        );
        $this->eventManagerMock = $this->createMock(ManagerInterface::class);

        $this->selectMock = $this->createMock(Select::class);
        $this->connectionMock = $this->createMock(Mysql::class);
        $this->connectionMock->expects($this->atLeastOnce())
            ->method('select')
            ->willReturn($this->selectMock);

<<<<<<< HEAD
        $this->resourceMock = $this->createMock(\Magento\Framework\Model\ResourceModel\Db\AbstractDb::class);
        $this->resourceMock->expects($this->any())->method('getConnection')->willReturn(
            $this->connectionMock
=======
        $this->resourceMock = $this->createMock(AbstractDb::class);
        $this->resourceMock->expects($this->any())->method('getConnection')->will(
            $this->returnValue($this->connectionMock)
>>>>>>> b2f063af
        );

        $objectManager = new ObjectManager($this);
        $this->collection = $objectManager->getObject(
            Collection::class,
            [
                'entityFactory' => $this->entityFactoryMock,
                'fetchStrategy' => $this->fetchStrategyMock,
                'eventManager' => $this->eventManagerMock,
                'resource' => $this->resourceMock
            ]
        );
    }

    public function testInstanceOf()
    {
        $this->assertInstanceOf(
            \Magento\Framework\Model\ResourceModel\Db\VersionControl\Collection::class,
            $this->collection
        );
    }
}<|MERGE_RESOLUTION|>--- conflicted
+++ resolved
@@ -26,65 +26,37 @@
     private $collection;
 
     /**
-<<<<<<< HEAD
-     * @var \Magento\Framework\DB\Adapter\AdapterInterface|\PHPUnit\Framework\MockObject\MockObject
-=======
      * @var AdapterInterface|MockObject
->>>>>>> b2f063af
      */
     protected $connectionMock;
 
     /**
-<<<<<<< HEAD
-     * @var \Magento\Framework\Event\ManagerInterface|\PHPUnit\Framework\MockObject\MockObject
-=======
      * @var ManagerInterface|MockObject
->>>>>>> b2f063af
      */
     protected $eventManagerMock;
 
     /**
-<<<<<<< HEAD
-     * @var \Magento\Framework\DB\Select|\PHPUnit\Framework\MockObject\MockObject
-=======
      * @var Select|MockObject
->>>>>>> b2f063af
      */
     protected $selectMock;
 
     /**
-<<<<<<< HEAD
-     * @var \Magento\Framework\Model\ResourceModel\Db\AbstractDb|\PHPUnit\Framework\MockObject\MockObject
-=======
      * @var AbstractDb|MockObject
->>>>>>> b2f063af
      */
     protected $resourceMock;
 
     /**
-<<<<<<< HEAD
-     * @var \Magento\Framework\Data\Collection\Db\FetchStrategyInterface|\PHPUnit\Framework\MockObject\MockObject
-=======
      * @var FetchStrategyInterface|MockObject
->>>>>>> b2f063af
      */
     protected $fetchStrategyMock;
 
     /**
-<<<<<<< HEAD
-     * @var \Magento\Framework\Data\Collection\EntityFactory|\PHPUnit\Framework\MockObject\MockObject
-=======
      * @var EntityFactory|MockObject
->>>>>>> b2f063af
      */
     protected $entityFactoryMock;
 
     /**
-<<<<<<< HEAD
-     * @var \Magento\Framework\Model\ResourceModel\Db\VersionControl\Snapshot|\PHPUnit\Framework\MockObject\MockObject
-=======
      * @var Snapshot|MockObject
->>>>>>> b2f063af
      */
     protected $entitySnapshotMock;
 
@@ -103,17 +75,11 @@
         $this->connectionMock = $this->createMock(Mysql::class);
         $this->connectionMock->expects($this->atLeastOnce())
             ->method('select')
-            ->willReturn($this->selectMock);
+            ->will($this->returnValue($this->selectMock));
 
-<<<<<<< HEAD
-        $this->resourceMock = $this->createMock(\Magento\Framework\Model\ResourceModel\Db\AbstractDb::class);
-        $this->resourceMock->expects($this->any())->method('getConnection')->willReturn(
-            $this->connectionMock
-=======
         $this->resourceMock = $this->createMock(AbstractDb::class);
         $this->resourceMock->expects($this->any())->method('getConnection')->will(
             $this->returnValue($this->connectionMock)
->>>>>>> b2f063af
         );
 
         $objectManager = new ObjectManager($this);
