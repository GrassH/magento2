<?php declare(strict_types=1);
/**
 * Copyright © Magento, Inc. All rights reserved.
 * See COPYING.txt for license details.
 */
namespace Magento\Quote\Test\Unit\Model\QuoteRepository\Plugin;

use Magento\Authorization\Model\UserContextInterface;
use Magento\Quote\Api\CartRepositoryInterface;
use Magento\Quote\Model\Quote;
use Magento\Quote\Model\QuoteRepository\Plugin\Authorization;
use PHPUnit\Framework\MockObject\MockObject;
use PHPUnit\Framework\TestCase;

class AuthorizationTest extends TestCase
{
    /**
     * @var Authorization
     */
    private $authorization;

    /**
<<<<<<< HEAD
     * @var \PHPUnit\Framework\MockObject\MockObject | \Magento\Authorization\Model\UserContextInterface
=======
     * @var MockObject|UserContextInterface
>>>>>>> b2f063af
     */
    private $userContextMock;

    protected function setUp(): void
    {
        $this->userContextMock = $this->createMock(UserContextInterface::class);
        $this->authorization = new Authorization($this->userContextMock);
    }

<<<<<<< HEAD
    /**
     */
    public function testAfterGetActiveThrowsExceptionIfQuoteIsNotAllowedForCurrentUserContext()
    {
        $this->expectException(\Magento\Framework\Exception\NoSuchEntityException::class);
        $this->expectExceptionMessage('No such entity');

=======
    public function testAfterGetActiveThrowsExceptionIfQuoteIsNotAllowedForCurrentUserContext()
    {
        $this->expectException('Magento\Framework\Exception\NoSuchEntityException');
        $this->expectExceptionMessage('No such entity');
>>>>>>> b2f063af
        // Quote without customer ID
        $quoteMock = $this->createPartialMock(Quote::class, ['getCustomerId']);
        $quoteRepositoryMock = $this->createMock(CartRepositoryInterface::class);
        $this->userContextMock->expects($this->any())
            ->method('getUserType')
            ->willReturn(UserContextInterface::USER_TYPE_CUSTOMER);
        $this->userContextMock->expects($this->any())->method('getUserId')->willReturn(1);
        $quoteMock->expects($this->exactly(2))->method('getCustomerId')->willReturn(2);
        $this->authorization->afterGetActive($quoteRepositoryMock, $quoteMock);
    }

    public function testAfterGetActiveReturnsQuoteIfQuoteIsAllowedForCurrentUserContext()
    {
        $quoteMock = $this->createMock(Quote::class);
        $quoteRepositoryMock = $this->createMock(CartRepositoryInterface::class);
        $this->userContextMock->expects($this->any())
            ->method('getUserType')
            ->willReturn(UserContextInterface::USER_TYPE_GUEST);
        $this->assertEquals($quoteMock, $this->authorization->afterGetActive($quoteRepositoryMock, $quoteMock));
    }

<<<<<<< HEAD
    /**
     */
    public function testAfterGetActiveForCustomerThrowsExceptionIfQuoteIsNotAllowedForCurrentUserContext()
    {
        $this->expectException(\Magento\Framework\Exception\NoSuchEntityException::class);
        $this->expectExceptionMessage('No such entity');

=======
    public function testAfterGetActiveForCustomerThrowsExceptionIfQuoteIsNotAllowedForCurrentUserContext()
    {
        $this->expectException('Magento\Framework\Exception\NoSuchEntityException');
        $this->expectExceptionMessage('No such entity');
>>>>>>> b2f063af
        // Quote without customer ID
        $quoteMock = $this->createPartialMock(Quote::class, ['getCustomerId']);
        $quoteRepositoryMock = $this->createMock(CartRepositoryInterface::class);
        $this->userContextMock->expects($this->any())->method('getUserType')->willReturn(
            UserContextInterface::USER_TYPE_CUSTOMER
        );
        $quoteMock->expects($this->exactly(2))->method('getCustomerId')->willReturn(2);
        $this->userContextMock->expects($this->any())->method('getUserId')->willReturn(1);
        $this->authorization->afterGetActive($quoteRepositoryMock, $quoteMock);
    }

    public function testAfterGetActiveForCustomerReturnsQuoteIfQuoteIsAllowedForCurrentUserContext()
    {
        $quoteMock = $this->createMock(Quote::class);
        $quoteRepositoryMock = $this->createMock(CartRepositoryInterface::class);
        $this->userContextMock->expects($this->any())
            ->method('getUserType')
            ->willReturn(UserContextInterface::USER_TYPE_GUEST);
        $this->assertEquals($quoteMock, $this->authorization->afterGetActive($quoteRepositoryMock, $quoteMock));
    }
}<|MERGE_RESOLUTION|>--- conflicted
+++ resolved
@@ -20,11 +20,7 @@
     private $authorization;
 
     /**
-<<<<<<< HEAD
-     * @var \PHPUnit\Framework\MockObject\MockObject | \Magento\Authorization\Model\UserContextInterface
-=======
      * @var MockObject|UserContextInterface
->>>>>>> b2f063af
      */
     private $userContextMock;
 
@@ -34,20 +30,10 @@
         $this->authorization = new Authorization($this->userContextMock);
     }
 
-<<<<<<< HEAD
-    /**
-     */
-    public function testAfterGetActiveThrowsExceptionIfQuoteIsNotAllowedForCurrentUserContext()
-    {
-        $this->expectException(\Magento\Framework\Exception\NoSuchEntityException::class);
-        $this->expectExceptionMessage('No such entity');
-
-=======
     public function testAfterGetActiveThrowsExceptionIfQuoteIsNotAllowedForCurrentUserContext()
     {
         $this->expectException('Magento\Framework\Exception\NoSuchEntityException');
         $this->expectExceptionMessage('No such entity');
->>>>>>> b2f063af
         // Quote without customer ID
         $quoteMock = $this->createPartialMock(Quote::class, ['getCustomerId']);
         $quoteRepositoryMock = $this->createMock(CartRepositoryInterface::class);
@@ -69,20 +55,10 @@
         $this->assertEquals($quoteMock, $this->authorization->afterGetActive($quoteRepositoryMock, $quoteMock));
     }
 
-<<<<<<< HEAD
-    /**
-     */
-    public function testAfterGetActiveForCustomerThrowsExceptionIfQuoteIsNotAllowedForCurrentUserContext()
-    {
-        $this->expectException(\Magento\Framework\Exception\NoSuchEntityException::class);
-        $this->expectExceptionMessage('No such entity');
-
-=======
     public function testAfterGetActiveForCustomerThrowsExceptionIfQuoteIsNotAllowedForCurrentUserContext()
     {
         $this->expectException('Magento\Framework\Exception\NoSuchEntityException');
         $this->expectExceptionMessage('No such entity');
->>>>>>> b2f063af
         // Quote without customer ID
         $quoteMock = $this->createPartialMock(Quote::class, ['getCustomerId']);
         $quoteRepositoryMock = $this->createMock(CartRepositoryInterface::class);
