--- conflicted
+++ resolved
@@ -22,38 +22,22 @@
     protected $model;
 
     /**
-<<<<<<< HEAD
-     * @var \PHPUnit\Framework\MockObject\MockObject
-=======
      * @var MockObject
->>>>>>> b2f063af
      */
     protected $quoteAddressMock;
 
     /**
-<<<<<<< HEAD
-     * @var \PHPUnit\Framework\MockObject\MockObject
-=======
      * @var MockObject
->>>>>>> b2f063af
      */
     protected $quoteIdMaskFactoryMock;
 
     /**
-<<<<<<< HEAD
-     * @var \PHPUnit\Framework\MockObject\MockObject
-=======
      * @var MockObject
->>>>>>> b2f063af
      */
     protected $quoteIdMaskMock;
 
     /**
-<<<<<<< HEAD
-     * @var \PHPUnit\Framework\MockObject\MockObject
-=======
      * @var MockObject
->>>>>>> b2f063af
      */
     protected $shippingAddressManagementMock;
 
