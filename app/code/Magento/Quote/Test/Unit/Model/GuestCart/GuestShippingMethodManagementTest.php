<?php
/**
 *
 * Copyright © 2016 Magento. All rights reserved.
 * See COPYING.txt for license details.
 */

namespace Magento\Quote\Test\Unit\Model\GuestCart;

use PHPUnit_Framework_MockObject_MockObject as MockObject;
use Magento\Quote\Model\QuoteIdMask;
use Magento\Quote\Api\Data\AddressInterface;
use Magento\Quote\Api\ShipmentEstimationInterface;
use Magento\Quote\Api\Data\ShippingMethodInterface;
use Magento\Quote\Model\GuestCart\GuestShippingMethodManagement;

class GuestShippingMethodManagementTest extends \PHPUnit_Framework_TestCase
{
    /**
     * @var GuestShippingMethodManagement
     */
    private $model;

    /**
     * @var \PHPUnit_Framework_MockObject_MockObject
     */
    private $shippingMethodManagementMock;

    /**
     * @var \PHPUnit_Framework_MockObject_MockObject
     */
    private $quoteIdMaskFactoryMock;

    /**
     * @var ShipmentEstimationInterface|MockObject
     */
    private $shipmentEstimationManagement;

    /**
     * @var QuoteIdMask|MockObject
     */
    private $quoteIdMask;

    /**
     * @var string
     */
    private $maskedCartId = 'f216207248d65c789b17be8545e0aa73';

    /**
     * @var int
     */
    private $cartId = 867;

    protected function setUp()
    {
        $objectManager = new \Magento\Framework\TestFramework\Unit\Helper\ObjectManager($this);

        $this->shippingMethodManagementMock =
            $this->getMock(\Magento\Quote\Model\ShippingMethodManagement::class, [], [], '', false);

        $guestCartTestHelper = new GuestCartTestHelper($this);
        list($this->quoteIdMaskFactoryMock, $this->quoteIdMask) = $guestCartTestHelper->mockQuoteIdMask(
            $this->maskedCartId,
            $this->cartId
        );

        $this->shipmentEstimationManagement = $this->getMockForAbstractClass(ShipmentEstimationInterface::class);

        $this->model = $objectManager->getObject(
<<<<<<< HEAD
            \Magento\Quote\Model\GuestCart\GuestShippingMethodManagement::class,
=======
            GuestShippingMethodManagement::class,
>>>>>>> f5539378
            [
                'shippingMethodManagement' => $this->shippingMethodManagementMock,
                'quoteIdMaskFactory' => $this->quoteIdMaskFactoryMock,
            ]
        );

        $refObject = new \ReflectionClass(GuestShippingMethodManagement::class);
        $refProperty = $refObject->getProperty('shipmentEstimationManagement');
        $refProperty->setAccessible(true);
        $refProperty->setValue($this->model, $this->shipmentEstimationManagement);
    }

    public function testSet()
    {
        $carrierCode = 'carrierCode';
        $methodCode = 'methodCode';

        $retValue = 'retValue';
        $this->shippingMethodManagementMock->expects($this->once())
            ->method('set')
            ->with($this->cartId, $carrierCode, $methodCode)
            ->will($this->returnValue($retValue));

        $this->assertEquals($retValue, $this->model->set($this->maskedCartId, $carrierCode, $methodCode));
    }

    public function testGetList()
    {
        $retValue = 'retValue';
        $this->shippingMethodManagementMock->expects($this->once())
            ->method('getList')
            ->with($this->cartId)
            ->will($this->returnValue($retValue));

        $this->assertEquals($retValue, $this->model->getList($this->maskedCartId));
    }

    public function testGet()
    {
        $retValue = 'retValue';
        $this->shippingMethodManagementMock->expects($this->once())
            ->method('get')
            ->with($this->cartId)
            ->will($this->returnValue($retValue));

        $this->assertEquals($retValue, $this->model->get($this->maskedCartId));
    }

    /**
     * @covers \Magento\Quote\Model\GuestCart\GuestShippingMethodManagement::getShipmentEstimationManagement
     */
    public function testEstimateByExtendedAddress()
    {
        $address = $this->getMockForAbstractClass(AddressInterface::class);

        $methodObject = $this->getMockForAbstractClass(ShippingMethodInterface::class);
        $expectedRates = [$methodObject];

        $this->shipmentEstimationManagement->expects(static::once())
            ->method('estimateByExtendedAddress')
            ->with($this->cartId, $address)
            ->willReturn($expectedRates);

        $carriersRates = $this->model->estimateByExtendedAddress($this->maskedCartId, $address);
        static::assertEquals($expectedRates, $carriersRates);
    }
}<|MERGE_RESOLUTION|>--- conflicted
+++ resolved
@@ -67,11 +67,7 @@
         $this->shipmentEstimationManagement = $this->getMockForAbstractClass(ShipmentEstimationInterface::class);
 
         $this->model = $objectManager->getObject(
-<<<<<<< HEAD
-            \Magento\Quote\Model\GuestCart\GuestShippingMethodManagement::class,
-=======
             GuestShippingMethodManagement::class,
->>>>>>> f5539378
             [
                 'shippingMethodManagement' => $this->shippingMethodManagementMock,
                 'quoteIdMaskFactory' => $this->quoteIdMaskFactoryMock,
