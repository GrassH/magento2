<?php declare(strict_types=1);
/**
 *
 * Copyright © Magento, Inc. All rights reserved.
 * See COPYING.txt for license details.
 */

namespace Magento\Quote\Test\Unit\Model\GuestCart;

use Magento\Framework\TestFramework\Unit\Helper\ObjectManager;
use Magento\Quote\Api\CartItemRepositoryInterface;
use Magento\Quote\Model\GuestCart\GuestCartItemRepository;
use Magento\Quote\Model\Quote\Item;
use PHPUnit\Framework\MockObject\MockObject;
use PHPUnit\Framework\TestCase;

class GuestCartItemRepositoryTest extends TestCase
{
    /**
     * @var GuestCartItemRepository
     */
    protected $guestCartItemRepository;

    /**
<<<<<<< HEAD
     * @var \PHPUnit\Framework\MockObject\MockObject
=======
     * @var MockObject
>>>>>>> b2f063af
     */
    protected $cartItemRepositoryMock;

    /**
<<<<<<< HEAD
     * @var \PHPUnit\Framework\MockObject\MockObject
=======
     * @var MockObject
>>>>>>> b2f063af
     */
    protected $quoteIdMaskFactoryMock;

    /**
<<<<<<< HEAD
     * @var \PHPUnit\Framework\MockObject\MockObject
=======
     * @var MockObject
>>>>>>> b2f063af
     */
    protected $quoteIdMaskMock;

    /**
<<<<<<< HEAD
     * @var \PHPUnit\Framework\MockObject\MockObject
=======
     * @var MockObject
>>>>>>> b2f063af
     */
    protected $quoteItemMock;

    /**
     * @var string
     */
    protected $maskedCartId;

    /**
     * @var string
     */
    protected $cartId;

    /**
     * @return void
     */
    protected function setUp(): void
    {
        $objectManager = new ObjectManager($this);

        $this->maskedCartId = 'f216207248d65c789b17be8545e0aa73';
        $this->cartId = 33;

        /**
         * @var GuestCartTestHelper
         */
        $guestCartTestHelper = new GuestCartTestHelper($this);
        list($this->quoteIdMaskFactoryMock, $this->quoteIdMaskMock) =
            $guestCartTestHelper->mockQuoteIdMask(
                $this->maskedCartId,
                $this->cartId
            );

        $this->quoteIdMaskMock->expects($this->any())
            ->method('getMaskedId')
            ->willReturn($this->maskedCartId);

        $this->quoteItemMock = $this->createMock(Item::class);
        $this->quoteItemMock->expects($this->any())
            ->method('getItemId')
            ->willReturn($this->maskedCartId);
        $this->quoteItemMock->expects($this->any())
            ->method('getQuoteId')
            ->willReturn($this->maskedCartId);
        $this->quoteItemMock->expects($this->any())
            ->method('setQuoteId')
            ->with($this->cartId);

        $this->cartItemRepositoryMock = $this->createMock(CartItemRepositoryInterface::class);
        $this->guestCartItemRepository =
            $objectManager->getObject(
                GuestCartItemRepository::class,
                [
                    'repository' => $this->cartItemRepositoryMock,
                    'quoteIdMaskFactory' => $this->quoteIdMaskFactoryMock,
                ]
            );
    }

    /**
     * @return void
     */
    public function testSave()
    {
        $expectedValue = 'expected value';
        $this->cartItemRepositoryMock->expects($this->once())
            ->method('save')
            ->willReturn($expectedValue);
        $this->assertEquals($expectedValue, $this->guestCartItemRepository->save($this->quoteItemMock));
    }

    /**
     * @return void
     */
    public function testGetList()
    {
        $itemMock = $this->createMock(Item::class);
        $itemMock->expects($this->any())
            ->method('setQuoteId')
            ->with($this->maskedCartId);
        $this->cartItemRepositoryMock->expects($this->once())
            ->method('getList')
            ->with($this->cartId)
            ->willReturn([$itemMock]);
        $this->assertEquals([$itemMock], $this->guestCartItemRepository->getList($this->maskedCartId));
    }

    /**
     * @return void
     */
    public function testDeleteById()
    {
        $itemId = 5;
        $this->cartItemRepositoryMock->expects($this->once())
            ->method('deleteById')
            ->with($this->cartId, $itemId)
            ->willReturn(true);
        $this->assertTrue($this->guestCartItemRepository->deleteById($this->maskedCartId, $itemId));
    }
}<|MERGE_RESOLUTION|>--- conflicted
+++ resolved
@@ -22,38 +22,22 @@
     protected $guestCartItemRepository;
 
     /**
-<<<<<<< HEAD
-     * @var \PHPUnit\Framework\MockObject\MockObject
-=======
      * @var MockObject
->>>>>>> b2f063af
      */
     protected $cartItemRepositoryMock;
 
     /**
-<<<<<<< HEAD
-     * @var \PHPUnit\Framework\MockObject\MockObject
-=======
      * @var MockObject
->>>>>>> b2f063af
      */
     protected $quoteIdMaskFactoryMock;
 
     /**
-<<<<<<< HEAD
-     * @var \PHPUnit\Framework\MockObject\MockObject
-=======
      * @var MockObject
->>>>>>> b2f063af
      */
     protected $quoteIdMaskMock;
 
     /**
-<<<<<<< HEAD
-     * @var \PHPUnit\Framework\MockObject\MockObject
-=======
      * @var MockObject
->>>>>>> b2f063af
      */
     protected $quoteItemMock;
 
@@ -137,7 +121,7 @@
         $this->cartItemRepositoryMock->expects($this->once())
             ->method('getList')
             ->with($this->cartId)
-            ->willReturn([$itemMock]);
+            ->will($this->returnValue([$itemMock]));
         $this->assertEquals([$itemMock], $this->guestCartItemRepository->getList($this->maskedCartId));
     }
 
