<?php declare(strict_types=1);
/**
 *
 * Copyright © Magento, Inc. All rights reserved.
 * See COPYING.txt for license details.
 */
namespace Magento\Quote\Test\Unit\Model\GuestCart;

use Magento\Framework\TestFramework\Unit\Helper\ObjectManager;
use Magento\Quote\Api\CartRepositoryInterface;
use Magento\Quote\Model\GuestCart\GuestCartRepository;
use Magento\Quote\Model\Quote;
use PHPUnit\Framework\MockObject\MockObject;
use PHPUnit\Framework\TestCase;

class GuestCartRepositoryTest extends TestCase
{
    /**
     * @var GuestCartRepository
     */
    protected $model;

    /**
<<<<<<< HEAD
     * @var \PHPUnit\Framework\MockObject\MockObject
=======
     * @var MockObject
>>>>>>> b2f063af
     */
    protected $quoteMock;

    /**
<<<<<<< HEAD
     * @var \PHPUnit\Framework\MockObject\MockObject
=======
     * @var MockObject
>>>>>>> b2f063af
     */
    protected $quoteRepositoryMock;

    /**
<<<<<<< HEAD
     * @var \PHPUnit\Framework\MockObject\MockObject
=======
     * @var MockObject
>>>>>>> b2f063af
     */
    protected $quoteIdMaskFactoryMock;

    /**
<<<<<<< HEAD
     * @var \PHPUnit\Framework\MockObject\MockObject
=======
     * @var MockObject
>>>>>>> b2f063af
     */
    protected $quoteIdMaskMock;

    /**
     * @var string
     */
    protected $maskedCartId;

    /**
     * @var int
     */
    protected $cartId;

    protected function setUp(): void
    {
        $objectManager = new ObjectManager($this);
        $this->quoteRepositoryMock = $this->createMock(CartRepositoryInterface::class);
        $this->quoteMock = $this->createMock(Quote::class);

        $this->maskedCartId = 'f216207248d65c789b17be8545e0aa73';
        $this->cartId = 123;

        $guestCartTestHelper = new GuestCartTestHelper($this);
        list($this->quoteIdMaskFactoryMock, $this->quoteIdMaskMock) = $guestCartTestHelper->mockQuoteIdMask(
            $this->maskedCartId,
            $this->cartId
        );

        $this->model = $objectManager->getObject(
            GuestCartRepository::class,
            [
                'quoteRepository' => $this->quoteRepositoryMock,
                'quoteIdMaskFactory' => $this->quoteIdMaskFactoryMock
            ]
        );
    }

    public function testGet()
    {
        $this->quoteRepositoryMock->expects($this->once())->method('get')->willReturn($this->quoteMock);
        $this->assertEquals($this->quoteMock, $this->model->get($this->maskedCartId));
    }
}<|MERGE_RESOLUTION|>--- conflicted
+++ resolved
@@ -21,38 +21,22 @@
     protected $model;
 
     /**
-<<<<<<< HEAD
-     * @var \PHPUnit\Framework\MockObject\MockObject
-=======
      * @var MockObject
->>>>>>> b2f063af
      */
     protected $quoteMock;
 
     /**
-<<<<<<< HEAD
-     * @var \PHPUnit\Framework\MockObject\MockObject
-=======
      * @var MockObject
->>>>>>> b2f063af
      */
     protected $quoteRepositoryMock;
 
     /**
-<<<<<<< HEAD
-     * @var \PHPUnit\Framework\MockObject\MockObject
-=======
      * @var MockObject
->>>>>>> b2f063af
      */
     protected $quoteIdMaskFactoryMock;
 
     /**
-<<<<<<< HEAD
-     * @var \PHPUnit\Framework\MockObject\MockObject
-=======
      * @var MockObject
->>>>>>> b2f063af
      */
     protected $quoteIdMaskMock;
 
