<?php declare(strict_types=1);
/**
 *
 * Copyright © Magento, Inc. All rights reserved.
 * See COPYING.txt for license details.
 */
namespace Magento\Quote\Test\Unit\Model\GuestCart;

use Magento\Framework\TestFramework\Unit\Helper\ObjectManager;
use Magento\Quote\Api\CouponManagementInterface;
use Magento\Quote\Model\GuestCart\GuestCouponManagement;
use PHPUnit\Framework\MockObject\MockObject;
use PHPUnit\Framework\TestCase;

class GuestCouponManagementTest extends TestCase
{
    /**
     * @var GuestCouponManagement
     */
    protected $model;

    /**
<<<<<<< HEAD
     * @var \PHPUnit\Framework\MockObject\MockObject
=======
     * @var MockObject
>>>>>>> b2f063af
     */
    protected $quoteIdMaskFactoryMock;

    /**
<<<<<<< HEAD
     * @var \PHPUnit\Framework\MockObject\MockObject
=======
     * @var MockObject
>>>>>>> b2f063af
     */
    protected $quoteIdMaskMock;

    /**
<<<<<<< HEAD
     * @var \PHPUnit\Framework\MockObject\MockObject
=======
     * @var MockObject
>>>>>>> b2f063af
     */
    protected $couponManagementMock;

    /**
     * @var string
     */
    protected $maskedCartId;

    /**
     * @var int
     */
    protected $cartId;

    /**
     * @var string
     */
    protected $couponCode;

    protected function setUp(): void
    {
        $objectManager = new ObjectManager($this);
        $this->couponManagementMock = $this->createMock(CouponManagementInterface::class);

        $this->couponCode = 'test_coupon_code';
        $this->maskedCartId = 'f216207248d65c789b17be8545e0aa73';
        $this->cartId = 123;

        $guestCartTestHelper = new GuestCartTestHelper($this);
        list($this->quoteIdMaskFactoryMock, $this->quoteIdMaskMock) = $guestCartTestHelper->mockQuoteIdMask(
            $this->maskedCartId,
            $this->cartId
        );

        $this->model = $objectManager->getObject(
            GuestCouponManagement::class,
            [
                'couponManagement' => $this->couponManagementMock,
                'quoteIdMaskFactory' => $this->quoteIdMaskFactoryMock
            ]
        );
    }

    public function testGet()
    {
        $this->couponManagementMock->expects($this->once())->method('get')->willReturn($this->couponCode);
        $this->assertEquals($this->couponCode, $this->model->get($this->maskedCartId));
    }

    public function testSet()
    {
        $this->couponManagementMock->expects($this->once())->method('set')->willReturn(true);
        $this->assertTrue($this->model->set($this->maskedCartId, $this->couponCode));
    }

    public function testRemove()
    {
        $this->couponManagementMock->expects($this->once())->method('remove')->willReturn(true);
        $this->assertTrue($this->model->remove($this->maskedCartId));
    }
}<|MERGE_RESOLUTION|>--- conflicted
+++ resolved
@@ -20,29 +20,17 @@
     protected $model;
 
     /**
-<<<<<<< HEAD
-     * @var \PHPUnit\Framework\MockObject\MockObject
-=======
      * @var MockObject
->>>>>>> b2f063af
      */
     protected $quoteIdMaskFactoryMock;
 
     /**
-<<<<<<< HEAD
-     * @var \PHPUnit\Framework\MockObject\MockObject
-=======
      * @var MockObject
->>>>>>> b2f063af
      */
     protected $quoteIdMaskMock;
 
     /**
-<<<<<<< HEAD
-     * @var \PHPUnit\Framework\MockObject\MockObject
-=======
      * @var MockObject
->>>>>>> b2f063af
      */
     protected $couponManagementMock;
 
