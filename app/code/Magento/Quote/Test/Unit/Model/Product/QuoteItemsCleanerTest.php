--- conflicted
+++ resolved
@@ -20,11 +20,7 @@
     private $model;
 
     /**
-<<<<<<< HEAD
-     * @var \PHPUnit\Framework\MockObject\MockObject|\Magento\Quote\Model\ResourceModel\Quote\Item
-=======
      * @var MockObject|Item
->>>>>>> b2f063af
      */
     private $itemResourceMock;
 
