--- conflicted
+++ resolved
@@ -198,23 +198,6 @@
             ['getStore', 'getStoreId']
         );
 
-<<<<<<< HEAD
-        $this->quoteMock = $this->createPartialMock(\Magento\Quote\Model\Quote::class, [
-            'assignCustomer',
-            'collectTotals',
-            'getBillingAddress',
-            'getCheckoutMethod',
-            'getPayment',
-            'setCheckoutMethod',
-            'setCustomerEmail',
-            'setCustomerGroupId',
-            'setCustomerId',
-            'setCustomerIsGuest',
-            'setRemoteIp',
-            'setXForwardedFor',
-            'getId',
-        ]);
-=======
         $this->quoteMock = $this->createPartialMock(
             \Magento\Quote\Model\Quote::class,
             [
@@ -233,7 +216,6 @@
                 'getId'
             ]
         );
->>>>>>> f85e6644
 
         $this->quoteAddressFactory = $this->createPartialMock(
             \Magento\Quote\Model\Quote\AddressFactory::class,
@@ -794,13 +776,8 @@
             ->setMethods(['submit'])
             ->setConstructorArgs(
                 [
-<<<<<<< HEAD
-                    'eventManager' => $this->eventManager,
-                    'quoteValidator' => $this->quoteValidator,
-=======
                 'eventManager' => $this->eventManager,
                     'quoteValidator' => $this->submitQuoteValidator,
->>>>>>> f85e6644
                     'orderFactory' => $this->orderFactory,
                     'orderManagement' => $this->orderManagement,
                     'customerManagement' => $this->customerManagement,
