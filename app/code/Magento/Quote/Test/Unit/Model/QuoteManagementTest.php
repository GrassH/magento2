--- conflicted
+++ resolved
@@ -66,83 +66,47 @@
     protected $model;
 
     /**
-<<<<<<< HEAD
-     * @var \Magento\Quote\Model\SubmitQuoteValidator|\PHPUnit\Framework\MockObject\MockObject
-=======
      * @var SubmitQuoteValidator|MockObject
->>>>>>> b2f063af
      */
     protected $submitQuoteValidator;
 
     /**
-<<<<<<< HEAD
-     * @var \Magento\Framework\Event\ManagerInterface|\PHPUnit\Framework\MockObject\MockObject
-=======
      * @var ManagerInterface|MockObject
->>>>>>> b2f063af
      */
     protected $eventManager;
 
     /**
-<<<<<<< HEAD
-     * @var \Magento\Sales\Api\Data\OrderInterfaceFactory|\PHPUnit\Framework\MockObject\MockObject
-=======
      * @var OrderInterfaceFactory|MockObject
->>>>>>> b2f063af
      */
     protected $orderFactory;
 
     /**
-<<<<<<< HEAD
-     * @var \Magento\Quote\Model\Quote\Address\ToOrder|\PHPUnit\Framework\MockObject\MockObject
-=======
      * @var ToOrder|MockObject
->>>>>>> b2f063af
      */
     protected $quoteAddressToOrder;
 
     /**
-<<<<<<< HEAD
-     * @var \Magento\Quote\Model\Quote\Payment\ToOrderPayment|\PHPUnit\Framework\MockObject\MockObject
-=======
      * @var ToOrderPayment|MockObject
->>>>>>> b2f063af
      */
     protected $quotePaymentToOrderPayment;
 
     /**
-<<<<<<< HEAD
-     * @var \Magento\Quote\Model\Quote\Address\ToOrderAddress|\PHPUnit\Framework\MockObject\MockObject
-=======
      * @var ToOrderAddress|MockObject
->>>>>>> b2f063af
      */
     protected $quoteAddressToOrderAddress;
 
     /**
-<<<<<<< HEAD
-     * @var \Magento\Quote\Model\Quote\Item\ToOrderItem|\PHPUnit\Framework\MockObject\MockObject
-=======
      * @var ToOrderItem|MockObject
->>>>>>> b2f063af
      */
     protected $quoteItemToOrderItem;
 
     /**
-<<<<<<< HEAD
-     * @var \Magento\Quote\Model\Quote\Payment\ToOrderPayment|\PHPUnit\Framework\MockObject\MockObject
-=======
      * @var ToOrderPayment|MockObject
->>>>>>> b2f063af
      */
     protected $orderManagement;
 
     /**
-<<<<<<< HEAD
-     * @var \Magento\Quote\Api\CartRepositoryInterface|\PHPUnit\Framework\MockObject\MockObject
-=======
      * @var CartRepositoryInterface|MockObject
->>>>>>> b2f063af
      */
     protected $quoteRepositoryMock;
 
@@ -152,101 +116,57 @@
     protected $customerManagement;
 
     /**
-<<<<<<< HEAD
-     * @var \PHPUnit\Framework\MockObject\MockObject
-=======
      * @var MockObject
->>>>>>> b2f063af
      */
     protected $userContextMock;
 
     /**
-<<<<<<< HEAD
-     * @var \PHPUnit\Framework\MockObject\MockObject
-=======
      * @var MockObject
->>>>>>> b2f063af
      */
     protected $customerRepositoryMock;
 
     /**
-<<<<<<< HEAD
-     * @var \PHPUnit\Framework\MockObject\MockObject
-=======
      * @var MockObject
->>>>>>> b2f063af
      */
     protected $customerFactoryMock;
 
     /**
-<<<<<<< HEAD
-     * @var \PHPUnit\Framework\MockObject\MockObject
-=======
      * @var MockObject
->>>>>>> b2f063af
      */
     protected $quoteAddressFactory;
 
     /**
-<<<<<<< HEAD
-     * @var \PHPUnit\Framework\MockObject\MockObject
-=======
      * @var MockObject
->>>>>>> b2f063af
      */
     protected $storeManagerMock;
 
     /**
-<<<<<<< HEAD
-     * @var \PHPUnit\Framework\MockObject\MockObject
-=======
      * @var MockObject
->>>>>>> b2f063af
      */
     protected $checkoutSessionMock;
 
     /**
-<<<<<<< HEAD
-     * @var \PHPUnit\Framework\MockObject\MockObject
-=======
      * @var MockObject
->>>>>>> b2f063af
      */
     protected $customerSessionMock;
 
     /**
-<<<<<<< HEAD
-     * @var \PHPUnit\Framework\MockObject\MockObject
-=======
      * @var MockObject
->>>>>>> b2f063af
      */
     protected $dataObjectHelperMock;
 
     /**
-<<<<<<< HEAD
-     * @var \PHPUnit\Framework\MockObject\MockObject
-=======
      * @var MockObject
->>>>>>> b2f063af
      */
     protected $accountManagementMock;
 
     /**
-<<<<<<< HEAD
-     * @var \PHPUnit\Framework\MockObject\MockObject
-=======
      * @var MockObject
->>>>>>> b2f063af
      */
     protected $quoteMock;
 
     /**
-<<<<<<< HEAD
-     * @var \PHPUnit\Framework\MockObject\MockObject
-=======
      * @var MockObject
->>>>>>> b2f063af
      */
     private $quoteIdMock;
 
@@ -256,38 +176,22 @@
     private $addressRepositoryMock;
 
     /**
-<<<<<<< HEAD
-     * @var \PHPUnit\Framework\MockObject\MockObject
-=======
      * @var MockObject
->>>>>>> b2f063af
      */
     private $quoteFactoryMock;
 
     /**
-<<<<<<< HEAD
-     * @var \Magento\Framework\App\RequestInterface|\PHPUnit\Framework\MockObject\MockObject
-=======
      * @var RequestInterface|MockObject
->>>>>>> b2f063af
      */
     private $requestMock;
 
     /**
-<<<<<<< HEAD
-     * @var \Magento\Framework\HTTP\PhpEnvironment\RemoteAddress|\PHPUnit\Framework\MockObject\MockObject
-=======
      * @var RemoteAddress|MockObject
->>>>>>> b2f063af
      */
     private $remoteAddressMock;
 
     /**
-<<<<<<< HEAD
-     * @var \Magento\Quote\Model\QuoteIdMaskFactory|\PHPUnit\Framework\MockObject\MockObject
-=======
      * @var QuoteIdMaskFactory|MockObject
->>>>>>> b2f063af
      */
     private $quoteIdMaskFactoryMock;
 
@@ -502,28 +406,18 @@
         $this->model->createEmptyCartForCustomer($userId);
     }
 
-<<<<<<< HEAD
-    /**
-     */
-    public function testAssignCustomerFromAnotherStore()
-    {
-        $this->expectException(\Magento\Framework\Exception\StateException::class);
-        $this->expectExceptionMessage('The customer can\'t be assigned to the cart. The cart belongs to a different store.');
-
-=======
     public function testAssignCustomerFromAnotherStore()
     {
         $this->expectException('Magento\Framework\Exception\StateException');
         $this->expectExceptionMessage(
             'The customer can\'t be assigned to the cart. The cart belongs to a different store.'
         );
->>>>>>> b2f063af
         $cartId = 220;
         $customerId = 455;
         $storeId = 5;
 
         $quoteMock = $this->createMock(Quote::class);
-        $customerMock = $this->getMockForAbstractClass(CustomerInterface::class);
+        $customerMock = $this->createMock(CustomerInterface::class);
 
         $this->quoteRepositoryMock
             ->expects($this->once())
@@ -556,20 +450,10 @@
         $this->model->assignCustomer($cartId, $customerId, $storeId);
     }
 
-<<<<<<< HEAD
-    /**
-     */
-    public function testAssignCustomerToNonanonymousCart()
-    {
-        $this->expectException(\Magento\Framework\Exception\StateException::class);
-        $this->expectExceptionMessage('The customer can\'t be assigned to the cart because the cart isn\'t anonymous.');
-
-=======
     public function testAssignCustomerToNonanonymousCart()
     {
         $this->expectException('Magento\Framework\Exception\StateException');
         $this->expectExceptionMessage('The customer can\'t be assigned to the cart because the cart isn\'t anonymous.');
->>>>>>> b2f063af
         $cartId = 220;
         $customerId = 455;
         $storeId = 5;
@@ -578,7 +462,7 @@
             Quote::class,
             ['getCustomerId', 'setCustomer', 'setCustomerIsGuest']
         );
-        $customerMock = $this->getMockForAbstractClass(CustomerInterface::class);
+        $customerMock = $this->createMock(CustomerInterface::class);
 
         $this->quoteRepositoryMock
             ->expects($this->once())
@@ -613,18 +497,9 @@
         $this->model->assignCustomer($cartId, $customerId, $storeId);
     }
 
-<<<<<<< HEAD
-    /**
-     */
     public function testAssignCustomerNoSuchCustomer()
     {
-        $this->expectException(\Magento\Framework\Exception\NoSuchEntityException::class);
-
-=======
-    public function testAssignCustomerNoSuchCustomer()
-    {
         $this->expectException('Magento\Framework\Exception\NoSuchEntityException');
->>>>>>> b2f063af
         $cartId = 220;
         $customerId = 455;
         $storeId = 5;
@@ -674,7 +549,7 @@
             ['getCustomerId', 'setCustomer', 'setCustomerIsGuest', 'setIsActive', 'getIsActive', 'merge']
         );
 
-        $customerMock = $this->getMockForAbstractClass(CustomerInterface::class);
+        $customerMock = $this->createMock(CustomerInterface::class);
 
         $this->quoteRepositoryMock
             ->expects($this->once())
@@ -743,7 +618,7 @@
             ['getCustomerId', 'setCustomer', 'setCustomerIsGuest', 'setIsActive', 'getIsActive', 'merge']
         );
 
-        $customerMock = $this->getMockForAbstractClass(CustomerInterface::class);
+        $customerMock = $this->createMock(CustomerInterface::class);
         $this->quoteRepositoryMock
             ->expects($this->once())
             ->method('getActive')
@@ -921,13 +796,8 @@
             ->method('setCustomerGroupId')
             ->with(GroupInterface::NOT_LOGGED_IN_ID);
 
-<<<<<<< HEAD
-        /** @var \PHPUnit\Framework\MockObject\MockObject|\Magento\Quote\Model\QuoteManagement $service */
-        $service = $this->getMockBuilder(\Magento\Quote\Model\QuoteManagement::class)
-=======
         /** @var MockObject|QuoteManagement $service */
         $service = $this->getMockBuilder(QuoteManagement::class)
->>>>>>> b2f063af
             ->setMethods(['submit'])
             ->setConstructorArgs(
                 [
@@ -990,13 +860,8 @@
         $remoteAddress = '192.168.1.10';
         $forwardedForIp = '192.168.1.11';
 
-<<<<<<< HEAD
-        /** @var \PHPUnit\Framework\MockObject\MockObject|\Magento\Quote\Model\QuoteManagement $service */
-        $service = $this->getMockBuilder(\Magento\Quote\Model\QuoteManagement::class)
-=======
         /** @var MockObject|QuoteManagement $service */
         $service = $this->getMockBuilder(QuoteManagement::class)
->>>>>>> b2f063af
             ->setMethods(['submit'])
             ->setConstructorArgs(
                 [
@@ -1091,13 +956,8 @@
      * @param $customerId
      * @param $id
      * @param array $quoteItems
-<<<<<<< HEAD
-     * @param \Magento\Quote\Model\Quote\Address|null $shippingAddress
-     * @return \PHPUnit\Framework\MockObject\MockObject
-=======
      * @param Address|null $shippingAddress
      * @return MockObject
->>>>>>> b2f063af
      */
     protected function getQuote(
         $isGuest,
@@ -1188,11 +1048,7 @@
      * @param array $items
      * @param $quoteId
      * @param OrderAddressInterface $shippingAddress
-<<<<<<< HEAD
-     * @return \PHPUnit\Framework\MockObject\MockObject
-=======
      * @return MockObject
->>>>>>> b2f063af
      */
     protected function prepareOrderFactory(
         OrderInterface $baseOrder,
@@ -1407,11 +1263,7 @@
      * @param string $className
      * @param array $methods
      *
-<<<<<<< HEAD
-     * @return \PHPUnit\Framework\MockObject\MockObject
-=======
      * @return MockObject
->>>>>>> b2f063af
      */
     private function createPartialMockForAbstractClass($className, $methods = [])
     {
