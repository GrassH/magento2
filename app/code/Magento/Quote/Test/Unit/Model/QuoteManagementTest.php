<?php
/**
 * Copyright © 2015 Magento. All rights reserved.
 * See COPYING.txt for license details.
 */

namespace Magento\Quote\Test\Unit\Model;

use \Magento\Quote\Model\QuoteManagement;
use \Magento\Quote\Model\CustomerManagement;

use \Magento\Framework\Exception\NoSuchEntityException;

/**
 * @SuppressWarnings(PHPMD.CouplingBetweenObjects)
 * @SuppressWarnings(PHPMD.TooManyFields)
 */
class QuoteManagementTest extends \PHPUnit_Framework_TestCase
{
    /**
     * @var QuoteManagement
     */
    protected $model;

    /**
     * @var \Magento\Quote\Model\QuoteValidator|\PHPUnit_Framework_MockObject_MockObject
     */
    protected $quoteValidator;

    /**
     * @var \Magento\Framework\Event\ManagerInterface|\PHPUnit_Framework_MockObject_MockObject
     */
    protected $eventManager;

    /**
     * @var \Magento\Sales\Api\Data\OrderInterfaceFactory|\PHPUnit_Framework_MockObject_MockObject
     */
    protected $orderFactory;

    /**
     * @var \Magento\Quote\Model\Quote\Address\ToOrder|\PHPUnit_Framework_MockObject_MockObject
     */
    protected $quoteAddressToOrder;

    /**
     * @var \Magento\Quote\Model\Quote\Payment\ToOrderPayment|\PHPUnit_Framework_MockObject_MockObject
     */
    protected $quotePaymentToOrderPayment;

    /**
     * @var \Magento\Quote\Model\Quote\Address\ToOrderAddress|\PHPUnit_Framework_MockObject_MockObject
     */
    protected $quoteAddressToOrderAddress;

    /**
     * @var \Magento\Quote\Model\Quote\Item\ToOrderItem|\PHPUnit_Framework_MockObject_MockObject
     */
    protected $quoteItemToOrderItem;

    /**
     * @var \Magento\Quote\Model\Quote\Payment\ToOrderPayment|\PHPUnit_Framework_MockObject_MockObject
     */
    protected $orderManagement;

    /**
     * @var \Magento\Quote\Model\QuoteRepository|\PHPUnit_Framework_MockObject_MockObject
     */
    protected $quoteRepositoryMock;

    /**
     * @var CustomerManagement
     */
    protected $customerManagement;

    /**
     * @var \PHPUnit_Framework_MockObject_MockObject
     */
    protected $userContextMock;

    /**
     * @var \PHPUnit_Framework_MockObject_MockObject
     */
    protected $customerRepositoryMock;

    /**
     * @var \PHPUnit_Framework_MockObject_MockObject
     */
    protected $customerFactoryMock;

    /**
     * @var \PHPUnit_Framework_MockObject_MockObject
     */
    protected $storeManagerMock;

    /**
     * @var \PHPUnit_Framework_MockObject_MockObject
     */
    protected $checkoutSessionMock;

    /**
     * @var \PHPUnit_Framework_MockObject_MockObject
     */
    protected $customerSessionMock;

    /**
     * @var \PHPUnit_Framework_MockObject_MockObject
     */
    protected $dataObjectHelperMock;

    /**
     * @var \PHPUnit_Framework_MockObject_MockObject
     */
    protected $accountManagementMock;

    /**
     * @var \PHPUnit_Framework_MockObject_MockObject
     */
    protected $quoteMock;

    /**
     * @var \PHPUnit_Framework_MockObject_MockObject
     */
    protected $agreementsValidatorMock;

    /**
     * @SuppressWarnings(PHPMD.ExcessiveMethodLength)
     */
    protected function setUp()
    {
        $objectManager = new \Magento\Framework\TestFramework\Unit\Helper\ObjectManager($this);

        $this->quoteValidator = $this->getMock('Magento\Quote\Model\QuoteValidator', [], [], '', false);
        $this->eventManager = $this->getMockForAbstractClass('Magento\Framework\Event\ManagerInterface');
        $this->orderFactory = $this->getMock(
            'Magento\Sales\Api\Data\OrderInterfaceFactory',
            [ 'create' ],
            [],
            '',
            false
        );
        $this->quoteAddressToOrder = $this->getMock(
            'Magento\Quote\Model\Quote\Address\ToOrder',
            [],
            [],
            '',
            false
        );
        $this->quotePaymentToOrderPayment = $this->getMock(
            'Magento\Quote\Model\Quote\Payment\ToOrderPayment',
            [],
            [],
            '',
            false
        );
        $this->quoteAddressToOrderAddress = $this->getMock(
            'Magento\Quote\Model\Quote\Address\ToOrderAddress',
            [],
            [],
            '',
            false
        );
        $this->quoteItemToOrderItem = $this->getMock('Magento\Quote\Model\Quote\Item\ToOrderItem', [], [], '', false);
        $this->orderManagement = $this->getMock('Magento\Sales\Api\OrderManagementInterface', [], [], '', false);
        $this->customerManagement = $this->getMock('Magento\Quote\Model\CustomerManagement', [], [], '', false);
        $this->quoteRepositoryMock = $this->getMock('\Magento\Quote\Model\QuoteRepository', [], [], '', false);

        $this->userContextMock = $this->getMock('\Magento\Authorization\Model\UserContextInterface', [], [], '', false);
        $this->customerRepositoryMock = $this->getMock(
            '\Magento\Customer\Api\CustomerRepositoryInterface',
            ['create', 'save', 'get', 'getById', 'getList', 'delete', 'deleteById'],
            [],
            '',
            false
        );
        $this->customerFactoryMock = $this->getMock(
            '\Magento\Customer\Model\CustomerFactory',
            ['create'],
            [],
            '',
            false
        );
        $this->storeManagerMock = $this->getMockForAbstractClass(
            'Magento\Store\Model\StoreManagerInterface',
            [],
            '',
            false,
            true,
            true,
            ['getStore', 'getStoreId']
        );

        $this->quoteMock = $this->getMock(
            'Magento\Quote\Model\Quote',
            [
                'getId',
                'getCheckoutMethod',
                'setCheckoutMethod',
                'setCustomerId',
                'setCustomerEmail',
                'getBillingAddress',
                'setCustomerIsGuest',
                'setCustomerGroupId',
                'assignCustomer',
                'getPayment',
            ],
            [],
            '',
            false
        );

        $this->dataObjectHelperMock = $this->getMock('\Magento\Framework\Api\DataObjectHelper', [], [], '', false);
        $this->checkoutSessionMock = $this->getMock(
            'Magento\Checkout\Model\Session',
            ['setLastQuoteId', 'setLastSuccessQuoteId', 'setLastOrderId', 'setLastRealOrderId', 'setLastOrderStatus'],
            [],
            '',
            false
        );
        $this->customerSessionMock = $this->getMock('Magento\Customer\Model\Session', [], [], '', false);
        $this->accountManagementMock = $this->getMock(
            '\Magento\Customer\Api\AccountManagementInterface',
            [],
            [],
            '',
            false
        );
        $this->agreementsValidatorMock = $this->getMock(
            '\Magento\Checkout\Model\Agreements\AgreementsValidator',
            [],
            [],
            '',
            false
        );

        $this->model = $objectManager->getObject(
            'Magento\Quote\Model\QuoteManagement',
            [
                'eventManager' => $this->eventManager,
                'quoteValidator' => $this->quoteValidator,
                'orderFactory' => $this->orderFactory,
                'orderManagement' => $this->orderManagement,
                'customerManagement' => $this->customerManagement,
                'quoteAddressToOrder' => $this->quoteAddressToOrder,
                'quoteAddressToOrderAddress' => $this->quoteAddressToOrderAddress,
                'quoteItemToOrderItem' => $this->quoteItemToOrderItem,
                'quotePaymentToOrderPayment' => $this->quotePaymentToOrderPayment,
                'userContext' => $this->userContextMock,
                'quoteRepository' => $this->quoteRepositoryMock,
                'customerRepository' => $this->customerRepositoryMock,
                'customerModelFactory' => $this->customerFactoryMock,
                'dataObjectHelper' => $this->dataObjectHelperMock,
                'storeManager' => $this->storeManagerMock,
                'checkoutSession' => $this->checkoutSessionMock,
                'customerSession' => $this->customerSessionMock,
                'accountManagement' => $this->accountManagementMock,
            ]
        );
    }

    public function testCreateEmptyCartAnonymous()
    {
        $storeId = 345;
        $quoteId = 2311;

        $quoteMock = $this->getMock('\Magento\Quote\Model\Quote', [], [], '', false);

        $this->quoteRepositoryMock->expects($this->once())->method('create')->willReturn($quoteMock);
        $quoteMock->expects($this->any())->method('setStoreId')->with($storeId);

        $this->quoteRepositoryMock->expects($this->once())->method('save')->with($quoteMock);
        $quoteMock->expects($this->once())->method('getId')->willReturn($quoteId);

        $this->storeManagerMock->expects($this->once())->method('getStore')->willReturnSelf();
        $this->storeManagerMock->expects($this->once())->method('getStoreId')->willReturn($storeId);

        $this->assertEquals($quoteId, $this->model->createEmptyCart());
    }

    public function testCreateEmptyCartForCustomer()
    {
        $storeId = 345;
        $quoteId = 2311;
        $userId = 567;

        $quoteMock = $this->getMock('\Magento\Quote\Model\Quote', [], [], '', false);

        $this->quoteRepositoryMock
            ->expects($this->once())
            ->method('getActiveForCustomer')
            ->with($userId)
            ->willThrowException(new NoSuchEntityException());

        $this->quoteRepositoryMock->expects($this->once())->method('create')->willReturn($quoteMock);
        $quoteMock->expects($this->any())->method('setStoreId')->with($storeId);
        $quoteMock->expects($this->any())->method('setCustomerIsGuest')->with(0);

        $this->quoteRepositoryMock->expects($this->once())->method('save')->with($quoteMock);
        $quoteMock->expects($this->once())->method('getId')->willReturn($quoteId);

        $this->storeManagerMock->expects($this->once())->method('getStore')->willReturnSelf();
        $this->storeManagerMock->expects($this->once())->method('getStoreId')->willReturn($storeId);

        $this->assertEquals($quoteId, $this->model->createEmptyCartForCustomer($userId));
    }

    public function testCreateEmptyCartForCustomerReturnExistsQuote()
    {
        $storeId = 345;
        $userId = 567;

        $quoteMock = $this->getMock('\Magento\Quote\Model\Quote', [], [], '', false);

        $this->quoteRepositoryMock
            ->expects($this->once())
            ->method('getActiveForCustomer')
            ->with($userId)->willReturn($quoteMock);

        $this->quoteRepositoryMock->expects($this->never())->method('create')->willReturn($quoteMock);
        $this->quoteRepositoryMock->expects($this->once())->method('save')->with($quoteMock);

        $this->storeManagerMock->expects($this->once())->method('getStore')->willReturnSelf();
        $this->storeManagerMock->expects($this->once())->method('getStoreId')->willReturn($storeId);

        $this->model->createEmptyCartForCustomer($userId);
    }

    /**
     * @expectedException \Magento\Framework\Exception\StateException
     * @expectedExceptionMessage Cannot assign customer to the given cart. The cart belongs to different store
     */
    public function testAssignCustomerFromAnotherStore()
    {
        $cartId = 220;
        $customerId = 455;
        $storeId = 5;

        $quoteMock = $this->getMock('\Magento\Quote\Model\Quote', [], [], '', false);
        $customerMock = $this->getMock('\Magento\Customer\Api\Data\CustomerInterface', [], [], '', false);

        $this->quoteRepositoryMock
            ->expects($this->once())
            ->method('getActive')
            ->with($cartId)
            ->willReturn($quoteMock);

        $this->customerRepositoryMock
            ->expects($this->once())
            ->method('getById')
            ->with($customerId)
            ->willReturn($customerMock);

        $customerModelMock = $this->getMock(
            '\Magento\Customer\Model\Customer',
            ['load', 'getSharedStoreIds'],
            [],
            '',
            false
        );
        $this->customerFactoryMock->expects($this->once())->method('create')->willReturn($customerModelMock);
        $customerModelMock
            ->expects($this->once())
            ->method('load')
            ->with($customerId)
            ->willReturnSelf();

        $customerModelMock
            ->expects($this->once())
            ->method('getSharedStoreIds')
            ->willReturn([]);

        $this->model->assignCustomer($cartId, $customerId, $storeId);
    }

    /**
     * @expectedException \Magento\Framework\Exception\StateException
     * @expectedExceptionMessage Cannot assign customer to the given cart. The cart is not anonymous.
     */
    public function testAssignCustomerToNonanonymousCart()
    {
        $cartId = 220;
        $customerId = 455;
        $storeId = 5;

        $quoteMock = $this->getMock(
            '\Magento\Quote\Model\Quote',
            ['getCustomerId', 'setCustomer', 'setCustomerIsGuest'],
            [],
            '',
            false
        );
        $customerMock = $this->getMock('\Magento\Customer\Api\Data\CustomerInterface', [], [], '', false);

        $this->quoteRepositoryMock
            ->expects($this->once())
            ->method('getActive')
            ->with($cartId)
            ->willReturn($quoteMock);

        $this->customerRepositoryMock
            ->expects($this->once())
            ->method('getById')
            ->with($customerId)
            ->willReturn($customerMock);

        $customerModelMock = $this->getMock(
            '\Magento\Customer\Model\Customer',
            ['load', 'getSharedStoreIds'],
            [],
            '',
            false
        );
        $this->customerFactoryMock->expects($this->once())->method('create')->willReturn($customerModelMock);
        $customerModelMock
            ->expects($this->once())
            ->method('load')
            ->with($customerId)
            ->willReturnSelf();

        $customerModelMock
            ->expects($this->once())
            ->method('getSharedStoreIds')
            ->willReturn([$storeId, 'some store value']);

        $quoteMock->expects($this->once())->method('getCustomerId')->willReturn(753);

        $this->model->assignCustomer($cartId, $customerId, $storeId);
    }

    /**
     * @expectedException \Magento\Framework\Exception\StateException
     * @expectedExceptionMessage Cannot assign customer to the given cart. Customer already has active cart.
     */
    public function testAssignCustomerNoSuchCustomer()
    {
        $cartId = 220;
        $customerId = 455;
        $storeId = 5;

        $quoteMock = $this->getMock(
            '\Magento\Quote\Model\Quote',
            ['getCustomerId', 'setCustomer', 'setCustomerIsGuest'],
            [],
            '',
            false
        );
        $customerMock = $this->getMock('\Magento\Customer\Api\Data\CustomerInterface', [], [], '', false);

        $this->quoteRepositoryMock
            ->expects($this->once())
            ->method('getActive')
            ->with($cartId)
            ->willReturn($quoteMock);

        $this->customerRepositoryMock
            ->expects($this->once())
            ->method('getById')
            ->with($customerId)
            ->willReturn($customerMock);

        $customerModelMock = $this->getMock(
            '\Magento\Customer\Model\Customer',
            ['load', 'getSharedStoreIds'],
            [],
            '',
            false
        );
        $this->customerFactoryMock->expects($this->once())->method('create')->willReturn($customerModelMock);
        $customerModelMock
            ->expects($this->once())
            ->method('load')
            ->with($customerId)
            ->willReturnSelf();

        $customerModelMock
            ->expects($this->once())
            ->method('getSharedStoreIds')
            ->willReturn([$storeId, 'some store value']);

        $quoteMock->expects($this->once())->method('getCustomerId')->willReturn(null);

        $this->quoteRepositoryMock
            ->expects($this->once())
            ->method('getForCustomer')
            ->with($customerId);

        $this->model->assignCustomer($cartId, $customerId, $storeId);
    }

    public function testAssignCustomer()
    {
        $cartId = 220;
        $customerId = 455;
        $storeId = 5;

        $quoteMock = $this->getMock(
            '\Magento\Quote\Model\Quote',
            ['getCustomerId', 'setCustomer', 'setCustomerIsGuest'],
            [],
            '',
            false
        );
        $customerMock = $this->getMock('\Magento\Customer\Api\Data\CustomerInterface', [], [], '', false);

        $this->quoteRepositoryMock
            ->expects($this->once())
            ->method('getActive')
            ->with($cartId)
            ->willReturn($quoteMock);

        $this->customerRepositoryMock
            ->expects($this->once())
            ->method('getById')
            ->with($customerId)
            ->willReturn($customerMock);

        $customerModelMock = $this->getMock(
            '\Magento\Customer\Model\Customer',
            ['load', 'getSharedStoreIds'],
            [],
            '',
            false
        );
        $this->customerFactoryMock->expects($this->once())->method('create')->willReturn($customerModelMock);
        $customerModelMock
            ->expects($this->once())
            ->method('load')
            ->with($customerId)
            ->willReturnSelf();

        $customerModelMock
            ->expects($this->once())
            ->method('getSharedStoreIds')
            ->willReturn([$storeId, 'some store value']);

        $quoteMock->expects($this->once())->method('getCustomerId')->willReturn(null);

        $this->quoteRepositoryMock
            ->expects($this->once())
            ->method('getForCustomer')
            ->with($customerId)
            ->willThrowException(new NoSuchEntityException());

        $quoteMock->expects($this->once())->method('setCustomer')->with($customerMock);
        $quoteMock->expects($this->once())->method('setCustomerIsGuest')->with(0);

        $this->quoteRepositoryMock->expects($this->once())->method('save')->with($quoteMock);

        $this->model->assignCustomer($cartId, $customerId, $storeId);
    }

    public function testSubmit()
    {
        $orderData = [];
        $isGuest = true;
        $isVirtual = false;
        $customerId = 1;
        $quoteId = 1;
        $quoteItem = $this->getMock('Magento\Quote\Model\Quote\Item', [], [], '', false);

        $billingAddress = $this->getMock('Magento\Quote\Model\Quote\Address', [], [], '', false);
        $shippingAddress = $this->getMock('Magento\Quote\Model\Quote\Address', [], [], '', false);
        $payment = $this->getMock('Magento\Quote\Model\Quote\Payment', [], [], '', false);

        $baseOrder = $this->getMock('Magento\Sales\Api\Data\OrderInterface', [], [], '', false);
        $convertedBillingAddress = $this->getMock('Magento\Sales\Api\Data\OrderAddressInterface', [], [], '', false);
        $convertedShippingAddress = $this->getMock('Magento\Sales\Api\Data\OrderAddressInterface', [], [], '', false);
        $convertedPayment = $this->getMock('Magento\Sales\Api\Data\OrderPaymentInterface', [], [], '', false);
        $convertedQuoteItem = $this->getMock('Magento\Sales\Api\Data\OrderItemInterface', [], [], '', false);

        $addresses = [$convertedShippingAddress, $convertedBillingAddress];
        $payments = [$convertedPayment];
        $quoteItems = [$quoteItem];
        $convertedItems = [$convertedQuoteItem];

        $quote = $this->getQuote(
            $isGuest,
            $isVirtual,
            $billingAddress,
            $payment,
            $customerId,
            $quoteId,
            $quoteItems,
            $shippingAddress
        );

        $this->quoteValidator->expects($this->once())
            ->method('validateBeforeSubmit')
            ->with($quote);

        $this->quoteAddressToOrder->expects($this->once())
            ->method('convert')
            ->with($shippingAddress, $orderData)
            ->willReturn($baseOrder);
        $this->quoteAddressToOrderAddress->expects($this->at(0))
            ->method('convert')
            ->with(
                $shippingAddress,
                [
                    'address_type' => 'shipping',
                    'email' => 'customer@example.com'
                ]
            )
            ->willReturn($convertedShippingAddress);
        $this->quoteAddressToOrderAddress->expects($this->at(1))
            ->method('convert')
            ->with(
                $billingAddress,
                [
                    'address_type' => 'billing',
                    'email' => 'customer@example.com'
                ]
            )
            ->willReturn($convertedBillingAddress);
        $this->quoteItemToOrderItem->expects($this->once())
            ->method('convert')
            ->with($quoteItem, ['parent_item' => null])
            ->willReturn($convertedQuoteItem);
        $this->quotePaymentToOrderPayment->expects($this->once())
            ->method('convert')
            ->with($payment)
            ->willReturn($convertedPayment);

        $order = $this->prepareOrderFactory(
            $baseOrder,
            $convertedBillingAddress,
            $addresses,
            $payments,
            $convertedItems,
            $quoteId,
            $convertedShippingAddress
        );

        $this->orderManagement->expects($this->once())
            ->method('place')
            ->with($order)
            ->willReturn($order);

        $this->eventManager->expects($this->at(0))
            ->method('dispatch')
            ->with('sales_model_service_quote_submit_before', ['order' => $order, 'quote' => $quote]);
        $this->eventManager->expects($this->at(1))
            ->method('dispatch')
            ->with('sales_model_service_quote_submit_success', ['order' => $order, 'quote' => $quote]);

        $this->quoteRepositoryMock->expects($this->once())->method('save')->with($quote);

        $this->assertEquals($order, $this->model->submit($quote, $orderData));
    }

    public function testPlaceOrderIfCustomerIsGuest()
    {
        $cartId = 100;
        $orderId = 332;
        $orderIncrementId = 100003332;
        $orderStatus = 'status1';
        $email = 'email@mail.com';

        $this->quoteRepositoryMock->expects($this->once())
            ->method('getActive')
            ->with($cartId)
            ->willReturn($this->quoteMock);

        $this->quoteMock->expects($this->once())
            ->method('getCheckoutMethod')
            ->willReturn(\Magento\Checkout\Model\Type\Onepage::METHOD_GUEST);
        $this->quoteMock->expects($this->once())->method('setCustomerId')->with(null)->willReturnSelf();
        $this->quoteMock->expects($this->once())->method('setCustomerEmail')->with($email)->willReturnSelf();

        $addressMock = $this->getMock('\Magento\Quote\Model\Quote\Address', ['getEmail'], [], '', false);
        $addressMock->expects($this->once())->method('getEmail')->willReturn($email);
        $this->quoteMock->expects($this->once())->method('getBillingAddress')->with()->willReturn($addressMock);

        $this->quoteMock->expects($this->once())->method('setCustomerIsGuest')->with(true)->willReturnSelf();
        $this->quoteMock->expects($this->once())
            ->method('setCustomerGroupId')
            ->with(\Magento\Customer\Api\Data\GroupInterface::NOT_LOGGED_IN_ID);

        /** @var \PHPUnit_Framework_MockObject_MockObject|\Magento\Quote\Model\QuoteManagement $service */
        $service = $this->getMock(
            '\Magento\Quote\Model\QuoteManagement',
            ['submit'],
            [
                'eventManager' => $this->eventManager,
                'quoteValidator' => $this->quoteValidator,
                'orderFactory' => $this->orderFactory,
                'orderManagement' => $this->orderManagement,
                'customerManagement' => $this->customerManagement,
                'quoteAddressToOrder' => $this->quoteAddressToOrder,
                'quoteAddressToOrderAddress' => $this->quoteAddressToOrderAddress,
                'quoteItemToOrderItem' => $this->quoteItemToOrderItem,
                'quotePaymentToOrderPayment' => $this->quotePaymentToOrderPayment,
                'userContext' => $this->userContextMock,
                'quoteRepository' => $this->quoteRepositoryMock,
                'customerRepository' => $this->customerRepositoryMock,
                'customerModelFactory' => $this->customerFactoryMock,
                'dataObjectHelper' => $this->dataObjectHelperMock,
                'storeManager' => $this->storeManagerMock,
                'checkoutSession' => $this->checkoutSessionMock,
                'customerSession' => $this->customerSessionMock,
                'accountManagement' => $this->accountManagementMock,
                'agreementsValidator' => $this->agreementsValidatorMock,
            ]
        );
        $orderMock = $this->getMock(
            '\Magento\Sales\Model\Order',
            [],
            [],
            '',
            false
        );
        $service->expects($this->once())->method('submit')->willReturn($orderMock);

        $this->quoteMock->expects($this->atLeastOnce())->method('getId')->willReturn($cartId);

        $orderMock->expects($this->atLeastOnce())->method('getId')->willReturn($orderId);
        $orderMock->expects($this->atLeastOnce())->method('getIncrementId')->willReturn($orderIncrementId);
        $orderMock->expects($this->atLeastOnce())->method('getStatus')->willReturn($orderStatus);

        $this->checkoutSessionMock->expects($this->once())->method('setLastQuoteId')->with($cartId);
        $this->checkoutSessionMock->expects($this->once())->method('setLastSuccessQuoteId')->with($cartId);
        $this->checkoutSessionMock->expects($this->once())->method('setLastOrderId')->with($orderId);
        $this->checkoutSessionMock->expects($this->once())->method('setLastRealOrderId')->with($orderIncrementId);
<<<<<<< HEAD
        $this->checkoutSessionMock->expects($this->once())->method('setLastOrderStatus')->with($orderStatus);

        $this->agreementsValidatorMock->expects($this->once())->method('isValid')->willReturn(true);
=======
>>>>>>> 9e7fcb20

        $this->assertEquals($orderId, $service->placeOrder($cartId));
    }

    public function testPlaceOrder()
    {
        $cartId = 323;
        $orderId = 332;
        $orderIncrementId = 100003332;
        $orderStatus = 'status1';

        /** @var \PHPUnit_Framework_MockObject_MockObject|\Magento\Quote\Model\QuoteManagement $service */
        $service = $this->getMock(
            '\Magento\Quote\Model\QuoteManagement',
            ['submit'],
            [
                'eventManager' => $this->eventManager,
                'quoteValidator' => $this->quoteValidator,
                'orderFactory' => $this->orderFactory,
                'orderManagement' => $this->orderManagement,
                'customerManagement' => $this->customerManagement,
                'quoteAddressToOrder' => $this->quoteAddressToOrder,
                'quoteAddressToOrderAddress' => $this->quoteAddressToOrderAddress,
                'quoteItemToOrderItem' => $this->quoteItemToOrderItem,
                'quotePaymentToOrderPayment' => $this->quotePaymentToOrderPayment,
                'userContext' => $this->userContextMock,
                'quoteRepository' => $this->quoteRepositoryMock,
                'customerRepository' => $this->customerRepositoryMock,
                'customerModelFactory' => $this->customerFactoryMock,
                'dataObjectHelper' => $this->dataObjectHelperMock,
                'storeManager' => $this->storeManagerMock,
                'checkoutSession' => $this->checkoutSessionMock,
                'customerSession' => $this->customerSessionMock,
                'accountManagement' => $this->accountManagementMock,
                'agreementsValidator' => $this->agreementsValidatorMock,
            ]
        );
        $orderMock = $this->getMock(
            '\Magento\Sales\Model\Order',
            [],
            [],
            '',
            false
        );

        $this->quoteRepositoryMock->expects($this->once())
            ->method('getActive')
            ->with($cartId)
            ->willReturn($this->quoteMock);

        $quotePayment = $this->getMock('Magento\Quote\Model\Quote\Payment', [], [], '', false);
        $quotePayment->expects($this->once())
            ->method('setQuote');
        $quotePayment->expects($this->once())
            ->method('importData');
        $this->quoteMock->expects($this->atLeastOnce())
            ->method('getPayment')
            ->willReturn($quotePayment);

        $this->quoteMock->expects($this->once())
            ->method('getCheckoutMethod')
            ->willReturn(\Magento\Checkout\Model\Type\Onepage::METHOD_CUSTOMER);
        $this->quoteMock->expects($this->never())
            ->method('setCustomerIsGuest')
            ->with(true);

        $service->expects($this->once())->method('submit')->willReturn($orderMock);

        $this->quoteMock->expects($this->atLeastOnce())->method('getId')->willReturn($cartId);

        $orderMock->expects($this->atLeastOnce())->method('getId')->willReturn($orderId);
        $orderMock->expects($this->atLeastOnce())->method('getIncrementId')->willReturn($orderIncrementId);
        $orderMock->expects($this->atLeastOnce())->method('getStatus')->willReturn($orderStatus);

        $this->checkoutSessionMock->expects($this->once())->method('setLastQuoteId')->with($cartId);
        $this->checkoutSessionMock->expects($this->once())->method('setLastSuccessQuoteId')->with($cartId);
        $this->checkoutSessionMock->expects($this->once())->method('setLastOrderId')->with($orderId);
        $this->checkoutSessionMock->expects($this->once())->method('setLastRealOrderId')->with($orderIncrementId);
<<<<<<< HEAD
        $this->checkoutSessionMock->expects($this->once())->method('setLastOrderStatus')->with($orderStatus);

        $this->agreementsValidatorMock->expects($this->once())->method('isValid')->willReturn(true);
=======
>>>>>>> 9e7fcb20

        $paymentMethod = $this->getMock('Magento\Quote\Model\Quote\Payment', ['setChecks', 'getData'], [], '', false);
        $paymentMethod->expects($this->once())->method('setChecks');
        $paymentMethod->expects($this->once())->method('getData')->willReturn(['additional_data' => []]);

        $this->assertEquals($orderId, $service->placeOrder($cartId, null, $paymentMethod));
    }

    /**
     * @param $isGuest
     * @param $isVirtual
     * @param Quote\Address $billingAddress
     * @param Quote\Payment $payment
     * @param $customerId
     * @param $id
     * @param array $quoteItems
     * @param Quote\Address $shippingAddress
     * @return \PHPUnit_Framework_MockObject_MockObject
     */
    protected function getQuote(
        $isGuest,
        $isVirtual,
        \Magento\Quote\Model\Quote\Address $billingAddress,
        \Magento\Quote\Model\Quote\Payment $payment,
        $customerId,
        $id,
        array $quoteItems,
        \Magento\Quote\Model\Quote\Address $shippingAddress = null
    ) {
        $quote = $this->getMock(
            'Magento\Quote\Model\Quote',
            [
                'setIsActive',
                'getCustomerEmail',
                'getAllVisibleItems',
                'getCustomerIsGuest',
                'isVirtual',
                'getBillingAddress',
                'getShippingAddress',
                'getId',
                'getCustomer',
                'getAllItems',
                'getPayment',
                'reserveOrderId'
            ],
            [],
            '',
            false
        );
        $quote->expects($this->once())
            ->method('setIsActive')
            ->with(false);
        $quote->expects($this->any())
            ->method('getAllVisibleItems')
            ->willReturn($quoteItems);
        $quote->expects($this->once())
            ->method('getAllItems')
            ->willReturn($quoteItems);
        $quote->expects($this->once())
            ->method('getCustomerIsGuest')
            ->willReturn($isGuest);
        $quote->expects($this->once())
            ->method('isVirtual')
            ->willReturn($isVirtual);
        if ($shippingAddress) {
            $quote->expects($this->exactly(2))
                ->method('getShippingAddress')
                ->willReturn($shippingAddress);
        }
        $quote->expects($this->once())
            ->method('getBillingAddress')
            ->willReturn($billingAddress);
        $quote->expects($this->once())
            ->method('getPayment')
            ->willReturn($payment);

        $customer = $this->getMock('Magento\Customer\Model\Customer', [], [], '', false);
        $customer->expects($this->once())
            ->method('getId')
            ->willReturn($customerId);
        $quote->expects($this->atLeastOnce())
            ->method('getCustomerEmail')
            ->willReturn('customer@example.com');
        $quote->expects($this->any())
            ->method('getCustomer')
            ->willReturn($customer);
        $quote->expects($this->once())
            ->method('getId')
            ->willReturn($id);

        return $quote;
    }

    /**
     * @param \Magento\Sales\Api\Data\OrderInterface $baseOrder
     * @param \Magento\Sales\Api\Data\OrderAddressInterface $billingAddress
     * @param array $addresses
     * @param array $payments
     * @param array $items
     * @param $quoteId
     * @param \Magento\Sales\Api\Data\OrderAddressInterface $shippingAddress
     * @return \PHPUnit_Framework_MockObject_MockObject
     */
    protected function prepareOrderFactory(
        \Magento\Sales\Api\Data\OrderInterface $baseOrder,
        \Magento\Sales\Api\Data\OrderAddressInterface $billingAddress,
        array $addresses,
        array $payments,
        array $items,
        $quoteId,
        \Magento\Sales\Api\Data\OrderAddressInterface $shippingAddress = null,
        $customerId = null
    ) {
        $order = $this->getMock(
            'Magento\Sales\Model\Order',
            ['setShippingAddress', 'getAddressesCollection', 'getAddresses', 'getBillingAddress', 'addAddresses',
            'setBillingAddress', 'setAddresses', 'setPayments', 'setItems', 'setQuoteId'],
            [],
            '',
            false
        );

        $this->orderFactory->expects($this->once())
            ->method('create')
            ->willReturn($order);
        $this->orderFactory->expects($this->never())
            ->method('populate')
            ->with($baseOrder);

        if ($shippingAddress) {
            $order->expects($this->once())->method('setShippingAddress')->with($shippingAddress);
        }
        if ($customerId) {
            $this->orderFactory->expects($this->once())
                ->method('setCustomerId')
                ->with($customerId);
        }
        $order->expects($this->any())->method('getAddressesCollection');
        $order->expects($this->any())->method('getAddresses');
        $order->expects($this->any())->method('getBillingAddress')->willReturn(false);
        $order->expects($this->any())->method('addAddresses')->withAnyParameters()->willReturnSelf();
        $order->expects($this->once())->method('setBillingAddress')->with($billingAddress);
        $order->expects($this->once())->method('setAddresses')->with($addresses);
        $order->expects($this->once())->method('setPayments')->with($payments);
        $order->expects($this->once())->method('setItems')->with($items);
        $order->expects($this->once())->method('setQuoteId')->with($quoteId);

        return $order;
    }

    public function testGetCartForCustomer()
    {
        $customerId = 100;
        $cartMock = $this->getMock('\Magento\Quote\Model\Quote', [], [], '', false);
        $this->quoteRepositoryMock->expects($this->once())
            ->method('getActiveForCustomer')
            ->with($customerId)
            ->willReturn($cartMock);
        $this->assertEquals($cartMock, $this->model->getCartForCustomer($customerId));
    }
}<|MERGE_RESOLUTION|>--- conflicted
+++ resolved
@@ -720,13 +720,8 @@
         $this->checkoutSessionMock->expects($this->once())->method('setLastSuccessQuoteId')->with($cartId);
         $this->checkoutSessionMock->expects($this->once())->method('setLastOrderId')->with($orderId);
         $this->checkoutSessionMock->expects($this->once())->method('setLastRealOrderId')->with($orderIncrementId);
-<<<<<<< HEAD
         $this->checkoutSessionMock->expects($this->once())->method('setLastOrderStatus')->with($orderStatus);
-
-        $this->agreementsValidatorMock->expects($this->once())->method('isValid')->willReturn(true);
-=======
->>>>>>> 9e7fcb20
-
+ 
         $this->assertEquals($orderId, $service->placeOrder($cartId));
     }
 
@@ -804,12 +799,7 @@
         $this->checkoutSessionMock->expects($this->once())->method('setLastSuccessQuoteId')->with($cartId);
         $this->checkoutSessionMock->expects($this->once())->method('setLastOrderId')->with($orderId);
         $this->checkoutSessionMock->expects($this->once())->method('setLastRealOrderId')->with($orderIncrementId);
-<<<<<<< HEAD
         $this->checkoutSessionMock->expects($this->once())->method('setLastOrderStatus')->with($orderStatus);
-
-        $this->agreementsValidatorMock->expects($this->once())->method('isValid')->willReturn(true);
-=======
->>>>>>> 9e7fcb20
 
         $paymentMethod = $this->getMock('Magento\Quote\Model\Quote\Payment', ['setChecks', 'getData'], [], '', false);
         $paymentMethod->expects($this->once())->method('setChecks');
