--- conflicted
+++ resolved
@@ -821,18 +821,6 @@
             ->willReturn($order);
         $this->eventManager
             ->method('dispatch')
-<<<<<<< HEAD
-            ->withConsecutive(
-                [
-                    'sales_model_service_quote_submit_before',
-                    ['order' => $order, 'quote' => $quote]
-                ],
-                [
-                    'sales_model_service_quote_submit_success',
-                    ['order' => $order, 'quote' => $quote]
-                ]
-            );
-=======
             ->willReturnCallback(function ($arg1, $arg2) use ($order, $quote) {
                 if ($arg1 == 'sales_model_service_quote_submit_before' &&
                     $arg2['order'] === $order && $arg2['quote'] === $quote) {
@@ -843,7 +831,6 @@
                 }
             });
         $this->lockManagerMock->method('lock')->willReturn(true);
->>>>>>> 57a32313
         $this->quoteRepositoryMock->expects($this->once())->method('save')->with($quote);
         $this->assertEquals($order, $this->model->submit($quote, $orderData));
     }
@@ -1378,18 +1365,6 @@
             ->willReturn($order);
         $this->eventManager
             ->method('dispatch')
-<<<<<<< HEAD
-            ->withConsecutive(
-                [
-                    'sales_model_service_quote_submit_before',
-                    ['order' => $order, 'quote' => $quote]
-                ],
-                [
-                    'sales_model_service_quote_submit_success',
-                    ['order' => $order, 'quote' => $quote]
-                ]
-            );
-=======
             ->willReturnCallback(function ($arg1, $arg2) use ($order, $quote) {
                 if ($arg1 == 'sales_model_service_quote_submit_before' &&
                     $arg2['order'] == $order && $arg2['quote'] == $quote) {
@@ -1400,7 +1375,6 @@
                 }
             });
         $this->lockManagerMock->method('lock')->willReturn(true);
->>>>>>> 57a32313
         $this->quoteRepositoryMock->expects($this->once())->method('save')->with($quote);
         $this->assertEquals($order, $this->model->submit($quote, $orderData));
     }
@@ -1428,25 +1402,13 @@
     }
 
     /**
-     * Invokes private method.
+     * @return void
      *
-<<<<<<< HEAD
-     * @param $object
-     * @param $methodName
-     * @param array $parameters
-     * @return mixed
-=======
      * @SuppressWarnings(PHPMD.ExcessiveMethodLength)
      * @SuppressWarnings(PHPMD.CyclomaticComplexity)
->>>>>>> 57a32313
-     */
-    private function invokeMethod(&$object, $methodName, array $parameters = [])
-    {
-<<<<<<< HEAD
-        $reflection = new \ReflectionClass(get_class($object));
-        $method = $reflection->getMethod($methodName);
-        $method->setAccessible(true);
-=======
+     */
+    public function testSubmitWithLockException(): void
+    {
         $orderData = [];
         $isGuest = true;
         $isVirtual = false;
@@ -1524,17 +1486,37 @@
 
         $this->eventManager
             ->method('dispatch')
-            ->willReturnCallback(function ($arg1, $arg2) use ($order, $quote) {
-                if ($arg1 == 'sales_model_service_quote_submit_before' &&
-                    $arg2['order'] == $order && $arg2['quote'] == $quote) {
-                    return null;
-                } elseif ($arg1 == 'sales_model_service_quote_submit_success' &&
-                    $arg2['order'] == $order && $arg2['quote'] == $quote) {
-                    return null;
-                }
-            });
+            ->withConsecutive(
+                [
+                    'sales_model_service_quote_submit_before',
+                    ['order' => $order, 'quote' => $quote]
+                ],
+                [
+                    'sales_model_service_quote_submit_success',
+                    ['order' => $order, 'quote' => $quote]
+                ]
+            );
         $this->lockManagerMock->method('lock')->willReturn(false);
->>>>>>> 57a32313
+
+        $this->expectExceptionMessage(
+            'A server error stopped your order from being placed. Please try to place your order again.'
+        );
+        $this->assertEquals($order, $this->model->submit($quote, $orderData));
+    }
+
+    /**
+     * Invokes private method.
+     *
+     * @param $object
+     * @param $methodName
+     * @param array $parameters
+     * @return mixed
+     */
+    private function invokeMethod(&$object, $methodName, array $parameters = [])
+    {
+        $reflection = new \ReflectionClass(get_class($object));
+        $method = $reflection->getMethod($methodName);
+        $method->setAccessible(true);
 
         return $method->invokeArgs($object, $parameters);
     }
