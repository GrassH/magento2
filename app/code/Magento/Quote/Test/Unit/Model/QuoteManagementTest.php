--- conflicted
+++ resolved
@@ -1063,13 +1063,9 @@
     }
 
     /**
-<<<<<<< HEAD
      * Test submit for customer
      *
      * @SuppressWarnings(PHPMD.ExcessiveMethodLength)
-=======
-     * @throws \Magento\Framework\Exception\LocalizedException
->>>>>>> 15100ac1
      */
     public function testSubmitForCustomer()
     {
