--- conflicted
+++ resolved
@@ -89,7 +89,11 @@
     /**
      * @var \PHPUnit_Framework_MockObject_MockObject
      */
-<<<<<<< HEAD
+    protected $storeManagerMock;
+
+    /**
+     * @var \PHPUnit_Framework_MockObject_MockObject
+     */
     protected $checkoutSessionMock;
 
     /**
@@ -111,9 +115,6 @@
      * @var \PHPUnit_Framework_MockObject_MockObject
      */
     protected $quoteMock;
-=======
-    protected $storeManagerMock;
->>>>>>> 13c2c226
 
     protected function setUp()
     {
@@ -229,15 +230,11 @@
                 'quoteRepository' => $this->quoteRepositoryMock,
                 'customerRepository' => $this->customerRepositoryMock,
                 'customerModelFactory' => $this->customerFactoryMock,
-<<<<<<< HEAD
-                'dataObjectHelper' => $this->dataObjectHelperMock,
+                'dataObjectHelper' => $dataObjectHelper,
+                'storeManager' => $this->storeManagerMock,
                 'checkoutSession' => $this->checkoutSessionMock,
                 'customerSession' => $this->customerSessionMock,
                 'accountManagement' => $this->accountManagementMock,
-=======
-                'dataObjectHelper' => $dataObjectHelper,
-                'storeManager' => $this->storeManagerMock
->>>>>>> 13c2c226
             ]
         );
     }
