--- conflicted
+++ resolved
@@ -25,38 +25,22 @@
     protected $couponManagement;
 
     /**
-<<<<<<< HEAD
-     * @var \PHPUnit\Framework\MockObject\MockObject
-=======
-     * @var MockObject
->>>>>>> b2f063af
+     * @var MockObject
      */
     protected $quoteRepositoryMock;
 
     /**
-<<<<<<< HEAD
-     * @var \PHPUnit\Framework\MockObject\MockObject
-=======
-     * @var MockObject
->>>>>>> b2f063af
+     * @var MockObject
      */
     protected $quoteMock;
 
     /**
-<<<<<<< HEAD
-     * @var \PHPUnit\Framework\MockObject\MockObject
-=======
-     * @var MockObject
->>>>>>> b2f063af
+     * @var MockObject
      */
     protected $storeMock;
 
     /**
-<<<<<<< HEAD
-     * @var \PHPUnit\Framework\MockObject\MockObject
-=======
-     * @var MockObject
->>>>>>> b2f063af
+     * @var MockObject
      */
     protected $quoteAddressMock;
 
@@ -88,80 +72,50 @@
         $cartId = 11;
         $couponCode = 'test_coupon_code';
 
-<<<<<<< HEAD
-        $quoteMock = $this->createPartialMock(\Magento\Quote\Model\Quote::class, ['getCouponCode', '__wakeup']);
-        $quoteMock->expects($this->any())->method('getCouponCode')->willReturn($couponCode);
-=======
         $quoteMock = $this->createPartialMock(Quote::class, ['getCouponCode', '__wakeup']);
         $quoteMock->expects($this->any())->method('getCouponCode')->will($this->returnValue($couponCode));
->>>>>>> b2f063af
 
         $this->quoteRepositoryMock->expects($this->once())
             ->method('getActive')
             ->with($cartId)
-            ->willReturn($quoteMock);
+            ->will($this->returnValue($quoteMock));
 
         $this->assertEquals($couponCode, $this->couponManagement->get($cartId));
     }
 
-<<<<<<< HEAD
-    /**
-     */
-    public function testSetWhenCartDoesNotContainsProducts()
-    {
-        $this->expectException(\Magento\Framework\Exception\NoSuchEntityException::class);
-        $this->expectExceptionMessage('The "33" Cart doesn\'t contain products.');
-
-=======
     public function testSetWhenCartDoesNotContainsProducts()
     {
         $this->expectException('Magento\Framework\Exception\NoSuchEntityException');
         $this->expectExceptionMessage('The "33" Cart doesn\'t contain products.');
->>>>>>> b2f063af
-        $cartId = 33;
-
-        $this->quoteRepositoryMock->expects($this->once())
-            ->method('getActive')->with($cartId)->willReturn($this->quoteMock);
-        $this->quoteMock->expects($this->once())->method('getItemsCount')->willReturn(0);
+        $cartId = 33;
+
+        $this->quoteRepositoryMock->expects($this->once())
+            ->method('getActive')->with($cartId)->will($this->returnValue($this->quoteMock));
+        $this->quoteMock->expects($this->once())->method('getItemsCount')->will($this->returnValue(0));
 
         $this->couponManagement->set($cartId, 'coupon_code');
     }
 
-<<<<<<< HEAD
-    /**
-     */
-    public function testSetWhenCouldNotApplyCoupon()
-    {
-        $this->expectException(\Magento\Framework\Exception\CouldNotSaveException::class);
-        $this->expectExceptionMessage('The coupon code couldn\'t be applied. Verify the coupon code and try again.');
-
-=======
     public function testSetWhenCouldNotApplyCoupon()
     {
         $this->expectException('Magento\Framework\Exception\CouldNotSaveException');
         $this->expectExceptionMessage('The coupon code couldn\'t be applied. Verify the coupon code and try again.');
->>>>>>> b2f063af
         $cartId = 33;
         $couponCode = '153a-ABC';
 
-        $this->storeMock->expects($this->any())->method('getId')->willReturn(1);
+        $this->storeMock->expects($this->any())->method('getId')->will($this->returnValue(1));
         $this->quoteMock->expects($this->once())->method('getStoreId')->willReturn($this->returnValue(1));
 
         $this->quoteRepositoryMock->expects($this->once())
-            ->method('getActive')->with($cartId)->willReturn($this->quoteMock);
-        $this->quoteMock->expects($this->once())->method('getItemsCount')->willReturn(12);
-        $this->quoteMock->expects($this->once())
-            ->method('getShippingAddress')->willReturn($this->quoteAddressMock);
+            ->method('getActive')->with($cartId)->will($this->returnValue($this->quoteMock));
+        $this->quoteMock->expects($this->once())->method('getItemsCount')->will($this->returnValue(12));
+        $this->quoteMock->expects($this->once())
+            ->method('getShippingAddress')->will($this->returnValue($this->quoteAddressMock));
         $this->quoteAddressMock->expects($this->once())->method('setCollectShippingRates')->with(true);
         $this->quoteMock->expects($this->once())->method('setCouponCode')->with($couponCode);
         $exceptionMessage = "The coupon code couldn't be applied. Verify the coupon code and try again.";
-<<<<<<< HEAD
-        $exception = new \Magento\Framework\Exception\CouldNotDeleteException(__($exceptionMessage));
-        $this->quoteMock->expects($this->once())->method('collectTotals')->willReturn($this->quoteMock);
-=======
         $exception = new CouldNotDeleteException(__($exceptionMessage));
         $this->quoteMock->expects($this->once())->method('collectTotals')->will($this->returnValue($this->quoteMock));
->>>>>>> b2f063af
         $this->quoteRepositoryMock->expects($this->once())
             ->method('save')
             ->with($this->quoteMock)
@@ -170,36 +124,26 @@
         $this->couponManagement->set($cartId, $couponCode);
     }
 
-<<<<<<< HEAD
-    /**
-     */
-    public function testSetWhenCouponCodeIsInvalid()
-    {
-        $this->expectException(\Magento\Framework\Exception\NoSuchEntityException::class);
-        $this->expectExceptionMessage('The coupon code isn\'t valid. Verify the code and try again.');
-
-=======
     public function testSetWhenCouponCodeIsInvalid()
     {
         $this->expectException('Magento\Framework\Exception\NoSuchEntityException');
         $this->expectExceptionMessage('The coupon code isn\'t valid. Verify the code and try again.');
->>>>>>> b2f063af
         $cartId = 33;
         $couponCode = '153a-ABC';
 
-        $this->storeMock->expects($this->any())->method('getId')->willReturn(1);
+        $this->storeMock->expects($this->any())->method('getId')->will($this->returnValue(1));
         $this->quoteMock->expects($this->once())->method('getStoreId')->willReturn($this->returnValue(1));
 
         $this->quoteRepositoryMock->expects($this->once())
-            ->method('getActive')->with($cartId)->willReturn($this->quoteMock);
-        $this->quoteMock->expects($this->once())->method('getItemsCount')->willReturn(12);
-        $this->quoteMock->expects($this->once())
-            ->method('getShippingAddress')->willReturn($this->quoteAddressMock);
+            ->method('getActive')->with($cartId)->will($this->returnValue($this->quoteMock));
+        $this->quoteMock->expects($this->once())->method('getItemsCount')->will($this->returnValue(12));
+        $this->quoteMock->expects($this->once())
+            ->method('getShippingAddress')->will($this->returnValue($this->quoteAddressMock));
         $this->quoteAddressMock->expects($this->once())->method('setCollectShippingRates')->with(true);
         $this->quoteMock->expects($this->once())->method('setCouponCode')->with($couponCode);
-        $this->quoteMock->expects($this->once())->method('collectTotals')->willReturn($this->quoteMock);
-        $this->quoteRepositoryMock->expects($this->once())->method('save')->with($this->quoteMock);
-        $this->quoteMock->expects($this->once())->method('getCouponCode')->willReturn('invalidCoupon');
+        $this->quoteMock->expects($this->once())->method('collectTotals')->will($this->returnValue($this->quoteMock));
+        $this->quoteRepositoryMock->expects($this->once())->method('save')->with($this->quoteMock);
+        $this->quoteMock->expects($this->once())->method('getCouponCode')->will($this->returnValue('invalidCoupon'));
 
         $this->couponManagement->set($cartId, $couponCode);
     }
@@ -209,79 +153,54 @@
         $cartId = 33;
         $couponCode = '153a-ABC';
 
-        $this->storeMock->expects($this->any())->method('getId')->willReturn(1);
+        $this->storeMock->expects($this->any())->method('getId')->will($this->returnValue(1));
         $this->quoteMock->expects($this->once())->method('getStoreId')->willReturn($this->returnValue(1));
 
         $this->quoteRepositoryMock->expects($this->once())
-            ->method('getActive')->with($cartId)->willReturn($this->quoteMock);
-        $this->quoteMock->expects($this->once())->method('getItemsCount')->willReturn(12);
-        $this->quoteMock->expects($this->once())
-            ->method('getShippingAddress')->willReturn($this->quoteAddressMock);
+            ->method('getActive')->with($cartId)->will($this->returnValue($this->quoteMock));
+        $this->quoteMock->expects($this->once())->method('getItemsCount')->will($this->returnValue(12));
+        $this->quoteMock->expects($this->once())
+            ->method('getShippingAddress')->will($this->returnValue($this->quoteAddressMock));
         $this->quoteAddressMock->expects($this->once())->method('setCollectShippingRates')->with(true);
         $this->quoteMock->expects($this->once())->method('setCouponCode')->with($couponCode);
-        $this->quoteMock->expects($this->once())->method('collectTotals')->willReturn($this->quoteMock);
-        $this->quoteRepositoryMock->expects($this->once())->method('save')->with($this->quoteMock);
-        $this->quoteMock->expects($this->once())->method('getCouponCode')->willReturn($couponCode);
+        $this->quoteMock->expects($this->once())->method('collectTotals')->will($this->returnValue($this->quoteMock));
+        $this->quoteRepositoryMock->expects($this->once())->method('save')->with($this->quoteMock);
+        $this->quoteMock->expects($this->once())->method('getCouponCode')->will($this->returnValue($couponCode));
 
         $this->assertTrue($this->couponManagement->set($cartId, $couponCode));
     }
 
-<<<<<<< HEAD
-    /**
-     */
-    public function testDeleteWhenCartDoesNotContainsProducts()
-    {
-        $this->expectException(\Magento\Framework\Exception\NoSuchEntityException::class);
-        $this->expectExceptionMessage('The "65" Cart doesn\'t contain products.');
-
-=======
     public function testDeleteWhenCartDoesNotContainsProducts()
     {
         $this->expectException('Magento\Framework\Exception\NoSuchEntityException');
         $this->expectExceptionMessage('The "65" Cart doesn\'t contain products.');
->>>>>>> b2f063af
-        $cartId = 65;
-
-        $this->quoteRepositoryMock->expects($this->once())
-            ->method('getActive')->with($cartId)->willReturn($this->quoteMock);
-        $this->quoteMock->expects($this->once())->method('getItemsCount')->willReturn(0);
+        $cartId = 65;
+
+        $this->quoteRepositoryMock->expects($this->once())
+            ->method('getActive')->with($cartId)->will($this->returnValue($this->quoteMock));
+        $this->quoteMock->expects($this->once())->method('getItemsCount')->will($this->returnValue(0));
         $this->quoteMock->expects($this->never())->method('getShippingAddress');
 
         $this->couponManagement->remove($cartId);
     }
 
-<<<<<<< HEAD
-    /**
-     */
-    public function testDeleteWhenCouldNotDeleteCoupon()
-    {
-        $this->expectException(\Magento\Framework\Exception\CouldNotDeleteException::class);
-        $this->expectExceptionMessage('The coupon code couldn\'t be deleted. Verify the coupon code and try again.');
-
-=======
     public function testDeleteWhenCouldNotDeleteCoupon()
     {
         $this->expectException('Magento\Framework\Exception\CouldNotDeleteException');
         $this->expectExceptionMessage('The coupon code couldn\'t be deleted. Verify the coupon code and try again.');
->>>>>>> b2f063af
-        $cartId = 65;
-
-        $this->quoteRepositoryMock->expects($this->once())
-            ->method('getActive')->with($cartId)->willReturn($this->quoteMock);
-        $this->quoteMock->expects($this->once())->method('getItemsCount')->willReturn(12);
-        $this->quoteMock->expects($this->once())
-            ->method('getShippingAddress')->willReturn($this->quoteAddressMock);
+        $cartId = 65;
+
+        $this->quoteRepositoryMock->expects($this->once())
+            ->method('getActive')->with($cartId)->will($this->returnValue($this->quoteMock));
+        $this->quoteMock->expects($this->once())->method('getItemsCount')->will($this->returnValue(12));
+        $this->quoteMock->expects($this->once())
+            ->method('getShippingAddress')->will($this->returnValue($this->quoteAddressMock));
         $this->quoteAddressMock->expects($this->once())->method('setCollectShippingRates')->with(true);
         $this->quoteMock->expects($this->once())->method('setCouponCode')->with('');
-        $this->quoteMock->expects($this->once())->method('collectTotals')->willReturn($this->quoteMock);
+        $this->quoteMock->expects($this->once())->method('collectTotals')->will($this->returnValue($this->quoteMock));
         $exceptionMessage = "The coupon code couldn't be deleted. Verify the coupon code and try again.";
-<<<<<<< HEAD
-        $exception = new \Magento\Framework\Exception\CouldNotSaveException(__($exceptionMessage));
-        $this->quoteMock->expects($this->once())->method('collectTotals')->willReturn($this->quoteMock);
-=======
         $exception = new CouldNotSaveException(__($exceptionMessage));
         $this->quoteMock->expects($this->once())->method('collectTotals')->will($this->returnValue($this->quoteMock));
->>>>>>> b2f063af
         $this->quoteRepositoryMock->expects($this->once())
             ->method('save')
             ->with($this->quoteMock)
@@ -290,33 +209,23 @@
         $this->couponManagement->remove($cartId);
     }
 
-<<<<<<< HEAD
-    /**
-     */
-    public function testDeleteWhenCouponIsNotEmpty()
-    {
-        $this->expectException(\Magento\Framework\Exception\CouldNotDeleteException::class);
-        $this->expectExceptionMessage('The coupon code couldn\'t be deleted. Verify the coupon code and try again.');
-
-=======
     public function testDeleteWhenCouponIsNotEmpty()
     {
         $this->expectException('Magento\Framework\Exception\CouldNotDeleteException');
         $this->expectExceptionMessage('The coupon code couldn\'t be deleted. Verify the coupon code and try again.');
->>>>>>> b2f063af
-        $cartId = 65;
-
-        $this->quoteRepositoryMock->expects($this->once())
-            ->method('getActive')->with($cartId)->willReturn($this->quoteMock);
-        $this->quoteMock->expects($this->once())->method('getItemsCount')->willReturn(12);
-        $this->quoteMock->expects($this->once())
-            ->method('getShippingAddress')->willReturn($this->quoteAddressMock);
+        $cartId = 65;
+
+        $this->quoteRepositoryMock->expects($this->once())
+            ->method('getActive')->with($cartId)->will($this->returnValue($this->quoteMock));
+        $this->quoteMock->expects($this->once())->method('getItemsCount')->will($this->returnValue(12));
+        $this->quoteMock->expects($this->once())
+            ->method('getShippingAddress')->will($this->returnValue($this->quoteAddressMock));
         $this->quoteAddressMock->expects($this->once())->method('setCollectShippingRates')->with(true);
         $this->quoteMock->expects($this->once())->method('setCouponCode')->with('');
-        $this->quoteMock->expects($this->once())->method('collectTotals')->willReturn($this->quoteMock);
-        $this->quoteMock->expects($this->once())->method('collectTotals')->willReturn($this->quoteMock);
-        $this->quoteRepositoryMock->expects($this->once())->method('save')->with($this->quoteMock);
-        $this->quoteMock->expects($this->once())->method('getCouponCode')->willReturn('123_ABC');
+        $this->quoteMock->expects($this->once())->method('collectTotals')->will($this->returnValue($this->quoteMock));
+        $this->quoteMock->expects($this->once())->method('collectTotals')->will($this->returnValue($this->quoteMock));
+        $this->quoteRepositoryMock->expects($this->once())->method('save')->with($this->quoteMock);
+        $this->quoteMock->expects($this->once())->method('getCouponCode')->will($this->returnValue('123_ABC'));
 
         $this->couponManagement->remove($cartId);
     }
@@ -326,16 +235,16 @@
         $cartId = 65;
 
         $this->quoteRepositoryMock->expects($this->once())
-            ->method('getActive')->with($cartId)->willReturn($this->quoteMock);
-        $this->quoteMock->expects($this->once())->method('getItemsCount')->willReturn(12);
-        $this->quoteMock->expects($this->once())
-            ->method('getShippingAddress')->willReturn($this->quoteAddressMock);
+            ->method('getActive')->with($cartId)->will($this->returnValue($this->quoteMock));
+        $this->quoteMock->expects($this->once())->method('getItemsCount')->will($this->returnValue(12));
+        $this->quoteMock->expects($this->once())
+            ->method('getShippingAddress')->will($this->returnValue($this->quoteAddressMock));
         $this->quoteAddressMock->expects($this->once())->method('setCollectShippingRates')->with(true);
         $this->quoteMock->expects($this->once())->method('setCouponCode')->with('');
-        $this->quoteMock->expects($this->once())->method('collectTotals')->willReturn($this->quoteMock);
-        $this->quoteMock->expects($this->once())->method('collectTotals')->willReturn($this->quoteMock);
-        $this->quoteRepositoryMock->expects($this->once())->method('save')->with($this->quoteMock);
-        $this->quoteMock->expects($this->once())->method('getCouponCode')->willReturn('');
+        $this->quoteMock->expects($this->once())->method('collectTotals')->will($this->returnValue($this->quoteMock));
+        $this->quoteMock->expects($this->once())->method('collectTotals')->will($this->returnValue($this->quoteMock));
+        $this->quoteRepositoryMock->expects($this->once())->method('save')->with($this->quoteMock);
+        $this->quoteMock->expects($this->once())->method('getCouponCode')->will($this->returnValue(''));
 
         $this->assertTrue($this->couponManagement->remove($cartId));
     }
