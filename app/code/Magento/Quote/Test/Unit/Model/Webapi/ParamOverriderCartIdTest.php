--- conflicted
+++ resolved
@@ -56,44 +56,35 @@
 
         $this->userContext->expects($this->once())
             ->method('getUserType')
-            ->willReturn(UserContextInterface::USER_TYPE_CUSTOMER);
+            ->will($this->returnValue(UserContextInterface::USER_TYPE_CUSTOMER));
         $this->userContext->expects($this->once())
             ->method('getUserId')
-            ->willReturn($customerId);
+            ->will($this->returnValue($customerId));
 
         $cart = $this->getMockBuilder(CartInterface::class)
             ->getMockForAbstractClass();
         $this->cartManagement->expects($this->once())
             ->method('getCartForCustomer')
             ->with($customerId)
-            ->willReturn($cart);
+            ->will($this->returnValue($cart));
         $cart->expects($this->once())
             ->method('getId')
-            ->willReturn($retValue);
+            ->will($this->returnValue($retValue));
 
         $this->assertSame($retValue, $this->model->getOverriddenValue());
     }
 
-<<<<<<< HEAD
-    /**
-     */
-    public function testGetOverriddenValueIsCustomerAndCartDoesNotExist()
-    {
-        $this->expectException(\Magento\Framework\Exception\NoSuchEntityException::class);
-
-=======
     public function testGetOverriddenValueIsCustomerAndCartDoesNotExist()
     {
         $this->expectException('Magento\Framework\Exception\NoSuchEntityException');
->>>>>>> b2f063af
         $customerId = 1;
 
         $this->userContext->expects($this->once())
             ->method('getUserType')
-            ->willReturn(UserContextInterface::USER_TYPE_CUSTOMER);
+            ->will($this->returnValue(UserContextInterface::USER_TYPE_CUSTOMER));
         $this->userContext->expects($this->once())
             ->method('getUserId')
-            ->willReturn($customerId);
+            ->will($this->returnValue($customerId));
 
         $this->cartManagement->expects($this->once())
             ->method('getCartForCustomer')
@@ -109,15 +100,15 @@
 
         $this->userContext->expects($this->once())
             ->method('getUserType')
-            ->willReturn(UserContextInterface::USER_TYPE_CUSTOMER);
+            ->will($this->returnValue(UserContextInterface::USER_TYPE_CUSTOMER));
         $this->userContext->expects($this->once())
             ->method('getUserId')
-            ->willReturn($customerId);
+            ->will($this->returnValue($customerId));
 
         $this->cartManagement->expects($this->once())
             ->method('getCartForCustomer')
             ->with($customerId)
-            ->willReturn(null);
+            ->will($this->returnValue(null));
 
         $this->assertNull($this->model->getOverriddenValue());
     }
@@ -126,7 +117,7 @@
     {
         $this->userContext->expects($this->once())
             ->method('getUserType')
-            ->willReturn(UserContextInterface::USER_TYPE_ADMIN);
+            ->will($this->returnValue(UserContextInterface::USER_TYPE_ADMIN));
 
         $this->assertNull($this->model->getOverriddenValue());
     }
