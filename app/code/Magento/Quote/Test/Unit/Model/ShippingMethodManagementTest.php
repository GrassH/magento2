--- conflicted
+++ resolved
@@ -86,13 +86,9 @@
     protected function setUp()
     {
         $this->objectManager = new ObjectManager($this);
-<<<<<<< HEAD
-        $this->quoteRepository = $this->getMock('\Magento\Quote\Api\CartRepositoryInterface');
-        $this->addressRepository = $this->getMock('\Magento\Customer\Api\AddressRepositoryInterface');
-
-=======
         $this->quoteRepository = $this->getMock(\Magento\Quote\Api\CartRepositoryInterface::class);
->>>>>>> f2d309a8
+        $this->addressRepository = $this->getMock(\Magento\Customer\Api\AddressRepositoryInterface::class);
+        
         $this->methodDataFactoryMock = $this->getMock(
             \Magento\Quote\Api\Data\ShippingMethodInterfaceFactory::class,
             [
@@ -102,22 +98,18 @@
             '',
             false
         );
-
-<<<<<<< HEAD
+        
         $this->addressFactory = $this->getMock(
-            'Magento\Customer\Api\Data\AddressInterfaceFactory',
+            \Magento\Customer\Api\Data\AddressInterfaceFactory::class,
             ['create'],
             [],
             '',
             false
         );
 
-        $this->dataProcessor = $this->getMock('Magento\Framework\Reflection\DataObjectProcessor', [], [], '', false);
-
-        $this->storeMock = $this->getMock('\Magento\Store\Model\Store', [], [], '', false);
-=======
+        $this->dataProcessor = $this->getMock(\Magento\Framework\Reflection\DataObjectProcessor::class, [], [], '', false);
+        
         $this->storeMock = $this->getMock(\Magento\Store\Model\Store::class, [], [], '', false);
->>>>>>> f2d309a8
         $this->quote = $this->getMockBuilder(Quote::class)
             ->disableOriginalConstructor()
             ->setMethods([
