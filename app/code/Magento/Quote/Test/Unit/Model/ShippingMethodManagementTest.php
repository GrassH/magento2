--- conflicted
+++ resolved
@@ -71,11 +71,7 @@
     protected function setUp()
     {
         $this->objectManager = new ObjectManager($this);
-<<<<<<< HEAD
-        $this->quoteRepositoryMock = $this->getMock(\Magento\Quote\Api\CartRepositoryInterface::class);
-=======
-        $this->quoteRepository = $this->getMock('\Magento\Quote\Api\CartRepositoryInterface');
->>>>>>> f5539378
+        $this->quoteRepository = $this->getMock(\Magento\Quote\Api\CartRepositoryInterface::class);
         $this->methodDataFactoryMock = $this->getMock(
             \Magento\Quote\Api\Data\ShippingMethodInterfaceFactory::class,
             [
@@ -86,17 +82,10 @@
             false
         );
 
-<<<<<<< HEAD
         $this->storeMock = $this->getMock(\Magento\Store\Model\Store::class, [], [], '', false);
-        $this->quoteMock = $this->getMock(
-            \Magento\Quote\Model\Quote::class,
-            [
-=======
-        $this->storeMock = $this->getMock('\Magento\Store\Model\Store', [], [], '', false);
         $this->quote = $this->getMockBuilder(Quote::class)
             ->disableOriginalConstructor()
             ->setMethods([
->>>>>>> f5539378
                 'getShippingAddress',
                 'isVirtual',
                 'getItemsCount',
@@ -105,23 +94,12 @@
                 'collectTotals',
                 'save',
                 '__wakeup',
-<<<<<<< HEAD
-            ],
-            [],
-            '',
-            false
-        );
-        $this->shippingAddressMock = $this->getMock(
-            \Magento\Quote\Model\Quote\Address::class,
-            [
-=======
             ])
             ->getMock();
 
         $this->shippingAddress = $this->getMockBuilder(Address::class)
             ->disableOriginalConstructor()
             ->setMethods([
->>>>>>> f5539378
                 'getCountryId',
                 'getShippingMethod',
                 'getShippingDescription',
@@ -132,23 +110,6 @@
                 'requestShippingRates',
                 'setShippingMethod',
                 'getShippingRateByCode',
-<<<<<<< HEAD
-            ],
-            [],
-            '',
-            false
-        );
-        $this->converterMock = $this->getMock(
-            \Magento\Quote\Model\Cart\ShippingMethodConverter::class,
-            [],
-            [],
-            '',
-            false
-        );
-
-        $this->model = $this->objectManager->getObject(
-            \Magento\Quote\Model\ShippingMethodManagement::class,
-=======
                 'addData',
                 'setCollectShippingRates',
                 '__wakeup',
@@ -167,7 +128,6 @@
 
         $this->model = $this->objectManager->getObject(
             ShippingMethodManagement::class,
->>>>>>> f5539378
             [
                 'quoteRepository' => $this->quoteRepository,
                 'methodDataFactory' => $this->methodDataFactoryMock,
@@ -209,26 +169,16 @@
         $this->shippingAddress->expects($this->any())
             ->method('getShippingMethod')->will($this->returnValue('one_two'));
 
-<<<<<<< HEAD
-        $this->shippingAddressMock->expects($this->once())->method('collectShippingRates')->willReturnSelf();
+        $this->shippingAddress->expects($this->once())->method('collectShippingRates')->willReturnSelf();
         $shippingRateMock = $this->getMock(\Magento\Quote\Model\Quote\Address\Rate::class, [], [], '', false);
-=======
-        $this->shippingAddress->expects($this->once())->method('collectShippingRates')->willReturnSelf();
-        $shippingRateMock = $this->getMock('\Magento\Quote\Model\Quote\Address\Rate', [], [], '', false);
->>>>>>> f5539378
 
         $this->shippingAddress->expects($this->once())
             ->method('getShippingRateByCode')
             ->with('one_two')
             ->willReturn($shippingRateMock);
 
-<<<<<<< HEAD
         $this->shippingMethodMock = $this->getMock(\Magento\Quote\Api\Data\ShippingMethodInterface::class);
-        $this->converterMock->expects($this->once())
-=======
-        $this->shippingMethodMock = $this->getMock('\Magento\Quote\Api\Data\ShippingMethodInterface');
         $this->converter->expects($this->once())
->>>>>>> f5539378
             ->method('modelToDataObject')
             ->with($shippingRateMock, $currencyCode)
             ->willReturn($this->shippingMethodMock);
@@ -305,21 +255,12 @@
             ->method('isVirtual')->will($this->returnValue(false));
         $this->quote->expects($this->once())
             ->method('getItemsCount')->will($this->returnValue(3));
-<<<<<<< HEAD
-        $this->quoteMock->expects($this->once())
-            ->method('getShippingAddress')->will($this->returnValue($this->shippingAddressMock));
-        $this->shippingAddressMock->expects($this->once())->method('getCountryId')->will($this->returnValue(345));
-        $this->shippingAddressMock->expects($this->once())->method('collectShippingRates');
-        $shippingRateMock = $this->getMock(\Magento\Quote\Model\Quote\Address\Rate::class, [], [], '', false);
-        $this->shippingAddressMock->expects($this->once())
-=======
         $this->quote->expects($this->once())
             ->method('getShippingAddress')->will($this->returnValue($this->shippingAddress));
         $this->shippingAddress->expects($this->once())->method('getCountryId')->will($this->returnValue(345));
         $this->shippingAddress->expects($this->once())->method('collectShippingRates');
-        $shippingRateMock = $this->getMock('\Magento\Quote\Model\Quote\Address\Rate', [], [], '', false);
-        $this->shippingAddress->expects($this->once())
->>>>>>> f5539378
+        $shippingRateMock = $this->getMock(\Magento\Quote\Model\Quote\Address\Rate::class, [], [], '', false);
+        $this->shippingAddress->expects($this->once())
             ->method('getGroupedAllShippingRates')
             ->will($this->returnValue([[$shippingRateMock]]));
 
