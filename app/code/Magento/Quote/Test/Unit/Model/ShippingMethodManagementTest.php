<?php declare(strict_types=1);
/**
 *
 * Copyright © Magento, Inc. All rights reserved.
 * See COPYING.txt for license details.
 */

namespace Magento\Quote\Test\Unit\Model;

use Magento\Customer\Api\AddressRepositoryInterface;
use Magento\Customer\Api\Data\AddressInterfaceFactory;
use Magento\Framework\Reflection\DataObjectProcessor;
use Magento\Framework\TestFramework\Unit\Helper\ObjectManager;
use Magento\Quote\Api\CartRepositoryInterface;
use Magento\Quote\Api\Data\AddressInterface as QuoteAddressInterface;
use Magento\Quote\Api\Data\ShippingMethodInterface;
use Magento\Quote\Api\Data\ShippingMethodInterfaceFactory;
use Magento\Quote\Model\Cart\ShippingMethodConverter;
use Magento\Quote\Model\Quote;
use Magento\Quote\Model\Quote\Address;
use Magento\Quote\Model\Quote\Address\Rate;
use Magento\Quote\Model\Quote\TotalsCollector;
use Magento\Quote\Model\QuoteRepository;
use Magento\Quote\Model\ResourceModel\Quote\Address as QuoteAddressResource;
use Magento\Quote\Model\ShippingMethodManagement;
use Magento\Store\Model\Store;
use PHPUnit\Framework\MockObject\MockObject as MockObject;
use PHPUnit\Framework\TestCase;

/**
 * @SuppressWarnings(PHPMD.CouplingBetweenObjects)
 */
class ShippingMethodManagementTest extends TestCase
{
    /**
     * @var ShippingMethodManagement
     */
    protected $model;

    /**
     * @var \PHPUnit\Framework\MockObject\MockObject
     */
    protected $shippingMethodMock;

    /**
     * @var \PHPUnit\Framework\MockObject\MockObject
     */
    protected $methodDataFactoryMock;

    /**
     * @var ShippingMethodConverter|MockObject
     */
    protected $converter;

    /**
     * @var ObjectManager
     */
    protected $objectManager;

    /**
     * @var QuoteRepository|MockObject
     */
    private $quoteRepository;

    /**
     * @var Quote|MockObject
     */
    private $quote;

    /**
     * @var Address|MockObject
     */
    private $shippingAddress;

    /**
     * @var DataObjectProcessor|MockObject
     */
    private $dataProcessor;

    /**
     * @var AddressInterfaceFactory|MockObject
     */
    private $addressFactory;

    /**
     * @var AddressRepositoryInterface|MockObject
     */
    private $addressRepository;

    /**
     * @var TotalsCollector|MockObject
     */
    private $totalsCollector;

    /**
     * @var Store|MockObject
     */
    private $storeMock;

    /**
     * @var QuoteAddressResource|MockObject
     */
    private $quoteAddressResource;

<<<<<<< HEAD
    /**
     * @inheritDoc
     */
=======
>>>>>>> b2f063af
    protected function setUp(): void
    {
        $this->objectManager = new ObjectManager($this);
        $this->quoteRepository = $this->getMockForAbstractClass(CartRepositoryInterface::class);
        $this->addressRepository = $this->getMockForAbstractClass(AddressRepositoryInterface::class);

        $className = ShippingMethodInterfaceFactory::class;
        $this->methodDataFactoryMock = $this->createPartialMock($className, ['create']);

        $className = AddressInterfaceFactory::class;
        $this->addressFactory = $this->createPartialMock($className, ['create']);

        $className = DataObjectProcessor::class;
        $this->dataProcessor = $this->createMock($className);

        $this->quoteAddressResource = $this->createMock(QuoteAddressResource::class);
        $this->storeMock = $this->createMock(Store::class);
        $this->quote = $this->getMockBuilder(Quote::class)
            ->disableOriginalConstructor()
            ->setMethods([
                'getShippingAddress',
                'isVirtual',
                'getItemsCount',
                'getQuoteCurrencyCode',
                'getBillingAddress',
                'collectTotals',
                'save',
                '__wakeup',
            ])
            ->getMock();

        $this->shippingAddress = $this->getMockBuilder(Address::class)
            ->disableOriginalConstructor()
            ->setMethods([
                'getCountryId',
                'getShippingMethod',
                'getShippingDescription',
                'getShippingAmount',
                'getBaseShippingAmount',
                'getGroupedAllShippingRates',
                'collectShippingRates',
                'requestShippingRates',
                'setShippingMethod',
                'getShippingRateByCode',
                'addData',
                'setCollectShippingRates',
                '__wakeup',
            ])
            ->getMock();

        $this->converter = $this->getMockBuilder(ShippingMethodConverter::class)
            ->disableOriginalConstructor()
            ->setMethods(['modelToDataObject'])
            ->getMock();

        $this->totalsCollector = $this->getMockBuilder(TotalsCollector::class)
            ->disableOriginalConstructor()
            ->setMethods(['collectAddressTotals'])
            ->getMock();

        $this->model = $this->objectManager->getObject(
            ShippingMethodManagement::class,
            [
                'quoteRepository' => $this->quoteRepository,
                'methodDataFactory' => $this->methodDataFactoryMock,
                'converter' => $this->converter,
                'totalsCollector' => $this->totalsCollector,
                'addressRepository' => $this->addressRepository,
                'quoteAddressResource' => $this->quoteAddressResource,
            ]
        );

        $this->objectManager->setBackwardCompatibleProperty(
            $this->model,
            'addressFactory',
            $this->addressFactory
        );

        $this->objectManager->setBackwardCompatibleProperty(
            $this->model,
            'dataProcessor',
            $this->dataProcessor
        );
    }

<<<<<<< HEAD
    /**
     */
    public function testGetMethodWhenShippingAddressIsNotSet()
    {
        $this->expectException(\Magento\Framework\Exception\StateException::class);
        $this->expectExceptionMessage('The shipping address is missing. Set the address and try again.');

=======
    public function testGetMethodWhenShippingAddressIsNotSet()
    {
        $this->expectException('Magento\Framework\Exception\StateException');
        $this->expectExceptionMessage('The shipping address is missing. Set the address and try again.');
>>>>>>> b2f063af
        $cartId = 666;
        $this->quoteRepository->expects($this->once())
            ->method('getActive')->with($cartId)->willReturn($this->quote);
        $this->quote->expects($this->once())
            ->method('getShippingAddress')->willReturn($this->shippingAddress);
        $this->shippingAddress->expects($this->once())->method('getCountryId')->willReturn(null);

        $this->assertNull($this->model->get($cartId));
    }

    /**
     * Test to returns selected shipping method for a specified quote
     */
    public function testGetMethod()
    {
        $cartId = 666;
        $countryId = 1;
        $currencyCode = 'US_dollar';
        $this->quoteRepository->expects($this->once())
            ->method('getActive')->with($cartId)->willReturn($this->quote);
        $this->quote->expects($this->once())
            ->method('getShippingAddress')->willReturn($this->shippingAddress);
        $this->quote->expects($this->once())
            ->method('getQuoteCurrencyCode')->willReturn($currencyCode);
        $this->shippingAddress->expects($this->any())
            ->method('getCountryId')->willReturn($countryId);
        $this->shippingAddress->expects($this->any())
            ->method('getShippingMethod')->willReturn('one_two');

        $this->shippingAddress->expects($this->once())->method('collectShippingRates')->willReturnSelf();
        $shippingRateMock = $this->createMock(Rate::class);

        $this->shippingAddress->expects($this->once())
            ->method('getShippingRateByCode')
            ->with('one_two')
            ->willReturn($shippingRateMock);

        $this->shippingMethodMock = $this->getMockForAbstractClass(ShippingMethodInterface::class);
        $this->converter->expects($this->once())
            ->method('modelToDataObject')
            ->with($shippingRateMock, $currencyCode)
            ->willReturn($this->shippingMethodMock);
        $this->model->get($cartId);
    }

    /**
     * Test to returns selected shipping method for a specified quote if method isn't set
     */
    public function testGetMethodIfMethodIsNotSet()
    {
        $cartId = 666;
        $countryId = 1;

        $this->quoteRepository->expects($this->once())
            ->method('getActive')->with($cartId)->willReturn($this->quote);
        $this->quote->expects($this->once())
            ->method('getShippingAddress')->willReturn($this->shippingAddress);
        $this->shippingAddress->expects($this->any())
            ->method('getCountryId')->willReturn($countryId);
        $this->shippingAddress->expects($this->any())
            ->method('getShippingMethod')->willReturn(null);

        $this->assertNull($this->model->get($cartId));
    }

    /**
     * Test to get lists applicable shipping methods for a specified quote
     */
    public function testGetListForVirtualCart()
    {
        $cartId = 834;
        $this->quoteRepository->expects($this->once())
            ->method('getActive')->with($cartId)->willReturn($this->quote);
        $this->quote->expects($this->once())
            ->method('isVirtual')->willReturn(true);

        $this->assertEquals([], $this->model->getList($cartId));
    }

    /**
     * Test to get lists applicable shipping methods for a specified quote
     */
    public function testGetListForEmptyCart()
    {
        $cartId = 834;
        $this->quoteRepository->expects($this->once())
            ->method('getActive')->with($cartId)->willReturn($this->quote);
        $this->quote->expects($this->once())
            ->method('isVirtual')->willReturn(false);
        $this->quote->expects($this->once())
            ->method('getItemsCount')->willReturn(0);

        $this->assertEquals([], $this->model->getList($cartId));
    }

<<<<<<< HEAD
    /**
     */
    public function testGetListWhenShippingAddressIsNotSet()
    {
        $this->expectException(\Magento\Framework\Exception\StateException::class);
        $this->expectExceptionMessage('The shipping address is missing. Set the address and try again.');

=======
    public function testGetListWhenShippingAddressIsNotSet()
    {
        $this->expectException('Magento\Framework\Exception\StateException');
        $this->expectExceptionMessage('The shipping address is missing. Set the address and try again.');
>>>>>>> b2f063af
        $cartId = 834;
        $this->quoteRepository->expects($this->once())
            ->method('getActive')->with($cartId)->willReturn($this->quote);
        $this->quote->expects($this->once())
            ->method('isVirtual')->willReturn(false);
        $this->quote->expects($this->once())
            ->method('getItemsCount')->willReturn(3);
        $this->quote->expects($this->once())
            ->method('getShippingAddress')->willReturn($this->shippingAddress);
        $this->shippingAddress->expects($this->once())->method('getCountryId')->willReturn(null);

        $this->model->getList($cartId);
    }

    /**
     * Test to get lists applicable shipping methods for a specified quote
     */
    public function testGetList()
    {
        $cartId = 834;
        $this->quoteRepository->expects($this->once())
            ->method('getActive')->with($cartId)->willReturn($this->quote);
        $this->quote->expects($this->once())
            ->method('isVirtual')->willReturn(false);
        $this->quote->expects($this->once())
            ->method('getItemsCount')->willReturn(3);
        $this->quote->expects($this->once())
            ->method('getShippingAddress')->willReturn($this->shippingAddress);
        $this->shippingAddress->expects($this->once())->method('getCountryId')->willReturn(345);
        $this->shippingAddress->expects($this->once())->method('collectShippingRates');
        $shippingRateMock = $this->createMock(Rate::class);
        $this->shippingAddress->expects($this->once())
            ->method('getGroupedAllShippingRates')
            ->willReturn([[$shippingRateMock]]);

        $currencyCode = 'EUR';
        $this->quote->expects($this->once())
            ->method('getQuoteCurrencyCode')
            ->willReturn($currencyCode);

        $this->converter->expects($this->once())
            ->method('modelToDataObject')
            ->with($shippingRateMock, $currencyCode)
            ->willReturn('RateValue');
        $this->assertEquals(['RateValue'], $this->model->getList($cartId));
    }

<<<<<<< HEAD
    /**
     */
    public function testSetMethodWithInputException()
    {
        $this->expectException(\Magento\Framework\Exception\InputException::class);
        $this->expectExceptionMessage(
            'The shipping method can\'t be set for an empty cart. Add an item to cart and try again.'
        );

=======
    public function testSetMethodWithInputException()
    {
        $this->expectException('Magento\Framework\Exception\InputException');
        $this->expectExceptionMessage(
            'The shipping method can\'t be set for an empty cart. Add an item to cart and try again.'
        );
>>>>>>> b2f063af
        $cartId = 12;
        $carrierCode = 34;
        $methodCode = 56;
        $this->quoteRepository->expects($this->exactly(2))
            ->method('getActive')
            ->with($cartId)
            ->willReturn($this->quote);
        $this->quote->expects($this->once())->method('getItemsCount')->willReturn(0);
        $this->quote->expects($this->never())->method('isVirtual');

        $this->model->set($cartId, $carrierCode, $methodCode);
    }

<<<<<<< HEAD
    /**
     */
    public function testSetMethodWithVirtualProduct()
    {
        $this->expectException(\Magento\Framework\Exception\NoSuchEntityException::class);
        $this->expectExceptionMessage('The Cart includes virtual product(s) only, so a shipping address is not used.');

=======
    public function testSetMethodWithVirtualProduct()
    {
        $this->expectException('Magento\Framework\Exception\NoSuchEntityException');
        $this->expectExceptionMessage('The Cart includes virtual product(s) only, so a shipping address is not used.');
>>>>>>> b2f063af
        $cartId = 12;
        $carrierCode = 34;
        $methodCode = 56;

        $this->quoteRepository->expects($this->exactly(2))
            ->method('getActive')
            ->with($cartId)
            ->willReturn($this->quote);
        $this->quote->expects($this->once())->method('getItemsCount')->willReturn(1);
        $this->quote->expects($this->once())->method('isVirtual')->willReturn(true);

        $this->model->set($cartId, $carrierCode, $methodCode);
    }

<<<<<<< HEAD
    /**
     */
    public function testSetMethodWithoutShippingAddress()
    {
        $this->expectException(\Magento\Framework\Exception\StateException::class);
        $this->expectExceptionMessage('The shipping address is missing. Set the address and try again.');

=======
    public function testSetMethodWithoutShippingAddress()
    {
        $this->expectException('Magento\Framework\Exception\StateException');
        $this->expectExceptionMessage('The shipping address is missing. Set the address and try again.');
>>>>>>> b2f063af
        $cartId = 12;
        $carrierCode = 34;
        $methodCode = 56;
        $this->quoteRepository->expects($this->exactly(2))
            ->method('getActive')
            ->with($cartId)
            ->willReturn($this->quote);
        $this->quote->expects($this->once())->method('getItemsCount')->willReturn(1);
        $this->quote->expects($this->once())->method('isVirtual')->willReturn(false);
        $this->quote->expects($this->once())
            ->method('getShippingAddress')->willReturn($this->shippingAddress);
        $this->shippingAddress->expects($this->once())->method('getCountryId')->willReturn(null);
        $this->quoteAddressResource->expects($this->once())->method('delete')->with($this->shippingAddress);

        $this->model->set($cartId, $carrierCode, $methodCode);
    }

<<<<<<< HEAD
    /**
     */
    public function testSetMethodWithCouldNotSaveException()
    {
        $this->expectException(\Magento\Framework\Exception\CouldNotSaveException::class);
        $this->expectExceptionMessage('The shipping method can\'t be set. Custom Error');

=======
    public function testSetMethodWithCouldNotSaveException()
    {
        $this->expectException('Magento\Framework\Exception\CouldNotSaveException');
        $this->expectExceptionMessage('The shipping method can\'t be set. Custom Error');
>>>>>>> b2f063af
        $cartId = 12;
        $carrierCode = 34;
        $methodCode = 56;
        $countryId = 1;

        $this->quoteRepository->expects($this->exactly(2))
            ->method('getActive')
            ->with($cartId)
            ->willReturn($this->quote);
        $this->quote->expects($this->once())->method('getItemsCount')->willReturn(1);
        $this->quote->expects($this->once())->method('isVirtual')->willReturn(false);
        $this->quote->expects($this->once())
            ->method('getShippingAddress')
            ->willReturn($this->shippingAddress);
        $this->shippingAddress->expects($this->once())
            ->method('getCountryId')
            ->willReturn($countryId);
        $this->shippingAddress->expects($this->once())
            ->method('setShippingMethod')
            ->with($carrierCode . '_' . $methodCode);
        $exception = new \Exception('Custom Error');
        $this->quote->expects($this->once())->method('collectTotals')->willReturnSelf();
        $this->quoteRepository->expects($this->once())
            ->method('save')
            ->with($this->quote)
            ->willThrowException($exception);

        $this->model->set($cartId, $carrierCode, $methodCode);
    }

<<<<<<< HEAD
    /**
     */
    public function testSetMethodWithoutAddress()
    {
        $this->expectException(\Magento\Framework\Exception\StateException::class);
        $this->expectExceptionMessage('The shipping address is missing. Set the address and try again.');

=======
    public function testSetMethodWithoutAddress()
    {
        $this->expectException('Magento\Framework\Exception\StateException');
        $this->expectExceptionMessage('The shipping address is missing. Set the address and try again.');
>>>>>>> b2f063af
        $cartId = 12;
        $carrierCode = 34;
        $methodCode = 56;
        $this->quoteRepository->expects($this->exactly(2))
            ->method('getActive')
            ->with($cartId)
            ->willReturn($this->quote);
        $this->quote->expects($this->once())->method('getItemsCount')->willReturn(1);
        $this->quote->expects($this->once())->method('isVirtual')->willReturn(false);
        $this->quote->expects($this->once())
            ->method('getShippingAddress')
            ->willReturn($this->shippingAddress);
        $this->shippingAddress->expects($this->once())->method('getCountryId');
        $this->quoteAddressResource->expects($this->once())->method('delete')->with($this->shippingAddress);

        $this->model->set($cartId, $carrierCode, $methodCode);
    }

    /**
     * Test to sets the carrier and shipping methods codes for a specified cart
     */
    public function testSetMethod()
    {
        $cartId = 12;
        $carrierCode = 34;
        $methodCode = 56;
        $countryId = 1;
        $this->quoteRepository->expects($this->exactly(2))
            ->method('getActive')
            ->with($cartId)
            ->willReturn($this->quote);
        $this->quote->expects($this->once())->method('getItemsCount')->willReturn(1);
        $this->quote->expects($this->once())->method('isVirtual')->willReturn(false);
        $this->quote->expects($this->once())
            ->method('getShippingAddress')->willReturn($this->shippingAddress);
        $this->shippingAddress->expects($this->once())
            ->method('getCountryId')->willReturn($countryId);
        $this->shippingAddress->expects($this->once())
            ->method('setShippingMethod')->with($carrierCode . '_' . $methodCode);
        $this->quote->expects($this->once())->method('collectTotals')->willReturnSelf();
        $this->quoteRepository->expects($this->once())->method('save')->with($this->quote);

        $this->assertTrue($this->model->set($cartId, $carrierCode, $methodCode));
    }

    /**
     * @covers \Magento\Quote\Model\ShippingMethodManagement::estimateByExtendedAddress
     */
    public function testEstimateByExtendedAddress()
    {
        $cartId = 1;

        $addressData = [
            'region' => 'California',
            'region_id' => 23,
            'country_id' => 1,
            'postcode' => 90200,
        ];
        $currencyCode = 'UAH';

        /**
         * @var QuoteAddressInterface|MockObject $address
         */
        $address = $this->getMockBuilder(Address::class)
            ->disableOriginalConstructor()
            ->getMock();

        $this->addressFactory->expects($this->any())
            ->method('create')
            ->willReturn($address);

        $this->quoteRepository->expects(static::once())
            ->method('getActive')
            ->with($cartId)
            ->willReturn($this->quote);

        $this->quote->expects(static::once())
            ->method('isVirtual')
            ->willReturn(false);
        $this->quote->expects(static::once())
            ->method('getItemsCount')
            ->willReturn(1);

        $this->quote->expects(static::once())
            ->method('getShippingAddress')
            ->willReturn($this->shippingAddress);

        $this->dataProcessor->expects(static::any())
            ->method('buildOutputDataArray')
            ->willReturn($addressData);

        $this->shippingAddress->expects(static::once())
            ->method('setCollectShippingRates')
            ->with(true)
            ->willReturnSelf();

        $this->totalsCollector->expects(static::once())
            ->method('collectAddressTotals')
            ->with($this->quote, $this->shippingAddress)
            ->willReturnSelf();

        $rate = $this->getMockBuilder(Rate::class)
            ->disableOriginalConstructor()
            ->setMethods([])
            ->getMock();
        $methodObject = $this->getMockForAbstractClass(ShippingMethodInterface::class);
        $expectedRates = [$methodObject];

        $this->shippingAddress->expects(static::once())
            ->method('getGroupedAllShippingRates')
            ->willReturn([[$rate]]);

        $this->quote->expects(static::once())
            ->method('getQuoteCurrencyCode')
            ->willReturn($currencyCode);

        $this->converter->expects(static::once())
            ->method('modelToDataObject')
            ->with($rate, $currencyCode)
            ->willReturn($methodObject);

        $carriersRates = $this->model->estimateByExtendedAddress($cartId, $address);
        static::assertEquals($expectedRates, $carriersRates);
    }

    /**
     * @covers \Magento\Quote\Model\ShippingMethodManagement::estimateByAddressId
     */
    public function testEstimateByAddressId()
    {
        $cartId = 1;

        $addressData = [
            'region' => 'California',
            'region_id' => 23,
            'country_id' => 1,
            'postcode' => 90200,
        ];
        $currencyCode = 'UAH';

        /**
         * @var \Magento\Customer\Api\Data\AddressInterface|MockObject $address
         */
        $address = $this->getMockBuilder(\Magento\Customer\Api\Data\AddressInterface::class)
            ->disableOriginalConstructor()
            ->getMockForAbstractClass();

        $this->addressRepository->expects($this->any())
            ->method('getById')
            ->willReturn($address);

        $this->addressFactory->expects($this->any())
            ->method('create')
            ->willReturn($address);

        $this->quoteRepository->expects(static::once())
            ->method('getActive')
            ->with($cartId)
            ->willReturn($this->quote);

        $this->quote->expects(static::once())
            ->method('isVirtual')
            ->willReturn(false);
        $this->quote->expects(static::once())
            ->method('getItemsCount')
            ->willReturn(1);

        $this->quote->expects(static::once())
            ->method('getShippingAddress')
            ->willReturn($this->shippingAddress);

        $this->dataProcessor->expects(static::any())
            ->method('buildOutputDataArray')
            ->willReturn($addressData);

        $this->shippingAddress->expects(static::once())
            ->method('setCollectShippingRates')
            ->with(true)
            ->willReturnSelf();

        $this->totalsCollector->expects(static::once())
            ->method('collectAddressTotals')
            ->with($this->quote, $this->shippingAddress)
            ->willReturnSelf();

        $rate = $this->getMockBuilder(Rate::class)
            ->disableOriginalConstructor()
            ->setMethods([])
            ->getMock();
        $methodObject = $this->getMockForAbstractClass(ShippingMethodInterface::class);
        $expectedRates = [$methodObject];

        $this->shippingAddress->expects(static::once())
            ->method('getGroupedAllShippingRates')
            ->willReturn([[$rate]]);

        $this->quote->expects(static::once())
            ->method('getQuoteCurrencyCode')
            ->willReturn($currencyCode);

        $this->converter->expects(static::once())
            ->method('modelToDataObject')
            ->with($rate, $currencyCode)
            ->willReturn($methodObject);

        $carriersRates = $this->model->estimateByAddressId($cartId, $address);
        static::assertEquals($expectedRates, $carriersRates);
    }
}<|MERGE_RESOLUTION|>--- conflicted
+++ resolved
@@ -102,17 +102,11 @@
      */
     private $quoteAddressResource;
 
-<<<<<<< HEAD
-    /**
-     * @inheritDoc
-     */
-=======
->>>>>>> b2f063af
     protected function setUp(): void
     {
         $this->objectManager = new ObjectManager($this);
-        $this->quoteRepository = $this->getMockForAbstractClass(CartRepositoryInterface::class);
-        $this->addressRepository = $this->getMockForAbstractClass(AddressRepositoryInterface::class);
+        $this->quoteRepository = $this->createMock(CartRepositoryInterface::class);
+        $this->addressRepository = $this->createMock(AddressRepositoryInterface::class);
 
         $className = ShippingMethodInterfaceFactory::class;
         $this->methodDataFactoryMock = $this->createPartialMock($className, ['create']);
@@ -193,26 +187,16 @@
         );
     }
 
-<<<<<<< HEAD
-    /**
-     */
-    public function testGetMethodWhenShippingAddressIsNotSet()
-    {
-        $this->expectException(\Magento\Framework\Exception\StateException::class);
-        $this->expectExceptionMessage('The shipping address is missing. Set the address and try again.');
-
-=======
     public function testGetMethodWhenShippingAddressIsNotSet()
     {
         $this->expectException('Magento\Framework\Exception\StateException');
         $this->expectExceptionMessage('The shipping address is missing. Set the address and try again.');
->>>>>>> b2f063af
         $cartId = 666;
         $this->quoteRepository->expects($this->once())
-            ->method('getActive')->with($cartId)->willReturn($this->quote);
-        $this->quote->expects($this->once())
-            ->method('getShippingAddress')->willReturn($this->shippingAddress);
-        $this->shippingAddress->expects($this->once())->method('getCountryId')->willReturn(null);
+            ->method('getActive')->with($cartId)->will($this->returnValue($this->quote));
+        $this->quote->expects($this->once())
+            ->method('getShippingAddress')->will($this->returnValue($this->shippingAddress));
+        $this->shippingAddress->expects($this->once())->method('getCountryId')->will($this->returnValue(null));
 
         $this->assertNull($this->model->get($cartId));
     }
@@ -226,15 +210,15 @@
         $countryId = 1;
         $currencyCode = 'US_dollar';
         $this->quoteRepository->expects($this->once())
-            ->method('getActive')->with($cartId)->willReturn($this->quote);
-        $this->quote->expects($this->once())
-            ->method('getShippingAddress')->willReturn($this->shippingAddress);
+            ->method('getActive')->with($cartId)->will($this->returnValue($this->quote));
+        $this->quote->expects($this->once())
+            ->method('getShippingAddress')->will($this->returnValue($this->shippingAddress));
         $this->quote->expects($this->once())
             ->method('getQuoteCurrencyCode')->willReturn($currencyCode);
         $this->shippingAddress->expects($this->any())
-            ->method('getCountryId')->willReturn($countryId);
+            ->method('getCountryId')->will($this->returnValue($countryId));
         $this->shippingAddress->expects($this->any())
-            ->method('getShippingMethod')->willReturn('one_two');
+            ->method('getShippingMethod')->will($this->returnValue('one_two'));
 
         $this->shippingAddress->expects($this->once())->method('collectShippingRates')->willReturnSelf();
         $shippingRateMock = $this->createMock(Rate::class);
@@ -244,7 +228,7 @@
             ->with('one_two')
             ->willReturn($shippingRateMock);
 
-        $this->shippingMethodMock = $this->getMockForAbstractClass(ShippingMethodInterface::class);
+        $this->shippingMethodMock = $this->createMock(ShippingMethodInterface::class);
         $this->converter->expects($this->once())
             ->method('modelToDataObject')
             ->with($shippingRateMock, $currencyCode)
@@ -261,13 +245,13 @@
         $countryId = 1;
 
         $this->quoteRepository->expects($this->once())
-            ->method('getActive')->with($cartId)->willReturn($this->quote);
-        $this->quote->expects($this->once())
-            ->method('getShippingAddress')->willReturn($this->shippingAddress);
+            ->method('getActive')->with($cartId)->will($this->returnValue($this->quote));
+        $this->quote->expects($this->once())
+            ->method('getShippingAddress')->will($this->returnValue($this->shippingAddress));
         $this->shippingAddress->expects($this->any())
-            ->method('getCountryId')->willReturn($countryId);
+            ->method('getCountryId')->will($this->returnValue($countryId));
         $this->shippingAddress->expects($this->any())
-            ->method('getShippingMethod')->willReturn(null);
+            ->method('getShippingMethod')->will($this->returnValue(null));
 
         $this->assertNull($this->model->get($cartId));
     }
@@ -279,9 +263,9 @@
     {
         $cartId = 834;
         $this->quoteRepository->expects($this->once())
-            ->method('getActive')->with($cartId)->willReturn($this->quote);
-        $this->quote->expects($this->once())
-            ->method('isVirtual')->willReturn(true);
+            ->method('getActive')->with($cartId)->will($this->returnValue($this->quote));
+        $this->quote->expects($this->once())
+            ->method('isVirtual')->will($this->returnValue(true));
 
         $this->assertEquals([], $this->model->getList($cartId));
     }
@@ -293,39 +277,29 @@
     {
         $cartId = 834;
         $this->quoteRepository->expects($this->once())
-            ->method('getActive')->with($cartId)->willReturn($this->quote);
-        $this->quote->expects($this->once())
-            ->method('isVirtual')->willReturn(false);
-        $this->quote->expects($this->once())
-            ->method('getItemsCount')->willReturn(0);
+            ->method('getActive')->with($cartId)->will($this->returnValue($this->quote));
+        $this->quote->expects($this->once())
+            ->method('isVirtual')->will($this->returnValue(false));
+        $this->quote->expects($this->once())
+            ->method('getItemsCount')->will($this->returnValue(0));
 
         $this->assertEquals([], $this->model->getList($cartId));
     }
 
-<<<<<<< HEAD
-    /**
-     */
-    public function testGetListWhenShippingAddressIsNotSet()
-    {
-        $this->expectException(\Magento\Framework\Exception\StateException::class);
-        $this->expectExceptionMessage('The shipping address is missing. Set the address and try again.');
-
-=======
     public function testGetListWhenShippingAddressIsNotSet()
     {
         $this->expectException('Magento\Framework\Exception\StateException');
         $this->expectExceptionMessage('The shipping address is missing. Set the address and try again.');
->>>>>>> b2f063af
         $cartId = 834;
         $this->quoteRepository->expects($this->once())
-            ->method('getActive')->with($cartId)->willReturn($this->quote);
-        $this->quote->expects($this->once())
-            ->method('isVirtual')->willReturn(false);
-        $this->quote->expects($this->once())
-            ->method('getItemsCount')->willReturn(3);
-        $this->quote->expects($this->once())
-            ->method('getShippingAddress')->willReturn($this->shippingAddress);
-        $this->shippingAddress->expects($this->once())->method('getCountryId')->willReturn(null);
+            ->method('getActive')->with($cartId)->will($this->returnValue($this->quote));
+        $this->quote->expects($this->once())
+            ->method('isVirtual')->will($this->returnValue(false));
+        $this->quote->expects($this->once())
+            ->method('getItemsCount')->will($this->returnValue(3));
+        $this->quote->expects($this->once())
+            ->method('getShippingAddress')->will($this->returnValue($this->shippingAddress));
+        $this->shippingAddress->expects($this->once())->method('getCountryId')->will($this->returnValue(null));
 
         $this->model->getList($cartId);
     }
@@ -337,50 +311,38 @@
     {
         $cartId = 834;
         $this->quoteRepository->expects($this->once())
-            ->method('getActive')->with($cartId)->willReturn($this->quote);
-        $this->quote->expects($this->once())
-            ->method('isVirtual')->willReturn(false);
-        $this->quote->expects($this->once())
-            ->method('getItemsCount')->willReturn(3);
-        $this->quote->expects($this->once())
-            ->method('getShippingAddress')->willReturn($this->shippingAddress);
-        $this->shippingAddress->expects($this->once())->method('getCountryId')->willReturn(345);
+            ->method('getActive')->with($cartId)->will($this->returnValue($this->quote));
+        $this->quote->expects($this->once())
+            ->method('isVirtual')->will($this->returnValue(false));
+        $this->quote->expects($this->once())
+            ->method('getItemsCount')->will($this->returnValue(3));
+        $this->quote->expects($this->once())
+            ->method('getShippingAddress')->will($this->returnValue($this->shippingAddress));
+        $this->shippingAddress->expects($this->once())->method('getCountryId')->will($this->returnValue(345));
         $this->shippingAddress->expects($this->once())->method('collectShippingRates');
         $shippingRateMock = $this->createMock(Rate::class);
         $this->shippingAddress->expects($this->once())
             ->method('getGroupedAllShippingRates')
-            ->willReturn([[$shippingRateMock]]);
+            ->will($this->returnValue([[$shippingRateMock]]));
 
         $currencyCode = 'EUR';
         $this->quote->expects($this->once())
             ->method('getQuoteCurrencyCode')
-            ->willReturn($currencyCode);
+            ->will($this->returnValue($currencyCode));
 
         $this->converter->expects($this->once())
             ->method('modelToDataObject')
             ->with($shippingRateMock, $currencyCode)
-            ->willReturn('RateValue');
+            ->will($this->returnValue('RateValue'));
         $this->assertEquals(['RateValue'], $this->model->getList($cartId));
     }
 
-<<<<<<< HEAD
-    /**
-     */
-    public function testSetMethodWithInputException()
-    {
-        $this->expectException(\Magento\Framework\Exception\InputException::class);
-        $this->expectExceptionMessage(
-            'The shipping method can\'t be set for an empty cart. Add an item to cart and try again.'
-        );
-
-=======
     public function testSetMethodWithInputException()
     {
         $this->expectException('Magento\Framework\Exception\InputException');
         $this->expectExceptionMessage(
             'The shipping method can\'t be set for an empty cart. Add an item to cart and try again.'
         );
->>>>>>> b2f063af
         $cartId = 12;
         $carrierCode = 34;
         $methodCode = 56;
@@ -388,26 +350,16 @@
             ->method('getActive')
             ->with($cartId)
             ->willReturn($this->quote);
-        $this->quote->expects($this->once())->method('getItemsCount')->willReturn(0);
+        $this->quote->expects($this->once())->method('getItemsCount')->will($this->returnValue(0));
         $this->quote->expects($this->never())->method('isVirtual');
 
         $this->model->set($cartId, $carrierCode, $methodCode);
     }
 
-<<<<<<< HEAD
-    /**
-     */
-    public function testSetMethodWithVirtualProduct()
-    {
-        $this->expectException(\Magento\Framework\Exception\NoSuchEntityException::class);
-        $this->expectExceptionMessage('The Cart includes virtual product(s) only, so a shipping address is not used.');
-
-=======
     public function testSetMethodWithVirtualProduct()
     {
         $this->expectException('Magento\Framework\Exception\NoSuchEntityException');
         $this->expectExceptionMessage('The Cart includes virtual product(s) only, so a shipping address is not used.');
->>>>>>> b2f063af
         $cartId = 12;
         $carrierCode = 34;
         $methodCode = 56;
@@ -416,26 +368,16 @@
             ->method('getActive')
             ->with($cartId)
             ->willReturn($this->quote);
-        $this->quote->expects($this->once())->method('getItemsCount')->willReturn(1);
-        $this->quote->expects($this->once())->method('isVirtual')->willReturn(true);
+        $this->quote->expects($this->once())->method('getItemsCount')->will($this->returnValue(1));
+        $this->quote->expects($this->once())->method('isVirtual')->will($this->returnValue(true));
 
         $this->model->set($cartId, $carrierCode, $methodCode);
     }
 
-<<<<<<< HEAD
-    /**
-     */
-    public function testSetMethodWithoutShippingAddress()
-    {
-        $this->expectException(\Magento\Framework\Exception\StateException::class);
-        $this->expectExceptionMessage('The shipping address is missing. Set the address and try again.');
-
-=======
     public function testSetMethodWithoutShippingAddress()
     {
         $this->expectException('Magento\Framework\Exception\StateException');
         $this->expectExceptionMessage('The shipping address is missing. Set the address and try again.');
->>>>>>> b2f063af
         $cartId = 12;
         $carrierCode = 34;
         $methodCode = 56;
@@ -443,30 +385,20 @@
             ->method('getActive')
             ->with($cartId)
             ->willReturn($this->quote);
-        $this->quote->expects($this->once())->method('getItemsCount')->willReturn(1);
-        $this->quote->expects($this->once())->method('isVirtual')->willReturn(false);
-        $this->quote->expects($this->once())
-            ->method('getShippingAddress')->willReturn($this->shippingAddress);
-        $this->shippingAddress->expects($this->once())->method('getCountryId')->willReturn(null);
+        $this->quote->expects($this->once())->method('getItemsCount')->will($this->returnValue(1));
+        $this->quote->expects($this->once())->method('isVirtual')->will($this->returnValue(false));
+        $this->quote->expects($this->once())
+            ->method('getShippingAddress')->will($this->returnValue($this->shippingAddress));
+        $this->shippingAddress->expects($this->once())->method('getCountryId')->will($this->returnValue(null));
         $this->quoteAddressResource->expects($this->once())->method('delete')->with($this->shippingAddress);
 
         $this->model->set($cartId, $carrierCode, $methodCode);
     }
 
-<<<<<<< HEAD
-    /**
-     */
-    public function testSetMethodWithCouldNotSaveException()
-    {
-        $this->expectException(\Magento\Framework\Exception\CouldNotSaveException::class);
-        $this->expectExceptionMessage('The shipping method can\'t be set. Custom Error');
-
-=======
     public function testSetMethodWithCouldNotSaveException()
     {
         $this->expectException('Magento\Framework\Exception\CouldNotSaveException');
         $this->expectExceptionMessage('The shipping method can\'t be set. Custom Error');
->>>>>>> b2f063af
         $cartId = 12;
         $carrierCode = 34;
         $methodCode = 56;
@@ -476,8 +408,8 @@
             ->method('getActive')
             ->with($cartId)
             ->willReturn($this->quote);
-        $this->quote->expects($this->once())->method('getItemsCount')->willReturn(1);
-        $this->quote->expects($this->once())->method('isVirtual')->willReturn(false);
+        $this->quote->expects($this->once())->method('getItemsCount')->will($this->returnValue(1));
+        $this->quote->expects($this->once())->method('isVirtual')->will($this->returnValue(false));
         $this->quote->expects($this->once())
             ->method('getShippingAddress')
             ->willReturn($this->shippingAddress);
@@ -497,20 +429,10 @@
         $this->model->set($cartId, $carrierCode, $methodCode);
     }
 
-<<<<<<< HEAD
-    /**
-     */
-    public function testSetMethodWithoutAddress()
-    {
-        $this->expectException(\Magento\Framework\Exception\StateException::class);
-        $this->expectExceptionMessage('The shipping address is missing. Set the address and try again.');
-
-=======
     public function testSetMethodWithoutAddress()
     {
         $this->expectException('Magento\Framework\Exception\StateException');
         $this->expectExceptionMessage('The shipping address is missing. Set the address and try again.');
->>>>>>> b2f063af
         $cartId = 12;
         $carrierCode = 34;
         $methodCode = 56;
@@ -518,8 +440,8 @@
             ->method('getActive')
             ->with($cartId)
             ->willReturn($this->quote);
-        $this->quote->expects($this->once())->method('getItemsCount')->willReturn(1);
-        $this->quote->expects($this->once())->method('isVirtual')->willReturn(false);
+        $this->quote->expects($this->once())->method('getItemsCount')->will($this->returnValue(1));
+        $this->quote->expects($this->once())->method('isVirtual')->will($this->returnValue(false));
         $this->quote->expects($this->once())
             ->method('getShippingAddress')
             ->willReturn($this->shippingAddress);
@@ -542,15 +464,15 @@
             ->method('getActive')
             ->with($cartId)
             ->willReturn($this->quote);
-        $this->quote->expects($this->once())->method('getItemsCount')->willReturn(1);
-        $this->quote->expects($this->once())->method('isVirtual')->willReturn(false);
-        $this->quote->expects($this->once())
-            ->method('getShippingAddress')->willReturn($this->shippingAddress);
+        $this->quote->expects($this->once())->method('getItemsCount')->will($this->returnValue(1));
+        $this->quote->expects($this->once())->method('isVirtual')->will($this->returnValue(false));
+        $this->quote->expects($this->once())
+            ->method('getShippingAddress')->will($this->returnValue($this->shippingAddress));
         $this->shippingAddress->expects($this->once())
-            ->method('getCountryId')->willReturn($countryId);
+            ->method('getCountryId')->will($this->returnValue($countryId));
         $this->shippingAddress->expects($this->once())
             ->method('setShippingMethod')->with($carrierCode . '_' . $methodCode);
-        $this->quote->expects($this->once())->method('collectTotals')->willReturnSelf();
+        $this->quote->expects($this->once())->method('collectTotals')->will($this->returnSelf());
         $this->quoteRepository->expects($this->once())->method('save')->with($this->quote);
 
         $this->assertTrue($this->model->set($cartId, $carrierCode, $methodCode));
@@ -580,7 +502,7 @@
 
         $this->addressFactory->expects($this->any())
             ->method('create')
-            ->willReturn($address);
+            ->will($this->returnValue($address));
 
         $this->quoteRepository->expects(static::once())
             ->method('getActive')
@@ -656,15 +578,15 @@
          */
         $address = $this->getMockBuilder(\Magento\Customer\Api\Data\AddressInterface::class)
             ->disableOriginalConstructor()
-            ->getMockForAbstractClass();
+            ->getMock();
 
         $this->addressRepository->expects($this->any())
             ->method('getById')
-            ->willReturn($address);
+            ->will($this->returnValue($address));
 
         $this->addressFactory->expects($this->any())
             ->method('create')
-            ->willReturn($address);
+            ->will($this->returnValue($address));
 
         $this->quoteRepository->expects(static::once())
             ->method('getActive')
