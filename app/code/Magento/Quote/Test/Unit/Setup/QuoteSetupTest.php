--- conflicted
+++ resolved
@@ -32,47 +32,27 @@
     private $objectManagerHelper;
 
     /**
-<<<<<<< HEAD
-     * @var \Magento\Framework\Setup\ModuleDataSetupInterface|\PHPUnit\Framework\MockObject\MockObject
-=======
      * @var ModuleDataSetupInterface|MockObject
->>>>>>> b2f063af
      */
     private $moduleDataSetupMock;
 
     /**
-<<<<<<< HEAD
-     * @var \Magento\Eav\Model\Entity\Setup\Context|\PHPUnit\Framework\MockObject\MockObject
-=======
      * @var Context|MockObject
->>>>>>> b2f063af
      */
     private $contextMock;
 
     /**
-<<<<<<< HEAD
-     * @var \Magento\Framework\App\CacheInterface|\PHPUnit\Framework\MockObject\MockObject
-=======
      * @var CacheInterface|MockObject
->>>>>>> b2f063af
      */
     private $cacheMock;
 
     /**
-<<<<<<< HEAD
-     * @var CollectionFactory|\PHPUnit\Framework\MockObject\MockObject
-=======
      * @var CollectionFactory|MockObject
->>>>>>> b2f063af
      */
     private $collectionFactoryMock;
 
     /**
-<<<<<<< HEAD
-     * @var \Magento\Framework\App\Config\ScopeConfigInterface|\PHPUnit\Framework\MockObject\MockObject
-=======
      * @var ScopeConfigInterface|MockObject
->>>>>>> b2f063af
      */
     private $scopeConfigMock;
 
