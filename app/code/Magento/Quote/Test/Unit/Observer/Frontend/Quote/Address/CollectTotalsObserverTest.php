--- conflicted
+++ resolved
@@ -38,101 +38,57 @@
     protected $model;
 
     /**
-<<<<<<< HEAD
-     * @var \PHPUnit\Framework\MockObject\MockObject
-=======
-     * @var MockObject
->>>>>>> b2f063af
+     * @var MockObject
      */
     protected $customerAddressMock;
 
     /**
-<<<<<<< HEAD
-     * @var \PHPUnit\Framework\MockObject\MockObject
-=======
-     * @var MockObject
->>>>>>> b2f063af
+     * @var MockObject
      */
     protected $customerSession;
 
     /**
-<<<<<<< HEAD
-     * @var \PHPUnit\Framework\MockObject\MockObject
-=======
-     * @var MockObject
->>>>>>> b2f063af
+     * @var MockObject
      */
     protected $customerVatMock;
 
     /**
-<<<<<<< HEAD
-     * @var \PHPUnit\Framework\MockObject\MockObject
-=======
-     * @var MockObject
->>>>>>> b2f063af
+     * @var MockObject
      */
     protected $addressRepository;
 
     /**
-<<<<<<< HEAD
-     * @var \PHPUnit\Framework\MockObject\MockObject
-=======
-     * @var MockObject
->>>>>>> b2f063af
+     * @var MockObject
      */
     protected $quoteAddressMock;
 
     /**
-<<<<<<< HEAD
-     * @var \PHPUnit\Framework\MockObject\MockObject
-=======
-     * @var MockObject
->>>>>>> b2f063af
+     * @var MockObject
      */
     protected $quoteMock;
 
     /**
-<<<<<<< HEAD
-     * @var \PHPUnit\Framework\MockObject\MockObject
-=======
-     * @var MockObject
->>>>>>> b2f063af
+     * @var MockObject
      */
     protected $storeId;
 
     /**
-<<<<<<< HEAD
-     * @var \PHPUnit\Framework\MockObject\MockObject
-=======
-     * @var MockObject
->>>>>>> b2f063af
+     * @var MockObject
      */
     protected $customerMock;
 
     /**
-<<<<<<< HEAD
-     * @var \PHPUnit\Framework\MockObject\MockObject
-=======
-     * @var MockObject
->>>>>>> b2f063af
+     * @var MockObject
      */
     protected $vatValidatorMock;
 
     /**
-<<<<<<< HEAD
-     * @var \PHPUnit\Framework\MockObject\MockObject
-=======
-     * @var MockObject
->>>>>>> b2f063af
+     * @var MockObject
      */
     protected $observerMock;
 
     /**
-<<<<<<< HEAD
-     * @var \PHPUnit\Framework\MockObject\MockObject
-=======
-     * @var MockObject
->>>>>>> b2f063af
+     * @var MockObject
      */
     protected $customerDataFactoryMock;
 
@@ -142,20 +98,12 @@
     protected $objectManager;
 
     /**
-<<<<<<< HEAD
-     * @var \PHPUnit\Framework\MockObject\MockObject
-=======
-     * @var MockObject
->>>>>>> b2f063af
+     * @var MockObject
      */
     protected $groupManagementMock;
 
     /**
-<<<<<<< HEAD
-     * @var \PHPUnit\Framework\MockObject\MockObject
-=======
-     * @var MockObject
->>>>>>> b2f063af
+     * @var MockObject
      */
     protected $groupInterfaceMock;
 
@@ -232,14 +180,14 @@
         $this->observerMock->expects($this->once())->method('getQuote')->willReturn($this->quoteMock);
         $this->quoteMock->expects($this->any())
             ->method('getCustomer')
-            ->willReturn($this->customerMock);
+            ->will($this->returnValue($this->customerMock));
 
         $this->addressRepository = $this->createMock(AddressRepositoryInterface::class);
         $this->customerSession = $this->getMockBuilder(Session::class)
             ->disableOriginalConstructor()
             ->getMock();
 
-        $this->customerMock->expects($this->any())->method('getStoreId')->willReturn($this->storeId);
+        $this->customerMock->expects($this->any())->method('getStoreId')->will($this->returnValue($this->storeId));
 
         $this->model = new CollectTotalsObserver(
             $this->customerAddressMock,
@@ -257,7 +205,7 @@
         $this->vatValidatorMock->expects($this->once())
             ->method('isEnabled')
             ->with($this->quoteAddressMock, $this->storeId)
-            ->willReturn(false);
+            ->will($this->returnValue(false));
         $this->model->execute($this->observerMock);
     }
 
@@ -268,18 +216,18 @@
     {
         $this->groupManagementMock->expects($this->once())
             ->method('getNotLoggedInGroup')
-            ->willReturn($this->groupInterfaceMock);
+            ->will($this->returnValue($this->groupInterfaceMock));
         $this->groupInterfaceMock->expects($this->once())
-            ->method('getId')->willReturn(null);
-        $this->vatValidatorMock->expects($this->once())
-            ->method('isEnabled')
-            ->with($this->quoteAddressMock, $this->storeId)
-            ->willReturn(true);
+            ->method('getId')->will($this->returnValue(null));
+        $this->vatValidatorMock->expects($this->once())
+            ->method('isEnabled')
+            ->with($this->quoteAddressMock, $this->storeId)
+            ->will($this->returnValue(true));
 
         $this->quoteAddressMock->expects($this->once())
             ->method('getCountryId')
-            ->willReturn('customerCountryCode');
-        $this->quoteAddressMock->expects($this->once())->method('getVatId')->willReturn('vatId');
+            ->will($this->returnValue('customerCountryCode'));
+        $this->quoteAddressMock->expects($this->once())->method('getVatId')->will($this->returnValue('vatId'));
 
         $this->customerVatMock->expects(
             $this->once()
@@ -287,11 +235,11 @@
             'isCountryInEU'
         )->with(
             'customerCountryCode'
-        )->willReturn(
-            false
-        );
-
-        $this->customerMock->expects($this->once())->method('getId')->willReturn(null);
+        )->will(
+            $this->returnValue(false)
+        );
+
+        $this->customerMock->expects($this->once())->method('getId')->will($this->returnValue(null));
 
         /** Assertions */
         $this->quoteAddressMock->expects($this->never())->method('setPrevQuoteCustomerGroupId');
@@ -307,22 +255,22 @@
         $this->vatValidatorMock->expects($this->once())
             ->method('isEnabled')
             ->with($this->quoteAddressMock, $this->storeId)
-            ->willReturn(true);
+            ->will($this->returnValue(true));
 
         $this->quoteAddressMock->expects($this->once())
             ->method('getCountryId')
-            ->willReturn('customerCountryCode');
-        $this->quoteAddressMock->expects($this->once())->method('getVatId')->willReturn(null);
+            ->will($this->returnValue('customerCountryCode'));
+        $this->quoteAddressMock->expects($this->once())->method('getVatId')->will($this->returnValue(null));
 
         $this->quoteMock->expects($this->once())
             ->method('getCustomerGroupId')
-            ->willReturn('customerGroupId');
-        $this->customerMock->expects($this->once())->method('getId')->willReturn('1');
+            ->will($this->returnValue('customerGroupId'));
+        $this->customerMock->expects($this->once())->method('getId')->will($this->returnValue('1'));
         $this->groupManagementMock->expects($this->once())
             ->method('getDefaultGroup')
-            ->willReturn($this->groupInterfaceMock);
+            ->will($this->returnValue($this->groupInterfaceMock));
         $this->groupInterfaceMock->expects($this->once())
-            ->method('getId')->willReturn('defaultCustomerGroupId');
+            ->method('getId')->will($this->returnValue('defaultCustomerGroupId'));
         /** Assertions */
         $this->quoteAddressMock->expects($this->once())
             ->method('setPrevQuoteCustomerGroupId')
@@ -343,14 +291,14 @@
         $this->vatValidatorMock->expects($this->once())
             ->method('isEnabled')
             ->with($this->quoteAddressMock, $this->storeId)
-            ->willReturn(true);
+            ->will($this->returnValue(true));
 
         $this->quoteAddressMock->expects($this->once())
             ->method('getCountryId')
-            ->willReturn('customerCountryCode');
+            ->will($this->returnValue('customerCountryCode'));
         $this->quoteAddressMock->expects($this->once())
             ->method('getVatId')
-            ->willReturn('vatID');
+            ->will($this->returnValue('vatID'));
 
         $this->customerVatMock->expects($this->once())
             ->method('isCountryInEU')
@@ -359,18 +307,18 @@
 
         $this->quoteMock->expects($this->once())
             ->method('getCustomerGroupId')
-            ->willReturn('customerGroupId');
+            ->will($this->returnValue('customerGroupId'));
 
         $validationResult = ['some' => 'result'];
         $this->vatValidatorMock->expects($this->once())
             ->method('validate')
             ->with($this->quoteAddressMock, $this->storeId)
-            ->willReturn($validationResult);
+            ->will($this->returnValue($validationResult));
 
         $this->customerVatMock->expects($this->once())
             ->method('getCustomerGroupIdBasedOnVatNumber')
             ->with('customerCountryCode', $validationResult, $this->storeId)
-            ->willReturn('customerGroupId');
+            ->will($this->returnValue('customerGroupId'));
 
         /** Assertions */
         $this->quoteAddressMock->expects($this->once())
@@ -412,7 +360,7 @@
         $this->vatValidatorMock->expects($this->once())
             ->method('isEnabled')
             ->with($this->quoteAddressMock, $this->storeId)
-            ->willReturn(true);
+            ->will($this->returnValue(true));
 
         $this->customerVatMock->expects($this->once())
             ->method('isCountryInEU')
@@ -448,14 +396,14 @@
         $this->vatValidatorMock->expects($this->once())
             ->method('isEnabled')
             ->with($this->quoteAddressMock, $this->storeId)
-            ->willReturn(true);
+            ->will($this->returnValue(true));
 
         $this->quoteAddressMock->expects($this->once())
             ->method('getCountryId')
-            ->willReturn(null);
+            ->will($this->returnValue(null));
         $this->quoteAddressMock->expects($this->once())
             ->method('getVatId')
-            ->willReturn(null);
+            ->will($this->returnValue(null));
 
         $this->customerVatMock->expects($this->once())
             ->method('isCountryInEU')
@@ -464,12 +412,12 @@
 
         $this->quoteMock->expects($this->once())
             ->method('getCustomerGroupId')
-            ->willReturn('customerGroupId');
+            ->will($this->returnValue('customerGroupId'));
         $validationResult = ['some' => 'result'];
         $this->customerVatMock->expects($this->once())
             ->method('getCustomerGroupIdBasedOnVatNumber')
             ->with($customerCountryCode, $validationResult, $this->storeId)
-            ->willReturn('customerGroupId');
+            ->will($this->returnValue('customerGroupId'));
         $this->customerSession->expects($this->once())
             ->method("setCustomerGroupId")
             ->with('customerGroupId');
@@ -477,7 +425,7 @@
         $this->vatValidatorMock->expects($this->once())
             ->method('validate')
             ->with($this->quoteAddressMock, $this->storeId)
-            ->willReturn($validationResult);
+            ->will($this->returnValue($validationResult));
 
         /** Assertions */
         $this->quoteAddressMock->expects($this->once())
