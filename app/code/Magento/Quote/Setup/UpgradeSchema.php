<?php
/**
 * Copyright © Magento, Inc. All rights reserved.
 * See COPYING.txt for license details.
 */
namespace Magento\Quote\Setup;

use Magento\Framework\Setup\UpgradeSchemaInterface;
use Magento\Framework\Setup\ModuleContextInterface;
use Magento\Framework\Setup\SchemaSetupInterface;

/**
 * Upgrade the Catalog module DB scheme
 */
class UpgradeSchema implements UpgradeSchemaInterface
{
    /**
     * @var string
     */
    private static $connectionName = 'checkout';

    /**
     * {@inheritdoc}
     */
    public function upgrade(SchemaSetupInterface $setup, ModuleContextInterface $context)
    {
        $setup->startSetup();

        if (version_compare($context->getVersion(), '2.0.1', '<')) {
            $setup->getConnection(self::$connectionName)->addIndex(
                $setup->getTable('quote_id_mask', self::$connectionName),
                $setup->getIdxName('quote_id_mask', ['masked_id'], '', self::$connectionName),
                ['masked_id']
            );
        }

        if (version_compare($context->getVersion(), '2.0.2', '<')) {
            $setup->getConnection(self::$connectionName)->changeColumn(
                $setup->getTable('quote_address', self::$connectionName),
                'street',
                'street',
                [
                    'type' => \Magento\Framework\DB\Ddl\Table::TYPE_TEXT,
                    'length' => 255,
                    'comment' => 'Street'
                ]
            );
        }
        //drop foreign key for single DB case
        if (version_compare($context->getVersion(), '2.0.3', '<')
            && $setup->tableExists($setup->getTable('quote_item'))
        ) {
            $setup->getConnection()->dropForeignKey(
                $setup->getTable('quote_item'),
                $setup->getFkName('quote_item', 'product_id', 'catalog_product_entity', 'entity_id')
            );
        }
        if (version_compare($context->getVersion(), '2.0.5', '<')) {
<<<<<<< HEAD
            $connection = $setup->getConnection();
            $connection->modifyColumn(
                $setup->getTable('quote_address'),
                'shipping_method',
                [
                    'type' => \Magento\Framework\DB\Ddl\Table::TYPE_TEXT,
                    'length' => 120
=======
            $setup->getConnection(self::$connectionName)->changeColumn(
                $setup->getTable('quote_address', self::$connectionName),
                'firstname',
                'firstname',
                [
                    'type' => \Magento\Framework\DB\Ddl\Table::TYPE_TEXT,
                    'length' => 255,
                    'comment' => 'Firstname'
                ]
            );
            $setup->getConnection(self::$connectionName)->changeColumn(
                $setup->getTable('quote_address', self::$connectionName),
                'middlename',
                'middlename',
                [
                    'type' => \Magento\Framework\DB\Ddl\Table::TYPE_TEXT,
                    'length' => 40,
                    'comment' => 'Middlename'
                ]
            );
            $setup->getConnection(self::$connectionName)->changeColumn(
                $setup->getTable('quote_address', self::$connectionName),
                'lastname',
                'lastname',
                [
                    'type' => \Magento\Framework\DB\Ddl\Table::TYPE_TEXT,
                    'length' => 255,
                    'comment' => 'Lastname'
>>>>>>> 3140cdf0
                ]
            );
        }
        $setup->endSetup();
    }
}<|MERGE_RESOLUTION|>--- conflicted
+++ resolved
@@ -56,7 +56,6 @@
             );
         }
         if (version_compare($context->getVersion(), '2.0.5', '<')) {
-<<<<<<< HEAD
             $connection = $setup->getConnection();
             $connection->modifyColumn(
                 $setup->getTable('quote_address'),
@@ -64,7 +63,10 @@
                 [
                     'type' => \Magento\Framework\DB\Ddl\Table::TYPE_TEXT,
                     'length' => 120
-=======
+                ]
+            );
+        }
+        if (version_compare($context->getVersion(), '2.0.5', '<')) {
             $setup->getConnection(self::$connectionName)->changeColumn(
                 $setup->getTable('quote_address', self::$connectionName),
                 'firstname',
@@ -93,7 +95,6 @@
                     'type' => \Magento\Framework\DB\Ddl\Table::TYPE_TEXT,
                     'length' => 255,
                     'comment' => 'Lastname'
->>>>>>> 3140cdf0
                 ]
             );
         }
