--- conflicted
+++ resolved
@@ -42,11 +42,7 @@
 
     <!-- Managing my Cart -->
     <route url="/V1/carts/mine" method="POST">
-<<<<<<< HEAD
-        <service class="Magento\Quote\Api\CartManagementInterface" method="createEmptyCart"/>
-=======
         <service class="Magento\Quote\Api\CartManagementInterface" method="createEmptyCartForCustomer"/>
->>>>>>> ea32f1de
         <resources>
             <resource ref="self" />
         </resources>
@@ -63,8 +59,6 @@
             <parameter name="customerId" force="true">%customer_id%</parameter>
         </data>
     </route>
-<<<<<<< HEAD
-=======
     <route url="/V1/carts/mine/order" method="PUT">
         <service class="Magento\Quote\Api\CartManagementInterface" method="placeOrder"/>
         <resources>
@@ -74,14 +68,12 @@
             <parameter name="cartId" force="true">%cart_id%</parameter>
         </data>
     </route>
->>>>>>> ea32f1de
 
     <!-- Managing guest carts -->
 
     <route url="/V1/guest-carts/:cartId" method="GET">
         <service class="Magento\Quote\Api\GuestCartRepositoryInterface" method="get"/>
         <resources>
-<<<<<<< HEAD
             <resource ref="anonymous" />
         </resources>
     </route>
@@ -92,18 +84,6 @@
             <resource ref="anonymous" />
         </resources>
     </route>
-=======
-            <resource ref="anonymous" />
-        </resources>
-    </route>
-        <!-- No getList for anonymous guest cart users -->
-    <route url="/V1/guest-carts" method="POST">
-        <service class="Magento\Quote\Api\GuestCartManagementInterface" method="createEmptyCart"/>
-        <resources>
-            <resource ref="anonymous" />
-        </resources>
-    </route>
->>>>>>> ea32f1de
     <route url="/V1/guest-carts/:cartId" method="PUT">
         <service class="Magento\Quote\Api\GuestCartManagementInterface" method="assignCustomer"/>
         <resources>
@@ -137,8 +117,6 @@
         </resources>
     </route>
 
-<<<<<<< HEAD
-=======
     <!-- Managing My Cart Shipment Method -->
     <route url="/V1/carts/mine/selected-shipping-method" method="PUT">
         <service class="Magento\Quote\Api\ShippingMethodManagementInterface" method="set"/>
@@ -168,7 +146,6 @@
         </data>
     </route>
 
->>>>>>> ea32f1de
     <!-- Managing Guest Cart Shipment Method -->
     <route url="/V1/guest-carts/:cartId/selected-shipping-method" method="PUT">
         <service class="Magento\Quote\Api\GuestShippingMethodManagementInterface" method="set"/>
@@ -224,7 +201,6 @@
     </route>
     <route url="/V1/guest-carts/items" method="POST">
         <service class="Magento\Quote\Api\GuestCartItemRepositoryInterface" method="save"/>
-<<<<<<< HEAD
         <resources>
             <resource ref="anonymous" />
         </resources>
@@ -281,66 +257,6 @@
     </route>
 
     <!-- Managing Cart Payment -->
-    <route url="/V1/carts/:cartId/selected-payment-methods" method="GET">
-        <service class="Magento\Quote\Api\PaymentMethodManagementInterface" method="get"/>
-=======
->>>>>>> ea32f1de
-        <resources>
-            <resource ref="Magento_Cart::manage" />
-        </resources>
-    </route>
-    <route url="/V1/guest-carts/items/:itemId" method="PUT">
-        <service class="Magento\Quote\Api\GuestCartItemRepositoryInterface" method="save"/>
-        <resources>
-            <resource ref="Magento_Cart::manage" />
-        </resources>
-    </route>
-    <route url="/V1/guest-carts/:cartId/items/:itemId" method="DELETE">
-        <service class="Magento\Quote\Api\GuestCartItemRepositoryInterface" method="deleteById"/>
-        <resources>
-            <resource ref="anonymous" />
-        </resources>
-    </route>
-
-    <!-- Managing my Cart Items -->
-    <route url="/V1/carts/mine/items" method="GET">
-        <service class="Magento\Quote\Api\CartItemRepositoryInterface" method="getList"/>
-        <resources>
-            <resource ref="self" />
-        </resources>
-        <data>
-            <parameter name="customerId" force="true">%customer_id%</parameter>
-        </data>
-    </route>
-    <route url="/V1/carts/mine/items" method="POST">
-        <service class="Magento\Quote\Api\CartItemRepositoryInterface" method="save"/>
-        <resources>
-            <resource ref="self" />
-        </resources>
-        <data>
-            <parameter name="customerId" force="true">%customer_id%</parameter>
-        </data>
-    </route>
-    <route url="/V1/carts/mine/items/:itemId" method="PUT">
-        <service class="Magento\Quote\Api\CartItemRepositoryInterface" method="save"/>
-        <resources>
-            <resource ref="self" />
-        </resources>
-        <data>
-            <parameter name="customerId" force="true">%customer_id%</parameter>
-        </data>
-    </route>
-    <route url="/V1/carts/mine/items/:itemId" method="DELETE">
-        <service class="Magento\Quote\Api\CartItemRepositoryInterface" method="deleteById"/>
-        <resources>
-            <resource ref="self" />
-        </resources>
-        <data>
-            <parameter name="customerId" force="true">%customer_id%</parameter>
-        </data>
-    </route>
-
-    <!-- Managing Cart Payment -->
     <route url="/V1/carts/:cartId/selected-payment-method" method="GET">
         <service class="Magento\Quote\Api\PaymentMethodManagementInterface" method="get"/>
         <resources>
@@ -361,29 +277,12 @@
     </route>
 
     <!-- Managing Guest Cart Payment -->
-<<<<<<< HEAD
-    <route url="/V1/guest-carts/:cartId/selected-payment-methods" method="GET">
-=======
     <route url="/V1/guest-carts/:cartId/selected-payment-method" method="GET">
->>>>>>> ea32f1de
         <service class="Magento\Quote\Api\GuestPaymentMethodManagementInterface" method="get"/>
         <resources>
             <resource ref="anonymous" />
         </resources>
     </route>
-<<<<<<< HEAD
-    <route url="/V1/guest-carts/:cartId/selected-payment-methods" method="PUT">
-        <service class="Magento\Quote\Api\GuestPaymentMethodManagementInterface" method="set"/>
-        <resources>
-            <resource ref="anonymous" />
-        </resources>
-    </route>
-    <route url="/V1/guest-carts/:cartId/payment-methods" method="GET">
-        <service class="Magento\Quote\Api\GuestPaymentMethodManagementInterface" method="getList"/>
-        <resources>
-            <resource ref="anonymous" />
-        </resources>
-=======
     <route url="/V1/guest-carts/:cartId/selected-payment-method" method="PUT">
         <service class="Magento\Quote\Api\GuestPaymentMethodManagementInterface" method="set"/>
         <resources>
@@ -424,7 +323,6 @@
         <data>
             <parameter name="cartId" force="true">%cart_id%</parameter>
         </data>
->>>>>>> ea32f1de
     </route>
 
     <!-- Managing Cart Billing address -->
@@ -441,20 +339,6 @@
         </resources>
     </route>
 
-<<<<<<< HEAD
-    <!-- Guest Managing Cart Billing address -->
-    <route url="/V1/guest-carts/:cartId/billing-address" method="GET">
-        <service class="Magento\Quote\Api\GuestBillingAddressManagementInterface" method="get"/>
-        <resources>
-            <resource ref="anonymous" />
-        </resources>
-    </route>
-    <route url="/V1/guest-carts/:cartId/billing-address" method="POST">
-        <service class="Magento\Quote\Api\GuestBillingAddressManagementInterface" method="assign"/>
-        <resources>
-            <resource ref="anonymous" />
-        </resources>
-=======
     <!-- Managing Guest Cart Billing address -->
     <route url="/V1/guest-carts/:cartId/billing-address" method="GET">
         <service class="Magento\Quote\Api\GuestBillingAddressManagementInterface" method="get"/>
@@ -487,7 +371,6 @@
         <data>
             <parameter name="cartId" force="true">%cart_id%</parameter>
         </data>
->>>>>>> ea32f1de
     </route>
 
     <!-- Managing Cart Coupons -->
@@ -514,23 +397,6 @@
     <route url="/V1/guest-carts/:cartId/coupons" method="GET">
         <service class="Magento\Quote\Api\GuestCouponManagementInterface" method="get"/>
         <resources>
-<<<<<<< HEAD
-            <resource ref="anonymous" />
-        </resources>
-    </route>
-    <route url="/V1/guest-carts/:cartId/coupons/:couponCode" method="PUT">
-        <service class="Magento\Quote\Api\GuestCouponManagementInterface" method="set"/>
-        <resources>
-            <resource ref="anonymous" />
-        </resources>
-    </route>
-    <route url="/V1/guest-carts/:cartId/coupons" method="DELETE">
-        <service class="Magento\Quote\Api\GuestCouponManagementInterface" method="remove"/>
-        <resources>
-            <resource ref="anonymous" />
-        </resources>
-    </route>
-=======
             <resource ref="anonymous" />
         </resources>
     </route>
@@ -575,7 +441,6 @@
             <parameter name="cartId" force="true">%cart_id%</parameter>
         </data>
     </route>
->>>>>>> ea32f1de
 
     <!-- Managing Cart Shipping address -->
     <route url="/V1/carts/:cartId/shipping-address" method="GET">
@@ -595,16 +460,6 @@
     <route url="/V1/guest-carts/:cartId/shipping-address" method="GET">
         <service class="Magento\Quote\Api\GuestShippingAddressManagementInterface" method="get"/>
         <resources>
-<<<<<<< HEAD
-            <resource ref="anonymous" />
-        </resources>
-    </route>
-    <route url="/V1/guest-carts/:cartId/shipping-address" method="POST">
-        <service class="Magento\Quote\Api\GuestShippingAddressManagementInterface" method="assign"/>
-        <resources>
-            <resource ref="anonymous" />
-        </resources>
-=======
             <resource ref="anonymous" />
         </resources>
     </route>
@@ -633,7 +488,6 @@
         <data>
             <parameter name="cartId" force="true">%cart_id%</parameter>
         </data>
->>>>>>> ea32f1de
     </route>
 
     <!-- Managing Cart Order -->
@@ -649,13 +503,6 @@
         <service class="Magento\Quote\Api\CartTotalRepositoryInterface" method="get"/>
         <resources>
             <resource ref="Magento_Cart::manage" />
-<<<<<<< HEAD
-        </resources>
-    </route>
-
-    <route url="/V1/guest-carts/:cartId/totals" method="GET">
-        <service class="Magento\Quote\Api\GuestCartTotalRepositoryInterface" method="get"/>
-=======
         </resources>
     </route>
 
@@ -670,9 +517,8 @@
     <!-- Managing My Cart Total -->
     <route url="/V1/carts/mine/totals" method="GET">
         <service class="Magento\Quote\Api\CartTotalRepositoryInterface" method="get"/>
->>>>>>> ea32f1de
-        <resources>
-            <resource ref="anonymous" />
+        <resources>
+            <resource ref="self" />
         </resources>
         <data>
             <parameter name="cartId" force="true">%cart_id%</parameter>
