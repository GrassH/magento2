<?xml version="1.0"?>
<!--
/**
 * Copyright © Magento, Inc. All rights reserved.
 * See COPYING.txt for license details.
 */
-->
<config xmlns:xsi="http://www.w3.org/2001/XMLSchema-instance" xsi:noNamespaceSchemaLocation="urn:magento:framework:ObjectManager/etc/config.xsd">
    <type name="Magento\Quote\Model\GuestCart\GuestCartManagement">
        <plugin name="authorization" type="Magento\Quote\Model\GuestCartManagement\Plugin\Authorization" />
    </type>
    <type name="Magento\Quote\Model\QuoteRepository">
        <plugin name="accessControl" type="Magento\Quote\Model\QuoteRepository\Plugin\AccessChangeQuoteControl" />
        <plugin name="authorization" type="Magento\Quote\Model\QuoteRepository\Plugin\Authorization" />
    </type>
    <type name="Magento\Quote\Api\GuestCartItemRepositoryInterface">
        <plugin name="updateCartIdFromRequest" type="Magento\Quote\Plugin\UpdateCartId" />
    </type>
    <type name="Magento\Quote\Model\Quote">
        <plugin name="updateQuoteStoreId" type="Magento\Quote\Model\Quote\Plugin\UpdateQuoteStoreId" />
    </type>
<<<<<<< HEAD
=======
    <type name="Magento\Webapi\Controller\Rest\ParamsOverrider">
        <plugin name="validateQuoteData" type="Magento\Quote\Plugin\Webapi\Controller\Rest\ValidateQuoteData" sortOrder="1" disabled="false" />
    </type>
    <type name="Magento\Quote\Api\CartRepositoryInterface">
        <plugin name="quoteValidateOrderId" type="Magento\Quote\Plugin\ValidateQuoteOrigOrder"/>
    </type>
>>>>>>> 6ded7a7f
</config><|MERGE_RESOLUTION|>--- conflicted
+++ resolved
@@ -19,13 +19,7 @@
     <type name="Magento\Quote\Model\Quote">
         <plugin name="updateQuoteStoreId" type="Magento\Quote\Model\Quote\Plugin\UpdateQuoteStoreId" />
     </type>
-<<<<<<< HEAD
-=======
-    <type name="Magento\Webapi\Controller\Rest\ParamsOverrider">
-        <plugin name="validateQuoteData" type="Magento\Quote\Plugin\Webapi\Controller\Rest\ValidateQuoteData" sortOrder="1" disabled="false" />
-    </type>
     <type name="Magento\Quote\Api\CartRepositoryInterface">
         <plugin name="quoteValidateOrderId" type="Magento\Quote\Plugin\ValidateQuoteOrigOrder"/>
     </type>
->>>>>>> 6ded7a7f
 </config>