--- conflicted
+++ resolved
@@ -35,8 +35,6 @@
     <preference for="Magento\Quote\Api\GuestShippingAddressManagementInterface" type="Magento\Quote\Model\GuestCart\GuestShippingAddressManagement" />
     <preference for="Magento\Quote\Api\GuestShippingMethodManagementInterface" type="Magento\Quote\Model\GuestCart\GuestShippingMethodManagement" />
     <preference for="Magento\Quote\Api\GuestBillingAddressManagementInterface" type="Magento\Quote\Model\GuestCart\GuestBillingAddressManagement" />
-<<<<<<< HEAD
-=======
 
     <type name="Magento\Webapi\Controller\Rest\ParamsOverrider">
         <arguments>
@@ -45,5 +43,4 @@
             </argument>
         </arguments>
     </type>
->>>>>>> ea32f1de
 </config>