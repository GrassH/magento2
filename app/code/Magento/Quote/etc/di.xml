<?xml version="1.0"?>
<!--
/**
 * Copyright © 2015 Magento. All rights reserved.
 * See COPYING.txt for license details.
 */
-->
<config xmlns:xsi="http://www.w3.org/2001/XMLSchema-instance" xsi:noNamespaceSchemaLocation="../../../../../lib/internal/Magento/Framework/ObjectManager/etc/config.xsd">
    <preference for="Magento\Quote\Api\ShippingMethodManagementInterface" type="Magento\Quote\Model\ShippingMethodManagement" />
    <preference for="Magento\Quote\Api\Data\ShippingMethodInterface" type="Magento\Quote\Model\Cart\ShippingMethod" />
    <preference for="Magento\Quote\Api\BillingAddressManagementInterface" type="Magento\Quote\Model\BillingAddressManagement" />
    <preference for="Magento\Quote\Api\ShippingAddressManagementInterface" type="Magento\Quote\Model\ShippingAddressManagement" />
    <preference for="Magento\Quote\Api\Data\AddressInterface" type="Magento\Quote\Model\Quote\Address" />
    <preference for="Magento\Quote\Api\Data\CartItemInterface" type="Magento\Quote\Model\Quote\Item" />
    <preference for="Magento\Quote\Api\Data\CartInterface" type="Magento\Quote\Model\Quote" />
    <preference for="Magento\Quote\Api\CartItemRepositoryInterface" type="Magento\Quote\Model\Quote\Item\Repository" />
    <preference for="Magento\Quote\Api\CartRepositoryInterface" type="Magento\Quote\Model\QuoteRepository" />
    <preference for="Magento\Quote\Api\Data\CartSearchResultsInterface" type="Magento\Framework\Api\SearchResults" />
    <preference for="Magento\Quote\Api\PaymentMethodManagementInterface" type="\Magento\Quote\Model\PaymentMethodManagement" />
    <preference for="Magento\Quote\Api\Data\PaymentInterface" type="\Magento\Quote\Model\Quote\Payment" />
    <preference for="Magento\Quote\Api\CouponManagementInterface" type="Magento\Quote\Model\CouponManagement" />
    <preference for="Magento\Quote\Api\CartManagementInterface" type="Magento\Quote\Model\QuoteManagement" />
    <preference for="Magento\Authorization\Model\UserContextInterface" type="Magento\Authorization\Model\CompositeUserContext"/>
    <preference for="Magento\Quote\Api\CartTotalRepositoryInterface" type="\Magento\Quote\Model\Cart\CartTotalRepository" />
    <preference for="Magento\Quote\Api\Data\TotalsInterface" type="\Magento\Quote\Model\Cart\Totals" />
    <preference for="Magento\Quote\Api\Data\TotalsItemInterface" type="\Magento\Quote\Model\Quote\Cart\Totals\Item" />
    <preference for="Magento\Quote\Api\Data\CurrencyInterface" type="\Magento\Quote\Model\Cart\Currency" />
<<<<<<< HEAD
    <type name="Magento\Quote\Model\QuoteRepository">
        <arguments>
            <argument name="quoteCollection" xsi:type="object">Magento\Quote\Model\Resource\Quote\Collection\Proxy</argument>
=======

    <preference for="Magento\Quote\Api\GuestCartManagementInterface" type="Magento\Quote\Model\GuestCart\GuestCartManagement" />
    <preference for="Magento\Quote\Api\GuestCartRepositoryInterface" type="Magento\Quote\Model\GuestCart\GuestCartRepository" />
    <preference for="Magento\Quote\Api\GuestCartItemRepositoryInterface" type="Magento\Quote\Model\GuestCart\GuestCartItemRepository" />
    <preference for="Magento\Quote\Api\GuestCouponManagementInterface" type="Magento\Quote\Model\GuestCart\GuestCouponManagement" />
    <preference for="Magento\Quote\Api\GuestPaymentMethodManagementInterface" type="Magento\Quote\Model\GuestCart\GuestPaymentMethodManagement" />
    <preference for="Magento\Quote\Api\GuestCartTotalRepositoryInterface" type="Magento\Quote\Model\GuestCart\GuestCartTotalRepository" />
    <preference for="Magento\Quote\Api\GuestShippingAddressManagementInterface" type="Magento\Quote\Model\GuestCart\GuestShippingAddressManagement" />
    <preference for="Magento\Quote\Api\GuestShippingMethodManagementInterface" type="Magento\Quote\Model\GuestCart\GuestShippingMethodManagement" />
    <preference for="Magento\Quote\Api\GuestBillingAddressManagementInterface" type="Magento\Quote\Model\GuestCart\GuestBillingAddressManagement" />

    <type name="Magento\Webapi\Controller\Rest\ParamsOverrider">
        <arguments>
            <argument name="paramOverriders" xsi:type="array">
                <item name="%cart_id%" xsi:type="object">Magento\Quote\Model\Webapi\ParamOverriderCartId</item>
            </argument>
>>>>>>> 385f4750
        </arguments>
    </type>
</config><|MERGE_RESOLUTION|>--- conflicted
+++ resolved
@@ -25,12 +25,6 @@
     <preference for="Magento\Quote\Api\Data\TotalsInterface" type="\Magento\Quote\Model\Cart\Totals" />
     <preference for="Magento\Quote\Api\Data\TotalsItemInterface" type="\Magento\Quote\Model\Quote\Cart\Totals\Item" />
     <preference for="Magento\Quote\Api\Data\CurrencyInterface" type="\Magento\Quote\Model\Cart\Currency" />
-<<<<<<< HEAD
-    <type name="Magento\Quote\Model\QuoteRepository">
-        <arguments>
-            <argument name="quoteCollection" xsi:type="object">Magento\Quote\Model\Resource\Quote\Collection\Proxy</argument>
-=======
-
     <preference for="Magento\Quote\Api\GuestCartManagementInterface" type="Magento\Quote\Model\GuestCart\GuestCartManagement" />
     <preference for="Magento\Quote\Api\GuestCartRepositoryInterface" type="Magento\Quote\Model\GuestCart\GuestCartRepository" />
     <preference for="Magento\Quote\Api\GuestCartItemRepositoryInterface" type="Magento\Quote\Model\GuestCart\GuestCartItemRepository" />
@@ -40,13 +34,16 @@
     <preference for="Magento\Quote\Api\GuestShippingAddressManagementInterface" type="Magento\Quote\Model\GuestCart\GuestShippingAddressManagement" />
     <preference for="Magento\Quote\Api\GuestShippingMethodManagementInterface" type="Magento\Quote\Model\GuestCart\GuestShippingMethodManagement" />
     <preference for="Magento\Quote\Api\GuestBillingAddressManagementInterface" type="Magento\Quote\Model\GuestCart\GuestBillingAddressManagement" />
-
     <type name="Magento\Webapi\Controller\Rest\ParamsOverrider">
         <arguments>
             <argument name="paramOverriders" xsi:type="array">
                 <item name="%cart_id%" xsi:type="object">Magento\Quote\Model\Webapi\ParamOverriderCartId</item>
             </argument>
->>>>>>> 385f4750
+        </arguments>
+    </type>
+    <type name="Magento\Quote\Model\QuoteRepository">
+        <arguments>
+            <argument name="quoteCollection" xsi:type="object">Magento\Quote\Model\Resource\Quote\Collection\Proxy</argument>
         </arguments>
     </type>
 </config>