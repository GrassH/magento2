{
    "name": "magento/module-async-config",
    "description": "N/A",
<<<<<<< HEAD
    "require": {
        "php": "~8.1.0||~8.2.0||~8.3.0",
        "magento/framework": "*",
        "magento/module-config": "*"
    },
=======
>>>>>>> 75f576f6
    "type": "magento2-module",
    "license": [
        "proprietary"
    ],
    "version": "100.4.0-beta2",
    "require": {
        "php": "~8.1.0||~8.2.0",
        "magento/framework": "103.0.*",
        "magento/module-config": "101.2.*"
    },
    "autoload": {
        "files": [
            "registration.php"
        ],
        "psr-4": {
            "Magento\\AsyncConfig\\": ""
        }
    }
}
<|MERGE_RESOLUTION|>--- conflicted
+++ resolved
@@ -1,21 +1,13 @@
 {
     "name": "magento/module-async-config",
     "description": "N/A",
-<<<<<<< HEAD
-    "require": {
-        "php": "~8.1.0||~8.2.0||~8.3.0",
-        "magento/framework": "*",
-        "magento/module-config": "*"
-    },
-=======
->>>>>>> 75f576f6
     "type": "magento2-module",
     "license": [
         "proprietary"
     ],
     "version": "100.4.0-beta2",
     "require": {
-        "php": "~8.1.0||~8.2.0",
+        "php": "~8.1.0||~8.2.0||~8.3.0",
         "magento/framework": "103.0.*",
         "magento/module-config": "101.2.*"
     },
