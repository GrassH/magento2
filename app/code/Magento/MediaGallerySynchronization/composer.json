--- conflicted
+++ resolved
@@ -1,16 +1,6 @@
 {
     "name": "magento/module-media-gallery-synchronization",
     "description": "Magento module provides implementation of the media gallery data synchronization.",
-<<<<<<< HEAD
-    "require": {
-        "php": "~7.4.0||~8.1.0",
-        "magento/framework": "*",
-        "magento/module-media-gallery-api": "*",
-        "magento/module-media-gallery-synchronization-api": "*",
-        "magento/framework-message-queue": "*"
-    },
-=======
->>>>>>> 4c36116d
     "type": "magento2-module",
     "license": [
         "OSL-3.0",
