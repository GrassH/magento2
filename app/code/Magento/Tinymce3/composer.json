--- conflicted
+++ resolved
@@ -6,16 +6,11 @@
         "magento/framework": "100.3.*",
         "magento/module-ui": "100.3.*",
         "magento/module-variable": "100.3.*",
-        "magento/module-config": "100.3.*"
+        "magento/module-config": "100.3.*",
+        "magento/module-widget": "100.3.*"
     },
     "suggest": {
-<<<<<<< HEAD
         "magento/module-cms": "100.3.*"
-=======
-        "magento/module-cms": "100.3.*",
-        "magento/module-variable": "100.3.*",
-        "magento/module-widget": "100.3.*"
->>>>>>> 3920f9e3
     },
     "type": "magento2-module",
     "version": "100.3.0-dev",
