{
    "name": "magento/module-media-content",
    "description": "Magento module provides the implementation for managing relations between content and media files used in that content",
<<<<<<< HEAD
    "require": {
        "php": "~7.4.0||~8.1.0",
        "magento/framework": "*",
        "magento/module-media-content-api": "*",
        "magento/module-media-gallery-api": "*"
    },
=======
>>>>>>> 4c36116d
    "type": "magento2-module",
    "license": [
        "OSL-3.0",
        "AFL-3.0"
    ],
    "version": "100.4.2",
    "require": {
        "php": "~7.3.0||~7.4.0",
        "magento/framework": "103.0.*",
        "magento/module-media-content-api": "100.4.*",
        "magento/module-media-gallery-api": "101.0.*"
    },
    "autoload": {
        "files": [
            "registration.php"
        ],
        "psr-4": {
            "Magento\\MediaContent\\": ""
        }
    }
}
<|MERGE_RESOLUTION|>--- conflicted
+++ resolved
@@ -1,15 +1,6 @@
 {
     "name": "magento/module-media-content",
     "description": "Magento module provides the implementation for managing relations between content and media files used in that content",
-<<<<<<< HEAD
-    "require": {
-        "php": "~7.4.0||~8.1.0",
-        "magento/framework": "*",
-        "magento/module-media-content-api": "*",
-        "magento/module-media-gallery-api": "*"
-    },
-=======
->>>>>>> 4c36116d
     "type": "magento2-module",
     "license": [
         "OSL-3.0",
