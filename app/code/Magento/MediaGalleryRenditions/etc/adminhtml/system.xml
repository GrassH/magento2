<?xml version="1.0"?>
<!--
/**
 * Copyright © Magento, Inc. All rights reserved.
 * See COPYING.txt for license details.
 */
-->
<config xmlns:xsi="http://www.w3.org/2001/XMLSchema-instance" xsi:noNamespaceSchemaLocation="urn:magento:module:Magento_Config:etc/system_file.xsd">
    <system>
        <section id="system">
            <group id="media_gallery_renditions" translate="label" type="text" sortOrder="1010" showInDefault="1" showInWebsite="0" showInStore="0">
<<<<<<< HEAD
                <label>Media Gallery Renditions</label>
                <field id="enabled" translate="label" type="select" sortOrder="10" showInDefault="1" showInWebsite="0" showInStore="0">
                    <label>Enable Image Optimization</label>
                    <source_model>Magento\Config\Model\Config\Source\Yesno</source_model>
                </field>
                <field id="width" translate="label" type="text" sortOrder="20" showInDefault="1" showInWebsite="0" showInStore="0">
                    <label>Max Width</label>
=======
                <label>Media Gallery Image Optimization</label>
                <comment>Resize images to improve performance and decrease the file size. When you use an image from Media Gallery on the storefront, the smaller image is generated and placed instead of the original.
                    Changing these settings will update all generated images.</comment>
                <field id="width" translate="label" type="text" sortOrder="10" showInDefault="1" showInWebsite="0" showInStore="0">
                    <label>Maximum Width</label>
>>>>>>> 28020aeb
                    <validate>validate-zero-or-greater validate-digits</validate>
                    <comment>Enter the maximum width of an image in pixels.</comment>
                </field>
<<<<<<< HEAD
                <field id="height" translate="label" type="text" sortOrder="30" showInDefault="1" showInWebsite="0" showInStore="0">
                    <label>Max Height</label>
=======
                <field id="height" translate="label" type="text" sortOrder="20" showInDefault="1" showInWebsite="0" showInStore="0">
                    <label>Maximum Height</label>
>>>>>>> 28020aeb
                    <validate>validate-zero-or-greater validate-digits</validate>
                    <comment>Enter the maximum height of an image in pixels.</comment>
                </field>
            </group>
        </section>
    </system>
</config><|MERGE_RESOLUTION|>--- conflicted
+++ resolved
@@ -9,31 +9,20 @@
     <system>
         <section id="system">
             <group id="media_gallery_renditions" translate="label" type="text" sortOrder="1010" showInDefault="1" showInWebsite="0" showInStore="0">
-<<<<<<< HEAD
-                <label>Media Gallery Renditions</label>
+                <label>Media Gallery Image Optimization</label>
                 <field id="enabled" translate="label" type="select" sortOrder="10" showInDefault="1" showInWebsite="0" showInStore="0">
                     <label>Enable Image Optimization</label>
                     <source_model>Magento\Config\Model\Config\Source\Yesno</source_model>
                 </field>
-                <field id="width" translate="label" type="text" sortOrder="20" showInDefault="1" showInWebsite="0" showInStore="0">
-                    <label>Max Width</label>
-=======
-                <label>Media Gallery Image Optimization</label>
                 <comment>Resize images to improve performance and decrease the file size. When you use an image from Media Gallery on the storefront, the smaller image is generated and placed instead of the original.
                     Changing these settings will update all generated images.</comment>
-                <field id="width" translate="label" type="text" sortOrder="10" showInDefault="1" showInWebsite="0" showInStore="0">
+                <field id="width" translate="label" type="text" sortOrder="20" showInDefault="1" showInWebsite="0" showInStore="0">
                     <label>Maximum Width</label>
->>>>>>> 28020aeb
                     <validate>validate-zero-or-greater validate-digits</validate>
                     <comment>Enter the maximum width of an image in pixels.</comment>
                 </field>
-<<<<<<< HEAD
                 <field id="height" translate="label" type="text" sortOrder="30" showInDefault="1" showInWebsite="0" showInStore="0">
-                    <label>Max Height</label>
-=======
-                <field id="height" translate="label" type="text" sortOrder="20" showInDefault="1" showInWebsite="0" showInStore="0">
                     <label>Maximum Height</label>
->>>>>>> 28020aeb
                     <validate>validate-zero-or-greater validate-digits</validate>
                     <comment>Enter the maximum height of an image in pixels.</comment>
                 </field>
