{
    "name": "magento/module-media-gallery-renditions",
    "description": "Magento module that implements height and width fields for for media gallery items.",
<<<<<<< HEAD
    "require": {
        "php": "~7.4.0||~8.1.0",
        "magento/framework": "*",
        "magento/module-media-gallery-renditions-api": "*",
        "magento/module-media-gallery-api": "*",
        "magento/framework-message-queue": "*",
        "magento/module-cms": "*"
    },
    "suggest": {
        "magento/module-media-content-api": "*"
    },
=======
>>>>>>> 4c36116d
    "type": "magento2-module",
    "license": [
        "OSL-3.0",
        "AFL-3.0"
    ],
    "version": "100.4.1",
    "require": {
        "php": "~7.3.0||~7.4.0",
        "magento/framework": "103.0.*",
        "magento/module-media-gallery-renditions-api": "100.4.*",
        "magento/module-media-gallery-api": "101.0.*",
        "magento/framework-message-queue": "100.4.*",
        "magento/module-cms": "104.0.*"
    },
    "suggest": {
        "magento/module-media-content-api": "100.4.*"
    },
    "autoload": {
        "files": [
            "registration.php"
        ],
        "psr-4": {
            "Magento\\MediaGalleryRenditions\\": ""
        }
    }
}
<|MERGE_RESOLUTION|>--- conflicted
+++ resolved
@@ -1,20 +1,6 @@
 {
     "name": "magento/module-media-gallery-renditions",
     "description": "Magento module that implements height and width fields for for media gallery items.",
-<<<<<<< HEAD
-    "require": {
-        "php": "~7.4.0||~8.1.0",
-        "magento/framework": "*",
-        "magento/module-media-gallery-renditions-api": "*",
-        "magento/module-media-gallery-api": "*",
-        "magento/framework-message-queue": "*",
-        "magento/module-cms": "*"
-    },
-    "suggest": {
-        "magento/module-media-content-api": "*"
-    },
-=======
->>>>>>> 4c36116d
     "type": "magento2-module",
     "license": [
         "OSL-3.0",
