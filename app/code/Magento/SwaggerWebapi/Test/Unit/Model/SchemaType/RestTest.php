<?php
/**
 * Copyright © Magento, Inc. All rights reserved.
 * See COPYING.txt for license details.
 */

declare(strict_types=1);

namespace Magento\SwaggerWebapi\Test\Unit\Model\SchemaType;

use Magento\Swagger\Api\Data\SchemaTypeInterface;
use Magento\SwaggerWebapi\Model\SchemaType\Rest;
use PHPUnit\Framework\MockObject\MockObject;
use PHPUnit\Framework\TestCase;

class RestTest extends TestCase
{
    /**
<<<<<<< HEAD
     * @var SchemaTypeInterface|\PHPUnit\Framework\MockObject\MockObject
=======
     * @var SchemaTypeInterface|MockObject
>>>>>>> b2f063af
     */
    private $rest;

    /**
     * @inheritdoc
     */
    protected function setUp(): void
    {
        $this->rest = new Rest('rest');
    }

    /**
     * @covers \Magento\SwaggerWebapi\Model\SchemaType\Rest::getSchemaUrlPath
     *
     * @param $expected
     * @param null|string $store
     *
     * @dataProvider getSchemaUrlPathProvider
     */
    public function testGetSchemaUrlPath($expected, $store = null)
    {
        $this->assertEquals($expected, $this->rest->getSchemaUrlPath($store));
    }

    /**
     * @covers \Magento\SwaggerWebapi\Model\SchemaType\Rest::getCode()
     */
    public function testGetCode()
    {
        $this->assertEquals('rest', $this->rest->getCode());
    }

    /**
     * @return array
     */
    public function getSchemaUrlPathProvider()
    {
        return [
            [
                '/rest/all/schema?services=all',
                null
            ],
            [
                '/rest/test/schema?services=all',
                'test'
            ]
        ];
    }
}<|MERGE_RESOLUTION|>--- conflicted
+++ resolved
@@ -16,11 +16,7 @@
 class RestTest extends TestCase
 {
     /**
-<<<<<<< HEAD
-     * @var SchemaTypeInterface|\PHPUnit\Framework\MockObject\MockObject
-=======
      * @var SchemaTypeInterface|MockObject
->>>>>>> b2f063af
      */
     private $rest;
 
