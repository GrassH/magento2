--- conflicted
+++ resolved
@@ -143,11 +143,7 @@
         \Magento\Framework\Filesystem $filesystem,
         $resourcePrefix = null
     ) {
-<<<<<<< HEAD
-        parent::__construct($context);
-=======
-        parent::__construct($resource, $resourcePrefix);
->>>>>>> f6216a13
+        parent::__construct($context, $resourcePrefix);
         $this->_coreConfig = $coreConfig;
         $this->_logger = $logger;
         $this->_storeManager = $storeManager;
