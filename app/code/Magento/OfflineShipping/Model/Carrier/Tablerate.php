<?php
/**
 * Copyright © Magento, Inc. All rights reserved.
 * See COPYING.txt for license details.
 */

namespace Magento\OfflineShipping\Model\Carrier;

use Magento\Framework\Exception\LocalizedException;
use Magento\Quote\Model\Quote\Address\RateRequest;

/**
 * Table rate shipping model
 *
 * @api
 * @since 100.0.2
 */
class Tablerate extends \Magento\Shipping\Model\Carrier\AbstractCarrier implements
    \Magento\Shipping\Model\Carrier\CarrierInterface
{
    const CONDITION_CODE_PACKAGE_VALUE_WITH_DISCOUNT = 'package_value_with_discount';

    /**
     * @var string
     */
    protected $_code = 'tablerate';

    /**
     * @var bool
     */
    protected $_isFixed = true;

    /**
     * @var string
     */
    protected $_defaultConditionName = 'package_weight';

    /**
     * @var array
     */
    protected $_conditionNames = [];

    /**
     * @var \Magento\Shipping\Model\Rate\ResultFactory
     */
    protected $_rateResultFactory;

    /**
     * @var \Magento\Quote\Model\Quote\Address\RateResult\MethodFactory
     */
    protected $_resultMethodFactory;

    /**
     * @var \Magento\OfflineShipping\Model\ResourceModel\Carrier\TablerateFactory
     */
    protected $_tablerateFactory;

    /**
     * @param \Magento\Framework\App\Config\ScopeConfigInterface $scopeConfig
     * @param \Magento\Quote\Model\Quote\Address\RateResult\ErrorFactory $rateErrorFactory
     * @param \Psr\Log\LoggerInterface $logger
     * @param \Magento\Shipping\Model\Rate\ResultFactory $rateResultFactory
     * @param \Magento\Quote\Model\Quote\Address\RateResult\MethodFactory $resultMethodFactory
     * @param \Magento\OfflineShipping\Model\ResourceModel\Carrier\TablerateFactory $tablerateFactory
     * @param array $data
     * @throws LocalizedException
     * @SuppressWarnings(PHPMD.UnusedLocalVariable)
     */
    public function __construct(
        \Magento\Framework\App\Config\ScopeConfigInterface $scopeConfig,
        \Magento\Quote\Model\Quote\Address\RateResult\ErrorFactory $rateErrorFactory,
        \Psr\Log\LoggerInterface $logger,
        \Magento\Shipping\Model\Rate\ResultFactory $rateResultFactory,
        \Magento\Quote\Model\Quote\Address\RateResult\MethodFactory $resultMethodFactory,
        \Magento\OfflineShipping\Model\ResourceModel\Carrier\TablerateFactory $tablerateFactory,
        array $data = []
    ) {
        $this->_rateResultFactory = $rateResultFactory;
        $this->_resultMethodFactory = $resultMethodFactory;
        $this->_tablerateFactory = $tablerateFactory;
        parent::__construct($scopeConfig, $rateErrorFactory, $logger, $data);
        foreach ($this->getCode('condition_name') as $k => $v) {
            $this->_conditionNames[] = $k;
        }
    }

    /**
     * Collect rates.
     *
     * @param RateRequest $request
     * @return \Magento\Shipping\Model\Rate\Result
     * @SuppressWarnings(PHPMD.CyclomaticComplexity)
     * @SuppressWarnings(PHPMD.NPathComplexity)
     * @SuppressWarnings(PHPMD.ExcessiveMethodLength)
     */
    public function collectRates(RateRequest $request)
    {
        if (!$this->getConfigFlag('active')) {
            return false;
        }

        // exclude Virtual products price from Package value if pre-configured
        if (!$this->getConfigFlag('include_virtual_price') && $request->getAllItems()) {
            foreach ($request->getAllItems() as $item) {
                if ($item->getParentItem()) {
                    continue;
                }
                if ($item->getHasChildren() && $item->isShipSeparately()) {
                    foreach ($item->getChildren() as $child) {
                        if ($child->getProduct()->isVirtual()) {
                            $request->setPackageValue($request->getPackageValue() - $child->getBaseRowTotal());
                        }
                    }
                } elseif ($item->getProduct()->isVirtual()) {
                    $request->setPackageValue($request->getPackageValue() - $item->getBaseRowTotal());
                }
            }
        }

        // Free shipping by qty
        $freeQty = 0;
        $freePackageValue = 0;

        if ($request->getAllItems()) {
            foreach ($request->getAllItems() as $item) {
                if ($item->getProduct()->isVirtual() || $item->getParentItem()) {
                    continue;
                }

                if ($item->getHasChildren() && $item->isShipSeparately()) {
                    foreach ($item->getChildren() as $child) {
                        if ($child->getFreeShipping() && !$child->getProduct()->isVirtual()) {
                            $freeShipping = is_numeric($child->getFreeShipping()) ? $child->getFreeShipping() : 0;
                            $freeQty += $item->getQty() * ($child->getQty() - $freeShipping);
                        }
                    }
                } elseif ($item->getFreeShipping() || $item->getAddress()->getFreeShipping()) {
                    $freeShipping = $item->getFreeShipping() ?
                        $item->getFreeShipping() : $item->getAddress()->getFreeShipping();
                    $freeShipping = is_numeric($freeShipping) ? $freeShipping : 0;
                    $freeQty += $item->getQty() - $freeShipping;
                    $freePackageValue += $item->getBaseRowTotal();
                }
            }
            $oldValue = $request->getPackageValue();
            $request->setPackageValue($oldValue - $freePackageValue);
        }

        if (!$request->getConditionName()) {
            $conditionName = $this->getConfigData('condition_name');
            $request->setConditionName($conditionName ? $conditionName : $this->_defaultConditionName);
        }

        // Package weight and qty free shipping
        $oldWeight = $request->getPackageWeight();
        $oldQty = $request->getPackageQty();

        $request->setPackageWeight($request->getFreeMethodWeight());
        $request->setPackageQty($oldQty - $freeQty);

        /** @var \Magento\Shipping\Model\Rate\Result $result */
        $result = $this->_rateResultFactory->create();
        $rate = $this->getRate($request);

        $request->setPackageWeight($oldWeight);
        $request->setPackageQty($oldQty);

        if (!empty($rate) && $rate['price'] >= 0) {
            if ($request->getPackageQty() == $freeQty) {
                $shippingPrice = 0;
            } else {
                $shippingPrice = $this->getFinalPriceWithHandlingFee($rate['price']);
            }
            $method = $this->createShippingMethod($shippingPrice, $rate['cost']);
            $result->append($method);
        } elseif ($request->getPackageQty() == $freeQty) {

            /**
             * Promotion rule was applied for the whole cart.
             *  In this case all other shipping methods could be omitted
             * Table rate shipping method with 0$ price must be shown if grand total is more than minimal value.
             * Free package weight has been already taken into account.
             */
            $request->setPackageValue($freePackageValue);
            $request->setPackageQty($freeQty);
            $rate = $this->getRate($request);
            if (!empty($rate) && $rate['price'] >= 0) {
                $method = $this->createShippingMethod(0, 0);
                $result->append($method);
            }
        } else {
            /** @var \Magento\Quote\Model\Quote\Address\RateResult\Error $error */
            $error = $this->_rateErrorFactory->create(
                [
                    'data' => [
                        'carrier' => $this->_code,
                        'carrier_title' => $this->getConfigData('title'),
                        'error_message' => $this->getConfigData('specificerrmsg'),
                    ],
                ]
            );
            $result->append($error);
        }

        return $result;
    }

    /**
     * Get rate.
     *
     * @param \Magento\Quote\Model\Quote\Address\RateRequest $request
     * @return array|bool
     */
    public function getRate(\Magento\Quote\Model\Quote\Address\RateRequest $request)
    {
        return $this->_tablerateFactory->create()->getRate($request);
    }

    /**
     * Get code.
     *
     * @param string $type
     * @param string $code
     * @return array
     * @throws \Magento\Framework\Exception\LocalizedException
     */
    public function getCode($type, $code = '')
    {
        $codes = [
            'condition_name' => [
                'package_weight' => __('Weight vs. Destination'),
<<<<<<< HEAD
                self::CONDITION_CODE_PACKAGE_VALUE_WITH_DISCOUNT => __('Price vs. Destination'),
=======
                'package_value_with_discount' => __('Price vs. Destination'),
>>>>>>> 47df547d
                'package_qty' => __('# of Items vs. Destination'),
            ],
            'condition_name_short' => [
                'package_weight' => __('Weight (and above)'),
<<<<<<< HEAD
                self::CONDITION_CODE_PACKAGE_VALUE_WITH_DISCOUNT => __('Order Subtotal (and above)'),
=======
                'package_value_with_discount' => __('Order Subtotal (and above)'),
>>>>>>> 47df547d
                'package_qty' => __('# of Items (and above)'),
            ],
        ];

        if (!isset($codes[$type])) {
            throw new LocalizedException(
                __('The "%1" code type for Table Rate is incorrect. Verify the type and try again.', $type)
            );
        }

        if ('' === $code) {
            return $codes[$type];
        }

        if (!isset($codes[$type][$code])) {
            throw new LocalizedException(
                __('The "%1: %2" code type for Table Rate is incorrect. Verify the type and try again.', $type, $code)
            );
        }

        return $codes[$type][$code];
    }

    /**
     * Get allowed shipping methods
     *
     * @return array
     */
    public function getAllowedMethods()
    {
        return ['bestway' => $this->getConfigData('name')];
    }

    /**
     * Get the method object based on the shipping price and cost
     *
     * @param float $shippingPrice
     * @param float $cost
     * @return \Magento\Quote\Model\Quote\Address\RateResult\Method
     */
    private function createShippingMethod($shippingPrice, $cost)
    {
        /** @var  \Magento\Quote\Model\Quote\Address\RateResult\Method $method */
        $method = $this->_resultMethodFactory->create();

        $method->setCarrier('tablerate');
        $method->setCarrierTitle($this->getConfigData('title'));

        $method->setMethod('bestway');
        $method->setMethodTitle($this->getConfigData('name'));

        $method->setPrice($shippingPrice);
        $method->setCost($cost);
        return $method;
    }
}<|MERGE_RESOLUTION|>--- conflicted
+++ resolved
@@ -18,8 +18,6 @@
 class Tablerate extends \Magento\Shipping\Model\Carrier\AbstractCarrier implements
     \Magento\Shipping\Model\Carrier\CarrierInterface
 {
-    const CONDITION_CODE_PACKAGE_VALUE_WITH_DISCOUNT = 'package_value_with_discount';
-
     /**
      * @var string
      */
@@ -229,20 +227,12 @@
         $codes = [
             'condition_name' => [
                 'package_weight' => __('Weight vs. Destination'),
-<<<<<<< HEAD
-                self::CONDITION_CODE_PACKAGE_VALUE_WITH_DISCOUNT => __('Price vs. Destination'),
-=======
                 'package_value_with_discount' => __('Price vs. Destination'),
->>>>>>> 47df547d
                 'package_qty' => __('# of Items vs. Destination'),
             ],
             'condition_name_short' => [
                 'package_weight' => __('Weight (and above)'),
-<<<<<<< HEAD
-                self::CONDITION_CODE_PACKAGE_VALUE_WITH_DISCOUNT => __('Order Subtotal (and above)'),
-=======
                 'package_value_with_discount' => __('Order Subtotal (and above)'),
->>>>>>> 47df547d
                 'package_qty' => __('# of Items (and above)'),
             ],
         ];
