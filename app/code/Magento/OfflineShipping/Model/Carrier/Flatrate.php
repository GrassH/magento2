--- conflicted
+++ resolved
@@ -56,20 +56,12 @@
     }
 
     /**
-<<<<<<< HEAD
-     * @param \Magento\Framework\DataObject $request
-=======
      * @param RateRequest $request
->>>>>>> 428354a8
      * @return Result|bool
      * @SuppressWarnings(PHPMD.CyclomaticComplexity)
      * @SuppressWarnings(PHPMD.NPathComplexity)
      */
-<<<<<<< HEAD
-    public function collectRates(\Magento\Framework\DataObject $request)
-=======
     public function collectRates(RateRequest $request)
->>>>>>> 428354a8
     {
         if (!$this->getConfigFlag('active')) {
             return false;
