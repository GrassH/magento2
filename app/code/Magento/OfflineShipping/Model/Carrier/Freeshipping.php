--- conflicted
+++ resolved
@@ -60,17 +60,10 @@
     /**
      * FreeShipping Rates Collector
      *
-<<<<<<< HEAD
-     * @param \Magento\Framework\DataObject $request
-     * @return \Magento\Shipping\Model\Rate\Result|bool
-     */
-    public function collectRates(\Magento\Framework\DataObject $request)
-=======
      * @param RateRequest $request
      * @return \Magento\Shipping\Model\Rate\Result|bool
      */
     public function collectRates(RateRequest $request)
->>>>>>> 428354a8
     {
         if (!$this->getConfigFlag('active')) {
             return false;
