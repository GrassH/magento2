<?php
/**
 * Copyright © Magento, Inc. All rights reserved.
 * See COPYING.txt for license details.
 */
declare(strict_types=1);

namespace Magento\OfflineShipping\Test\Unit\Block\Adminhtml\Carrier\Tablerate;

use Magento\Backend\Block\Template\Context;
use Magento\Backend\Helper\Data;
use Magento\Framework\TestFramework\Unit\Helper\ObjectManager;
use Magento\OfflineShipping\Block\Adminhtml\Carrier\Tablerate\Grid;
use Magento\OfflineShipping\Model\Carrier\Tablerate;
use Magento\OfflineShipping\Model\ResourceModel\Carrier\Tablerate\CollectionFactory;
use Magento\Store\Model\StoreManagerInterface;
use Magento\Store\Model\Website;
use PHPUnit\Framework\MockObject\MockObject;
use PHPUnit\Framework\TestCase;

class GridTest extends TestCase
{
    /**
     * @var Grid
     */
    protected $model;

    /**
<<<<<<< HEAD
     * @var \Magento\Store\Model\StoreManagerInterface|\PHPUnit\Framework\MockObject\MockObject
=======
     * @var StoreManagerInterface|MockObject
>>>>>>> b2f063af
     */
    protected $storeManagerMock;

    /**
<<<<<<< HEAD
     * @var \Magento\Backend\Helper\Data|\PHPUnit\Framework\MockObject\MockObject
=======
     * @var Data|MockObject
>>>>>>> b2f063af
     */
    protected $backendHelperMock;

    /**
<<<<<<< HEAD
     * @var \PHPUnit\Framework\MockObject\MockObject
=======
     * @var MockObject
>>>>>>> b2f063af
     */
    protected $tablerateMock;

    /**
<<<<<<< HEAD
     * @var \PHPUnit\Framework\MockObject\MockObject
=======
     * @var MockObject
>>>>>>> b2f063af
     */
    protected $context;

    /**
<<<<<<< HEAD
     * @var \PHPUnit\Framework\MockObject\MockObject
=======
     * @var MockObject
>>>>>>> b2f063af
     */
    protected $collectionFactoryMock;

    protected function setUp(): void
    {
        $objectManager = new ObjectManager($this);

        $this->storeManagerMock = $this->getMockBuilder(StoreManagerInterface::class)
            ->disableOriginalConstructor()
            ->getMock();

        $this->context = $objectManager->getObject(
            Context::class,
            ['storeManager' => $this->storeManagerMock]
        );

        $this->backendHelperMock = $this->getMockBuilder(Data::class)
            ->disableOriginalConstructor()
            ->getMock();

        $this->collectionFactoryMock =
            $this->getMockBuilder(
                CollectionFactory::class
            )->disableOriginalConstructor()
            ->getMock();

        $this->tablerateMock = $this->getMockBuilder(Tablerate::class)
            ->disableOriginalConstructor()
            ->getMock();

        $this->model = new Grid(
            $this->context,
            $this->backendHelperMock,
            $this->collectionFactoryMock,
            $this->tablerateMock
        );
    }

    public function testSetWebsiteId()
    {
        $websiteId = 1;

        $websiteMock = $this->getMockBuilder(Website::class)
            ->setMethods(['getId'])
            ->disableOriginalConstructor()
            ->getMock();

        $this->storeManagerMock->expects($this->once())
            ->method('getWebsite')
            ->with($websiteId)
            ->willReturn($websiteMock);

        $websiteMock->expects($this->once())
            ->method('getId')
            ->willReturn($websiteId);

        $this->assertSame($this->model, $this->model->setWebsiteId($websiteId));
        $this->assertEquals($websiteId, $this->model->getWebsiteId());
    }

    public function testGetWebsiteId()
    {
        $websiteId = 10;

        $websiteMock = $this->getMockBuilder(Website::class)
            ->disableOriginalConstructor()
            ->setMethods(['getId'])
            ->getMock();

        $websiteMock->expects($this->once())
            ->method('getId')
            ->willReturn($websiteId);

        $this->storeManagerMock->expects($this->once())
            ->method('getWebsite')
            ->willReturn($websiteMock);

        $this->assertEquals($websiteId, $this->model->getWebsiteId());

        $this->storeManagerMock->expects($this->never())
            ->method('getWebsite')
            ->willReturn($websiteMock);

        $this->assertEquals($websiteId, $this->model->getWebsiteId());
    }

    public function testSetAndGetConditionName()
    {
        $conditionName = 'someName';
        $this->assertEquals($this->model, $this->model->setConditionName($conditionName));
        $this->assertEquals($conditionName, $this->model->getConditionName());
    }
}<|MERGE_RESOLUTION|>--- conflicted
+++ resolved
@@ -26,47 +26,27 @@
     protected $model;
 
     /**
-<<<<<<< HEAD
-     * @var \Magento\Store\Model\StoreManagerInterface|\PHPUnit\Framework\MockObject\MockObject
-=======
      * @var StoreManagerInterface|MockObject
->>>>>>> b2f063af
      */
     protected $storeManagerMock;
 
     /**
-<<<<<<< HEAD
-     * @var \Magento\Backend\Helper\Data|\PHPUnit\Framework\MockObject\MockObject
-=======
      * @var Data|MockObject
->>>>>>> b2f063af
      */
     protected $backendHelperMock;
 
     /**
-<<<<<<< HEAD
-     * @var \PHPUnit\Framework\MockObject\MockObject
-=======
      * @var MockObject
->>>>>>> b2f063af
      */
     protected $tablerateMock;
 
     /**
-<<<<<<< HEAD
-     * @var \PHPUnit\Framework\MockObject\MockObject
-=======
      * @var MockObject
->>>>>>> b2f063af
      */
     protected $context;
 
     /**
-<<<<<<< HEAD
-     * @var \PHPUnit\Framework\MockObject\MockObject
-=======
      * @var MockObject
->>>>>>> b2f063af
      */
     protected $collectionFactoryMock;
 
