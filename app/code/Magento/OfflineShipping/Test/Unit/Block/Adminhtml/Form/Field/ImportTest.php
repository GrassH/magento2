--- conflicted
+++ resolved
@@ -12,20 +12,15 @@
  */
 namespace Magento\OfflineShipping\Test\Unit\Block\Adminhtml\Form\Field;
 
-<<<<<<< HEAD
 use Magento\Framework\Data\Form;
 use Magento\Framework\Escaper;
 use Magento\Framework\TestFramework\Unit\Helper\ObjectManager;
 use Magento\OfflineShipping\Block\Adminhtml\Form\Field\Import;
 use PHPUnit\Framework\MockObject\MockObject;
 use PHPUnit\Framework\TestCase;
+use Magento\Framework\Math\Random;
 
 class ImportTest extends TestCase
-=======
-use Magento\Framework\Math\Random;
-
-class ImportTest extends \PHPUnit\Framework\TestCase
->>>>>>> 055bd0a7
 {
     /**
      * @var Import
@@ -39,32 +34,21 @@
 
     protected function setUp(): void
     {
-<<<<<<< HEAD
         $this->_formMock = $this->getMockBuilder(Form::class)
             ->addMethods(['getFieldNameSuffix', 'getHtmlIdPrefix', 'getHtmlIdSuffix'])
             ->onlyMethods(['addSuffixToName'])
             ->disableOriginalConstructor()
             ->getMock();
-=======
-        $this->_formMock = $this->createPartialMock(
-            \Magento\Framework\Data\Form::class,
-            ['getFieldNameSuffix', 'addSuffixToName', 'getHtmlIdPrefix', 'getHtmlIdSuffix']
-        );
         $randomMock = $this->getMockBuilder(Random::class)->disableOriginalConstructor()->getMock();
         $randomMock->method('getRandomString')->willReturn('123456abcdefg');
->>>>>>> 055bd0a7
         $testData = ['name' => 'test_name', 'html_id' => 'test_html_id'];
         $testHelper = new ObjectManager($this);
         $this->_object = $testHelper->getObject(
             Import::class,
             [
                 'data' => $testData,
-<<<<<<< HEAD
-                '_escaper' => $testHelper->getObject(Escaper::class)
-=======
-                '_escaper' => $testHelper->getObject(\Magento\Framework\Escaper::class),
+                '_escaper' => $testHelper->getObject(Escaper::class),
                 'random' => $randomMock
->>>>>>> 055bd0a7
             ]
         );
         $this->_object->setForm($this->_formMock);
@@ -107,7 +91,7 @@
             '<input id="time_condition" type="hidden" name="test_name" value="',
             $testString
         );
-        $this->assertContains(
+        $this->assertStringEndsWith(
             '<input id="test_name_prefixtest_html_idtest_name_suffix" ' .
             'name="test_name"  data-ui-id="form-element-test_name" value="" type="file"',
             $testString
