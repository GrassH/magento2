<?php
/**
 * Copyright © Magento, Inc. All rights reserved.
 * See COPYING.txt for license details.
 */
declare(strict_types=1);

/**
 * Custom import CSV file field for shipping table rates
 *
 * @author     Magento Core Team <core@magentocommerce.com>
 */
namespace Magento\OfflineShipping\Test\Unit\Block\Adminhtml\Form\Field;

use Magento\Framework\Data\Form;
use Magento\Framework\Escaper;
use Magento\Framework\TestFramework\Unit\Helper\ObjectManager;
use Magento\OfflineShipping\Block\Adminhtml\Form\Field\Import;
use PHPUnit\Framework\MockObject\MockObject;
use PHPUnit\Framework\TestCase;

class ImportTest extends TestCase
{
    /**
     * @var Import
     */
    protected $_object;

    /**
<<<<<<< HEAD
     * @var \PHPUnit\Framework\MockObject\MockObject
=======
     * @var MockObject
>>>>>>> b2f063af
     */
    protected $_formMock;

    protected function setUp(): void
    {
        $this->_formMock = $this->createPartialMock(
            Form::class,
            ['getFieldNameSuffix', 'addSuffixToName', 'getHtmlIdPrefix', 'getHtmlIdSuffix']
        );
        $testData = ['name' => 'test_name', 'html_id' => 'test_html_id'];
        $testHelper = new ObjectManager($this);
        $this->_object = $testHelper->getObject(
            Import::class,
            [
                'data' => $testData,
                '_escaper' => $testHelper->getObject(Escaper::class)
            ]
        );
        $this->_object->setForm($this->_formMock);
    }

    public function testGetNameWhenFormFiledNameSuffixIsEmpty()
    {
        $this->_formMock->expects($this->once())->method('getFieldNameSuffix')->willReturn(false);
        $this->_formMock->expects($this->never())->method('addSuffixToName');
        $actual = $this->_object->getName();
        $this->assertEquals('test_name', $actual);
    }

    public function testGetNameWhenFormFiledNameSuffixIsNotEmpty()
    {
        $this->_formMock->expects($this->once())->method('getFieldNameSuffix')->willReturn(true);
        $this->_formMock->expects($this->once())->method('addSuffixToName')->willReturn('test_suffix');
        $actual = $this->_object->getName();
        $this->assertEquals('test_suffix', $actual);
    }

    public function testGetElementHtml()
    {
        $this->_formMock->expects(
            $this->any()
        )->method(
            'getHtmlIdPrefix'
        )->willReturn(
            'test_name_prefix'
        );
        $this->_formMock->expects(
            $this->any()
        )->method(
            'getHtmlIdSuffix'
        )->willReturn(
            'test_name_suffix'
        );
        $testString = $this->_object->getElementHtml();
        $this->assertStringStartsWith(
            '<input id="time_condition" type="hidden" name="test_name" value="',
            $testString
        );
        $this->assertStringEndsWith(
            '<input id="test_name_prefixtest_html_idtest_name_suffix" ' .
            'name="test_name"  data-ui-id="form-element-test_name" value="" type="file"/>',
            $testString
        );
    }
}<|MERGE_RESOLUTION|>--- conflicted
+++ resolved
@@ -27,11 +27,7 @@
     protected $_object;
 
     /**
-<<<<<<< HEAD
-     * @var \PHPUnit\Framework\MockObject\MockObject
-=======
      * @var MockObject
->>>>>>> b2f063af
      */
     protected $_formMock;
 
@@ -55,7 +51,7 @@
 
     public function testGetNameWhenFormFiledNameSuffixIsEmpty()
     {
-        $this->_formMock->expects($this->once())->method('getFieldNameSuffix')->willReturn(false);
+        $this->_formMock->expects($this->once())->method('getFieldNameSuffix')->will($this->returnValue(false));
         $this->_formMock->expects($this->never())->method('addSuffixToName');
         $actual = $this->_object->getName();
         $this->assertEquals('test_name', $actual);
@@ -63,8 +59,8 @@
 
     public function testGetNameWhenFormFiledNameSuffixIsNotEmpty()
     {
-        $this->_formMock->expects($this->once())->method('getFieldNameSuffix')->willReturn(true);
-        $this->_formMock->expects($this->once())->method('addSuffixToName')->willReturn('test_suffix');
+        $this->_formMock->expects($this->once())->method('getFieldNameSuffix')->will($this->returnValue(true));
+        $this->_formMock->expects($this->once())->method('addSuffixToName')->will($this->returnValue('test_suffix'));
         $actual = $this->_object->getName();
         $this->assertEquals('test_suffix', $actual);
     }
@@ -75,15 +71,15 @@
             $this->any()
         )->method(
             'getHtmlIdPrefix'
-        )->willReturn(
-            'test_name_prefix'
+        )->will(
+            $this->returnValue('test_name_prefix')
         );
         $this->_formMock->expects(
             $this->any()
         )->method(
             'getHtmlIdSuffix'
-        )->willReturn(
-            'test_name_suffix'
+        )->will(
+            $this->returnValue('test_name_suffix')
         );
         $testString = $this->_object->getElementHtml();
         $this->assertStringStartsWith(
