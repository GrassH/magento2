<?php
/**
 * Copyright © Magento, Inc. All rights reserved.
 * See COPYING.txt for license details.
 */
declare(strict_types=1);

namespace Magento\OfflineShipping\Test\Unit\Model\Plugin\Checkout\Block\Cart;

use Magento\Checkout\Block\Cart\LayoutProcessor;
use Magento\Framework\App\Config\ScopeConfigInterface;
use Magento\Framework\TestFramework\Unit\Helper\ObjectManager;
use Magento\OfflineShipping\Model\Plugin\Checkout\Block\Cart\Shipping;
use PHPUnit\Framework\MockObject\MockObject;
use PHPUnit\Framework\TestCase;

class ShippingTest extends TestCase
{
    /**
     * @var Shipping
     */
    protected $model;

    /**
<<<<<<< HEAD
     * @var \Magento\Framework\App\Config\ScopeConfigInterface|\PHPUnit\Framework\MockObject\MockObject
=======
     * @var ScopeConfigInterface|MockObject
>>>>>>> b2f063af
     */
    protected $scopeConfigMock;

    protected function setUp(): void
    {
        $helper = new ObjectManager($this);

        $this->scopeConfigMock = $this->getMockBuilder(ScopeConfigInterface::class)
            ->disableOriginalConstructor()
            ->setMethods([
                'getValue',
                'isSetFlag'
            ])
            ->getMock();

        $this->model = $helper->getObject(
            Shipping::class,
            ['scopeConfig' => $this->scopeConfigMock]
        );
    }

    /**
     * @dataProvider afterGetStateActiveDataProvider
     */
    public function testAfterGetStateActive($scopeConfigMockReturnValue, $result, $assertResult)
    {
        /** @var LayoutProcessor $subjectMock */
        $subjectMock = $this->getMockBuilder(LayoutProcessor::class)
            ->disableOriginalConstructor()
            ->getMock();

        $this->scopeConfigMock->expects($result ? $this->never() : $this->once())
            ->method('getValue')
            ->willReturn($scopeConfigMockReturnValue);

        $this->assertEquals($assertResult, $this->model->afterIsStateActive($subjectMock, $result));
    }

    /**
     * @return array
     */
    public function afterGetStateActiveDataProvider()
    {
        return [
            [
                true,
                true,
                true
            ],
            [
                true,
                false,
                true
            ],
            [
                false,
                false,
                false
            ]
        ];
    }
}<|MERGE_RESOLUTION|>--- conflicted
+++ resolved
@@ -22,11 +22,7 @@
     protected $model;
 
     /**
-<<<<<<< HEAD
-     * @var \Magento\Framework\App\Config\ScopeConfigInterface|\PHPUnit\Framework\MockObject\MockObject
-=======
      * @var ScopeConfigInterface|MockObject
->>>>>>> b2f063af
      */
     protected $scopeConfigMock;
 
