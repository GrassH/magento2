--- conflicted
+++ resolved
@@ -21,11 +21,7 @@
     protected $model;
 
     /**
-<<<<<<< HEAD
-     * @var \PHPUnit\Framework\MockObject\MockObject
-=======
      * @var MockObject
->>>>>>> b2f063af
      */
     protected $tableateFactoryMock;
 
