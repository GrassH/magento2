<?php
/**
 * Copyright © Magento, Inc. All rights reserved.
 * See COPYING.txt for license details.
 */
declare(strict_types=1);

namespace Magento\OfflineShipping\Test\Unit\Model\Carrier;

use Magento\Catalog\Model\Product;
use Magento\Framework\App\Config\ScopeConfigInterface;
use Magento\Framework\TestFramework\Unit\Helper\ObjectManager;
use Magento\OfflineShipping\Model\Carrier\Flatrate;
use Magento\OfflineShipping\Model\Carrier\Flatrate\ItemPriceCalculator;
use Magento\Quote\Model\Quote\Address\RateRequest;
use Magento\Quote\Model\Quote\Address\RateResult\ErrorFactory;
use Magento\Quote\Model\Quote\Address\RateResult\Method;
use Magento\Quote\Model\Quote\Address\RateResult\MethodFactory;
use Magento\Sales\Model\Order\Item;
use Magento\Shipping\Model\Carrier\AbstractCarrier;
use Magento\Shipping\Model\Rate\Result;
use Magento\Shipping\Model\Rate\ResultFactory;
use Magento\Store\Model\ScopeInterface;
use PHPUnit\Framework\Constraint\Callback;
use PHPUnit\Framework\MockObject\MockObject;
use PHPUnit\Framework\TestCase;
use Psr\Log\LoggerInterface;

/**
 * @SuppressWarnings(PHPMD.CouplingBetweenObjects)
 */
class FlatrateTest extends TestCase
{
    /**
     * @var Flatrate
     */
    private $model;

    /**
<<<<<<< HEAD
     * @var \Magento\Framework\App\Config\ScopeConfigInterface|\PHPUnit\Framework\MockObject\MockObject
=======
     * @var ScopeConfigInterface|MockObject
>>>>>>> b2f063af
     */
    private $scopeConfigMock;

    /**
<<<<<<< HEAD
     * @var \Magento\Quote\Model\Quote\Address\RateResult\ErrorFactory|\PHPUnit\Framework\MockObject\MockObject
=======
     * @var ErrorFactory|MockObject
>>>>>>> b2f063af
     */
    private $errorFactoryMock;

    /**
<<<<<<< HEAD
     * @var \Psr\Log\LoggerInterface|\PHPUnit\Framework\MockObject\MockObject
=======
     * @var LoggerInterface|MockObject
>>>>>>> b2f063af
     */
    private $loggerMock;

    /**
<<<<<<< HEAD
     * @var \Magento\Shipping\Model\Rate\ResultFactory|\PHPUnit\Framework\MockObject\MockObject
=======
     * @var ResultFactory|MockObject
>>>>>>> b2f063af
     */
    private $resultFactoryMock;

    /**
<<<<<<< HEAD
     * @var \Magento\Quote\Model\Quote\Address\RateResult\MethodFactory|\PHPUnit\Framework\MockObject\MockObject
=======
     * @var MethodFactory|MockObject
>>>>>>> b2f063af
     */
    private $methodFactoryMock;

    /**
<<<<<<< HEAD
     * @var \Magento\OfflineShipping\Model\Carrier\Flatrate\ItemPriceCalculator|\PHPUnit\Framework\MockObject\MockObject
=======
     * @var ItemPriceCalculator|MockObject
>>>>>>> b2f063af
     */
    private $priceCalculatorMock;

    /**
     * @var ObjectManager
     */
    private $helper;

    protected function setUp(): void
    {
        $this->scopeConfigMock = $this->getMockBuilder(ScopeConfigInterface::class)
            ->disableOriginalConstructor()
            ->setMethods(['create', 'isSetFlag', 'getValue'])
            ->getMock();

        $this->errorFactoryMock = $this
            ->getMockBuilder(ErrorFactory::class)
            ->disableOriginalConstructor()
            ->getMock();

        $this->loggerMock = $this->getMockBuilder(LoggerInterface::class)
            ->disableOriginalConstructor()
            ->getMock();

        $this->resultFactoryMock = $this->getMockBuilder(ResultFactory::class)
            ->disableOriginalConstructor()
            ->setMethods(['create'])
            ->getMock();

        $this->methodFactoryMock = $this
            ->getMockBuilder(MethodFactory::class)
            ->disableOriginalConstructor()
            ->setMethods(['create'])
            ->getMock();

        $this->priceCalculatorMock = $this
            ->getMockBuilder(ItemPriceCalculator::class)
            ->disableOriginalConstructor()
            ->setMethods(['getShippingPricePerOrder'])
            ->getMock();

        $this->helper = new ObjectManager($this);
        $this->model = $this->helper->getObject(
            Flatrate::class,
            [
                'scopeConfig' => $this->scopeConfigMock,
                'rateErrorFactory' => $this->errorFactoryMock,
                'logger' => $this->loggerMock,
                'rateResultFactory' => $this->resultFactoryMock,
                'rateMethodFactory' => $this->methodFactoryMock,
                'itemPriceCalculator' => $this->priceCalculatorMock
            ]
        );
    }

    /**
     * @param bool $freeshipping
     * @dataProvider collectRatesWithGlobalFreeShippingDataProvider
     * @return void
     */
    public function testCollectRatesWithGlobalFreeShipping($freeshipping)
    {
        $this->markTestSkipped('Test needs refactoring.');
        $expectedPrice = 5;

        $request = $this->getMockBuilder(RateRequest::class)
            ->disableOriginalConstructor()
            ->setMethods(['getAllItems', 'getPackageQty', 'getFreeShipping'])
            ->getMock();

        $item = $this->getMockBuilder(Item::class)
            ->disableOriginalConstructor()
            ->setMethods(
                [
                    'getProduct',
                    'getParentItem',
                    'getHasChildren',
                    'isShipSeparately',
                    'getChildren',
                    'getQty',
                    'getFreeShipping'
                ]
            )
            ->getMock();

        $product = $this->getMockBuilder(Product::class)
            ->disableOriginalConstructor()
            ->setMethods(['isVirtual'])
            ->getMock();

        $this->scopeConfigMock->expects($this->any())->method('isSetFlag')->willReturn(true);
        $this->scopeConfigMock->expects($this->any())->method('getValue')->willReturnMap([
            ['carriers/flatrate/active', ScopeInterface::SCOPE_STORE, null, true],
            ['carriers/flatrate/price', ScopeInterface::SCOPE_STORE, null, 5],
            ['carriers/flatrate/type', ScopeInterface::SCOPE_STORE, null, 'O'],
            ['carriers/flatrate/handling_fee', ScopeInterface::SCOPE_STORE, null, 0],
            [
                'carriers/flatrate/handling_type',
                ScopeInterface::SCOPE_STORE,
                null,
                AbstractCarrier::HANDLING_TYPE_FIXED
            ],
            [
                'carriers/flatrate/handling_action',
                ScopeInterface::SCOPE_STORE,
                null,
                AbstractCarrier::HANDLING_ACTION_PERORDER
            ],
        ]);

        $this->priceCalculatorMock
            ->expects($this->once())
            ->method('getShippingPricePerOrder')
            ->willReturn($expectedPrice);

        $method = $this->getMockBuilder(Method::class)
            ->disableOriginalConstructor()
            ->setMethods(['setCarrier', 'setCarrierTitle', 'setMethod', 'setMethodTitle', 'setPrice', 'setCost'])
            ->getMock();
        $this->methodFactoryMock->expects($this->once())->method('create')->willReturn($method);

        $result = $this->getMockBuilder(Result::class)
            ->disableOriginalConstructor()
            ->setMethods(['append'])
            ->getMock();
        $this->resultFactoryMock->expects($this->once())->method('create')->willReturn($result);

        $product->expects($this->any())->method('isVirtual')->willReturn(false);

        $item->expects($this->any())->method('getProduct')->willReturn($product);
        $item->expects($this->any())->method('getFreeShipping')->willReturn(1);
        $item->expects($this->any())->method('getQty')->willReturn(1);

        $request->expects($this->any())->method('getAllItems')->willReturn([$item]);
        $request->expects($this->any())->method('getPackageQty')->willReturn(1);

        $request->expects($this->never())->method('getFreeShipping')->willReturn($freeshipping);

        $returnPrice = null;
        $method->expects($this->once())->method('setPrice')->with($this->captureArg($returnPrice));

        $returnCost = null;
        $method->expects($this->once())->method('setCost')->with($this->captureArg($returnCost));

        $returnMethod = null;
        $result->expects($this->once())->method('append')->with($this->captureArg($returnMethod));

        $returnResult = $this->model->collectRates($request);

        $this->assertEquals($expectedPrice, $returnPrice);
        $this->assertEquals($expectedPrice, $returnCost);
        $this->assertEquals($method, $returnMethod);
        $this->assertEquals($result, $returnResult);
    }

    /**
     * Captures the argument and saves it in the given variable
     *
     * @param $captureVar
     * @return Callback
     */
    private function captureArg(&$captureVar)
    {
        return $this->callback(function ($argToMock) use (&$captureVar) {
            $captureVar = $argToMock;

            return true;
        });
    }

    /**
     * @return array
     */
    public function collectRatesWithGlobalFreeShippingDataProvider()
    {
        return [
            ['freeshipping' => true],
            ['freeshipping' => false]
        ];
    }
}<|MERGE_RESOLUTION|>--- conflicted
+++ resolved
@@ -37,56 +37,32 @@
     private $model;
 
     /**
-<<<<<<< HEAD
-     * @var \Magento\Framework\App\Config\ScopeConfigInterface|\PHPUnit\Framework\MockObject\MockObject
-=======
      * @var ScopeConfigInterface|MockObject
->>>>>>> b2f063af
      */
     private $scopeConfigMock;
 
     /**
-<<<<<<< HEAD
-     * @var \Magento\Quote\Model\Quote\Address\RateResult\ErrorFactory|\PHPUnit\Framework\MockObject\MockObject
-=======
      * @var ErrorFactory|MockObject
->>>>>>> b2f063af
      */
     private $errorFactoryMock;
 
     /**
-<<<<<<< HEAD
-     * @var \Psr\Log\LoggerInterface|\PHPUnit\Framework\MockObject\MockObject
-=======
      * @var LoggerInterface|MockObject
->>>>>>> b2f063af
      */
     private $loggerMock;
 
     /**
-<<<<<<< HEAD
-     * @var \Magento\Shipping\Model\Rate\ResultFactory|\PHPUnit\Framework\MockObject\MockObject
-=======
      * @var ResultFactory|MockObject
->>>>>>> b2f063af
      */
     private $resultFactoryMock;
 
     /**
-<<<<<<< HEAD
-     * @var \Magento\Quote\Model\Quote\Address\RateResult\MethodFactory|\PHPUnit\Framework\MockObject\MockObject
-=======
      * @var MethodFactory|MockObject
->>>>>>> b2f063af
      */
     private $methodFactoryMock;
 
     /**
-<<<<<<< HEAD
-     * @var \Magento\OfflineShipping\Model\Carrier\Flatrate\ItemPriceCalculator|\PHPUnit\Framework\MockObject\MockObject
-=======
      * @var ItemPriceCalculator|MockObject
->>>>>>> b2f063af
      */
     private $priceCalculatorMock;
 
