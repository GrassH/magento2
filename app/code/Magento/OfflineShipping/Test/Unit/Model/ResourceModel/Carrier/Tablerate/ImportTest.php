<?php
/**
 * Copyright © Magento, Inc. All rights reserved.
 * See COPYING.txt for license details.
 */
declare(strict_types=1);

namespace Magento\OfflineShipping\Test\Unit\Model\ResourceModel\Carrier\Tablerate;

use Magento\Framework\App\Config\ScopeConfigInterface;
use Magento\Framework\Filesystem;
use Magento\Framework\Filesystem\File\ReadInterface;
use Magento\OfflineShipping\Model\ResourceModel\Carrier\Tablerate\CSV\ColumnResolver;
use Magento\OfflineShipping\Model\ResourceModel\Carrier\Tablerate\CSV\ColumnResolverFactory;
use Magento\OfflineShipping\Model\ResourceModel\Carrier\Tablerate\CSV\RowParser;
use Magento\OfflineShipping\Model\ResourceModel\Carrier\Tablerate\DataHashGenerator;
use Magento\OfflineShipping\Model\ResourceModel\Carrier\Tablerate\Import;
use Magento\Store\Model\StoreManagerInterface;
use PHPUnit\Framework\MockObject\MockObject;
use PHPUnit\Framework\TestCase;

/**
 * Unit test for Magento\OfflineShipping\Model\ResourceModel\Carrier\Tablerate\Import
 */
class ImportTest extends TestCase
{
    /**
     * @var Import
     */
    private $import;

    /**
<<<<<<< HEAD
     * @var StoreManagerInterface|\PHPUnit\Framework\MockObject\MockObject
=======
     * @var StoreManagerInterface|MockObject
>>>>>>> b2f063af
     */
    private $storeManagerMock;

    /**
<<<<<<< HEAD
     * @var Filesystem|\PHPUnit\Framework\MockObject\MockObject
=======
     * @var Filesystem|MockObject
>>>>>>> b2f063af
     */
    private $filesystemMock;

    /**
<<<<<<< HEAD
     * @var ScopeConfigInterface|\PHPUnit\Framework\MockObject\MockObject
=======
     * @var ScopeConfigInterface|MockObject
>>>>>>> b2f063af
     */
    private $scopeConfigMock;

    /**
<<<<<<< HEAD
     * @var RowParser|\PHPUnit\Framework\MockObject\MockObject
=======
     * @var RowParser|MockObject
>>>>>>> b2f063af
     */
    private $rowParserMock;

    /**
<<<<<<< HEAD
     * @var \PHPUnit\Framework\MockObject\MockObject
=======
     * @var MockObject
>>>>>>> b2f063af
     */
    private $columnResolverFactoryMock;

    /**
<<<<<<< HEAD
     * @var DataHashGenerator|\PHPUnit\Framework\MockObject\MockObject
=======
     * @var DataHashGenerator|MockObject
>>>>>>> b2f063af
     */
    private $dataHashGeneratorMock;

    /**
     * {@inheritDoc}
     */
    protected function setUp(): void
    {
        $this->storeManagerMock = $this->getMockBuilder(StoreManagerInterface::class)
            ->getMockForAbstractClass();
        $this->filesystemMock = $this->getMockBuilder(Filesystem::class)
            ->disableOriginalConstructor()
            ->getMock();
        $this->scopeConfigMock = $this->getMockBuilder(ScopeConfigInterface::class)
            ->getMockForAbstractClass();
        $this->rowParserMock = $this->getMockBuilder(RowParser::class)
            ->disableOriginalConstructor()
            ->getMock();
        $this->columnResolverFactoryMock = $this->getMockBuilder(ColumnResolverFactory::class)
            ->setMethods(['create'])
            ->disableOriginalConstructor()
            ->getMock();
        $this->dataHashGeneratorMock = $this->getMockBuilder(DataHashGenerator::class)
            ->getMock();
        $this->dataHashGeneratorMock->expects($this->any())
            ->method('getHash')
            ->willReturnCallback(
                function (array $data) {
                    return implode('_', $data);
                }
            );

        $this->import = new Import(
            $this->storeManagerMock,
            $this->filesystemMock,
            $this->scopeConfigMock,
            $this->rowParserMock,
            $this->columnResolverFactoryMock,
            $this->dataHashGeneratorMock
        );
    }

    /**
     * @return void
     */
    public function testGetColumns()
    {
        $columns = ['column_1', 'column_2'];
        $this->rowParserMock->expects($this->once())
            ->method('getColumns')
            ->willReturn($columns);
        $result = $this->import->getColumns();
        $this->assertEquals($columns, $result);
    }

    /**
     * @return void
     */
    public function testGetData()
    {
        $lines = [
            ['header_1', 'header_2', 'header_3', 'header_4', 'header_5'],
            ['a1', 'b1', 'c1', 'd1', 'e1'],
            ['a2', 'b2', 'c2', 'd2', 'e2'],
            ['a3', 'b3', 'c3', 'd3', 'e3'],
            ['a4', 'b4', 'c4', 'd4', 'e4'],
            ['a5', 'b5', 'c5', 'd5', 'e5'],
        ];
        $this->rowParserMock->expects($this->any())
            ->method('parse')
            ->willReturn(
                [['a1', 'b1', 'c1', 'd1', 'e1']],
                [['a2', 'b2', 'c2', 'd2', 'e2']],
                [['a3', 'b3', 'c3', 'd3', 'e3']],
                [['a4', 'b4', 'c4', 'd4', 'e4']],
                [['a5', 'b5', 'c5', 'd5', 'e5']]
            );
        $file = $this->createFileMock($lines);
        $expectedResult = [
            [
                $lines[1],
                $lines[2],
            ],
            [
                $lines[3],
                $lines[4],
            ],
            [
                $lines[5]
            ]
        ];

        $columnResolver = $this->getMockBuilder(ColumnResolver::class)->disableOriginalConstructor()->getMock();
        $this->columnResolverFactoryMock
            ->expects($this->once())
            ->method('create')
            ->with(['headers' => $lines[0]])
            ->willReturn($columnResolver);

        $result = [];
        foreach ($this->import->getData($file, 1, 'short_name', 'full_name', 2) as $bunch) {
            $result[] = $bunch;
        }
        $this->assertEquals($expectedResult, $result);
        $this->assertFalse($this->import->hasErrors());
        $this->assertEquals([], $this->import->getErrors());
    }

    /**
     * @return void
     */
    public function testGetDataWithDuplicatedLine()
    {
        $lines = [
            ['header_1', 'header_2', 'header_3', 'header_4', 'header_5'],
            ['a1', 'b1', 'c1', 'd1', 'e1'],
            ['a1', 'b1', 'c1', 'd1', 'e1'],
            [],
            ['a2', 'b2', 'c2', 'd2', 'e2'],
        ];
        $this->rowParserMock->expects($this->any())
            ->method('parse')
            ->willReturn(
                [['a1', 'b1', 'c1', 'd1', 'e1']],
                [['a1', 'b1', 'c1', 'd1', 'e1']],
                [['a2', 'b2', 'c2', 'd2', 'e2']]
            );
        $file = $this->createFileMock($lines);
        $expectedResult = [
            [
                $lines[1],
                $lines[4],
            ],
        ];

        $columnResolver = $this->getMockBuilder(ColumnResolver::class)->disableOriginalConstructor()->getMock();
        $this->columnResolverFactoryMock
            ->expects($this->once())
            ->method('create')
            ->with(['headers' => $lines[0]])
            ->willReturn($columnResolver);

        $result = [];
        foreach ($this->import->getData($file, 1, 'short_name', 'full_name', 2) as $bunch) {
            $result[] = $bunch;
        }
        $this->assertEquals($expectedResult, $result);
        $this->assertTrue($this->import->hasErrors());
        $this->assertEquals(['Duplicate Row #3 (duplicates row #2)'], $this->import->getErrors());
    }

    /**
     * @SuppressWarnings(PHPMD.UnusedLocalVariable)
     */
    public function testGetDataFromEmptyFile()
    {
<<<<<<< HEAD
        $this->expectException(\Magento\Framework\Exception\LocalizedException::class);
        $this->expectExceptionMessage('The Table Rates File Format is incorrect. Verify the format and try again.');

=======
        $this->expectException('Magento\Framework\Exception\LocalizedException');
        $this->expectExceptionMessage('The Table Rates File Format is incorrect. Verify the format and try again.');
>>>>>>> b2f063af
        $lines = [];
        $file = $this->createFileMock($lines);
        foreach ($this->import->getData($file, 1, 'short_name', 'full_name', 2) as $bunch) {
            $this->assertTrue(false, 'Exception about empty header is not thrown');
        }
    }

    /**
     * @param array $lines
<<<<<<< HEAD
     * @return ReadInterface|\PHPUnit\Framework\MockObject\MockObject
=======
     * @return ReadInterface|MockObject
>>>>>>> b2f063af
     */
    private function createFileMock(array $lines)
    {
        $file = $this->getMockBuilder(ReadInterface::class)
            ->setMethods(['readCsv'])
            ->getMockForAbstractClass();
        $i = 0;
        foreach ($lines as $line) {
            $file->expects($this->at($i))
                ->method('readCsv')
                ->willReturn($line);
            $i++;
        }
        $file->expects($this->at($i))
            ->method('readCsv')
            ->willReturn(false);
        return $file;
    }
}<|MERGE_RESOLUTION|>--- conflicted
+++ resolved
@@ -30,56 +30,32 @@
     private $import;
 
     /**
-<<<<<<< HEAD
-     * @var StoreManagerInterface|\PHPUnit\Framework\MockObject\MockObject
-=======
      * @var StoreManagerInterface|MockObject
->>>>>>> b2f063af
      */
     private $storeManagerMock;
 
     /**
-<<<<<<< HEAD
-     * @var Filesystem|\PHPUnit\Framework\MockObject\MockObject
-=======
      * @var Filesystem|MockObject
->>>>>>> b2f063af
      */
     private $filesystemMock;
 
     /**
-<<<<<<< HEAD
-     * @var ScopeConfigInterface|\PHPUnit\Framework\MockObject\MockObject
-=======
      * @var ScopeConfigInterface|MockObject
->>>>>>> b2f063af
      */
     private $scopeConfigMock;
 
     /**
-<<<<<<< HEAD
-     * @var RowParser|\PHPUnit\Framework\MockObject\MockObject
-=======
      * @var RowParser|MockObject
->>>>>>> b2f063af
      */
     private $rowParserMock;
 
     /**
-<<<<<<< HEAD
-     * @var \PHPUnit\Framework\MockObject\MockObject
-=======
      * @var MockObject
->>>>>>> b2f063af
      */
     private $columnResolverFactoryMock;
 
     /**
-<<<<<<< HEAD
-     * @var DataHashGenerator|\PHPUnit\Framework\MockObject\MockObject
-=======
      * @var DataHashGenerator|MockObject
->>>>>>> b2f063af
      */
     private $dataHashGeneratorMock;
 
@@ -236,14 +212,8 @@
      */
     public function testGetDataFromEmptyFile()
     {
-<<<<<<< HEAD
-        $this->expectException(\Magento\Framework\Exception\LocalizedException::class);
-        $this->expectExceptionMessage('The Table Rates File Format is incorrect. Verify the format and try again.');
-
-=======
         $this->expectException('Magento\Framework\Exception\LocalizedException');
         $this->expectExceptionMessage('The Table Rates File Format is incorrect. Verify the format and try again.');
->>>>>>> b2f063af
         $lines = [];
         $file = $this->createFileMock($lines);
         foreach ($this->import->getData($file, 1, 'short_name', 'full_name', 2) as $bunch) {
@@ -253,11 +223,7 @@
 
     /**
      * @param array $lines
-<<<<<<< HEAD
-     * @return ReadInterface|\PHPUnit\Framework\MockObject\MockObject
-=======
      * @return ReadInterface|MockObject
->>>>>>> b2f063af
      */
     private function createFileMock(array $lines)
     {
