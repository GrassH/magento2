<?php
/**
 * Copyright © Magento, Inc. All rights reserved.
 * See COPYING.txt for license details.
 */
declare(strict_types=1);

namespace Magento\OfflineShipping\Test\Unit\Model\ResourceModel\Carrier\Tablerate\CSV;

use Magento\OfflineShipping\Model\ResourceModel\Carrier\Tablerate\CSV\ColumnResolver;
use Magento\OfflineShipping\Model\ResourceModel\Carrier\Tablerate\CSV\RowException;
use Magento\OfflineShipping\Model\ResourceModel\Carrier\Tablerate\CSV\RowParser;
use Magento\OfflineShipping\Model\ResourceModel\Carrier\Tablerate\LocationDirectory;
use PHPUnit\Framework\MockObject\MockObject;
use PHPUnit\Framework\TestCase;

/**
 * Unit test for Magento\OfflineShipping\Model\ResourceModel\Carrier\Tablerate\CSV\RowParser
 */
class RowParserTest extends TestCase
{
    /**
<<<<<<< HEAD
     * @var  ColumnResolver|\PHPUnit\Framework\MockObject\MockObject
=======
     * @var  ColumnResolver|MockObject
>>>>>>> b2f063af
     */
    private $columnResolverMock;

    /**
     * @var RowParser
     */
    private $rowParser;

    /**
<<<<<<< HEAD
     * @var LocationDirectory|\PHPUnit\Framework\MockObject\MockObject
=======
     * @var LocationDirectory|MockObject
>>>>>>> b2f063af
     */
    private $locationDirectoryMock;

    /**
     * {@inheritDoc}
     */
    protected function setUp(): void
    {
        $this->locationDirectoryMock = $this->getMockBuilder(LocationDirectory::class)
            ->setMethods(['hasCountryId', 'getCountryId', 'hasRegionId', 'getRegionIds'])
            ->disableOriginalConstructor()
            ->getMock();
        $this->columnResolverMock = $this->getMockBuilder(ColumnResolver::class)
            ->disableOriginalConstructor()
            ->getMock();
        $this->rowParser = new RowParser(
            $this->locationDirectoryMock
        );
    }

    /**
     * @return void
     */
    public function testGetColumns()
    {
        $columns = $this->rowParser->getColumns();
        $this->assertIsArray($columns, 'Columns should be array, ' . gettype($columns) . ' given');
        $this->assertNotEmpty($columns);
    }

    /**
     * @return void
     */
    public function testParse()
    {
        $expectedResult = [
            'website_id' => 58,
            'dest_country_id' => '0',
            'dest_region_id' => 0,
            'dest_zip' => '*',
            'condition_name' => 'condition_short_name',
            'condition_value' => 40.0,
            'price' => 350.0,
        ];
        $rowData = ['a', 'b', 'c', 'd', 'e'];
        $rowNumber = 120;
        $websiteId = 58;
        $conditionShortName = 'condition_short_name';
        $conditionFullName = 'condition_full_name';
        $columnValueMap = [
            [ColumnResolver::COLUMN_COUNTRY, $rowData, '*'],
            [ColumnResolver::COLUMN_REGION, $rowData, '*'],
            [ColumnResolver::COLUMN_ZIP, $rowData, ''],
            [$conditionFullName, $rowData, 40],
            [ColumnResolver::COLUMN_PRICE, $rowData, 350],
        ];
        $result = $this->parse(
            $rowData,
            $conditionFullName,
            $rowNumber,
            $websiteId,
            $conditionShortName,
            $columnValueMap
        );
        $this->assertEquals([$expectedResult], $result);
    }

    /**
     * @param array $rowData
     * @param $conditionFullName
     * @param array $columnValueMap
     * @param $expectedMessage
     * @throws null|RowException
     * @dataProvider parseWithExceptionDataProvider
     */
    public function testParseWithException(array $rowData, $conditionFullName, array $columnValueMap, $expectedMessage)
    {
<<<<<<< HEAD
        $this->expectException(\Magento\OfflineShipping\Model\ResourceModel\Carrier\Tablerate\CSV\RowException::class);

=======
        $this->expectException('Magento\OfflineShipping\Model\ResourceModel\Carrier\Tablerate\CSV\RowException');
>>>>>>> b2f063af
        $rowNumber = 120;
        $websiteId = 58;
        $conditionShortName = 'condition_short_name';
        $actualMessage = null;
        $exception = null;
        try {
            $this->parse(
                $rowData,
                $conditionFullName,
                $rowNumber,
                $websiteId,
                $conditionShortName,
                $columnValueMap
            );
        } catch (\Exception $e) {
            $actualMessage = $e->getMessage();
            $exception = $e;
        }
        $this->assertEquals($expectedMessage, $actualMessage);
        throw $exception;
    }

    /**
     * @return array
     */
    public function parseWithExceptionDataProvider()
    {
        $rowData = ['a', 'b', 'c', 'd', 'e'];
        $conditionFullName = 'condition_full_name';
        return [
            [
                $rowData,
                $conditionFullName,
                [
                    [ColumnResolver::COLUMN_COUNTRY, $rowData, 'XX'],
                    [ColumnResolver::COLUMN_REGION, $rowData, '*'],
                    [ColumnResolver::COLUMN_ZIP, $rowData, ''],
                    [$conditionFullName, $rowData, 40],
                    [ColumnResolver::COLUMN_PRICE, $rowData, 350],
                ],
                'The "XX" country in row number "120" is incorrect. Verify the country and try again.',
            ],
            [
                $rowData,
                $conditionFullName,
                [
                    [ColumnResolver::COLUMN_COUNTRY, $rowData, '*'],
                    [ColumnResolver::COLUMN_REGION, $rowData, 'AA'],
                    [ColumnResolver::COLUMN_ZIP, $rowData, ''],
                    [$conditionFullName, $rowData, 40],
                    [ColumnResolver::COLUMN_PRICE, $rowData, 350],
                ],
                'The "AA" region or state in row number "120" is incorrect. Verify the region or state and try again.',
            ],
            [
                $rowData,
                $conditionFullName,
                [
                    [ColumnResolver::COLUMN_COUNTRY, $rowData, '*'],
                    [ColumnResolver::COLUMN_REGION, $rowData, '*'],
                    [ColumnResolver::COLUMN_ZIP, $rowData, ''],
                    [$conditionFullName, $rowData, 'QQQ'],
                    [ColumnResolver::COLUMN_PRICE, $rowData, 350],
                ],
                'Please correct condition_full_name "QQQ" in the Row #120.',
            ],
            [
                $rowData,
                $conditionFullName,
                [
                    [ColumnResolver::COLUMN_COUNTRY, $rowData, '*'],
                    [ColumnResolver::COLUMN_REGION, $rowData, '*'],
                    [ColumnResolver::COLUMN_ZIP, $rowData, ''],
                    [$conditionFullName, $rowData, 40],
                    [ColumnResolver::COLUMN_PRICE, $rowData, 'BBB'],
                ],
                'The "BBB" shipping price in row number "120" is incorrect. Verify the shipping price and try again.',
            ],
        ];
    }

    /**
     * @param $rowData
     * @param $conditionFullName
     * @param $rowNumber
     * @param $websiteId
     * @param $conditionShortName
     * @return array
     * @throws RowException
     */
    private function parse($rowData, $conditionFullName, $rowNumber, $websiteId, $conditionShortName, $columnValueMap)
    {
        $this->columnResolverMock->expects($this->any())
            ->method('getColumnValue')
            ->willReturnMap($columnValueMap);
        $result = $this->rowParser->parse(
            $rowData,
            $rowNumber,
            $websiteId,
            $conditionShortName,
            $conditionFullName,
            $this->columnResolverMock
        );
        return $result;
    }
}<|MERGE_RESOLUTION|>--- conflicted
+++ resolved
@@ -20,11 +20,7 @@
 class RowParserTest extends TestCase
 {
     /**
-<<<<<<< HEAD
-     * @var  ColumnResolver|\PHPUnit\Framework\MockObject\MockObject
-=======
      * @var  ColumnResolver|MockObject
->>>>>>> b2f063af
      */
     private $columnResolverMock;
 
@@ -34,11 +30,7 @@
     private $rowParser;
 
     /**
-<<<<<<< HEAD
-     * @var LocationDirectory|\PHPUnit\Framework\MockObject\MockObject
-=======
      * @var LocationDirectory|MockObject
->>>>>>> b2f063af
      */
     private $locationDirectoryMock;
 
@@ -65,7 +57,7 @@
     public function testGetColumns()
     {
         $columns = $this->rowParser->getColumns();
-        $this->assertIsArray($columns, 'Columns should be array, ' . gettype($columns) . ' given');
+        $this->assertTrue(is_array($columns), 'Columns should be array, ' . gettype($columns) . ' given');
         $this->assertNotEmpty($columns);
     }
 
@@ -116,12 +108,7 @@
      */
     public function testParseWithException(array $rowData, $conditionFullName, array $columnValueMap, $expectedMessage)
     {
-<<<<<<< HEAD
-        $this->expectException(\Magento\OfflineShipping\Model\ResourceModel\Carrier\Tablerate\CSV\RowException::class);
-
-=======
         $this->expectException('Magento\OfflineShipping\Model\ResourceModel\Carrier\Tablerate\CSV\RowException');
->>>>>>> b2f063af
         $rowNumber = 120;
         $websiteId = 58;
         $conditionShortName = 'condition_short_name';
