--- conflicted
+++ resolved
@@ -14,12 +14,8 @@
 use Magento\Quote\Model\Quote\Item;
 use Magento\Store\Api\Data\StoreInterface;
 use Magento\Store\Model\StoreManagerInterface;
-<<<<<<< HEAD
-use PHPUnit\Framework\MockObject\MockObject as MockObject;
-=======
 use PHPUnit\Framework\MockObject\MockObject;
 use PHPUnit\Framework\TestCase;
->>>>>>> b2f063af
 
 /**
  * Test for Magento\OfflineShipping\Model\Quote\Address\FreeShipping class.
@@ -51,7 +47,7 @@
 
     protected function setUp(): void
     {
-        $this->storeManager = $this->getMockForAbstractClass(StoreManagerInterface::class);
+        $this->storeManager = $this->createMock(StoreManagerInterface::class);
         $this->calculator = $this->createMock(Calculator::class);
 
         $this->model = new FreeShipping(
@@ -121,7 +117,7 @@
     {
         $store = $this->getMockBuilder(StoreInterface::class)
             ->disableOriginalConstructor()
-            ->getMockForAbstractClass();
+            ->getMock();
         $this->storeManager->method('getStore')
             ->with(self::$storeId)
             ->willReturn($store);
