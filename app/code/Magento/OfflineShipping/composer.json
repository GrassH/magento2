{
    "name": "magento/module-offline-shipping",
    "description": "N/A",
    "require": {
        "php": "~5.5.0|~5.6.0",
<<<<<<< HEAD
        "magento/module-backend": "0.42.0-beta6",
        "magento/module-shipping": "0.42.0-beta6",
        "magento/module-catalog": "0.42.0-beta6",
        "magento/module-sales-rule": "0.42.0-beta6",
        "magento/module-directory": "0.42.0-beta6",
        "magento/module-checkout": "0.42.0-beta6",
        "magento/module-quote": "0.42.0-beta6",
        "magento/framework": "0.42.0-beta6",
=======
        "magento/module-store": "0.42.0-beta9",
        "magento/module-backend": "0.42.0-beta9",
        "magento/module-shipping": "0.42.0-beta9",
        "magento/module-catalog": "0.42.0-beta9",
        "magento/module-sales": "0.42.0-beta9",
        "magento/module-sales-rule": "0.42.0-beta9",
        "magento/module-directory": "0.42.0-beta9",
        "magento/module-checkout": "0.42.0-beta9",
        "magento/module-quote": "0.42.0-beta9",
        "magento/framework": "0.42.0-beta9",
>>>>>>> d9b94678
        "magento/magento-composer-installer": "*"
    },
    "type": "magento2-module",
    "version": "0.42.0-beta9",
    "license": [
        "OSL-3.0",
        "AFL-3.0"
    ],
    "extra": {
        "map": [
            [
                "*",
                "Magento/OfflineShipping"
            ]
        ]
    }
}<|MERGE_RESOLUTION|>--- conflicted
+++ resolved
@@ -3,27 +3,14 @@
     "description": "N/A",
     "require": {
         "php": "~5.5.0|~5.6.0",
-<<<<<<< HEAD
-        "magento/module-backend": "0.42.0-beta6",
-        "magento/module-shipping": "0.42.0-beta6",
-        "magento/module-catalog": "0.42.0-beta6",
-        "magento/module-sales-rule": "0.42.0-beta6",
-        "magento/module-directory": "0.42.0-beta6",
-        "magento/module-checkout": "0.42.0-beta6",
-        "magento/module-quote": "0.42.0-beta6",
-        "magento/framework": "0.42.0-beta6",
-=======
-        "magento/module-store": "0.42.0-beta9",
         "magento/module-backend": "0.42.0-beta9",
         "magento/module-shipping": "0.42.0-beta9",
         "magento/module-catalog": "0.42.0-beta9",
-        "magento/module-sales": "0.42.0-beta9",
         "magento/module-sales-rule": "0.42.0-beta9",
         "magento/module-directory": "0.42.0-beta9",
         "magento/module-checkout": "0.42.0-beta9",
         "magento/module-quote": "0.42.0-beta9",
         "magento/framework": "0.42.0-beta9",
->>>>>>> d9b94678
         "magento/magento-composer-installer": "*"
     },
     "type": "magento2-module",
