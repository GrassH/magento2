<?php
/**
 * Copyright © Magento, Inc. All rights reserved.
 * See COPYING.txt for license details.
 */
namespace Magento\Deploy\Service;

use Magento\Deploy\Strategy\DeployStrategyFactory;
use Magento\Deploy\Process\QueueFactory;
use Magento\Deploy\Console\DeployStaticOptions as Options;
use Magento\Framework\App\View\Deployment\Version\StorageInterface;
use Magento\Framework\Exception\LocalizedException;
use Magento\Framework\ObjectManagerInterface;
use Psr\Log\LoggerInterface;

/**
 * Main service for static content deployment
 *
 * Aggregates services to deploy static files, static files bundles, translations and minified templates
 * @SuppressWarnings(PHPMD.CouplingBetweenObjects)
 */
class DeployStaticContent
{
    /**
     * @var DeployStrategyFactory
     */
    private $deployStrategyFactory;

    /**
     * @var QueueFactory
     */
    private $queueFactory;

    /**
     * @var LoggerInterface
     */
    private $logger;

    /**
     * @var ObjectManagerInterface
     */
    private $objectManager;

    /**
     * @var StorageInterface
     */
    private $versionStorage;

    /**
     * DeployStaticContent constructor
     *
     * @param ObjectManagerInterface $objectManager
     * @param LoggerInterface $logger
     * @param StorageInterface $versionStorage
     * @param DeployStrategyFactory $deployStrategyFactory
     * @param QueueFactory $queueFactory
     */
    public function __construct(
        ObjectManagerInterface $objectManager,
        LoggerInterface $logger,
        StorageInterface $versionStorage,
        DeployStrategyFactory $deployStrategyFactory,
        QueueFactory $queueFactory
    ) {
        $this->objectManager = $objectManager;
        $this->logger = $logger;
        $this->versionStorage = $versionStorage;
        $this->deployStrategyFactory = $deployStrategyFactory;
        $this->queueFactory = $queueFactory;
    }

    /**
     * Run deploy procedure
     *
     * @param array $options
     * @throws LocalizedException
     * @return void
     */
    public function deploy(array $options)
    {
        $version = !empty($options[Options::CONTENT_VERSION]) && is_string($options[Options::CONTENT_VERSION])
            ? $options[Options::CONTENT_VERSION]
            : (new \DateTime())->getTimestamp();
        $this->versionStorage->save($version);

        if ($this->isRefreshContentVersionOnly($options)) {
            $this->logger->warning("New content version: " . $version);
            return;
        }

        $queueOptions = [
            'logger' => $this->logger,
            'options' => $options,
            'maxProcesses' => $this->getProcessesAmount($options),
            'deployPackageService' => $this->objectManager->create(
                \Magento\Deploy\Service\DeployPackage::class,
                [
                    'logger' => $this->logger
                ]
            )
        ];

        if (isset($options[Options::MAX_EXECUTION_TIME])) {
            $queueOptions['maxExecTime'] = (int)$options[Options::MAX_EXECUTION_TIME];
        }

        $deployStrategy = $this->deployStrategyFactory->create(
            $options[Options::STRATEGY],
            [
                'queue' => $this->queueFactory->create($queueOptions)
            ]
        );

        $packages = $deployStrategy->deploy($options);

        if ($options[Options::NO_JAVASCRIPT] !== true) {
            $deployRjsConfig = $this->objectManager->create(DeployRequireJsConfig::class, [
                'logger' => $this->logger
            ]);
            $deployI18n = $this->objectManager->create(DeployTranslationsDictionary::class, [
                'logger' => $this->logger
            ]);
            $deployBundle = $this->objectManager->create(Bundle::class, [
                'logger' => $this->logger
            ]);
            foreach ($packages as $package) {
                if (!$package->isVirtual()) {
                    $deployRjsConfig->deploy($package->getArea(), $package->getTheme(), $package->getLocale());
                    $deployI18n->deploy($package->getArea(), $package->getTheme(), $package->getLocale());
                    $deployBundle->deploy($package->getArea(), $package->getTheme(), $package->getLocale());
                }
            }
        }

        if ($options[Options::NO_HTML_MINIFY] !== true) {
            $this->objectManager->get(MinifyTemplates::class)->minifyTemplates();
        }
    }

    /**
<<<<<<< HEAD
     * Returns amount of parallel processes, returns zero if option wasn't set.
=======
     * Returns jobs count
>>>>>>> a275935f
     *
     * @param array $options
     * @return int
     */
    private function getProcessesAmount(array $options)
    {
        return isset($options[Options::JOBS_AMOUNT]) ? (int)$options[Options::JOBS_AMOUNT] : 0;
    }

    /**
<<<<<<< HEAD
     * Checks if need to refresh only version.
=======
     * Check if '--refresh-content-version-only' argument was inserted
>>>>>>> a275935f
     *
     * @param array $options
     * @return bool
     */
    private function isRefreshContentVersionOnly(array $options)
    {
        return isset($options[Options::REFRESH_CONTENT_VERSION_ONLY])
            && $options[Options::REFRESH_CONTENT_VERSION_ONLY];
    }
}<|MERGE_RESOLUTION|>--- conflicted
+++ resolved
@@ -138,11 +138,7 @@
     }
 
     /**
-<<<<<<< HEAD
      * Returns amount of parallel processes, returns zero if option wasn't set.
-=======
-     * Returns jobs count
->>>>>>> a275935f
      *
      * @param array $options
      * @return int
@@ -153,11 +149,7 @@
     }
 
     /**
-<<<<<<< HEAD
      * Checks if need to refresh only version.
-=======
-     * Check if '--refresh-content-version-only' argument was inserted
->>>>>>> a275935f
      *
      * @param array $options
      * @return bool
