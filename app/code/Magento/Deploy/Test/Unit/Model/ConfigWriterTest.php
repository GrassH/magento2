<?php
/**
 * Copyright © Magento, Inc. All rights reserved.
 * See COPYING.txt for license details.
 */
declare(strict_types=1);

namespace Magento\Deploy\Test\Unit\Model;

use Magento\Config\Model\PreparedValueFactory;
use Magento\Deploy\Model\ConfigWriter;
use Magento\Framework\App\Config\Value;
use Magento\Framework\App\Config\ValueInterface;
use Magento\Framework\App\DeploymentConfig\Writer;
use Magento\Framework\Config\File\ConfigFilePool;
use Magento\Framework\Stdlib\ArrayManager;
use PHPUnit\Framework\MockObject\MockObject;
use PHPUnit\Framework\TestCase;

class ConfigWriterTest extends TestCase
{
    /**
     * @var Writer|MockObject
     */
    private $writerMock;

    /**
     * @var ArrayManager|MockObject
     */
    private $arrayManagerMock;

    /**
     * @var PreparedValueFactory|MockObject
     */
    private $preparedValueFactoryMock;

    /**
     * @var ValueInterface|MockObject
     */
    private $valueInterfaceMock;

    /**
     * @var Value|MockObject
     */
    private $valueMock;

    /**
     * @var ConfigWriter
     */
    private $model;

    /**
     * @inheritdoc
     */
    protected function setUp(): void
    {
        $this->arrayManagerMock = $this->getMockBuilder(ArrayManager::class)
            ->disableOriginalConstructor()
            ->getMock();
        $this->writerMock = $this->getMockBuilder(Writer::class)
            ->disableOriginalConstructor()
            ->getMock();
        $this->preparedValueFactoryMock = $this->getMockBuilder(PreparedValueFactory::class)
            ->disableOriginalConstructor()
            ->getMock();

        $this->valueInterfaceMock = $this->getMockBuilder(ValueInterface::class)
            ->getMockForAbstractClass();
        $this->valueMock = $this->getMockBuilder(Value::class)
            ->disableOriginalConstructor()
            ->addMethods(['getValue'])
            ->onlyMethods(['validateBeforeSave', 'beforeSave', 'afterSave'])
            ->getMock();

        $this->model = new ConfigWriter(
            $this->writerMock,
            $this->arrayManagerMock,
            $this->preparedValueFactoryMock
        );
    }

    /**
     * @return void
     * @SuppressWarnings(PHPMD.CyclomaticComplexity)
     */
    public function testSave()
    {
        $values = [
            'some1/config1/path1' => 'someValue1',
            'some2/config2/path2' => 'someValue2',
            'some3/config3/path3' => 'someValue3'
        ];
        $config = ['system' => []];

        $this->preparedValueFactoryMock->expects($this->exactly(3))
            ->method('create')
<<<<<<< HEAD
            ->withConsecutive(
                ['some1/config1/path1', 'someValue1', 'scope', 'scope_code'],
                ['some2/config2/path2', 'someValue2', 'scope', 'scope_code'],
                ['some3/config3/path3', 'someValue3', 'scope', 'scope_code']
            )
            ->willReturnOnConsecutiveCalls(
                $this->valueInterfaceMock,
                $this->valueMock,
                $this->valueMock
            );
=======
            ->willReturnCallback(function ($arg1, $arg2, $arg3, $arg4) {
                if ($arg1 == 'some1/config1/path1' &&
                    $arg2 == 'someValue1' &&
                    $arg3 == 'scope' &&
                    $arg4 == 'scope_code') {
                    return $this->valueInterfaceMock;
                } elseif ($arg1 == 'some2/config2/path2' &&
                    $arg2 == 'someValue2' &&
                    $arg3 == 'scope' &&
                    $arg4 == 'scope_code') {
                    return $this->valueMock;
                } elseif ($arg1 == 'some3/config3/path3' &&
                    $arg2 == 'someValue3' &&
                    $arg3 == 'scope' &&
                    $arg4 == 'scope_code') {
                    return $this->valueMock;
                }
            });
>>>>>>> 822cfc50

        $this->valueMock->expects($this->exactly(2))
            ->method('validateBeforeSave');
        $this->valueMock->expects($this->exactly(2))
            ->method('beforeSave');
        $this->valueMock->expects($this->exactly(2))
            ->method('getValue')
            ->willReturnOnConsecutiveCalls('someValue2', 'someValue3');
        $this->valueMock->expects($this->exactly(2))
            ->method('afterSave');

        $this->arrayManagerMock->expects($this->exactly(3))
            ->method('set')
<<<<<<< HEAD
            ->withConsecutive(
                ['system/scope/scope_code/some1/config1/path1', $this->anything(), 'someValue1'],
                ['system/scope/scope_code/some2/config2/path2', $this->anything(), 'someValue2'],
                ['system/scope/scope_code/some3/config3/path3', $this->anything(), 'someValue3']
            )
            ->willReturn($config);
=======
            ->willReturnCallback(function ($arg1, $arg2, $arg3) use ($config) {
                if ($arg1 == 'system/scope/scope_code/some1/config1/path1'
                        && is_array($arg2)
                        && $arg3 == 'someValue1') {
                    return $config;
                } elseif ($arg1 == 'system/scope/scope_code/some2/config2/path2'
                        && is_array($arg2)
                        && $arg3 == 'someValue2') {
                    return $config;
                } elseif ($arg1 == 'system/scope/scope_code/some3/config3/path3'
                        && is_array($arg2)
                        && $arg3 == 'someValue3') {
                    return $config;
                }
            });
>>>>>>> 822cfc50
        $this->writerMock->expects($this->once())
            ->method('saveConfig')
            ->with([ConfigFilePool::APP_ENV => $config]);

        $this->model->save($values, 'scope', 'scope_code');
    }

    /**
     * @return void
     * @SuppressWarnings(PHPMD.CyclomaticComplexity)
     */
    public function testSaveDefaultScope()
    {
        $values = [
            'some1/config1/path1' => 'someValue1',
            'some2/config2/path2' => 'someValue2',
            'some3/config3/path3' => 'someValue3'
        ];
        $config = ['system' => []];

        $this->preparedValueFactoryMock->expects($this->exactly(3))
            ->method('create')
<<<<<<< HEAD
            ->withConsecutive(
                ['some1/config1/path1', 'someValue1', 'default'],
                ['some2/config2/path2', 'someValue2', 'default'],
                ['some3/config3/path3', 'someValue3', 'default']
            )
            ->willReturnOnConsecutiveCalls(
                $this->valueInterfaceMock,
                $this->valueMock,
                $this->valueMock
            );
=======
            ->willReturnCallback(function ($arg1, $arg2, $arg3) {
                if ($arg1 == 'some1/config1/path1' && $arg2 == 'someValue1' && $arg3 == 'default') {
                    return $this->valueInterfaceMock;
                } elseif ($arg1 == 'some2/config2/path2' && $arg2 == 'someValue2' && $arg3 == 'default') {
                    return $this->valueMock;
                } elseif ($arg1 == 'some3/config3/path3' && $arg2 == 'someValue3' && $arg3 == 'default') {
                    return $this->valueMock;
                }
            });
>>>>>>> 822cfc50

        $this->valueMock->expects($this->exactly(2))
            ->method('validateBeforeSave');
        $this->valueMock->expects($this->exactly(2))
            ->method('beforeSave');
        $this->valueMock->expects($this->exactly(2))
            ->method('getValue')
            ->willReturnOnConsecutiveCalls('someValue2', 'someValue3');
        $this->valueMock->expects($this->exactly(2))
            ->method('afterSave');

        $this->arrayManagerMock->expects($this->exactly(3))
            ->method('set')
<<<<<<< HEAD
            ->withConsecutive(
                ['system/default/some1/config1/path1', $this->anything(), 'someValue1'],
                ['system/default/some2/config2/path2', $this->anything(), 'someValue2'],
                ['system/default/some3/config3/path3', $this->anything(), 'someValue3']
            )
            ->willReturn($config);
=======
            ->willReturnCallback(function ($arg1, $arg2, $arg3) use ($config) {
                if ($arg1 == 'system/default/some1/config1/path1'
                        && is_array($arg2)
                        && $arg3 == 'someValue1') {
                    return $config;
                } elseif ($arg1 == 'system/default/some2/config2/path2'
                        && is_array($arg2)
                        && $arg3 == 'someValue2') {
                    return $config;
                } elseif ($arg1 == 'system/default/some3/config3/path3'
                        && is_array($arg2)
                        && $arg3 == 'someValue3') {
                    return $config;
                }
            });
>>>>>>> 822cfc50
        $this->writerMock->expects($this->once())
            ->method('saveConfig')
            ->with([ConfigFilePool::APP_ENV => $config]);

        $this->model->save($values);
    }

    /**
     * Save null (empty input) through CLI and assert it does not create backend model for validation
     * @return void
     */
    public function testSavingNullValues()
    {
        $values = [
            'some1/config1/path1' => null,
        ];

        $this->preparedValueFactoryMock->expects($this->never())->method('create');

        $this->writerMock->expects($this->once())
            ->method('saveConfig')
            ->with([ConfigFilePool::APP_ENV => []]);

        $this->model->save($values);
    }
}<|MERGE_RESOLUTION|>--- conflicted
+++ resolved
@@ -94,18 +94,6 @@
 
         $this->preparedValueFactoryMock->expects($this->exactly(3))
             ->method('create')
-<<<<<<< HEAD
-            ->withConsecutive(
-                ['some1/config1/path1', 'someValue1', 'scope', 'scope_code'],
-                ['some2/config2/path2', 'someValue2', 'scope', 'scope_code'],
-                ['some3/config3/path3', 'someValue3', 'scope', 'scope_code']
-            )
-            ->willReturnOnConsecutiveCalls(
-                $this->valueInterfaceMock,
-                $this->valueMock,
-                $this->valueMock
-            );
-=======
             ->willReturnCallback(function ($arg1, $arg2, $arg3, $arg4) {
                 if ($arg1 == 'some1/config1/path1' &&
                     $arg2 == 'someValue1' &&
@@ -124,7 +112,6 @@
                     return $this->valueMock;
                 }
             });
->>>>>>> 822cfc50
 
         $this->valueMock->expects($this->exactly(2))
             ->method('validateBeforeSave');
@@ -138,14 +125,6 @@
 
         $this->arrayManagerMock->expects($this->exactly(3))
             ->method('set')
-<<<<<<< HEAD
-            ->withConsecutive(
-                ['system/scope/scope_code/some1/config1/path1', $this->anything(), 'someValue1'],
-                ['system/scope/scope_code/some2/config2/path2', $this->anything(), 'someValue2'],
-                ['system/scope/scope_code/some3/config3/path3', $this->anything(), 'someValue3']
-            )
-            ->willReturn($config);
-=======
             ->willReturnCallback(function ($arg1, $arg2, $arg3) use ($config) {
                 if ($arg1 == 'system/scope/scope_code/some1/config1/path1'
                         && is_array($arg2)
@@ -161,7 +140,6 @@
                     return $config;
                 }
             });
->>>>>>> 822cfc50
         $this->writerMock->expects($this->once())
             ->method('saveConfig')
             ->with([ConfigFilePool::APP_ENV => $config]);
@@ -184,18 +162,6 @@
 
         $this->preparedValueFactoryMock->expects($this->exactly(3))
             ->method('create')
-<<<<<<< HEAD
-            ->withConsecutive(
-                ['some1/config1/path1', 'someValue1', 'default'],
-                ['some2/config2/path2', 'someValue2', 'default'],
-                ['some3/config3/path3', 'someValue3', 'default']
-            )
-            ->willReturnOnConsecutiveCalls(
-                $this->valueInterfaceMock,
-                $this->valueMock,
-                $this->valueMock
-            );
-=======
             ->willReturnCallback(function ($arg1, $arg2, $arg3) {
                 if ($arg1 == 'some1/config1/path1' && $arg2 == 'someValue1' && $arg3 == 'default') {
                     return $this->valueInterfaceMock;
@@ -205,7 +171,6 @@
                     return $this->valueMock;
                 }
             });
->>>>>>> 822cfc50
 
         $this->valueMock->expects($this->exactly(2))
             ->method('validateBeforeSave');
@@ -219,14 +184,6 @@
 
         $this->arrayManagerMock->expects($this->exactly(3))
             ->method('set')
-<<<<<<< HEAD
-            ->withConsecutive(
-                ['system/default/some1/config1/path1', $this->anything(), 'someValue1'],
-                ['system/default/some2/config2/path2', $this->anything(), 'someValue2'],
-                ['system/default/some3/config3/path3', $this->anything(), 'someValue3']
-            )
-            ->willReturn($config);
-=======
             ->willReturnCallback(function ($arg1, $arg2, $arg3) use ($config) {
                 if ($arg1 == 'system/default/some1/config1/path1'
                         && is_array($arg2)
@@ -242,7 +199,6 @@
                     return $config;
                 }
             });
->>>>>>> 822cfc50
         $this->writerMock->expects($this->once())
             ->method('saveConfig')
             ->with([ConfigFilePool::APP_ENV => $config]);
