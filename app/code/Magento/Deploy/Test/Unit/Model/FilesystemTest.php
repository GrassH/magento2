<?php
/**
 * Copyright © Magento, Inc. All rights reserved.
 * See COPYING.txt for license details.
 */
declare(strict_types=1);

namespace Magento\Deploy\Test\Unit\Model;

use Magento\Deploy\Model\Filesystem as DeployFilesystem;
use Magento\Framework\Filesystem;
use Magento\Framework\Filesystem\Directory\WriteInterface;
use Magento\Framework\ObjectManagerInterface;
use Magento\Framework\Setup\Lists;
use Magento\Framework\ShellInterface;
use Magento\Framework\TestFramework\Unit\Helper\ObjectManager;
use Magento\Framework\Validator\Locale;
use Magento\Store\Model\Config\StoreView;
use Magento\User\Model\ResourceModel\User\Collection;
use Magento\User\Model\User;
use PHPUnit\Framework\MockObject\MockObject;
use PHPUnit\Framework\TestCase;
use Symfony\Component\Console\Output\OutputInterface;

/**
 * @SuppressWarnings(PHPMD.CouplingBetweenObjects)
 */
class FilesystemTest extends TestCase
{
    /**
     * @var StoreView|MockObject
     */
    private $storeView;

    /**
     * @var ShellInterface|MockObject
     */
    private $shell;

    /**
     * @var OutputInterface|MockObject
     */
    private $output;

    /**
     * @var Filesystem|MockObject
     */
    private $filesystem;

    /**
     * @var WriteInterface|MockObject
     */
    private $directoryWrite;

    /**
     * @var Collection|MockObject
     */
    private $userCollection;

    /**
     * @var ObjectManagerInterface|MockObject
     */
    private $objectManager;

    /**
     * @var DeployFilesystem
     */
    private $deployFilesystem;

    /**
     * @var string
     */
    private $cmdPrefix;

    /**
     * @inheritDoc
     */
    protected function setUp(): void
    {
        $objectManager = new ObjectManager($this);

        $this->storeView = $this->getMockBuilder(StoreView::class)
            ->disableOriginalConstructor()
            ->getMock();
        $this->shell = $this->getMockBuilder(ShellInterface::class)
            ->disableOriginalConstructor()
            ->getMockForAbstractClass();
        $this->output = $this->getMockBuilder(OutputInterface::class)
            ->disableOriginalConstructor()
            ->getMockForAbstractClass();
        $this->objectManager = $this->getMockBuilder(ObjectManagerInterface::class)
            ->disableOriginalConstructor()
            ->getMockForAbstractClass();
        $this->filesystem = $this->getMockBuilder(Filesystem::class)
            ->disableOriginalConstructor()
            ->getMock();
        $this->directoryWrite = $this->getMockBuilder(WriteInterface::class)
            ->disableOriginalConstructor()
            ->getMockForAbstractClass();
        $this->filesystem->method('getDirectoryWrite')
            ->willReturn($this->directoryWrite);

        $this->userCollection = $this->getMockBuilder(Collection::class)
            ->disableOriginalConstructor()
            ->getMock();
        $lists = $this->getMockBuilder(Lists::class)
            ->disableOriginalConstructor()
            ->getMock();

        $lists->method('getLocaleList')
            ->willReturn([
                'fr_FR' => 'France',
                'de_DE' => 'Germany',
                'nl_NL' => 'Netherlands',
                'en_US' => 'USA'
            ]);
        $locale = $objectManager->getObject(Locale::class, ['lists' => $lists]);

        $this->deployFilesystem = $objectManager->getObject(
            DeployFilesystem::class,
            [
                'storeView' => $this->storeView,
                'shell' => $this->shell,
                'filesystem' => $this->filesystem,
                'userCollection' => $this->userCollection,
                'locale' => $locale
            ]
        );

        $this->cmdPrefix = PHP_BINARY . ' -f ' . BP . DIRECTORY_SEPARATOR . 'bin' . DIRECTORY_SEPARATOR . 'magento ';
    }

    /**
     * @return void
     */
    public function testRegenerateStatic(): void
    {
        $storeLocales = ['fr_FR', 'de_DE', 'nl_NL'];
        $this->storeView->method('retrieveLocales')
            ->willReturn($storeLocales);

        $setupDiCompileCmd = $this->cmdPrefix . 'setup:di:compile';
        $this->initAdminLocaleMock('en_US');

        $usedLocales = ['fr_FR', 'de_DE', 'nl_NL', 'en_US'];
        $cacheFlushCmd = $this->cmdPrefix . 'cache:flush';
        $staticContentDeployCmd = $this->cmdPrefix . 'setup:static-content:deploy -f '
            . implode(' ', $usedLocales);
        $this->shell
            ->expects($this->exactly(4))
            ->method('execute')
<<<<<<< HEAD
            ->willReturnCallback(function ($arg) use ($cacheFlushCmd, $setupDiCompileCmd, $staticContentDeployCmd) {
                if ($arg == $cacheFlushCmd ||
                    $arg == $setupDiCompileCmd ||
                    $arg == $staticContentDeployCmd) {
                    return "Compilation complete";
                }
            });
=======
            ->withConsecutive([$cacheFlushCmd], [$setupDiCompileCmd], [$cacheFlushCmd], [$staticContentDeployCmd])
            ->willReturn("Compilation complete");
>>>>>>> 2c3b0258

        $this->output
            ->method('writeln')
            ->willReturnCallback(function ($arg) {
                if ($arg == 'Starting compilation' ||
                    $arg == 'Compilation complete' ||
                    $arg == 'Starting deployment of static content' ||
                    $arg == 'Deployment of static content complete' ||
                    empty($arg)
                ) {
                    return null;
                }
            });

        $this->deployFilesystem->regenerateStatic($this->output);
    }

    /**
     * Checks a case when configuration contains incorrect locale code.
     *
     * @return void
     */
    public function testGenerateStaticForNotAllowedStoreViewLocale(): void
    {
        $this->expectException('InvalidArgumentException');
        $this->expectExceptionMessage(
            ';echo argument has invalid value, run info:language:list for list of available locales'
        );
        $setupDiCompileCmd = $this->cmdPrefix . 'setup:di:compile';
        $storeLocales = ['fr_FR', 'de_DE', ';echo'];
        $this->storeView->method('retrieveLocales')
            ->willReturn($storeLocales);
        $cacheFlushCmd = $this->cmdPrefix . 'cache:flush';
        $staticContentDeployCmd = $this->cmdPrefix . 'setup:static-content:deploy -f '
            . implode(' ', $storeLocales);
        $this->shell
            ->expects($this->exactly(3))
            ->method('execute')
<<<<<<< HEAD
            ->willReturnCallback(function ($arg) use ($cacheFlushCmd, $setupDiCompileCmd, $staticContentDeployCmd) {
                if ($arg == $cacheFlushCmd ||
                    $arg == $setupDiCompileCmd ||
                    $arg == $staticContentDeployCmd) {
                    return "Compilation complete";
                }
            });
=======
            ->withConsecutive([$cacheFlushCmd], [$setupDiCompileCmd], [$cacheFlushCmd], [$staticContentDeployCmd])
            ->willReturn("Compilation complete");
>>>>>>> 2c3b0258

        $this->initAdminLocaleMock('en_US');

        $this->deployFilesystem->regenerateStatic($this->output);
    }

    /**
     * Checks as case when admin locale is incorrect.
     *
     * @return void
     */
    public function testGenerateStaticForNotAllowedAdminLocale(): void
    {
        $this->expectException('InvalidArgumentException');
        $this->expectExceptionMessage(
            ';echo argument has invalid value, run info:language:list for list of available locales'
        );
        $setupDiCompileCmd = $this->cmdPrefix . 'setup:di:compile';
        $storeLocales = ['fr_FR', 'de_DE', 'en_US'];
        $cacheFlushCmd = $this->cmdPrefix . 'cache:flush';
        $staticContentDeployCmd = $this->cmdPrefix . 'setup:static-content:deploy -f '
            . implode(' ', $storeLocales);
        $this->storeView->method('retrieveLocales')
            ->willReturn($storeLocales);
        $this->shell
            ->expects($this->exactly(3))
            ->method('execute')
<<<<<<< HEAD
            ->willReturnCallback(function ($arg) use ($cacheFlushCmd, $setupDiCompileCmd, $staticContentDeployCmd) {
                if ($arg == $cacheFlushCmd ||
                    $arg == $setupDiCompileCmd ||
                    $arg == $staticContentDeployCmd) {
                    return "Compilation complete";
                }
            });
=======
            ->withConsecutive([$cacheFlushCmd], [$setupDiCompileCmd], [$cacheFlushCmd], [$staticContentDeployCmd])
            ->willReturn("Compilation complete");
>>>>>>> 2c3b0258

        $this->initAdminLocaleMock(';echo');

        $this->deployFilesystem->regenerateStatic($this->output);
    }

    /**
     * Initializes admin user locale.
     *
     * @param string $locale
     *
     * @return void
     */
    private function initAdminLocaleMock($locale): void
    {
        /** @var User|MockObject $user */
        $user = $this->getMockBuilder(User::class)
            ->disableOriginalConstructor()
            ->getMock();
        $user->method('getInterfaceLocale')
            ->willReturn($locale);
        $this->userCollection->method('getIterator')
            ->willReturn(new \ArrayIterator([$user]));
    }
}<|MERGE_RESOLUTION|>--- conflicted
+++ resolved
@@ -149,31 +149,19 @@
         $this->shell
             ->expects($this->exactly(4))
             ->method('execute')
-<<<<<<< HEAD
-            ->willReturnCallback(function ($arg) use ($cacheFlushCmd, $setupDiCompileCmd, $staticContentDeployCmd) {
-                if ($arg == $cacheFlushCmd ||
-                    $arg == $setupDiCompileCmd ||
-                    $arg == $staticContentDeployCmd) {
-                    return "Compilation complete";
-                }
-            });
-=======
             ->withConsecutive([$cacheFlushCmd], [$setupDiCompileCmd], [$cacheFlushCmd], [$staticContentDeployCmd])
             ->willReturn("Compilation complete");
->>>>>>> 2c3b0258
 
         $this->output
             ->method('writeln')
-            ->willReturnCallback(function ($arg) {
-                if ($arg == 'Starting compilation' ||
-                    $arg == 'Compilation complete' ||
-                    $arg == 'Starting deployment of static content' ||
-                    $arg == 'Deployment of static content complete' ||
-                    empty($arg)
-                ) {
-                    return null;
-                }
-            });
+            ->withConsecutive(
+                ['Starting compilation'],
+                [],
+                ['Compilation complete'],
+                ['Starting deployment of static content'],
+                [],
+                ['Deployment of static content complete']
+            );
 
         $this->deployFilesystem->regenerateStatic($this->output);
     }
@@ -199,18 +187,8 @@
         $this->shell
             ->expects($this->exactly(3))
             ->method('execute')
-<<<<<<< HEAD
-            ->willReturnCallback(function ($arg) use ($cacheFlushCmd, $setupDiCompileCmd, $staticContentDeployCmd) {
-                if ($arg == $cacheFlushCmd ||
-                    $arg == $setupDiCompileCmd ||
-                    $arg == $staticContentDeployCmd) {
-                    return "Compilation complete";
-                }
-            });
-=======
             ->withConsecutive([$cacheFlushCmd], [$setupDiCompileCmd], [$cacheFlushCmd], [$staticContentDeployCmd])
             ->willReturn("Compilation complete");
->>>>>>> 2c3b0258
 
         $this->initAdminLocaleMock('en_US');
 
@@ -238,18 +216,8 @@
         $this->shell
             ->expects($this->exactly(3))
             ->method('execute')
-<<<<<<< HEAD
-            ->willReturnCallback(function ($arg) use ($cacheFlushCmd, $setupDiCompileCmd, $staticContentDeployCmd) {
-                if ($arg == $cacheFlushCmd ||
-                    $arg == $setupDiCompileCmd ||
-                    $arg == $staticContentDeployCmd) {
-                    return "Compilation complete";
-                }
-            });
-=======
             ->withConsecutive([$cacheFlushCmd], [$setupDiCompileCmd], [$cacheFlushCmd], [$staticContentDeployCmd])
             ->willReturn("Compilation complete");
->>>>>>> 2c3b0258
 
         $this->initAdminLocaleMock(';echo');
 
