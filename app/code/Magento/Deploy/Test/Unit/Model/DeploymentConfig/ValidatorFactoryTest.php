--- conflicted
+++ resolved
@@ -9,10 +9,7 @@
 use Magento\Framework\ObjectManagerInterface;
 use Magento\Store\Model\Config\Validator;
 use PHPUnit\Framework\MockObject\MockObject as Mock;
-<<<<<<< HEAD
-=======
 use PHPUnit\Framework\TestCase;
->>>>>>> b2f063af
 
 class ValidatorFactoryTest extends TestCase
 {
@@ -56,16 +53,10 @@
      */
     public function testCreateWrongImplementation()
     {
-<<<<<<< HEAD
-        $this->expectException(\InvalidArgumentException::class);
-        $this->expectExceptionMessage('Type "className" is not instance of Magento\\Framework\\App\\DeploymentConfig\\ValidatorInterface');
-
-=======
         $this->expectException('InvalidArgumentException');
         $this->expectExceptionMessage(
             'Type "className" is not instance of Magento\Framework\App\DeploymentConfig\ValidatorInterface'
         );
->>>>>>> b2f063af
         $className = 'className';
 
         $stdMock = $this->getMockBuilder(\stdClass::class)
