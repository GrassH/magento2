<?php declare(strict_types=1);
/**
 * Copyright © Magento, Inc. All rights reserved.
 * See COPYING.txt for license details.
 */
namespace Magento\Deploy\Test\Unit\Model\DeploymentConfig;

use Magento\Deploy\Model\DeploymentConfig\DataCollector;
use Magento\Deploy\Model\DeploymentConfig\ImporterPool;
use Magento\Framework\App\DeploymentConfig;
use PHPUnit\Framework\MockObject\MockObject;
use PHPUnit\Framework\TestCase;

class DataCollectorTest extends TestCase
{
    /**
<<<<<<< HEAD
     * @var ImporterPool|\PHPUnit\Framework\MockObject\MockObject
=======
     * @var ImporterPool|MockObject
>>>>>>> b2f063af
     */
    private $configImporterPoolMock;

    /**
<<<<<<< HEAD
     * @var DeploymentConfig|\PHPUnit\Framework\MockObject\MockObject
=======
     * @var DeploymentConfig|MockObject
>>>>>>> b2f063af
     */
    private $deploymentConfigMock;

    /**
     * @var DataCollector
     */
    private $dataCollector;

    /**
     * @return void
     */
    protected function setUp(): void
    {
        $this->configImporterPoolMock = $this->getMockBuilder(ImporterPool::class)
            ->disableOriginalConstructor()
            ->getMock();
        $this->deploymentConfigMock = $this->getMockBuilder(DeploymentConfig::class)
            ->disableOriginalConstructor()
            ->getMock();

        $this->dataCollector = new DataCollector($this->configImporterPoolMock, $this->deploymentConfigMock);
    }

    /**
     * @return void
     */
    public function testGetConfig()
    {
        $sections = ['first', 'second'];
        $this->configImporterPoolMock->expects($this->once())
            ->method('getSections')
            ->willReturn($sections);
        $this->deploymentConfigMock->expects($this->atLeastOnce())
            ->method('getConfigData')
            ->willReturnMap([['first', 'some data']]);

        $this->assertSame(['first' => 'some data', 'second' => null], $this->dataCollector->getConfig());
    }

    /**
     * @return void
     */
    public function testGetConfigSpecificSection()
    {
        $this->configImporterPoolMock->expects($this->never())
            ->method('getSections');
        $this->deploymentConfigMock->expects($this->atLeastOnce())
            ->method('getConfigData')
            ->willReturnMap([['someSection', 'some data']]);
        $this->assertSame(['someSection' => 'some data'], $this->dataCollector->getConfig('someSection'));
    }
}<|MERGE_RESOLUTION|>--- conflicted
+++ resolved
@@ -14,20 +14,12 @@
 class DataCollectorTest extends TestCase
 {
     /**
-<<<<<<< HEAD
-     * @var ImporterPool|\PHPUnit\Framework\MockObject\MockObject
-=======
      * @var ImporterPool|MockObject
->>>>>>> b2f063af
      */
     private $configImporterPoolMock;
 
     /**
-<<<<<<< HEAD
-     * @var DeploymentConfig|\PHPUnit\Framework\MockObject\MockObject
-=======
      * @var DeploymentConfig|MockObject
->>>>>>> b2f063af
      */
     private $deploymentConfigMock;
 
