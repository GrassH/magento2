<?php declare(strict_types=1);
/**
 * Copyright © Magento, Inc. All rights reserved.
 * See COPYING.txt for license details.
 */

namespace Magento\Deploy\Test\Unit\Model\DeploymentConfig;

use Magento\Deploy\Model\DeploymentConfig\ImporterPool;
use Magento\Deploy\Model\DeploymentConfig\ValidatorFactory;
use Magento\Framework\App\DeploymentConfig\ValidatorInterface;
use Magento\Framework\ObjectManagerInterface;
use PHPUnit\Framework\MockObject\MockObject as Mock;
<<<<<<< HEAD
=======
use PHPUnit\Framework\TestCase;
>>>>>>> b2f063af

class ImporterPoolTest extends TestCase
{
    /**
     * @var ImporterPool
     */
    private $configImporterPool;

    /**
     * @var ObjectManagerInterface|Mock
     */
    private $objectManagerMock;

    /**
     * @var ValidatorFactory|Mock
     */
    private $validatorFactoryMock;

    /**
     * @return void
     */
    protected function setUp(): void
    {
        $this->objectManagerMock = $this->getMockBuilder(ObjectManagerInterface::class)
            ->getMockForAbstractClass();
        $this->validatorFactoryMock = $this->getMockBuilder(ValidatorFactory::class)
            ->disableOriginalConstructor()
            ->getMock();
        $this->configImporterPool = new ImporterPool(
            $this->objectManagerMock,
            $this->validatorFactoryMock,
            [
                'firstSection' => ['importer_class' => 'Magento\Importer\SomeImporter', 'sort_order' => 20],
                'secondSection' => [
                    'importer_class' => 'Magento\Importer\SomeImporter',
                    'validator_class' => 'Validator\SomeValidator\Class'
                ],
                'thirdSection' => ['importer_class' => 'Magento\Importer\SomeImporter', 'sort_order' => 10]
            ]
        );
    }

    /**
     * @return void
     */
    public function testGetImporters()
    {
        $expectedResult = [
            'secondSection' => 'Magento\Importer\SomeImporter',
            'thirdSection' => 'Magento\Importer\SomeImporter',
            'firstSection' => 'Magento\Importer\SomeImporter',
        ];
        $this->assertSame($expectedResult, $this->configImporterPool->getImporters());
    }

    /**
     * @return void
     */
    public function testGetImportersEmptyParameterClass()
    {
<<<<<<< HEAD
        $this->expectException(\Magento\Framework\Exception\ConfigurationMismatchException::class);
        $this->expectExceptionMessage('The parameter "importer_class" is missing. Set the "importer_class" and try again.');

=======
        $this->expectException('Magento\Framework\Exception\ConfigurationMismatchException');
        $this->expectExceptionMessage(
            'The parameter "importer_class" is missing. Set the "importer_class" and try again.'
        );
>>>>>>> b2f063af
        $this->configImporterPool = new ImporterPool(
            $this->objectManagerMock,
            $this->validatorFactoryMock,
            ['wrongSection' => ['class' => '']]
        );

        $this->configImporterPool->getImporters();
    }

    /**
     * @return void
     */
    public function testGetSections()
    {
        $this->assertSame(
            ['firstSection', 'secondSection', 'thirdSection'],
            $this->configImporterPool->getSections()
        );
    }

    public function testGetValidator()
    {
        $validatorMock = $this->getMockBuilder(ValidatorInterface::class)
            ->getMockForAbstractClass();
        $this->validatorFactoryMock->expects($this->once())
            ->method('create')
            ->with('Validator\SomeValidator\Class')
            ->willReturn($validatorMock);

        $this->assertNull($this->configImporterPool->getValidator('firstSection'));
        $this->assertNull($this->configImporterPool->getValidator('thirdSection'));
        $this->assertInstanceOf(
            ValidatorInterface::class,
            $this->configImporterPool->getValidator('secondSection')
        );
    }
}<|MERGE_RESOLUTION|>--- conflicted
+++ resolved
@@ -11,10 +11,7 @@
 use Magento\Framework\App\DeploymentConfig\ValidatorInterface;
 use Magento\Framework\ObjectManagerInterface;
 use PHPUnit\Framework\MockObject\MockObject as Mock;
-<<<<<<< HEAD
-=======
 use PHPUnit\Framework\TestCase;
->>>>>>> b2f063af
 
 class ImporterPoolTest extends TestCase
 {
@@ -75,16 +72,10 @@
      */
     public function testGetImportersEmptyParameterClass()
     {
-<<<<<<< HEAD
-        $this->expectException(\Magento\Framework\Exception\ConfigurationMismatchException::class);
-        $this->expectExceptionMessage('The parameter "importer_class" is missing. Set the "importer_class" and try again.');
-
-=======
         $this->expectException('Magento\Framework\Exception\ConfigurationMismatchException');
         $this->expectExceptionMessage(
             'The parameter "importer_class" is missing. Set the "importer_class" and try again.'
         );
->>>>>>> b2f063af
         $this->configImporterPool = new ImporterPool(
             $this->objectManagerMock,
             $this->validatorFactoryMock,
