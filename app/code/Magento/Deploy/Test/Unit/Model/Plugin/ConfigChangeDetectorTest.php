--- conflicted
+++ resolved
@@ -21,29 +21,17 @@
     private $configChangeDetectorPlugin;
 
     /**
-<<<<<<< HEAD
-     * @var ChangeDetector|\PHPUnit\Framework\MockObject\MockObject
-=======
      * @var ChangeDetector|MockObject
->>>>>>> b2f063af
      */
     private $changeDetectorMock;
 
     /**
-<<<<<<< HEAD
-     * @var FrontControllerInterface|\PHPUnit\Framework\MockObject\MockObject
-=======
      * @var FrontControllerInterface|MockObject
->>>>>>> b2f063af
      */
     private $frontControllerMock;
 
     /**
-<<<<<<< HEAD
-     * @var RequestInterface|\PHPUnit\Framework\MockObject\MockObject
-=======
      * @var RequestInterface|MockObject
->>>>>>> b2f063af
      */
     private $requestMock;
 
@@ -81,17 +69,11 @@
      */
     public function testBeforeDispatchWithException()
     {
-<<<<<<< HEAD
-        $this->expectException(\Magento\Framework\Exception\LocalizedException::class);
-        $this->expectExceptionMessage('The configuration file has changed. Run the "app:config:import" or the "setup:upgrade" command to synchronize the configuration.');
-
-=======
         $this->expectException('Magento\Framework\Exception\LocalizedException');
         $this->expectExceptionMessage(
             'The configuration file has changed. Run the "app:config:import" '
                 . 'or the "setup:upgrade" command to synchronize the configuration.'
         );
->>>>>>> b2f063af
         $this->changeDetectorMock->expects($this->once())
             ->method('hasChanges')
             ->willReturn(true);
