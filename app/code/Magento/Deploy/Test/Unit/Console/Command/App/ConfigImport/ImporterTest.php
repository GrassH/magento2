<?php
/**
 * Copyright © 2013-2017 Magento, Inc. All rights reserved.
 * See COPYING.txt for license details.
 */
namespace Magento\Deploy\Test\Unit\Console\Command\App\ConfigImport;

use Magento\Framework\App\DeploymentConfig\ImporterInterface;
use Magento\Framework\App\DeploymentConfig;
use Psr\Log\LoggerInterface as Logger;
use Magento\Deploy\Console\Command\App\ConfigImport\Importer;
use Magento\Deploy\Model\DeploymentConfig\Validator;
use Magento\Deploy\Model\DeploymentConfig\Hash;
use Magento\Deploy\Model\DeploymentConfig\ImporterPool;
use Symfony\Component\Console\Output\OutputInterface;
<<<<<<< HEAD
use Magento\Deploy\Model\DeploymentConfig\ImporterFactory;
=======
use Symfony\Component\Console\Input\InputInterface;
use Magento\Deploy\Model\DeploymentConfig\ImporterFactory;
use Magento\Deploy\Console\Command\App\ConfigImport\QuestionPerformer;
use Magento\Deploy\Console\Command\App\ConfigImportCommand;
>>>>>>> b0853d21

/**
 * @SuppressWarnings(PHPMD.CouplingBetweenObjects)
 */
class ImporterTest extends \PHPUnit_Framework_TestCase
{
    /**
     * @var Validator|\PHPUnit_Framework_MockObject_MockObject
     */
    private $configValidatorMock;

    /**
     * @var ImporterPool|\PHPUnit_Framework_MockObject_MockObject
     */
    private $configImporterPoolMock;

    /**
     * @var ImporterFactory|\PHPUnit_Framework_MockObject_MockObject
     */
    private $importerFactoryMock;

    /**
     * @var DeploymentConfig|\PHPUnit_Framework_MockObject_MockObject
     */
    private $deploymentConfigMock;

    /**
     * @var Hash|\PHPUnit_Framework_MockObject_MockObject
     */
    private $configHashMock;

    /**
     * @var Logger|\PHPUnit_Framework_MockObject_MockObject
     */
    private $loggerMock;

    /**
     * @var OutputInterface|\PHPUnit_Framework_MockObject_MockObject
     */
    private $outputMock;

    /**
     * @var InputInterface|\PHPUnit_Framework_MockObject_MockObject
     */
    private $inputMock;

    /**
     * @var QuestionPerformer|\PHPUnit_Framework_MockObject_MockObject
     */
    private $questionPerformerMock;

<<<<<<< HEAD
    protected function setUp()
    {
        $this->markTestIncomplete('Not ready');

=======
    /**
     * @var Importer
     */
    private $importer;

    protected function setUp()
    {
>>>>>>> b0853d21
        $this->importerFactoryMock = $this->getMockBuilder(ImporterFactory::class)
            ->disableOriginalConstructor()
            ->getMock();
        $this->configValidatorMock = $this->getMockBuilder(Validator::class)
            ->disableOriginalConstructor()
            ->getMock();
        $this->configImporterPoolMock = $this->getMockBuilder(ImporterPool::class)
            ->disableOriginalConstructor()
            ->getMock();
        $this->deploymentConfigMock = $this->getMockBuilder(DeploymentConfig::class)
            ->disableOriginalConstructor()
            ->getMock();
        $this->configHashMock = $this->getMockBuilder(Hash::class)
            ->disableOriginalConstructor()
            ->getMock();
        $this->loggerMock = $this->getMockBuilder(Logger::class)
            ->disableOriginalConstructor()
            ->getMock();
        $this->outputMock = $this->getMockBuilder(OutputInterface::class)
            ->getMockForAbstractClass();
        $this->inputMock = $this->getMockBuilder(InputInterface::class)
            ->getMockForAbstractClass();
        $this->questionPerformerMock = $this->getMockBuilder(QuestionPerformer::class)
            ->disableOriginalConstructor()
            ->getMock();

        $this->importer = new Importer(
            $this->configValidatorMock,
            $this->configImporterPoolMock,
            $this->importerFactoryMock,
            $this->deploymentConfigMock,
            $this->configHashMock,
            $this->loggerMock,
            $this->questionPerformerMock
        );
    }

<<<<<<< HEAD
    public function testImport()
    {
        $configData = ['some data'];
        $messages = ['Import has done'];
        $expectsMessages = ['Import has done'];
=======
    /**
     * @param bool $isForce
     * @param bool $doImport
     * @param bool $skipImport
     * @param array $warningMessages
     * @dataProvider importDataProvider
     */
    public function testImport($isForce, $doImport, $skipImport, array $warningMessages)
    {
        $configData = ['some data'];
        $messages = ['The import is complete'];
        $expectsMessages = ['The import is complete'];
>>>>>>> b0853d21
        $importerClassName = 'someImporterClassName';
        $importers = ['someSection' => $importerClassName];
        $importerMock = $this->getMockBuilder(ImporterInterface::class)
            ->getMockForAbstractClass();

        $this->configImporterPoolMock->expects($this->once())
            ->method('getImporters')
            ->willReturn($importers);
        $this->importerFactoryMock->expects($this->once())
            ->method('create')
            ->with($importerClassName)
            ->willReturn($importerMock);
        $this->configValidatorMock->expects($this->any())
            ->method('isValid')
            ->willReturn(false);
        $this->deploymentConfigMock->expects($this->once())
            ->method('getConfigData')
            ->with('someSection')
            ->willReturn($configData);

        $this->inputMock->expects($this->any())
            ->method('getOption')
            ->with('no-interaction')
            ->willReturn($isForce);
        $importerMock->expects($this->any())
            ->method('getWarningMessages')
            ->willReturn($warningMessages);
        $this->questionPerformerMock->expects($this->any())
            ->method('execute')
            ->with($warningMessages, $this->inputMock, $this->outputMock)
            ->willReturn($doImport);

        $this->loggerMock->expects($this->never())
            ->method('error');

        if ($skipImport) {
            $this->outputMock->expects($this->once())
                ->method('writeln')
                ->with('<info>Processing configurations data from configuration file...</info>');
            $importerMock->expects($this->never())
                ->method('import');
            $this->configHashMock->expects($this->never())
                ->method('regenerate');
        } else {
            $this->outputMock->expects($this->at(0))
                ->method('writeln')
                ->with('<info>Processing configurations data from configuration file...</info>');
            $this->outputMock->expects($this->at(1))
                ->method('writeln')
                ->with($expectsMessages);
            $importerMock->expects($this->once())
                ->method('import')
                ->with($configData)
                ->willReturn($messages);
            $this->configHashMock->expects($this->once())
                ->method('regenerate');
        }

        $this->importer->import($this->inputMock, $this->outputMock);
    }

    /**
<<<<<<< HEAD
=======
     * @return array
     */
    public function importDataProvider()
    {
        return [
            [
                'isForce' => false,
                'doImport' => false,
                'skipImport' => false,
                'warningMessages' => [],
            ],
            [
                'isForce' => true,
                'doImport' => false,
                'skipImport' => false,
                'warningMessages' => [],
            ],
            [
                'isForce' => false,
                'doImport' => true,
                'skipImport' => false,
                'warningMessages' => [],
            ],
            [
                'isForce' => false,
                'doImport' => true,
                'skipImport' => false,
                'warningMessages' => ['Some message'],
            ],
            [
                'isForce' => false,
                'doImport' => true,
                'skipImport' => false,
                'warningMessages' => [],
            ],
            [
                'isForce' => false,
                'doImport' => false,
                'skipImport' => true,
                'warningMessages' => ['Some message'],
            ],
        ];
    }

    /**
>>>>>>> b0853d21
     * @expectedException \Magento\Framework\Exception\RuntimeException
     * @expectedExceptionMessage Import is failed: Some error
     */
    public function testImportWithException()
    {
        $exception = new \Exception('Some error');
        $this->outputMock->expects($this->never())
            ->method('writeln');
        $this->configHashMock->expects($this->never())
            ->method('regenerate');
        $this->configValidatorMock->expects($this->never())
            ->method('isValid');
        $this->deploymentConfigMock->expects($this->never())
            ->method('getConfigData');
        $this->configImporterPoolMock->expects($this->once())
            ->method('getImporters')
            ->willThrowException($exception);
        $this->loggerMock->expects($this->once())
            ->method('error')
            ->with($exception);

        $this->importer->import($this->inputMock, $this->outputMock);
    }

    /**
     * @param array $importers
     * @param bool $isValid
     * @dataProvider importNothingToImportDataProvider
     */
    public function testImportNothingToImport(array $importers, $isValid)
    {
        $this->configImporterPoolMock->expects($this->once())
            ->method('getImporters')
            ->willReturn($importers);
        $this->configValidatorMock->expects($this->any())
            ->method('isValid')
            ->willReturn($isValid);
        $this->deploymentConfigMock->expects($this->never())
            ->method('getConfigData');
        $this->configHashMock->expects($this->never())
            ->method('regenerate');
        $this->loggerMock->expects($this->never())
            ->method('error');

        $this->outputMock->expects($this->at(0))
            ->method('writeln')
            ->with('<info>Nothing to import.</info>');

        $this->importer->import($this->inputMock, $this->outputMock);
    }

    /**
     * @return array
     */
    public function importNothingToImportDataProvider()
    {
        return [
            ['importers' => [], 'isValid' => true],
            ['importers' => [], 'isValid' => false],
            ['importers' => ['someImporter'], 'isValid' => true],
        ];
    }
}<|MERGE_RESOLUTION|>--- conflicted
+++ resolved
@@ -13,14 +13,10 @@
 use Magento\Deploy\Model\DeploymentConfig\Hash;
 use Magento\Deploy\Model\DeploymentConfig\ImporterPool;
 use Symfony\Component\Console\Output\OutputInterface;
-<<<<<<< HEAD
-use Magento\Deploy\Model\DeploymentConfig\ImporterFactory;
-=======
 use Symfony\Component\Console\Input\InputInterface;
 use Magento\Deploy\Model\DeploymentConfig\ImporterFactory;
 use Magento\Deploy\Console\Command\App\ConfigImport\QuestionPerformer;
 use Magento\Deploy\Console\Command\App\ConfigImportCommand;
->>>>>>> b0853d21
 
 /**
  * @SuppressWarnings(PHPMD.CouplingBetweenObjects)
@@ -72,20 +68,15 @@
      */
     private $questionPerformerMock;
 
-<<<<<<< HEAD
+    /**
+     * @var Importer
+     */
+    private $importer;
+
     protected function setUp()
     {
         $this->markTestIncomplete('Not ready');
 
-=======
-    /**
-     * @var Importer
-     */
-    private $importer;
-
-    protected function setUp()
-    {
->>>>>>> b0853d21
         $this->importerFactoryMock = $this->getMockBuilder(ImporterFactory::class)
             ->disableOriginalConstructor()
             ->getMock();
@@ -123,13 +114,6 @@
         );
     }
 
-<<<<<<< HEAD
-    public function testImport()
-    {
-        $configData = ['some data'];
-        $messages = ['Import has done'];
-        $expectsMessages = ['Import has done'];
-=======
     /**
      * @param bool $isForce
      * @param bool $doImport
@@ -142,7 +126,6 @@
         $configData = ['some data'];
         $messages = ['The import is complete'];
         $expectsMessages = ['The import is complete'];
->>>>>>> b0853d21
         $importerClassName = 'someImporterClassName';
         $importers = ['someSection' => $importerClassName];
         $importerMock = $this->getMockBuilder(ImporterInterface::class)
@@ -205,8 +188,6 @@
     }
 
     /**
-<<<<<<< HEAD
-=======
      * @return array
      */
     public function importDataProvider()
@@ -252,7 +233,6 @@
     }
 
     /**
->>>>>>> b0853d21
      * @expectedException \Magento\Framework\Exception\RuntimeException
      * @expectedExceptionMessage Import is failed: Some error
      */
