--- conflicted
+++ resolved
@@ -26,83 +26,47 @@
 class ProcessorTest extends TestCase
 {
     /**
-<<<<<<< HEAD
-     * @var ChangeDetector|\PHPUnit\Framework\MockObject\MockObject
-=======
      * @var ChangeDetector|MockObject
->>>>>>> b2f063af
      */
     private $changeDetectorMock;
 
     /**
-<<<<<<< HEAD
-     * @var ImporterPool|\PHPUnit\Framework\MockObject\MockObject
-=======
      * @var ImporterPool|MockObject
->>>>>>> b2f063af
      */
     private $configImporterPoolMock;
 
     /**
-<<<<<<< HEAD
-     * @var ImporterFactory|\PHPUnit\Framework\MockObject\MockObject
-=======
      * @var ImporterFactory|MockObject
->>>>>>> b2f063af
      */
     private $importerFactoryMock;
 
     /**
-<<<<<<< HEAD
-     * @var DeploymentConfig|\PHPUnit\Framework\MockObject\MockObject
-=======
      * @var DeploymentConfig|MockObject
->>>>>>> b2f063af
      */
     private $deploymentConfigMock;
 
     /**
-<<<<<<< HEAD
-     * @var Hash|\PHPUnit\Framework\MockObject\MockObject
-=======
      * @var Hash|MockObject
->>>>>>> b2f063af
      */
     private $configHashMock;
 
     /**
-<<<<<<< HEAD
-     * @var Logger|\PHPUnit\Framework\MockObject\MockObject
-=======
      * @var Logger|MockObject
->>>>>>> b2f063af
      */
     private $loggerMock;
 
     /**
-<<<<<<< HEAD
-     * @var OutputInterface|\PHPUnit\Framework\MockObject\MockObject
-=======
      * @var OutputInterface|MockObject
->>>>>>> b2f063af
      */
     private $outputMock;
 
     /**
-<<<<<<< HEAD
-     * @var InputInterface|\PHPUnit\Framework\MockObject\MockObject
-=======
      * @var InputInterface|MockObject
->>>>>>> b2f063af
      */
     private $inputMock;
 
     /**
-<<<<<<< HEAD
-     * @var YesNo|\PHPUnit\Framework\MockObject\MockObject
-=======
      * @var YesNo|MockObject
->>>>>>> b2f063af
      */
     private $questionPerformerMock;
 
@@ -248,20 +212,10 @@
         ];
     }
 
-<<<<<<< HEAD
-    /**
-     */
-    public function testImportWithException()
-    {
-        $this->expectException(\Magento\Framework\Exception\RuntimeException::class);
-        $this->expectExceptionMessage('Import failed: Some error');
-
-=======
     public function testImportWithException()
     {
         $this->expectException('Magento\Framework\Exception\RuntimeException');
         $this->expectExceptionMessage('Import failed: Some error');
->>>>>>> b2f063af
         $exception = new \Exception('Some error');
         $this->outputMock->expects($this->never())
             ->method('writeln');
@@ -281,20 +235,10 @@
         $this->processor->execute($this->inputMock, $this->outputMock);
     }
 
-<<<<<<< HEAD
-    /**
-     */
-    public function testImportWithValidation()
-    {
-        $this->expectException(\Magento\Framework\Exception\RuntimeException::class);
-        $this->expectExceptionMessage('Import failed: error message');
-
-=======
     public function testImportWithValidation()
     {
         $this->expectException('Magento\Framework\Exception\RuntimeException');
         $this->expectExceptionMessage('Import failed: error message');
->>>>>>> b2f063af
         $configData = ['config data'];
         $importerClassName = 'someImporterClassName';
         $importers = ['someSection' => $importerClassName];
