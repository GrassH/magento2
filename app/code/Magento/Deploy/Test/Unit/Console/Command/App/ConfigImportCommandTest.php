<?php
/**
 * Copyright © 2013-2017 Magento, Inc. All rights reserved.
 * See COPYING.txt for license details.
 */
namespace Magento\Deploy\Test\Unit\Console\Command\App;

use Magento\Deploy\Console\Command\App\ConfigImportCommand;
use Magento\Deploy\Console\Command\App\ConfigImport\Importer;
use Magento\Framework\Console\Cli;
<<<<<<< HEAD
use Magento\Deploy\Model\DeploymentConfig\ImportFailedException;
=======
use Magento\Framework\Exception\RuntimeException;
>>>>>>> cbdf3527
use Symfony\Component\Console\Tester\CommandTester;
use Magento\Framework\App\DeploymentConfig\Writer;

class ConfigImportCommandTest extends \PHPUnit_Framework_TestCase
{
    /**
     * @var Importer|\PHPUnit_Framework_MockObject_MockObject
     */
    private $importerMock;

    /**
     * @var Writer|\PHPUnit_Framework_MockObject_MockObject
     */
    private $writerMock;

    /**
     * @var CommandTester
     */
    private $commandTester;

    /**
     * @return void
     */
    protected function setUp()
    {
        $this->importerMock = $this->getMockBuilder(Importer::class)
            ->disableOriginalConstructor()
            ->getMock();
        $this->writerMock = $this->getMockBuilder(Writer::class)
            ->disableOriginalConstructor()
            ->getMock();

<<<<<<< HEAD
        $configImportCommand = new ConfigImportCommand(
            $this->importerMock,
            $this->writerMock
        );
=======
        $configImportCommand = new ConfigImportCommand($this->importerMock);
>>>>>>> cbdf3527

        $this->commandTester = new CommandTester($configImportCommand);
    }

    /**
     * @return void
     */
    public function testExecute()
    {
        $this->writerMock->expects($this->once())
            ->method('checkIfWritable')
            ->willReturn(true);
        $this->importerMock->expects($this->once())
            ->method('import');

        $this->assertSame(Cli::RETURN_SUCCESS, $this->commandTester->execute([]));
    }

    /**
     * @return void
     */
    public function testExecuteWithoutWritePermissions()
    {
        $this->writerMock->expects($this->once())
            ->method('checkIfWritable')
            ->willReturn(false);
        $this->importerMock->expects($this->never())
            ->method('import');

        $this->assertSame(Cli::RETURN_FAILURE, $this->commandTester->execute([]));
        $this->assertContains('Deployment configuration file is not writable.', $this->commandTester->getDisplay());
    }

    /**
     * @return void
     */
    public function testExecuteWithException()
    {
        $this->writerMock->expects($this->once())
            ->method('checkIfWritable')
            ->willReturn(true);
        $this->importerMock->expects($this->once())
            ->method('import')
<<<<<<< HEAD
            ->willThrowException(new ImportFailedException(__('Some error')));
=======
            ->willThrowException(new RuntimeException(__('Some error')));
>>>>>>> cbdf3527

        $this->assertSame(Cli::RETURN_FAILURE, $this->commandTester->execute([]));
        $this->assertContains('Some error', $this->commandTester->getDisplay());
    }
}<|MERGE_RESOLUTION|>--- conflicted
+++ resolved
@@ -8,13 +8,8 @@
 use Magento\Deploy\Console\Command\App\ConfigImportCommand;
 use Magento\Deploy\Console\Command\App\ConfigImport\Importer;
 use Magento\Framework\Console\Cli;
-<<<<<<< HEAD
-use Magento\Deploy\Model\DeploymentConfig\ImportFailedException;
-=======
 use Magento\Framework\Exception\RuntimeException;
->>>>>>> cbdf3527
 use Symfony\Component\Console\Tester\CommandTester;
-use Magento\Framework\App\DeploymentConfig\Writer;
 
 class ConfigImportCommandTest extends \PHPUnit_Framework_TestCase
 {
@@ -22,11 +17,6 @@
      * @var Importer|\PHPUnit_Framework_MockObject_MockObject
      */
     private $importerMock;
-
-    /**
-     * @var Writer|\PHPUnit_Framework_MockObject_MockObject
-     */
-    private $writerMock;
 
     /**
      * @var CommandTester
@@ -41,18 +31,8 @@
         $this->importerMock = $this->getMockBuilder(Importer::class)
             ->disableOriginalConstructor()
             ->getMock();
-        $this->writerMock = $this->getMockBuilder(Writer::class)
-            ->disableOriginalConstructor()
-            ->getMock();
 
-<<<<<<< HEAD
-        $configImportCommand = new ConfigImportCommand(
-            $this->importerMock,
-            $this->writerMock
-        );
-=======
         $configImportCommand = new ConfigImportCommand($this->importerMock);
->>>>>>> cbdf3527
 
         $this->commandTester = new CommandTester($configImportCommand);
     }
@@ -62,9 +42,6 @@
      */
     public function testExecute()
     {
-        $this->writerMock->expects($this->once())
-            ->method('checkIfWritable')
-            ->willReturn(true);
         $this->importerMock->expects($this->once())
             ->method('import');
 
@@ -74,33 +51,11 @@
     /**
      * @return void
      */
-    public function testExecuteWithoutWritePermissions()
-    {
-        $this->writerMock->expects($this->once())
-            ->method('checkIfWritable')
-            ->willReturn(false);
-        $this->importerMock->expects($this->never())
-            ->method('import');
-
-        $this->assertSame(Cli::RETURN_FAILURE, $this->commandTester->execute([]));
-        $this->assertContains('Deployment configuration file is not writable.', $this->commandTester->getDisplay());
-    }
-
-    /**
-     * @return void
-     */
     public function testExecuteWithException()
     {
-        $this->writerMock->expects($this->once())
-            ->method('checkIfWritable')
-            ->willReturn(true);
         $this->importerMock->expects($this->once())
             ->method('import')
-<<<<<<< HEAD
-            ->willThrowException(new ImportFailedException(__('Some error')));
-=======
             ->willThrowException(new RuntimeException(__('Some error')));
->>>>>>> cbdf3527
 
         $this->assertSame(Cli::RETURN_FAILURE, $this->commandTester->execute([]));
         $this->assertContains('Some error', $this->commandTester->getDisplay());
