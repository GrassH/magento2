--- conflicted
+++ resolved
@@ -18,10 +18,7 @@
 use Magento\Framework\Exception\LocalizedException;
 use Magento\Framework\Phrase;
 use PHPUnit\Framework\MockObject\MockObject as MockObject;
-<<<<<<< HEAD
-=======
 use PHPUnit\Framework\TestCase;
->>>>>>> b2f063af
 use Symfony\Component\Console\Input\InputInterface;
 use Symfony\Component\Console\Output\OutputInterface;
 
@@ -73,11 +70,7 @@
     /**
      * @inheritdoc
      */
-<<<<<<< HEAD
-    protected function setUp(): void
-=======
     public function setUp(): void
->>>>>>> b2f063af
     {
         $this->configFilePoolMock = $this->getMockBuilder(ConfigFilePool::class)
             ->disableOriginalConstructor()
@@ -106,20 +99,10 @@
         );
     }
 
-<<<<<<< HEAD
-    /**
-     */
-    public function testConfigFileNotExist()
-    {
-        $this->expectException(\Magento\Framework\Exception\RuntimeException::class);
-        $this->expectExceptionMessage('File app/etc/config.php can\'t be read.');
-
-=======
     public function testConfigFileNotExist()
     {
         $this->expectException('Magento\Framework\Exception\RuntimeException');
         $this->expectExceptionMessage('File app/etc/config.php can\'t be read.');
->>>>>>> b2f063af
         $this->inputMock->expects($this->any())
             ->method('getOption')
             ->with()
@@ -144,20 +127,10 @@
         );
     }
 
-<<<<<<< HEAD
-    /**
-     */
-    public function testWriterException()
-    {
-        $this->expectException(\Magento\Framework\Exception\LocalizedException::class);
-        $this->expectExceptionMessage('Some exception');
-
-=======
     public function testWriterException()
     {
         $this->expectException('Magento\Framework\Exception\LocalizedException');
         $this->expectExceptionMessage('Some exception');
->>>>>>> b2f063af
         $exceptionMessage = 'Some exception';
         $this->inputMock->expects($this->any())
             ->method('getOption')
@@ -194,20 +167,10 @@
         );
     }
 
-<<<<<<< HEAD
-    /**
-     */
-    public function testEmptyConfigPaths()
-    {
-        $this->expectException(\Magento\Framework\Exception\RuntimeException::class);
-        $this->expectExceptionMessage('There are no sensitive configurations to fill');
-
-=======
     public function testEmptyConfigPaths()
     {
         $this->expectException('Magento\Framework\Exception\RuntimeException');
         $this->expectExceptionMessage('There are no sensitive configurations to fill');
->>>>>>> b2f063af
         $this->inputMock->expects($this->any())
             ->method('getOption')
             ->with()
