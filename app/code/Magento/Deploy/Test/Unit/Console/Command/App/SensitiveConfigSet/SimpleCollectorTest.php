--- conflicted
+++ resolved
@@ -83,25 +83,17 @@
             ->getMock();
         $this->inputMock->expects($this->exactly(2))
             ->method('getArgument')
-            ->withConsecutive(
-                [SensitiveConfigSetCommand::INPUT_ARGUMENT_PATH],
-                [SensitiveConfigSetCommand::INPUT_ARGUMENT_VALUE]
-            )
-            ->willReturnOnConsecutiveCalls(
-                $configPaths[0],
-                'someValue'
+            ->willReturnCallback(
+                function ($arg) use ($configPaths) {
+                    if ($arg === SensitiveConfigSetCommand::INPUT_ARGUMENT_PATH) {
+                        return $configPaths[0];
+                    } elseif ($arg === SensitiveConfigSetCommand::INPUT_ARGUMENT_VALUE) {
+                        return 'someValue';
+                    }
+                }
             );
         $this->questionFactoryMock->expects($this->exactly(2))
             ->method('create')
-<<<<<<< HEAD
-            ->withConsecutive(
-                [['question' => 'Please enter config path: ']],
-                [['question' => 'Please enter value: ']]
-            )
-            ->willReturnOnConsecutiveCalls(
-                $pathQuestionMock,
-                $valueQuestionMock
-=======
             ->willReturnCallback(
                 function ($arg) use ($pathQuestionMock, $valueQuestionMock) {
                     if ($arg['question'] === 'Please enter config path: ') {
@@ -110,7 +102,6 @@
                         return $valueQuestionMock;
                     }
                 }
->>>>>>> 822cfc50
             );
 
         $this->assertEquals(
@@ -172,25 +163,17 @@
             ->willThrowException(new LocalizedException(__($message)));
         $this->inputMock->expects($this->exactly(2))
             ->method('getArgument')
-            ->withConsecutive(
-                [SensitiveConfigSetCommand::INPUT_ARGUMENT_PATH],
-                [SensitiveConfigSetCommand::INPUT_ARGUMENT_VALUE]
-            )
-            ->willReturnOnConsecutiveCalls(
-                $configPaths[0],
-                null
+            ->willReturnCallback(
+                function ($arg) use ($configPaths) {
+                    if ($arg === SensitiveConfigSetCommand::INPUT_ARGUMENT_PATH) {
+                        return $configPaths[0];
+                    } elseif ($arg === SensitiveConfigSetCommand::INPUT_ARGUMENT_VALUE) {
+                        return null;
+                    }
+                }
             );
         $this->questionFactoryMock->expects($this->exactly(2))
             ->method('create')
-<<<<<<< HEAD
-            ->withConsecutive(
-                [['question' => 'Please enter config path: ']],
-                [['question' => 'Please enter value: ']]
-            )
-            ->willReturnOnConsecutiveCalls(
-                $pathQuestionMock,
-                $valueQuestionMock
-=======
             ->willReturnCallback(
                 function ($arg) use ($pathQuestionMock, $valueQuestionMock) {
                     if ($arg['question'] === 'Please enter config path: ') {
@@ -199,7 +182,6 @@
                         return $valueQuestionMock;
                     }
                 }
->>>>>>> 822cfc50
             );
 
         $this->model->getValues(
