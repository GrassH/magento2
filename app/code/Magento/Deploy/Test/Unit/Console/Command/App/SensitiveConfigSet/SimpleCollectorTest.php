<?php declare(strict_types=1);
/**
 * Copyright © Magento, Inc. All rights reserved.
 * See COPYING.txt for license details.
 */
namespace Magento\Deploy\Test\Unit\Console\Command\App\SensitiveConfigSet;

use Magento\Deploy\Console\Command\App\SensitiveConfigSet\SimpleCollector;
use Magento\Deploy\Console\Command\App\SensitiveConfigSetCommand;
use Magento\Framework\Exception\LocalizedException;
use PHPUnit\Framework\MockObject\MockObject as MockObject;
use PHPUnit\Framework\TestCase;
use Symfony\Component\Console\Helper\QuestionHelper;
use Symfony\Component\Console\Input\InputInterface;
use Symfony\Component\Console\Output\OutputInterface;
use Symfony\Component\Console\Question\Question;
use Symfony\Component\Console\Question\QuestionFactory;
<<<<<<< HEAD
use Symfony\Component\Console\Helper\QuestionHelper;
use PHPUnit\Framework\MockObject\MockObject as MockObject;
=======
>>>>>>> b2f063af

class SimpleCollectorTest extends TestCase
{
    /**
     * @var QuestionFactory|MockObject
     */
    private $questionFactoryMock;

    /**
     * @var QuestionHelper|MockObject
     */
    private $questionHelperMock;

    /**
     * @var InputInterface|MockObject
     */
    private $inputMock;

    /**
     * @var OutputInterface|MockObject
     */
    private $outputMock;

    /**
     * @var SimpleCollector
     */
    private $model;

    /**
     * @inheritdoc
     */
    protected function setUp(): void
    {
        $this->questionFactoryMock = $this->getMockBuilder(QuestionFactory::class)
            ->disableOriginalConstructor()
            ->setMethods(['create'])
            ->getMock();
        $this->questionHelperMock = $this->getMockBuilder(QuestionHelper::class)
            ->disableOriginalConstructor()
            ->getMock();
        $this->inputMock = $this->getMockBuilder(InputInterface::class)
            ->getMockForAbstractClass();
        $this->outputMock = $this->getMockBuilder(OutputInterface::class)
            ->getMockForAbstractClass();

        $this->model = new SimpleCollector(
            $this->questionFactoryMock,
            $this->questionHelperMock
        );
    }

    public function testGetValues()
    {
        $configPaths = [
            'some/config/path1',
            'some/config/path2'
        ];

        $pathQuestionMock = $this->getMockBuilder(Question::class)
            ->disableOriginalConstructor()
            ->getMock();
        $valueQuestionMock = $this->getMockBuilder(Question::class)
            ->disableOriginalConstructor()
            ->getMock();
        $this->inputMock->expects($this->exactly(2))
            ->method('getArgument')
            ->withConsecutive(
                [SensitiveConfigSetCommand::INPUT_ARGUMENT_PATH],
                [SensitiveConfigSetCommand::INPUT_ARGUMENT_VALUE]
            )
            ->willReturnOnConsecutiveCalls(
                $configPaths[0],
                'someValue'
            );
        $this->questionFactoryMock->expects($this->exactly(2))
            ->method('create')
            ->withConsecutive(
                [['question' => 'Please enter config path: ']],
                [['question' => 'Please enter value: ']]
            )
            ->willReturnOnConsecutiveCalls(
                $pathQuestionMock,
                $valueQuestionMock
            );

        $this->assertEquals(
            ['some/config/path1' => 'someValue'],
            $this->model->getValues(
                $this->inputMock,
                $this->outputMock,
                $configPaths
            )
        );
    }

<<<<<<< HEAD
    /**
     */
    public function testWrongConfigPath()
    {
        $this->expectException(\Magento\Framework\Exception\LocalizedException::class);
        $this->expectExceptionMessage('A configuration with this path does not exist or is not sensitive');

=======
    public function testWrongConfigPath()
    {
        $this->expectException('Magento\Framework\Exception\LocalizedException');
        $this->expectExceptionMessage('A configuration with this path does not exist or is not sensitive');
>>>>>>> b2f063af
        $configPaths = [
            'some/config/path1',
            'some/config/path2'
        ];

        $pathQuestionMock = $this->getMockBuilder(Question::class)
            ->disableOriginalConstructor()
            ->getMock();
        $this->inputMock->expects($this->once())
            ->method('getArgument')
            ->with(SensitiveConfigSetCommand::INPUT_ARGUMENT_PATH)
            ->willReturn('some/not_exist/config');
        $this->questionFactoryMock->expects($this->once())
            ->method('create')
            ->with(['question' => 'Please enter config path: '])
            ->willReturn($pathQuestionMock);

        $this->model->getValues(
            $this->inputMock,
            $this->outputMock,
            $configPaths
        );
    }

<<<<<<< HEAD
    /**
     */
    public function testEmptyValue()
    {
        $this->expectException(\Magento\Framework\Exception\LocalizedException::class);

=======
    public function testEmptyValue()
    {
        $this->expectException('Magento\Framework\Exception\LocalizedException');
>>>>>>> b2f063af
        $configPaths = [
            'some/config/path1',
            'some/config/path2'
        ];
        $message = 'exception message';

        $pathQuestionMock = $this->getMockBuilder(Question::class)
            ->disableOriginalConstructor()
            ->getMock();
        $valueQuestionMock = $this->getMockBuilder(Question::class)
            ->disableOriginalConstructor()
            ->getMock();
        $this->questionHelperMock->expects($this->once())
            ->method('ask')
            ->with($this->inputMock, $this->outputMock, $valueQuestionMock)
            ->willThrowException(new LocalizedException(__($message)));
        $this->inputMock->expects($this->exactly(2))
            ->method('getArgument')
            ->withConsecutive(
                [SensitiveConfigSetCommand::INPUT_ARGUMENT_PATH],
                [SensitiveConfigSetCommand::INPUT_ARGUMENT_VALUE]
            )
            ->willReturnOnConsecutiveCalls(
                $configPaths[0],
                null
            );
        $this->questionFactoryMock->expects($this->exactly(2))
            ->method('create')
            ->withConsecutive(
                [['question' => 'Please enter config path: ']],
                [['question' => 'Please enter value: ']]
            )
            ->willReturnOnConsecutiveCalls(
                $pathQuestionMock,
                $valueQuestionMock
            );

        $this->model->getValues(
            $this->inputMock,
            $this->outputMock,
            $configPaths
        );
    }
}<|MERGE_RESOLUTION|>--- conflicted
+++ resolved
@@ -15,11 +15,6 @@
 use Symfony\Component\Console\Output\OutputInterface;
 use Symfony\Component\Console\Question\Question;
 use Symfony\Component\Console\Question\QuestionFactory;
-<<<<<<< HEAD
-use Symfony\Component\Console\Helper\QuestionHelper;
-use PHPUnit\Framework\MockObject\MockObject as MockObject;
-=======
->>>>>>> b2f063af
 
 class SimpleCollectorTest extends TestCase
 {
@@ -115,20 +110,10 @@
         );
     }
 
-<<<<<<< HEAD
-    /**
-     */
-    public function testWrongConfigPath()
-    {
-        $this->expectException(\Magento\Framework\Exception\LocalizedException::class);
-        $this->expectExceptionMessage('A configuration with this path does not exist or is not sensitive');
-
-=======
     public function testWrongConfigPath()
     {
         $this->expectException('Magento\Framework\Exception\LocalizedException');
         $this->expectExceptionMessage('A configuration with this path does not exist or is not sensitive');
->>>>>>> b2f063af
         $configPaths = [
             'some/config/path1',
             'some/config/path2'
@@ -153,18 +138,9 @@
         );
     }
 
-<<<<<<< HEAD
-    /**
-     */
-    public function testEmptyValue()
-    {
-        $this->expectException(\Magento\Framework\Exception\LocalizedException::class);
-
-=======
     public function testEmptyValue()
     {
         $this->expectException('Magento\Framework\Exception\LocalizedException');
->>>>>>> b2f063af
         $configPaths = [
             'some/config/path1',
             'some/config/path2'
