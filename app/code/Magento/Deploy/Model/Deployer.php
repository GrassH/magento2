<?php
/**
 * Copyright © 2016 Magento. All rights reserved.
 * See COPYING.txt for license details.
 */

namespace Magento\Deploy\Model;

use Magento\Deploy\Console\Command\DeployStaticOptionsInterface;
use Magento\Framework\View\Asset\PreProcessor\AlternativeSourceInterface;
use Magento\Framework\App\ObjectManagerFactory;
use Magento\Framework\App\View\Deployment\Version;
use Magento\Framework\App\Utility\Files;
use Magento\Framework\Translate\Js\Config as JsTranslationConfig;
use Symfony\Component\Console\Output\OutputInterface;
use Magento\Framework\App\ObjectManager;
use Magento\Deploy\Model\DeployManagerFactory;

/**
 * A service for deploying Magento static view files for production mode
 *
 * @deprecated
 * @see Use DeployManager::deploy instead
 */
class Deployer
{
    /** @var OutputInterface */
    private $output;

    /**
     * @var JsTranslationConfig
     */
    protected $jsTranslationConfig;

    /**
     * @var array
     */
    private $options;

    /**
     * @var DeployManagerFactory
     */
    private $deployManagerFactory;

    /**
     * Constructor
     *
     * @param Files $filesUtil
     * @param OutputInterface $output
     * @param Version\StorageInterface $versionStorage
     * @param JsTranslationConfig $jsTranslationConfig
     * @param AlternativeSourceInterface[] $alternativeSources
     * @param DeployManagerFactory $deployManagerFactory
     * @param array $options
     * @SuppressWarnings(PHPMD.UnusedFormalParameter)
     */
    public function __construct(
        Files $filesUtil,
        OutputInterface $output,
        Version\StorageInterface $versionStorage,
        JsTranslationConfig $jsTranslationConfig,
        array $alternativeSources,
        DeployManagerFactory $deployManagerFactory = null,
        $options = []
    ) {
        $this->output = $output;
        $this->deployManagerFactory = $deployManagerFactory;
        if (is_array($options)) {
            $this->options = $options;
        } else {
            // backward compatibility support
            $this->options = [DeployStaticOptionsInterface::DRY_RUN => (bool)$options];
        }
    }

    /**
     * @return \Magento\Deploy\Model\DeployManagerFactory
     */
    private function getDeployManagerFactory()
    {
        if (null === $this->deployManagerFactory) {
            $this->deployManagerFactory = ObjectManager::getInstance()->get(DeployManagerFactory::class);
        }

        return $this->deployManagerFactory;
    }

    /**
     * Populate all static view files for specified root path and list of languages
     *
     * @param ObjectManagerFactory $omFactory
     * @param array $locales
     * @param array $deployableAreaThemeMap
     * @param int $staticContentVersion
     * @return int
     * @SuppressWarnings(PHPMD.UnusedFormalParameter)
     * @deprecated
     */
<<<<<<< HEAD
    public function deploy(
        ObjectManagerFactory $omFactory,
        array $locales,
        array $deployableAreaThemeMap = [],
        $staticContentVersion = null
    ) {
        $this->omFactory = $omFactory;

        if ($this->getOption(Options::DRY_RUN)) {
            $this->output->writeln('Dry run. Nothing will be recorded to the target directory.');
        }
        $libFiles = $this->filesUtil->getStaticLibraryFiles();
        $appFiles = $this->filesUtil->getStaticPreProcessingFiles();
=======
    public function deploy(ObjectManagerFactory $omFactory, array $locales, array $deployableAreaThemeMap = [])
    {
        /** @var DeployManager $deployerManager */
        $deployerManager = $this->getDeployManagerFactory()->create(
            ['options' => $this->options, 'output' => $this->output]
        );
>>>>>>> 7800e379

        $staticContentVersion = $staticContentVersion ?: time();
        if (!$this->getOption(Options::DRY_RUN)) {
            $this->versionStorage->save($staticContentVersion);
        }

        foreach ($deployableAreaThemeMap as $area => $themes) {
            foreach ($locales as $locale) {
                foreach ($themes as $themePath) {
                    $deployerManager->addPack($area, $themePath, $locale);
                }
            }
        }
<<<<<<< HEAD
        if (!($this->getOption(Options::NO_HTML_MINIFY) ?: !$this->getAssetConfig()->isMinifyHtml())) {
            $this->output->writeln('=== Minify templates ===');
            $this->count = 0;
            foreach ($this->filesUtil->getPhtmlFiles(false, false) as $template) {
                $this->htmlMinifier->minify($template);
                if ($this->output->getVerbosity() >= OutputInterface::VERBOSITY_VERBOSE) {
                    $this->output->writeln($template . " minified\n");
                } else {
                    $this->output->write('.');
                }
                $this->count++;
            }
            $this->output->writeln("\nSuccessful: {$this->count} files modified\n---\n");
        }

        $this->output->writeln("New version of deployed files: {$staticContentVersion}");

        if ($this->errorCount > 0) {
            // we must have an exit code higher than zero to indicate something was wrong
            return \Magento\Framework\Console\Cli::RETURN_FAILURE;
        }
        return \Magento\Framework\Console\Cli::RETURN_SUCCESS;
    }

    /**
     * Get Minification instance
     *
     * @deprecated
     * @return Minification
     */
    private function getMinification()
    {
        if (null === $this->minification) {
            $this->minification = ObjectManager::getInstance()->get(Minification::class);
        }

        return $this->minification;
    }

    /**
     * Emulate application area and various services that are necessary for populating files
     *
     * @param string $areaCode
     * @return void
     */
    private function emulateApplicationArea($areaCode)
    {
        $this->objectManager = $this->omFactory->create(
            [\Magento\Framework\App\State::PARAM_MODE => \Magento\Framework\App\State::MODE_PRODUCTION]
        );
        /** @var \Magento\Framework\App\State $appState */
        $appState = $this->objectManager->get(\Magento\Framework\App\State::class);
        $appState->setAreaCode($areaCode);
        $this->assetRepo = $this->objectManager->get(\Magento\Framework\View\Asset\Repository::class);
        $this->assetPublisher = $this->objectManager->create(\Magento\Framework\App\View\Asset\Publisher::class);
        $this->htmlMinifier = $this->objectManager->get(\Magento\Framework\View\Template\Html\MinifierInterface::class);
        $this->bundleManager = $this->objectManager->get(\Magento\Framework\View\Asset\Bundle\Manager::class);
=======
        return $deployerManager->deploy();
>>>>>>> 7800e379
    }

    /**
     * Set application locale and load translation for area
     *
     * @param string $locale
     * @param string $area
     * @return void
     * @SuppressWarnings(PHPMD.UnusedFormalParameter)
     * @deprecated
     */
    protected function emulateApplicationLocale($locale, $area)
    {
    }
}<|MERGE_RESOLUTION|>--- conflicted
+++ resolved
@@ -91,38 +91,16 @@
      * @param ObjectManagerFactory $omFactory
      * @param array $locales
      * @param array $deployableAreaThemeMap
-     * @param int $staticContentVersion
      * @return int
      * @SuppressWarnings(PHPMD.UnusedFormalParameter)
      * @deprecated
      */
-<<<<<<< HEAD
-    public function deploy(
-        ObjectManagerFactory $omFactory,
-        array $locales,
-        array $deployableAreaThemeMap = [],
-        $staticContentVersion = null
-    ) {
-        $this->omFactory = $omFactory;
-
-        if ($this->getOption(Options::DRY_RUN)) {
-            $this->output->writeln('Dry run. Nothing will be recorded to the target directory.');
-        }
-        $libFiles = $this->filesUtil->getStaticLibraryFiles();
-        $appFiles = $this->filesUtil->getStaticPreProcessingFiles();
-=======
     public function deploy(ObjectManagerFactory $omFactory, array $locales, array $deployableAreaThemeMap = [])
     {
         /** @var DeployManager $deployerManager */
         $deployerManager = $this->getDeployManagerFactory()->create(
             ['options' => $this->options, 'output' => $this->output]
         );
->>>>>>> 7800e379
-
-        $staticContentVersion = $staticContentVersion ?: time();
-        if (!$this->getOption(Options::DRY_RUN)) {
-            $this->versionStorage->save($staticContentVersion);
-        }
 
         foreach ($deployableAreaThemeMap as $area => $themes) {
             foreach ($locales as $locale) {
@@ -131,67 +109,7 @@
                 }
             }
         }
-<<<<<<< HEAD
-        if (!($this->getOption(Options::NO_HTML_MINIFY) ?: !$this->getAssetConfig()->isMinifyHtml())) {
-            $this->output->writeln('=== Minify templates ===');
-            $this->count = 0;
-            foreach ($this->filesUtil->getPhtmlFiles(false, false) as $template) {
-                $this->htmlMinifier->minify($template);
-                if ($this->output->getVerbosity() >= OutputInterface::VERBOSITY_VERBOSE) {
-                    $this->output->writeln($template . " minified\n");
-                } else {
-                    $this->output->write('.');
-                }
-                $this->count++;
-            }
-            $this->output->writeln("\nSuccessful: {$this->count} files modified\n---\n");
-        }
-
-        $this->output->writeln("New version of deployed files: {$staticContentVersion}");
-
-        if ($this->errorCount > 0) {
-            // we must have an exit code higher than zero to indicate something was wrong
-            return \Magento\Framework\Console\Cli::RETURN_FAILURE;
-        }
-        return \Magento\Framework\Console\Cli::RETURN_SUCCESS;
-    }
-
-    /**
-     * Get Minification instance
-     *
-     * @deprecated
-     * @return Minification
-     */
-    private function getMinification()
-    {
-        if (null === $this->minification) {
-            $this->minification = ObjectManager::getInstance()->get(Minification::class);
-        }
-
-        return $this->minification;
-    }
-
-    /**
-     * Emulate application area and various services that are necessary for populating files
-     *
-     * @param string $areaCode
-     * @return void
-     */
-    private function emulateApplicationArea($areaCode)
-    {
-        $this->objectManager = $this->omFactory->create(
-            [\Magento\Framework\App\State::PARAM_MODE => \Magento\Framework\App\State::MODE_PRODUCTION]
-        );
-        /** @var \Magento\Framework\App\State $appState */
-        $appState = $this->objectManager->get(\Magento\Framework\App\State::class);
-        $appState->setAreaCode($areaCode);
-        $this->assetRepo = $this->objectManager->get(\Magento\Framework\View\Asset\Repository::class);
-        $this->assetPublisher = $this->objectManager->create(\Magento\Framework\App\View\Asset\Publisher::class);
-        $this->htmlMinifier = $this->objectManager->get(\Magento\Framework\View\Template\Html\MinifierInterface::class);
-        $this->bundleManager = $this->objectManager->get(\Magento\Framework\View\Asset\Bundle\Manager::class);
-=======
         return $deployerManager->deploy();
->>>>>>> 7800e379
     }
 
     /**
