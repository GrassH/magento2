--- conflicted
+++ resolved
@@ -114,18 +114,13 @@
                     $this->output->writeln("=== {$area} -> {$themePath} -> {$locale} ===");
                     $this->count = 0;
                     $this->errorCount = 0;
-<<<<<<< HEAD
 
                     /** @var \Magento\Theme\Model\View\Design $design */
                     $design = $this->objectManager->create('Magento\Theme\Model\View\Design');
-=======
-                    $design = $this->objectManager->create('Magento\Framework\View\DesignInterface');
->>>>>>> ded403f1
                     $design->setDesignTheme($themePath, $area);
                     $fileManager = $this->objectManager->create(
                         'Magento\RequireJs\Model\FileManager',
                         [
-<<<<<<< HEAD
                             'config' => $this->objectManager->create(
                                 'Magento\Framework\RequireJs\Config',
                                 [
@@ -135,21 +130,19 @@
                                             'design' => $design,
                                         ]
                                     ),
-=======
+                                    'design' => $design,
+                                ]
+                            ),
                             'assetRepo' => $this->objectManager->create(
                                 'Magento\Framework\View\Asset\Repository',
                                 [
->>>>>>> ded403f1
                                     'design' => $design,
                                 ]
                             ),
                         ]
                     );
-<<<<<<< HEAD
                     $fileManager->createRequireJsConfigAsset();
 
-=======
->>>>>>> ded403f1
                     foreach ($appFiles as $info) {
                         list($fileArea, $fileTheme, , $module, $filePath) = $info;
                         if (($fileArea == $area || $fileArea == 'base') &&
