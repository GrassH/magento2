--- conflicted
+++ resolved
@@ -142,11 +142,7 @@
                     $this->count = 0;
                     $this->errorCount = 0;
                     /** @var \Magento\Theme\Model\View\Design $design */
-<<<<<<< HEAD
-                    $design = $this->objectManager->create(\Magento\Theme\Model\View\Design::class);
-=======
-                    $design = $this->objectManager->get('Magento\Theme\Model\View\Design');
->>>>>>> f5539378
+                    $design = $this->objectManager->get(\Magento\Theme\Model\View\Design::class);
                     $design->setDesignTheme($themePath, $area);
                     $assetRepo = $this->objectManager->create(
                         \Magento\Framework\View\Asset\Repository::class,
