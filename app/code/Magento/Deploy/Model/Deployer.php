<?php
/**
 * Copyright © 2016 Magento. All rights reserved.
 * See COPYING.txt for license details.
 */

namespace Magento\Deploy\Model;

use Magento\Framework\Exception\LocalizedException;
use Magento\Framework\View\Asset\ContentProcessorException;
use Magento\Framework\View\Asset\PreProcessor\AlternativeSourceInterface;
use Magento\Framework\App\ObjectManagerFactory;
use Magento\Framework\App\View\Deployment\Version;
use Magento\Framework\App\View\Asset\Publisher;
use Magento\Framework\App\Utility\Files;
use Magento\Framework\Config\Theme;
use Magento\Framework\ObjectManagerInterface;
use Magento\Framework\Translate\Js\Config as JsTranslationConfig;
use Symfony\Component\Console\Output\OutputInterface;
<<<<<<< HEAD
use Psr\Log\LoggerInterface;
=======
use Magento\Framework\View\Asset\Minification;
use Magento\Framework\App\ObjectManager;
>>>>>>> 71c58ad2

/**
 * A service for deploying Magento static view files for production mode
 *
 * @SuppressWarnings(PHPMD.CouplingBetweenObjects)
 * @SuppressWarnings(PHPMD.UnusedLocalVariable)
 */
class Deployer
{
    /** @var Files */
    private $filesUtil;

    /** @var ObjectManagerFactory */
    private $omFactory;

    /** @var OutputInterface */
    private $output;

    /** @var Version\StorageInterface */
    private $versionStorage;

    /** @var \Magento\Framework\View\Asset\Repository */
    private $assetRepo;

    /** @var Publisher */
    private $assetPublisher;

    /** @var \Magento\Framework\View\Asset\Bundle\Manager */
    private $bundleManager;

    /** @var bool */
    private $isDryRun;

    /** @var int */
    private $count;

    /** @var int */
    private $errorCount;

    /** @var \Magento\Framework\View\Template\Html\MinifierInterface */
    private $htmlMinifier;

    /**
     * @var ObjectManagerInterface
     */
    private $objectManager;

    /**
     * @var JsTranslationConfig
     */
    protected $jsTranslationConfig;

    /**
     * @var AlternativeSourceInterface[]
     */
    private $alternativeSources;

    /**
<<<<<<< HEAD
     * @var LoggerInterface
     */
    private $logger;
=======
     * @var Minification
     */
    private $minification;
>>>>>>> 71c58ad2

    /**
     * Constructor
     *
     * @param Files $filesUtil
     * @param OutputInterface $output
     * @param Version\StorageInterface $versionStorage
     * @param JsTranslationConfig $jsTranslationConfig
     * @param AlternativeSourceInterface[] $alternativeSources
     * @param bool $isDryRun
     */
    public function __construct(
        Files $filesUtil,
        OutputInterface $output,
        Version\StorageInterface $versionStorage,
        JsTranslationConfig $jsTranslationConfig,
        array $alternativeSources,
        $isDryRun = false
    ) {
        $this->filesUtil = $filesUtil;
        $this->output = $output;
        $this->versionStorage = $versionStorage;
        $this->isDryRun = $isDryRun;
        $this->jsTranslationConfig = $jsTranslationConfig;
        $this->parentTheme = [];

        array_map(
            function (AlternativeSourceInterface $alternative) {
            },
            $alternativeSources
        );
        $this->alternativeSources = $alternativeSources;
    }

    /**
     * Populate all static view files for specified root path and list of languages
     *
     * @param ObjectManagerFactory $omFactory
     * @param array $locales
     * @return int
     * @SuppressWarnings(PHPMD.CyclomaticComplexity)
     * @SuppressWarnings(PHPMD.NPathComplexity)
     */
    public function deploy(ObjectManagerFactory $omFactory, array $locales)
    {
        $this->omFactory = $omFactory;
        if ($this->isDryRun) {
            $this->output->writeln('Dry run. Nothing will be recorded to the target directory.');
        }
        $langList = implode(', ', $locales);
        $this->output->writeln("Requested languages: {$langList}");
        $libFiles = $this->filesUtil->getStaticLibraryFiles();
        list($areas, $appFiles) = $this->collectAppFiles($locales);
        foreach ($areas as $area => $themes) {
            $this->emulateApplicationArea($area);
            foreach ($locales as $locale) {
                $this->emulateApplicationLocale($locale, $area);
                foreach ($themes as $themePath) {
                    $this->output->writeln("=== {$area} -> {$themePath} -> {$locale} ===");
                    $this->count = 0;
                    $this->errorCount = 0;
                    /** @var \Magento\Theme\Model\View\Design $design */
                    $design = $this->objectManager->get('Magento\Theme\Model\View\Design');
                    $design->setDesignTheme($themePath, $area);
                    $assetRepo = $this->objectManager->create(
                        'Magento\Framework\View\Asset\Repository',
                        [
                            'design' => $design,
                        ]
                    );
                    /** @var \Magento\RequireJs\Model\FileManager $fileManager */
                    $fileManager = $this->objectManager->create(
                        'Magento\RequireJs\Model\FileManager',
                        [
                            'config' => $this->objectManager->create(
                                'Magento\Framework\RequireJs\Config',
                                [
                                    'assetRepo' => $assetRepo,
                                    'design' => $design,
                                ]
                            ),
                            'assetRepo' => $assetRepo,
                        ]
                    );
                    $fileManager->createRequireJsConfigAsset();
                    foreach ($appFiles as $info) {
                        list($fileArea, $fileTheme, , $module, $filePath, $fullPath) = $info;
                        if (($fileArea == $area || $fileArea == 'base') &&
                            ($fileTheme == '' || $fileTheme == $themePath ||
                                in_array(
                                    $fileArea . Theme::THEME_PATH_SEPARATOR . $fileTheme,
                                    $this->findAncestors($area . Theme::THEME_PATH_SEPARATOR . $themePath)
                                ))
                        ) {
                            $compiledFile = $this->deployFile($filePath, $area, $themePath, $locale, $module, $fullPath);
                            if ($compiledFile !== '') {
                                $this->deployFile($compiledFile, $area, $themePath, $locale, $module, $fullPath);
                            }
                        }
                    }

                    foreach ($libFiles as $filePath) {
                        $compiledFile = $this->deployFile($filePath, $area, $themePath, $locale, null);
                        if ($compiledFile !== '') {
                            $this->deployFile($compiledFile, $area, $themePath, $locale, null);
                        }
                    }
                    if ($this->jsTranslationConfig->dictionaryEnabled()) {
                        $dictionaryFileName = $this->jsTranslationConfig->getDictionaryFileName();
                        $this->deployFile($dictionaryFileName, $area, $themePath, $locale, null);
                    }
                    if ($this->getMinification()->isEnabled('js')) {
                        $fileManager->createMinResolverAsset();
                    }
                    $fileManager->clearBundleJsPool();
                    $this->bundleManager->flush();
                    $this->output->writeln("\nSuccessful: {$this->count} files; errors: {$this->errorCount}\n---\n");
                }
            }
        }
        $this->output->writeln('=== Minify templates ===');
        $this->count = 0;
        foreach ($this->filesUtil->getPhtmlFiles(false, false) as $template) {
            $this->htmlMinifier->minify($template);
            if ($this->output->getVerbosity() >= OutputInterface::VERBOSITY_VERBOSE) {
                $this->output->writeln($template . " minified\n");
            } else {
                $this->output->write('.');
            }
            $this->count++;
        }
        $this->output->writeln("\nSuccessful: {$this->count} files modified\n---\n");
        $version = (new \DateTime())->getTimestamp();
        $this->output->writeln("New version of deployed files: {$version}");
        if (!$this->isDryRun) {
            $this->versionStorage->save($version);
        }
        if ($this->errorCount > 0) {
            // we must have an exit code higher than zero to indicate something was wrong
            return \Magento\Framework\Console\Cli::RETURN_FAILURE;
        }
        return \Magento\Framework\Console\Cli::RETURN_SUCCESS;
    }

    /**
     * Get Minification instance
     *
     * @deprecated
     * @return Minification
     */
    private function getMinification()
    {
        if (null === $this->minification) {
            $this->minification = ObjectManager::getInstance()->get(Minification::class);
        }

        return $this->minification;
    }

    /**
     * Accumulate all static view files in the application and record all found areas, themes and languages
     *
     * Returns an array of areas and files with meta information
     *
     * @param array $requestedLocales
     * @return array
     */
    private function collectAppFiles($requestedLocales)
    {
        $areas = [];
        $locales = [];
        $files = $this->filesUtil->getStaticPreProcessingFiles();
        foreach ($files as $info) {
            list($area, $themePath, $locale) = $info;
            if ($themePath) {
                $areas[$area][$themePath] = $themePath;
            }
            if ($locale) {
                $locales[$locale] = $locale;
            }
        }
        foreach ($requestedLocales as $locale) {
            unset($locales[$locale]);
        }
        if (!empty($locales)) {
            $langList = implode(', ', $locales);
            $this->output->writeln(
                "WARNING: there were files for the following languages detected in the file system: {$langList}."
                . ' These languages were not requested, so the files will not be populated.'
            );
        }

        return [$areas, $files];
    }

    /**
     * Emulate application area and various services that are necessary for populating files
     *
     * @param string $areaCode
     * @return void
     */
    private function emulateApplicationArea($areaCode)
    {
        $this->objectManager = $this->omFactory->create(
            [\Magento\Framework\App\State::PARAM_MODE => \Magento\Framework\App\State::MODE_DEFAULT]
        );
        /** @var \Magento\Framework\App\State $appState */
        $appState = $this->objectManager->get('Magento\Framework\App\State');
        $appState->setAreaCode($areaCode);
        $this->assetRepo = $this->objectManager->get('Magento\Framework\View\Asset\Repository');
        $this->assetPublisher = $this->objectManager->create('Magento\Framework\App\View\Asset\Publisher');
        $this->htmlMinifier = $this->objectManager->get('Magento\Framework\View\Template\Html\MinifierInterface');
        $this->bundleManager = $this->objectManager->get('Magento\Framework\View\Asset\Bundle\Manager');

    }

    /**
     * Set application locale and load translation for area
     *
     * @param string $locale
     * @param string $area
     * @return void
     */
    protected function emulateApplicationLocale($locale, $area)
    {
        /** @var \Magento\Framework\TranslateInterface $translator */
        $translator = $this->objectManager->get('Magento\Framework\TranslateInterface');
        $translator->setLocale($locale);
        $translator->loadData($area, true);
        /** @var \Magento\Framework\Locale\ResolverInterface $localeResolver */
        $localeResolver = $this->objectManager->get('Magento\Framework\Locale\ResolverInterface');
        $localeResolver->setLocale($locale);
    }

    /**
     * Deploy a static view file
     *
     * @param string $filePath
     * @param string $area
     * @param string $themePath
     * @param string $locale
     * @param string $module
     * @param string|null $fullPath
     * @return string
     * @throws \InvalidArgumentException
     * @throws LocalizedException
     *
     * @SuppressWarnings(PHPMD.NPathComplexity)
     * @SuppressWarnings(PHPMD.CyclomaticComplexity)
     */
    private function deployFile($filePath, $area, $themePath, $locale, $module, $fullPath = null)
    {
        $compiledFile = '';
        $extension = pathinfo($filePath, PATHINFO_EXTENSION);

        foreach ($this->alternativeSources as $name => $alternative) {
            if (in_array($extension, $alternative->getAlternativesExtensionsNames(), true)
                && strpos(basename($filePath), '_') !== 0
            ) {
                $compiledFile = substr($filePath, 0, strlen($filePath) - strlen($extension) - 1);
                $compiledFile = $compiledFile . '.' . $name;
            }
        }

        if ($this->output->isVeryVerbose()) {
            $logMessage = "Processing file '$filePath' for area '$area', theme '$themePath', locale '$locale'";
            if ($module) {
                $logMessage .= ", module '$module'";
            }
            $this->output->writeln($logMessage);
        }

        try {
            $asset = $this->assetRepo->createAsset(
                $filePath,
                ['area' => $area, 'theme' => $themePath, 'locale' => $locale, 'module' => $module]
            );
            if ($this->output->isVeryVerbose()) {
                $this->output->writeln("\tDeploying the file to '{$asset->getPath()}'");
            } else {
                $this->output->write('.');
            }
            if ($this->isDryRun) {
                $asset->getContent();
            } else {
                $this->assetPublisher->publish($asset);
                $this->bundleManager->addAsset($asset);
            }
            $this->count++;
        } catch (ContentProcessorException $exception) {
            $pathInfo = $fullPath ?: $filePath;
            $errorMessage =  __('Compilation from source: ') . $pathInfo
                . PHP_EOL . $exception->getMessage();
            $this->errorCount++;
            $this->output->write(PHP_EOL . PHP_EOL . $errorMessage . PHP_EOL, true);

            $this->getLogger()->critical($errorMessage);
        } catch (\Exception $exception) {
            $this->output->write('.');
            $this->verboseLog($exception->getTraceAsString());
            $this->errorCount++;
        }

        return $compiledFile;
    }

    /**
     * Find ancestor themes' full paths
     *
     * @param string $themeFullPath
     * @return string[]
     */
    private function findAncestors($themeFullPath)
    {
        /** @var \Magento\Framework\View\Design\Theme\ListInterface $themeCollection */
        $themeCollection = $this->objectManager->get('Magento\Framework\View\Design\Theme\ListInterface');
        $theme = $themeCollection->getThemeByFullPath($themeFullPath);
        $ancestors = $theme->getInheritedThemes();
        $ancestorThemeFullPath = [];
        foreach ($ancestors as $ancestor) {
            $ancestorThemeFullPath[] = $ancestor->getFullPath();
        }
        return $ancestorThemeFullPath;
    }

    /**
     * Verbose log
     *
     * @param string $message
     * @return void
     */
    private function verboseLog($message)
    {
        if ($this->output->isVerbose()) {
            $this->output->writeln($message);
        }
    }

    /**
     * Retrieves LoggerInterface instance
     * 
     * @return LoggerInterface
     * @deprecated 
     */
    private function getLogger()
    {
        if (!$this->logger) {
            $this->logger = $this->objectManager->get(LoggerInterface::class);
        }

        return $this->logger;
    }
}<|MERGE_RESOLUTION|>--- conflicted
+++ resolved
@@ -17,12 +17,9 @@
 use Magento\Framework\ObjectManagerInterface;
 use Magento\Framework\Translate\Js\Config as JsTranslationConfig;
 use Symfony\Component\Console\Output\OutputInterface;
-<<<<<<< HEAD
 use Psr\Log\LoggerInterface;
-=======
 use Magento\Framework\View\Asset\Minification;
 use Magento\Framework\App\ObjectManager;
->>>>>>> 71c58ad2
 
 /**
  * A service for deploying Magento static view files for production mode
@@ -81,15 +78,14 @@
     private $alternativeSources;
 
     /**
-<<<<<<< HEAD
+     * @var Minification
+     */
+    private $minification;
+
+    /**
      * @var LoggerInterface
      */
     private $logger;
-=======
-     * @var Minification
-     */
-    private $minification;
->>>>>>> 71c58ad2
 
     /**
      * Constructor
@@ -190,7 +186,6 @@
                             }
                         }
                     }
-
                     foreach ($libFiles as $filePath) {
                         $compiledFile = $this->deployFile($filePath, $area, $themePath, $locale, null);
                         if ($compiledFile !== '') {
