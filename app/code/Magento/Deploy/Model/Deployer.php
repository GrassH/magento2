--- conflicted
+++ resolved
@@ -263,18 +263,13 @@
                     $this->errorCount = 0;
 
                     /** @var \Magento\Theme\Model\View\Design $design */
-<<<<<<< HEAD
                     try {
-                        $design = $this->objectManager->create('Magento\Theme\Model\View\Design');
+                        $design = $this->objectManager->create(Magento\Theme\Model\View\Design::class);
                         $design->setDesignTheme($themePath, $area);
                     } catch (\LogicException $e) {
                         continue;
                     }
 
-=======
-                    $design = $this->objectManager->get(\Magento\Theme\Model\View\Design::class);
-                    $design->setDesignTheme($themePath, $area);
->>>>>>> ab36d410
                     $assetRepo = $this->objectManager->create(
                         \Magento\Framework\View\Asset\Repository::class,
                         [
@@ -298,16 +293,12 @@
                     $fileManager->createRequireJsConfigAsset();
 
                     foreach ($appFiles as $info) {
-<<<<<<< HEAD
-                        list($fileArea, $fileTheme, , $module, $filePath) = $info;
+                        list($fileArea, $fileTheme, , $module, $filePath, $fullPath) = $info;
 
                         if ($this->checkSkip($filePath)) {
                             continue;
                         }
 
-=======
-                        list($fileArea, $fileTheme, , $module, $filePath, $fullPath) = $info;
->>>>>>> ab36d410
                         if (($fileArea == $area || $fileArea == 'base') &&
                             ($fileTheme == '' || $fileTheme == $themePath ||
                                 in_array(
@@ -335,7 +326,7 @@
                         }
 
                         $compiledFile = $this->deployFile($filePath, $area, $themePath, $locale, null);
-                        
+
                         if ($compiledFile !== '') {
                             $this->deployFile($compiledFile, $area, $themePath, $locale, null);
                         }
@@ -345,15 +336,11 @@
                             $dictionaryFileName = $this->jsTranslationConfig->getDictionaryFileName();
                             $this->deployFile($dictionaryFileName, $area, $themePath, $locale, null);
                         }
+                        if ($this->getMinification()->isEnabled('js')) {
+                            $fileManager->createMinResolverAsset();
+                        }
                         $fileManager->clearBundleJsPool();
                     }
-<<<<<<< HEAD
-=======
-                    if ($this->getMinification()->isEnabled('js')) {
-                        $fileManager->createMinResolverAsset();
-                    }
-                    $fileManager->clearBundleJsPool();
->>>>>>> ab36d410
                     $this->bundleManager->flush();
                     $this->output->writeln("\nSuccessful: {$this->count} files; errors: {$this->errorCount}\n---\n");
                 }
@@ -386,8 +373,6 @@
     }
 
     /**
-<<<<<<< HEAD
-=======
      * Get Minification instance
      *
      * @deprecated
@@ -403,43 +388,6 @@
     }
 
     /**
-     * Accumulate all static view files in the application and record all found areas, themes and languages
-     *
-     * Returns an array of areas and files with meta information
-     *
-     * @param array $requestedLocales
-     * @return array
-     */
-    private function collectAppFiles($requestedLocales)
-    {
-        $areas = [];
-        $locales = [];
-        $files = $this->filesUtil->getStaticPreProcessingFiles();
-        foreach ($files as $info) {
-            list($area, $themePath, $locale) = $info;
-            if ($themePath) {
-                $areas[$area][$themePath] = $themePath;
-            }
-            if ($locale) {
-                $locales[$locale] = $locale;
-            }
-        }
-        foreach ($requestedLocales as $locale) {
-            unset($locales[$locale]);
-        }
-        if (!empty($locales)) {
-            $langList = implode(', ', $locales);
-            $this->output->writeln(
-                "WARNING: there were files for the following languages detected in the file system: {$langList}."
-                . ' These languages were not requested, so the files will not be populated.'
-            );
-        }
-
-        return [$areas, $files];
-    }
-
-    /**
->>>>>>> ab36d410
      * Emulate application area and various services that are necessary for populating files
      *
      * @param string $areaCode
@@ -584,9 +532,9 @@
 
     /**
      * Retrieves LoggerInterface instance
-     * 
+     *
      * @return LoggerInterface
-     * @deprecated 
+     * @deprecated
      */
     private function getLogger()
     {
