<?php
/**
 * Copyright © 2013-2017 Magento, Inc. All rights reserved.
 * See COPYING.txt for license details.
 */
namespace Magento\Deploy\Model\DeploymentConfig;

use Magento\Framework\App\DeploymentConfig;

/**
 * Config data collector of specific sections in configuration files which are defined in di.xml
 *
 * E.g., definition of sections which are needed to import:
 * ```xml
 * <type name="Magento\Deploy\Model\DeploymentConfig\ImporterPool">
 *     <arguments>
 *          <argument name="importers" xsi:type="array">
 *               <item name="scopes" xsi:type="string">Magento\SomeModule\Model\SomeImporter</item>
 *          </argument>
 *     </arguments>
 * </type>
 * ```
 * Example, how sections are stored with their config data in configuration files:
 * ```php
 *  [
 *      'scopes' => [...],
 *      'system' => [...],
 *      'themes' => [...],
 *      ...
 *  ]
 * ```
 *
 * In here we define section "scopes" and its importer Magento\SomeModule\Model\SomeImporter.
 * The data of this section will be collected then will be used in importing process from the shared configuration
 * files to appropriate application sources.
 *
 * @see \Magento\Deploy\Console\Command\App\ConfigImport\Importer::import()
 */
class DataCollector
{
    /**
     * Pool of all deployment configuration importers.
     *
     * @var ImporterPool
     */
    private $configImporterPool;

    /**
     * Application deployment configuration.
     *
     * @var DeploymentConfig
     */
    private $deploymentConfig;

    /**
     * @param ImporterPool $configImporterPool the pool of all deployment configuration importers
     * @param DeploymentConfig $deploymentConfig the application deployment configuration
     */
    public function __construct(ImporterPool $configImporterPool, DeploymentConfig $deploymentConfig)
    {
        $this->configImporterPool = $configImporterPool;
        $this->deploymentConfig = $deploymentConfig;
    }

    /**
     * Retrieves configuration data of specific section from deployment configuration files.
     * Or retrieves configuration data of specific sections by its name.
     *
     * E.g.
     * ```php
     *  [
     *      'scopes' => [...],
     *      'system' => [...],
     *      'themes' => [...],
     *      ...
     *  ]
     * ```
     *
     * This method retrieves the same structure for the specific section with only its data.
     * ```php
     *  [
     *      'scopes' => [...]
     *  ]
     *
     * In this example key of the array is the section name, value of the array is configuration data of the section.
     *
     * @param string $sectionName the section name for retrieving its configuration data
     * @return array
     */
    public function getConfig($sectionName = null)
    {
        $result = [];

        if ($sectionName) {
            $sections = [$sectionName];
        } else {
            $sections = $this->configImporterPool->getSections();
        }

        foreach ($sections as $section) {
<<<<<<< HEAD
            $data = $this->deploymentConfig->getConfigData($section);
            if ($data) {
                $result[$section] = $data;
            }
=======
            $result[$section] = $this->deploymentConfig->getConfigData($section);
>>>>>>> cbdf3527
        }

        return $result;
    }
}<|MERGE_RESOLUTION|>--- conflicted
+++ resolved
@@ -98,14 +98,7 @@
         }
 
         foreach ($sections as $section) {
-<<<<<<< HEAD
-            $data = $this->deploymentConfig->getConfigData($section);
-            if ($data) {
-                $result[$section] = $data;
-            }
-=======
             $result[$section] = $this->deploymentConfig->getConfigData($section);
->>>>>>> cbdf3527
         }
 
         return $result;
