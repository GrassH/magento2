<?php
/**
 * Copyright © 2013-2017 Magento, Inc. All rights reserved.
 * See COPYING.txt for license details.
 */
namespace Magento\Deploy\Model\DeploymentConfig;

use Magento\Framework\Exception\ConfigurationMismatchException;
use Magento\Framework\ObjectManagerInterface;

/**
 * Pool of all deployment configuration importers.
 *
 * All importers should implement Magento\Framework\App\DeploymentConfig\ImporterInterface interface.
 */
class ImporterPool
{
    /**
     * List of sections and their importers.
     *
     * Sections are defined with importers in di.xml
     * E.g.
     * ```xml
     * <type name="Magento\Deploy\Model\DeploymentConfig\ImporterPool">
     *     <arguments>
     *          <argument name="importers" xsi:type="array">
     *               <item name="scopes" xsi:type="array">
     *                   <item name="sortOrder" xsi:type="number">20</item>
     *                   <item name="class" xsi:type="string">Magento\Store\Model\StoreImporter</item>
     *               </item>
     *               <item name="themes" xsi:type="array">
     *                   <item name="sortOrder" xsi:type="number">10</item>
     *                   <item name="class" xsi:type="string">Magento\Theme\Model\ThemeImporter</item>
     *               </item>
     *          </argument>
     *     </arguments>
     * </type>
     * ```
     *
     * The example of section in deployment configuration file:
     * ```php
     * [
     *     'scopes' => [
     *         'websites' => [
     *              ...
     *         ],
     *         'groups' => [
     *              ...
     *         ],
     *         'stores' => [
     *              ...
     *         ],
     *       ...
     *     ]
     * ]
     * ```
     *
     * @var array
     */
    private $importers = [];

    /**
     * Sorted list of importers class names.
     *
     * This list sorted by parameter "sortOrder", that defined in di.xml
     *
     * ```php
     * [
     *     'themes' => 'Magento\Theme\Model\ThemeImporter',
     *     'scopes' => 'Magento\Store\Model\StoreImporter',
     *     ...
     * ]
     * ```
     *
     * @var array
     */
    private $sortedImporters = [];

    /**
     * Magento object manager.
     *
     * @var ObjectManagerInterface
     */
    private $objectManager;

    /**
     * @param ObjectManagerInterface $objectManager the Magento object manager
     * @param array $importers the list of sections and their importers
     */
    public function __construct(ObjectManagerInterface $objectManager, array $importers = [])
    {
        $this->objectManager = $objectManager;
        $this->importers = $importers;
    }

    /**
     * Retrieves names of sections for configuration files whose data is read from these files for import
     * to appropriate application sources.
     *
     * @return array the list of sections
     * E.g.
     * ```php
     * [
     *     'scopes',
     *     'themes',
     *     ...
     * ]
     * ```
     */
    public function getSections()
    {
        return array_keys($this->importers);
    }

    /**
     * Retrieves list of all sections with their importer class names, sorted by sortOrder.
     *
     * E.g.
     * ```php
     * [
     *     'scopes' => Magento\Store\Model\StoreImporter,
     *     ...
     * ]
     * ```
     *
     * @return array the list of all sections with their importer class names
     * @throws ConfigurationMismatchException is thrown when parameter class is empty
     */
    public function getImporters()
    {
        if (!$this->sortedImporters) {
            $sortedImporters = [];
<<<<<<< HEAD
            $importers = $this->sort($this->importers);

            foreach ($importers as $section => $importer) {
=======

            foreach ($this->sort($this->importers) as $section => $importer) {
>>>>>>> cbdf3527
                if (empty($importer['class'])) {
                    throw new ConfigurationMismatchException(__('Parameter "class" must be present.'));
                }

                $sortedImporters[$section] = $importer['class'];
            }

            $this->sortedImporters = $sortedImporters;
        }

        return $this->sortedImporters;
    }

    /**
     * Sorts importers according to sort order.
     *
     * @param array $data
     * @return array
     */
    private function sort(array $data)
    {
        uasort($data, function (array $a, array $b) {
            $a['sortOrder'] = $this->getSortOrder($a);
            $b['sortOrder'] = $this->getSortOrder($b);

            if ($a['sortOrder'] == $b['sortOrder']) {
                return 0;
            }

            return ($a['sortOrder'] < $b['sortOrder']) ? -1 : 1;
        });

        return $data;
    }

    /**
     * Retrieves sort order from array.
     *
     * @param array $variable
     * @return int
     */
    private function getSortOrder(array $variable)
    {
        return !empty($variable['sortOrder']) ? $variable['sortOrder'] : 0;
    }
}<|MERGE_RESOLUTION|>--- conflicted
+++ resolved
@@ -130,14 +130,8 @@
     {
         if (!$this->sortedImporters) {
             $sortedImporters = [];
-<<<<<<< HEAD
-            $importers = $this->sort($this->importers);
-
-            foreach ($importers as $section => $importer) {
-=======
 
             foreach ($this->sort($this->importers) as $section => $importer) {
->>>>>>> cbdf3527
                 if (empty($importer['class'])) {
                     throw new ConfigurationMismatchException(__('Parameter "class" must be present.'));
                 }
