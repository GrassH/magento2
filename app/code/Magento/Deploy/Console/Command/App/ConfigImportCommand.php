--- conflicted
+++ resolved
@@ -8,7 +8,6 @@
 use Magento\Framework\Exception\RuntimeException;
 use Symfony\Component\Console\Command\Command;
 use Symfony\Component\Console\Input\InputInterface;
-use Symfony\Component\Console\Input\InputOption;
 use Symfony\Component\Console\Output\OutputInterface;
 use Magento\Framework\Console\Cli;
 use Magento\Deploy\Console\Command\App\ConfigImport\Processor;
@@ -62,11 +61,7 @@
     protected function execute(InputInterface $input, OutputInterface $output)
     {
         try {
-<<<<<<< HEAD
-            $this->importer->import($input, $output);
-=======
             $this->processor->execute($input, $output);
->>>>>>> 5371f057
         } catch (RuntimeException $e) {
             $output->writeln('<error>' . $e->getMessage() . '</error>');
 
