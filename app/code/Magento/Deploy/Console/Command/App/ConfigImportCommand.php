<?php
/**
 * Copyright © 2013-2017 Magento, Inc. All rights reserved.
 * See COPYING.txt for license details.
 */
namespace Magento\Deploy\Console\Command\App;

<<<<<<< HEAD
use Magento\Deploy\Model\DeploymentConfig\ImportFailedException;
=======
use Magento\Framework\Exception\RuntimeException;
>>>>>>> cbdf3527
use Symfony\Component\Console\Command\Command;
use Symfony\Component\Console\Input\InputInterface;
use Symfony\Component\Console\Output\OutputInterface;
use Magento\Framework\Console\Cli;
use Magento\Deploy\Console\Command\App\ConfigImport\Importer;
use Magento\Framework\App\DeploymentConfig\Writer;

/**
 * Runs the process of importing configuration data from shared source to appropriate application sources.
 *
 * We have configuration files that are shared between environments, but some of the configurations are read only
 * from DB (e.g., themes, scopes and etc). This command is used to import such configurations from the file to
 * appropriate application sources.
 */
class ConfigImportCommand extends Command
{
    /**
     * Command name.
     */
    const COMMAND_NAME = 'app:config:import';

    /**
     * Configuration importer.
     *
     * @var Importer
     */
    private $importer;

    /**
<<<<<<< HEAD
     * Configuration file writer.
     *
     * @var Writer
=======
     * @param Importer $importer the configuration importer
>>>>>>> cbdf3527
     */
    private $writer;

    /**
     * @param Importer $importer the configuration importer
     * @param Writer $writer the configuration file writer
     */
    public function __construct(Importer $importer, Writer $writer)
    {
        $this->importer = $importer;
        $this->writer = $writer;

        parent::__construct();
    }

    /**
     * @inheritdoc
     */
    protected function configure()
    {
        $this->setName(self::COMMAND_NAME)
            ->setDescription('Import data from shared configuration files to appropriate data storage');

        parent::configure();
    }

    /**
     * Imports data from deployment configuration files to the DB.
     * {@inheritdoc}
     */
    protected function execute(InputInterface $input, OutputInterface $output)
    {
        if (!$this->writer->checkIfWritable()) {
            $output->writeln('<error>Deployment configuration file is not writable.</error>');
            return Cli::RETURN_FAILURE;
        }

        try {
            $this->importer->import($output);
<<<<<<< HEAD
        } catch (ImportFailedException $e) {
=======
        } catch (RuntimeException $e) {
>>>>>>> cbdf3527
            $output->writeln('<error>' . $e->getMessage() . '</error>');

            return Cli::RETURN_FAILURE;
        }

        return Cli::RETURN_SUCCESS;
    }
}<|MERGE_RESOLUTION|>--- conflicted
+++ resolved
@@ -5,17 +5,12 @@
  */
 namespace Magento\Deploy\Console\Command\App;
 
-<<<<<<< HEAD
-use Magento\Deploy\Model\DeploymentConfig\ImportFailedException;
-=======
 use Magento\Framework\Exception\RuntimeException;
->>>>>>> cbdf3527
 use Symfony\Component\Console\Command\Command;
 use Symfony\Component\Console\Input\InputInterface;
 use Symfony\Component\Console\Output\OutputInterface;
 use Magento\Framework\Console\Cli;
 use Magento\Deploy\Console\Command\App\ConfigImport\Importer;
-use Magento\Framework\App\DeploymentConfig\Writer;
 
 /**
  * Runs the process of importing configuration data from shared source to appropriate application sources.
@@ -39,24 +34,11 @@
     private $importer;
 
     /**
-<<<<<<< HEAD
-     * Configuration file writer.
-     *
-     * @var Writer
-=======
      * @param Importer $importer the configuration importer
->>>>>>> cbdf3527
      */
-    private $writer;
-
-    /**
-     * @param Importer $importer the configuration importer
-     * @param Writer $writer the configuration file writer
-     */
-    public function __construct(Importer $importer, Writer $writer)
+    public function __construct(Importer $importer)
     {
         $this->importer = $importer;
-        $this->writer = $writer;
 
         parent::__construct();
     }
@@ -78,18 +60,9 @@
      */
     protected function execute(InputInterface $input, OutputInterface $output)
     {
-        if (!$this->writer->checkIfWritable()) {
-            $output->writeln('<error>Deployment configuration file is not writable.</error>');
-            return Cli::RETURN_FAILURE;
-        }
-
         try {
             $this->importer->import($output);
-<<<<<<< HEAD
-        } catch (ImportFailedException $e) {
-=======
         } catch (RuntimeException $e) {
->>>>>>> cbdf3527
             $output->writeln('<error>' . $e->getMessage() . '</error>');
 
             return Cli::RETURN_FAILURE;
