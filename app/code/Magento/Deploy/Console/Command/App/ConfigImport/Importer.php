--- conflicted
+++ resolved
@@ -7,11 +7,7 @@
 
 use Magento\Framework\App\DeploymentConfig\ImporterInterface;
 use Magento\Framework\App\DeploymentConfig;
-<<<<<<< HEAD
-use Magento\Deploy\Model\DeploymentConfig\ImportFailedException;
-=======
 use Magento\Framework\Exception\RuntimeException;
->>>>>>> cbdf3527
 use Psr\Log\LoggerInterface as Logger;
 use Magento\Deploy\Model\DeploymentConfig\Validator;
 use Magento\Deploy\Model\DeploymentConfig\ImporterPool;
@@ -95,11 +91,7 @@
      *
      * @param OutputInterface $output the CLI output
      * @return void
-<<<<<<< HEAD
-     * @throws ImportFailedException is thrown when import has failed
-=======
      * @throws RuntimeException is thrown when import has failed
->>>>>>> cbdf3527
      */
     public function import(OutputInterface $output)
     {
@@ -114,32 +106,20 @@
 
             /**
              * @var string $section
-<<<<<<< HEAD
-             * @var string $importer
-=======
              * @var string $importerClassName
->>>>>>> cbdf3527
              */
             foreach ($importers as $section => $importerClassName) {
                 if (!$this->configValidator->isValid($section)) {
                     /** @var ImporterInterface $importer */
                     $importer = $this->importerFactory->create($importerClassName);
-<<<<<<< HEAD
-                    $messages = $importer->import($this->deploymentConfig->getConfigData($section));
-=======
                     $messages = $importer->import((array) $this->deploymentConfig->getConfigData($section));
->>>>>>> cbdf3527
                     $output->writeln($messages);
                     $this->configHash->regenerate($section);
                 }
             }
         } catch (\Exception $exception) {
             $this->logger->error($exception);
-<<<<<<< HEAD
-            throw new ImportFailedException(__('Import is failed. Please, see the log report.'), $exception);
-=======
             throw new RuntimeException(__('Import is failed. Please see the log report.'), $exception);
->>>>>>> cbdf3527
         }
     }
 }