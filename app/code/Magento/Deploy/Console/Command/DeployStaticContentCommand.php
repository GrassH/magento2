--- conflicted
+++ resolved
@@ -15,14 +15,11 @@
 use Magento\Framework\App\ObjectManagerFactory;
 use Magento\Framework\ObjectManagerInterface;
 use Magento\Framework\Validator\Locale;
-<<<<<<< HEAD
 use Magento\Framework\Console\Cli;
 use Magento\Deploy\Model\ProcessManager;
 use Magento\Deploy\Model\Process;
-=======
 use Magento\Framework\Exception\LocalizedException;
 use Magento\Framework\App\State;
->>>>>>> 02fa3be1
 
 /**
  * Deploy static content command
@@ -313,7 +310,6 @@
      */
     private function checkAreasInput($magentoAreas, $areasInclude, $areasExclude)
     {
-<<<<<<< HEAD
         if ($areasInclude[0] != 'all' && $areasExclude[0] != 'none') {
             throw new \InvalidArgumentException(
                 '--area (-a) and --exclude-area cannot be used at the same time'
@@ -330,18 +326,6 @@
                 }
             }
         }
-=======
-        if ($this->getAppState()->getMode() !== State::MODE_PRODUCTION) {
-            throw new LocalizedException(
-                __(
-                    "Deploy static content is applicable only for production mode.\n"
-                    . "Please use command 'bin/magento deploy:mode:set production' for set up production mode."
-                )
-            );
-        }
-
-        $options = $input->getOptions();
->>>>>>> 02fa3be1
 
         if ($areasExclude[0] != 'none') {
             foreach ($areasExclude as $area) {
@@ -446,6 +430,15 @@
      */
     protected function execute(InputInterface $input, OutputInterface $output)
     {
+        if ($this->getAppState()->getMode() !== State::MODE_PRODUCTION) {
+            throw new LocalizedException(
+                __(
+                    "Deploy static content is applicable only for production mode.\n"
+                    . "Please use command 'bin/magento deploy:mode:set production' for set up production mode."
+                )
+            );
+        }
+
         $this->input = $input;
         $filesUtil = $this->objectManager->create(Files::class);
 
