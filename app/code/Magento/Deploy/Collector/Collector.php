<?php
/**
 * Copyright © Magento, Inc. All rights reserved.
 * See COPYING.txt for license details.
 */
namespace Magento\Deploy\Collector;

use Magento\Deploy\Source\SourcePool;
use Magento\Deploy\Package\Package;
use Magento\Deploy\Package\PackageFactory;
use Magento\Deploy\Package\PackageFile;
use Magento\Framework\Module\Manager;
use Magento\Framework\View\Asset\PreProcessor\FileNameResolver;

/**
 * Deployable files collector
 *
 * Default implementation uses Source Pool object (@see SourcePool)
 */
class Collector implements CollectorInterface
{
    /**
     * Source Pool object
     *
     * Provides the list of source objects
     *
     * @var SourcePool
     */
    private $sourcePool;

    /**
     * Resolver for deployed static file name
     *
     * A given file could be an alternative source for the real static file which needs to be deployed. In such case
     * resolver provides the final static file name
     *
     * @var FileNameResolver
     */
    private $fileNameResolver;

    /**
     * Factory class for Package object
     *
     * @see Package
     * @var PackageFactory
     */
    private $packageFactory;

    /** @var \Magento\Framework\Module\Manager */
    private $moduleManager;

    /**
     * Default values for package primary identifiers
     *
     * @var array
     */
    private $packageDefaultValues = [
        'area' => Package::BASE_AREA,
        'theme' => Package::BASE_THEME,
        'locale' => Package::BASE_LOCALE
    ];

    /**
     * Collector constructor
     *
     * @param SourcePool $sourcePool
     * @param FileNameResolver $fileNameResolver
     * @param PackageFactory $packageFactory
     * @param Manager|null $moduleManager
     */
    public function __construct(
        SourcePool $sourcePool,
        FileNameResolver $fileNameResolver,
        PackageFactory $packageFactory,
        Manager $moduleManager = null
    ) {
        $this->sourcePool = $sourcePool;
        $this->fileNameResolver = $fileNameResolver;
        $this->packageFactory = $packageFactory;
        $this->moduleManager = $moduleManager ?: \Magento\Framework\App\ObjectManager::getInstance()
            ->get(\Magento\Framework\Module\Manager::class);
    }

    /**
     * @inheritdoc
     */
    public function collect()
    {
        $packages = [];
        foreach ($this->sourcePool->getAll() as $source) {
            $files = $source->get();
            foreach ($files as $file) {
                if ($file->getModule() && !$this->moduleManager->isEnabled($file->getModule())) {
                    continue;
                }
<<<<<<< HEAD
                $file->setDeployedFileName($this->fileNameResolver->resolve($file->getFileName() ?? ''));
=======
                if (!$file->getFileName()) {
                    continue;
                }
                $file->setDeployedFileName($this->fileNameResolver->resolve($file->getFileName()));
>>>>>>> eb1e3a0c
                $params = $this->getParams($file);
                $packagePath = "{$params['area']}/{$params['theme']}/{$params['locale']}";
                if (!isset($packages[$packagePath])) {
                    $packages[$packagePath] = $this->packageFactory->create($params);
                }
                if ($file->getFilePath()) {
                    $file->setPackage($packages[$packagePath]);
                }
            }
        }
        return $packages;
    }

    /**
     * Retrieve package params
     *
     * @param PackageFile $file
     * @return array
     */
    private function getParams(PackageFile $file)
    {
        $params = [
            'area' => $file->getArea(),
            'theme' => $file->getTheme(),
            'locale' => $file->getLocale(),
            'module' => $file->getModule(),
            'isVirtual' => (!$file->getLocale() || !$file->getTheme() || !$file->getArea())
        ];
        foreach ($this->packageDefaultValues as $name => $value) {
            if (!isset($params[$name])) {
                $params[$name] = $value;
            }
        }
        return $params;
    }
}<|MERGE_RESOLUTION|>--- conflicted
+++ resolved
@@ -93,14 +93,10 @@
                 if ($file->getModule() && !$this->moduleManager->isEnabled($file->getModule())) {
                     continue;
                 }
-<<<<<<< HEAD
-                $file->setDeployedFileName($this->fileNameResolver->resolve($file->getFileName() ?? ''));
-=======
                 if (!$file->getFileName()) {
                     continue;
                 }
                 $file->setDeployedFileName($this->fileNameResolver->resolve($file->getFileName()));
->>>>>>> eb1e3a0c
                 $params = $this->getParams($file);
                 $packagePath = "{$params['area']}/{$params['theme']}/{$params['locale']}";
                 if (!isset($packages[$packagePath])) {
