--- conflicted
+++ resolved
@@ -335,11 +335,6 @@
     {
         if ($this->isCanBeParalleled()) {
             if ($package->getState() === null) {
-<<<<<<< HEAD
-                // phpcs:ignore Magento2.Functions.DiscouragedFunction
-                $pid = pcntl_waitpid($this->getPid($package), $status, WNOHANG);
-                if ($pid === $this->getPid($package)) {
-=======
                 $pid = $this->getPid($package);
 
                 // When $pid comes back as null the child process for this package has not yet started; prevents both
@@ -351,7 +346,6 @@
                 // phpcs:ignore Magento2.Functions.DiscouragedFunction
                 $result = pcntl_waitpid($pid, $status, WNOHANG);
                 if ($result === $pid) {
->>>>>>> f85e6644
                     $package->setState(Package::STATE_COMPLETED);
                     // phpcs:ignore Magento2.Functions.DiscouragedFunction
                     $exitStatus = pcntl_wexitstatus($status);
@@ -391,11 +385,7 @@
      */
     private function getPid(Package $package)
     {
-<<<<<<< HEAD
-        return isset($this->processIds[$package->getPath()]) ?? null;
-=======
         return $this->processIds[$package->getPath()] ?? null;
->>>>>>> f85e6644
     }
 
     /**
@@ -414,19 +404,12 @@
      * Protect against zombie process
      *
      * @throws \RuntimeException
-<<<<<<< HEAD
-=======
      * @SuppressWarnings(PHPMD.UnusedLocalVariable)
->>>>>>> f85e6644
      * @return void
      */
     public function __destruct()
     {
         foreach ($this->inProgress as $package) {
-<<<<<<< HEAD
-            // phpcs:ignore Magento2.Functions.DiscouragedFunction
-            if (pcntl_waitpid($this->getPid($package), $status) === -1) {
-=======
             $pid = $this->getPid($package);
             $this->logger->info(
                 "Reaping child process: {$package->getPath()} (PID: $pid)",
@@ -443,7 +426,6 @@
                 // phpcs:ignore Magento2.Functions.DiscouragedFunction
                 $strerror = pcntl_strerror($errno);
 
->>>>>>> f85e6644
                 throw new \RuntimeException(
                     "Error encountered waiting for child process (PID: $pid): $strerror (errno: $errno)"
                 );
