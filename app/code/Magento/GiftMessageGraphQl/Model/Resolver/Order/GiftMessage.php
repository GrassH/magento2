--- conflicted
+++ resolved
@@ -60,10 +60,7 @@
         }
         // phpcs:ignore Magento2.Functions.DiscouragedFunction
         $orderId = (int)base64_decode($value['id']) ?: (int)$value['id'];
-<<<<<<< HEAD
 
-=======
->>>>>>> f8dd0b58
         try {
             $orderGiftMessage = $this->orderRepository->get($orderId);
         } catch (LocalizedException $e) {
