{
    "name": "magento/module-gift-message-graph-ql",
    "description": "N/A",
    "type": "magento2-module",
    "license": [
        "OSL-3.0",
        "AFL-3.0"
    ],
    "version": "100.4.1",
    "require": {
<<<<<<< HEAD
        "php": "~7.4.0||~8.1.0",
        "magento/framework": "*",
        "magento/module-gift-message": "*"
=======
        "php": "~7.3.0||~7.4.0",
        "magento/framework": "103.0.*",
        "magento/module-gift-message": "100.4.*"
>>>>>>> 4c36116d
    },
    "suggest": {
        "magento/module-graph-ql": "100.4.*"
    },
    "autoload": {
        "files": [
            "registration.php"
        ],
        "psr-4": {
            "Magento\\GiftMessageGraphQl\\": ""
        }
    }
}
<|MERGE_RESOLUTION|>--- conflicted
+++ resolved
@@ -8,15 +8,9 @@
     ],
     "version": "100.4.1",
     "require": {
-<<<<<<< HEAD
-        "php": "~7.4.0||~8.1.0",
-        "magento/framework": "*",
-        "magento/module-gift-message": "*"
-=======
         "php": "~7.3.0||~7.4.0",
         "magento/framework": "103.0.*",
         "magento/module-gift-message": "100.4.*"
->>>>>>> 4c36116d
     },
     "suggest": {
         "magento/module-graph-ql": "100.4.*"
