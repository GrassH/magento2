<?xml version="1.0"?>
<!--
/**
 * Copyright © 2015 Magento. All rights reserved.
 * See COPYING.txt for license details.
 */
-->

<config xmlns:xsi="http://www.w3.org/2001/XMLSchema-instance" xsi:noNamespaceSchemaLocation="urn:magento:framework:ObjectManager/etc/config.xsd">
    <!-- Payment Method Facade configuration -->
    <virtualType name="BraintreeTwoFacade" type="Magento\Payment\Model\Method\Adapter">
        <arguments>
            <argument name="code" xsi:type="const">Magento\BraintreeTwo\Model\Ui\ConfigProvider::CODE</argument>
            <argument name="formBlockType" xsi:type="string">Magento\BraintreeTwo\Block\Form</argument>
            <argument name="infoBlockType" xsi:type="string">Magento\BraintreeTwo\Block\Info</argument>
            <argument name="valueHandlerPool" xsi:type="object">BraintreeTwoValueHandlerPool</argument>
            <argument name="validatorPool" xsi:type="object">BraintreeTwoValidatorPool</argument>
            <argument name="commandPool" xsi:type="object">BraintreeTwoCommandPool</argument>
        </arguments>
    </virtualType>

    <!-- Configuration reader -->
    <type name="Magento\BraintreeTwo\Gateway\Config\Config">
        <arguments>
            <argument name="methodCode" xsi:type="const">\Magento\BraintreeTwo\Model\Ui\ConfigProvider::CODE</argument>
        </arguments>
    </type>

    <!-- Logger, initialized with BraintreeConfig -->
    <virtualType name="BraintreeTwoLogger" type="Magento\Payment\Model\Method\Logger">
        <arguments>
            <argument name="config" xsi:type="object">Magento\BraintreeTwo\Gateway\Config\Config</argument>
        </arguments>
    </virtualType>

    <!-- Commands infrastructure -->
    <virtualType name="BraintreeTwoCommandPool" type="Magento\Payment\Gateway\Command\CommandPool">
        <arguments>
            <argument name="commands" xsi:type="array">
                <item name="authorize" xsi:type="string">BraintreeTwoAuthorizeGatewayCommand</item>
                <item name="capture" xsi:type="string">BraintreeTwoSaleGatewayCommand</item>
            </argument>
        </arguments>
    </virtualType>

    <!-- Authorization command  -->
    <virtualType name="BraintreeTwoAuthorizeGatewayCommand" type="Magento\Payment\Gateway\Command\GatewayCommand">
        <arguments>
            <argument name="requestBuilder" xsi:type="object">BraintreeTwoAuthorizeDataBuilder</argument>
            <argument name="transferFactory" xsi:type="object">Magento\BraintreeTwo\Gateway\Http\TransferFactory</argument>
            <argument name="client" xsi:type="object">Magento\BraintreeTwo\Gateway\Http\Client\TransactionSale</argument>
            <argument name="handler" xsi:type="object">BraintreeTwoResponseHandler</argument>
            <argument name="validator" xsi:type="object">Magento\BraintreeTwo\Gateway\Validator\ResponseValidator</argument>
        </arguments>
    </virtualType>
    <virtualType name="BraintreeTwoAuthorizeDataBuilder" type="Magento\Payment\Gateway\Request\BuilderComposite">
        <arguments>
            <argument name="builders" xsi:type="array">
                <item name="customer" xsi:type="string">Magento\BraintreeTwo\Gateway\Request\CustomerDataBuilder</item>
                <item name="payment" xsi:type="string">Magento\BraintreeTwo\Gateway\Request\PaymentDataBuilder</item>
                <item name="address" xsi:type="string">Magento\BraintreeTwo\Gateway\Request\AddressDataBuilder</item>
<<<<<<< HEAD
                <item name="vault" xsi:type="string">Magento\BraintreeTwo\Gateway\Request\VaultDataBuilder</item>
=======
                <item name="3dsecure" xsi:type="string">Magento\BraintreeTwo\Gateway\Request\ThreeDSecureDataBuilder</item>
>>>>>>> f71a0ce2
            </argument>
        </arguments>
    </virtualType>
    <type name="Magento\BraintreeTwo\Gateway\Http\Client\TransactionSale">
        <arguments>
            <argument name="logger" xsi:type="object">BraintreeTwoLogger</argument>
        </arguments>
    </type>

    <!-- Authorization&Capture command  -->
    <virtualType name="BraintreeTwoSaleGatewayCommand" type="BraintreeTwoAuthorizeGatewayCommand">
        <arguments>
            <argument name="requestBuilder" xsi:type="object">BraintreeTwoSaleDataBuilder</argument>
        </arguments>
    </virtualType>
    <virtualType name="BraintreeTwoSaleDataBuilder" type="Magento\Payment\Gateway\Request\BuilderComposite">
        <arguments>
            <argument name="builders" xsi:type="array">
                <item name="authorize" xsi:type="string">BraintreeTwoAuthorizeDataBuilder</item>
                <item name="settlement" xsi:type="string">Magento\BraintreeTwo\Gateway\Request\SettlementDataBuilder</item>
            </argument>
        </arguments>
    </virtualType>

    <!-- Value handlers infrastructure -->
    <virtualType name="BraintreeTwoValueHandlerPool" type="Magento\Payment\Gateway\Config\ValueHandlerPool">
        <arguments>
            <argument name="handlers" xsi:type="array">
                <item name="default" xsi:type="string">BraintreeTwoConfigValueHandler</item>
            </argument>
        </arguments>
    </virtualType>
    <virtualType name="BraintreeTwoConfigValueHandler" type="Magento\Payment\Gateway\Config\ConfigValueHandler">
        <arguments>
            <argument name="configInterface" xsi:type="object">Magento\BraintreeTwo\Gateway\Config\Config</argument>
        </arguments>
    </virtualType>
    <virtualType name="BraintreeTwoResponseHandler" type="Magento\Payment\Gateway\Response\HandlerChain">
        <arguments>
            <argument name="handlers" xsi:type="array">
                <item name="payment_details" xsi:type="string">Magento\BraintreeTwo\Gateway\Response\PaymentDetailsHandler</item>
                <item name="card_details" xsi:type="string">Magento\BraintreeTwo\Gateway\Response\CardDetailsHandler</item>
                <item name="vault_details" xsi:type="string">Magento\BraintreeTwo\Gateway\Response\VaultDetailsHandler</item>
            </argument>
        </arguments>
    </virtualType>

    <!-- Value validators infrastructure -->
    <virtualType name="BraintreeTwoCountryValidator" type="Magento\Payment\Gateway\Validator\CountryValidator">
        <arguments>
            <argument name="config" xsi:type="object">Magento\BraintreeTwo\Gateway\Config\Config</argument>
        </arguments>
    </virtualType>
    <virtualType name="BraintreeTwoValidatorPool" type="Magento\Payment\Gateway\Validator\ValidatorPool">
        <arguments>
            <argument name="validators" xsi:type="array">
                <item name="country" xsi:type="string">BraintreeTwoCountryValidator</item>
            </argument>
        </arguments>
    </virtualType>

    <type name="Magento\BraintreeTwo\Block\Info">
        <arguments>
            <argument name="config" xsi:type="object">Magento\BraintreeTwo\Gateway\Config\Config</argument>
        </arguments>
    </type>

</config><|MERGE_RESOLUTION|>--- conflicted
+++ resolved
@@ -59,11 +59,8 @@
                 <item name="customer" xsi:type="string">Magento\BraintreeTwo\Gateway\Request\CustomerDataBuilder</item>
                 <item name="payment" xsi:type="string">Magento\BraintreeTwo\Gateway\Request\PaymentDataBuilder</item>
                 <item name="address" xsi:type="string">Magento\BraintreeTwo\Gateway\Request\AddressDataBuilder</item>
-<<<<<<< HEAD
                 <item name="vault" xsi:type="string">Magento\BraintreeTwo\Gateway\Request\VaultDataBuilder</item>
-=======
                 <item name="3dsecure" xsi:type="string">Magento\BraintreeTwo\Gateway\Request\ThreeDSecureDataBuilder</item>
->>>>>>> f71a0ce2
             </argument>
         </arguments>
     </virtualType>
