<?xml version="1.0"?>
<!--
/**
 * Copyright © 2015 Magento. All rights reserved.
 * See COPYING.txt for license details.
 */
-->
<config xmlns:xsi="http://www.w3.org/2001/XMLSchema-instance" xsi:noNamespaceSchemaLocation="urn:magento:framework:ObjectManager/etc/config.xsd">
    <type name="Magento\Checkout\Model\CompositeConfigProvider">
        <arguments>
            <argument name="configProviders" xsi:type="array">
                <item name="braintreetwo_config_provider" xsi:type="object">Magento\BraintreeTwo\Model\Ui\ConfigProvider</item>
            </argument>
        </arguments>
    </type>
    <type name="Magento\Payment\Model\CcGenericConfigProvider">
        <arguments>
            <argument name="methodCodes" xsi:type="array">
                <item name="braintreetwo" xsi:type="const">Magento\BraintreeTwo\Model\Ui\ConfigProvider::CODE</item>
            </argument>
        </arguments>
    </type>
    <type name="Magento\BraintreeTwo\Block\Info">
        <arguments>
            <argument name="data" xsi:type="array">
                <item xsi:type="string" name="is_secure_mode">1</item>
            </argument>
        </arguments>
    </type>

    <type name="Magento\Vault\Model\Ui\TokensConfigProvider">
        <arguments>
            <argument name="tokenUiComponentProviders" xsi:type="array">
                <item name="braintreetwo" xsi:type="object">Magento\BraintreeTwo\Model\Ui\TokenUiComponentProvider</item>
            </argument>
        </arguments>
    </type>

    <type name="Magento\BraintreeTwo\Controller\Payment\GetNonce">
        <arguments>
            <argument name="session" xsi:type="object">Magento\Customer\Model\Session</argument>
        </arguments>
    </type>
<<<<<<< HEAD
=======

    <type name="Magento\BraintreeTwo\Block\Paypal\Button">
        <arguments>
            <argument name="data" xsi:type="array">
                <item name="template" xsi:type="string">Magento_BraintreeTwo::paypal/button.phtml</item>
                <item name="alias" xsi:type="string">braintree.paypal.mini-cart</item>
                <item name="button_id" xsi:type="string">braintree-paypal-mini-cart</item>
            </argument>
        </arguments>
    </type>
>>>>>>> 53a52ec2
</config><|MERGE_RESOLUTION|>--- conflicted
+++ resolved
@@ -41,8 +41,6 @@
             <argument name="session" xsi:type="object">Magento\Customer\Model\Session</argument>
         </arguments>
     </type>
-<<<<<<< HEAD
-=======
 
     <type name="Magento\BraintreeTwo\Block\Paypal\Button">
         <arguments>
@@ -53,5 +51,4 @@
             </argument>
         </arguments>
     </type>
->>>>>>> 53a52ec2
 </config>