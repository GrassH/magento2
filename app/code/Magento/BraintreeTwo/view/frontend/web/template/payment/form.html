<!--
/**
 * Copyright © 2015 Magento. All rights reserved.
 * See COPYING.txt for license details.
 */
-->
<<<<<<< HEAD
<div class="payment-method" data-bind="css: {'_active': isActive()}">
=======
<div data-bind="attr: {class: 'payment-method payment-method-' + getCode()}, css: {'_active': isActive() && scriptLoaded()}">
>>>>>>> 9660731e
    <div class="payment-method-title field choice">
        <input type="radio"
               name="payment[method]"
               class="radio"
               data-bind="attr: {'id': getCode()}, value: getCode(), checked: isChecked, click: selectPaymentMethod, visible: isRadioButtonVisible()"/>
        <label class="label" data-bind="attr: {'for': getCode()}">
            <span data-bind="text: getTitle()"></span>
        </label>
    </div>
    <div class="payment-method-content">
        <!-- ko foreach: getRegion('messages') -->
        <!-- ko template: getTemplate() --><!-- /ko -->
        <!--/ko-->
        <div class="payment-method-billing-address">
            <!-- ko foreach: $parent.getRegion(getBillingAddressFormName()) -->
            <!-- ko template: getTemplate() --><!-- /ko -->
            <!--/ko-->
        </div>
        <form id="co-transparent-form-braintree" class="form" data-bind="" method="post" action="#" novalidate="novalidate">
            <fieldset data-bind="attr: {class: 'fieldset payment items ccard ' + getCode(), id: 'payment_form_' + getCode()}">
                <legend class="legend">
                    <span><!-- ko i18n: 'Credit Card Information'--><!-- /ko --></span>
                </legend>
                <br>
                <div class="field type">
                    <div class="control">
                        <ul class="credit-card-types">
                            <!-- ko foreach: {data: getCcAvailableTypes(), as: 'item'} -->
                            <li class="item" data-bind="css: {
                                                 _active: $parent.selectedCardType() == item,
                                                 _inactive: $parent.selectedCardType() != null && $parent.selectedCardType() != item
                                                 } ">
                                <!--ko if: $parent.getIcons(item) -->
                                <img data-bind="attr: {
                        'src': $parent.getIcons(item).url,
                        'width': $parent.getIcons(item).width,
                        'height': $parent.getIcons(item).height
                        }">
                                <!--/ko-->
                            </li>
                            <!--/ko-->
                        </ul>
                        <input type="hidden"
                               name="payment[cc_type]"
                               class="input-text"
                               value=""
                               data-bind="attr: {id: getCode() + '_cc_type', 'data-container': getCode() + '-cc-type'},
                   value: creditCardType
                   ">
                    </div>
                </div>
                <div class="field number required">
                    <label data-bind="attr: {for: getCode() + '_cc_number'}" class="label">
                        <span><!-- ko i18n: 'Credit Card Number'--><!-- /ko --></span>
                    </label>
                    <div class="control">
                        <div data-bind="attr: {id: getCode() + '_cc_number'}" class="hosted-control"></div>
                        <div class="hosted-error"><!-- ko i18n: 'Please, enter valid Credit Card Number'--><!-- /ko --></div>
                    </div>
                </div>
                <div class="field number required">
                    <label data-bind="attr: {for: getCode() + '_expiration'}" class="label">
                        <span><!-- ko i18n: 'Expiration Date'--><!-- /ko --></span>
                    </label>
                    <div class="control">
                        <div class="hosted-date-wrap">
                            <div data-bind="attr: {id: getCode() + '_expirationMonth'}"
                                 class="hosted-control hosted-date"></div>

                            <div data-bind="attr: {id: getCode() + '_expirationYear'}"
                                 class="hosted-control hosted-date"></div>

                            <div class="hosted-error"><!-- ko i18n: 'Please, enter valid Expiration Date'--><!-- /ko --></div>
                        </div>
                    </div>
                </div>
                <!-- ko if: (hasVerification())-->
                <div class="field cvv required" data-bind="attr: {id: getCode() + '_cc_type_cvv_div'}">
                    <label data-bind="attr: {for: getCode() + '_cc_cid'}" class="label">
                        <span><!-- ko i18n: 'Card Verification Number'--><!-- /ko --></span>
                    </label>
                    <div class="control _with-tooltip">
                        <div data-bind="attr: {id: getCode() + '_cc_cid'}" class="hosted-control hosted-cid"></div>
                        <div class="hosted-error"><!-- ko i18n: 'Please, enter valid Card Verification Number'--><!-- /ko --></div>

                        <div class="field-tooltip toggle">
                            <span class="field-tooltip-action action-cvv"
                                  tabindex="0"
                                  data-toggle="dropdown"
                                  data-bind="attr: {title: $t('What is this?')}, mageInit: {'dropdown':{'activeClass': '_active'}}">
                                <span><!-- ko i18n: 'What is this?'--><!-- /ko --></span>
                            </span>
                            <div class="field-tooltip-content"
                                 data-target="dropdown"
                                 data-bind="html: getCvvImageHtml()"></div>
                        </div>
                    </div>
                </div>
                <!-- /ko -->
            </fieldset>
            <input type="submit" id="braintreetwo_submit"  style="display:none" />
        </form>
        <div class="actions-toolbar">
            <div class="primary">
                <button class="action primary checkout"
                        type="submit"
                        data-bind="
                        click: placeOrderClick,
                        attr: {title: $t('Place Order')}
                        ">
                    <span data-bind="i18n: 'Place Order'"></span>
                </button>
            </div>
        </div>
    </div>
</div><|MERGE_RESOLUTION|>--- conflicted
+++ resolved
@@ -4,11 +4,7 @@
  * See COPYING.txt for license details.
  */
 -->
-<<<<<<< HEAD
-<div class="payment-method" data-bind="css: {'_active': isActive()}">
-=======
-<div data-bind="attr: {class: 'payment-method payment-method-' + getCode()}, css: {'_active': isActive() && scriptLoaded()}">
->>>>>>> 9660731e
+<div data-bind="attr: {class: 'payment-method payment-method-' + getCode()}, css: {'_active': isActive()}">
     <div class="payment-method-title field choice">
         <input type="radio"
                name="payment[method]"
@@ -38,15 +34,15 @@
                         <ul class="credit-card-types">
                             <!-- ko foreach: {data: getCcAvailableTypes(), as: 'item'} -->
                             <li class="item" data-bind="css: {
-                                                 _active: $parent.selectedCardType() == item,
-                                                 _inactive: $parent.selectedCardType() != null && $parent.selectedCardType() != item
-                                                 } ">
+                                _active: $parent.selectedCardType() == item,
+                                _inactive: $parent.selectedCardType() != null && $parent.selectedCardType() != item
+                            } ">
                                 <!--ko if: $parent.getIcons(item) -->
                                 <img data-bind="attr: {
-                        'src': $parent.getIcons(item).url,
-                        'width': $parent.getIcons(item).width,
-                        'height': $parent.getIcons(item).height
-                        }">
+                                    'src': $parent.getIcons(item).url,
+                                    'width': $parent.getIcons(item).width,
+                                    'height': $parent.getIcons(item).height
+                                }">
                                 <!--/ko-->
                             </li>
                             <!--/ko-->
@@ -56,8 +52,8 @@
                                class="input-text"
                                value=""
                                data-bind="attr: {id: getCode() + '_cc_type', 'data-container': getCode() + '-cc-type'},
-                   value: creditCardType
-                   ">
+                                    value: creditCardType
+                        ">
                     </div>
                 </div>
                 <div class="field number required">
@@ -118,7 +114,7 @@
                         data-bind="
                         click: placeOrderClick,
                         attr: {title: $t('Place Order')}
-                        ">
+                ">
                     <span data-bind="i18n: 'Place Order'"></span>
                 </button>
             </div>
