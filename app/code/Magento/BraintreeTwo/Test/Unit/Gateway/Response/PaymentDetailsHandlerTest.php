<?php
/**
 * Copyright © 2015 Magento. All rights reserved.
 * See COPYING.txt for license details.
 */
namespace Magento\BraintreeTwo\Test\Unit\Gateway\Response;

use Braintree\Transaction;
use Magento\BraintreeTwo\Gateway\Response\PaymentDetailsHandler;
use Magento\Payment\Gateway\Data\PaymentDataObject;
use Magento\Sales\Model\Order;
use Magento\Sales\Model\Order\Payment;
use Magento\BraintreeTwo\Gateway\Helper\SubjectReader;
use PHPUnit_Framework_MockObject_MockObject as MockObject;

/**
 * Class PaymentDetailsHandlerTest
 */
class PaymentDetailsHandlerTest extends \PHPUnit_Framework_TestCase
{
    const TRANSACTION_ID = '432erwwe';

    /**
     * @var \Magento\BraintreeTwo\Gateway\Response\PaymentDetailsHandler
     */
    private $paymentHandler;

    /**
     * @var \Magento\Sales\Model\Order\Payment|MockObject
     */
    private $payment;

    /**
     * @var SubjectReader|MockObject
     */
    private $subjectReader;

    protected function setUp()
    {
        $this->payment = $this->getMockBuilder(Payment::class)
            ->disableOriginalConstructor()
            ->setMethods([
                'setCcTransId',
                'setLastTransId',
                'setAdditionalInformation'
            ])
            ->getMock();
        $this->subjectReader = $this->getMockBuilder(SubjectReader::class)
            ->disableOriginalConstructor()
            ->getMock();

        $this->payment->expects(static::once())
            ->method('setCcTransId');
        $this->payment->expects(static::once())
            ->method('setLastTransId');
        $this->payment->expects(static::any())
            ->method('setAdditionalInformation');

        $this->paymentHandler = new PaymentDetailsHandler($this->subjectReader);
    }

    /**
     * @covers \Magento\BraintreeTwo\Gateway\Response\PaymentDetailsHandler::handle
     */
    public function testHandle()
    {
        $paymentData = $this->getPaymentDataObjectMock();
        $transaction = $this->getBraintreeTransaction();

        $subject = ['payment' => $paymentData];
        $response = ['object' => $transaction];

        $this->subjectReader->expects(self::once())
            ->method('readPayment')
            ->with($subject)
            ->willReturn($paymentData);
        $this->subjectReader->expects(self::once())
            ->method('readTransaction')
            ->with($response)
            ->willReturn($transaction);

        $this->paymentHandler->handle($subject, $response);
    }

    /**
     * Create mock for payment data object and order payment
     * @return MockObject
     */
    private function getPaymentDataObjectMock()
    {
        $mock = $this->getMockBuilder(PaymentDataObject::class)
            ->setMethods(['getPayment'])
            ->disableOriginalConstructor()
            ->getMock();

        $mock->expects(static::once())
            ->method('getPayment')
            ->willReturn($this->payment);

        return $mock;
    }

    /**
     * Create Braintree transaction
     * @return Transaction
     */
    private function getBraintreeTransaction()
    {
        $attributes = [
            'id' => self::TRANSACTION_ID,
            'avsPostalCodeResponseCode' => 'M',
            'avsStreetAddressResponseCode' => 'M',
            'cvvResponseCode' => 'M',
            'processorAuthorizationCode' => 'W1V8XK',
            'processorResponseCode' => '1000',
            'processorResponseText' => 'Approved'
        ];

<<<<<<< HEAD
        $transaction = Transaction::factory($attributes);

        return $transaction;
=======
        return Transaction::factory($attributes);
>>>>>>> c3ac4502
    }
}<|MERGE_RESOLUTION|>--- conflicted
+++ resolved
@@ -116,12 +116,6 @@
             'processorResponseText' => 'Approved'
         ];
 
-<<<<<<< HEAD
-        $transaction = Transaction::factory($attributes);
-
-        return $transaction;
-=======
         return Transaction::factory($attributes);
->>>>>>> c3ac4502
     }
 }