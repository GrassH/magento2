<?php
/**
 * Copyright © 2015 Magento. All rights reserved.
 * See COPYING.txt for license details.
 */
namespace Magento\BraintreeTwo\Test\Unit\Gateway\Command;

use Magento\BraintreeTwo\Gateway\Command\CaptureStrategyCommand;
use Magento\BraintreeTwo\Gateway\Helper\SubjectReader;
use Magento\Framework\Api\FilterBuilder;
use Magento\Framework\Api\Search\SearchCriteria;
use Magento\Framework\Api\SearchCriteriaBuilder;
use Magento\Payment\Gateway\Command;
use Magento\Payment\Gateway\Command\CommandPoolInterface;
use Magento\Payment\Gateway\Command\GatewayCommand;
use Magento\Payment\Gateway\Data\PaymentDataObject;
use Magento\Sales\Api\Data\OrderPaymentExtension;
use Magento\Sales\Api\TransactionRepositoryInterface;
use Magento\Sales\Model\Order\Payment;
use Magento\Sales\Model\Order\Payment\Transaction;
use Magento\Sales\Model\ResourceModel\Order\Payment\Transaction\CollectionFactory;
<<<<<<< HEAD
use Magento\Vault\Model\PaymentToken;
=======
>>>>>>> 53a52ec2

/**
 * Class CaptureStrategyCommandTest
 *
 * @SuppressWarnings(PHPMD.CouplingBetweenObjects)
 */
class CaptureStrategyCommandTest extends \PHPUnit_Framework_TestCase
{
    /**
     * @var \Magento\BraintreeTwo\Gateway\Command\CaptureStrategyCommand
     */
    private $strategyCommand;

    /**
     * @var \Magento\Payment\Gateway\Command\CommandPoolInterface|\PHPUnit_Framework_MockObject_MockObject
     */
    private $commandPool;

    /**
     * @var \Magento\Sales\Api\TransactionRepositoryInterface|\PHPUnit_Framework_MockObject_MockObject
     */
    private $transactionRepository;

    /**
     * @var \Magento\Framework\Api\FilterBuilder|\PHPUnit_Framework_MockObject_MockObject
     */
    private $filterBuilder;

    /**
     * @var \Magento\Framework\Api\SearchCriteriaBuilder|\PHPUnit_Framework_MockObject_MockObject
     */
    private $searchCriteriaBuilder;

    /**
     * @var \Magento\Sales\Model\Order\Payment|\PHPUnit_Framework_MockObject_MockObject
     */
    private $payment;

    /**
     * @var \Magento\Payment\Gateway\Command\GatewayCommand|\PHPUnit_Framework_MockObject_MockObject
     */
    private $command;

    /**
     * @var SubjectReader|\PHPUnit_Framework_MockObject_MockObject
     */
    private $subjectReaderMock;

    protected function setUp()
    {
        $this->commandPool = $this->getMockBuilder(CommandPoolInterface::class)
            ->disableOriginalConstructor()
            ->setMethods(['get', '__wakeup'])
            ->getMock();

        $this->subjectReaderMock = $this->getMockBuilder(SubjectReader::class)
            ->disableOriginalConstructor()
            ->getMock();

        $this->initCommandMock();
        $this->initTransactionRepositoryMock();
        $this->initFilterBuilderMock();
        $this->initSearchCriteriaBuilderMock();

        $this->strategyCommand = new CaptureStrategyCommand(
            $this->commandPool,
            $this->transactionRepository,
            $this->filterBuilder,
            $this->searchCriteriaBuilder,
            $this->subjectReaderMock
        );
    }

    /**
     * @covers \Magento\BraintreeTwo\Gateway\Command\CaptureStrategyCommand::execute
     */
    public function testSaleExecute()
    {
        $paymentData = $this->getPaymentDataObjectMock();
        $subject['payment'] = $paymentData;

        $this->subjectReaderMock->expects(self::once())
            ->method('readPayment')
            ->with($subject)
            ->willReturn($paymentData);

        $this->payment->expects(static::once())
            ->method('getAuthorizationTransaction')
            ->willReturn(false);

        $this->payment->expects(static::once())
            ->method('getId')
            ->willReturn(1);

        $this->buildSearchCriteria();

        $this->transactionRepository->expects(static::once())
            ->method('getTotalCount')
            ->willReturn(0);

        $this->commandPool->expects(static::once())
            ->method('get')
            ->with(CaptureStrategyCommand::SALE)
            ->willReturn($this->command);

        $this->strategyCommand->execute($subject);
    }

    /**
     * @covers \Magento\BraintreeTwo\Gateway\Command\CaptureStrategyCommand::execute
     */
    public function testCaptureExecute()
    {
        $paymentData = $this->getPaymentDataObjectMock();
        $subject['payment'] = $paymentData;

        $this->subjectReaderMock->expects(self::once())
            ->method('readPayment')
            ->with($subject)
            ->willReturn($paymentData);

        $this->payment->expects(static::once())
            ->method('getAuthorizationTransaction')
            ->willReturn(true);

        $this->payment->expects(static::once())
            ->method('getId')
            ->willReturn(1);

        $this->buildSearchCriteria();
<<<<<<< HEAD

        $this->transactionRepository->expects(static::once())
            ->method('getTotalCount')
            ->willReturn(0);

        $this->commandPool->expects(static::once())
            ->method('get')
            ->with(CaptureStrategyCommand::CAPTURE)
            ->willReturn($this->command);

        $this->strategyCommand->execute($subject);
    }

    /**
     * @covers \Magento\BraintreeTwo\Gateway\Command\CaptureStrategyCommand::execute
     */
    public function testVaultCaptureExecute()
    {
        $paymentData = $this->getPaymentDataObjectMock();
        $subject['payment'] = $paymentData;

        $this->subjectReaderMock->expects(self::once())
            ->method('readPayment')
            ->with($subject)
            ->willReturn($paymentData);

        $this->payment->expects(static::once())
            ->method('getAuthorizationTransaction')
            ->willReturn(true);

        $this->payment->expects(static::once())
            ->method('getId')
            ->willReturn(1);

        $this->buildSearchCriteria();

        $this->transactionRepository->expects(static::once())
            ->method('getTotalCount')
            ->willReturn(1);

        $paymentExtension = $this->getMockBuilder(OrderPaymentExtension::class)
            ->setMethods(['getVaultPaymentToken'])
            ->disableOriginalConstructor()
            ->getMock();

        $paymentToken = $this->getMockBuilder(PaymentToken::class)
            ->disableOriginalConstructor()
            ->getMock();

        $paymentExtension->expects(static::once())
            ->method('getVaultPaymentToken')
            ->willReturn($paymentToken);
        $this->payment->expects(static::once())
            ->method('getExtensionAttributes')
            ->willReturn($paymentExtension);

        $this->commandPool->expects(static::once())
            ->method('get')
            ->with(CaptureStrategyCommand::VAULT_CAPTURE)
=======

        $this->transactionRepository->expects(static::once())
            ->method('getTotalCount')
            ->willReturn(0);

        $this->commandPool->expects(static::once())
            ->method('get')
            ->with(CaptureStrategyCommand::CAPTURE)
>>>>>>> 53a52ec2
            ->willReturn($this->command);

        $this->strategyCommand->execute($subject);
    }

    /**
     * @covers \Magento\BraintreeTwo\Gateway\Command\CaptureStrategyCommand::execute
     */
<<<<<<< HEAD
    public function testCloneExecute()
=======
    public function testVaultCaptureExecute()
>>>>>>> 53a52ec2
    {
        $paymentData = $this->getPaymentDataObjectMock();
        $subject['payment'] = $paymentData;

        $this->subjectReaderMock->expects(self::once())
            ->method('readPayment')
            ->with($subject)
            ->willReturn($paymentData);

        $this->payment->expects(static::once())
            ->method('getAuthorizationTransaction')
            ->willReturn(true);

        $this->payment->expects(static::once())
            ->method('getId')
            ->willReturn(1);

        $this->buildSearchCriteria();

        $this->transactionRepository->expects(static::once())
            ->method('getTotalCount')
            ->willReturn(1);

<<<<<<< HEAD
        $paymentExtension = $this->getMockBuilder(OrderPaymentExtension::class)
            ->setMethods(['getVaultPaymentToken'])
            ->disableOriginalConstructor()
            ->getMock();
        $paymentExtension->expects(static::once())
            ->method('getVaultPaymentToken')
            ->willReturn(null);
        $this->payment->expects(static::once())
            ->method('getExtensionAttributes')
            ->willReturn($paymentExtension);

        $this->commandPool->expects(static::once())
            ->method('get')
            ->with(CaptureStrategyCommand::CLONE_TRANSACTION)
=======
        $this->commandPool->expects(static::once())
            ->method('get')
            ->with(CaptureStrategyCommand::VAULT_CAPTURE)
>>>>>>> 53a52ec2
            ->willReturn($this->command);

        $this->strategyCommand->execute($subject);
    }

    /**
     * Create mock for payment data object and order payment
     * @return \PHPUnit_Framework_MockObject_MockObject
     */
    private function getPaymentDataObjectMock()
    {
        $this->payment = $this->getMockBuilder(Payment::class)
            ->disableOriginalConstructor()
            ->setMethods(['getAuthorizationTransaction', 'getId', 'getExtensionAttributes'])
            ->getMock();

        $mock = $this->getMockBuilder(PaymentDataObject::class)
            ->setMethods(['getPayment'])
            ->disableOriginalConstructor()
            ->getMock();

        $mock->expects(static::once())
            ->method('getPayment')
            ->willReturn($this->payment);

        return $mock;
    }

    /**
     * Create mock for gateway command object
     */
    private function initCommandMock()
    {
        $this->command = $this->getMockBuilder(GatewayCommand::class)
            ->disableOriginalConstructor()
            ->setMethods(['execute'])
            ->getMock();

        $this->command->expects(static::once())
            ->method('execute')
            ->willReturn([]);
    }

    /**
     * Create mock for filter object
     */
    private function initFilterBuilderMock()
    {
        $this->filterBuilder = $this->getMockBuilder(FilterBuilder::class)
            ->disableOriginalConstructor()
            ->setMethods(['setField', 'setValue', 'create', '__wakeup'])
            ->getMock();
    }

    /**
     * Build search criteria
     */
    private function buildSearchCriteria()
    {
        $this->filterBuilder->expects(static::exactly(2))
            ->method('setField')
            ->willReturnSelf();
        $this->filterBuilder->expects(static::exactly(2))
            ->method('setValue')
            ->willReturnSelf();

        $searchCriteria = new SearchCriteria();
        $this->searchCriteriaBuilder->expects(static::once())
            ->method('addFilters')
            ->willReturnSelf();
        $this->searchCriteriaBuilder->expects(static::once())
            ->method('create')
            ->willReturn($searchCriteria);

        $this->transactionRepository->expects(static::once())
            ->method('getList')
            ->with($searchCriteria)
            ->willReturnSelf();
    }

    /**
     * Create mock for search criteria object
     */
    private function initSearchCriteriaBuilderMock()
    {
        $this->searchCriteriaBuilder = $this->getMockBuilder(SearchCriteriaBuilder::class)
            ->disableOriginalConstructor()
            ->setMethods(['addFilters', 'create', '__wakeup'])
            ->getMock();
    }

    /**
     * Create mock for transaction repository
     */
    private function initTransactionRepositoryMock()
    {
        $this->transactionRepository = $this->getMockBuilder(TransactionRepositoryInterface::class)
            ->disableOriginalConstructor()
            ->setMethods(['getList', 'getTotalCount', 'delete', 'get', 'save', 'create', '__wakeup'])
            ->getMock();
    }
}<|MERGE_RESOLUTION|>--- conflicted
+++ resolved
@@ -14,15 +14,10 @@
 use Magento\Payment\Gateway\Command\CommandPoolInterface;
 use Magento\Payment\Gateway\Command\GatewayCommand;
 use Magento\Payment\Gateway\Data\PaymentDataObject;
-use Magento\Sales\Api\Data\OrderPaymentExtension;
 use Magento\Sales\Api\TransactionRepositoryInterface;
 use Magento\Sales\Model\Order\Payment;
 use Magento\Sales\Model\Order\Payment\Transaction;
 use Magento\Sales\Model\ResourceModel\Order\Payment\Transaction\CollectionFactory;
-<<<<<<< HEAD
-use Magento\Vault\Model\PaymentToken;
-=======
->>>>>>> 53a52ec2
 
 /**
  * Class CaptureStrategyCommandTest
@@ -153,7 +148,6 @@
             ->willReturn(1);
 
         $this->buildSearchCriteria();
-<<<<<<< HEAD
 
         $this->transactionRepository->expects(static::once())
             ->method('getTotalCount')
@@ -194,91 +188,9 @@
             ->method('getTotalCount')
             ->willReturn(1);
 
-        $paymentExtension = $this->getMockBuilder(OrderPaymentExtension::class)
-            ->setMethods(['getVaultPaymentToken'])
-            ->disableOriginalConstructor()
-            ->getMock();
-
-        $paymentToken = $this->getMockBuilder(PaymentToken::class)
-            ->disableOriginalConstructor()
-            ->getMock();
-
-        $paymentExtension->expects(static::once())
-            ->method('getVaultPaymentToken')
-            ->willReturn($paymentToken);
-        $this->payment->expects(static::once())
-            ->method('getExtensionAttributes')
-            ->willReturn($paymentExtension);
-
         $this->commandPool->expects(static::once())
             ->method('get')
             ->with(CaptureStrategyCommand::VAULT_CAPTURE)
-=======
-
-        $this->transactionRepository->expects(static::once())
-            ->method('getTotalCount')
-            ->willReturn(0);
-
-        $this->commandPool->expects(static::once())
-            ->method('get')
-            ->with(CaptureStrategyCommand::CAPTURE)
->>>>>>> 53a52ec2
-            ->willReturn($this->command);
-
-        $this->strategyCommand->execute($subject);
-    }
-
-    /**
-     * @covers \Magento\BraintreeTwo\Gateway\Command\CaptureStrategyCommand::execute
-     */
-<<<<<<< HEAD
-    public function testCloneExecute()
-=======
-    public function testVaultCaptureExecute()
->>>>>>> 53a52ec2
-    {
-        $paymentData = $this->getPaymentDataObjectMock();
-        $subject['payment'] = $paymentData;
-
-        $this->subjectReaderMock->expects(self::once())
-            ->method('readPayment')
-            ->with($subject)
-            ->willReturn($paymentData);
-
-        $this->payment->expects(static::once())
-            ->method('getAuthorizationTransaction')
-            ->willReturn(true);
-
-        $this->payment->expects(static::once())
-            ->method('getId')
-            ->willReturn(1);
-
-        $this->buildSearchCriteria();
-
-        $this->transactionRepository->expects(static::once())
-            ->method('getTotalCount')
-            ->willReturn(1);
-
-<<<<<<< HEAD
-        $paymentExtension = $this->getMockBuilder(OrderPaymentExtension::class)
-            ->setMethods(['getVaultPaymentToken'])
-            ->disableOriginalConstructor()
-            ->getMock();
-        $paymentExtension->expects(static::once())
-            ->method('getVaultPaymentToken')
-            ->willReturn(null);
-        $this->payment->expects(static::once())
-            ->method('getExtensionAttributes')
-            ->willReturn($paymentExtension);
-
-        $this->commandPool->expects(static::once())
-            ->method('get')
-            ->with(CaptureStrategyCommand::CLONE_TRANSACTION)
-=======
-        $this->commandPool->expects(static::once())
-            ->method('get')
-            ->with(CaptureStrategyCommand::VAULT_CAPTURE)
->>>>>>> 53a52ec2
             ->willReturn($this->command);
 
         $this->strategyCommand->execute($subject);
