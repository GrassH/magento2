--- conflicted
+++ resolved
@@ -9,10 +9,6 @@
 use Magento\BraintreeTwo\Gateway\Config\Config as GatewayConfig;
 use Magento\BraintreeTwo\Model\Adminhtml\Source\CcType;
 use Magento\BraintreeTwo\Model\Ui\ConfigProvider;
-<<<<<<< HEAD
-use Magento\Checkout\Model\ConfigProviderInterface;
-=======
->>>>>>> 53a52ec2
 use Magento\Framework\View\Element\Template\Context;
 use Magento\Payment\Block\Form\Cc;
 use Magento\Payment\Model\Config;
@@ -40,15 +36,9 @@
     protected $ccType;
 
     /**
-<<<<<<< HEAD
-     * @var ConfigProviderInterface
-     */
-    protected $vaultConfigProvider;
-=======
      * @var VaultPaymentInterface
      */
     protected $vaultService;
->>>>>>> 53a52ec2
 
     /**
      * @param Context $context
@@ -56,11 +46,7 @@
      * @param Quote $sessionQuote
      * @param GatewayConfig $gatewayConfig
      * @param CcType $ccType
-<<<<<<< HEAD
-     * @param ConfigProviderInterface $vaultConfigProvider
-=======
      * @param VaultPaymentInterface $vaultService
->>>>>>> 53a52ec2
      * @param array $data
      */
     public function __construct(
@@ -69,22 +55,14 @@
         Quote $sessionQuote,
         GatewayConfig $gatewayConfig,
         CcType $ccType,
-<<<<<<< HEAD
-        ConfigProviderInterface $vaultConfigProvider,
-=======
         VaultPaymentInterface $vaultService,
->>>>>>> 53a52ec2
         array $data = []
     ) {
         parent::__construct($context, $paymentConfig, $data);
         $this->sessionQuote = $sessionQuote;
         $this->gatewayConfig = $gatewayConfig;
         $this->ccType = $ccType;
-<<<<<<< HEAD
-        $this->vaultConfigProvider = $vaultConfigProvider;
-=======
         $this->vaultService = $vaultService;
->>>>>>> 53a52ec2
     }
 
     /**
@@ -113,12 +91,7 @@
      */
     public function isVaultEnabled()
     {
-<<<<<<< HEAD
-        $vault = $this->vaultConfigProvider->getConfig()[VaultPaymentInterface::CODE];
-        return $vault['is_enabled'] && $vault['vault_provider_code'] == ConfigProvider::CODE;
-=======
         return $this->vaultService->isActiveForPayment(ConfigProvider::CODE);
->>>>>>> 53a52ec2
     }
 
     /**
