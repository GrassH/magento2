--- conflicted
+++ resolved
@@ -99,19 +99,14 @@
             throw new GraphQlInputException(__('The wishlist was not found.'));
         }
 
-<<<<<<< HEAD
         $wishlistItems  = $args['wishlistItems'];
-        $wishlistItems  = $this->getWishlistItems($wishlistItems);
+        $wishlistItems  = $this->getWishlistItems($wishlistItems, $wishlist);
         $wishlistOutput = "";
+
         foreach ($wishlistItems as $wishlistItem) {
             $wishlistOutput = $this->updateWishlistItem->execute($wishlistItem->getId(), $wishlistItem, $wishlist);
         }
-=======
-        $wishlistItems = $args['wishlistItems'];
-        $wishlistItems = $this->getWishlistItems($wishlistItems, $wishlist);
-        $wishlistOutput = $this->updateProductsInWishlist->execute($wishlist, $wishlistItems);
 
->>>>>>> 6bc8dc49
         if (count($wishlistOutput->getErrors()) !== count($wishlistItems)) {
             $this->wishlistResource->save($wishlist);
         }
