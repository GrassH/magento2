<?php
/**
 * Copyright © 2013-2017 Magento, Inc. All rights reserved.
 * See COPYING.txt for license details.
 */

namespace Magento\Contact\Test\Unit\Controller\Index;

<<<<<<< HEAD
use Magento\Contact\Api\ConfigInterface;
use Magento\Contact\Model\Config;
=======
use Magento\Framework\Controller\ResultFactory;
use Magento\Framework\Controller\ResultInterface;
>>>>>>> 55c58a6d

class IndexTest extends \PHPUnit_Framework_TestCase
{
    /**
     * Controller
     *
     * @var \Magento\Contact\Controller\Index\Index
     */
    private $controller;

    /**
     * @var ConfigInterface|\PHPUnit_Framework_MockObject_MockObject
     */
    private $configMock;

    /**
     * View mock
     * @var \Magento\Framework\App\ViewInterface|\PHPUnit_Framework_MockObject_MockObject
     */
<<<<<<< HEAD
    private $view;
=======
    protected $resultFactory;
>>>>>>> 55c58a6d

    /**
     * Url mock
     * @var \Magento\Framework\UrlInterface|\PHPUnit_Framework_MockObject_MockObject
     */
    private $url;

    protected function setUp()
    {
<<<<<<< HEAD
        $this->configMock = $this->getMockBuilder(ConfigInterface::class)->getMockForAbstractClass();
=======
        $this->_scopeConfig = $this->getMockForAbstractClass(
            \Magento\Framework\App\Config\ScopeConfigInterface::class,
            ['isSetFlag'],
            '',
            false
        );
        $context = $this->getMock(
            \Magento\Framework\App\Action\Context::class,
            ['getRequest', 'getResponse', 'getResultFactory', 'getUrl'],
            [],
            '',
            false
        );
>>>>>>> 55c58a6d

        $context = $this->getMockBuilder(
            \Magento\Framework\App\Action\Context::class
        )->setMethods(
            ['getRequest', 'getResponse', 'getView', 'getUrl']
        )->disableOriginalConstructor(
        )->getMock();

        $this->url = $this->getMockBuilder(\Magento\Framework\UrlInterface::class)->getMockForAbstractClass();

        $context->expects($this->any())
            ->method('getUrl')
            ->will($this->returnValue($this->url));

        $context->expects($this->any())
            ->method('getRequest')
            ->will($this->returnValue(
                $this->getMockBuilder(\Magento\Framework\App\RequestInterface::class)->getMockForAbstractClass()
            ));

        $context->expects($this->any())
            ->method('getResponse')
            ->will($this->returnValue(
                $this->getMockBuilder(\Magento\Framework\App\ResponseInterface::class)->getMockForAbstractClass()
            ));

<<<<<<< HEAD
        $this->view = $this->getMockBuilder(
            \Magento\Framework\App\ViewInterface::class
        )->disableOriginalConstructor(
        )->getMock();

        $context->expects($this->once())
            ->method('getView')
            ->will($this->returnValue($this->view));
=======
        $this->resultFactory = $this->getMock(
            ResultFactory::class,
            [],
            [],
            '',
            false
        );

        $context->expects($this->once())
            ->method('getResultFactory')
            ->will($this->returnValue($this->resultFactory));
>>>>>>> 55c58a6d

        $this->controller = new \Magento\Contact\Controller\Index\Index(
            $context,
            $this->configMock
        );
    }

    public function testExecute()
    {
<<<<<<< HEAD
        $this->view->expects($this->once())
            ->method('loadLayout');

        $this->view->expects($this->once())
            ->method('renderLayout');

        $this->controller->execute();
=======
        $resultStub = $this->getMockForAbstractClass(ResultInterface::class);
        $this->resultFactory->expects($this->once())
            ->method('create')
            ->with(ResultFactory::TYPE_PAGE)
            ->willReturn($resultStub);

        $this->assertSame($resultStub, $this->_controller->execute());
>>>>>>> 55c58a6d
    }
}<|MERGE_RESOLUTION|>--- conflicted
+++ resolved
@@ -6,19 +6,14 @@
 
 namespace Magento\Contact\Test\Unit\Controller\Index;
 
-<<<<<<< HEAD
 use Magento\Contact\Api\ConfigInterface;
 use Magento\Contact\Model\Config;
-=======
 use Magento\Framework\Controller\ResultFactory;
 use Magento\Framework\Controller\ResultInterface;
->>>>>>> 55c58a6d
 
 class IndexTest extends \PHPUnit_Framework_TestCase
 {
     /**
-     * Controller
-     *
      * @var \Magento\Contact\Controller\Index\Index
      */
     private $controller;
@@ -29,45 +24,23 @@
     private $configMock;
 
     /**
-     * View mock
-     * @var \Magento\Framework\App\ViewInterface|\PHPUnit_Framework_MockObject_MockObject
+     * @var ResultFactory|\PHPUnit_Framework_MockObject_MockObject
      */
-<<<<<<< HEAD
-    private $view;
-=======
     protected $resultFactory;
->>>>>>> 55c58a6d
 
     /**
-     * Url mock
      * @var \Magento\Framework\UrlInterface|\PHPUnit_Framework_MockObject_MockObject
      */
     private $url;
 
     protected function setUp()
     {
-<<<<<<< HEAD
         $this->configMock = $this->getMockBuilder(ConfigInterface::class)->getMockForAbstractClass();
-=======
-        $this->_scopeConfig = $this->getMockForAbstractClass(
-            \Magento\Framework\App\Config\ScopeConfigInterface::class,
-            ['isSetFlag'],
-            '',
-            false
-        );
-        $context = $this->getMock(
-            \Magento\Framework\App\Action\Context::class,
-            ['getRequest', 'getResponse', 'getResultFactory', 'getUrl'],
-            [],
-            '',
-            false
-        );
->>>>>>> 55c58a6d
 
         $context = $this->getMockBuilder(
             \Magento\Framework\App\Action\Context::class
         )->setMethods(
-            ['getRequest', 'getResponse', 'getView', 'getUrl']
+            ['getRequest', 'getResponse', 'getResultFactory', 'getUrl']
         )->disableOriginalConstructor(
         )->getMock();
 
@@ -89,28 +62,14 @@
                 $this->getMockBuilder(\Magento\Framework\App\ResponseInterface::class)->getMockForAbstractClass()
             ));
 
-<<<<<<< HEAD
-        $this->view = $this->getMockBuilder(
-            \Magento\Framework\App\ViewInterface::class
+        $this->resultFactory = $this->getMockBuilder(
+            ResultFactory::class
         )->disableOriginalConstructor(
         )->getMock();
 
         $context->expects($this->once())
-            ->method('getView')
-            ->will($this->returnValue($this->view));
-=======
-        $this->resultFactory = $this->getMock(
-            ResultFactory::class,
-            [],
-            [],
-            '',
-            false
-        );
-
-        $context->expects($this->once())
             ->method('getResultFactory')
             ->will($this->returnValue($this->resultFactory));
->>>>>>> 55c58a6d
 
         $this->controller = new \Magento\Contact\Controller\Index\Index(
             $context,
@@ -120,22 +79,12 @@
 
     public function testExecute()
     {
-<<<<<<< HEAD
-        $this->view->expects($this->once())
-            ->method('loadLayout');
-
-        $this->view->expects($this->once())
-            ->method('renderLayout');
-
-        $this->controller->execute();
-=======
         $resultStub = $this->getMockForAbstractClass(ResultInterface::class);
         $this->resultFactory->expects($this->once())
             ->method('create')
             ->with(ResultFactory::TYPE_PAGE)
             ->willReturn($resultStub);
 
-        $this->assertSame($resultStub, $this->_controller->execute());
->>>>>>> 55c58a6d
+        $this->assertSame($resultStub, $this->controller->execute());
     }
 }