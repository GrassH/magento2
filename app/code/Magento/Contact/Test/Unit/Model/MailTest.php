--- conflicted
+++ resolved
@@ -24,43 +24,22 @@
 class MailTest extends TestCase
 {
     /**
-<<<<<<< HEAD
-     * @var ConfigInterface|\PHPUnit\Framework\MockObject\MockObject
-=======
      * @var ConfigInterface|MockObject
->>>>>>> b2f063af
      */
     private $configMock;
 
     /**
-<<<<<<< HEAD
-     * @var \Magento\Framework\UrlInterface|\PHPUnit\Framework\MockObject\MockObject
-     */
-    private $urlMock;
-
-    /**
-     * @var \Magento\Framework\Mail\Template\TransportBuilder|\PHPUnit\Framework\MockObject\MockObject
-=======
      * @var TransportBuilder|MockObject
->>>>>>> b2f063af
      */
     private $transportBuilderMock;
 
     /**
-<<<<<<< HEAD
-     * @var \Magento\Framework\Translate\Inline\StateInterface|\PHPUnit\Framework\MockObject\MockObject
-=======
      * @var StateInterface|MockObject
->>>>>>> b2f063af
      */
     private $inlineTranslationMock;
 
     /**
-<<<<<<< HEAD
-     * @var \PHPUnit\Framework\MockObject\MockObject
-=======
      * @var MockObject
->>>>>>> b2f063af
      */
     private $storeManagerMock;
 
@@ -69,22 +48,6 @@
      */
     private $mail;
 
-<<<<<<< HEAD
-    protected function setUp(): void
-    {
-        $this->configMock = $this->getMockBuilder(ConfigInterface::class)->getMockForAbstractClass();
-        $this->urlMock = $this->createMock(\Magento\Framework\UrlInterface::class);
-        $this->transportBuilderMock = $this->getMockBuilder(
-            \Magento\Framework\Mail\Template\TransportBuilder::class
-        )->disableOriginalConstructor(
-        )->getMock();
-        $this->inlineTranslationMock = $this->getMockBuilder(
-            \Magento\Framework\Translate\Inline\StateInterface::class
-        )->disableOriginalConstructor(
-        )->getMock();
-
-        $this->storeManagerMock = $this->getMockForAbstractClass(StoreManagerInterface::class);
-=======
     /**
      * @inheritDoc
      */
@@ -98,7 +61,6 @@
             ->disableOriginalConstructor()
             ->getMock();
         $this->storeManagerMock = $this->createMock(StoreManagerInterface::class);
->>>>>>> b2f063af
 
         $objectManager = new ObjectManagerHelper($this);
         $this->mail = $objectManager->getObject(
@@ -122,48 +84,13 @@
 
         $transport = $this->createMock(TransportInterface::class);
 
-<<<<<<< HEAD
-        $store = $this->getMockForAbstractClass(StoreInterface::class);
-        $store->expects($this->once())->method('getId')->willReturn(555);
-=======
         $storeMock = $this->createMock(StoreInterface::class);
         $storeMock->expects($this->once())->method('getId')->willReturn(555);
->>>>>>> b2f063af
 
         $this->storeManagerMock->expects($this->once())->method('getStore')->willReturn($storeMock);
 
         $this->transportBuilderMock->expects($this->once())
             ->method('setTemplateIdentifier')
-<<<<<<< HEAD
-            ->willReturnSelf();
-
-        $this->transportBuilderMock->expects($this->once())
-            ->method('setTemplateOptions')
-            ->with([
-                'area' => 'frontend',
-                'store' => 555,
-            ])
-            ->willReturnSelf();
-
-        $this->transportBuilderMock->expects($this->once())
-            ->method('setTemplateVars')
-            ->with($templateVars)
-            ->willReturnSelf();
-
-        $this->transportBuilderMock->expects($this->once())
-            ->method('setFrom')
-            ->willReturnSelf();
-
-        $this->transportBuilderMock->expects($this->once())
-            ->method('addTo')
-            ->willReturnSelf();
-
-        $this->transportBuilderMock->expects($this->once())
-            ->method('setReplyTo')
-            ->with($email)
-            ->willReturnSelf();
-
-=======
             ->will($this->returnSelf());
         $this->transportBuilderMock->expects($this->once())
             ->method('setTemplateOptions')
@@ -188,7 +115,6 @@
             ->method('setReplyTo')
             ->with($email)
             ->will($this->returnSelf());
->>>>>>> b2f063af
         $this->transportBuilderMock->expects($this->once())
             ->method('getTransport')
             ->willReturn($transport);
