--- conflicted
+++ resolved
@@ -21,41 +21,25 @@
         <div class="field name required">
             <label class="label" for="name"><span><?= $block->escapeHtml(__('Name')) ?></span></label>
             <div class="control">
-<<<<<<< HEAD
                 <input name="name" id="name" title="<?= $block->escapeHtmlAttr(__('Name')) ?>" value="<?= $block->escapeHtmlAttr($viewModel->getUserName()) ?>" class="input-text" type="text" data-validate="{required:true}"/>
-=======
-                <input name="name" id="name" title="<?= $block->escapeHtmlAttr(__('Name')) ?>" value="<?= $block->escapeHtmlAttr($this->helper(\Magento\Contact\Helper\Data::class)->getPostValue('name') ?: $this->helper(\Magento\Contact\Helper\Data::class)->getUserName()) ?>" class="input-text" type="text" data-validate="{required:true}"/>
->>>>>>> 724ec25c
             </div>
         </div>
         <div class="field email required">
             <label class="label" for="email"><span><?= $block->escapeHtml(__('Email')) ?></span></label>
             <div class="control">
-<<<<<<< HEAD
                 <input name="email" id="email" title="<?= $block->escapeHtmlAttr(__('Email')) ?>" value="<?= $block->escapeHtmlAttr($viewModel->getUserEmail()) ?>" class="input-text" type="email" data-validate="{required:true, 'validate-email':true}"/>
-=======
-                <input name="email" id="email" title="<?= $block->escapeHtmlAttr(__('Email')) ?>" value="<?= $block->escapeHtmlAttr($this->helper(\Magento\Contact\Helper\Data::class)->getPostValue('email') ?: $this->helper(\Magento\Contact\Helper\Data::class)->getUserEmail()) ?>" class="input-text" type="email" data-validate="{required:true, 'validate-email':true}"/>
->>>>>>> 724ec25c
             </div>
         </div>
         <div class="field telephone">
             <label class="label" for="telephone"><span><?= $block->escapeHtml(__('Phone Number')) ?></span></label>
             <div class="control">
-<<<<<<< HEAD
                 <input name="telephone" id="telephone" title="<?= $block->escapeHtmlAttr(__('Phone Number')) ?>" value="<?= $block->escapeHtmlAttr($viewModel->getUserTelephone()) ?>" class="input-text" type="text" />
-=======
-                <input name="telephone" id="telephone" title="<?= $block->escapeHtmlAttr(__('Phone Number')) ?>" value="<?= $block->escapeHtmlAttr($this->helper(\Magento\Contact\Helper\Data::class)->getPostValue('telephone')) ?>" class="input-text" type="text" />
->>>>>>> 724ec25c
             </div>
         </div>
         <div class="field comment required">
             <label class="label" for="comment"><span><?= $block->escapeHtml(__('What’s on your mind?')) ?></span></label>
             <div class="control">
-<<<<<<< HEAD
                 <textarea name="comment" id="comment" title="<?= $block->escapeHtmlAttr(__('What’s on your mind?')) ?>" class="input-text" cols="5" rows="3" data-validate="{required:true}"><?= $block->escapeHtml($viewModel->getUserComment()) ?></textarea>
-=======
-                <textarea name="comment" id="comment" title="<?= $block->escapeHtmlAttr(__('What’s on your mind?')) ?>" class="input-text" cols="5" rows="3" data-validate="{required:true}"><?= $block->escapeHtml($this->helper(\Magento\Contact\Helper\Data::class)->getPostValue('comment')) ?></textarea>
->>>>>>> 724ec25c
             </div>
         </div>
         <?= $block->getChildHtml('form.additional.info') ?>
