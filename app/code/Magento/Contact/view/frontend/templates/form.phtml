<?php
/**
 * Copyright © Magento, Inc. All rights reserved.
 * See COPYING.txt for license details.
 */

/** @var \Magento\Contact\Block\ContactForm $block */
?>
<form class="form contact"
      action="<?= $block->escapeUrl($block->getFormAction()) ?>"
      id="contact-form"
      method="post"
      data-hasrequired="<?= $block->escapeHtmlAttr(__('* Required Fields')) ?>"
      data-mage-init='{"validation":{}}'>
    <fieldset class="fieldset">
        <legend class="legend"><span><?= $block->escapeHtml(__('Write Us')) ?></span></legend><br />
        <div class="field note no-label"><?= $block->escapeHtml(__('Jot us a note and we’ll get back to you as quickly as possible.')) ?></div>
        <div class="field name required">
            <label class="label" for="name"><span><?= $block->escapeHtml(__('Name')) ?></span></label>
            <div class="control">
                <input name="name" id="name" title="<?= $block->escapeHtmlAttr(__('Name')) ?>" value="<?= $block->escapeHtmlAttr($this->helper(\Magento\Contact\Helper\Data::class)->getPostValue('name') ?: $this->helper(\Magento\Contact\Helper\Data::class)->getUserName()) ?>" class="input-text" type="text" data-validate="{required:true}"/>
            </div>
        </div>
        <div class="field email required">
            <label class="label" for="email"><span><?= $block->escapeHtml(__('Email')) ?></span></label>
            <div class="control">
                <input name="email" id="email" title="<?= $block->escapeHtmlAttr(__('Email')) ?>" value="<?= $block->escapeHtmlAttr($this->helper(\Magento\Contact\Helper\Data::class)->getPostValue('email') ?: $this->helper(\Magento\Contact\Helper\Data::class)->getUserEmail()) ?>" class="input-text" type="email" data-validate="{required:true, 'validate-email':true}"/>
            </div>
        </div>
        <div class="field telephone">
            <label class="label" for="telephone"><span><?= $block->escapeHtml(__('Phone Number')) ?></span></label>
            <div class="control">
<<<<<<< HEAD
                <input name="telephone" id="telephone" title="<?= $block->escapeHtmlAttr(__('Phone Number')) ?>" value="<?= $block->escapeHtmlAttr($this->helper('Magento\Contact\Helper\Data')->getPostValue('telephone')) ?>" class="input-text" type="tel" />
=======
                <input name="telephone" id="telephone" title="<?= $block->escapeHtmlAttr(__('Phone Number')) ?>" value="<?= $block->escapeHtmlAttr($this->helper(\Magento\Contact\Helper\Data::class)->getPostValue('telephone')) ?>" class="input-text" type="text" />
>>>>>>> 68d21376
            </div>
        </div>
        <div class="field comment required">
            <label class="label" for="comment"><span><?= $block->escapeHtml(__('What’s on your mind?')) ?></span></label>
            <div class="control">
                <textarea name="comment" id="comment" title="<?= $block->escapeHtmlAttr(__('What’s on your mind?')) ?>" class="input-text" cols="5" rows="3" data-validate="{required:true}"><?= $block->escapeHtml($this->helper(\Magento\Contact\Helper\Data::class)->getPostValue('comment')) ?></textarea>
            </div>
        </div>
        <?= $block->getChildHtml('form.additional.info') ?>
    </fieldset>
    <div class="actions-toolbar">
        <div class="primary">
            <input type="hidden" name="hideit" id="hideit" value="" />
            <button type="submit" title="<?= $block->escapeHtmlAttr(__('Submit')) ?>" class="action submit primary">
                <span><?= $block->escapeHtml(__('Submit')) ?></span>
            </button>
        </div>
    </div>
</form><|MERGE_RESOLUTION|>--- conflicted
+++ resolved
@@ -30,11 +30,7 @@
         <div class="field telephone">
             <label class="label" for="telephone"><span><?= $block->escapeHtml(__('Phone Number')) ?></span></label>
             <div class="control">
-<<<<<<< HEAD
                 <input name="telephone" id="telephone" title="<?= $block->escapeHtmlAttr(__('Phone Number')) ?>" value="<?= $block->escapeHtmlAttr($this->helper('Magento\Contact\Helper\Data')->getPostValue('telephone')) ?>" class="input-text" type="tel" />
-=======
-                <input name="telephone" id="telephone" title="<?= $block->escapeHtmlAttr(__('Phone Number')) ?>" value="<?= $block->escapeHtmlAttr($this->helper(\Magento\Contact\Helper\Data::class)->getPostValue('telephone')) ?>" class="input-text" type="text" />
->>>>>>> 68d21376
             </div>
         </div>
         <div class="field comment required">
