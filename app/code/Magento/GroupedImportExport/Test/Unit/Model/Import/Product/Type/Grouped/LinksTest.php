<?php declare(strict_types=1);
/**
 * Copyright © Magento, Inc. All rights reserved.
 * See COPYING.txt for license details.
 */

namespace Magento\GroupedImportExport\Test\Unit\Model\Import\Product\Type\Grouped;

use Magento\Catalog\Model\ResourceModel\Product\Link;
use Magento\Framework\App\ResourceConnection;
use Magento\Framework\DB\Adapter\Pdo\Mysql;
use Magento\Framework\DB\Select;
use Magento\Framework\TestFramework\Unit\Helper\ObjectManager as ObjectManagerHelper;
use Magento\GroupedImportExport\Model\Import\Product\Type\Grouped\Links;
use Magento\ImportExport\Model\Import;
use Magento\ImportExport\Model\ImportFactory;
use Magento\ImportExport\Model\ResourceModel\Import\Data;
use PHPUnit\Framework\MockObject\MockObject;
use PHPUnit\Framework\TestCase;

class LinksTest extends TestCase
{
    /** @var Links */
    protected $links;

    /** @var ObjectManagerHelper */
    protected $objectManagerHelper;

<<<<<<< HEAD
    /** @var \Magento\Catalog\Model\ResourceModel\Product\Link|\PHPUnit\Framework\MockObject\MockObject */
    protected $link;

    /** @var \Magento\Framework\App\ResourceConnection|\PHPUnit\Framework\MockObject\MockObject */
=======
    /** @var Link|MockObject */
    protected $link;

    /** @var ResourceConnection|MockObject */
>>>>>>> b2f063af
    protected $resource;

    /** @var Mysql */
    protected $connection;

<<<<<<< HEAD
    /** @var \Magento\ImportExport\Model\ImportFactory|\PHPUnit\Framework\MockObject\MockObject */
    protected $importFactory;

    /** @var \Magento\ImportExport\Model\Import|\PHPUnit\Framework\MockObject\MockObject */
=======
    /** @var ImportFactory|MockObject */
    protected $importFactory;

    /** @var Import|MockObject */
>>>>>>> b2f063af
    protected $import;

    protected function setUp(): void
    {
        $this->link = $this->createMock(Link::class);
        $this->connection = $this->createMock(Mysql::class);
        $this->resource = $this->createMock(ResourceConnection::class);
        $this->resource
            ->expects($this->once())
            ->method('getConnection')
            ->willReturn($this->connection);

<<<<<<< HEAD
        $this->import = $this->createMock(\Magento\ImportExport\Model\Import::class);
        $this->importFactory = $this->createPartialMock(\Magento\ImportExport\Model\ImportFactory::class, ['create']);
        $this->importFactory->expects($this->any())->method('create')->willReturn($this->import);
=======
        $this->import = $this->createMock(Import::class);
        $this->importFactory = $this->createPartialMock(ImportFactory::class, ['create']);
        $this->importFactory->expects($this->any())->method('create')->will($this->returnValue($this->import));
>>>>>>> b2f063af

        $this->objectManagerHelper = new ObjectManagerHelper($this);
        $this->links = $this->objectManagerHelper->getObject(
            Links::class,
            [
                'productLink' => $this->link,
                'resource' => $this->resource,
                'importFactory' => $this->importFactory
            ]
        );
    }

    /**
     * @return array
     */
    public function linksDataProvider()
    {
        return [
            [
                'linksData' => [
                    'product_ids' => [1, 2],
                    'relation' => [],
                    'attr_product_ids' => []
                ]
            ]
        ];
    }

    /**
     * @param array $linksData
     *
     * @dataProvider linksDataProvider
     */
    public function testSaveLinksDataNoProductsAttrs($linksData)
    {
        $this->processBehaviorGetter('append');
        $attributes = $this->attributesDataProvider();
        $this->processAttributeGetter($attributes[2]['dbAttributes']);
        $this->connection->expects($this->exactly(2))->method('insertOnDuplicate');
        $this->links->saveLinksData($linksData);
    }

    /**
     * @param array $linksData
     *
     * @dataProvider linksDataProvider
     */
    public function testSaveLinksDataWithProductsAttrs($linksData)
    {
        $linksData['attr_product_ids'] = [12 => true, 16 => true];
        $linksData['position'] = [4 => 6];
        $linksData['qty'] = [9 => 3];
        $this->processBehaviorGetter('append');
<<<<<<< HEAD
        $select = $this->createMock(\Magento\Framework\DB\Select::class);
        $this->connection->expects($this->any())->method('select')->willReturn($select);
        $select->expects($this->any())->method('from')->willReturnSelf();
        $select->expects($this->any())->method('where')->willReturnSelf();
        $this->connection->expects($this->once())->method('fetchAll')->with($select)->willReturn([]);
        $this->connection->expects($this->once())->method('fetchPairs')->with($select)->willReturn(
            []
=======
        $select = $this->createMock(Select::class);
        $this->connection->expects($this->any())->method('select')->will($this->returnValue($select));
        $select->expects($this->any())->method('from')->will($this->returnSelf());
        $select->expects($this->any())->method('where')->will($this->returnSelf());
        $this->connection->expects($this->once())->method('fetchAll')->with($select)->will($this->returnValue([]));
        $this->connection->expects($this->once())->method('fetchPairs')->with($select)->will(
            $this->returnValue([])
>>>>>>> b2f063af
        );
        $this->connection->expects($this->exactly(4))->method('insertOnDuplicate');
        $this->links->saveLinksData($linksData);
    }

    /**
     * @return array
     */
    public function attributesDataProvider()
    {
        return [
            [
                'dbAttributes' => [],
                'returnedAttributes' => null
            ],
            [
                'dbAttributes' => [
                    ['code' => 2, 'id' => 6, 'type' => 'sometable']
                ],
                'returnedAttributes' => [
                    2 => ['id' => 6, 'table' => 'table_name']
                ]
            ],
            [
                'dbAttributes' => [
                    ['code' => 8, 'id' => 11, 'type' => 'sometable1'],
                    ['code' => 4, 'id' => 7, 'type' => 'sometable2']
                ],
                'returnedAttributes' => [
                    4 => ['id' => 7, 'table' => 'table_name'],
                    8 => ['id' => 11, 'table' => 'table_name']
                ]
            ]
        ];
    }

    /**
     * @param $dbAttributes
     */
    protected function processAttributeGetter($dbAttributes)
    {
<<<<<<< HEAD
        $select = $this->createMock(\Magento\Framework\DB\Select::class);
        $this->connection->expects($this->once())->method('select')->willReturn($select);
        $select->expects($this->once())->method('from')->willReturnSelf();
        $select->expects($this->once())->method('where')->willReturnSelf();
        $this->connection->expects($this->once())->method('fetchAll')->with($select)->willReturn(
            $dbAttributes
=======
        $select = $this->createMock(Select::class);
        $this->connection->expects($this->once())->method('select')->will($this->returnValue($select));
        $select->expects($this->once())->method('from')->will($this->returnSelf());
        $select->expects($this->once())->method('where')->will($this->returnSelf());
        $this->connection->expects($this->once())->method('fetchAll')->with($select)->will(
            $this->returnValue($dbAttributes)
>>>>>>> b2f063af
        );
        $this->link->expects($this->any())->method('getAttributeTypeTable')->willReturn(
            'table_name'
        );
    }

    /**
     * @param array $dbAttributes
     * @param array $returnedAttributes
     *
     * @dataProvider attributesDataProvider
     */
    public function testGetAttributes($dbAttributes, $returnedAttributes)
    {
        $this->processAttributeGetter($dbAttributes);
        $actualAttributes = $this->links->getAttributes();
        $this->assertEquals($returnedAttributes, $actualAttributes);
    }

    /**
     * @param $behavior
     */
    protected function processBehaviorGetter($behavior)
    {
<<<<<<< HEAD
        $dataSource = $this->createMock(\Magento\ImportExport\Model\ResourceModel\Import\Data::class);
        $dataSource->expects($this->once())->method('getBehavior')->willReturn($behavior);
        $this->import->expects($this->once())->method('getDataSourceModel')->willReturn($dataSource);
=======
        $dataSource = $this->createMock(Data::class);
        $dataSource->expects($this->once())->method('getBehavior')->will($this->returnValue($behavior));
        $this->import->expects($this->once())->method('getDataSourceModel')->will($this->returnValue($dataSource));
>>>>>>> b2f063af
    }
}<|MERGE_RESOLUTION|>--- conflicted
+++ resolved
@@ -26,33 +26,19 @@
     /** @var ObjectManagerHelper */
     protected $objectManagerHelper;
 
-<<<<<<< HEAD
-    /** @var \Magento\Catalog\Model\ResourceModel\Product\Link|\PHPUnit\Framework\MockObject\MockObject */
-    protected $link;
-
-    /** @var \Magento\Framework\App\ResourceConnection|\PHPUnit\Framework\MockObject\MockObject */
-=======
     /** @var Link|MockObject */
     protected $link;
 
     /** @var ResourceConnection|MockObject */
->>>>>>> b2f063af
     protected $resource;
 
     /** @var Mysql */
     protected $connection;
 
-<<<<<<< HEAD
-    /** @var \Magento\ImportExport\Model\ImportFactory|\PHPUnit\Framework\MockObject\MockObject */
-    protected $importFactory;
-
-    /** @var \Magento\ImportExport\Model\Import|\PHPUnit\Framework\MockObject\MockObject */
-=======
     /** @var ImportFactory|MockObject */
     protected $importFactory;
 
     /** @var Import|MockObject */
->>>>>>> b2f063af
     protected $import;
 
     protected function setUp(): void
@@ -63,17 +49,11 @@
         $this->resource
             ->expects($this->once())
             ->method('getConnection')
-            ->willReturn($this->connection);
+            ->will($this->returnValue($this->connection));
 
-<<<<<<< HEAD
-        $this->import = $this->createMock(\Magento\ImportExport\Model\Import::class);
-        $this->importFactory = $this->createPartialMock(\Magento\ImportExport\Model\ImportFactory::class, ['create']);
-        $this->importFactory->expects($this->any())->method('create')->willReturn($this->import);
-=======
         $this->import = $this->createMock(Import::class);
         $this->importFactory = $this->createPartialMock(ImportFactory::class, ['create']);
         $this->importFactory->expects($this->any())->method('create')->will($this->returnValue($this->import));
->>>>>>> b2f063af
 
         $this->objectManagerHelper = new ObjectManagerHelper($this);
         $this->links = $this->objectManagerHelper->getObject(
@@ -127,15 +107,6 @@
         $linksData['position'] = [4 => 6];
         $linksData['qty'] = [9 => 3];
         $this->processBehaviorGetter('append');
-<<<<<<< HEAD
-        $select = $this->createMock(\Magento\Framework\DB\Select::class);
-        $this->connection->expects($this->any())->method('select')->willReturn($select);
-        $select->expects($this->any())->method('from')->willReturnSelf();
-        $select->expects($this->any())->method('where')->willReturnSelf();
-        $this->connection->expects($this->once())->method('fetchAll')->with($select)->willReturn([]);
-        $this->connection->expects($this->once())->method('fetchPairs')->with($select)->willReturn(
-            []
-=======
         $select = $this->createMock(Select::class);
         $this->connection->expects($this->any())->method('select')->will($this->returnValue($select));
         $select->expects($this->any())->method('from')->will($this->returnSelf());
@@ -143,7 +114,6 @@
         $this->connection->expects($this->once())->method('fetchAll')->with($select)->will($this->returnValue([]));
         $this->connection->expects($this->once())->method('fetchPairs')->with($select)->will(
             $this->returnValue([])
->>>>>>> b2f063af
         );
         $this->connection->expects($this->exactly(4))->method('insertOnDuplicate');
         $this->links->saveLinksData($linksData);
@@ -185,24 +155,15 @@
      */
     protected function processAttributeGetter($dbAttributes)
     {
-<<<<<<< HEAD
-        $select = $this->createMock(\Magento\Framework\DB\Select::class);
-        $this->connection->expects($this->once())->method('select')->willReturn($select);
-        $select->expects($this->once())->method('from')->willReturnSelf();
-        $select->expects($this->once())->method('where')->willReturnSelf();
-        $this->connection->expects($this->once())->method('fetchAll')->with($select)->willReturn(
-            $dbAttributes
-=======
         $select = $this->createMock(Select::class);
         $this->connection->expects($this->once())->method('select')->will($this->returnValue($select));
         $select->expects($this->once())->method('from')->will($this->returnSelf());
         $select->expects($this->once())->method('where')->will($this->returnSelf());
         $this->connection->expects($this->once())->method('fetchAll')->with($select)->will(
             $this->returnValue($dbAttributes)
->>>>>>> b2f063af
         );
-        $this->link->expects($this->any())->method('getAttributeTypeTable')->willReturn(
-            'table_name'
+        $this->link->expects($this->any())->method('getAttributeTypeTable')->will(
+            $this->returnValue('table_name')
         );
     }
 
@@ -224,14 +185,8 @@
      */
     protected function processBehaviorGetter($behavior)
     {
-<<<<<<< HEAD
-        $dataSource = $this->createMock(\Magento\ImportExport\Model\ResourceModel\Import\Data::class);
-        $dataSource->expects($this->once())->method('getBehavior')->willReturn($behavior);
-        $this->import->expects($this->once())->method('getDataSourceModel')->willReturn($dataSource);
-=======
         $dataSource = $this->createMock(Data::class);
         $dataSource->expects($this->once())->method('getBehavior')->will($this->returnValue($behavior));
         $this->import->expects($this->once())->method('getDataSourceModel')->will($this->returnValue($dataSource));
->>>>>>> b2f063af
     }
 }