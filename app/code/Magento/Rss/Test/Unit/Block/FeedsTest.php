<?php declare(strict_types=1);
/**
 * Copyright © Magento, Inc. All rights reserved.
 * See COPYING.txt for license details.
 */
namespace Magento\Rss\Test\Unit\Block;

use Magento\Framework\App\Rss\DataProviderInterface;
use Magento\Framework\App\Rss\RssManagerInterface;
use Magento\Framework\TestFramework\Unit\Helper\ObjectManager as ObjectManagerHelper;
use Magento\Framework\View\Element\Template\Context;
use Magento\Rss\Block\Feeds;
use PHPUnit\Framework\MockObject\MockObject;
use PHPUnit\Framework\TestCase;

class FeedsTest extends TestCase
{
    /**
     * @var Feeds
     */
    protected $block;

    /**
     * @var ObjectManagerHelper
     */
    protected $objectManagerHelper;

    /**
<<<<<<< HEAD
     * @var \Magento\Framework\View\Element\Template\Context|\PHPUnit\Framework\MockObject\MockObject
=======
     * @var Context|MockObject
>>>>>>> b2f063af
     */
    protected $context;

    /**
<<<<<<< HEAD
     * @var \Magento\Framework\App\Rss\RssManagerInterface|\PHPUnit\Framework\MockObject\MockObject
=======
     * @var RssManagerInterface|MockObject
>>>>>>> b2f063af
     */
    protected $rssManagerInterface;

    protected function setUp(): void
    {
        $this->context = $this->createMock(Context::class);
        $this->rssManagerInterface = $this->createMock(RssManagerInterface::class);

        $this->objectManagerHelper = new ObjectManagerHelper($this);
        $this->block = $this->objectManagerHelper->getObject(
            Feeds::class,
            [
                'context' => $this->context,
                'rssManager' => $this->rssManagerInterface
            ]
        );
    }

    public function testGetFeeds()
    {
        $provider1 = $this->createMock(DataProviderInterface::class);
        $provider2 = $this->createMock(DataProviderInterface::class);
        $feed1 = [
            'group' => 'Some Group',
            'feeds' => [
                ['link' => 'feed 1 link', 'label' => 'Feed 1 Label'],
            ],
        ];
        $feed2 = ['link' => 'feed 2 link', 'label' => 'Feed 2 Label'];
        $provider1->expects($this->once())->method('getFeeds')->willReturn($feed1);
        $provider2->expects($this->once())->method('getFeeds')->willReturn($feed2);
        $this->rssManagerInterface->expects($this->once())->method('getProviders')
            ->willReturn([$provider1, $provider2]);

        $this->assertEquals([$feed2, $feed1], $this->block->getFeeds());
    }
}<|MERGE_RESOLUTION|>--- conflicted
+++ resolved
@@ -26,20 +26,12 @@
     protected $objectManagerHelper;
 
     /**
-<<<<<<< HEAD
-     * @var \Magento\Framework\View\Element\Template\Context|\PHPUnit\Framework\MockObject\MockObject
-=======
      * @var Context|MockObject
->>>>>>> b2f063af
      */
     protected $context;
 
     /**
-<<<<<<< HEAD
-     * @var \Magento\Framework\App\Rss\RssManagerInterface|\PHPUnit\Framework\MockObject\MockObject
-=======
      * @var RssManagerInterface|MockObject
->>>>>>> b2f063af
      */
     protected $rssManagerInterface;
 
@@ -69,10 +61,10 @@
             ],
         ];
         $feed2 = ['link' => 'feed 2 link', 'label' => 'Feed 2 Label'];
-        $provider1->expects($this->once())->method('getFeeds')->willReturn($feed1);
-        $provider2->expects($this->once())->method('getFeeds')->willReturn($feed2);
+        $provider1->expects($this->once())->method('getFeeds')->will($this->returnValue($feed1));
+        $provider2->expects($this->once())->method('getFeeds')->will($this->returnValue($feed2));
         $this->rssManagerInterface->expects($this->once())->method('getProviders')
-            ->willReturn([$provider1, $provider2]);
+            ->will($this->returnValue([$provider1, $provider2]));
 
         $this->assertEquals([$feed2, $feed1], $this->block->getFeeds());
     }
