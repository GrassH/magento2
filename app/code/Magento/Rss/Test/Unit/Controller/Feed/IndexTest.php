--- conflicted
+++ resolved
@@ -31,38 +31,22 @@
     protected $controller;
 
     /**
-<<<<<<< HEAD
-     * @var \Magento\Rss\Model\RssManager|\PHPUnit\Framework\MockObject\MockObject
-=======
      * @var RssManager|MockObject
->>>>>>> b2f063af
      */
     protected $rssManager;
 
     /**
-<<<<<<< HEAD
-     * @var \Magento\Framework\App\Config\ScopeConfigInterface|\PHPUnit\Framework\MockObject\MockObject
-=======
      * @var ScopeConfigInterface|MockObject
->>>>>>> b2f063af
      */
     protected $scopeConfigInterface;
 
     /**
-<<<<<<< HEAD
-     * @var \PHPUnit\Framework\MockObject\MockObject
-=======
      * @var MockObject
->>>>>>> b2f063af
      */
     protected $rssFactory;
 
     /**
-<<<<<<< HEAD
-     * @var \PHPUnit\Framework\MockObject\MockObject
-=======
      * @var MockObject
->>>>>>> b2f063af
      */
     protected $response;
 
@@ -72,13 +56,8 @@
         $this->scopeConfigInterface = $this->createMock(ScopeConfigInterface::class);
         $this->rssFactory = $this->createPartialMock(RssFactory::class, ['create']);
 
-<<<<<<< HEAD
-        $request = $this->createMock(\Magento\Framework\App\RequestInterface::class);
-        $request->expects($this->once())->method('getParam')->with('type')->willReturn('rss_feed');
-=======
         $request = $this->createMock(RequestInterface::class);
         $request->expects($this->once())->method('getParam')->with('type')->will($this->returnValue('rss_feed'));
->>>>>>> b2f063af
 
         $this->response = $this->getMockBuilder(ResponseInterface::class)
             ->setMethods(['setHeader', 'setBody', 'sendResponse'])
@@ -100,16 +79,6 @@
 
     public function testExecute()
     {
-<<<<<<< HEAD
-        $this->scopeConfigInterface->expects($this->once())->method('getValue')->willReturn(true);
-        $dataProvider = $this->createMock(\Magento\Framework\App\Rss\DataProviderInterface::class);
-        $dataProvider->expects($this->once())->method('isAllowed')->willReturn(true);
-        $dataProvider->expects($this->once())->method('isAuthRequired')->willReturn(false);
-
-        $rssModel = $this->createPartialMock(\Magento\Rss\Model\Rss::class, ['setDataProvider', 'createRssXml']);
-        $rssModel->expects($this->once())->method('setDataProvider')->willReturnSelf();
-        $rssModel->expects($this->once())->method('createRssXml')->willReturn('');
-=======
         $this->scopeConfigInterface->expects($this->once())->method('getValue')->will($this->returnValue(true));
         $dataProvider = $this->createMock(DataProviderInterface::class);
         $dataProvider->expects($this->once())->method('isAllowed')->will($this->returnValue(true));
@@ -118,34 +87,24 @@
         $rssModel = $this->createPartialMock(Rss::class, ['setDataProvider', 'createRssXml']);
         $rssModel->expects($this->once())->method('setDataProvider')->will($this->returnSelf());
         $rssModel->expects($this->once())->method('createRssXml')->will($this->returnValue(''));
->>>>>>> b2f063af
 
-        $this->response->expects($this->once())->method('setHeader')->willReturnSelf();
-        $this->response->expects($this->once())->method('setBody')->willReturnSelf();
+        $this->response->expects($this->once())->method('setHeader')->will($this->returnSelf());
+        $this->response->expects($this->once())->method('setBody')->will($this->returnSelf());
 
-        $this->rssFactory->expects($this->once())->method('create')->willReturn($rssModel);
+        $this->rssFactory->expects($this->once())->method('create')->will($this->returnValue($rssModel));
 
-        $this->rssManager->expects($this->once())->method('getProvider')->willReturn($dataProvider);
+        $this->rssManager->expects($this->once())->method('getProvider')->will($this->returnValue($dataProvider));
         $this->controller->execute();
     }
 
     public function testExecuteWithException()
     {
-<<<<<<< HEAD
-        $this->scopeConfigInterface->expects($this->once())->method('getValue')->willReturn(true);
-        $dataProvider = $this->createMock(\Magento\Framework\App\Rss\DataProviderInterface::class);
-        $dataProvider->expects($this->once())->method('isAllowed')->willReturn(true);
-
-        $rssModel = $this->createPartialMock(\Magento\Rss\Model\Rss::class, ['setDataProvider', 'createRssXml']);
-        $rssModel->expects($this->once())->method('setDataProvider')->willReturnSelf();
-=======
         $this->scopeConfigInterface->expects($this->once())->method('getValue')->will($this->returnValue(true));
         $dataProvider = $this->createMock(DataProviderInterface::class);
         $dataProvider->expects($this->once())->method('isAllowed')->will($this->returnValue(true));
 
         $rssModel = $this->createPartialMock(Rss::class, ['setDataProvider', 'createRssXml']);
         $rssModel->expects($this->once())->method('setDataProvider')->will($this->returnSelf());
->>>>>>> b2f063af
 
         $exceptionMock = new RuntimeException(
             new Phrase('Any message')
@@ -155,9 +114,9 @@
             $this->throwException($exceptionMock)
         );
 
-        $this->response->expects($this->once())->method('setHeader')->willReturnSelf();
-        $this->rssFactory->expects($this->once())->method('create')->willReturn($rssModel);
-        $this->rssManager->expects($this->once())->method('getProvider')->willReturn($dataProvider);
+        $this->response->expects($this->once())->method('setHeader')->will($this->returnSelf());
+        $this->rssFactory->expects($this->once())->method('create')->will($this->returnValue($rssModel));
+        $this->rssManager->expects($this->once())->method('getProvider')->will($this->returnValue($dataProvider));
 
         $this->expectException(RuntimeException::class);
         $this->controller->execute();
