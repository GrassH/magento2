<?php
/**
 * Copyright © Magento, Inc. All rights reserved.
 * See COPYING.txt for license details.
 */
namespace Magento\Rss\Test\Unit\Controller\Adminhtml\Feed;

use Magento\Framework\TestFramework\Unit\Helper\ObjectManager as ObjectManagerHelper;

/**
 * Class IndexTest
 * @package Magento\Rss\Controller\Feed
 * @SuppressWarnings(PHPMD.CouplingBetweenObjects)
 */
class IndexTest extends \PHPUnit\Framework\TestCase
{
    /**
     * @var \Magento\Rss\Controller\Feed\Index
     */
    protected $controller;

    /**
     * @var \Magento\Framework\App\Action\Context|\PHPUnit_Framework_MockObject_MockObject
     */
    protected $context;

    /**
     * @var \Magento\Rss\Model\RssManager|\PHPUnit_Framework_MockObject_MockObject
     */
    protected $rssManager;

    /**
     * @var \Magento\Framework\App\Config\ScopeConfigInterface|\PHPUnit_Framework_MockObject_MockObject
     */
    protected $scopeConfigInterface;

    /**
     * @var \PHPUnit_Framework_MockObject_MockObject
     */
    protected $rssFactory;

    /**
     * @var \PHPUnit_Framework_MockObject_MockObject
     */
    protected $response;

    protected function setUp()
    {
        $this->rssManager = $this->createPartialMock(\Magento\Rss\Model\RssManager::class, ['getProvider']);
        $this->scopeConfigInterface = $this->createMock(\Magento\Framework\App\Config\ScopeConfigInterface::class);
        $this->rssFactory = $this->createPartialMock(\Magento\Rss\Model\RssFactory::class, ['create']);

        $request = $this->createMock(\Magento\Framework\App\RequestInterface::class);
        $request->expects($this->once())->method('getParam')->with('type')->will($this->returnValue('rss_feed'));

        $this->response = $this->getMockBuilder(\Magento\Framework\App\ResponseInterface::class)
            ->setMethods(['setHeader', 'setBody', 'sendResponse'])
            ->disableOriginalConstructor()->getMock();

        $objectManagerHelper = new ObjectManagerHelper($this);
        $controllerArguments = $objectManagerHelper->getConstructArguments(
            \Magento\Rss\Controller\Adminhtml\Feed\Index::class,
            [
                'rssManager' => $this->rssManager,
                'scopeConfig' => $this->scopeConfigInterface,
                'rssFactory' => $this->rssFactory,
                'request' => $request,
                'response' => $this->response
            ]
        );
        $objectManager = $controllerArguments['context']->getObjectManager();
        $urlInterface = $this->createMock(\Magento\Backend\Model\UrlInterface::class);
        $objectManager->expects($this->at(0))->method('get')->with(\Magento\Backend\Model\UrlInterface::class)
            ->will($this->returnValue($urlInterface));
        $this->controller = $objectManagerHelper->getObject(
            \Magento\Rss\Controller\Adminhtml\Feed\Index::class,
            $controllerArguments
        );
    }

    public function testExecute()
    {
        $this->scopeConfigInterface->expects($this->once())->method('getValue')->will($this->returnValue(true));
        $dataProvider = $this->createMock(\Magento\Framework\App\Rss\DataProviderInterface::class);
        $dataProvider->expects($this->once())->method('isAllowed')->will($this->returnValue(true));

        $rssModel = $this->createPartialMock(\Magento\Rss\Model\Rss::class, ['setDataProvider', 'createRssXml']);
        $rssModel->expects($this->once())->method('setDataProvider')->will($this->returnSelf());
        $rssModel->expects($this->once())->method('createRssXml')->will($this->returnValue(''));

        $this->response->expects($this->once())->method('setHeader')->will($this->returnSelf());
        $this->response->expects($this->once())->method('setBody')->will($this->returnSelf());

        $this->rssFactory->expects($this->once())->method('create')->will($this->returnValue($rssModel));

        $this->rssManager->expects($this->once())->method('getProvider')->will($this->returnValue($dataProvider));
        $this->controller->execute();
    }

    public function testExecuteWithException()
    {
        $this->scopeConfigInterface->expects($this->once())->method('getValue')->will($this->returnValue(true));
        $dataProvider = $this->createMock(\Magento\Framework\App\Rss\DataProviderInterface::class);
        $dataProvider->expects($this->once())->method('isAllowed')->will($this->returnValue(true));

<<<<<<< HEAD
        $rssModel = $this->getMock(\Magento\Rss\Model\Rss::class, ['setDataProvider', 'createRssXml'], [], '', false);
=======
        $rssModel = $this->createPartialMock(\Magento\Rss\Model\Rss::class, ['setDataProvider']);
>>>>>>> b9d696e4
        $rssModel->expects($this->once())->method('setDataProvider')->will($this->returnSelf());

        $exceptionMock = new \Magento\Framework\Exception\RuntimeException(
            new \Magento\Framework\Phrase('Any message')
        );

        $rssModel->expects($this->once())->method('createRssXml')->will(
            $this->throwException($exceptionMock)
        );

        $this->response->expects($this->once())->method('setHeader')->will($this->returnSelf());
        $this->rssFactory->expects($this->once())->method('create')->will($this->returnValue($rssModel));
        $this->rssManager->expects($this->once())->method('getProvider')->will($this->returnValue($dataProvider));

<<<<<<< HEAD
        $this->setExpectedException(\Magento\Framework\Exception\RuntimeException::class);
=======
        $this->expectException('\Zend_Feed_Builder_Exception');
>>>>>>> b9d696e4
        $this->controller->execute();
    }
}<|MERGE_RESOLUTION|>--- conflicted
+++ resolved
@@ -103,11 +103,7 @@
         $dataProvider = $this->createMock(\Magento\Framework\App\Rss\DataProviderInterface::class);
         $dataProvider->expects($this->once())->method('isAllowed')->will($this->returnValue(true));
 
-<<<<<<< HEAD
-        $rssModel = $this->getMock(\Magento\Rss\Model\Rss::class, ['setDataProvider', 'createRssXml'], [], '', false);
-=======
-        $rssModel = $this->createPartialMock(\Magento\Rss\Model\Rss::class, ['setDataProvider']);
->>>>>>> b9d696e4
+        $rssModel = $this->createPartialMock(\Magento\Rss\Model\Rss::class, ['setDataProvider', 'createRssXml']);
         $rssModel->expects($this->once())->method('setDataProvider')->will($this->returnSelf());
 
         $exceptionMock = new \Magento\Framework\Exception\RuntimeException(
@@ -122,11 +118,7 @@
         $this->rssFactory->expects($this->once())->method('create')->will($this->returnValue($rssModel));
         $this->rssManager->expects($this->once())->method('getProvider')->will($this->returnValue($dataProvider));
 
-<<<<<<< HEAD
-        $this->setExpectedException(\Magento\Framework\Exception\RuntimeException::class);
-=======
-        $this->expectException('\Zend_Feed_Builder_Exception');
->>>>>>> b9d696e4
+        $this->expectException(\Magento\Framework\Exception\RuntimeException::class);
         $this->controller->execute();
     }
 }