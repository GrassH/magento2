<?php
/**
 * Copyright © Magento, Inc. All rights reserved.
 * See COPYING.txt for license details.
 */
namespace Magento\Rss\Test\Unit\Controller\Adminhtml\Feed;

use Magento\Framework\TestFramework\Unit\Helper\ObjectManager as ObjectManagerHelper;
use Zend\Feed\Writer\Exception\InvalidArgumentException;

/**
 * Class IndexTest
 * @package Magento\Rss\Controller\Feed
 * @SuppressWarnings(PHPMD.CouplingBetweenObjects)
 */
class IndexTest extends \PHPUnit\Framework\TestCase
{
    /**
     * @var \Magento\Rss\Controller\Feed\Index
     */
    protected $controller;

    /**
     * @var \Magento\Framework\App\Action\Context|\PHPUnit_Framework_MockObject_MockObject
     */
    protected $context;

    /**
     * @var \Magento\Rss\Model\RssManager|\PHPUnit_Framework_MockObject_MockObject
     */
    protected $rssManager;

    /**
     * @var \Magento\Framework\App\Config\ScopeConfigInterface|\PHPUnit_Framework_MockObject_MockObject
     */
    protected $scopeConfigInterface;

    /**
     * @var \PHPUnit_Framework_MockObject_MockObject
     */
    protected $rssFactory;

    /**
     * @var \PHPUnit_Framework_MockObject_MockObject
     */
    protected $response;

    protected function setUp()
    {
        $this->rssManager = $this->createPartialMock(\Magento\Rss\Model\RssManager::class, ['getProvider']);
        $this->scopeConfigInterface = $this->createMock(\Magento\Framework\App\Config\ScopeConfigInterface::class);
        $this->rssFactory = $this->createPartialMock(\Magento\Rss\Model\RssFactory::class, ['create']);

        $request = $this->createMock(\Magento\Framework\App\RequestInterface::class);
        $request->expects($this->once())->method('getParam')->with('type')->will($this->returnValue('rss_feed'));

        $this->response = $this->getMockBuilder(\Magento\Framework\App\ResponseInterface::class)
            ->setMethods(['setHeader', 'setBody', 'sendResponse'])
            ->disableOriginalConstructor()->getMock();

        $objectManagerHelper = new ObjectManagerHelper($this);
        $controllerArguments = $objectManagerHelper->getConstructArguments(
            \Magento\Rss\Controller\Adminhtml\Feed\Index::class,
            [
                'rssManager' => $this->rssManager,
                'scopeConfig' => $this->scopeConfigInterface,
                'rssFactory' => $this->rssFactory,
                'request' => $request,
                'response' => $this->response
            ]
        );
        $objectManager = $controllerArguments['context']->getObjectManager();
        $urlInterface = $this->createMock(\Magento\Backend\Model\UrlInterface::class);
        $objectManager->expects($this->at(0))->method('get')->with(\Magento\Backend\Model\UrlInterface::class)
            ->will($this->returnValue($urlInterface));
        $this->controller = $objectManagerHelper->getObject(
            \Magento\Rss\Controller\Adminhtml\Feed\Index::class,
            $controllerArguments
        );
    }

    public function testExecute()
    {
        $this->scopeConfigInterface->expects($this->once())->method('getValue')->will($this->returnValue(true));
        $dataProvider = $this->createMock(\Magento\Framework\App\Rss\DataProviderInterface::class);
        $dataProvider->expects($this->once())->method('isAllowed')->will($this->returnValue(true));

        $rssModel = $this->createPartialMock(\Magento\Rss\Model\Rss::class, ['setDataProvider', 'createRssXml']);
        $rssModel->expects($this->once())->method('setDataProvider')->will($this->returnSelf());
        $rssModel->expects($this->once())->method('createRssXml')->will($this->returnValue(''));

        $this->response->expects($this->once())->method('setHeader')->will($this->returnSelf());
        $this->response->expects($this->once())->method('setBody')->will($this->returnSelf());

        $this->rssFactory->expects($this->once())->method('create')->will($this->returnValue($rssModel));

        $this->rssManager->expects($this->once())->method('getProvider')->will($this->returnValue($dataProvider));
        $this->controller->execute();
    }

    public function testExecuteWithException()
    {
        $this->scopeConfigInterface->expects($this->once())->method('getValue')->will($this->returnValue(true));
        $dataProvider = $this->createMock(\Magento\Framework\App\Rss\DataProviderInterface::class);
        $dataProvider->expects($this->once())->method('isAllowed')->will($this->returnValue(true));

        $rssModel = $this->createPartialMock(\Magento\Rss\Model\Rss::class, ['setDataProvider', 'createRssXml']);
        $rssModel->expects($this->once())->method('setDataProvider')->will($this->returnSelf());

        $exceptionMock = new \Magento\Framework\Exception\RuntimeException(
            new \Magento\Framework\Phrase('Any message')
        );

        $rssModel->expects($this->once())->method('createRssXml')->will(
            $this->throwException($exceptionMock)
        );

        $this->response->expects($this->once())->method('setHeader')->will($this->returnSelf());
        $this->rssFactory->expects($this->once())->method('create')->will($this->returnValue($rssModel));
        $this->rssManager->expects($this->once())->method('getProvider')->will($this->returnValue($dataProvider));

<<<<<<< HEAD
        $this->expectException(\Magento\Framework\Exception\RuntimeException::class);
=======
        $this->expectException(InvalidArgumentException::class);
>>>>>>> 910ca337
        $this->controller->execute();
    }
}<|MERGE_RESOLUTION|>--- conflicted
+++ resolved
@@ -119,11 +119,7 @@
         $this->rssFactory->expects($this->once())->method('create')->will($this->returnValue($rssModel));
         $this->rssManager->expects($this->once())->method('getProvider')->will($this->returnValue($dataProvider));
 
-<<<<<<< HEAD
-        $this->expectException(\Magento\Framework\Exception\RuntimeException::class);
-=======
         $this->expectException(InvalidArgumentException::class);
->>>>>>> 910ca337
         $this->controller->execute();
     }
 }