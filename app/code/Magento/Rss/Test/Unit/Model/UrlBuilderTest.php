--- conflicted
+++ resolved
@@ -22,20 +22,12 @@
     protected $urlBuilder;
 
     /**
-<<<<<<< HEAD
-     * @var \Magento\Framework\UrlInterface|\PHPUnit\Framework\MockObject\MockObject
-=======
      * @var UrlInterface|MockObject
->>>>>>> b2f063af
      */
     protected $urlInterface;
 
     /**
-<<<<<<< HEAD
-     * @var \Magento\Framework\App\Config\ScopeConfigInterface|\PHPUnit\Framework\MockObject\MockObject
-=======
      * @var ScopeConfigInterface|MockObject
->>>>>>> b2f063af
      */
     protected $scopeConfigInterface;
 
@@ -57,29 +49,19 @@
     public function testGetUrlEmpty()
     {
         $this->scopeConfigInterface->expects($this->once())->method('getValue')
-<<<<<<< HEAD
-            ->with('rss/config/active', \Magento\Store\Model\ScopeInterface::SCOPE_STORE)
-            ->willReturn(false);
-=======
             ->with('rss/config/active', ScopeInterface::SCOPE_STORE)
             ->will($this->returnValue(false));
->>>>>>> b2f063af
         $this->assertEquals('', $this->urlBuilder->getUrl());
     }
 
     public function testGetUrl()
     {
         $this->scopeConfigInterface->expects($this->once())->method('getValue')
-<<<<<<< HEAD
-            ->with('rss/config/active', \Magento\Store\Model\ScopeInterface::SCOPE_STORE)
-            ->willReturn(true);
-=======
             ->with('rss/config/active', ScopeInterface::SCOPE_STORE)
             ->will($this->returnValue(true));
->>>>>>> b2f063af
         $this->urlInterface->expects($this->once())->method('getUrl')
             ->with('rss/feed/index', ['type' => 'rss_feed'])
-            ->willReturn('http://magento.com/rss/feed/index/type/rss_feed');
+            ->will($this->returnValue('http://magento.com/rss/feed/index/type/rss_feed'));
         $this->assertEquals(
             'http://magento.com/rss/feed/index/type/rss_feed',
             $this->urlBuilder->getUrl(['type' => 'rss_feed'])
