<?php
/**
 * Copyright © Magento, Inc. All rights reserved.
 * See COPYING.txt for license details.
 */

namespace Magento\Rss\Test\Unit\Model;

use Magento\Framework\Serialize\SerializerInterface;
use Magento\Framework\TestFramework\Unit\Helper\ObjectManager as ObjectManagerHelper;

class RssTest extends \PHPUnit\Framework\TestCase
{
    /**
     * @var \Magento\Rss\Model\Rss
     */
    protected $rss;

    /**
     * @var array
     */
    private $feedData = [
        'title' => 'Feed Title',
        'link' => 'http://magento.com/rss/link',
        'description' => 'Feed Description',
        'charset' => 'UTF-8',
        'entries' => [
            [
                'title' => 'Feed 1 Title',
                'link' => 'http://magento.com/rss/link/id/1',
                'description' => 'Feed 1 Description',
            ],
        ],
    ];

    /**
     * @var string
     */
    private $feedXml = '<?xml version="1.0" encoding="UTF-8"?>
<rss xmlns:content="http://purl.org/rss/1.0/modules/content/" version="2.0">
  <channel>
    <title><![CDATA[Feed Title]]></title>
    <link>http://magento.com/rss/link</link>
    <description><![CDATA[Feed Description]]></description>
    <pubDate>Sat, 22 Apr 2017 13:21:12 +0200</pubDate>
    <generator>Zend_Feed</generator>
    <docs>http://blogs.law.harvard.edu/tech/rss</docs>
    <item>
      <title><![CDATA[Feed 1 Title]]></title>
      <link>http://magento.com/rss/link/id/1</link>
      <description><![CDATA[Feed 1 Description]]></description>
      <pubDate>Sat, 22 Apr 2017 13:21:12 +0200</pubDate>
    </item>
  </channel>
</rss>';

    /**
     * @var ObjectManagerHelper
     */
    protected $objectManagerHelper;

    /**
     * @var \Magento\Framework\App\CacheInterface|\PHPUnit_Framework_MockObject_MockObject
     */
    private $cacheMock;

    /**
     * @var \Magento\Framework\App\FeedFactoryInterface|\PHPUnit_Framework_MockObject_MockObject
     */
    private $feedFactoryMock;

    /**
     * @var \Magento\Framework\App\FeedInterface|\PHPUnit_Framework_MockObject_MockObject
     */
    private $feedMock;

    /**
     * @var SerializerInterface|\PHPUnit_Framework_MockObject_MockObject
     */
    private $serializerMock;

    protected function setUp()
    {
<<<<<<< HEAD
        $this->cacheMock = $this->getMock(\Magento\Framework\App\CacheInterface::class);
        $this->serializerMock = $this->getMock(SerializerInterface::class);
        $this->feedFactoryMock = $this->getMock(\Magento\Framework\App\FeedFactoryInterface::class);
        $this->feedMock = $this->getMock(\Magento\Framework\App\FeedInterface::class);

=======
        $this->cacheMock = $this->createMock(\Magento\Framework\App\CacheInterface::class);
        $this->serializerMock = $this->createMock(SerializerInterface::class);
>>>>>>> b9d696e4
        $this->objectManagerHelper = new ObjectManagerHelper($this);
        $this->rss = $this->objectManagerHelper->getObject(
            \Magento\Rss\Model\Rss::class,
            [
                'cache' => $this->cacheMock,
                'feedFactory' => $this->feedFactoryMock,
                'serializer' => $this->serializerMock
            ]
        );
    }

    public function testGetFeeds()
    {
        $dataProvider = $this->createMock(\Magento\Framework\App\Rss\DataProviderInterface::class);
        $dataProvider->expects($this->any())->method('getCacheKey')->will($this->returnValue('cache_key'));
        $dataProvider->expects($this->any())->method('getCacheLifetime')->will($this->returnValue(100));
        $dataProvider->expects($this->any())->method('getRssData')->will($this->returnValue($this->feedData));

        $this->rss->setDataProvider($dataProvider);

        $this->cacheMock->expects($this->once())
            ->method('load')
            ->with('cache_key')
            ->will($this->returnValue(false));
        $this->cacheMock->expects($this->once())
            ->method('save')
            ->with('serializedData')
            ->will($this->returnValue(true));
        $this->serializerMock->expects($this->once())
            ->method('serialize')
            ->with($this->feedData)
            ->willReturn('serializedData');

        $this->assertEquals($this->feedData, $this->rss->getFeeds());
    }

    public function testGetFeedsWithCache()
    {
        $dataProvider = $this->createMock(\Magento\Framework\App\Rss\DataProviderInterface::class);
        $dataProvider->expects($this->any())->method('getCacheKey')->will($this->returnValue('cache_key'));
        $dataProvider->expects($this->any())->method('getCacheLifetime')->will($this->returnValue(100));
        $dataProvider->expects($this->never())->method('getRssData');

        $this->rss->setDataProvider($dataProvider);

        $this->cacheMock->expects($this->once())
            ->method('load')
            ->with('cache_key')
            ->will($this->returnValue('serializedData'));
        $this->serializerMock->expects($this->once())
            ->method('unserialize')
            ->with('serializedData')
            ->willReturn($this->feedData);
        $this->cacheMock->expects($this->never())->method('save');

        $this->assertEquals($this->feedData, $this->rss->getFeeds());
    }

    public function testCreateRssXml()
    {
        $dataProvider = $this->createMock(\Magento\Framework\App\Rss\DataProviderInterface::class);
        $dataProvider->expects($this->any())->method('getCacheKey')->will($this->returnValue('cache_key'));
        $dataProvider->expects($this->any())->method('getCacheLifetime')->will($this->returnValue(100));
        $dataProvider->expects($this->any())->method('getRssData')->will($this->returnValue($this->feedData));

        $this->feedMock->expects($this->once())
            ->method('getFormatedContentAs')
            ->with(\Magento\Framework\App\FeedOutputFormatsInterface::DEFAULT_FORMAT)
            ->will($this->returnValue($this->feedXml));

        $this->feedFactoryMock->expects($this->once())
            ->method('importArray')
            ->with($this->feedData, \Magento\Framework\App\FeedFormatsInterface::DEFAULT_FORMAT)
            ->will($this->returnValue($this->feedMock));

        $this->rss->setDataProvider($dataProvider);
        $result = $this->rss->createRssXml();
        $this->assertContains('<?xml version="1.0" encoding="UTF-8"?>', $result);
        $this->assertContains('<title><![CDATA[Feed Title]]></title>', $result);
        $this->assertContains('<title><![CDATA[Feed 1 Title]]></title>', $result);
        $this->assertContains('<link>http://magento.com/rss/link</link>', $result);
        $this->assertContains('<link>http://magento.com/rss/link/id/1</link>', $result);
        $this->assertContains('<description><![CDATA[Feed Description]]></description>', $result);
        $this->assertContains('<description><![CDATA[Feed 1 Description]]></description>', $result);
    }
}<|MERGE_RESOLUTION|>--- conflicted
+++ resolved
@@ -81,16 +81,11 @@
 
     protected function setUp()
     {
-<<<<<<< HEAD
-        $this->cacheMock = $this->getMock(\Magento\Framework\App\CacheInterface::class);
-        $this->serializerMock = $this->getMock(SerializerInterface::class);
-        $this->feedFactoryMock = $this->getMock(\Magento\Framework\App\FeedFactoryInterface::class);
-        $this->feedMock = $this->getMock(\Magento\Framework\App\FeedInterface::class);
-
-=======
         $this->cacheMock = $this->createMock(\Magento\Framework\App\CacheInterface::class);
         $this->serializerMock = $this->createMock(SerializerInterface::class);
->>>>>>> b9d696e4
+        $this->feedFactoryMock = $this->createMock(\Magento\Framework\App\FeedFactoryInterface::class);
+        $this->feedMock = $this->createMock(\Magento\Framework\App\FeedInterface::class);
+
         $this->objectManagerHelper = new ObjectManagerHelper($this);
         $this->rss = $this->objectManagerHelper->getObject(
             \Magento\Rss\Model\Rss::class,
