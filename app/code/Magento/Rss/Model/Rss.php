--- conflicted
+++ resolved
@@ -8,12 +8,9 @@
 use Magento\Framework\App\ObjectManager;
 use Magento\Framework\App\Rss\DataProviderInterface;
 use Magento\Framework\Serialize\SerializerInterface;
-<<<<<<< HEAD
 use Magento\Framework\App\FeedInterface;
 use Magento\Framework\App\FeedFactoryInterface;
-=======
 use Zend\Feed\Writer\FeedFactory;
->>>>>>> 910ca337
 
 /**
  * Provides functionality to work with RSS feeds
@@ -106,18 +103,7 @@
      */
     public function createRssXml()
     {
-<<<<<<< HEAD
-        $feed = $this->feedFactory->create(
-            $this->getFeeds(),
-            FeedFactoryInterface::FORMAT_RSS
-        );
-
-        return $feed->getFormattedContentAs(
-            FeedInterface::FORMAT_XML
-        );
-=======
         $feed = FeedFactory::factory($this->getFeeds());
         return $feed->export('rss');
->>>>>>> 910ca337
     }
 }