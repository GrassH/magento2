--- conflicted
+++ resolved
@@ -11,18 +11,6 @@
     },
     "version": "100.4.2",
     "require": {
-<<<<<<< HEAD
-        "php": "~7.4.0||~8.1.0",
-        "magento/framework": "*",
-        "magento/framework-bulk": "*",
-        "magento/module-backend": "*",
-        "magento/module-config": "*",
-        "magento/module-store": "*",
-        "magento/module-catalog": "*",
-        "magento/module-theme": "*",
-        "magento/module-asynchronous-operations": "*",
-        "magento/module-authorization": "*"
-=======
         "php": "~7.3.0||~7.4.0",
         "magento/framework": "103.0.*",
         "magento/framework-bulk": "101.0.*",
@@ -33,7 +21,6 @@
         "magento/module-theme": "101.1.*",
         "magento/module-asynchronous-operations": "100.4.*",
         "magento/module-authorization": "100.4.*"
->>>>>>> 4c36116d
     },
     "autoload": {
         "files": [
