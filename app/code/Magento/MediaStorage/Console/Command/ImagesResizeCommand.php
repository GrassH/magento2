<?php
/**
 * Copyright © Magento, Inc. All rights reserved.
 * See COPYING.txt for license details.
 */
declare(strict_types=1);

namespace Magento\MediaStorage\Console\Command;

use Magento\Framework\App\Area;
use Magento\Framework\App\ObjectManager;
use Magento\Framework\App\State;
use Magento\Framework\ObjectManagerInterface;
use Magento\MediaStorage\Service\ImageResize;
use Symfony\Component\Console\Helper\ProgressBar;
use Symfony\Component\Console\Helper\ProgressBarFactory;
use Symfony\Component\Console\Input\InputInterface;
use Symfony\Component\Console\Output\OutputInterface;

/**
<<<<<<< HEAD
 * Class for catalog image resizing via CLI
=======
 * Resizes product images according to theme view definitions.
 *
 * @package Magento\MediaStorage\Console\Command
>>>>>>> 4dac65bd
 */
class ImagesResizeCommand extends \Symfony\Component\Console\Command\Command
{
    /**
     * @var ImageResize
     */
    private $resize;

    /**
     * @var State
     */
    private $appState;

    /**
     * @var ProgressBarFactory
     */
    private $progressBarFactory;

    /**
     * @param State $appState
     * @param ImageResize $resize
     * @param ObjectManagerInterface $objectManager
     * @param ProgressBarFactory $progressBarFactory
     * @SuppressWarnings(PHPMD.UnusedFormalParameter)
     */
    public function __construct(
        State $appState,
        ImageResize $resize,
        ObjectManagerInterface $objectManager,
        ProgressBarFactory $progressBarFactory = null
    ) {
        parent::__construct();
        $this->resize = $resize;
        $this->appState = $appState;
        $this->progressBarFactory = $progressBarFactory
            ?: ObjectManager::getInstance()->get(ProgressBarFactory::class);
    }

    /**
     * @inheritdoc
     */
    protected function configure()
    {
        $this->setName('catalog:images:resize')
            ->setDescription('Creates resized product images');
    }

    /**
     * @inheritdoc
<<<<<<< HEAD
=======
     * @param InputInterface $input
     * @param OutputInterface $output
>>>>>>> 4dac65bd
     */
    protected function execute(InputInterface $input, OutputInterface $output)
    {
        try {
            $errors = [];
            $this->appState->setAreaCode(Area::AREA_GLOBAL);
            $generator = $this->resize->resizeFromThemes();

            /** @var ProgressBar $progress */
<<<<<<< HEAD
            $progress = $this->objectManager->create(
                ProgressBar::class,
=======
            $progress = $this->progressBarFactory->create(
>>>>>>> 4dac65bd
                [
                    'output' => $output,
                    'max' => $generator->current()
                ]
            );
            $progress->setFormat(
                "%current%/%max% [%bar%] %percent:3s%% %elapsed% %memory:6s% \t| <info>%message%</info>"
            );

            if ($output->getVerbosity() !== OutputInterface::VERBOSITY_NORMAL) {
                $progress->setOverwrite(false);
            }

<<<<<<< HEAD
            // phpcs:ignore Generic.CodeAnalysis.ForLoopWithTestFunctionCall
            for (; $generator->valid(); $generator->next()) {
                $resizeInfo = $generator->key();
                $error = $resizeInfo['error'];
                $filename = $resizeInfo['filename'];

                if ($error !== '') {
                    $errors[$filename] = $error;
                }

                $progress->setMessage($filename);
=======
            while ($generator->valid()) {
                $progress->setMessage($generator->key());
>>>>>>> 4dac65bd
                $progress->advance();
                $generator->next();
            }
        } catch (\Exception $e) {
            $output->writeln("<error>{$e->getMessage()}</error>");
            // we must have an exit code higher than zero to indicate something was wrong
            return \Magento\Framework\Console\Cli::RETURN_FAILURE;
        }

        $output->write(PHP_EOL);
<<<<<<< HEAD
        if (count($errors)) {
            $output->writeln("<info>Product images resized with errors:</info>");
            foreach ($errors as $error) {
                $output->writeln("<error>{$error}</error>");
            }
        } else {
            $output->writeln("<info>Product images resized successfully</info>");
        }
=======
        $output->writeln("<info>Product images resized successfully</info>");

        return \Magento\Framework\Console\Cli::RETURN_SUCCESS;
>>>>>>> 4dac65bd
    }
}<|MERGE_RESOLUTION|>--- conflicted
+++ resolved
@@ -18,13 +18,9 @@
 use Symfony\Component\Console\Output\OutputInterface;
 
 /**
-<<<<<<< HEAD
- * Class for catalog image resizing via CLI
-=======
  * Resizes product images according to theme view definitions.
  *
  * @package Magento\MediaStorage\Console\Command
->>>>>>> 4dac65bd
  */
 class ImagesResizeCommand extends \Symfony\Component\Console\Command\Command
 {
@@ -74,11 +70,8 @@
 
     /**
      * @inheritdoc
-<<<<<<< HEAD
-=======
      * @param InputInterface $input
      * @param OutputInterface $output
->>>>>>> 4dac65bd
      */
     protected function execute(InputInterface $input, OutputInterface $output)
     {
@@ -88,12 +81,7 @@
             $generator = $this->resize->resizeFromThemes();
 
             /** @var ProgressBar $progress */
-<<<<<<< HEAD
-            $progress = $this->objectManager->create(
-                ProgressBar::class,
-=======
             $progress = $this->progressBarFactory->create(
->>>>>>> 4dac65bd
                 [
                     'output' => $output,
                     'max' => $generator->current()
@@ -107,9 +95,7 @@
                 $progress->setOverwrite(false);
             }
 
-<<<<<<< HEAD
-            // phpcs:ignore Generic.CodeAnalysis.ForLoopWithTestFunctionCall
-            for (; $generator->valid(); $generator->next()) {
+            while ($generator->valid()) {
                 $resizeInfo = $generator->key();
                 $error = $resizeInfo['error'];
                 $filename = $resizeInfo['filename'];
@@ -119,10 +105,6 @@
                 }
 
                 $progress->setMessage($filename);
-=======
-            while ($generator->valid()) {
-                $progress->setMessage($generator->key());
->>>>>>> 4dac65bd
                 $progress->advance();
                 $generator->next();
             }
@@ -133,7 +115,6 @@
         }
 
         $output->write(PHP_EOL);
-<<<<<<< HEAD
         if (count($errors)) {
             $output->writeln("<info>Product images resized with errors:</info>");
             foreach ($errors as $error) {
@@ -142,10 +123,7 @@
         } else {
             $output->writeln("<info>Product images resized successfully</info>");
         }
-=======
-        $output->writeln("<info>Product images resized successfully</info>");
 
         return \Magento\Framework\Console\Cli::RETURN_SUCCESS;
->>>>>>> 4dac65bd
     }
 }