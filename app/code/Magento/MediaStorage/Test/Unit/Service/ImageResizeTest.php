--- conflicted
+++ resolved
@@ -162,11 +162,7 @@
 
         $this->mediaDirectoryMock = $this->getMockBuilder(Filesystem::class)
             ->disableOriginalConstructor()
-<<<<<<< HEAD
-            ->onlyMethods(['getAbsolutePath','isFile','getRelativePath'])
-=======
             ->addMethods(['getAbsolutePath','isFile','getRelativePath'])
->>>>>>> 174de735
             ->getMock();
 
         $this->filesystemMock->expects($this->any())
