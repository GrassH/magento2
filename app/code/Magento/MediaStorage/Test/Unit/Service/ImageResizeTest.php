<?php
/**
 * Copyright © Magento, Inc. All rights reserved.
 * See COPYING.txt for license details.
 */
declare(strict_types=1);

namespace Magento\MediaStorage\Test\Unit\Service;

use Magento\Catalog\Model\Product\Image\ParamsBuilder;
use Magento\Catalog\Model\Product\Media\ConfigInterface as MediaConfig;
use Magento\Catalog\Model\ResourceModel\Product\Image as ProductImage;
use Magento\Catalog\Model\View\Asset\Image as AssetImage;
use Magento\Catalog\Model\View\Asset\ImageFactory as AssetImageFactory;
use Magento\Framework\App\Filesystem\DirectoryList;
use Magento\Framework\App\State;
use Magento\Framework\Config\View;
use Magento\Framework\DataObject;
use Magento\Framework\Filesystem;
use Magento\Framework\Image;
use Magento\Framework\Image\Factory as ImageFactory;
use Magento\Framework\View\ConfigInterface as ViewConfig;
use Magento\MediaStorage\Helper\File\Storage\Database;
use Magento\MediaStorage\Service\ImageResize;
use Magento\Store\Api\Data\StoreInterface;
use Magento\Store\Model\StoreManagerInterface;
use Magento\Theme\Model\Config\Customization as ThemeCustomizationConfig;
use Magento\Theme\Model\ResourceModel\Theme\Collection;
use PHPUnit\Framework\MockObject\MockObject;
use PHPUnit\Framework\TestCase;

/**
 * @SuppressWarnings(PHPMD.TooManyFields)
 * @SuppressWarnings(PHPMD.CouplingBetweenObjects)
 */
class ImageResizeTest extends TestCase
{
    /**
     * @var ImageResize
     */
    protected $service;

    /**
     * @var State|MockObject
     */
    protected $appStateMock;

    /**
     * @var MediaConfig|MockObject
     */
    protected $imageConfigMock;

    /**
     * @var ProductImage|MockObject
     */
    protected $productImageMock;

    /**
     * @var ImageFactory|MockObject
     */
    protected $imageFactoryMock;

    /**
     * @var ParamsBuilder|MockObject
     */
    protected $paramsBuilderMock;

    /**
     * @var ViewConfig|MockObject
     */
    protected $viewConfigMock;

    /**
     * @var View|MockObject
     */
    protected $viewMock;

    /**
     * @var AssetImage|MockObject
     */
    protected $assetImageMock;

    /**
     * @var AssetImageFactory|MockObject
     */
    protected $assetImageFactoryMock;

    /**
     * @var ThemeCustomizationConfig|MockObject
     */
    protected $themeCustomizationConfigMock;

    /**
     * @var Collection|MockObject
     */
    protected $themeCollectionMock;

    /**
     * @var Filesystem|MockObject
     */
    protected $filesystemMock;

    /**
     * @var Database|MockObject
     */
    protected $databaseMock;

    /**
     * @var Filesystem|MockObject
     */
    private $mediaDirectoryMock;

    /**
     * @var string
     */
    private $testfilename;

    /**
     * @var string
     */
    private $testfilepath;

    /**
     * @var string
     */
    private $testImageHiddenFilename;

    /**
     * @var MockObject|StoreManagerInterface
     */
    private $storeManager;

    /**
     * @var string
     */
    private $testImageHiddenfilepath;

    /**
     * @inheritDoc
     * @SuppressWarnings(PHPMD.ExcessiveMethodLength)
     */
    protected function setUp(): void
    {
        $this->testfilename = "image.jpg";
        $this->testImageHiddenFilename = "image_hidden.jpg";
        $this->testfilepath = "/image.jpg";
        $this->testImageHiddenfilepath = "/image_hidden.jpg";
        $this->appStateMock = $this->createMock(State::class);
        $this->imageConfigMock = $this->createMock(MediaConfig::class);
        $this->productImageMock = $this->createMock(ProductImage::class);
        $this->imageFactoryMock = $this->createMock(ImageFactory::class);
        $this->paramsBuilderMock = $this->createMock(ParamsBuilder::class);
        $this->viewMock = $this->createMock(View::class);
        $this->viewConfigMock = $this->createMock(ViewConfig::class);
        $this->assetImageMock = $this->createMock(AssetImage::class);
        $this->assetImageFactoryMock = $this->createMock(AssetImageFactory::class);
        $this->themeCustomizationConfigMock = $this->createMock(ThemeCustomizationConfig::class);
        $this->themeCollectionMock = $this->createMock(Collection::class);
        $this->filesystemMock = $this->createMock(Filesystem::class);
        $this->databaseMock = $this->createMock(Database::class);
        $this->storeManager = $this->getMockForAbstractClass(StoreManagerInterface::class);

        $this->mediaDirectoryMock = $this->getMockBuilder(Filesystem::class)
            ->disableOriginalConstructor()
<<<<<<< HEAD
            ->onlyMethods(['getAbsolutePath','isFile','getRelativePath'])
=======
            ->addMethods(['getAbsolutePath','isFile','getRelativePath'])
>>>>>>> d5d858ec
            ->getMock();

        $this->filesystemMock->expects($this->any())
            ->method('getDirectoryWrite')
            ->with(DirectoryList::MEDIA)
            ->willReturn($this->mediaDirectoryMock);

        $this->assetImageMock->expects($this->any())
            ->method('getPath')
            ->willReturnOnConsecutiveCalls($this->testfilepath, $this->testImageHiddenfilepath);
        $this->assetImageFactoryMock->expects($this->any())
            ->method('create')
            ->willReturn($this->assetImageMock);

        $this->paramsBuilderMock->expects($this->any())
            ->method('build')
            ->willReturn(
                [
                    'keep_aspect_ratio' => null,
                    'keep_frame' => null,
                    'keep_transparency' => null,
                    'constrain_only' => null,
                    'background' => null,
                    'quality' => null,
                    'image_width' => null,
                    'image_height' => null
                ]
            );

        $this->imageConfigMock->expects($this->any())
            ->method('getMediaPath')
            ->willReturnCallback(
                function ($arg) {
                    if ($arg == $this->testfilename) {
                        return $this->testfilepath;
                    } elseif ($arg == $this->testImageHiddenFilename) {
                        return $this->testImageHiddenfilepath;
                    }
                }
            );

        $this->mediaDirectoryMock->expects($this->any())
            ->method('getAbsolutePath')
            ->willReturnCallback(
                function ($arg) {
                    if ($arg == $this->testfilepath) {
                        return $this->testfilepath;
                    } elseif ($arg == $this->testImageHiddenfilepath) {
                        return $this->testImageHiddenfilepath;
                    }
                }
            );
        $this->mediaDirectoryMock->expects($this->any())
            ->method('getRelativePath')
            ->willReturnOnConsecutiveCalls($this->testfilepath, $this->testImageHiddenfilepath);

        $this->viewMock->expects($this->any())
            ->method('getMediaEntities')
            ->willReturn(
                ['product_small_image' => [
                    'type' => 'small_image',
                    'width' => 75,
                    'height' => 75
                ]
                ]
            );
        $this->viewConfigMock->expects($this->any())
            ->method('getViewConfig')
            ->willReturn($this->viewMock);

        $store = $this->getMockForAbstractClass(StoreInterface::class);
        $store
            ->expects($this->any())
            ->method('getId')
            ->willReturn(1);
        $this->storeManager
            ->expects($this->any())
            ->method('getStores')
            ->willReturn([$store]);

        $this->service = new ImageResize(
            $this->appStateMock,
            $this->imageConfigMock,
            $this->productImageMock,
            $this->imageFactoryMock,
            $this->paramsBuilderMock,
            $this->viewConfigMock,
            $this->assetImageFactoryMock,
            $this->themeCustomizationConfigMock,
            $this->themeCollectionMock,
            $this->filesystemMock,
            $this->databaseMock,
            $this->storeManager
        );
    }

    protected function tearDown(): void
    {
        unset($this->service);
    }

    public function testResizeFromThemesMediaStorageDatabase()
    {
        $this->databaseMock->expects($this->any())
            ->method('checkDbUsage')
            ->willReturn(true);
        $this->databaseMock->expects($this->any())
            ->method('fileExists')
            ->willReturn(false);

        $imageMock = $this->createMock(Image::class);
        $this->imageFactoryMock->expects($this->any())
            ->method('create')
            ->willReturn($imageMock);

        $this->productImageMock->expects($this->any())
            ->method('getCountUsedProductImages')
            ->willReturn(1);
        $this->productImageMock->expects($this->any())
            ->method('getUsedProductImages')
            ->willReturnCallback(
                function () {
                    $data = [[ 'filepath' => $this->testfilename ]];
                    foreach ($data as $e) {
                        yield $e;
                    }
                }
            );

        $this->mediaDirectoryMock->expects($this->any())
            ->method('isFile')
            ->willReturnCallback(
                function ($arg) {
                    if ($arg == $this->testfilepath || $arg == $this->testImageHiddenfilepath) {
                        return true;
                    }
                }
            );

        $this->databaseMock->expects($this->any())
            ->method('saveFileToFilesystem')
            ->willReturnCallback(
                function ($arg) {
                    if ($arg == $this->testfilepath || $arg == $this->testImageHiddenfilepath) {
                        return null;
                    }
                }
            );
        $this->databaseMock->expects($this->any())
            ->method('saveFile')
            ->willReturnCallback(
                function ($arg) {
                    if ($arg == $this->testfilepath || $arg == $this->testImageHiddenfilepath) {
                        return null;
                    }
                }
            );

        $generator = $this->service->resizeFromThemes(['test-theme'], true);
        while ($generator->valid()) {
            $resizeInfo = $generator->key();
            $this->assertEquals('image.jpg', $resizeInfo['filename']);
            $this->assertEmpty($resizeInfo['error']);
            $generator->next();
        }
    }

    /**
     * @return void
     * @SuppressWarnings(PHPMD.CyclomaticComplexity)
     * @SuppressWarnings(PHPMD.NPathComplexity)
     */
    public function testResizeFromThemesHiddenImagesMediaStorageDatabase()
    {
        $this->databaseMock->expects($this->any())
            ->method('checkDbUsage')
            ->willReturn(true);
        $this->databaseMock->expects($this->any())
            ->method('fileExists')
            ->willReturn(false);

        $imageMock = $this->createMock(Image::class);
        $this->imageFactoryMock->expects($this->any())
            ->method('create')
            ->willReturn($imageMock);

        $this->productImageMock->expects($this->any())
            ->method('getCountUsedProductImages')
            ->willReturn(1);
        $this->productImageMock->expects($this->any())
            ->method('getUsedProductImages')
            ->willReturnCallback(
                function () {
                    $data = [[ 'filepath' => $this->testfilename ]];
                    foreach ($data as $e) {
                        yield $e;
                    }
                }
            );

        $this->productImageMock->expects($this->any())
            ->method('getCountAllProductImages')
            ->willReturn(2);
        $this->productImageMock->expects($this->any())
            ->method('getAllProductImages')
            ->willReturnCallback(
                function () {
                    $data = [[ 'filepath' => $this->testfilename ], [ 'filepath' => $this->testImageHiddenFilename ]];
                    foreach ($data as $e) {
                        yield $e;
                    }
                }
            );

        $this->mediaDirectoryMock->expects($this->any())
            ->method('isFile')
            ->willReturnCallback(
                function ($arg) {
                    if ($arg == $this->testfilepath || $arg == $this->testImageHiddenfilepath) {
                        return true;
                    }
                }
            );

        $this->databaseMock->expects($this->any())
            ->method('saveFileToFilesystem')
            ->willReturnCallback(
                function ($arg) {
                    if ($arg == $this->testfilepath || $arg == $this->testImageHiddenfilepath) {
                        return null;
                    }
                }
            );
        $this->databaseMock->expects($this->any())
            ->method('saveFile')
            ->willReturnCallback(
                function ($arg) {
                    if ($arg == $this->testfilepath || $arg == $this->testImageHiddenfilepath) {
                        return null;
                    }
                }
            );

        $this->assertEquals(2, $this->service->getCountProductImages());
        $this->assertEquals(1, $this->service->getCountProductImages(true));

        $generator = $this->service->resizeFromThemes(['test-theme']);
        while ($generator->valid()) {
            $resizeInfo = $generator->key();
            $this->assertContains($resizeInfo['filename'], [$this->testfilename, $this->testImageHiddenFilename]);
            $this->assertEmpty($resizeInfo['error']);
            $generator->next();
        }
    }

    public function testResizeFromThemesUnsupportedImage()
    {
        $this->databaseMock->expects($this->any())
            ->method('checkDbUsage')
            ->willReturn(true);
        $this->databaseMock->expects($this->any())
            ->method('fileExists')
            ->willReturn(false);

        $this->imageFactoryMock->expects($this->any())
            ->method('create')
            ->willThrowException(new \InvalidArgumentException('Unsupported image format.'));

        $this->productImageMock->expects($this->any())
            ->method('getCountUsedProductImages')
            ->willReturn(1);
        $this->productImageMock->expects($this->any())
            ->method('getUsedProductImages')
            ->willReturnCallback(
                function () {
                    $data = [[ 'filepath' => $this->testfilename ]];
                    foreach ($data as $e) {
                        yield $e;
                    }
                }
            );

        $this->mediaDirectoryMock->expects($this->any())
            ->method('isFile')
            ->willReturnCallback(
                function ($arg) {
                    if ($arg == $this->testfilepath || $arg == $this->testImageHiddenfilepath) {
                        return true;
                    }
                }
            );

        $generator = $this->service->resizeFromThemes(['test-theme'], true);
        while ($generator->valid()) {
            $resizeInfo = $generator->key();
            $this->assertEquals('Unsupported image format.', $resizeInfo['error']);
            $generator->next();
        }
    }

    public function testResizeFromImageNameMediaStorageDatabase()
    {
        $this->databaseMock->expects($this->any())
            ->method('checkDbUsage')
            ->willReturn(true);
        $this->databaseMock->expects($this->any())
            ->method('fileExists')
            ->willReturn(false);

        $imageMock = $this->createMock(Image::class);
        $this->imageFactoryMock->expects($this->once())
            ->method('create')
            ->willReturn($imageMock);

        $this->mediaDirectoryMock->expects($this->any())
            ->method('isFile')
            ->with($this->testfilepath)
            ->willReturnOnConsecutiveCalls(
                $this->returnValue(false),
                $this->returnValue(true)
            );

        $this->themeCollectionMock->expects($this->any())
            ->method('loadRegisteredThemes')
            ->willReturn(
                [ new DataObject(['id' => '0']) ]
            );
        $this->themeCustomizationConfigMock->expects($this->any())
            ->method('getStoresByThemes')
            ->willReturn(
                ['0' => []]
            );

        $this->databaseMock->expects($this->once())
            ->method('saveFileToFilesystem')
            ->with($this->testfilepath);
        $this->databaseMock->expects($this->once())
            ->method('saveFile')
            ->with($this->testfilepath);

        $this->service->resizeFromImageName($this->testfilename);
    }

    public function testSkipResizingAlreadyResizedImageOnDisk()
    {
        $this->databaseMock->expects($this->any())
            ->method('checkDbUsage')
            ->willReturn(false);

        $this->mediaDirectoryMock->expects($this->any())
            ->method('isFile')
            ->willReturn(true);

        $this->themeCollectionMock->expects($this->any())
            ->method('loadRegisteredThemes')
            ->willReturn(
                [ new DataObject(['id' => '0']) ]
            );
        $this->themeCustomizationConfigMock->expects($this->any())
            ->method('getStoresByThemes')
            ->willReturn(
                ['0' => []]
            );

        $this->imageFactoryMock->expects($this->never())
            ->method('create');

        $this->service->resizeFromImageName($this->testfilename);
    }

    public function testSkipResizingAlreadyResizedImageInDatabase()
    {
        $this->databaseMock->expects($this->any())
            ->method('checkDbUsage')
            ->willReturn(true);
        $this->databaseMock->expects($this->any())
            ->method('fileExists')
            ->willReturn(true);

        $this->mediaDirectoryMock->expects($this->any())
            ->method('isFile')
            ->with($this->testfilepath)
            ->willReturnOnConsecutiveCalls(
                $this->returnValue(false),
                $this->returnValue(true)
            );

        $this->themeCollectionMock->expects($this->any())
            ->method('loadRegisteredThemes')
            ->willReturn(
                [ new DataObject(['id' => '0']) ]
            );
        $this->themeCustomizationConfigMock->expects($this->any())
            ->method('getStoresByThemes')
            ->willReturn(
                ['0' => []]
            );

        $this->databaseMock->expects($this->never())
            ->method('saveFile');

        $this->service->resizeFromImageName($this->testfilename);
    }
}<|MERGE_RESOLUTION|>--- conflicted
+++ resolved
@@ -162,11 +162,7 @@
 
         $this->mediaDirectoryMock = $this->getMockBuilder(Filesystem::class)
             ->disableOriginalConstructor()
-<<<<<<< HEAD
-            ->onlyMethods(['getAbsolutePath','isFile','getRelativePath'])
-=======
             ->addMethods(['getAbsolutePath','isFile','getRelativePath'])
->>>>>>> d5d858ec
             ->getMock();
 
         $this->filesystemMock->expects($this->any())
