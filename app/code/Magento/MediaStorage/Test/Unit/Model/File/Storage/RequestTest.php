--- conflicted
+++ resolved
@@ -18,11 +18,7 @@
     protected $_model;
 
     /**
-<<<<<<< HEAD
-     * @var \PHPUnit\Framework\MockObject\MockObject
-=======
      * @var MockObject
->>>>>>> b2f063af
      */
     protected $_requestMock;
 
@@ -34,15 +30,9 @@
     protected function setUp(): void
     {
         $path = '..PathInfo';
-<<<<<<< HEAD
-        $this->_requestMock = $this->createMock(\Magento\Framework\App\Request\Http::class);
-        $this->_requestMock->expects($this->once())->method('getPathInfo')->willReturn($path);
-        $this->_model = new \Magento\MediaStorage\Model\File\Storage\Request($this->_requestMock);
-=======
         $this->_requestMock = $this->createMock(Http::class);
         $this->_requestMock->expects($this->once())->method('getPathInfo')->will($this->returnValue($path));
         $this->_model = new Request($this->_requestMock);
->>>>>>> b2f063af
     }
 
     protected function tearDown(): void
