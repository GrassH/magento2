--- conflicted
+++ resolved
@@ -19,11 +19,7 @@
     protected $mediaDatabase;
 
     /**
-<<<<<<< HEAD
-     * @var \Magento\Framework\App\DeploymentConfig|\PHPUnit\Framework\MockObject\MockObject
-=======
      * @var DeploymentConfig|MockObject
->>>>>>> b2f063af
      */
     protected $deploymentConfig;
 
@@ -36,13 +32,13 @@
             'get'
         )->with(
             'resource'
-        )->willReturn(
-            
+        )->will(
+            $this->returnValue(
                 [
                     'default_setup' => ['name' => 'default_setup', 'connection' => 'connect1'],
                     'custom_resource' => ['name' => 'custom_resource', 'connection' => 'connect2'],
                 ]
-            
+            )
         );
         $this->mediaDatabase = new Database($this->deploymentConfig);
     }
