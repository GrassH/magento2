--- conflicted
+++ resolved
@@ -21,15 +21,7 @@
      */
     public function __construct(HttpRequest $request)
     {
-<<<<<<< HEAD
-        $request = $request ?: new HttpRequest(
-            new \Magento\Framework\Stdlib\Cookie\PhpCookieReader()
-        );
-        $this->_pathInfo = str_replace('..', '', ltrim($request->getPathInfo(), '/'));
-        $this->_filePath = $workingDir . '/' . $this->_pathInfo;
-=======
         $this->pathInfo = str_replace('..', '', ltrim($request->getPathInfo(), '/'));
->>>>>>> b0372d69
     }
 
     /**
