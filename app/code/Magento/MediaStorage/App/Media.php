--- conflicted
+++ resolved
@@ -234,14 +234,10 @@
      */
     private function checkMediaDirectoryChanged(): bool
     {
-<<<<<<< HEAD
-        return rtrim($this->mediaDirectoryPath, '/') !== rtrim($this->directoryMedia->getAbsolutePath(), '/');
-=======
         $mediaDirectoryPath = $this->mediaDirectoryPath ? rtrim($this->mediaDirectoryPath, '/') : '';
         $directoryMediaAbsolutePath = $this->directoryMedia->getAbsolutePath();
         $directoryMediaAbsolutePath = $directoryMediaAbsolutePath ? rtrim($directoryMediaAbsolutePath, '/') : '';
         return $mediaDirectoryPath !== $directoryMediaAbsolutePath;
->>>>>>> 410e53cc
     }
 
     /**
