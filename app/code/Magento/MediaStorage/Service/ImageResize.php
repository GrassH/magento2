--- conflicted
+++ resolved
@@ -235,12 +235,8 @@
     {
         ksort($imageData);
         unset($imageData['type']);
-<<<<<<< HEAD
-        return hash('sha256', json_encode($imageData));
-=======
         // phpcs:disable Magento2.Security.InsecureFunction
         return md5(json_encode($imageData));
->>>>>>> 4dac65bd
     }
 
     /**
