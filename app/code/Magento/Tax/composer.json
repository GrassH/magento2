{
    "name": "magento/module-tax",
    "description": "N/A",
    "require": {
        "php": "~5.5.0|~5.6.0",
        "magento/module-config": "0.74.0-beta13",
        "magento/module-store": "0.74.0-beta13",
        "magento/module-catalog": "0.74.0-beta13",
        "magento/module-customer": "0.74.0-beta13",
        "magento/module-backend": "0.74.0-beta13",
        "magento/module-directory": "0.74.0-beta13",
        "magento/module-checkout": "0.74.0-beta13",
        "magento/module-shipping": "0.74.0-beta13",
        "magento/module-eav": "0.74.0-beta13",
        "magento/module-sales": "0.74.0-beta13",
        "magento/module-reports": "0.74.0-beta13",
<<<<<<< HEAD
=======
        "magento/module-page-cache": "0.74.0-beta13",
>>>>>>> 8c5d5be4
        "magento/module-quote": "0.74.0-beta13",
        "magento/framework": "0.74.0-beta13",
        "magento/magento-composer-installer": "*"
    },
    "type": "magento2-module",
    "version": "0.74.0-beta13",
    "license": [
        "OSL-3.0",
        "AFL-3.0"
    ],
    "extra": {
        "map": [
            [
                "*",
                "Magento/Tax"
            ]
        ]
    }
}<|MERGE_RESOLUTION|>--- conflicted
+++ resolved
@@ -14,10 +14,7 @@
         "magento/module-eav": "0.74.0-beta13",
         "magento/module-sales": "0.74.0-beta13",
         "magento/module-reports": "0.74.0-beta13",
-<<<<<<< HEAD
-=======
         "magento/module-page-cache": "0.74.0-beta13",
->>>>>>> 8c5d5be4
         "magento/module-quote": "0.74.0-beta13",
         "magento/framework": "0.74.0-beta13",
         "magento/magento-composer-installer": "*"
