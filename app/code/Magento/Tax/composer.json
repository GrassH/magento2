{
    "name": "magento/module-tax",
    "description": "N/A",
    "type": "magento2-module",
    "license": [
        "OSL-3.0",
        "AFL-3.0"
    ],
    "config": {
        "sort-packages": true
    },
    "version": "100.4.5",
    "require": {
<<<<<<< HEAD
        "php": "~8.1.0||~8.2.0",
        "magento/framework": "*",
        "magento/module-backend": "*",
        "magento/module-catalog": "*",
        "magento/module-checkout": "*",
        "magento/module-config": "*",
        "magento/module-customer": "*",
        "magento/module-directory": "*",
        "magento/module-eav": "*",
        "magento/module-page-cache": "*",
        "magento/module-quote": "*",
        "magento/module-reports": "*",
        "magento/module-sales": "*",
        "magento/module-shipping": "*",
        "magento/module-store": "*",
        "magento/module-ui": "*"
=======
        "php": "~7.4.0||~8.1.0",
        "magento/framework": "103.0.*",
        "magento/module-backend": "102.0.*",
        "magento/module-catalog": "104.0.*",
        "magento/module-checkout": "100.4.*",
        "magento/module-config": "101.2.*",
        "magento/module-customer": "103.0.*",
        "magento/module-directory": "100.4.*",
        "magento/module-eav": "102.1.*",
        "magento/module-page-cache": "100.4.*",
        "magento/module-quote": "101.2.*",
        "magento/module-reports": "100.4.*",
        "magento/module-sales": "103.0.*",
        "magento/module-shipping": "100.4.*",
        "magento/module-store": "101.1.*",
        "magento/module-ui": "101.2.*"
>>>>>>> 1df45659
    },
    "suggest": {
        "magento/module-tax-sample-data": "Sample Data version: 100.4.*"
    },
    "autoload": {
        "files": [
            "registration.php"
        ],
        "psr-4": {
            "Magento\\Tax\\": ""
        }
    }
}
<|MERGE_RESOLUTION|>--- conflicted
+++ resolved
@@ -11,25 +11,7 @@
     },
     "version": "100.4.5",
     "require": {
-<<<<<<< HEAD
         "php": "~8.1.0||~8.2.0",
-        "magento/framework": "*",
-        "magento/module-backend": "*",
-        "magento/module-catalog": "*",
-        "magento/module-checkout": "*",
-        "magento/module-config": "*",
-        "magento/module-customer": "*",
-        "magento/module-directory": "*",
-        "magento/module-eav": "*",
-        "magento/module-page-cache": "*",
-        "magento/module-quote": "*",
-        "magento/module-reports": "*",
-        "magento/module-sales": "*",
-        "magento/module-shipping": "*",
-        "magento/module-store": "*",
-        "magento/module-ui": "*"
-=======
-        "php": "~7.4.0||~8.1.0",
         "magento/framework": "103.0.*",
         "magento/module-backend": "102.0.*",
         "magento/module-catalog": "104.0.*",
@@ -45,7 +27,6 @@
         "magento/module-shipping": "100.4.*",
         "magento/module-store": "101.1.*",
         "magento/module-ui": "101.2.*"
->>>>>>> 1df45659
     },
     "suggest": {
         "magento/module-tax-sample-data": "Sample Data version: 100.4.*"
