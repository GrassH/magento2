--- conflicted
+++ resolved
@@ -797,26 +797,6 @@
 
         $orderTaxDetails = $this->orderTaxManagement->getOrderTaxDetails($order->getId());
 
-<<<<<<< HEAD
-=======
-        // Apply any taxes for shipping
-        $shippingTaxAmount = $salesItem->getShippingTaxAmount();
-        $originalShippingTaxAmount = $order->getShippingTaxAmount();
-        if ($shippingTaxAmount && $originalShippingTaxAmount &&
-            $shippingTaxAmount != 0 && floatval($originalShippingTaxAmount)
-        ) {
-            //An invoice or credit memo can have a different qty than its order
-            $shippingRatio = $shippingTaxAmount / $originalShippingTaxAmount;
-            $itemTaxDetails = $orderTaxDetails->getItems();
-            foreach ($itemTaxDetails as $itemTaxDetail) {
-                //Aggregate taxable items associated with shipping
-                if ($itemTaxDetail->getType() == \Magento\Quote\Model\Quote\Address::TYPE_SHIPPING) {
-                    $taxClassAmount = $this->_aggregateTaxes($taxClassAmount, $itemTaxDetail, $shippingRatio);
-                }
-            }
-        }
-
->>>>>>> 32e3715c
         // Apply any taxes for the items
         /** @var $item \Magento\Sales\Model\Order\Invoice\Item|\Magento\Sales\Model\Order\Creditmemo\Item */
         foreach ($salesItem->getItems() as $item) {
@@ -859,9 +839,8 @@
             $itemTaxDetails = $orderTaxDetails->getItems();
             foreach ($itemTaxDetails as $itemTaxDetail) {
                 //Aggregate taxable items associated with shipping
-                if ($itemTaxDetail->getType() == \Magento\Sales\Model\Quote\Address::TYPE_SHIPPING) {
-                    $taxClassAmount =
-                        $this->_aggregateTaxes($taxClassAmount, $itemTaxDetail, $shippingRatio);
+                if ($itemTaxDetail->getType() == \Magento\Quote\Model\Quote\Address::TYPE_SHIPPING) {
+                    $taxClassAmount = $this->_aggregateTaxes($taxClassAmount, $itemTaxDetail, $shippingRatio);
                 }
             }
         }
