<?php
/**
 * Copyright © 2015 Magento. All rights reserved.
 * See COPYING.txt for license details.
 */
namespace Magento\Tax\Helper;

use Magento\Framework\Pricing\PriceCurrencyInterface;
use Magento\Store\Model\Store;
use Magento\Customer\Model\Address;
use Magento\Tax\Model\Config;
use Magento\Tax\Api\Data\QuoteDetailsDataBuilder;
use Magento\Tax\Api\Data\QuoteDetailsItemDataBuilder;
use Magento\Tax\Api\Data\TaxClassKeyDataBuilder;
use Magento\Tax\Api\TaxCalculationInterface;
use Magento\Customer\Model\Session as CustomerSession;
use Magento\Tax\Api\OrderTaxManagementInterface;
use Magento\Sales\Model\Order\Invoice;
use Magento\Sales\Model\Order\Creditmemo;
use Magento\Tax\Api\Data\OrderTaxDetailsItemInterface;
use Magento\Sales\Model\EntityInterface;

/**
 * Catalog data helper
 */
class Data extends \Magento\Framework\App\Helper\AbstractHelper
{
    /**
     * Default tax class for customers
     */
    const CONFIG_DEFAULT_CUSTOMER_TAX_CLASS = 'tax/classes/default_customer_tax_class';

    /**
     * Default tax class for products
     */
    const CONFIG_DEFAULT_PRODUCT_TAX_CLASS = 'tax/classes/default_product_tax_class';

    /**
     * Tax configuration object
     *
     * @var Config
     */
    protected $_config;

    /**
     * Postcode cut to this length when creating search templates
     *
     * @var integer
     */
    protected $_postCodeSubStringLength = 10;

    /**
     * Core data
     *
     * @var \Magento\Core\Helper\Data
     */
    protected $_coreData;

    /**
     * Core registry
     *
     * @var \Magento\Framework\Registry
     */
    protected $_coreRegistry;

    /**
     * Core store config
     *
     * @var \Magento\Framework\App\Config\ScopeConfigInterface
     */
    protected $_scopeConfig;

    /**
     * @var \Magento\Store\Model\StoreManagerInterface
     */
    protected $_storeManager;

    /**
     * @var \Magento\Framework\Locale\FormatInterface
     */
    protected $_localeFormat;

    /**
     * @var \Magento\Eav\Model\Entity\AttributeFactory
     */
    protected $_attributeFactory;

    /**
     * @var \Magento\Tax\Model\Resource\Sales\Order\Tax\ItemFactory
     */
    protected $_taxItemFactory;

    /**
     * @var \Magento\Tax\Model\Resource\Sales\Order\Tax\CollectionFactory
     */
    protected $_orderTaxCollectionFactory;

    /**
     * @var \Magento\Framework\Locale\ResolverInterface
     */
    protected $_localeResolver;

    /**
     * Quote details builder
     *
     * @var QuoteDetailsBuilder
     */
    protected $quoteDetailsBuilder;

    /**
     * Quote details item builder
     *
     * @var QuoteDetailsItemDataBuilder
     */
    protected $quoteDetailsItemBuilder;

    /**
     * Tax calculation service
     *
     * @var TaxCalculationInterface
     */
    protected $taxCalculation;

    /**
     * @var CustomerSession
     */
    protected $customerSession;

    /**
     * TaxClassKey builder
     *
     * @var TaxClassKeyDataBuilder
     */
    protected $taxClassKeyBuilder;

    /**
     * \Magento\Catalog\Helper\Data
     *
     * @var CatalogHelper
     */
    protected $catalogHelper;

    /**
     * @var OrderTaxManagementInterface
     */
    protected $orderTaxManagement;

    /**
     * @var PriceCurrencyInterface
     */
    protected $priceCurrency;

    /**
     * @param \Magento\Framework\App\Helper\Context                         $context
     * @param \Magento\Core\Helper\Data                                     $coreData
     * @param \Magento\Framework\Registry                                   $coreRegistry
     * @param \Magento\Framework\App\Config\ScopeConfigInterface            $scopeConfig
     * @param Config                                                        $taxConfig
     * @param \Magento\Store\Model\StoreManagerInterface                    $storeManager
     * @param \Magento\Framework\Locale\FormatInterface                     $localeFormat
     * @param \Magento\Eav\Model\Entity\AttributeFactory                    $attributeFactory
     * @param \Magento\Tax\Model\Resource\Sales\Order\Tax\ItemFactory       $taxItemFactory
     * @param \Magento\Tax\Model\Resource\Sales\Order\Tax\CollectionFactory $orderTaxCollectionFactory
     * @param \Magento\Framework\Locale\ResolverInterface                   $localeResolver
     * @param QuoteDetailsDataBuilder                                       $quoteDetailsBuilder
     * @param QuoteDetailsItemDataBuilder                                   $quoteDetailsItemBuilder
     * @param TaxClassKeyDataBuilder                                        $taxClassKeyBuilder
     * @param TaxCalculationInterface                                       $taxCalculation
     * @param CustomerSession                                               $customerSession
     * @param \Magento\Catalog\Helper\Data                                  $catalogHelper
     * @param OrderTaxManagementInterface                                   $orderTaxManagement
     * @param PriceCurrencyInterface                                        $priceCurrency
     */
    public function __construct(
        \Magento\Framework\App\Helper\Context $context,
        \Magento\Core\Helper\Data $coreData,
        \Magento\Framework\Registry $coreRegistry,
        \Magento\Framework\App\Config\ScopeConfigInterface $scopeConfig,
        Config $taxConfig,
        \Magento\Store\Model\StoreManagerInterface $storeManager,
        \Magento\Framework\Locale\FormatInterface $localeFormat,
        \Magento\Eav\Model\Entity\AttributeFactory $attributeFactory,
        \Magento\Tax\Model\Resource\Sales\Order\Tax\ItemFactory $taxItemFactory,
        \Magento\Tax\Model\Resource\Sales\Order\Tax\CollectionFactory $orderTaxCollectionFactory,
        \Magento\Framework\Locale\ResolverInterface $localeResolver,
        QuoteDetailsDataBuilder $quoteDetailsBuilder,
        QuoteDetailsItemDataBuilder $quoteDetailsItemBuilder,
        TaxClassKeyDataBuilder $taxClassKeyBuilder,
        TaxCalculationInterface $taxCalculation,
        CustomerSession $customerSession,
        \Magento\Catalog\Helper\Data $catalogHelper,
        OrderTaxManagementInterface $orderTaxManagement,
        PriceCurrencyInterface $priceCurrency
    ) {
        parent::__construct($context);
        $this->priceCurrency = $priceCurrency;
        $this->_scopeConfig = $scopeConfig;
        $this->_config = $taxConfig;
        $this->_coreData = $coreData;
        $this->_coreRegistry = $coreRegistry;
        $this->_storeManager = $storeManager;
        $this->_localeFormat = $localeFormat;
        $this->_attributeFactory = $attributeFactory;
        $this->_taxItemFactory = $taxItemFactory;
        $this->_orderTaxCollectionFactory = $orderTaxCollectionFactory;
        $this->_localeResolver = $localeResolver;
        $this->quoteDetailsBuilder = $quoteDetailsBuilder;
        $this->quoteDetailsItemBuilder = $quoteDetailsItemBuilder;
        $this->taxClassKeyBuilder = $taxClassKeyBuilder;
        $this->taxCalculation = $taxCalculation;
        $this->customerSession = $customerSession;
        $this->catalogHelper = $catalogHelper;
        $this->orderTaxManagement = $orderTaxManagement;
    }

    /**
     * Return max postcode length to create search templates
     *
     * @return int $len
     */
    public function getPostCodeSubStringLength()
    {
        $len = (int) $this->_postCodeSubStringLength;
        if ($len <= 0) {
            $len = 10;
        }

        return $len;
    }

    /**
     * Get tax configuration object
     *
     * @return Config
     */
    public function getConfig()
    {
        return $this->_config;
    }

    /**
     * Check if product prices inputed include tax
     *
     * @param  null|int|string|Store $store
     * @return bool
     */
    public function priceIncludesTax($store = null)
    {
        return $this->_config->priceIncludesTax($store) || $this->_config->getNeedUseShippingExcludeTax();
    }

    /**
     * Check what taxes should be applied after discount
     *
     * @param  null|int|string|Store $store
     * @return bool
     */
    public function applyTaxAfterDiscount($store = null)
    {
        return $this->_config->applyTaxAfterDiscount($store);
    }

    /**
     * Get product price display type
     *  1 - Excluding tax
     *  2 - Including tax
     *  3 - Both
     *
     * @param  null|int|string|Store $store
     * @return int
     */
    public function getPriceDisplayType($store = null)
    {
        return $this->_config->getPriceDisplayType($store);
    }

    /**
     * Check if necessary do product price conversion
     * If it necessary will be returned conversion type (minus or plus)
     *
     * @param  null|int|string|Store $store
     * @return bool
     */
    public function needPriceConversion($store = null)
    {
        return $this->_config->needPriceConversion($store);
    }

    /**
     * Check if need display full tax summary information in totals block
     *
     * @param  null|int|string|Store $store
     * @return bool
     */
    public function displayFullSummary($store = null)
    {
        return $this->_config->displayCartFullSummary($store);
    }

    /**
     * Check if need display zero tax in subtotal
     *
     * @param  null|int|string|Store $store
     * @return bool
     */
    public function displayZeroTax($store = null)
    {
        return $this->_config->displayCartZeroTax($store);
    }

    /**
     * Check if need display cart prices included tax
     *
     * @param  null|int|string|Store $store
     * @return bool
     */
    public function displayCartPriceInclTax($store = null)
    {
        return $this->_config->displayCartPricesInclTax($store);
    }

    /**
     * Check if need display cart prices excluding price
     *
     * @param  null|int|string|Store $store
     * @return bool
     */
    public function displayCartPriceExclTax($store = null)
    {
        return $this->_config->displayCartPricesExclTax($store);
    }

    /**
     * Check if need display cart prices excluding and including tax
     *
     * @param  null|int|string|Store $store
     * @return bool
     */
    public function displayCartBothPrices($store = null)
    {
        return $this->_config->displayCartPricesBoth($store);
    }

    /**
     * Check if need display order prices included tax
     *
     * @param  null|int|string|Store $store
     * @return bool
     */
    public function displaySalesPriceInclTax($store = null)
    {
        return $this->_config->displaySalesPricesInclTax($store);
    }

    /**
     * Check if need display order prices excluding price
     *
     * @param  null|int|string|Store $store
     * @return bool
     */
    public function displaySalesPriceExclTax($store = null)
    {
        return $this->_config->displaySalesPricesExclTax($store);
    }

    /**
     * Check if need display order prices excluding and including tax
     *
     * @param  null|int|string|Store $store
     * @return bool
     */
    public function displaySalesBothPrices($store = null)
    {
        return $this->_config->displaySalesPricesBoth($store);
    }

    /**
     * Check if we need display price include and exclude tax for order/invoice subtotal
     *
     * @param  null|int|string|Store $store
     * @return bool
     */
    public function displaySalesSubtotalBoth($store = null)
    {
        return $this->_config->displaySalesSubtotalBoth($store);
    }

    /**
     * Check if we need display price include tax for order/invoice subtotal
     *
     * @param  null|int|string|Store $store
     * @return bool
     */
    public function displaySalesSubtotalInclTax($store = null)
    {
        return $this->_config->displaySalesSubtotalInclTax($store);
    }

    /**
     * Check if we need display price exclude tax for order/invoice subtotal
     *
     * @param  null|int|string|Store $store
     * @return bool
     */
    public function displaySalesSubtotalExclTax($store = null)
    {
        return $this->_config->displaySalesSubtotalExclTax($store);
    }

    /**
     * Get prices javascript format json
     *
     * @param  null|int|string|Store $store
     * @return string
     */
    public function getPriceFormat($store = null)
    {
        $this->_localeResolver->emulate($store);
        $priceFormat = $this->_localeFormat->getPriceFormat();
        $this->_localeResolver->revert();
        if ($store) {
            $priceFormat['pattern'] = $this->_storeManager->getStore($store)->getCurrentCurrency()->getOutputFormat();
        }

        return $this->_coreData->jsonEncode($priceFormat);
    }

    /**
     * Check if we have display in catalog prices including tax
     *
     * @return bool
     */
    public function displayPriceIncludingTax()
    {
        return $this->getPriceDisplayType() == Config::DISPLAY_TYPE_INCLUDING_TAX;
    }

    /**
     * Check if we have display in catalog prices excluding tax
     *
     * @return bool
     */
    public function displayPriceExcludingTax()
    {
        return $this->getPriceDisplayType() == Config::DISPLAY_TYPE_EXCLUDING_TAX;
    }

    /**
     * Check if we have display in catalog prices including and excluding tax
     *
     * @param  null|int|string|Store $store
     * @return bool
     */
    public function displayBothPrices($store = null)
    {
        return $this->getPriceDisplayType($store) == Config::DISPLAY_TYPE_BOTH;
    }

    /**
     * Check if shipping prices include tax
     *
     * @param  null|string|bool|int|Store $store
     * @return bool
     */
    public function shippingPriceIncludesTax($store = null)
    {
        return $this->_config->shippingPriceIncludesTax($store);
    }

    /**
     * Get shipping price display type
     *
     * @param  null|string|bool|int|Store $store
     * @return int
     */
    public function getShippingPriceDisplayType($store = null)
    {
        return $this->_config->getShippingPriceDisplayType($store);
    }

    /**
     * Returns whether the shipping price should display with taxes included
     *
     * @return bool
     */
    public function displayShippingPriceIncludingTax()
    {
        return $this->getShippingPriceDisplayType() == Config::DISPLAY_TYPE_INCLUDING_TAX;
    }

    /**
     * Returns whether the shipping price should display without taxes
     *
     * @return bool
     */
    public function displayShippingPriceExcludingTax()
    {
        return $this->getShippingPriceDisplayType() == Config::DISPLAY_TYPE_EXCLUDING_TAX;
    }

    /**
     * Returns whether the shipping price should display both with and without taxes
     *
     * @return bool
     */
    public function displayShippingBothPrices()
    {
        return $this->getShippingPriceDisplayType() == Config::DISPLAY_TYPE_BOTH;
    }

    /**
     * Get tax class id specified for shipping tax estimation
     *
     * @param  null|string|bool|int|Store $store
     * @return int
     */
    public function getShippingTaxClass($store)
    {
        return $this->_config->getShippingTaxClass($store);
    }

    /**
     * Get shipping price
     *
     * @param  float                      $price
     * @param  bool|null                  $includingTax
     * @param  Address|null               $shippingAddress
     * @param  int|null                   $ctc
     * @param  null|string|bool|int|Store $store
     * @return float
     */
    public function getShippingPrice($price, $includingTax = null, $shippingAddress = null, $ctc = null, $store = null)
    {
        $pseudoProduct = new \Magento\Framework\Object();
        $pseudoProduct->setTaxClassId($this->getShippingTaxClass($store));

        $billingAddress = false;
        if ($shippingAddress && $shippingAddress->getQuote() && $shippingAddress->getQuote()->getBillingAddress()) {
            $billingAddress = $shippingAddress->getQuote()->getBillingAddress();
        }

        $price = $this->catalogHelper->getTaxPrice(
            $pseudoProduct,
            $price,
            $includingTax,
            $shippingAddress,
            $billingAddress,
            $ctc,
            $store,
            $this->shippingPriceIncludesTax($store)
        );

        return $price;
    }

    /**
     * Get configuration setting "Apply Discount On Prices Including Tax" value
     *
     * @param  null|string|bool|int|Store $store
     * @return bool
     */
    public function discountTax($store = null)
    {
        return $this->_config->discountTax($store);
    }

    /**
     * Get value of "Apply Tax On" custom/original price configuration settings
     *
     * @param  null|string|bool|int|Store $store
     * @return string|null
     */
    public function getTaxBasedOn($store = null)
    {
        return $this->_scopeConfig->getValue(
            Config::CONFIG_XML_PATH_BASED_ON,
            \Magento\Store\Model\ScopeInterface::SCOPE_STORE,
            $store
        );
    }

    /**
     * Check if tax can be applied to custom price
     *
     * @param  null|string|bool|int|Store $store
     * @return bool
     */
    public function applyTaxOnCustomPrice($store = null)
    {
        return (int) $this->_scopeConfig->getValue(
            Config::CONFIG_XML_PATH_APPLY_ON,
            \Magento\Store\Model\ScopeInterface::SCOPE_STORE,
            $store
        ) == 0;
    }

    /**
     * Check if tax should be applied just to original price
     *
     * @param  null|string|bool|int|Store $store
     * @return bool
     */
    public function applyTaxOnOriginalPrice($store = null)
    {
        return (int) $this->_scopeConfig->getValue(
            Config::CONFIG_XML_PATH_APPLY_ON,
            \Magento\Store\Model\ScopeInterface::SCOPE_STORE,
            $store
        ) == 1;
    }

    /**
     * Get taxes/discounts calculation sequence
     *
     * This sequence depends on "Catalog price include tax", "Apply Tax After Discount"
     * and "Apply Discount On Prices Including Tax" configuration options.
     *
     * @param  null|int|string|Store $store
     * @return string
     */
    public function getCalculationSequence($store = null)
    {
        return $this->_config->getCalculationSequence($store);
    }

    /**
     * Get tax calculation algorithm code
     *
     * @param  null|string|bool|int|Store $store
     * @return string
     */
    public function getCalculationAlgorithm($store = null)
    {
        return $this->_config->getAlgorithm($store);
    }

    /**
     * Get calculated taxes for each tax class
     *
     * This method returns array with format:
     * array(
     *  $index => array(
     *      'tax_amount'        => $taxAmount,
     *      'base_tax_amount'   => $baseTaxAmount,
     *      'title'             => $title,
     *      'percent'           => $percent
     *  )
     * )
     *
     * @param  \Magento\Sales\Model\Order|\Magento\Sales\Model\Order\Invoice|\Magento\Sales\Model\Order\Creditmemo $source
     * @return array
     */
    public function getCalculatedTaxes($source)
    {
        $taxClassAmount = [];
        if (empty($source)) {
            return $taxClassAmount;
        }
        $current = $source;
        if ($source instanceof Invoice || $source instanceof Creditmemo) {
            $source = $current->getOrder();
        }
        if ($current == $source) {
            $taxClassAmount = $this->calculateTaxForOrder($current);
        } else {
            $taxClassAmount = $this->calculateTaxForItems($source, $current);
        }

        foreach ($taxClassAmount as $key => $tax) {
            $taxClassAmount[$key]['tax_amount'] = $this->priceCurrency->round($tax['tax_amount']);
            $taxClassAmount[$key]['base_tax_amount'] = $this->priceCurrency->round($tax['base_tax_amount']);
        }

        return array_values($taxClassAmount);
    }

    /**
     * Accumulates the pre-calculated taxes for each tax class
     *
     * This method accepts and returns the 'taxClassAmount' array with format:
     * array(
     *  $index => array(
     *      'tax_amount'        => $taxAmount,
     *      'base_tax_amount'   => $baseTaxAmount,
     *      'title'             => $title,
     *      'percent'           => $percent
     *  )
     * )
     *
     * @param  array                        $taxClassAmount
     * @param  OrderTaxDetailsItemInterface $itemTaxDetail
     * @param  float                        $ratio
     * @return array
     */
    private function _aggregateTaxes($taxClassAmount, OrderTaxDetailsItemInterface $itemTaxDetail, $ratio)
    {
        $itemAppliedTaxes = $itemTaxDetail->getAppliedTaxes();
        foreach ($itemAppliedTaxes as $itemAppliedTax) {
            $taxAmount = $itemAppliedTax->getAmount() * $ratio;
            $baseTaxAmount = $itemAppliedTax->getBaseAmount() * $ratio;

            if (0 == $taxAmount && 0 == $baseTaxAmount) {
                continue;
            }
            $taxCode = $itemAppliedTax->getCode();
            if (!isset($taxClassAmount[$taxCode])) {
                $taxClassAmount[$taxCode]['title'] = $itemAppliedTax->getTitle();
                $taxClassAmount[$taxCode]['percent'] = $itemAppliedTax->getPercent();
                $taxClassAmount[$taxCode]['tax_amount'] = $taxAmount;
                $taxClassAmount[$taxCode]['base_tax_amount'] = $baseTaxAmount;
            } else {
                $taxClassAmount[$taxCode]['tax_amount'] += $taxAmount;
                $taxClassAmount[$taxCode]['base_tax_amount'] += $baseTaxAmount;
            }
        }

        return $taxClassAmount;
    }

    /**
     * Returns the array of tax rates for the order
     *
     * @param  \Magento\Sales\Model\Order $order
     * @return array
     */
    protected function _getTaxRateSubtotals($order)
    {
        return $this->_orderTaxCollectionFactory->create()->loadByOrder($order)->toArray();
    }

    /**
     * Retrieve default customer tax class from config
     *
     * @return string|null
     */
    public function getDefaultCustomerTaxClass()
    {
        return $this->_scopeConfig->getValue(
            self::CONFIG_DEFAULT_CUSTOMER_TAX_CLASS,
            \Magento\Store\Model\ScopeInterface::SCOPE_STORE
        );
    }

    /**
     * Retrieve default product tax class from config
     *
     * @return string|null
     */
    public function getDefaultProductTaxClass()
    {
        return $this->_scopeConfig->getValue(
            self::CONFIG_DEFAULT_PRODUCT_TAX_CLASS,
            \Magento\Store\Model\ScopeInterface::SCOPE_STORE
        );
    }

    /**
     * Return whether cross border trade is enabled or not
     *
     * @param  null|int|string|Store $store
     * @return bool
     */
    public function isCrossBorderTradeEnabled($store = null)
    {
        return (bool) $this->_config->crossBorderTradeEnabled($store);
    }

    /**
     * @param  EntityInterface $current
     * @return array
     */
    protected function calculateTaxForOrder(EntityInterface $current)
    {
        $taxClassAmount = [];

        $orderTaxDetails = $this->orderTaxManagement->getOrderTaxDetails($current->getId());
        $appliedTaxes = $orderTaxDetails->getAppliedTaxes();
        foreach ($appliedTaxes as $appliedTax) {
            $taxCode = $appliedTax->getCode();
            $taxClassAmount[$taxCode]['tax_amount'] = $appliedTax->getAmount();
            $taxClassAmount[$taxCode]['base_tax_amount'] = $appliedTax->getBaseAmount();
            $taxClassAmount[$taxCode]['title'] = $appliedTax->getTitle();
            $taxClassAmount[$taxCode]['percent'] = $appliedTax->getPercent();
        }

        return $taxClassAmount;
    }

    /**
     * @param  EntityInterface $order
     * @param  EntityInterface $salesItem
     * @return array
     */
    protected function calculateTaxForItems(EntityInterface $order, EntityInterface $salesItem)
    {
        $taxClassAmount = [];

        $orderTaxDetails = $this->orderTaxManagement->getOrderTaxDetails($order->getId());

        // Apply any taxes for the items
        /** @var $item \Magento\Sales\Model\Order\Invoice\Item|\Magento\Sales\Model\Order\Creditmemo\Item */
        foreach ($salesItem->getItems() as $item) {
            $orderItem = $item->getOrderItem();
            $orderItemId = $orderItem->getId();
            $orderItemTax = $orderItem->getTaxAmount();
            $itemTax = $item->getTaxAmount();
            if (!$itemTax || !floatval($orderItemTax)) {
                continue;
            }
            //An invoiced item or credit memo item can have a different qty than its order item qty
            $itemRatio = $itemTax / $orderItemTax;
            $itemTaxDetails = $orderTaxDetails->getItems();
            foreach ($itemTaxDetails as $itemTaxDetail) {
                //Aggregate taxable items associated with an item
                if ($itemTaxDetail->getItemId() == $orderItemId) {
                    $taxClassAmount = $this->_aggregateTaxes($taxClassAmount, $itemTaxDetail, $itemRatio);
                } elseif ($itemTaxDetail->getAssociatedItemId() == $orderItemId) {
                    $taxableItemType = $itemTaxDetail->getType();
                    $ratio = $itemRatio;
                    if ($item->getTaxRatio()) {
                        $taxRatio = unserialize($item->getTaxRatio());
                        if (isset($taxRatio[$taxableItemType])) {
                            $ratio = $taxRatio[$taxableItemType];
                        }
                    }
                    $taxClassAmount = $this->_aggregateTaxes($taxClassAmount, $itemTaxDetail, $ratio);
                }
            }
        }

        // Apply any taxes for shipping
        $shippingTaxAmount = $salesItem->getShippingTaxAmount();
        $originalShippingTaxAmount = $order->getShippingTaxAmount();
        if ($shippingTaxAmount && $originalShippingTaxAmount &&
            $shippingTaxAmount != 0 && floatval($originalShippingTaxAmount)
        ) {
            //An invoice or credit memo can have a different qty than its order
            $shippingRatio = $shippingTaxAmount / $originalShippingTaxAmount;
            $itemTaxDetails = $orderTaxDetails->getItems();
            foreach ($itemTaxDetails as $itemTaxDetail) {
                //Aggregate taxable items associated with shipping
<<<<<<< HEAD
                if ($itemTaxDetail->getType() == \Magento\Sales\Model\Quote\Address::TYPE_SHIPPING) {
                    $taxClassAmount =
                        $this->_aggregateTaxes($taxClassAmount, $itemTaxDetail, $shippingRatio);
=======
                if ($itemTaxDetail->getType() == \Magento\Quote\Model\Quote\Address::TYPE_SHIPPING) {
                    $taxClassAmount = $this->_aggregateTaxes($taxClassAmount, $itemTaxDetail, $shippingRatio);
>>>>>>> cc38a643
                }
            }
        }

        return $taxClassAmount;
    }
}<|MERGE_RESOLUTION|>--- conflicted
+++ resolved
@@ -839,14 +839,8 @@
             $itemTaxDetails = $orderTaxDetails->getItems();
             foreach ($itemTaxDetails as $itemTaxDetail) {
                 //Aggregate taxable items associated with shipping
-<<<<<<< HEAD
-                if ($itemTaxDetail->getType() == \Magento\Sales\Model\Quote\Address::TYPE_SHIPPING) {
-                    $taxClassAmount =
-                        $this->_aggregateTaxes($taxClassAmount, $itemTaxDetail, $shippingRatio);
-=======
                 if ($itemTaxDetail->getType() == \Magento\Quote\Model\Quote\Address::TYPE_SHIPPING) {
                     $taxClassAmount = $this->_aggregateTaxes($taxClassAmount, $itemTaxDetail, $shippingRatio);
->>>>>>> cc38a643
                 }
             }
         }
