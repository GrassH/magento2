--- conflicted
+++ resolved
@@ -66,16 +66,6 @@
     protected $_coreRegistry;
 
     /**
-<<<<<<< HEAD
-=======
-     * Core store config
-     *
-     * @var \Magento\Framework\App\Config\ScopeConfigInterface
-     */
-    protected $_scopeConfig;
-
-    /**
->>>>>>> baadf057
      * @var \Magento\Store\Model\StoreManagerInterface
      */
     protected $_storeManager;
