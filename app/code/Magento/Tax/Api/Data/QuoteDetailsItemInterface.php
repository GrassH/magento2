--- conflicted
+++ resolved
@@ -7,35 +7,6 @@
 
 interface QuoteDetailsItemInterface extends \Magento\Framework\Api\ExtensibleDataInterface
 {
-<<<<<<< HEAD
-    /**#@+
-     * Constants defined for keys of array, makes typos less likely
-     */
-    const KEY_CODE = 'code';
-
-    const KEY_TYPE = 'type';
-
-    const KEY_TAX_CLASS_KEY = 'tax_class_key';
-
-    const KEY_UNIT_PRICE = 'unit_price';
-
-    const KEY_QUANTITY = 'quantity';
-
-    const KEY_IS_TAX_INCLUDED = 'is_tax_included';
-
-    const KEY_SHORT_DESCRIPTION = 'short_description';
-
-    const KEY_DISCOUNT_AMOUNT = 'discount_amount';
-
-    const KEY_PARENT_CODE = 'parent_code';
-
-    const KEY_ASSOCIATED_ITEM_CODE = 'associated_item_code';
-
-    const KEY_TAX_CLASS_ID = 'tax_class_id';
-    /**#@-*/
-
-=======
->>>>>>> f26c75c1
     /**
      * Get code (sku or shipping code)
      *
