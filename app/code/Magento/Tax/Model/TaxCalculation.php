--- conflicted
+++ resolved
@@ -102,15 +102,9 @@
      * @param Calculation $calculation
      * @param CalculatorFactory $calculatorFactory
      * @param Config $config
-<<<<<<< HEAD
-     * @param TaxDetailsDataBuilder $taxDetailsBuilder
-     * @param TaxDetailsItemDataBuilder $taxDetailsItemBuilder
-     * @param \Magento\Framework\Store\StoreManagerInterface $storeManager
-=======
      * @param TaxDetailsInterfaceFactory $taxDetailsDataObjectFactory
      * @param TaxDetailsItemInterfaceFactory $taxDetailsItemDataObjectFactory
      * @param StoreManagerInterface $storeManager
->>>>>>> 5530a3a9
      * @param TaxClassManagementInterface $taxClassManagement
      * @param \Magento\Framework\Api\DataObjectHelper $dataObjectHelper
      */
@@ -118,18 +112,11 @@
         Calculation $calculation,
         CalculatorFactory $calculatorFactory,
         Config $config,
-<<<<<<< HEAD
-        TaxDetailsDataBuilder $taxDetailsBuilder,
-        TaxDetailsItemDataBuilder $taxDetailsItemBuilder,
-        \Magento\Framework\Store\StoreManagerInterface $storeManager,
-        TaxClassManagementInterface $taxClassManagement
-=======
         TaxDetailsInterfaceFactory $taxDetailsDataObjectFactory,
         TaxDetailsItemInterfaceFactory $taxDetailsItemDataObjectFactory,
         StoreManagerInterface $storeManager,
         TaxClassManagementInterface $taxClassManagement,
         \Magento\Framework\Api\DataObjectHelper $dataObjectHelper
->>>>>>> 5530a3a9
     ) {
         $this->calculationTool = $calculation;
         $this->calculatorFactory = $calculatorFactory;
