<?php
/**
 * Copyright © 2016 Magento. All rights reserved.
 * See COPYING.txt for license details.
 */
namespace Magento\Tax\Model\Sales\Total\Quote;

use Magento\Customer\Api\Data\AddressInterfaceFactory as CustomerAddressFactory;
use Magento\Customer\Api\Data\RegionInterfaceFactory as CustomerAddressRegionFactory;
use Magento\Quote\Model\Quote\Address;
use Magento\Tax\Api\Data\TaxClassKeyInterface;
use Magento\Tax\Model\Calculation;
use Magento\Quote\Api\Data\ShippingAssignmentInterface;
<<<<<<< HEAD
use Magento\Framework\Serialize\SerializerInterface;
=======
use Magento\Framework\Serialize\Serializer\Json;
>>>>>>> 9b0ad97f
use Magento\Framework\App\ObjectManager;

/**
 * Tax totals calculation model
 * @SuppressWarnings(PHPMD.CouplingBetweenObjects)
 */
class Tax extends CommonTaxCollector
{
    /**
     * Counter
     *
     * @var int
     */
    protected $counter = 0;

    /**
     * Tax module helper
     *
     * @var \Magento\Tax\Helper\Data
     */
    protected $_taxData;

    /**
     * Tax configuration object
     *
     * @var \Magento\Tax\Model\Config
     */
    protected $_config;

    /**
     * Discount tax compensationes array
     *
     * @var array
     */
    protected $_discountTaxCompensationes = [];

    /**
<<<<<<< HEAD
     * @var SerializerInterface
=======
     * @var Json
>>>>>>> 9b0ad97f
     */
    private $serializer;

    /**
     * Class constructor
     *
     * @param \Magento\Tax\Model\Config $taxConfig
     * @param \Magento\Tax\Api\TaxCalculationInterface $taxCalculationService
     * @param \Magento\Tax\Api\Data\QuoteDetailsInterfaceFactory $quoteDetailsDataObjectFactory
     * @param \Magento\Tax\Api\Data\QuoteDetailsItemInterfaceFactory $quoteDetailsItemDataObjectFactory
     * @param \Magento\Tax\Api\Data\TaxClassKeyInterfaceFactory $taxClassKeyDataObjectFactory
     * @param CustomerAddressFactory $customerAddressFactory
     * @param CustomerAddressRegionFactory $customerAddressRegionFactory
     * @param \Magento\Tax\Helper\Data $taxData
<<<<<<< HEAD
     * @param SerializerInterface $serializer
=======
     * @param Json $serializer
>>>>>>> 9b0ad97f
     */
    public function __construct(
        \Magento\Tax\Model\Config $taxConfig,
        \Magento\Tax\Api\TaxCalculationInterface $taxCalculationService,
        \Magento\Tax\Api\Data\QuoteDetailsInterfaceFactory $quoteDetailsDataObjectFactory,
        \Magento\Tax\Api\Data\QuoteDetailsItemInterfaceFactory $quoteDetailsItemDataObjectFactory,
        \Magento\Tax\Api\Data\TaxClassKeyInterfaceFactory $taxClassKeyDataObjectFactory,
        CustomerAddressFactory $customerAddressFactory,
        CustomerAddressRegionFactory $customerAddressRegionFactory,
        \Magento\Tax\Helper\Data $taxData,
<<<<<<< HEAD
        SerializerInterface $serializer = null
    ) {
        $this->setCode('tax');
        $this->_taxData = $taxData;
        $this->serializer = $serializer ?: ObjectManager::getInstance()->get(SerializerInterface::class);
=======
        Json $serializer = null
    ) {
        $this->setCode('tax');
        $this->_taxData = $taxData;
        $this->serializer = $serializer ?: ObjectManager::getInstance()->get(Json::class);
>>>>>>> 9b0ad97f
        parent::__construct(
            $taxConfig,
            $taxCalculationService,
            $quoteDetailsDataObjectFactory,
            $quoteDetailsItemDataObjectFactory,
            $taxClassKeyDataObjectFactory,
            $customerAddressFactory,
            $customerAddressRegionFactory
        );
    }

    /**
     * Collect tax totals for quote address
     *
     * @param \Magento\Quote\Model\Quote $quote
     * @param ShippingAssignmentInterface $shippingAssignment
     * @param Address\Total $total
     * @return $this
     * @SuppressWarnings(PHPMD.UnusedFormalParameter)
     */
    public function collect(
        \Magento\Quote\Model\Quote $quote,
        \Magento\Quote\Api\Data\ShippingAssignmentInterface $shippingAssignment,
        \Magento\Quote\Model\Quote\Address\Total $total
    ) {
        $this->clearValues($total);
        if (!$shippingAssignment->getItems()) {
            return $this;
        }

        $baseTaxDetails = $this->getQuoteTaxDetails($shippingAssignment, $total, true);
        $taxDetails = $this->getQuoteTaxDetails($shippingAssignment, $total, false);

        //Populate address and items with tax calculation results
        $itemsByType = $this->organizeItemTaxDetailsByType($taxDetails, $baseTaxDetails);
        if (isset($itemsByType[self::ITEM_TYPE_PRODUCT])) {
            $this->processProductItems($shippingAssignment, $itemsByType[self::ITEM_TYPE_PRODUCT], $total);
        }

        if (isset($itemsByType[self::ITEM_TYPE_SHIPPING])) {
            $shippingTaxDetails = $itemsByType[self::ITEM_TYPE_SHIPPING][self::ITEM_CODE_SHIPPING][self::KEY_ITEM];
            $baseShippingTaxDetails =
                $itemsByType[self::ITEM_TYPE_SHIPPING][self::ITEM_CODE_SHIPPING][self::KEY_BASE_ITEM];
            $this->processShippingTaxInfo($shippingAssignment, $total, $shippingTaxDetails, $baseShippingTaxDetails);
        }

        //Process taxable items that are not product or shipping
        $this->processExtraTaxables($total, $itemsByType);

        //Save applied taxes for each item and the quote in aggregation
        $this->processAppliedTaxes($total, $shippingAssignment, $itemsByType);

        if ($this->includeExtraTax()) {
            $total->addTotalAmount('extra_tax', $total->getExtraTaxAmount());
            $total->addBaseTotalAmount('extra_tax', $total->getBaseExtraTaxAmount());
        }

        return $this;
    }

    /**
     * Clear tax related total values in address
     *
     * @param Address\Total $total
     * @return void
     */
    protected function clearValues(Address\Total $total)
    {
        $total->setTotalAmount('subtotal', 0);
        $total->setBaseTotalAmount('subtotal', 0);
        $total->setTotalAmount('tax', 0);
        $total->setBaseTotalAmount('tax', 0);
        $total->setTotalAmount('discount_tax_compensation', 0);
        $total->setBaseTotalAmount('discount_tax_compensation', 0);
        $total->setTotalAmount('shipping_discount_tax_compensation', 0);
        $total->setBaseTotalAmount('shipping_discount_tax_compensation', 0);
        $total->setSubtotalInclTax(0);
        $total->setBaseSubtotalInclTax(0);
    }

    /**
     * Call tax calculation service to get tax details on the quote and items
     *
     * @param ShippingAssignmentInterface $shippingAssignment
     * @param Address\Total $total
     * @param bool $useBaseCurrency
     * @return \Magento\Tax\Api\Data\TaxDetailsInterface
     */
    protected function getQuoteTaxDetails($shippingAssignment, $total, $useBaseCurrency)
    {
        $address = $shippingAssignment->getShipping()->getAddress();
        //Setup taxable items
        $priceIncludesTax = $this->_config->priceIncludesTax($address->getQuote()->getStore());
        $itemDataObjects = $this->mapItems($shippingAssignment, $priceIncludesTax, $useBaseCurrency);

        //Add shipping
        $shippingDataObject = $this->getShippingDataObject($shippingAssignment, $total, $useBaseCurrency);
        if ($shippingDataObject != null) {
            $itemDataObjects[] = $shippingDataObject;
        }

        //process extra taxable items associated only with quote
        $quoteExtraTaxables = $this->mapQuoteExtraTaxables(
            $this->quoteDetailsItemDataObjectFactory,
            $address,
            $useBaseCurrency
        );
        if (!empty($quoteExtraTaxables)) {
            $itemDataObjects = array_merge($itemDataObjects, $quoteExtraTaxables);
        }

        //Preparation for calling taxCalculationService
        $quoteDetails = $this->prepareQuoteDetails($shippingAssignment, $itemDataObjects);

        $taxDetails = $this->taxCalculationService
            ->calculateTax($quoteDetails, $address->getQuote()->getStore()->getStoreId());

        return $taxDetails;
    }

    /**
     * Map extra taxables associated with quote
     *
     * @param \Magento\Tax\Api\Data\QuoteDetailsItemInterfaceFactory $itemDataObjectFactory
     * @param Address $address
     * @param bool $useBaseCurrency
     * @return \Magento\Tax\Api\Data\QuoteDetailsItemInterface[]
     */
    public function mapQuoteExtraTaxables(
        \Magento\Tax\Api\Data\QuoteDetailsItemInterfaceFactory $itemDataObjectFactory,
        Address $address,
        $useBaseCurrency
    ) {
        $itemDataObjects = [];
        $extraTaxables = $address->getAssociatedTaxables();
        if (!$extraTaxables) {
            return [];
        }

        foreach ($extraTaxables as $extraTaxable) {
            if ($useBaseCurrency) {
                $unitPrice = $extraTaxable[self::KEY_ASSOCIATED_TAXABLE_BASE_UNIT_PRICE];
            } else {
                $unitPrice = $extraTaxable[self::KEY_ASSOCIATED_TAXABLE_UNIT_PRICE];
            }
            $itemDataObjects[] = $itemDataObjectFactory->create()
                ->setCode($extraTaxable[self::KEY_ASSOCIATED_TAXABLE_CODE])
                ->setType($extraTaxable[self::KEY_ASSOCIATED_TAXABLE_TYPE])
                ->setQuantity($extraTaxable[self::KEY_ASSOCIATED_TAXABLE_QUANTITY])
                ->setTaxClassKey(
                    $this->taxClassKeyDataObjectFactory->create()
                        ->setType(TaxClassKeyInterface::TYPE_ID)
                        ->setValue($extraTaxable[self::KEY_ASSOCIATED_TAXABLE_TAX_CLASS_ID])
                )
                ->setUnitPrice($unitPrice)
                ->setIsTaxIncluded($extraTaxable[self::KEY_ASSOCIATED_TAXABLE_PRICE_INCLUDES_TAX])
                ->setAssociatedItemCode($extraTaxable[self::KEY_ASSOCIATED_TAXABLE_ASSOCIATION_ITEM_CODE]);
        }

        return $itemDataObjects;
    }

    /**
     * Process everything other than product or shipping, save the result in quote
     *
     * @param Address\Total $total
     * @param array $itemsByType
     * @return $this
     * @SuppressWarnings(PHPMD.UnusedLocalVariable)
     */
    protected function processExtraTaxables(Address\Total $total, Array $itemsByType)
    {
        $extraTaxableDetails = [];
        foreach ($itemsByType as $itemType => $itemTaxDetails) {
            if ($itemType != self::ITEM_TYPE_PRODUCT and $itemType != self::ITEM_TYPE_SHIPPING) {
                foreach ($itemTaxDetails as $itemCode => $itemTaxDetail) {
                    /** @var \Magento\Tax\Api\Data\TaxDetailsInterface $taxDetails */
                    $taxDetails = $itemTaxDetail[self::KEY_ITEM];
                    /** @var \Magento\Tax\Api\Data\TaxDetailsInterface $baseTaxDetails */
                    $baseTaxDetails = $itemTaxDetail[self::KEY_BASE_ITEM];

                    $appliedTaxes = $taxDetails->getAppliedTaxes();
                    $baseAppliedTaxes = $baseTaxDetails->getAppliedTaxes();

                    $associatedItemCode = $taxDetails->getAssociatedItemCode();

                    $appliedTaxesArray = $this->convertAppliedTaxes($appliedTaxes, $baseAppliedTaxes);
                    $extraTaxableDetails[$itemType][$associatedItemCode][] = [
                        self::KEY_TAX_DETAILS_TYPE => $taxDetails->getType(),
                        self::KEY_TAX_DETAILS_CODE => $taxDetails->getCode(),
                        self::KEY_TAX_DETAILS_PRICE_EXCL_TAX => $taxDetails->getPrice(),
                        self::KEY_TAX_DETAILS_PRICE_INCL_TAX => $taxDetails->getPriceInclTax(),
                        self::KEY_TAX_DETAILS_BASE_PRICE_EXCL_TAX => $baseTaxDetails->getPrice(),
                        self::KEY_TAX_DETAILS_BASE_PRICE_INCL_TAX => $baseTaxDetails->getPriceInclTax(),
                        self::KEY_TAX_DETAILS_ROW_TOTAL => $taxDetails->getRowTotal(),
                        self::KEY_TAX_DETAILS_ROW_TOTAL_INCL_TAX => $taxDetails->getRowTotalInclTax(),
                        self::KEY_TAX_DETAILS_BASE_ROW_TOTAL => $baseTaxDetails->getRowTotal(),
                        self::KEY_TAX_DETAILS_BASE_ROW_TOTAL_INCL_TAX => $baseTaxDetails->getRowTotalInclTax(),
                        self::KEY_TAX_DETAILS_TAX_PERCENT => $taxDetails->getTaxPercent(),
                        self::KEY_TAX_DETAILS_ROW_TAX => $taxDetails->getRowTax(),
                        self::KEY_TAX_DETAILS_BASE_ROW_TAX => $baseTaxDetails->getRowTax(),
                        self::KEY_TAX_DETAILS_APPLIED_TAXES => $appliedTaxesArray,
                    ];

                    $total->addTotalAmount('tax', $taxDetails->getRowTax());
                    $total->addBaseTotalAmount('tax', $baseTaxDetails->getRowTax());
                    //TODO: save applied taxes for the item
                }
            }
        }

        $total->setExtraTaxableDetails($extraTaxableDetails);
        return $this;
    }

    /**
     * Add tax totals information to address object
     *
     * @param \Magento\Quote\Model\Quote $quote
     * @param Address\Total $total
     * @return array|null
     * @SuppressWarnings(PHPMD.CyclomaticComplexity)
     * @SuppressWarnings(PHPMD.NPathComplexity)
     */
    public function fetch(\Magento\Quote\Model\Quote $quote, \Magento\Quote\Model\Quote\Address\Total $total)
    {
        $totals = [];
        $store = $quote->getStore();
        $applied = $total->getAppliedTaxes();
        if (is_string($applied)) {
            $applied = $this->serializer->unserialize($applied);
        }
        $amount = $total->getTaxAmount();
        if ($amount === null) {
            $this->enhanceTotalData($quote, $total);
            $amount = $total->getTaxAmount();
        }
        $taxAmount = $amount + $total->getTotalAmount('discount_tax_compensation');

        $area = null;
        if ($this->_config->displayCartTaxWithGrandTotal($store) && $total->getGrandTotal()) {
            $area = 'taxes';
        }

        $totals[] = [
            'code' => $this->getCode(),
            'title' => __('Tax'),
            'full_info' => $applied ? $applied : [],
            'value' => $amount,
            'area' => $area,
        ];

        /**
         * Modify subtotal
         */
        if ($this->_config->displayCartSubtotalBoth($store) || $this->_config->displayCartSubtotalInclTax($store)) {
            if ($total->getSubtotalInclTax() > 0) {
                $subtotalInclTax = $total->getSubtotalInclTax();
            } else {
                $subtotalInclTax = $total->getSubtotal() + $taxAmount - $total->getShippingTaxAmount();
            }

            $totals[] = [
                'code' => 'subtotal',
                'title' => __('Subtotal'),
                'value' => $subtotalInclTax,
                'value_incl_tax' => $subtotalInclTax,
                'value_excl_tax' => $total->getSubtotal(),
            ];
        }

        if (empty($totals)) {
            return null;
        }
        return $totals;
    }

    /**
     * Adds minimal tax information to the "total" data structure
     *
     * @param \Magento\Quote\Model\Quote $quote
     * @param Address\Total $total
     * @return null
     */
    protected function enhanceTotalData(
        \Magento\Quote\Model\Quote $quote,
        \Magento\Quote\Model\Quote\Address\Total $total
    ) {
        $taxAmount = 0;
        $shippingTaxAmount = 0;
        $discountTaxCompensation = 0;

        $subtotalInclTax = $total->getSubtotalInclTax();
        $computeSubtotalInclTax = true;
        if ($total->getSubtotalInclTax() > 0) {
            $computeSubtotalInclTax = false;
        }

        /** @var \Magento\Quote\Model\Quote\Address $address */
        foreach ($quote->getAllAddresses() as $address) {
            $taxAmount += $address->getTaxAmount();
            $shippingTaxAmount += $address->getShippingTaxAmount();
            $discountTaxCompensation += $address->getDiscountTaxCompensationAmount();
            if ($computeSubtotalInclTax) {
                $subtotalInclTax += $address->getSubtotalInclTax();
            }
        }

        $total->setTaxAmount($taxAmount);
        $total->setShippingTaxAmount($shippingTaxAmount);
        $total->setDiscountTaxCompensationAmount($discountTaxCompensation); // accessed via 'discount_tax_compensation'
        $total->setSubtotalInclTax($subtotalInclTax);
        return;
    }

    /**
     * Process model configuration array.
     * This method can be used for changing totals collect sort order
     *
     * @param   array $config
     * @param   store $store
     * @return  array
     */
    public function processConfigArray($config, $store)
    {
        $calculationSequence = $this->_taxData->getCalculationSequence($store);
        switch ($calculationSequence) {
            case Calculation::CALC_TAX_BEFORE_DISCOUNT_ON_INCL:
                $config['before'][] = 'discount';
                break;
            default:
                $config['after'][] = 'discount';
                break;
        }
        return $config;
    }

    /**
     * Get Tax label
     *
     * @return \Magento\Framework\Phrase
     */
    public function getLabel()
    {
        return __('Tax');
    }
}<|MERGE_RESOLUTION|>--- conflicted
+++ resolved
@@ -11,11 +11,7 @@
 use Magento\Tax\Api\Data\TaxClassKeyInterface;
 use Magento\Tax\Model\Calculation;
 use Magento\Quote\Api\Data\ShippingAssignmentInterface;
-<<<<<<< HEAD
-use Magento\Framework\Serialize\SerializerInterface;
-=======
 use Magento\Framework\Serialize\Serializer\Json;
->>>>>>> 9b0ad97f
 use Magento\Framework\App\ObjectManager;
 
 /**
@@ -53,11 +49,7 @@
     protected $_discountTaxCompensationes = [];
 
     /**
-<<<<<<< HEAD
-     * @var SerializerInterface
-=======
      * @var Json
->>>>>>> 9b0ad97f
      */
     private $serializer;
 
@@ -72,11 +64,7 @@
      * @param CustomerAddressFactory $customerAddressFactory
      * @param CustomerAddressRegionFactory $customerAddressRegionFactory
      * @param \Magento\Tax\Helper\Data $taxData
-<<<<<<< HEAD
-     * @param SerializerInterface $serializer
-=======
      * @param Json $serializer
->>>>>>> 9b0ad97f
      */
     public function __construct(
         \Magento\Tax\Model\Config $taxConfig,
@@ -87,19 +75,11 @@
         CustomerAddressFactory $customerAddressFactory,
         CustomerAddressRegionFactory $customerAddressRegionFactory,
         \Magento\Tax\Helper\Data $taxData,
-<<<<<<< HEAD
-        SerializerInterface $serializer = null
-    ) {
-        $this->setCode('tax');
-        $this->_taxData = $taxData;
-        $this->serializer = $serializer ?: ObjectManager::getInstance()->get(SerializerInterface::class);
-=======
         Json $serializer = null
     ) {
         $this->setCode('tax');
         $this->_taxData = $taxData;
         $this->serializer = $serializer ?: ObjectManager::getInstance()->get(Json::class);
->>>>>>> 9b0ad97f
         parent::__construct(
             $taxConfig,
             $taxCalculationService,
