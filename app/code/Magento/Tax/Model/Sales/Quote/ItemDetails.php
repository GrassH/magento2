<?php
/**
 * Copyright © 2015 Magento. All rights reserved.
 * See COPYING.txt for license details.
 */
namespace Magento\Tax\Model\Sales\Quote;

use Magento\Framework\Model\AbstractExtensibleModel;
use Magento\Tax\Api\Data\QuoteDetailsItemInterface;

/**
 * @codeCoverageIgnore
 */
class ItemDetails extends AbstractExtensibleModel implements QuoteDetailsItemInterface
{
    /**#@+
     * Constants defined for keys of array, makes typos less likely
     */
    const KEY_CODE                 = 'code';
    const KEY_TYPE                 = 'type';
    const KEY_TAX_CLASS_KEY        = 'tax_class_key';
    const KEY_UNIT_PRICE           = 'unit_price';
    const KEY_QUANTITY             = 'quantity';
    const KEY_TAX_INCLUDED         = 'tax_included';
    const KEY_SHORT_DESCRIPTION    = 'short_description';
    const KEY_DISCOUNT_AMOUNT      = 'discount_amount';
    const KEY_PARENT_CODE          = 'parent_code';
    const KEY_ASSOCIATED_ITEM_CODE = 'associated_item_code';
    const KEY_TAX_CLASS_ID         = 'tax_class_id';
    /**#@-*/

    /**
     * {@inheritdoc}
     */
    public function getCode()
    {
        return $this->getData(self::KEY_CODE);
    }

    /**
     * {@inheritdoc}
     */
    public function getType()
    {
        return $this->getData(self::KEY_TYPE);
    }

    /**
     * {@inheritdoc}
     */
    public function getTaxClassKey()
    {
        return $this->getData(self::KEY_TAX_CLASS_KEY);
    }

    /**
     * {@inheritdoc}
     */
    public function getUnitPrice()
    {
        return $this->getData(self::KEY_UNIT_PRICE);
    }

    /**
     * {@inheritdoc}
     */
    public function getQuantity()
    {
        return $this->getData(self::KEY_QUANTITY);
    }

    /**
     * {@inheritdoc}
     */
    public function getIsTaxIncluded()
    {
<<<<<<< HEAD
        return $this->getData(QuoteDetailsItemInterface::KEY_IS_TAX_INCLUDED);
=======
        return $this->getData(self::KEY_TAX_INCLUDED);
>>>>>>> f26c75c1
    }

    /**
     * {@inheritdoc}
     */
    public function getShortDescription()
    {
        return $this->getData(self::KEY_SHORT_DESCRIPTION);
    }

    /**
     * {@inheritdoc}
     */
    public function getDiscountAmount()
    {
        return $this->getData(self::KEY_DISCOUNT_AMOUNT);
    }

    /**
     * {@inheritdoc}
     */
    public function getParentCode()
    {
        return $this->getData(self::KEY_PARENT_CODE);
    }

    /**
     * {@inheritdoc}
     */
    public function getAssociatedItemCode()
    {
        return $this->getData(self::KEY_ASSOCIATED_ITEM_CODE);
    }

    /**
     * {@inheritdoc}
     */
    public function getTaxClassId()
    {
        return $this->getData(self::KEY_TAX_CLASS_ID);
    }

    /**
     * Set code (sku or shipping code)
     *
     * @param string $code
     * @return $this
     */
    public function setCode($code)
    {
        return $this->setData(self::KEY_CODE, $code);
    }

    /**
     * Set type (e.g., shipping, product, wee, gift wrapping, etc.)
     *
     * @param string $type
     * @return $this
     */
    public function setType($type)
    {
        return $this->setData(self::KEY_TYPE, $type);
    }

    /**
     * Set tax class key
     *
     * @param \Magento\Tax\Api\Data\TaxClassKeyInterface $taxClassKey
     * @return $this
     */
    public function setTaxClassKey(\Magento\Tax\Api\Data\TaxClassKeyInterface $taxClassKey = null)
    {
        return $this->setData(self::KEY_TAX_CLASS_KEY, $taxClassKey);
    }

    /**
     * Set unit price
     *
     * @param float $unitPrice
     * @return $this
     */
    public function setUnitPrice($unitPrice)
    {
        return $this->setData(self::KEY_UNIT_PRICE, $unitPrice);
    }

    /**
     * Set quantity
     *
     * @param float $quantity
     * @return $this
     */
    public function setQuantity($quantity)
    {
        return $this->setData(self::KEY_QUANTITY, $quantity);
    }

    /**
     * Set whether the tax is included in the unit price and row total
     *
     * @param bool $isTaxIncluded
     * @return $this
     */
    public function setIsTaxIncluded($isTaxIncluded)
    {
<<<<<<< HEAD
        return $this->setData(QuoteDetailsItemInterface::KEY_IS_TAX_INCLUDED, $isTaxIncluded);
=======
        return $this->setData(self::KEY_TAX_INCLUDED, $isTaxIncluded);
>>>>>>> f26c75c1
    }

    /**
     * Set short description
     *
     * @param string $shortDescription
     * @return $this
     */
    public function setShortDescription($shortDescription)
    {
        return $this->setData(self::KEY_SHORT_DESCRIPTION, $shortDescription);
    }

    /**
     * Set discount amount
     *
     * @param float $discountAmount
     * @return $this
     */
    public function setDiscountAmount($discountAmount)
    {
        return $this->setData(self::KEY_DISCOUNT_AMOUNT, $discountAmount);
    }

    /**
     * Set parent code
     *
     * @param string $parentCode
     * @return $this
     */
    public function setParentCode($parentCode)
    {
        return $this->setData(self::KEY_PARENT_CODE, $parentCode);
    }

    /**
     * Set associated item code
     *
     * @param int $associatedItemCode
     * @return $this
     */
    public function setAssociatedItemCode($associatedItemCode)
    {
        return $this->setData(self::KEY_ASSOCIATED_ITEM_CODE, $associatedItemCode);
    }

    /**
     * Set associated item tax class id
     *
     * @param int $taxClassId
     * @return $this
     */
    public function setTaxClassId($taxClassId)
    {
        return $this->setData(self::KEY_TAX_CLASS_ID, $taxClassId);
    }

    /**
     * {@inheritdoc}
     *
     * @return \Magento\Tax\Api\Data\QuoteDetailsItemExtensionInterface|null
     */
    public function getExtensionAttributes()
    {
        return $this->_getExtensionAttributes();
    }

    /**
     * {@inheritdoc}
     *
     * @param \Magento\Tax\Api\Data\QuoteDetailsItemExtensionInterface $extensionAttributes
     * @return $this
     */
    public function setExtensionAttributes(
        \Magento\Tax\Api\Data\QuoteDetailsItemExtensionInterface $extensionAttributes
    ) {
        return $this->_setExtensionAttributes($extensionAttributes);
    }
}<|MERGE_RESOLUTION|>--- conflicted
+++ resolved
@@ -21,7 +21,7 @@
     const KEY_TAX_CLASS_KEY        = 'tax_class_key';
     const KEY_UNIT_PRICE           = 'unit_price';
     const KEY_QUANTITY             = 'quantity';
-    const KEY_TAX_INCLUDED         = 'tax_included';
+    const KEY_IS_TAX_INCLUDED      = 'is_tax_included';
     const KEY_SHORT_DESCRIPTION    = 'short_description';
     const KEY_DISCOUNT_AMOUNT      = 'discount_amount';
     const KEY_PARENT_CODE          = 'parent_code';
@@ -74,11 +74,7 @@
      */
     public function getIsTaxIncluded()
     {
-<<<<<<< HEAD
-        return $this->getData(QuoteDetailsItemInterface::KEY_IS_TAX_INCLUDED);
-=======
-        return $this->getData(self::KEY_TAX_INCLUDED);
->>>>>>> f26c75c1
+        return $this->getData(self::KEY_IS_TAX_INCLUDED);
     }
 
     /**
@@ -184,11 +180,7 @@
      */
     public function setIsTaxIncluded($isTaxIncluded)
     {
-<<<<<<< HEAD
-        return $this->setData(QuoteDetailsItemInterface::KEY_IS_TAX_INCLUDED, $isTaxIncluded);
-=======
-        return $this->setData(self::KEY_TAX_INCLUDED, $isTaxIncluded);
->>>>>>> f26c75c1
+        return $this->setData(self::KEY_IS_TAX_INCLUDED, $isTaxIncluded);
     }
 
     /**
