<?php
/**
 * Copyright © Magento, Inc. All rights reserved.
 * See COPYING.txt for license details.
 */
namespace Magento\Tax\Model\Calculation\Rate;

use Magento\Framework\App\ObjectManager;
use Magento\Framework\Locale\FormatInterface;

/**
 * Tax Rate Model converter.
 *
 * Converts a Tax Rate Model to a Data Object or vice versa.
 */
class Converter
{
    /**
     * @var \Magento\Tax\Api\Data\TaxRateInterfaceFactory
     */
    protected $taxRateDataObjectFactory;

    /**
     * @var \Magento\Tax\Api\Data\TaxRateTitleInterfaceFactory
     */
    protected $taxRateTitleDataObjectFactory;

    /**
     * @var FormatInterface|null
     * @since 2.2.0
     */
    private $format;

    /**
     * @param \Magento\Tax\Api\Data\TaxRateInterfaceFactory $taxRateDataObjectFactory
<<<<<<< HEAD
     * @param \Magento\Tax\Api\Data\TaxRateTitleInterfaceFactory $taxRateTitleDataObjectFactory
     * @param FormatInterface|null $format
     * @since 2.0.0
=======
     * @param \Magento\Tax\Api\Data\TaxRateTitleInterfaceFactory $taxRateTitleDataObjectFactory,
>>>>>>> 4e4039f7
     */
    public function __construct(
        \Magento\Tax\Api\Data\TaxRateInterfaceFactory $taxRateDataObjectFactory,
        \Magento\Tax\Api\Data\TaxRateTitleInterfaceFactory $taxRateTitleDataObjectFactory,
        FormatInterface $format = null
    ) {
        $this->taxRateDataObjectFactory = $taxRateDataObjectFactory;
        $this->taxRateTitleDataObjectFactory = $taxRateTitleDataObjectFactory;
        $this->format = $format ?: ObjectManager::getInstance()->get(FormatInterface::class);
    }

    /**
     * Convert a tax rate data object to an array of associated titles
     *
     * @param \Magento\Tax\Api\Data\TaxRateInterface $taxRate
     * @return array
     */
    public function createTitleArrayFromServiceObject(\Magento\Tax\Api\Data\TaxRateInterface $taxRate)
    {
        $titles = $taxRate->getTitles();
        $titleData = [];
        if ($titles) {
            foreach ($titles as $title) {
                $titleData[$title->getStoreId()] = $title->getValue();
            }
        }
        return $titleData;
    }

    /**
     * Extract tax rate data in a format which is
     *
     * @param \Magento\Tax\Api\Data\TaxRateInterface $taxRate
     * @param Boolean $returnNumericLogic
     * @return array
     * @SuppressWarnings(PHPMD.NPathComplexity)
     * @SuppressWarnings(PHPMD.CyclomaticComplexity)
     */
    public function createArrayFromServiceObject(
        \Magento\Tax\Api\Data\TaxRateInterface $taxRate,
        $returnNumericLogic = false
    ) {
        $taxRateFormData = [
            'tax_calculation_rate_id' => $taxRate->getId(),
            'tax_country_id' => $taxRate->getTaxCountryId(),
            'tax_region_id' => $taxRate->getTaxRegionId(),
            'tax_postcode' => $taxRate->getTaxPostcode(),
            'code' => $taxRate->getCode(),
            'rate' => $taxRate->getRate(),
            'zip_is_range' => $returnNumericLogic ? 0 : false,
        ];

        if ($taxRateFormData['tax_region_id'] === '0') {
            $taxRateFormData['tax_region_id'] = '';
        }

        if ($taxRate->getZipFrom() && $taxRate->getZipTo()) {
            $taxRateFormData['zip_is_range'] = $returnNumericLogic ? 1 : true;
            $taxRateFormData['zip_from'] = $taxRate->getZipFrom();
            $taxRateFormData['zip_to'] = $taxRate->getZipTo();
        }

        if ($returnNumericLogic) {
            //format for the ajax on multiple sites titles
            $titleArray=($this->createTitleArrayFromServiceObject($taxRate));
            if (is_array($titleArray)) {
                foreach ($titleArray as $storeId => $title) {
                    $taxRateFormData['title[' . $storeId . ']']=$title;
                }
            }
        } else {
            //format for the form array on multiple sites titles
            $titleArray=($this->createTitleArrayFromServiceObject($taxRate));
            if (is_array($titleArray)) {
                $titleData = [];
                foreach ($titleArray as $storeId => $title) {
                    $titleData[] = [$storeId => $title];
                }
                if (count($titleArray)>0) {
                    $taxRateFormData['title'] = $titleData;
                }
            }
        }

        return $taxRateFormData;
    }

    /**
     * Convert an array to a tax rate data object
     *
     * @param array $formData
     * @return \Magento\Tax\Api\Data\TaxRateInterface
     */
    public function populateTaxRateData($formData)
    {
        $taxRate = $this->taxRateDataObjectFactory->create();
        $taxRate->setId($this->extractFormData($formData, 'tax_calculation_rate_id'))
            ->setTaxCountryId($this->extractFormData($formData, 'tax_country_id'))
            ->setTaxRegionId($this->extractFormData($formData, 'tax_region_id'))
            ->setTaxPostcode($this->extractFormData($formData, 'tax_postcode'))
            ->setCode($this->extractFormData($formData, 'code'))
            ->setRate($this->format->getNumber($this->extractFormData($formData, 'rate')));
        if (isset($formData['zip_is_range']) && $formData['zip_is_range']) {
            $taxRate->setZipFrom($this->extractFormData($formData, 'zip_from'))
                ->setZipTo($this->extractFormData($formData, 'zip_to'))->setZipIsRange(1);
        }

        if (isset($formData['title'])) {
            $titles = [];
            foreach ($formData['title'] as $storeId => $value) {
                $titles[] = $this->taxRateTitleDataObjectFactory->create()->setStoreId($storeId)->setValue($value);
            }
            $taxRate->setTitles($titles);
        }

        return $taxRate;
    }

    /**
     * Determines if an array value is set in the form data array and returns it.
     *
     * @param array $formData the form to get data from
     * @param string $fieldName the key
     * @return null|string
     */
    protected function extractFormData($formData, $fieldName)
    {
        if (isset($formData[$fieldName])) {
            return $formData[$fieldName];
        }
        return null;
    }
}<|MERGE_RESOLUTION|>--- conflicted
+++ resolved
@@ -27,19 +27,13 @@
 
     /**
      * @var FormatInterface|null
-     * @since 2.2.0
      */
     private $format;
 
     /**
      * @param \Magento\Tax\Api\Data\TaxRateInterfaceFactory $taxRateDataObjectFactory
-<<<<<<< HEAD
      * @param \Magento\Tax\Api\Data\TaxRateTitleInterfaceFactory $taxRateTitleDataObjectFactory
      * @param FormatInterface|null $format
-     * @since 2.0.0
-=======
-     * @param \Magento\Tax\Api\Data\TaxRateTitleInterfaceFactory $taxRateTitleDataObjectFactory,
->>>>>>> 4e4039f7
      */
     public function __construct(
         \Magento\Tax\Api\Data\TaxRateInterfaceFactory $taxRateDataObjectFactory,
