--- conflicted
+++ resolved
@@ -698,11 +698,7 @@
         }
         $rateRequest = $this->getRateRequest($shippingAddressObj, $billingAddressObj, $customerTaxClassId);
 
-<<<<<<< HEAD
-        $searchCriteria = $this->searchCriteriaBuilder->addFilter(
-=======
         $searchCriteria = $this->searchCriteriaBuilder->addFilters(
->>>>>>> b0372d69
             [$this->filterBuilder->setField(ClassModel::KEY_TYPE)
                  ->setValue(\Magento\Tax\Api\TaxClassManagementInterface::TYPE_PRODUCT)
                  ->create()]
