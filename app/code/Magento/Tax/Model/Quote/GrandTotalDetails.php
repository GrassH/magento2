--- conflicted
+++ resolved
@@ -96,14 +96,11 @@
             return $result;
         }
 
-<<<<<<< HEAD
-=======
         $taxes = $totals['tax']->getData();
         if (!array_key_exists('full_info', $taxes)) {
             return $result;
         }
 
->>>>>>> d9475eed
         $detailsId = 1;
         $finalData = [];
         foreach ($taxes['full_info'] as $info) {
