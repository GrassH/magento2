--- conflicted
+++ resolved
@@ -6,11 +6,7 @@
 namespace Magento\Tax\Model\Quote;
 
 use Magento\Quote\Api\Data\TotalSegmentExtensionFactory;
-<<<<<<< HEAD
-use Magento\Framework\Serialize\SerializerInterface;
-=======
 use Magento\Framework\Serialize\Serializer\Json;
->>>>>>> 9b0ad97f
 use Magento\Framework\App\ObjectManager;
 
 class GrandTotalDetailsPlugin
@@ -41,11 +37,7 @@
     protected $code;
 
     /**
-<<<<<<< HEAD
-     * @var SerializerInterface
-=======
      * @var Json
->>>>>>> 9b0ad97f
      */
     private $serializer;
 
@@ -54,33 +46,21 @@
      * @param \Magento\Tax\Api\Data\GrandTotalRatesInterfaceFactory $ratesFactory
      * @param TotalSegmentExtensionFactory $totalSegmentExtensionFactory
      * @param \Magento\Tax\Model\Config $taxConfig
-<<<<<<< HEAD
-     * @param SerializerInterface $serializer
-=======
      * @param Json $serializer
->>>>>>> 9b0ad97f
      */
     public function __construct(
         \Magento\Tax\Api\Data\GrandTotalDetailsInterfaceFactory $detailsFactory,
         \Magento\Tax\Api\Data\GrandTotalRatesInterfaceFactory $ratesFactory,
         TotalSegmentExtensionFactory $totalSegmentExtensionFactory,
         \Magento\Tax\Model\Config $taxConfig,
-<<<<<<< HEAD
-        SerializerInterface $serializer = null
-=======
         Json $serializer = null
->>>>>>> 9b0ad97f
     ) {
         $this->detailsFactory = $detailsFactory;
         $this->ratesFactory = $ratesFactory;
         $this->totalSegmentExtensionFactory = $totalSegmentExtensionFactory;
         $this->taxConfig = $taxConfig;
         $this->code = 'tax';
-<<<<<<< HEAD
-        $this->serializer = $serializer ?: ObjectManager::getInstance()->get(SerializerInterface::class);
-=======
         $this->serializer = $serializer ?: ObjectManager::getInstance()->get(Json::class);
->>>>>>> 9b0ad97f
     }
 
     /**
