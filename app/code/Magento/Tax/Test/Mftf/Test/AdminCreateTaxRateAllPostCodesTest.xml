<?xml version="1.0" encoding="UTF-8"?>
<!--
 /**
  * Copyright © Magento, Inc. All rights reserved.
  * See COPYING.txt for license details.
  */
-->

<tests xmlns:xsi="http://www.w3.org/2001/XMLSchema-instance"
       xsi:noNamespaceSchemaLocation="urn:magento:mftf:Test/etc/testSchema.xsd">
    <test name="AdminCreateTaxRateAllPostCodesTest">
        <annotations>
            <stories value="Create tax rate"/>
            <title value="Create tax rate, all postcodes"/>
            <description value="Tests log into Create tax rate and create all postcodes"/>
            <testCaseId value="MC-5318"/>
            <severity value="CRITICAL"/>
            <group value="tax"/>
            <group value="mtf_migrated"/>
        </annotations>
        <before>
            <actionGroup ref="AdminLoginActionGroup" stepKey="loginAsAdmin"/>
        </before>
        <after>
            <actionGroup ref="AdminTaxRateGridOpenPageActionGroup" stepKey="goToTaxRateIndex"/>
            <actionGroup ref="ClearFiltersAdminDataGridActionGroup" stepKey="clickClearFilters"/>
            <actionGroup ref="AdminFilterTaxRateByCodeActionGroup" stepKey="filterByCode">
                <argument name="taxRateCode" value="{{SimpleTaxRate.code}}" />
            </actionGroup>
            <actionGroup ref="AdminSelectFirstGridRowActionGroup" stepKey="clickFirstRow"/>
            <actionGroup ref="AdminDeleteTaxRateActionGroup" stepKey="deleteTaxRate"/>
        </after>

        <actionGroup ref="AdminTaxRateGridOpenPageActionGroup" stepKey="goToTaxRateIndex1"/>
        <!-- Create a tax rate with * for postcodes -->
        <click selector="{{AdminTaxRateGridSection.add}}" stepKey="clickAddNewTaxRateButton"/>
        <fillField selector="{{AdminTaxRateFormSection.taxIdentifier}}" userInput="{{SimpleTaxRate.code}}" stepKey="fillRuleName"/>
        <fillField selector="{{AdminTaxRateFormSection.zipCode}}" userInput="*" stepKey="fillPostCode"/>
        <selectOption selector="{{AdminTaxRateFormSection.country}}" userInput="Australia" stepKey="selectCountry1"/>
        <fillField selector="{{AdminTaxRateFormSection.rate}}" userInput="20" stepKey="fillRate"/>
        <click selector="{{AdminTaxRateFormSection.save}}" stepKey="clickSave"/>
        <see selector="{{AdminMessagesSection.success}}" userInput="You saved the tax rate." stepKey="seeSuccess"/>

        <!-- Verify the tax rate grid page shows the tax rate we just created -->
        <actionGroup ref="AdminTaxRateGridOpenPageActionGroup" stepKey="goToTaxRateIndex2"/>
<<<<<<< HEAD
        <click selector="{{AdminDataGridHeaderSection.clearFilters}}" stepKey="clickClearFilters1"/>
        <actionGroup ref="AdminFillTaxIdentifierFilterOnTaxRateGridActionGroup" stepKey="fillNameFilter">
            <argument name="taxRateCode" value="{{SimpleTaxRate.code}}"/>
        </actionGroup>    
=======
        <actionGroup ref="AdminClearGridFiltersActionGroup" stepKey="clickClearFilters1"/>
        <fillField selector="{{AdminTaxRateGridSection.filterByTaxIdentifier}}" userInput="{{SimpleTaxRate.code}}" stepKey="fillNameFilter"/>
>>>>>>> 1e846a4a
        <selectOption selector="{{AdminTaxRateGridSection.filterByCountry}}" userInput="Australia" stepKey="fillCountryFilter"/>
        <fillField selector="{{AdminTaxRateGridSection.filterByPostCode}}" userInput="*" stepKey="fillPostCodeFilter"/>
        <click selector="{{AdminTaxRateGridSection.search}}" stepKey="clickSearch"/>
        <see selector="{{AdminTaxRateGridSection.grid}}" userInput="{{SimpleTaxRate.code}}" stepKey="seeRuleName"/>
        <see selector="{{AdminTaxRateGridSection.grid}}" userInput="Australia" stepKey="seeCountry"/>
        <see selector="{{AdminTaxRateGridSection.grid}}" userInput="*" stepKey="seePostCode"/>

        <!-- Go to the tax rate edit page for our new tax rate -->
        <actionGroup ref="AdminTaxRateGridOpenPageActionGroup" stepKey="goToTaxRateIndex3"/>
<<<<<<< HEAD
        <click selector="{{AdminDataGridHeaderSection.clearFilters}}" stepKey="clickClearFilters2"/>
        <actionGroup ref="AdminFillTaxIdentifierFilterOnTaxRateGridActionGroup" stepKey="fillNameFilter2">
            <argument name="taxRateCode" value="{{SimpleTaxRate.code}}"/>
        </actionGroup> 
=======
        <actionGroup ref="AdminClearGridFiltersActionGroup" stepKey="clickClearFilters2"/>
        <fillField selector="{{AdminTaxRateGridSection.filterByTaxIdentifier}}" userInput="{{SimpleTaxRate.code}}" stepKey="fillNameFilter2"/>
>>>>>>> 1e846a4a
        <click selector="{{AdminTaxRateGridSection.search}}" stepKey="clickSearch2"/>
        <click selector="{{AdminTaxRateGridSection.nthRow('1')}}" stepKey="clickFirstRow"/>

        <!-- Verify we see expected values on the tax rate edit page -->
        <seeInField selector="{{AdminTaxRateFormSection.taxIdentifier}}" userInput="{{SimpleTaxRate.code}}" stepKey="seeRuleName2"/>
        <seeInField selector="{{AdminTaxRateFormSection.zipCode}}" userInput="*" stepKey="seeZipCode"/>
        <seeOptionIsSelected selector="{{AdminTaxRateFormSection.country}}" userInput="Australia" stepKey="seeCountry2"/>
        <seeInField selector="{{AdminTaxRateFormSection.rate}}" userInput="20.0000" stepKey="seeRate"/>

        <!-- Go to the tax rule grid page and verify our tax rate can be used in the rule -->
        <actionGroup ref="AdminTaxRuleGridOpenPageActionGroup" stepKey="goToTaxRuleIndex1"/>
        <click selector="{{AdminGridMainControls.add}}" stepKey="clickAddNewTaxRule"/>
        <see selector="{{AdminTaxRulesSection.taxRateMultiSelectItems}}" userInput="{{SimpleTaxRate.code}}" stepKey="seeTaxRateOnNewTaxRulePage"/>
    </test>
</tests><|MERGE_RESOLUTION|>--- conflicted
+++ resolved
@@ -43,15 +43,10 @@
 
         <!-- Verify the tax rate grid page shows the tax rate we just created -->
         <actionGroup ref="AdminTaxRateGridOpenPageActionGroup" stepKey="goToTaxRateIndex2"/>
-<<<<<<< HEAD
-        <click selector="{{AdminDataGridHeaderSection.clearFilters}}" stepKey="clickClearFilters1"/>
+        <actionGroup ref="AdminClearGridFiltersActionGroup" stepKey="clickClearFilters1"/>
         <actionGroup ref="AdminFillTaxIdentifierFilterOnTaxRateGridActionGroup" stepKey="fillNameFilter">
             <argument name="taxRateCode" value="{{SimpleTaxRate.code}}"/>
         </actionGroup>    
-=======
-        <actionGroup ref="AdminClearGridFiltersActionGroup" stepKey="clickClearFilters1"/>
-        <fillField selector="{{AdminTaxRateGridSection.filterByTaxIdentifier}}" userInput="{{SimpleTaxRate.code}}" stepKey="fillNameFilter"/>
->>>>>>> 1e846a4a
         <selectOption selector="{{AdminTaxRateGridSection.filterByCountry}}" userInput="Australia" stepKey="fillCountryFilter"/>
         <fillField selector="{{AdminTaxRateGridSection.filterByPostCode}}" userInput="*" stepKey="fillPostCodeFilter"/>
         <click selector="{{AdminTaxRateGridSection.search}}" stepKey="clickSearch"/>
@@ -61,15 +56,10 @@
 
         <!-- Go to the tax rate edit page for our new tax rate -->
         <actionGroup ref="AdminTaxRateGridOpenPageActionGroup" stepKey="goToTaxRateIndex3"/>
-<<<<<<< HEAD
-        <click selector="{{AdminDataGridHeaderSection.clearFilters}}" stepKey="clickClearFilters2"/>
+        <actionGroup ref="AdminClearGridFiltersActionGroup" stepKey="clickClearFilters2"/>
         <actionGroup ref="AdminFillTaxIdentifierFilterOnTaxRateGridActionGroup" stepKey="fillNameFilter2">
             <argument name="taxRateCode" value="{{SimpleTaxRate.code}}"/>
         </actionGroup> 
-=======
-        <actionGroup ref="AdminClearGridFiltersActionGroup" stepKey="clickClearFilters2"/>
-        <fillField selector="{{AdminTaxRateGridSection.filterByTaxIdentifier}}" userInput="{{SimpleTaxRate.code}}" stepKey="fillNameFilter2"/>
->>>>>>> 1e846a4a
         <click selector="{{AdminTaxRateGridSection.search}}" stepKey="clickSearch2"/>
         <click selector="{{AdminTaxRateGridSection.nthRow('1')}}" stepKey="clickFirstRow"/>
 
