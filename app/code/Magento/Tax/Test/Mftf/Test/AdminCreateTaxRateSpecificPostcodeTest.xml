<?xml version="1.0" encoding="UTF-8"?>
<!--
 /**
  * Copyright © Magento, Inc. All rights reserved.
  * See COPYING.txt for license details.
  */
-->

<tests xmlns:xsi="http://www.w3.org/2001/XMLSchema-instance"
       xsi:noNamespaceSchemaLocation="urn:magento:mftf:Test/etc/testSchema.xsd">
    <test name="AdminCreateTaxRateSpecificPostcodeTest">
        <annotations>
            <stories value="Create tax rate"/>
            <title value="Create tax rate, specific postcode"/>
            <description value="Test log in to Create Tax Rate and Create specific Postcode"/>
            <testCaseId value="MC-5320"/>
            <severity value="CRITICAL"/>
            <group value="tax"/>
            <group value="mtf_migrated"/>
        </annotations>
        <before>
            <actionGroup ref="AdminLoginActionGroup" stepKey="loginAsAdmin"/>
        </before>
        <after>
            <actionGroup ref="AdminTaxRateGridOpenPageActionGroup" stepKey="goToTaxRateIndex"/>
            <actionGroup ref="ClearFiltersAdminDataGridActionGroup" stepKey="clickClearFilters"/>
            <actionGroup ref="AdminFilterTaxRateByCodeActionGroup" stepKey="filterByCode">
                <argument name="taxRateCode" value="{{SimpleTaxRate.code}}" />
            </actionGroup>
            <actionGroup ref="AdminSelectFirstGridRowActionGroup" stepKey="clickFirstRow"/>
            <actionGroup ref="AdminDeleteTaxRateActionGroup" stepKey="deleteTaxRate"/>
        </after>

        <actionGroup ref="AdminTaxRateGridOpenPageActionGroup" stepKey="goToTaxRateIndex1"/>
        <click selector="{{AdminTaxRateGridSection.add}}" stepKey="clickAddNewTaxRateButton"/>
        <waitForPageLoad stepKey="waitForTaxRateIndex1"/>
        <!-- Create a tax rate with specific postcode -->
        <fillField selector="{{AdminTaxRateFormSection.taxIdentifier}}" userInput="{{SimpleTaxRate.code}}" stepKey="fillTaxIdentifierField1"/>
        <fillField selector="{{AdminTaxRateFormSection.zipCode}}" userInput="180" stepKey="fillTaxPostCode"/>
        <selectOption selector="{{AdminTaxRateFormSection.country}}" userInput="Canada" stepKey="selectCountry" />
        <selectOption selector="{{AdminTaxRateFormSection.state}}" userInput="*" stepKey="selectState" />
        <fillField selector="{{AdminTaxRateFormSection.rate}}" userInput='25' stepKey="seeRate"/>
        <click selector="{{AdminTaxRateFormSection.save}}" stepKey="clickSave"/>
        <see selector="{{AdminMessagesSection.success}}" userInput="You saved the tax rate." stepKey="seeSuccess"/>

        <actionGroup ref="AdminTaxRateGridOpenPageActionGroup" stepKey="goToTaxRateIndex2"/>
        <!-- Verify the tax rate grid page shows the specific postcode we just created -->
<<<<<<< HEAD
        <click selector="{{AdminDataGridHeaderSection.clearFilters}}" stepKey="clickClearFilters1"/>
        <actionGroup ref="AdminFillTaxIdentifierFilterOnTaxRateGridActionGroup" stepKey="fillTaxIdentifierField2">
            <argument name="taxRateCode" value="{{SimpleTaxRate.code}}"/>
        </actionGroup> 
=======
        <actionGroup ref="AdminClearGridFiltersActionGroup" stepKey="clickClearFilters1"/>
        <fillField selector="{{AdminTaxRateGridSection.filterByTaxIdentifier}}" userInput="{{SimpleTaxRate.code}}" stepKey="fillTaxIdentifierField2"/>
>>>>>>> 1e846a4a
        <selectOption selector="{{AdminTaxRateGridSection.filterByCountry}}" userInput="Canada" stepKey="fillCountryFilter"/>
        <fillField selector="{{AdminTaxRateGridSection.filterByPostCode}}" userInput="180" stepKey="fillPostCodeFilter"/>
        <click selector="{{AdminTaxRateGridSection.search}}" stepKey="clickSearch"/>
        <click selector="{{AdminTaxRateGridSection.nthRow('1')}}" stepKey="clickFirstRow1"/>
        <!-- Verify we see expected values on the tax rate form page -->
        <seeInField selector="{{AdminTaxRateFormSection.taxIdentifier}}" userInput="{{SimpleTaxRate.code}}" stepKey="seeTaxIdentifierField2"/>
        <seeInField selector="{{AdminTaxRateFormSection.zipCode}}" userInput="180" stepKey="seePostCode"/>
        <seeInField selector="{{AdminTaxRateFormSection.country}}" userInput="Canada" stepKey="seeCountry2"/>

        <!-- Verify we see expected values on the tax rule form page -->
        <actionGroup ref="AdminTaxRuleGridOpenPageActionGroup" stepKey="goToTaxRuleIndex1"/>
        <actionGroup ref="AdminClickAddTaxRuleButtonActionGroup" stepKey="clickAdd"/>
        <see selector="{{AdminTaxRulesSection.taxRateMultiSelectItems}}" userInput="{{SimpleTaxRate.code}}" stepKey="seeTaxRateOnNewTaxRulePage"/>
    </test>
</tests><|MERGE_RESOLUTION|>--- conflicted
+++ resolved
@@ -45,15 +45,10 @@
 
         <actionGroup ref="AdminTaxRateGridOpenPageActionGroup" stepKey="goToTaxRateIndex2"/>
         <!-- Verify the tax rate grid page shows the specific postcode we just created -->
-<<<<<<< HEAD
-        <click selector="{{AdminDataGridHeaderSection.clearFilters}}" stepKey="clickClearFilters1"/>
+        <actionGroup ref="AdminClearGridFiltersActionGroup" stepKey="clickClearFilters1"/>
         <actionGroup ref="AdminFillTaxIdentifierFilterOnTaxRateGridActionGroup" stepKey="fillTaxIdentifierField2">
             <argument name="taxRateCode" value="{{SimpleTaxRate.code}}"/>
         </actionGroup> 
-=======
-        <actionGroup ref="AdminClearGridFiltersActionGroup" stepKey="clickClearFilters1"/>
-        <fillField selector="{{AdminTaxRateGridSection.filterByTaxIdentifier}}" userInput="{{SimpleTaxRate.code}}" stepKey="fillTaxIdentifierField2"/>
->>>>>>> 1e846a4a
         <selectOption selector="{{AdminTaxRateGridSection.filterByCountry}}" userInput="Canada" stepKey="fillCountryFilter"/>
         <fillField selector="{{AdminTaxRateGridSection.filterByPostCode}}" userInput="180" stepKey="fillPostCodeFilter"/>
         <click selector="{{AdminTaxRateGridSection.search}}" stepKey="clickSearch"/>
