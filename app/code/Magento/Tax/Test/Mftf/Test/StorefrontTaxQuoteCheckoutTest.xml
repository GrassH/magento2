--- conflicted
+++ resolved
@@ -313,12 +313,9 @@
             <argument name="Address" value="US_Address_CA"/>
         </actionGroup>
         <click stepKey="clickNext" selector="{{CheckoutShippingSection.next}}"/>
-<<<<<<< HEAD
+        <waitForPageLoad stepKey="waitForAddressToLoad"/>
         <!-- Checkout select Check/Money Order payment -->
         <actionGroup ref="CheckoutSelectCheckMoneyOrderPaymentActionGroup" stepKey="selectCheckMoneyPayment"/>
-=======
-        <waitForPageLoad stepKey="waitForAddressToLoad"/>
->>>>>>> 3ff01611
         <see stepKey="seeAddress" selector="{{CheckoutShippingSection.defaultShipping}}" userInput="{{SimpleTaxCA.state}}"/>
         <see stepKey="seeShipTo" selector="{{CheckoutPaymentSection.shipToInformation}}" userInput="{{SimpleTaxCA.state}}"/>
 
@@ -336,12 +333,9 @@
             <argument name="Address" value="US_Address_NY"/>
         </actionGroup>
         <click stepKey="clickNext2" selector="{{CheckoutShippingSection.next}}"/>
-<<<<<<< HEAD
+        <waitForPageLoad stepKey="waitForShippingToLoad"/>
         <!-- Checkout select Check/Money Order payment -->
         <actionGroup ref="CheckoutSelectCheckMoneyOrderPaymentActionGroup" stepKey="selectCheckMoneyPayment2"/>
-=======
-        <waitForPageLoad stepKey="waitForShippingToLoad"/>
->>>>>>> 3ff01611
         <see stepKey="seeShipTo2" selector="{{CheckoutPaymentSection.shipToInformation}}" userInput="{{SimpleTaxNY.state}}"/>
 
         <!-- Assert that taxes are applied correctly for NY -->
