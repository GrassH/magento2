--- conflicted
+++ resolved
@@ -313,10 +313,7 @@
             <argument name="Address" value="US_Address_CA"/>
         </actionGroup>
         <click stepKey="clickNext" selector="{{CheckoutShippingSection.next}}"/>
-<<<<<<< HEAD
-=======
         <waitForPageLoad stepKey="waitForAddressToLoad"/>
->>>>>>> def0e7e3
         <!-- Checkout select Check/Money Order payment -->
         <actionGroup ref="CheckoutSelectCheckMoneyOrderPaymentActionGroup" stepKey="selectCheckMoneyPayment"/>
         <see stepKey="seeAddress" selector="{{CheckoutShippingSection.defaultShipping}}" userInput="{{SimpleTaxCA.state}}"/>
@@ -336,10 +333,7 @@
             <argument name="Address" value="US_Address_NY"/>
         </actionGroup>
         <click stepKey="clickNext2" selector="{{CheckoutShippingSection.next}}"/>
-<<<<<<< HEAD
-=======
         <waitForPageLoad stepKey="waitForShippingToLoad"/>
->>>>>>> def0e7e3
         <!-- Checkout select Check/Money Order payment -->
         <actionGroup ref="CheckoutSelectCheckMoneyOrderPaymentActionGroup" stepKey="selectCheckMoneyPayment2"/>
         <see stepKey="seeShipTo2" selector="{{CheckoutPaymentSection.shipToInformation}}" userInput="{{SimpleTaxNY.state}}"/>
