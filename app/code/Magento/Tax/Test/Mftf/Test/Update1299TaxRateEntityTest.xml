--- conflicted
+++ resolved
@@ -28,15 +28,10 @@
 
         <!-- Search the tax identifier on tax grid page -->
         <actionGroup ref="AdminTaxRateGridOpenPageActionGroup" stepKey="goToTaxRateIndex1"/>
-<<<<<<< HEAD
-        <click selector="{{AdminDataGridHeaderSection.clearFilters}}" stepKey="clickClearFilters1"/>
+        <actionGroup ref="AdminClearGridFiltersActionGroup" stepKey="clickClearFilters1"/>
         <actionGroup ref="AdminFillTaxIdentifierFilterOnTaxRateGridActionGroup" stepKey="fillCode1">
             <argument name="taxRateCode" value="$$initialTaxRate.code$$"/>
         </actionGroup>
-=======
-        <actionGroup ref="AdminClearGridFiltersActionGroup" stepKey="clickClearFilters1"/>
-        <fillField selector="{{AdminTaxRateGridSection.filterByTaxIdentifier}}" userInput="$$initialTaxRate.code$$" stepKey="fillCode1"/>
->>>>>>> 1e846a4a
         <click selector="{{AdminTaxRateGridSection.search}}" stepKey="clickSearch1"/>
         <click selector="{{AdminTaxRateGridSection.nthRow('1')}}" stepKey="clickFirstRow1"/>
 
@@ -52,15 +47,10 @@
 
         <!-- Verify we see updated tax rate(from the above step) on the tax rate grid page -->
         <actionGroup ref="AdminTaxRateGridOpenPageActionGroup" stepKey="goToTaxRateIndex2"/>
-<<<<<<< HEAD
-        <click selector="{{AdminDataGridHeaderSection.clearFilters}}" stepKey="clickClearFilters2"/>
+        <actionGroup ref="AdminClearGridFiltersActionGroup" stepKey="clickClearFilters2"/>
         <actionGroup ref="AdminFillTaxIdentifierFilterOnTaxRateGridActionGroup" stepKey="fillTaxIdentifierField2">
             <argument name="taxRateCode" value="{{taxRateCustomRateUK.code}}"/>
         </actionGroup>
-=======
-        <actionGroup ref="AdminClearGridFiltersActionGroup" stepKey="clickClearFilters2"/>
-        <fillField selector="{{AdminTaxRateGridSection.filterByTaxIdentifier}}" userInput="{{taxRateCustomRateUK.code}}" stepKey="fillTaxIdentifierField2"/>
->>>>>>> 1e846a4a
         <click selector="{{AdminTaxRateGridSection.search}}" stepKey="clickSearch2"/>
         <click selector="{{AdminTaxRateGridSection.nthRow('1')}}" stepKey="clickFirstRow2"/>
         <!-- Verify we see updated tax rate on the tax rate form page -->
