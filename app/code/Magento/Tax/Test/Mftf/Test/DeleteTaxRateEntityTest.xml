--- conflicted
+++ resolved
@@ -36,15 +36,10 @@
 
         <!-- Confirm Deleted TaxIdentifier(from the above step) on the tax rate grid page -->
         <actionGroup ref="AdminTaxRateGridOpenPageActionGroup" stepKey="goToTaxRateIndex2"/>
-<<<<<<< HEAD
-        <click selector="{{AdminDataGridHeaderSection.clearFilters}}" stepKey="clickClearFilters2"/>
+        <actionGroup ref="AdminClearGridFiltersActionGroup" stepKey="clickClearFilters2"/>
         <actionGroup ref="AdminFillTaxIdentifierFilterOnTaxRateGridActionGroup" stepKey="fillTaxIdentifierField3">
             <argument name="taxRateCode" value="{{defaultTaxRate.code}}"/>
         </actionGroup> 
-=======
-        <actionGroup ref="AdminClearGridFiltersActionGroup" stepKey="clickClearFilters2"/>
-        <fillField selector="{{AdminTaxRateGridSection.filterByTaxIdentifier}}" userInput="{{defaultTaxRate.code}}" stepKey="fillTaxIdentifierField3"/>
->>>>>>> 1e846a4a
         <click selector="{{AdminTaxRateGridSection.search}}" stepKey="clickSearch2"/>
         <see selector="{{AdminTaxRateGridSection.emptyText}}" userInput="We couldn't find any records." stepKey="seeSuccess"/>
 
