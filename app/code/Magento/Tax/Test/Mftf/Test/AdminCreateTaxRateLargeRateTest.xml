--- conflicted
+++ resolved
@@ -45,15 +45,10 @@
 
         <actionGroup ref="AdminTaxRateGridOpenPageActionGroup" stepKey="goToTaxRateIndex2"/>
         <!-- Create a tax rate for large postcodes and verify we see expected values on the tax rate grid page -->
-<<<<<<< HEAD
-        <click selector="{{AdminDataGridHeaderSection.clearFilters}}" stepKey="clickClearFilters2"/>
+        <actionGroup ref="AdminClearGridFiltersActionGroup" stepKey="clickClearFilters2"/>
         <actionGroup ref="AdminFillTaxIdentifierFilterOnTaxRateGridActionGroup" stepKey="fillTaxIdentifierField2">
             <argument name="taxRateCode" value="{{SimpleTaxRate.code}}"/>
         </actionGroup> 
-=======
-        <actionGroup ref="AdminClearGridFiltersActionGroup" stepKey="clickClearFilters2"/>
-        <fillField selector="{{AdminTaxRateGridSection.filterByTaxIdentifier}}" userInput="{{SimpleTaxRate.code}}" stepKey="fillTaxIdentifierField2"/>
->>>>>>> 1e846a4a
         <selectOption selector="{{AdminTaxRateGridSection.filterByCountry}}" userInput="France" stepKey="selectCountry2" />
         <fillField selector="{{AdminTaxRateGridSection.filterByPostCode}}" userInput="*" stepKey="seeTaxPostCode1"/>
         <click selector="{{AdminTaxRateGridSection.search}}" stepKey="clickSearch2"/>
