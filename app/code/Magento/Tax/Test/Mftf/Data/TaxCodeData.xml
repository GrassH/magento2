<?xml version="1.0" encoding="UTF-8"?>
<!--
 /**
  * Copyright © Magento, Inc. All rights reserved.
  * See COPYING.txt for license details.
  */
-->

<entities xmlns:xsi="http://www.w3.org/2001/XMLSchema-instance"
          xsi:noNamespaceSchemaLocation="urn:magento:mftf:DataGenerator/etc/dataProfileSchema.xsd">
    <entity name="SimpleTaxUK" type="tax">
        <data key="state">California</data>
        <data key="country">United Kingdom</data>
        <data key="zip">*</data>
        <data key="rate">50</data>
    </entity>
    <entity name="SimpleTaxUKZeroRate" type="tax">
        <data key="state">California</data>
        <data key="country">United Kingdom</data>
        <data key="zip">*</data>
        <data key="rate">0</data>
    </entity>
    <entity name="SimpleTaxNY" type="tax">
        <data key="identifier" unique="suffix" >New York</data>
        <data key="state">New York</data>
        <data key="country">United States</data>
        <data key="zip">*</data>
        <data key="rate">8.375</data>
    </entity>
    <entity name="SimpleTaxNYRate" type="tax">
        <data key="state">New York</data>
        <data key="country">United States</data>
        <data key="zip">*</data>
        <data key="rate">20.00</data>
    </entity>
    <entity name="SimpleTaxCA" type="tax">
        <data key="identifier" unique="suffix" >California</data>
        <data key="state">California</data>
        <data key="country">United States</data>
        <data key="zip">*</data>
        <data key="rate">8.25</data>
    </entity>
    <entity name="SimpleTaxSwiss" type="tax">
        <data key="state">Aargau</data>
        <data key="country">Switzerland</data>
        <data key="zip">*</data>
        <data key="rate">0</data>
    </entity>
    <entity name="SimpleTaxWithZipCode" type="tax">
        <data key="state">Texas</data>
        <data key="country">United States</data>
        <data key="zip">78729</data>
        <data key="rate">7.25</data>
    </entity>
    <entity name="SimpleSecondTaxWithZipCode" type="tax">
        <data key="state">Texas</data>
        <data key="country">United States</data>
        <data key="zip">78729</data>
        <data key="rate">0.125</data>
    </entity>
<<<<<<< HEAD
    <entity name="ProductRateTax" type="tax">
        <data key="identifier" unique="suffix">Product Rate</data>
        <data key="state">California</data>
        <data key="country">United States</data>
        <data key="zip">90001</data>
        <data key="rate">10</data>
    </entity>
    <entity name="ShippingRateTax" type="tax">
        <data key="identifier" unique="suffix">Shipping Rate</data>
        <data key="state">California</data>
        <data key="country">United States</data>
        <data key="zip">90001</data>
        <data key="rate">5</data>
    </entity>
    <entity name="ProductRateTaxNY" type="tax">
        <data key="identifier" unique="suffix">Product Rate NY</data>
        <data key="state">New York</data>
        <data key="country">United States</data>
        <data key="zip">10001</data>
        <data key="rate">20</data>
    </entity>
    <entity name="ShippingRateTaxNY" type="tax">
        <data key="identifier" unique="suffix">Shipping Rate NY</data>
        <data key="state">New York</data>
        <data key="country">United States</data>
        <data key="zip">10001</data>
        <data key="rate">10</data>
    <entity name="SimpleTaxTexas" type="tax">
        <data key="identifier" unique="suffix" >Texas</data>
        <data key="state">Texas</data>
        <data key="country">United States</data>
        <data key="zip">*</data>
        <data key="rate">8.3</data>
=======
    <entity name="ShippingRateTaxCA" type="tax">
        <data key="identifier" unique="suffix">Shipping Rate</data>
        <data key="state">California</data>
        <data key="country">United States</data>
        <data key="zip">*</data>
        <data key="rate">5</data>
    </entity>
    <entity name="ProductRateTaxCA" type="tax">
        <data key="identifier" unique="suffix">Product Rate</data>
        <data key="state">California</data>
        <data key="country">United States</data>
        <data key="zip">*</data>
        <data key="rate">4</data>
>>>>>>> 2d4dc7d7
    </entity>
</entities><|MERGE_RESOLUTION|>--- conflicted
+++ resolved
@@ -58,7 +58,6 @@
         <data key="zip">78729</data>
         <data key="rate">0.125</data>
     </entity>
-<<<<<<< HEAD
     <entity name="ProductRateTax" type="tax">
         <data key="identifier" unique="suffix">Product Rate</data>
         <data key="state">California</data>
@@ -86,13 +85,14 @@
         <data key="country">United States</data>
         <data key="zip">10001</data>
         <data key="rate">10</data>
+    </entity>
     <entity name="SimpleTaxTexas" type="tax">
         <data key="identifier" unique="suffix" >Texas</data>
         <data key="state">Texas</data>
         <data key="country">United States</data>
         <data key="zip">*</data>
         <data key="rate">8.3</data>
-=======
+    </entity>
     <entity name="ShippingRateTaxCA" type="tax">
         <data key="identifier" unique="suffix">Shipping Rate</data>
         <data key="state">California</data>
@@ -106,6 +106,5 @@
         <data key="country">United States</data>
         <data key="zip">*</data>
         <data key="rate">4</data>
->>>>>>> 2d4dc7d7
     </entity>
 </entities>