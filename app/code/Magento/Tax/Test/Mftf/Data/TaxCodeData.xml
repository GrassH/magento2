<?xml version="1.0" encoding="UTF-8"?>
<!--
 /**
  * Copyright © Magento, Inc. All rights reserved.
  * See COPYING.txt for license details.
  */
-->

<entities xmlns:xsi="http://www.w3.org/2001/XMLSchema-instance"
          xsi:noNamespaceSchemaLocation="urn:magento:mftf:DataGenerator/etc/dataProfileSchema.xsd">
    <entity name="SimpleTaxUK" type="tax">
        <data key="state">California</data>
        <data key="country">United Kingdom</data>
        <data key="zip">*</data>
        <data key="rate">50</data>
    </entity>
    <entity name="SimpleTaxUKZeroRate" type="tax">
        <data key="state">California</data>
        <data key="country">United Kingdom</data>
        <data key="zip">*</data>
        <data key="rate">0</data>
    </entity>
    <entity name="SimpleTaxNY" type="tax">
        <data key="identifier" unique="suffix" >New York</data>
        <data key="state">New York</data>
        <data key="country">United States</data>
        <data key="zip">*</data>
        <data key="rate">8.375</data>
    </entity>
    <entity name="SimpleTaxNYRate" type="tax">
        <data key="state">New York</data>
        <data key="country">United States</data>
        <data key="zip">*</data>
        <data key="rate">20.00</data>
    </entity>
    <entity name="SimpleTaxCA" type="tax">
        <data key="identifier" unique="suffix" >California</data>
        <data key="state">California</data>
        <data key="country">United States</data>
        <data key="zip">*</data>
        <data key="rate">8.25</data>
    </entity>
    <entity name="SimpleTaxSwiss" type="tax">
        <data key="state">Aargau</data>
        <data key="country">Switzerland</data>
        <data key="zip">*</data>
        <data key="rate">0</data>
    </entity>
    <entity name="SimpleTaxWithZipCode" type="tax">
        <data key="state">Texas</data>
        <data key="country">United States</data>
        <data key="zip">78729</data>
        <data key="rate">7.25</data>
    </entity>
    <entity name="SimpleSecondTaxWithZipCode" type="tax">
        <data key="state">Texas</data>
        <data key="country">United States</data>
        <data key="zip">78729</data>
        <data key="rate">0.125</data>
    </entity>
<<<<<<< HEAD
    <entity name="ProductRateTax" type="tax">
        <data key="identifier" unique="suffix">Product Rate</data>
        <data key="state">California</data>
        <data key="country">United States</data>
        <data key="zip">90001</data>
        <data key="rate">10</data>
    </entity>
    <entity name="ShippingRateTax" type="tax">
        <data key="identifier" unique="suffix">Shipping Rate</data>
        <data key="state">California</data>
        <data key="country">United States</data>
        <data key="zip">90001</data>
        <data key="rate">5</data>
    </entity>
    <entity name="ProductRateTaxNY" type="tax">
        <data key="identifier" unique="suffix">Product Rate NY</data>
        <data key="state">New York</data>
        <data key="country">United States</data>
        <data key="zip">10001</data>
        <data key="rate">20</data>
    </entity>
    <entity name="ShippingRateTaxNY" type="tax">
        <data key="identifier" unique="suffix">Shipping Rate NY</data>
        <data key="state">New York</data>
        <data key="country">United States</data>
        <data key="zip">10001</data>
        <data key="rate">10</data>
=======
    <entity name="SimpleTaxTexas" type="tax">
        <data key="identifier" unique="suffix" >Texas</data>
        <data key="state">Texas</data>
        <data key="country">United States</data>
        <data key="zip">*</data>
        <data key="rate">8.3</data>
>>>>>>> 7bb4d916
    </entity>
</entities><|MERGE_RESOLUTION|>--- conflicted
+++ resolved
@@ -58,7 +58,6 @@
         <data key="zip">78729</data>
         <data key="rate">0.125</data>
     </entity>
-<<<<<<< HEAD
     <entity name="ProductRateTax" type="tax">
         <data key="identifier" unique="suffix">Product Rate</data>
         <data key="state">California</data>
@@ -86,13 +85,11 @@
         <data key="country">United States</data>
         <data key="zip">10001</data>
         <data key="rate">10</data>
-=======
     <entity name="SimpleTaxTexas" type="tax">
         <data key="identifier" unique="suffix" >Texas</data>
         <data key="state">Texas</data>
         <data key="country">United States</data>
         <data key="zip">*</data>
         <data key="rate">8.3</data>
->>>>>>> 7bb4d916
     </entity>
 </entities>