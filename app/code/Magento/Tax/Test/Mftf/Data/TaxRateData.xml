--- conflicted
+++ resolved
@@ -47,8 +47,6 @@
         <data key="zip_is_range">0</data>
         <data key="rate">777</data>
     </entity>
-<<<<<<< HEAD
-=======
     <entity name="taxRateCustomRateCanada" type="taxRate">
         <data key="code" unique="suffix">TaxRate</data>
         <data key="tax_country_id">CA</data>
@@ -58,5 +56,4 @@
         <data key="zip_is_range">0</data>
         <data key="rate">25</data>
     </entity>
->>>>>>> 897ef949
 </entities>