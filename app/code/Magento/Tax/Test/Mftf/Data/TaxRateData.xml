<?xml version="1.0" encoding="UTF-8"?>
<!--
 /**
  * Copyright © Magento, Inc. All rights reserved.
  * See COPYING.txt for license details.
  */
-->
<entities xmlns:xsi="http://www.w3.org/2001/XMLSchema-instance"
          xsi:noNamespaceSchemaLocation="urn:magento:mftf:DataGenerator/etc/dataProfileSchema.xsd">
    <entity name="SimpleTaxRate" type="taxRate">
        <data key="code" unique="suffix">TaxRate</data>
    </entity>
    <entity name="defaultTaxRate" type="taxRate">
        <data key="code" unique="suffix">Tax Rate </data>
        <data key="tax_country_id">US</data>
        <data key="tax_region_id">12</data>
        <data key="tax_postcode">*</data>
        <data key="zip_is_range">0</data>
        <data key="rate">10</data>
    </entity>
    <entity name="taxRateCustomRateUS" type="taxRate">
        <data key="code" unique="suffix">Tax Rate </data>
        <data key="tax_country_id">US</data>
        <data key="tax_country">United States</data>
        <data key="tax_region_id">12</data>
        <data key="tax_region">California</data>
        <data key="tax_postcode">90001</data>
        <data key="zip_is_range">0</data>
        <data key="rate">100.0000</data>
    </entity>
    <entity name="defaultTaxRateWithZipRange" type="taxRate">
        <data key="code" unique="suffix">Tax Rate </data>
        <data key="tax_country_id">US</data>
        <data key="tax_country">United States</data>
        <data key="tax_region_id">12</data>
        <data key="tax_region">California</data>
        <data key="zip_is_range">1</data>
        <data key="zip_from">90001</data>
        <data key="zip_to">96162</data>
        <data key="rate">15.05</data>
    </entity>
    <entity name="defaultTaxRateWithLargeRate" type="taxRate">
        <data key="code" unique="suffix">TaxRate</data>
        <data key="tax_country_id">GB</data>
        <data key="tax_country">United Kingdom</data>
        <data key="tax_postcode">*</data>
        <data key="zip_is_range">0</data>
        <data key="rate">777</data>
    </entity>
    <entity name="taxRateCustomRateCanada" type="taxRate">
        <data key="code" unique="suffix">TaxRate</data>
        <data key="tax_country_id">CA</data>
        <data key="tax_country">Canada</data>
        <data key="tax_region_id">*</data>
        <data key="tax_postcode">180</data>
        <data key="zip_is_range">0</data>
        <data key="rate">25</data>
    </entity>
    <entity name="taxRateCustomRateUK" type="taxRate">
        <data key="code" unique="suffix">TaxRate</data>
        <data key="tax_country_id">GB</data>
        <data key="tax_country">United Kingdom</data>
        <data key="zip_is_range">1</data>
        <data key="zip_from">1</data>
        <data key="zip_to">7800935</data>
        <data key="rate">12.99</data>
    </entity>
<<<<<<< HEAD
=======
    <entity name="taxRateCustomRateFrance" type="taxRate">
        <data key="code" unique="suffix">TaxRate</data>
        <data key="tax_country_id">FR</data>
        <data key="tax_country">France</data>
        <data key="tax_region_id">277</data>
        <data key="tax_region">Val-d'Oise</data>
        <data key="tax_postcode">*</data>
        <data key="zip_is_range">0</data>
        <data key="rate">0.1</data>
    </entity>
>>>>>>> 4d0efab3
</entities><|MERGE_RESOLUTION|>--- conflicted
+++ resolved
@@ -65,8 +65,6 @@
         <data key="zip_to">7800935</data>
         <data key="rate">12.99</data>
     </entity>
-<<<<<<< HEAD
-=======
     <entity name="taxRateCustomRateFrance" type="taxRate">
         <data key="code" unique="suffix">TaxRate</data>
         <data key="tax_country_id">FR</data>
@@ -77,5 +75,4 @@
         <data key="zip_is_range">0</data>
         <data key="rate">0.1</data>
     </entity>
->>>>>>> 4d0efab3
 </entities>