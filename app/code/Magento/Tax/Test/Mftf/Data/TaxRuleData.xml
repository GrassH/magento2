--- conflicted
+++ resolved
@@ -23,7 +23,6 @@
         </array>
         <data key="calculate_subtotal">true</data>
     </entity>
-<<<<<<< HEAD
     <entity name="taxRuleWithCustomPriorityPosition" type="taxRule">
         <data key="code" unique="suffix">TaxRule</data>
         <data key="position">1</data>
@@ -71,12 +70,11 @@
             <item>2</item>
         </array>
         <data key="calculate_subtotal">true</data>
-=======
+    </entity>
     <entity name="TaxRule" type="taxRule">
         <data key="name" unique="suffix">TaxName</data>
     </entity>
     <entity name="TaxRuleZeroRate" type="taxRule">
         <data key="name" unique="suffix">TaxNameZeroRate</data>
->>>>>>> 3ff01611
     </entity>
 </entities>