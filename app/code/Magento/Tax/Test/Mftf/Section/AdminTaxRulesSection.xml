<?xml version="1.0" encoding="UTF-8"?>
<!--
 /**
  * Copyright © Magento, Inc. All rights reserved.
  * See COPYING.txt for license details.
  */
-->

<sections xmlns:xsi="http://www.w3.org/2001/XMLSchema-instance"
        xsi:noNamespaceSchemaLocation="urn:magento:mftf:Page/etc/SectionObject.xsd">
    <section name="AdminTaxRulesSection">
<<<<<<< HEAD
        <!-- on page /admin/tax/rule/new/ -->
        <element name="customerAddNewTaxClass" type="button" selector="//*[@id='tax_customer_class']/following-sibling::section//*[contains(text(),'Add New Tax Class')]"/>
        <element name="fieldCustomerNewTaxClass" type="input" selector="//*[@id='tax_customer_class']/following-sibling::section//input[@class='mselect-input']"/>
        <element name="saveCustomerNewTaxClass" type="button" selector="//*[@id='tax_customer_class']/following-sibling::section//span[@class='mselect-save']"/>
        <element name="defaultCustomerTaxClass" type="button" selector="//*[@id='tax_customer_class']/following-sibling::section//div[@class='mselect-items-wrapper']/div[1]"/>
=======
>>>>>>> 6478d2b0
        <element name="ruleName" type="input" selector="#anchor-content #code"/>
        <element name="addNewTaxRate" type="block" selector="//*[text()='Add New Tax Rate']" timeout="30"/>
        <element name="taxIdentifier" type="input" selector="aside #code"/>
        <element name="zipIsRange" type="checkbox" selector="#zip_is_range"/>
        <element name="zipCode" type="input" selector="#tax_postcode"/>
        <element name="state" type="select" selector="#tax_region_id"/>
        <element name="country" type="select" selector="#tax_country_id"/>
        <element name="rate" type="input" selector="#rate"/>
        <element name="save" type="button" selector=".action-save" timeout="30"/>
        <element name="saveRule" type="button" selector="#save" timeout="30"/>
        <element name="additionalSettings" type="button" selector="#details-summarybase_fieldset"/>
        <element name="productAddNewTaxClass" type="button" selector="//*[@id='tax_product_class']/following-sibling::section//*[contains(text(),'Add New Tax Class')]"/>
        <element name="fieldProdNewTaxClass" type="input" selector="//*[@id='tax_product_class']/following-sibling::section//input[@class='mselect-input']"/>
        <element name="saveProdNewTaxClass" type="button" selector="//*[@id='tax_product_class']/following-sibling::section//span[@class='mselect-save']"/>
        <element name="defaultTaxClass" type="button" selector="//*[@id='tax_product_class']/following-sibling::section//div[@class='mselect-items-wrapper']/div[1]"/>
        <element name="deleteTaxClassName" type="button" selector="//span[contains(text(),'{{var1}}')]" parameterized="true"/>
        <element name="deleteTaxClass" type="button" selector="//span[contains(text(),'{{var1}}')]/../..//*[@class='mselect-delete']" parameterized="true"/>
        <element name="popUpDialogOK" type="button" selector="//*[@class='modal-footer']//*[contains(text(),'OK')]"/>
        <element name="taxRateMultiSelectItems" type="block" selector=".mselect-list-item"/>
    </section>
</sections><|MERGE_RESOLUTION|>--- conflicted
+++ resolved
@@ -9,14 +9,11 @@
 <sections xmlns:xsi="http://www.w3.org/2001/XMLSchema-instance"
         xsi:noNamespaceSchemaLocation="urn:magento:mftf:Page/etc/SectionObject.xsd">
     <section name="AdminTaxRulesSection">
-<<<<<<< HEAD
         <!-- on page /admin/tax/rule/new/ -->
         <element name="customerAddNewTaxClass" type="button" selector="//*[@id='tax_customer_class']/following-sibling::section//*[contains(text(),'Add New Tax Class')]"/>
         <element name="fieldCustomerNewTaxClass" type="input" selector="//*[@id='tax_customer_class']/following-sibling::section//input[@class='mselect-input']"/>
         <element name="saveCustomerNewTaxClass" type="button" selector="//*[@id='tax_customer_class']/following-sibling::section//span[@class='mselect-save']"/>
         <element name="defaultCustomerTaxClass" type="button" selector="//*[@id='tax_customer_class']/following-sibling::section//div[@class='mselect-items-wrapper']/div[1]"/>
-=======
->>>>>>> 6478d2b0
         <element name="ruleName" type="input" selector="#anchor-content #code"/>
         <element name="addNewTaxRate" type="block" selector="//*[text()='Add New Tax Rate']" timeout="30"/>
         <element name="taxIdentifier" type="input" selector="aside #code"/>
