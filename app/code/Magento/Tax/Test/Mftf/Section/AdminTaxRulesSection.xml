<?xml version="1.0" encoding="UTF-8"?>
<!--
 /**
  * Copyright © Magento, Inc. All rights reserved.
  * See COPYING.txt for license details.
  */
-->

<sections xmlns:xsi="http://www.w3.org/2001/XMLSchema-instance"
        xsi:noNamespaceSchemaLocation="urn:magento:mftf:Page/etc/SectionObject.xsd">
    <section name="AdminTaxRulesSection">
        <!-- on page /admin/tax/rule/new/ -->
        <element name="customerAddNewTaxClass" type="button" selector="//*[@id='tax_customer_class']/following-sibling::section//*[contains(text(),'Add New Tax Class')]"/>
        <element name="fieldCustomerNewTaxClass" type="input" selector="//*[@id='tax_customer_class']/following-sibling::section//input[@class='mselect-input']"/>
        <element name="saveCustomerNewTaxClass" type="button" selector="//*[@id='tax_customer_class']/following-sibling::section//span[@class='mselect-save']"/>
        <element name="defaultCustomerTaxClass" type="button" selector="//*[@id='tax_customer_class']/following-sibling::section//div[@class='mselect-items-wrapper']/div[1]"/>
        <element name="ruleName" type="input" selector="#anchor-content #code"/>
        <element name="addNewTaxRate" type="block" selector="//*[text()='Add New Tax Rate']" timeout="30"/>
        <element name="taxIdentifier" type="input" selector="aside #code"/>
        <element name="zipIsRange" type="checkbox" selector="#zip_is_range"/>
        <element name="zipCode" type="input" selector="#tax_postcode"/>
        <element name="state" type="select" selector="#tax_region_id"/>
        <element name="country" type="select" selector="#tax_country_id"/>
        <element name="rate" type="input" selector="#rate"/>
        <element name="save" type="button" selector=".action-save" timeout="30"/>
        <element name="saveRule" type="button" selector="#save" timeout="30"/>
        <element name="additionalSettings" type="button" selector="#details-summarybase_fieldset"/>
        <element name="productAddNewTaxClass" type="button" selector="//*[@id='tax_product_class']/following-sibling::section//*[contains(text(),'Add New Tax Class')]"/>
        <element name="fieldProdNewTaxClass" type="input" selector="//*[@id='tax_product_class']/following-sibling::section//input[@class='mselect-input']"/>
        <element name="saveProdNewTaxClass" type="button" selector="//*[@id='tax_product_class']/following-sibling::section//span[@class='mselect-save']"/>
        <element name="defaultTaxClass" type="button" selector="//*[@id='tax_product_class']/following-sibling::section//div[@class='mselect-items-wrapper']/div[1]"/>
        <element name="deleteTaxClassName" type="button" selector="//span[contains(text(),'{{var1}}')]" parameterized="true"/>
        <element name="deleteTaxClass" type="button" selector="//span[contains(text(),'{{var1}}')]/../..//*[@class='mselect-delete']" parameterized="true"/>
        <element name="popUpDialogOK" type="button" selector="//*[@class='modal-footer']//*[contains(text(),'OK')]"/>
<<<<<<< HEAD
=======
        <element name="taxRateMultiSelectItems" type="block" selector=".mselect-list-item"/>
>>>>>>> 8b7e6838
    </section>
</sections><|MERGE_RESOLUTION|>--- conflicted
+++ resolved
@@ -32,9 +32,6 @@
         <element name="deleteTaxClassName" type="button" selector="//span[contains(text(),'{{var1}}')]" parameterized="true"/>
         <element name="deleteTaxClass" type="button" selector="//span[contains(text(),'{{var1}}')]/../..//*[@class='mselect-delete']" parameterized="true"/>
         <element name="popUpDialogOK" type="button" selector="//*[@class='modal-footer']//*[contains(text(),'OK')]"/>
-<<<<<<< HEAD
-=======
         <element name="taxRateMultiSelectItems" type="block" selector=".mselect-list-item"/>
->>>>>>> 8b7e6838
     </section>
 </sections>