--- conflicted
+++ resolved
@@ -116,7 +116,6 @@
         <click stepKey="saveTaxRate" selector="{{AdminTaxRulesSection.save}}"/>
     </actionGroup>
 
-<<<<<<< HEAD
     <!--Set Tax Class for Shipping-->
     <actionGroup name="changeShippingTaxClass">
         <!--Select Configuration menu from Store-->
@@ -142,7 +141,8 @@
         <click stepKey="saveTaxOptions" selector="{{AdminCategoryMainActionsSection.SaveButton}}"/>
         <waitForPageLoad stepKey="waitForTaxSaved"/>
         <see stepKey="seeSuccess" selector="{{AdminCategoryMessagesSection.SuccessMessage}}" userInput="You saved the configuration."/>
-=======
+    </actionGroup>
+
     <!--Add Product Tax Class-->
     <actionGroup name="addProductTaxClass">
         <arguments>
@@ -181,6 +181,5 @@
         <waitForElementVisible selector="{{AdminTaxRulesSection.popUpDialogOK}}" stepKey="waitForElementBecomeVisible"/>
         <click stepKey="acceptPopUpDialog" selector="{{AdminTaxRulesSection.popUpDialogOK}}"/>
         <waitForPageLoad stepKey="waitForProductTaxClassDeleted"/>
->>>>>>> 07cf624c
     </actionGroup>
 </actionGroups>