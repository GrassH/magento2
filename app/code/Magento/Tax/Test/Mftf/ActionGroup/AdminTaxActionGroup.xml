--- conflicted
+++ resolved
@@ -127,15 +127,6 @@
     <actionGroup name="changeShippingTaxClass">
         <!--Select Configuration menu from Store-->
         <click selector="{{AdminMenuSection.stores}}" stepKey="clickOnSTORES" />
-<<<<<<< HEAD
-        <waitForPageLoad stepKey="waitForConfiguration" time="5"/>
-        <click selector="{{AdminMenuSection.configuration}}" stepKey="clickOnConfigurations"/>
-        <waitForPageLoad stepKey="waitForSales" time="5"/>
-        <!--Double click the same to fix flaky issue with redirection to Dashboard-->
-        <click selector="{{AdminMenuSection.stores}}" stepKey="clickOnSTORES1" />
-        <waitForPageLoad stepKey="waitForConfiguration1" time="5"/>
-        <click selector="{{AdminMenuSection.configuration}}" stepKey="clickOnConfigurations1"/>
-=======
         <waitForPageLoad stepKey="waitForConfiguration"/>
         <click selector="{{StoresSubmenuSection.configuration}}" stepKey="clickOnConfigurations"/>
         <waitForPageLoad stepKey="waitForSales"/>
@@ -143,7 +134,6 @@
         <click selector="{{AdminMenuSection.stores}}" stepKey="clickOnSTORES1" />
         <waitForPageLoad stepKey="waitForConfiguration1"/>
         <click selector="{{StoresSubmenuSection.configuration}}" stepKey="clickOnConfigurations1"/>
->>>>>>> b8e3a0be
         <waitForPageLoad stepKey="waitForSales1" time="5"/>
         <!--Change default tax class for Shipping on Taxable Goods-->
         <click selector="{{ConfigurationListSection.sales}}" stepKey="clickOnSales" />
@@ -165,16 +155,6 @@
     <actionGroup name="setDefaultShippingTaxClass">
         <!--Select Configuration menu from Store-->
         <click selector="{{AdminMenuSection.stores}}" stepKey="clickOnSTORES" />
-<<<<<<< HEAD
-        <waitForPageLoad stepKey="waitForConfiguration" time="5"/>
-        <click selector="{{AdminMenuSection.configuration}}" stepKey="clickOnConfigurations"/>
-        <waitForPageLoad stepKey="waitForSales" time="5"/>
-        <!--Double click the same to fix flaky issue with redirection to Dashboard-->
-        <click selector="{{AdminMenuSection.stores}}" stepKey="clickOnSTORES1" />
-        <waitForPageLoad stepKey="waitForConfiguration1" time="5"/>
-        <click selector="{{AdminMenuSection.configuration}}" stepKey="clickOnConfigurations1"/>
-        <waitForPageLoad stepKey="waitForSales1" time="5"/>
-=======
         <waitForPageLoad stepKey="waitForConfiguration"/>
         <click selector="{{StoresSubmenuSection.configuration}}" stepKey="clickOnConfigurations"/>
         <waitForPageLoad stepKey="waitForSales"/>
@@ -183,7 +163,6 @@
         <waitForPageLoad stepKey="waitForConfiguration1"/>
         <click selector="{{StoresSubmenuSection.configuration}}" stepKey="clickOnConfigurations1"/>
         <waitForPageLoad stepKey="waitForSales1"/>
->>>>>>> b8e3a0be
         <!--Change default tax class for Shipping on Taxable Goods-->
         <click selector="{{ConfigurationListSection.sales}}" stepKey="clickOnSales" />
         <waitForPageLoad stepKey="waitForPaymentMethods"/>
