<?xml version="1.0" encoding="UTF-8"?>
<!--
 /**
  * Copyright © Magento, Inc. All rights reserved.
  * See COPYING.txt for license details.
  */
-->

<actionGroups xmlns:xsi="http://www.w3.org/2001/XMLSchema-instance"
              xsi:noNamespaceSchemaLocation="urn:magento:mftf:Test/etc/actionGroupSchema.xsd">
    <!-- Change the tax configuration to display in cart and checkout flow -->
    <actionGroup name="editTaxConfigurationByUI">
        <!-- navigate to the tax configuration page -->
        <amOnPage url="{{AdminTaxConfigurationPage.url}}" stepKey="goToAdminTaxPage"/>
        <waitForPageLoad stepKey="waitForTaxConfigLoad"/>

        <!-- change the default state to California -->
        <scrollTo selector="#tax_defaults-head" x="0" y="-80" stepKey="scrollToTaxDefaults" />
        <!-- conditionalClick twice to fix some flaky behavior -->
        <conditionalClick stepKey="clickCalculationSettings" selector="{{AdminConfigureTaxSection.defaultDestination}}" dependentSelector="#tax_defaults" visible="false" />
        <conditionalClick stepKey="clickCalculationSettingsAgain" selector="{{AdminConfigureTaxSection.defaultDestination}}" dependentSelector="#tax_defaults" visible="false" />
        <uncheckOption stepKey="clickDefaultState" selector="{{AdminConfigureTaxSection.systemValueDefaultState}}"/>
        <selectOption stepKey="selectDefaultState" selector="{{AdminConfigureTaxSection.dropdownDefaultState}}" userInput="California"/>
        <fillField stepKey="fillDefaultPostCode" selector="{{AdminConfigureTaxSection.defaultPostCode}}" userInput="*"/>

        <!-- change the options for shopping cart display to show tax -->
        <scrollTo selector="#tax_cart_display-head" x="0" y="-80" stepKey="scrollToTaxShoppingCartDisplay" />
        <!-- conditionalClick twice to fix some flaky behavior -->
        <conditionalClick stepKey="clickShoppingCartDisplaySettings" selector="{{AdminConfigureTaxSection.shoppingCartDisplay}}" dependentSelector="#tax_cart_display" visible="false"/>
        <conditionalClick stepKey="clickShoppingCartDisplaySettingsAgain" selector="{{AdminConfigureTaxSection.shoppingCartDisplay}}" dependentSelector="#tax_cart_display" visible="false"/>
        <uncheckOption stepKey="clickTaxTotalCart" selector="{{AdminConfigureTaxSection.systemValueIncludeTaxTotalCart}}"/>
        <selectOption stepKey="selectTaxTotalCart" selector="{{AdminConfigureTaxSection.dropdownIncludeTaxTotalCart}}" userInput="Yes"/>
        <uncheckOption stepKey="clickDisplayTaxSummaryCart" selector="{{AdminConfigureTaxSection.systemValueDisplayTaxSummaryCart}}"/>
        <selectOption stepKey="selectDisplayTaxSummaryCart" selector="{{AdminConfigureTaxSection.dropdownDisplayTaxSummaryCart}}" userInput="Yes"/>
        <uncheckOption stepKey="clickDisplayZeroTaxCart" selector="{{AdminConfigureTaxSection.systemValueDisplayZeroTaxCart}}"/>
        <selectOption stepKey="selectDisplayZeroTaxCart" selector="{{AdminConfigureTaxSection.dropdownDisplayZeroTaxCart}}" userInput="Yes"/>

        <!-- change the options for orders, invoices, credit memos display to show tax -->
        <scrollTo selector="#tax_sales_display-head" x="0" y="-80" stepKey="scrollToTaxSalesDisplay" />
        <!-- conditionalClick twice to fix some flaky behavior -->
        <conditionalClick stepKey="clickOrdersInvoicesCreditSales" selector="{{AdminConfigureTaxSection.ordersInvoicesCreditSales}}" dependentSelector="#tax_sales_display" visible="false"/>
        <conditionalClick stepKey="clickOrdersInvoicesCreditSalesAgain" selector="{{AdminConfigureTaxSection.ordersInvoicesCreditSales}}" dependentSelector="#tax_sales_display" visible="false"/>
        <uncheckOption stepKey="clickTaxTotalSales" selector="{{AdminConfigureTaxSection.systemValueIncludeTaxTotalSales}}"/>
        <selectOption stepKey="selectTaxTotalSales" selector="{{AdminConfigureTaxSection.dropdownIncludeTaxTotalSales}}" userInput="Yes"/>
        <uncheckOption stepKey="clickDisplayTaxSummarySales" selector="{{AdminConfigureTaxSection.systemValueDisplayTaxSummarySales}}"/>
        <selectOption stepKey="selectDisplayTaxSummarySales" selector="{{AdminConfigureTaxSection.dropdownDisplayTaxSummarySales}}" userInput="Yes"/>
        <uncheckOption stepKey="clickDisplayZeroTaxSales" selector="{{AdminConfigureTaxSection.systemValueDisplayZeroTaxSales}}"/>
        <selectOption stepKey="selectDisplayZeroTaxSales" selector="{{AdminConfigureTaxSection.dropdownDisplayZeroTaxSales}}" userInput="Yes"/>

        <!-- Save the settings -->
        <scrollToTopOfPage stepKey="scrollToTop"/>
        <click stepKey="saveTaxOptions" selector="{{AdminCategoryMainActionsSection.SaveButton}}"/>
        <waitForPageLoad stepKey="waitForTaxSaved"/>
        <see stepKey="seeSuccess" selector="{{AdminCategoryMessagesSection.SuccessMessage}}" userInput="You saved the configuration."/>
    </actionGroup>

    <actionGroup name="changeToDefaultTaxConfigurationUI">
        <!-- navigate to the tax configuration page -->
        <amOnPage url="{{AdminTaxConfigurationPage.url}}" stepKey="goToAdminTaxPage"/>
        <waitForPageLoad stepKey="waitForTaxConfigLoad"/>

        <!-- change the default state to none -->
        <!-- conditionalClick twice to fix some flaky behavior -->
        <conditionalClick stepKey="clickCalculationSettings" selector="{{AdminConfigureTaxSection.defaultDestination}}" dependentSelector="{{AdminConfigureTaxSection.systemValueDefaultState}}" visible="false" />
        <conditionalClick stepKey="clickCalculationSettingsAgain" selector="{{AdminConfigureTaxSection.defaultDestination}}" dependentSelector="{{AdminConfigureTaxSection.systemValueDefaultState}}" visible="false" />
        <checkOption stepKey="clickDefaultState" selector="{{AdminConfigureTaxSection.systemValueDefaultState}}"/>
        <selectOption stepKey="selectDefaultState" selector="{{AdminConfigureTaxSection.dropdownDefaultState}}" userInput="California"/>
        <fillField stepKey="fillDefaultPostCode" selector="{{AdminConfigureTaxSection.defaultPostCode}}" userInput=""/>

        <!-- change the options for shopping cart display to not show tax -->
        <!-- conditionalClick twice to fix some flaky behavior -->
        <conditionalClick stepKey="clickShoppingCartDisplaySettings" selector="{{AdminConfigureTaxSection.shoppingCartDisplay}}" dependentSelector="{{AdminConfigureTaxSection.systemValueIncludeTaxTotalCart}}" visible="false"/>
        <conditionalClick stepKey="clickShoppingCartDisplaySettingsAgain" selector="{{AdminConfigureTaxSection.shoppingCartDisplay}}" dependentSelector="{{AdminConfigureTaxSection.systemValueIncludeTaxTotalCart}}" visible="false"/>
        <checkOption stepKey="clickTaxTotalCart" selector="{{AdminConfigureTaxSection.systemValueIncludeTaxTotalCart}}"/>
        <selectOption stepKey="selectTaxTotalCart" selector="{{AdminConfigureTaxSection.dropdownIncludeTaxTotalCart}}" userInput="Yes"/>
        <checkOption stepKey="clickDisplayTaxSummaryCart" selector="{{AdminConfigureTaxSection.systemValueDisplayTaxSummaryCart}}"/>
        <selectOption stepKey="selectDisplayTaxSummaryCart" selector="{{AdminConfigureTaxSection.dropdownDisplayTaxSummaryCart}}" userInput="Yes"/>
        <checkOption stepKey="clickDisplayZeroTaxCart" selector="{{AdminConfigureTaxSection.systemValueDisplayZeroTaxCart}}"/>
        <selectOption stepKey="selectDisplayZeroTaxCart" selector="{{AdminConfigureTaxSection.dropdownDisplayZeroTaxCart}}" userInput="Yes"/>

        <!-- change the options for orders, invoices, credit memos display to not show tax -->
        <!-- conditionalClick twice to fix some flaky behavior -->
        <conditionalClick stepKey="clickOrdersInvoicesCreditSales" selector="{{AdminConfigureTaxSection.ordersInvoicesCreditSales}}" dependentSelector="{{AdminConfigureTaxSection.systemValueIncludeTaxTotalSales}}" visible="false"/>
        <conditionalClick stepKey="clickOrdersInvoicesCreditSalesAgain" selector="{{AdminConfigureTaxSection.ordersInvoicesCreditSales}}" dependentSelector="{{AdminConfigureTaxSection.systemValueIncludeTaxTotalSales}}" visible="false"/>
        <checkOption stepKey="clickTaxTotalSales" selector="{{AdminConfigureTaxSection.systemValueIncludeTaxTotalSales}}"/>
        <selectOption stepKey="selectTaxTotalSales" selector="{{AdminConfigureTaxSection.dropdownIncludeTaxTotalSales}}" userInput="Yes"/>
        <checkOption stepKey="clickDisplayTaxSummarySales" selector="{{AdminConfigureTaxSection.systemValueDisplayTaxSummarySales}}"/>
        <selectOption stepKey="selectDisplayTaxSummarySales" selector="{{AdminConfigureTaxSection.dropdownDisplayTaxSummarySales}}" userInput="Yes"/>
        <checkOption stepKey="clickDisplayZeroTaxSales" selector="{{AdminConfigureTaxSection.systemValueDisplayZeroTaxSales}}"/>
        <selectOption stepKey="selectDisplayZeroTaxSales" selector="{{AdminConfigureTaxSection.dropdownDisplayZeroTaxSales}}" userInput="Yes"/>

        <!-- Save the settings -->
        <scrollToTopOfPage stepKey="scrollToTop"/>
        <click stepKey="saveTaxOptions" selector="{{AdminCategoryMainActionsSection.SaveButton}}"/>
        <see stepKey="seeSuccess" selector="{{AdminCategoryMessagesSection.SuccessMessage}}" userInput="You saved the configuration."/>
    </actionGroup>

    <actionGroup name="addCustomTaxRate" extends="addNewTaxRateNoZip">
        <remove keyForRemoval="fillZipCode"/>
        <remove keyForRemoval="fillRate"/>
        <fillField stepKey="fillZipCode" selector="{{AdminTaxRulesSection.zipCode}}" userInput="US-NY-*-Rate 2" after="fillTaxIdentifier"/>
        <fillField stepKey="fillRate" selector="{{AdminTaxRulesSection.rate}}" userInput="0" after="selectCountry"/>
    </actionGroup>

    <!-- Action group to add a tax rate when on a tax rule configuration page -->
    <!-- Must already be on a tax rule configuration page or a new tax rule page -->
    <actionGroup name="addNewTaxRateNoZip">
        <arguments>
            <argument name="taxCode"/>
        </arguments>

        <!-- Go to the tax rate page -->
        <click stepKey="addNewTaxRate" selector="{{AdminTaxRulesSection.addNewTaxRate}}"/>

        <!-- Fill out a new tax rate -->
        <fillField stepKey="fillTaxIdentifier" selector="{{AdminTaxRulesSection.taxIdentifier}}" userInput="{{taxCode.state}}-{{taxCode.rate}}"/>
        <fillField stepKey="fillZipCode" selector="{{AdminTaxRulesSection.zipCode}}" userInput="{{taxCode.zip}}"/>
        <selectOption stepKey="selectState" selector="{{AdminTaxRulesSection.state}}" userInput="{{taxCode.state}}"/>
        <selectOption stepKey="selectCountry" selector="{{AdminTaxRulesSection.country}}" userInput="{{taxCode.country}}"/>
        <fillField stepKey="fillRate" selector="{{AdminTaxRulesSection.rate}}" userInput="{{taxCode.rate}}"/>

        <!-- Save the tax rate -->
        <click stepKey="saveTaxRate" selector="{{AdminTaxRulesSection.save}}"/>
    </actionGroup>

<<<<<<< HEAD
=======
    <!--Set Tax Class for Shipping-->
    <actionGroup name="changeShippingTaxClass">
        <!--Select Configuration menu from Store-->
        <click selector="{{AdminMenuSection.stores}}" stepKey="clickOnSTORES" />
        <waitForPageLoad stepKey="waitForConfiguration"/>
        <click selector="{{StoresSubmenuSection.configuration}}" stepKey="clickOnConfigurations"/>
        <waitForPageLoad stepKey="waitForSales"/>
        <!--Double click the same to fix flaky issue with redirection to Dashboard-->
        <click selector="{{AdminMenuSection.stores}}" stepKey="clickOnSTORES1" />
        <waitForPageLoad stepKey="waitForConfiguration1"/>
        <click selector="{{StoresSubmenuSection.configuration}}" stepKey="clickOnConfigurations1"/>
        <waitForPageLoad stepKey="waitForSales1" time="5"/>
        <!--Change default tax class for Shipping on Taxable Goods-->
        <click selector="{{ConfigurationListSection.sales}}" stepKey="clickOnSales" />
        <waitForPageLoad stepKey="waitForPaymentMethods"/>
        <click selector="{{AdminConfigureTaxSection.salesTax}}" stepKey="clickOnTax"/>
        <waitForPageLoad stepKey="waitForTax"/>
        <seeInCurrentUrl url="{{AdminTaxConfigurationPage.url}}" stepKey="adminTaxConfiguration"/>
        <seeElement selector="{{AdminConfigureTaxSection.taxClasses}}" stepKey="taxClassSectionC"/>
        <click selector="{{AdminConfigureTaxSection.taxClasses}}" stepKey="openTaxClassSection"/>
        <click selector="{{AdminConfigureTaxSection.taxShippingClassSystem}}" stepKey="uncheckSystemValue"/>
        <selectOption selector="{{AdminConfigureTaxSection.taxClassShipping}}" userInput="Taxable Goods" stepKey="setTaxClassForShipping"/>
        <!-- Save the settings -->
        <scrollToTopOfPage stepKey="scrollToTop"/>
        <click stepKey="saveTaxOptions" selector="{{AdminCategoryMainActionsSection.SaveButton}}"/>
        <waitForPageLoad stepKey="waitForTaxSaved"/>
        <see stepKey="seeSuccess" selector="{{AdminCategoryMessagesSection.SuccessMessage}}" userInput="You saved the configuration."/>
    </actionGroup>

    <actionGroup name="setDefaultShippingTaxClass">
        <!--Select Configuration menu from Store-->
        <click selector="{{AdminMenuSection.stores}}" stepKey="clickOnSTORES" />
        <waitForPageLoad stepKey="waitForConfiguration"/>
        <click selector="{{StoresSubmenuSection.configuration}}" stepKey="clickOnConfigurations"/>
        <waitForPageLoad stepKey="waitForSales"/>
        <!--Double click the same to fix flaky issue with redirection to Dashboard-->
        <click selector="{{AdminMenuSection.stores}}" stepKey="clickOnSTORES1" />
        <waitForPageLoad stepKey="waitForConfiguration1"/>
        <click selector="{{StoresSubmenuSection.configuration}}" stepKey="clickOnConfigurations1"/>
        <waitForPageLoad stepKey="waitForSales1"/>
        <!--Change default tax class for Shipping on Taxable Goods-->
        <click selector="{{ConfigurationListSection.sales}}" stepKey="clickOnSales" />
        <waitForPageLoad stepKey="waitForPaymentMethods"/>
        <click selector="{{AdminConfigureTaxSection.salesTax}}" stepKey="clickOnTax"/>
        <waitForPageLoad stepKey="waitForTax"/>
        <seeElement selector="{{AdminConfigureTaxSection.taxClasses}}" stepKey="taxClassSectionC"/>
        <click selector="{{AdminConfigureTaxSection.taxShippingClassSystem}}" stepKey="checkSystemDefaultValue"/>
        <click selector="{{AdminConfigureTaxSection.taxClasses}}" stepKey="closeTaxClassSection"/>
        <!-- Save the settings -->
        <scrollToTopOfPage stepKey="scrollToTop"/>
        <click stepKey="saveTaxOptions" selector="{{AdminCategoryMainActionsSection.SaveButton}}"/>
        <waitForPageLoad stepKey="waitForTaxSaved"/>
        <see stepKey="seeSuccess" selector="{{AdminCategoryMessagesSection.SuccessMessage}}" userInput="You saved the configuration."/>
    </actionGroup>

>>>>>>> 8b7e6838
    <!--Add Product Tax Class-->
    <actionGroup name="addProductTaxClass">
        <arguments>
            <argument name="prodTaxClassName" type="string"/>
        </arguments>
        <!--Click Additional Settings-->
        <click stepKey="clickAdditionalSettings" selector="{{AdminTaxRulesSection.additionalSettings}}"/>
        <!--Click Product Add New Tax Class Button-->
        <click stepKey="clickProdAddNewTaxClassBtn" selector="{{AdminTaxRulesSection.productAddNewTaxClass}}"/>
        <!--Fill field-->
        <fillField stepKey="fillProdNewTaxClass" selector="{{AdminTaxRulesSection.fieldProdNewTaxClass}}" userInput="{{prodTaxClassName}}"/>
        <!-- Save Product tax rate -->
        <click stepKey="saveProdTaxRate" selector="{{AdminTaxRulesSection.saveProdNewTaxClass}}"/>
    </actionGroup>

    <!--Add New Tax Rule -->
    <actionGroup name="addNewTaxRuleActionGroup">
        <!-- Go to tax rule page -->
        <amOnPage url="{{AdminTaxRuleGridPage.url}}" stepKey="goToTaxRulePage"/>
        <waitForPageLoad stepKey="waitForTaxRatePage"/>
        <click stepKey="addNewTaxRate" selector="{{AdminGridMainControls.add}}"/>
    </actionGroup>

    <!--Delete Product Tax Class-->
    <actionGroup name="deleteProductTaxClass">
        <arguments>
            <argument name="taxClassName" type="string"/>
        </arguments>
        <!-- Go to tax rule page -->
        <amOnPage url="{{AdminNewTaxRulePage.url}}" stepKey="goToNewTaxRulePage"/>
        <waitForPageLoad stepKey="waitForTaxRatePage"/>
        <click stepKey="clickAdditionalSettings" selector="{{AdminTaxRulesSection.additionalSettings}}"/>
        <scrollTo stepKey="scrollToAdditionalSettings" selector="{{AdminTaxRulesSection.additionalSettings}}"/>
        <moveMouseOver stepKey="hoverDeleteElement" selector="{{AdminTaxRulesSection.deleteTaxClassName(taxClassName)}}"/>
        <click stepKey="deleteFirstTaxClass" selector="{{AdminTaxRulesSection.deleteTaxClass(taxClassName)}}"/>
        <waitForElementVisible selector="{{AdminTaxRulesSection.popUpDialogOK}}" stepKey="waitForElementBecomeVisible"/>
        <click stepKey="acceptPopUpDialog" selector="{{AdminTaxRulesSection.popUpDialogOK}}"/>
        <waitForPageLoad stepKey="waitForProductTaxClassDeleted"/>
    </actionGroup>
</actionGroups><|MERGE_RESOLUTION|>--- conflicted
+++ resolved
@@ -123,8 +123,6 @@
         <click stepKey="saveTaxRate" selector="{{AdminTaxRulesSection.save}}"/>
     </actionGroup>
 
-<<<<<<< HEAD
-=======
     <!--Set Tax Class for Shipping-->
     <actionGroup name="changeShippingTaxClass">
         <!--Select Configuration menu from Store-->
@@ -180,7 +178,6 @@
         <see stepKey="seeSuccess" selector="{{AdminCategoryMessagesSection.SuccessMessage}}" userInput="You saved the configuration."/>
     </actionGroup>
 
->>>>>>> 8b7e6838
     <!--Add Product Tax Class-->
     <actionGroup name="addProductTaxClass">
         <arguments>
