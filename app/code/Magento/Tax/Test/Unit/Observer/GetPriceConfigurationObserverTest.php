<?php
/**
 * Copyright © Magento, Inc. All rights reserved.
 * See COPYING.txt for license details.
 */
declare(strict_types=1);

namespace Magento\Tax\Test\Unit\Observer;

use Magento\Bundle\Model\ResourceModel\Selection\Collection;
use Magento\Catalog\Model\Product;
use Magento\Catalog\Model\Product\Type;
use Magento\Catalog\Pricing\Price\BasePrice;
use Magento\Framework\DataObject;
use Magento\Framework\Event\Observer;
use Magento\Framework\Pricing\Amount\Base;
use Magento\Framework\Registry;
use Magento\Framework\TestFramework\Unit\Helper\ObjectManager;
use Magento\Tax\Helper\Data;
use Magento\Tax\Observer\GetPriceConfigurationObserver;
use PHPUnit\Framework\MockObject\MockObject;
use PHPUnit\Framework\TestCase;

/**
 * @SuppressWarnings(PHPMD.CouplingBetweenObjects)
 */
class GetPriceConfigurationObserverTest extends TestCase
{
    /**
     * @var GetPriceConfigurationObserver
     */
    protected $model;

    /**
<<<<<<< HEAD
     * @var \Magento\Framework\Registry|\PHPUnit\Framework\MockObject\MockObject
=======
     * @var Registry|MockObject
>>>>>>> b2f063af
     */
    protected $registry;

    /**
<<<<<<< HEAD
     * @var \Magento\Tax\Helper\Data|\PHPUnit\Framework\MockObject\MockObject
=======
     * @var Data|MockObject
>>>>>>> b2f063af
     */
    protected $taxData;

    /**
     * @var ObjectManager
     */
    protected $objectManager;

    /**
     * test Execute
     * @dataProvider getPriceConfigurationProvider
     * @param array $testArray
     * @param array $expectedArray
     * @SuppressWarnings(PHPMD.ExcessiveMethodLength)
     */
    public function testExecute($testArray, $expectedArray)
    {
        $configObj = new DataObject(
            [
                'config' => $testArray,
            ]
        );

        $this->objectManager = new ObjectManager($this);

        $className = Registry::class;
        $this->registry = $this->createMock($className);

        $className = Data::class;
        $this->taxData = $this->createMock($className);

        $observerObject=$this->createMock(Observer::class);
        $observerObject->expects($this->any())
            ->method('getData')
            ->with('configObj')
            ->willReturn($configObj);

        $baseAmount = $this->createPartialMock(
            Base::class,
            ['getBaseAmount', 'getAdjustmentAmount', 'hasAdjustment']
        );

        $baseAmount->expects($this->any())
            ->method('hasAdjustment')
            ->willReturn(true);

        $baseAmount->expects($this->any())
            ->method('getBaseAmount')
            ->willReturn(33.5);

        $baseAmount->expects($this->any())
            ->method('getAdjustmentAmount')
            ->willReturn(1.5);

        $priceInfo = $this->createPartialMock(\Magento\Framework\Pricing\PriceInfo\Base::class, ['getPrice']);

        $basePrice = $this->createPartialMock(BasePrice::class, ['getAmount']);

        $basePrice->expects($this->any())
            ->method('getAmount')
            ->willReturn($baseAmount);

        $priceInfo->expects($this->any())
            ->method('getPrice')
            ->willReturn($basePrice);

        $prod1 = $this->createPartialMock(Product::class, ['getId', 'getPriceInfo']);
        $prod2 = $this->createMock(Product::class);

        $prod1->expects($this->any())
            ->method('getId')
            ->willReturn(1);

        $prod1->expects($this->any())
            ->method('getPriceInfo')
            ->willReturn($priceInfo);

        $optionCollection =
            $this->createPartialMock(Collection::class, ['getItems']);

        $optionCollection->expects($this->any())
            ->method('getItems')
            ->willReturn([$prod1, $prod2]);

        $productInstance =
            $this->createPartialMock(
                Type::class,
                ['setStoreFilter', 'getSelectionsCollection', 'getOptionsIds']
            );

        $product = $this->createPartialMock(
            \Magento\Bundle\Model\Product\Type::class,
            ['getTypeInstance', 'getTypeId', 'getStoreId', 'getSelectionsCollection', 'getId']
        );
        $product->expects($this->any())
            ->method('getTypeInstance')
            ->willReturn($productInstance);
        $product->expects($this->any())
            ->method('getTypeId')
            ->willReturn('bundle');
        $product->expects($this->any())
            ->method('getStoreId')
            ->willReturn(null);

        $productInstance->expects($this->any())
            ->method('getSelectionsCollection')
            ->willReturn($optionCollection);

        $productInstance->expects($this->any())
            ->method('getOptionsIds')
            ->willReturn(true);

        $this->registry->expects($this->any())
            ->method('registry')
            ->with('current_product')
            ->willReturn($product);

        $this->taxData->expects($this->any())
            ->method('displayPriceIncludingTax')
            ->willReturn(true);

        $objectManager = new ObjectManager($this);
        $this->model = $objectManager->getObject(
            GetPriceConfigurationObserver::class,
            [
                'taxData' => $this->taxData,
                'registry' => $this->registry,
            ]
        );

        $this->model->execute($observerObject);

        $this->assertEquals($expectedArray, $configObj->getData('config'));
    }

    /**
     * @return array
     * @SuppressWarnings(PHPMD.ExcessiveMethodLength)
     */
    public function getPriceConfigurationProvider()
    {
        return [
            "basic" => [
                'testArray' => [
                    [
                        [
                            'optionId' => 1,
                            'prices' => [
                                    'finalPrice' => ['amount' => 35.50],
                                    'basePrice' => ['amount' => 30.50],
                                ],
                        ],
                        [
                            'optionId' => 2,
                            'prices' => [
                                    'finalPrice' =>['amount' => 333.50],
                                    'basePrice' => ['amount' => 300.50],
                                ],
                        ],
                    ],
                ],
                'expectedArray' => [
                    [
                        [
                            'optionId' => 1,
                            'prices' => [
                                    'finalPrice' => ['amount' => 35.50],
                                    'basePrice' => ['amount' => 35],
                                    'oldPrice' => ['amount' => 35],
                                ],
                        ],
                        [
                            'optionId' => 2,
                            'prices' => [
                                    'finalPrice' =>['amount' => 333.50],
                                    'basePrice' => ['amount' => 300.50],
                                ],
                        ],
                    ],
                ],
            ],
        ];
    }
}<|MERGE_RESOLUTION|>--- conflicted
+++ resolved
@@ -32,20 +32,12 @@
     protected $model;
 
     /**
-<<<<<<< HEAD
-     * @var \Magento\Framework\Registry|\PHPUnit\Framework\MockObject\MockObject
-=======
      * @var Registry|MockObject
->>>>>>> b2f063af
      */
     protected $registry;
 
     /**
-<<<<<<< HEAD
-     * @var \Magento\Tax\Helper\Data|\PHPUnit\Framework\MockObject\MockObject
-=======
      * @var Data|MockObject
->>>>>>> b2f063af
      */
     protected $taxData;
 
@@ -81,7 +73,7 @@
         $observerObject->expects($this->any())
             ->method('getData')
             ->with('configObj')
-            ->willReturn($configObj);
+            ->will($this->returnValue($configObj));
 
         $baseAmount = $this->createPartialMock(
             Base::class,
@@ -90,15 +82,15 @@
 
         $baseAmount->expects($this->any())
             ->method('hasAdjustment')
-            ->willReturn(true);
+            ->will($this->returnValue(true));
 
         $baseAmount->expects($this->any())
             ->method('getBaseAmount')
-            ->willReturn(33.5);
+            ->will($this->returnValue(33.5));
 
         $baseAmount->expects($this->any())
             ->method('getAdjustmentAmount')
-            ->willReturn(1.5);
+            ->will($this->returnValue(1.5));
 
         $priceInfo = $this->createPartialMock(\Magento\Framework\Pricing\PriceInfo\Base::class, ['getPrice']);
 
@@ -106,29 +98,29 @@
 
         $basePrice->expects($this->any())
             ->method('getAmount')
-            ->willReturn($baseAmount);
+            ->will($this->returnValue($baseAmount));
 
         $priceInfo->expects($this->any())
             ->method('getPrice')
-            ->willReturn($basePrice);
+            ->will($this->returnValue($basePrice));
 
         $prod1 = $this->createPartialMock(Product::class, ['getId', 'getPriceInfo']);
         $prod2 = $this->createMock(Product::class);
 
         $prod1->expects($this->any())
             ->method('getId')
-            ->willReturn(1);
+            ->will($this->returnValue(1));
 
         $prod1->expects($this->any())
             ->method('getPriceInfo')
-            ->willReturn($priceInfo);
+            ->will($this->returnValue($priceInfo));
 
         $optionCollection =
             $this->createPartialMock(Collection::class, ['getItems']);
 
         $optionCollection->expects($this->any())
             ->method('getItems')
-            ->willReturn([$prod1, $prod2]);
+            ->will($this->returnValue([$prod1, $prod2]));
 
         $productInstance =
             $this->createPartialMock(
@@ -142,30 +134,30 @@
         );
         $product->expects($this->any())
             ->method('getTypeInstance')
-            ->willReturn($productInstance);
+            ->will($this->returnValue($productInstance));
         $product->expects($this->any())
             ->method('getTypeId')
-            ->willReturn('bundle');
+            ->will($this->returnValue('bundle'));
         $product->expects($this->any())
             ->method('getStoreId')
-            ->willReturn(null);
+            ->will($this->returnValue(null));
 
         $productInstance->expects($this->any())
             ->method('getSelectionsCollection')
-            ->willReturn($optionCollection);
+            ->will($this->returnValue($optionCollection));
 
         $productInstance->expects($this->any())
             ->method('getOptionsIds')
-            ->willReturn(true);
+            ->will($this->returnValue(true));
 
         $this->registry->expects($this->any())
             ->method('registry')
             ->with('current_product')
-            ->willReturn($product);
+            ->will($this->returnValue($product));
 
         $this->taxData->expects($this->any())
             ->method('displayPriceIncludingTax')
-            ->willReturn(true);
+            ->will($this->returnValue(true));
 
         $objectManager = new ObjectManager($this);
         $this->model = $objectManager->getObject(
