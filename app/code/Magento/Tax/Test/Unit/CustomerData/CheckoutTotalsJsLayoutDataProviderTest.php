<?php
/**
 * Copyright © Magento, Inc. All rights reserved.
 * See COPYING.txt for license details.
 */
declare(strict_types=1);

namespace Magento\Tax\Test\Unit\CustomerData;

use Magento\Framework\TestFramework\Unit\Helper\ObjectManager as ObjectManagerHelper;
use Magento\Tax\CustomerData\CheckoutTotalsJsLayoutDataProvider;
use Magento\Tax\Model\Config as TaxConfig;
use PHPUnit\Framework\MockObject\MockObject;
use PHPUnit\Framework\TestCase;

/**
 * Test class to cover CheckoutTotalsJsLayoutDataProvider
 *
 * Class \Magento\Tax\Test\Unit\CustomerData\CheckoutTotalsJsLayoutDataProviderTest
 */
class CheckoutTotalsJsLayoutDataProviderTest extends TestCase
{
    /**
     * @var CheckoutTotalsJsLayoutDataProvider
     */
    private $dataProvider;

    /**
<<<<<<< HEAD
     * @var TaxConfig|PHPUnit\Framework\MockObject\MockObject
=======
     * @var TaxConfig|MockObject
>>>>>>> b2f063af
     */
    private $taxConfigMock;

    /**
     * Setup environment for test
     */
    protected function setUp(): void
    {
        $this->taxConfigMock = $this->createMock(TaxConfig::class);
        $objectManager = new ObjectManagerHelper($this);

        $this->dataProvider = $objectManager->getObject(
            CheckoutTotalsJsLayoutDataProvider::class,
            [
                'taxConfig' => $this->taxConfigMock
            ]
        );
    }

    /**
     * Test getData() with dataset getDataDataProvider
     *
     * @param int $displayCartSubtotalInclTax
     * @param int $displayCartSubtotalExclTax
     * @param array $expected
     * @return void
     * @dataProvider getDataDataProvider
     */
    public function testGetData($displayCartSubtotalInclTax, $displayCartSubtotalExclTax, $expected)
    {
        $this->taxConfigMock->expects($this->any())->method('displayCartSubtotalInclTax')
            ->willReturn($displayCartSubtotalInclTax);
        $this->taxConfigMock->expects($this->any())->method('displayCartSubtotalExclTax')
            ->willReturn($displayCartSubtotalExclTax);

        $this->assertEquals($expected, $this->dataProvider->getData());
    }

    /**
     * Dataset for test getData()
     *
     * @return array
     */
    public function getDataDataProvider()
    {
        return [
            'Test with settings display cart incl and excl is Yes' => [
                '1' ,
                '1',
                [
                    'components' => [
                        'minicart_content' => [
                            'children' => [
                                'subtotal.container' => [
                                    'children' => [
                                        'subtotal' => [
                                            'children' => [
                                                'subtotal.totals' => [
                                                    'config' => [
                                                        'display_cart_subtotal_incl_tax' => 1,
                                                        'display_cart_subtotal_excl_tax' => 1
                                                    ]
                                                ],
                                            ],
                                        ],
                                    ],
                                ],
                            ],
                        ],
                    ]
                ]
            ],
            'Test with settings display cart incl and excl is No' => [
                '0' ,
                '0',
                [
                    'components' => [
                        'minicart_content' => [
                            'children' => [
                                'subtotal.container' => [
                                    'children' => [
                                        'subtotal' => [
                                            'children' => [
                                                'subtotal.totals' => [
                                                    'config' => [
                                                        'display_cart_subtotal_incl_tax' => 0,
                                                        'display_cart_subtotal_excl_tax' => 0
                                                    ]
                                                ],
                                            ],
                                        ],
                                    ],
                                ],
                            ],
                        ],
                    ]
                ]
            ]
        ];
    }
}<|MERGE_RESOLUTION|>--- conflicted
+++ resolved
@@ -26,11 +26,7 @@
     private $dataProvider;
 
     /**
-<<<<<<< HEAD
-     * @var TaxConfig|PHPUnit\Framework\MockObject\MockObject
-=======
      * @var TaxConfig|MockObject
->>>>>>> b2f063af
      */
     private $taxConfigMock;
 
