<?php
/**
 * Copyright © 2016 Magento. All rights reserved.
 * See COPYING.txt for license details.
 */

// @codingStandardsIgnoreFile

namespace Magento\Tax\Test\Unit\Helper;

use Magento\Framework\DataObject as MagentoObject;

/**
 * Class DataTest
 *
 * @SuppressWarnings(PHPMD.CouplingBetweenObjects)
 */
class DataTest extends \PHPUnit_Framework_TestCase
{
    /**
     * @var \Magento\Tax\Helper\Data
     */
    protected $helper;

    /** @var  \PHPUnit_Framework_MockObject_MockObject */
    protected $orderTaxManagementMock;

    /** @var  \PHPUnit_Framework_MockObject_MockObject */
    protected $priceCurrencyMock;

    /** @var  \PHPUnit_Framework_MockObject_MockObject */
    protected $taxConfigMock;

    /** @var  \PHPUnit_Framework_MockObject_MockObject */
    protected $serializer;

    protected function setUp()
    {
        $objectManager = new \Magento\Framework\TestFramework\Unit\Helper\ObjectManager($this);

        $this->orderTaxManagementMock = $this->getMockBuilder(\Magento\Tax\Api\OrderTaxManagementInterface::class)
            ->disableOriginalConstructor()
            ->getMock();
        $this->priceCurrencyMock = $this->getMockBuilder(\Magento\Framework\Pricing\PriceCurrencyInterface::class)
            ->disableOriginalConstructor()
            ->getMock();
        $this->taxConfigMock = $this->getMockBuilder(\Magento\Tax\Model\Config::class)
            ->disableOriginalConstructor()
            ->getMock();
<<<<<<< HEAD
        $this->serializer = $this->getMockBuilder(\Magento\Framework\Serialize\SerializerInterface::class)
=======
        $this->serializer = $this->getMockBuilder(\Magento\Framework\Serialize\Serializer\Json::class)
>>>>>>> 9b0ad97f
            ->disableOriginalConstructor()
            ->getMock();
        $this->serializer->expects($this->any())
            ->method('serialize')
            ->willReturnCallback(
                function ($value) {
                    return json_encode($value);
                }
            );

        $this->serializer->expects($this->any())
            ->method('unserialize')
            ->willReturnCallback(
                function ($value) {
                    return json_decode($value, true);
                }
            );
        $this->helper = $objectManager->getObject(
            \Magento\Tax\Helper\Data::class,
            [
                'orderTaxManagement' => $this->orderTaxManagementMock,
                'priceCurrency' => $this->priceCurrencyMock,
                'taxConfig' => $this->taxConfigMock,
                'serializer' => $this->serializer
            ]
        );
    }

    public function testGetCalculatedTaxesEmptySource()
    {
        $source = null;
        $this->assertEquals([], $this->helper->getCalculatedTaxes($source));
    }

    public function testGetCalculatedTaxesForOrder()
    {
        $orderId = 1;
        $itemCode = 'test_code';
        $itemAmount = 2;
        $itemBaseAmount = 3;
        $itemTitle = 'Test title';
        $itemPercent = 0.1;

        $expectedAmount = $itemAmount + 1;
        $expectedBaseAmount = $itemBaseAmount + 1;

        $orderDetailsItem = $this->getMockBuilder(\Magento\Tax\Api\Data\OrderTaxDetailsAppliedTaxInterface::class)
            ->disableOriginalConstructor()
            ->getMock();
        $orderDetailsItem->expects($this->once())
            ->method('getCode')
            ->willReturn($itemCode);
        $orderDetailsItem->expects($this->once())
            ->method('getAmount')
            ->willReturn($itemAmount);
        $orderDetailsItem->expects($this->once())
            ->method('getBaseAmount')
            ->willReturn($itemBaseAmount);
        $orderDetailsItem->expects($this->once())
            ->method('getTitle')
            ->willReturn($itemTitle);
        $orderDetailsItem->expects($this->once())
            ->method('getPercent')
            ->willReturn($itemPercent);

        $roundValues = [
            [$itemAmount, $expectedAmount],
            [$itemBaseAmount, $expectedBaseAmount],
        ];
        $this->priceCurrencyMock->expects($this->exactly(2))
            ->method('round')
            ->will($this->returnValueMap($roundValues));

        $appliedTaxes = [$orderDetailsItem];

        $orderDetails = $this->getMockBuilder(\Magento\Tax\Api\Data\OrderTaxDetailsInterface::class)
            ->disableOriginalConstructor()
            ->getMock();
        $orderDetails->expects($this->once())
            ->method('getAppliedTaxes')
            ->willReturn($appliedTaxes);
        $this->orderTaxManagementMock->expects($this->once())
            ->method('getOrderTaxDetails')
            ->with($orderId)
            ->willReturn($orderDetails);

        $orderMock = $this->getMockBuilder(\Magento\Sales\Model\Order::class)
            ->disableOriginalConstructor()
            ->getMock();
        $orderMock->expects($this->once())
            ->method('getId')
            ->willReturn($orderId);

        $result = $this->helper->getCalculatedTaxes($orderMock);
        $this->assertCount(1, $result);
        $this->assertEquals($expectedAmount, $result[0]['tax_amount']);
        $this->assertEquals($expectedBaseAmount, $result[0]['base_tax_amount']);
        $this->assertEquals($itemTitle, $result[0]['title']);
        $this->assertEquals($itemPercent, $result[0]['percent']);
    }

    /**
     * Creat OrderTaxDetails mock from array of data
     *
     * @param $inputArray
     * @return \PHPUnit_Framework_MockObject_MockObject|\Magento\Tax\Api\Data\OrderTaxDetailsInterface
     * @SuppressWarnings(PHPMD.NPathComplexity)
     */
    protected function mapOrderTaxItemDetail($inputArray)
    {
        $orderTaxItemDetailsMock = $this->getMockBuilder(\Magento\Tax\Api\Data\OrderTaxDetailsInterface::class)
            ->getMock();
        $itemMocks = [];
        foreach ($inputArray['items'] as $orderTaxDetailsItemData) {
            $itemId = isset($orderTaxDetailsItemData['item_id']) ? $orderTaxDetailsItemData['item_id'] : null;
            $associatedItemId = isset($orderTaxDetailsItemData['associated_item_id'])
                ? $orderTaxDetailsItemData['associated_item_id']
                : null;
            $itemType = isset($orderTaxDetailsItemData['type']) ? $orderTaxDetailsItemData['type'] : null;
            $appliedTaxesData = $orderTaxDetailsItemData['applied_taxes'];
            $appliedTaxesMocks = [];
            foreach ($appliedTaxesData as $appliedTaxData) {
                $appliedTaxesMock = $this->getMockBuilder(
                    \Magento\Tax\Api\Data\OrderTaxDetailsAppliedTaxInterface::class)
                    ->getMock();
                $appliedTaxesMock->expects($this->any())
                    ->method('getAmount')
                    ->will($this->returnValue($appliedTaxData['amount']));
                $appliedTaxesMock->expects($this->any())
                    ->method('getBaseAmount')
                    ->will($this->returnValue($appliedTaxData['base_amount']));
                $appliedTaxesMock->expects($this->any())
                    ->method('getCode')
                    ->will($this->returnValue($appliedTaxData['code']));
                $appliedTaxesMock->expects($this->any())
                    ->method('getTitle')
                    ->will($this->returnValue($appliedTaxData['title']));
                $appliedTaxesMock->expects($this->any())
                    ->method('getPercent')
                    ->will($this->returnValue($appliedTaxData['percent']));
                $appliedTaxesMocks[] = $appliedTaxesMock;
            }
            $orderTaxDetailsItemMock = $this->getMockBuilder(\Magento\Tax\Api\Data\OrderTaxDetailsItemInterface::class)
                ->getMock();
            $orderTaxDetailsItemMock->expects($this->any())
                ->method('getItemId')
                ->will($this->returnValue($itemId));
            $orderTaxDetailsItemMock->expects($this->any())
                ->method('getAssociatedItemId')
                ->will($this->returnValue($associatedItemId));
            $orderTaxDetailsItemMock->expects($this->any())
                ->method('getType')
                ->will($this->returnValue($itemType));
            $orderTaxDetailsItemMock->expects($this->any())
                ->method('getAppliedTaxes')
                ->will($this->returnValue($appliedTaxesMocks));

            $itemMocks[] = $orderTaxDetailsItemMock;
        }
        $orderTaxItemDetailsMock->expects($this->any())
            ->method('getItems')
            ->will($this->returnValue($itemMocks));

        return $orderTaxItemDetailsMock;
    }

    /**
     * @dataProvider getCalculatedTaxesForOrderItemsDataProvider
     */
    public function testGetCalculatedTaxesForOrderItems($orderData, $invoiceData, $expectedResults)
    {
        $orderId = $orderData['order_id'];
        $orderShippingTaxAmount = isset($orderData['shipping_tax_amount']) ? $orderData['shipping_tax_amount'] : 0;
        $orderTaxDetails = $orderData['order_tax_details'];

        /** @var \PHPUnit_Framework_MockObject_MockObject|\Magento\Sales\Model\Order $orderMock */
        $orderMock = $this->getMockBuilder(\Magento\Sales\Model\Order::class)
            ->disableOriginalConstructor()
            ->getMock();
        $orderMock->expects($this->once())
            ->method('getId')
            ->willReturn($orderId);
        $orderMock->expects($this->once())
            ->method('getShippingTaxAmount')
            ->willReturn($orderShippingTaxAmount);

        $orderTaxDetailsMock = $this->mapOrderTaxItemDetail($orderTaxDetails);
        $this->orderTaxManagementMock->expects($this->any())
            ->method('getOrderTaxDetails')
            ->with($orderId)
            ->will($this->returnValue($orderTaxDetailsMock));

        $invoiceShippingTaxAmount =
            isset($invoiceData['shipping_tax_amount']) ? $invoiceData['shipping_tax_amount'] : 0;
        $invoiceItems = $invoiceData['invoice_items'];
        /** @var \PHPUnit_Framework_MockObject_MockObject|\Magento\Sales\Model\Order\Invoice $source */
        $source = $this->getMockBuilder(\Magento\Sales\Model\Order\Invoice::class)
            ->disableOriginalConstructor()
            ->getMock();
        $source->expects($this->once())
            ->method('getOrder')
            ->willReturn($orderMock);
        $source->expects($this->once())
            ->method('getShippingTaxAmount')
            ->willReturn($invoiceShippingTaxAmount);
        $source->expects($this->once())
            ->method('getItems')
            ->willReturn($invoiceItems);

        $this->priceCurrencyMock->expects($this->any())
            ->method('round')
            ->will($this->returnCallback(
                    function ($arg) {
                        return round($arg, 2);
                    }
                )
            );

        $result = $this->helper->getCalculatedTaxes($source);
        foreach ($result as $index => $appliedTax) {
            $expectedTax = $expectedResults[$index];
            foreach ($appliedTax as $attr => $value) {
                $this->assertEquals($expectedTax[$attr], $value, "The ".$attr." of tax does not match");
            }
        }
    }

    /**
     * @SuppressWarnings(PHPMD.ExcessiveMethodLength)
     * @return array
     */
    public function getCalculatedTaxesForOrderItemsDataProvider()
    {
        $data = [
            //Scenario 1: two items, one item with 0 tax
            'two_items_with_one_zero_tax' => [
                'order' => [
                    'order_id' => 1,
                    'shipping_tax_amount' => 0,
                    'order_tax_details' => [
                            'items' => [
                                'itemTax1' => [
                                    'item_id' => 1,
                                    'applied_taxes' => [
                                        [
                                            'amount' => 5.0,
                                            'base_amount' => 5.0,
                                            'code' => 'US-CA',
                                            'title' => 'US-CA-Sales-Tax',
                                            'percent' => 20.0,
                                        ],
                                    ],
                                ],
                            ],
                        ],
                ],
                'invoice' => [
                    'invoice_items' => [
                        'item1' => new MagentoObject(
                                [
                                    'order_item' => new MagentoObject(
                                            [
                                                'id' => 1,
                                                'tax_amount' => 5.00,
                                            ]
                                        ),
                                    'tax_amount' => 2.50,
                                ]
                            ),
                        'item2' => new MagentoObject(
                                [
                                    'order_item' => new MagentoObject(
                                            [
                                                'id' => 2,
                                                'tax_amount' => 0.0,
                                            ]
                                        ),
                                    'tax_amount' => 0.0,
                                ]
                            ),
                    ],
                ],
                'expected_results' => [
                    [
                        'title' => 'US-CA-Sales-Tax',
                        'percent' => 20.0,
                        'tax_amount' => 2.5,
                        'base_tax_amount' => 2.5,
                    ],
                ],
            ],
            //Scenario 2: one item with associated weee tax
            'item_with_weee_tax_partial_invoice' => [
                'order' => [
                    'order_id' => 1,
                    'shipping_tax_amount' => 0,
                    'order_tax_details' => [
                            'items' => [
                                'itemTax1' => [
                                    'item_id' => 1,
                                    'applied_taxes' => [
                                        [
                                            'amount' => 5.0,
                                            'base_amount' => 5.0,
                                            'code' => 'US-CA',
                                            'title' => 'US-CA-Sales-Tax',
                                            'percent' => 20.0,
                                        ],
                                    ],
                                ],
                                'weeeTax1' => [
                                    'associated_item_id' => 1,
                                    'type' => 'weee',
                                    'applied_taxes' => [
                                        [
                                            'amount' => 3.0,
                                            'base_amount' => 3.0,
                                            'code' => 'US-CA',
                                            'title' => 'US-CA-Sales-Tax',
                                            'percent' => 20.0,
                                        ],
                                    ],
                                ],
                            ],
                        ],
                ],
                'invoice' => [
                    'invoice_items' => [
                        'item1' => new MagentoObject(
                                [
                                    'order_item' => new MagentoObject(
                                            [
                                                'id' => 1,
                                                'tax_amount' => 5.00,
                                            ]
                                        ),
                                    'tax_amount' => 5.0,
                                    //half of weee tax is invoiced
                                    'tax_ratio' => json_encode(['weee' => 0.5]),
                                ]
                            ),
                    ],
                ],
                'expected_results' => [
                    [
                        'title' => 'US-CA-Sales-Tax',
                        'percent' => 20.0,
                        'tax_amount' => 6.5,
                        'base_tax_amount' => 6.5,
                    ],
                ],
            ],
            //Scenario 3: one item, with both shipping and product taxes
            // note that 'shipping tax' is listed before 'product tax'
            'one_item_with_both_shipping_and_product_taxes' => [
                'order' => [
                    'order_id' => 1,
                    'shipping_tax_amount' => 2,
                    'order_tax_details' => [
                        'items' => [
                            'shippingTax1' => [
                                'item_id' => null,
                                'type' => 'shipping',
                                'applied_taxes' => [
                                    [
                                        'amount' => 2.0,
                                        'base_amount' => 2.0,
                                        'code' => 'US-CA-Ship',
                                        'title' => 'US-CA-Sales-Tax-Ship',
                                        'percent' => 10.0,
                                    ],
                                ],
                            ],
                            'itemTax1' => [
                                'item_id' => 1,
                                'applied_taxes' => [
                                    [
                                        'amount' => 5.0,
                                        'base_amount' => 5.0,
                                        'code' => 'US-CA',
                                        'title' => 'US-CA-Sales-Tax',
                                        'percent' => 20.0,
                                    ],
                                ],
                            ],
                        ],
                    ],
                ],
                'invoice' => [
                    'shipping_tax_amount' => 2,
                    'invoice_items' => [
                        'item1' => new MagentoObject(
                            [
                                'order_item' => new MagentoObject(
                                    [
                                        'id' => 1,
                                        'tax_amount' => 5.00,
                                    ]
                                ),
                                'tax_amount' => 5.00,
                            ]
                        ),
                    ],
                ],
                // note that 'shipping tax' is now listed after 'product tax'
                'expected_results' => [
                    [
                        'title' => 'US-CA-Sales-Tax',
                        'percent' => 20.0,
                        'tax_amount' => 5.00,
                        'base_tax_amount' => 5.00,
                    ],
                    [
                        'title' => 'US-CA-Sales-Tax-Ship',
                        'percent' => 10.0,
                        'tax_amount' => 2.00,
                        'base_tax_amount' => 2.00,
                    ],
                ],
            ],
        ];

        return $data;
    }

    /**
     * @param bool $expected
     * @param bool $displayBothPrices
     * @param bool $priceIncludesTax
     * @param bool $isCrossBorderTradeEnabled
     * @param bool $displayPriceIncludingTax
     * @dataProvider dataProviderIsCatalogPriceDisplayAffectedByTax
     */
    public function testIsCatalogPriceDisplayAffectedByTax($expected, $displayBothPrices, $priceIncludesTax,
        $isCrossBorderTradeEnabled, $displayPriceIncludingTax)
    {
        if ($displayBothPrices == true) {
            $this->taxConfigMock->expects($this->at(0))
                ->method('getPriceDisplayType')
                ->willReturn(3);
        } else {
            $this->taxConfigMock->expects($this->at(0))
                ->method('getPriceDisplayType')
                ->willReturn(2);

            $this->taxConfigMock->expects($this->any())
                ->method('priceIncludesTax')
                ->willReturn($priceIncludesTax);

            $this->taxConfigMock->expects($this->any())
                ->method('crossBorderTradeEnabled')
                ->willReturn($isCrossBorderTradeEnabled);

            if ($displayPriceIncludingTax == true) {
                $this->taxConfigMock->expects($this->at(3))
                    ->method('getPriceDisplayType')
                    ->willReturn(2);
            } else {
                $this->taxConfigMock->expects($this->at(2))
                    ->method('getPriceDisplayType')
                    ->willReturn(1);
            }
        }

        $this->assertSame($expected, $this->helper->isCatalogPriceDisplayAffectedByTax(null));
    }

    /**
     * @return array
     */
    public function dataProviderIsCatalogPriceDisplayAffectedByTax()
    {
        return [
            [true , true, false, false, false],
            [true , false, true, true, false],
            [true , false, true, false, true],
            [false , false, true, true, true],
            [true , false, false, true, true],
            [false , false, false, true, false]
        ];
    }
}<|MERGE_RESOLUTION|>--- conflicted
+++ resolved
@@ -47,11 +47,7 @@
         $this->taxConfigMock = $this->getMockBuilder(\Magento\Tax\Model\Config::class)
             ->disableOriginalConstructor()
             ->getMock();
-<<<<<<< HEAD
-        $this->serializer = $this->getMockBuilder(\Magento\Framework\Serialize\SerializerInterface::class)
-=======
         $this->serializer = $this->getMockBuilder(\Magento\Framework\Serialize\Serializer\Json::class)
->>>>>>> 9b0ad97f
             ->disableOriginalConstructor()
             ->getMock();
         $this->serializer->expects($this->any())
