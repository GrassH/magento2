<?php
/**
 * Copyright © Magento, Inc. All rights reserved.
 * See COPYING.txt for license details.
 */
declare(strict_types=1);

namespace Magento\Tax\Test\Unit\Block\Adminhtml\Items\Price;

use Magento\Framework\TestFramework\Unit\Helper\ObjectManager;
use Magento\Sales\Block\Adminhtml\Items\Column\DefaultColumn;
use Magento\Sales\Model\Order\Item;
use Magento\Tax\Block\Adminhtml\Items\Price\Renderer;
use PHPUnit\Framework\MockObject\MockObject;
use PHPUnit\Framework\TestCase;

class RendererTest extends TestCase
{
    /**
     * @var Renderer
     */
    protected $renderer;

    /**
<<<<<<< HEAD
     * @var \Magento\Tax\Block\Item\Price\Renderer|\PHPUnit\Framework\MockObject\MockObject
=======
     * @var \Magento\Tax\Block\Item\Price\Renderer|MockObject
>>>>>>> b2f063af
     */
    protected $itemPriceRenderer;

    /**
<<<<<<< HEAD
     * @var \Magento\Sales\Block\Adminhtml\Items\Column\DefaultColumn|\PHPUnit\Framework\MockObject\MockObject
=======
     * @var DefaultColumn|MockObject
>>>>>>> b2f063af
     */
    protected $defaultColumnRenderer;

    protected function setUp(): void
    {
        $objectManager = new ObjectManager($this);

        $this->itemPriceRenderer = $this->getMockBuilder(\Magento\Tax\Block\Item\Price\Renderer::class)
            ->disableOriginalConstructor()
            ->setMethods(
                [
                    'displayPriceInclTax',
                    'displayPriceExclTax',
                    'displayBothPrices',
                    'getTotalAmount',
                    'formatPrice',
                ]
            )
            ->getMock();

        $this->defaultColumnRenderer = $this->getMockBuilder(
            DefaultColumn::class
        )->disableOriginalConstructor()
            ->setMethods(['displayPrices'])
            ->getMock();

        $this->renderer = $objectManager->getObject(
            Renderer::class,
            [
                'itemPriceRenderer' => $this->itemPriceRenderer,
                'defaultColumnRenderer' => $this->defaultColumnRenderer,
            ]
        );
    }

    public function testDisplayPriceInclTax()
    {
        $flag = false;
        $this->itemPriceRenderer->expects($this->once())
            ->method('displayPriceInclTax')
            ->willReturn($flag);

        $this->assertEquals($flag, $this->renderer->displayPriceInclTax());
    }

    public function testDisplayPriceExclTax()
    {
        $flag = true;
        $this->itemPriceRenderer->expects($this->once())
            ->method('displayPriceExclTax')
            ->willReturn($flag);

        $this->assertEquals($flag, $this->renderer->displayPriceExclTax());
    }

    public function testDisplayBothPrices()
    {
        $flag = true;
        $this->itemPriceRenderer->expects($this->once())
            ->method('displayBothPrices')
            ->willReturn($flag);

        $this->assertEquals($flag, $this->renderer->displayBothPrices());
    }

    public function testDisplayPrices()
    {
        $basePrice = 3;
        $price = 4;
        $display = "$3 [L4]";

        $this->defaultColumnRenderer->expects($this->once())
            ->method('displayPrices')
            ->with($basePrice, $price)
            ->willReturn($display);

        $this->assertEquals($display, $this->renderer->displayPrices($basePrice, $price));
    }

    public function testFormatPrice()
    {
        $price = 4;
        $display = "$3";

        $this->itemPriceRenderer->expects($this->once())
            ->method('formatPrice')
            ->with($price)
            ->willReturn($display);

        $this->assertEquals($display, $this->renderer->formatPrice($price));
    }

    public function testGetTotalAmount()
    {
        $totalAmount = 10;
        $itemMock = $this->getMockBuilder(Item::class)
            ->disableOriginalConstructor()
            ->getMock();

        $this->itemPriceRenderer->expects($this->once())
            ->method('getTotalAmount')
            ->with($itemMock)
            ->willReturn($totalAmount);

        $this->assertEquals($totalAmount, $this->renderer->getTotalAmount($itemMock));
    }
}<|MERGE_RESOLUTION|>--- conflicted
+++ resolved
@@ -22,20 +22,12 @@
     protected $renderer;
 
     /**
-<<<<<<< HEAD
-     * @var \Magento\Tax\Block\Item\Price\Renderer|\PHPUnit\Framework\MockObject\MockObject
-=======
      * @var \Magento\Tax\Block\Item\Price\Renderer|MockObject
->>>>>>> b2f063af
      */
     protected $itemPriceRenderer;
 
     /**
-<<<<<<< HEAD
-     * @var \Magento\Sales\Block\Adminhtml\Items\Column\DefaultColumn|\PHPUnit\Framework\MockObject\MockObject
-=======
      * @var DefaultColumn|MockObject
->>>>>>> b2f063af
      */
     protected $defaultColumnRenderer;
 
@@ -76,7 +68,7 @@
         $flag = false;
         $this->itemPriceRenderer->expects($this->once())
             ->method('displayPriceInclTax')
-            ->willReturn($flag);
+            ->will($this->returnValue($flag));
 
         $this->assertEquals($flag, $this->renderer->displayPriceInclTax());
     }
@@ -86,7 +78,7 @@
         $flag = true;
         $this->itemPriceRenderer->expects($this->once())
             ->method('displayPriceExclTax')
-            ->willReturn($flag);
+            ->will($this->returnValue($flag));
 
         $this->assertEquals($flag, $this->renderer->displayPriceExclTax());
     }
@@ -96,7 +88,7 @@
         $flag = true;
         $this->itemPriceRenderer->expects($this->once())
             ->method('displayBothPrices')
-            ->willReturn($flag);
+            ->will($this->returnValue($flag));
 
         $this->assertEquals($flag, $this->renderer->displayBothPrices());
     }
@@ -110,7 +102,7 @@
         $this->defaultColumnRenderer->expects($this->once())
             ->method('displayPrices')
             ->with($basePrice, $price)
-            ->willReturn($display);
+            ->will($this->returnValue($display));
 
         $this->assertEquals($display, $this->renderer->displayPrices($basePrice, $price));
     }
@@ -123,7 +115,7 @@
         $this->itemPriceRenderer->expects($this->once())
             ->method('formatPrice')
             ->with($price)
-            ->willReturn($display);
+            ->will($this->returnValue($display));
 
         $this->assertEquals($display, $this->renderer->formatPrice($price));
     }
@@ -138,7 +130,7 @@
         $this->itemPriceRenderer->expects($this->once())
             ->method('getTotalAmount')
             ->with($itemMock)
-            ->willReturn($totalAmount);
+            ->will($this->returnValue($totalAmount));
 
         $this->assertEquals($totalAmount, $this->renderer->getTotalAmount($itemMock));
     }
