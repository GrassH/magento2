--- conflicted
+++ resolved
@@ -18,12 +18,8 @@
 use Magento\Tax\Model\Rate\Source;
 use Magento\Tax\Model\TaxClass\Source\Customer;
 use Magento\Tax\Model\TaxClass\Source\Product;
-<<<<<<< HEAD
-use PHPUnit\Framework\MockObject\MockObject as MockObject;
-=======
 use PHPUnit\Framework\MockObject\MockObject;
 use PHPUnit\Framework\TestCase;
->>>>>>> b2f063af
 
 /**
  * Test for Tax Rule Edit Form
@@ -104,11 +100,11 @@
 
         $this->taxRuleRepository = $this->getMockBuilder(TaxRuleRepositoryInterface::class)
             ->disableOriginalConstructor()
-            ->getMockForAbstractClass();
+            ->getMock();
 
         $this->taxClassRepository = $this->getMockBuilder(TaxClassRepositoryInterface::class)
             ->disableOriginalConstructor()
-            ->getMockForAbstractClass();
+            ->getMock();
 
         $this->taxClassCustomer = $this->getMockBuilder(Customer::class)
             ->disableOriginalConstructor()
@@ -120,7 +116,7 @@
 
         $this->urlBuilder = $this->getMockBuilder(UrlInterface::class)
             ->disableOriginalConstructor()
-            ->getMockForAbstractClass();
+            ->getMock();
 
         $this->form = $objectManagerHelper->getObject(Form::class, [
             'context' => $this->context,
@@ -145,7 +141,7 @@
         $this->urlBuilder->expects($this->once())
             ->method('getUrl')
             ->with('tax/rule/ajaxLoadRates/')
-            ->willReturn('some_url');
+            ->will($this->returnValue('some_url'));
 
         $this->assertEquals('some_url', $this->form->getTaxRatesPageUrl());
     }
