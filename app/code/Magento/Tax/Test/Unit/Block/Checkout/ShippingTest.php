<?php
/**
 * Copyright © Magento, Inc. All rights reserved.
 * See COPYING.txt for license details.
 */
declare(strict_types=1);

namespace Magento\Tax\Test\Unit\Block\Checkout;

use Magento\Checkout\Model\Session;
use Magento\Framework\TestFramework\Unit\Helper\ObjectManager;
use Magento\Quote\Model\Quote;
use Magento\Quote\Model\Quote\Address;
use Magento\Tax\Block\Checkout\Shipping;
use PHPUnit\Framework\MockObject\MockObject;
use PHPUnit\Framework\TestCase;

class ShippingTest extends TestCase
{
    /**
     * @var Shipping
     */
    protected $model;

    /**
<<<<<<< HEAD
     * @var \PHPUnit\Framework\MockObject\MockObject
=======
     * @var MockObject
>>>>>>> b2f063af
     */
    protected $quoteMock;

    protected function setUp(): void
    {
        $objectManager = new ObjectManager($this);
        $this->quoteMock = $this->createMock(Quote::class);
        $checkoutSession = $this->createMock(Session::class);
        $checkoutSession->expects($this->any())->method('getQuote')->willReturn($this->quoteMock);

        $this->model = $objectManager->getObject(
            Shipping::class,
            ['checkoutSession' => $checkoutSession]
        );
    }

    /**
     * @param string $shippingMethod
     * @param bool $expectedResult
     * @dataProvider displayShippingDataProvider
     */
    public function testDisplayShipping($shippingMethod, $expectedResult)
    {
        $addressMock = $this->createPartialMock(Address::class, ['getShippingMethod']);
        $this->quoteMock->expects($this->once())->method('getShippingAddress')->willReturn($addressMock);
        $addressMock->expects($this->once())->method('getShippingMethod')->willReturn($shippingMethod);

        $this->assertEquals($expectedResult, $this->model->displayShipping());
    }

    /**
     * @return array
     */
    public function displayShippingDataProvider()
    {
        return [
            ["flatrate_flatrate", true],
            [null, false]
        ];
    }
}<|MERGE_RESOLUTION|>--- conflicted
+++ resolved
@@ -23,11 +23,7 @@
     protected $model;
 
     /**
-<<<<<<< HEAD
-     * @var \PHPUnit\Framework\MockObject\MockObject
-=======
      * @var MockObject
->>>>>>> b2f063af
      */
     protected $quoteMock;
 
