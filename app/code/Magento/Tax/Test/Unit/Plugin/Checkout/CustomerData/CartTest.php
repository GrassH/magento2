<?php
/**
 * Copyright © Magento, Inc. All rights reserved.
 * See COPYING.txt for license details.
 */
declare(strict_types=1);

namespace Magento\Tax\Test\Unit\Plugin\Checkout\CustomerData;

use Magento\Checkout\CustomerData\Cart as CheckoutCart;
use Magento\Checkout\Helper\Data;
use Magento\Checkout\Model\Session;
use Magento\Quote\Model\Quote;
use Magento\Quote\Model\Quote\Item;
use Magento\Tax\Block\Item\Price\Renderer;
use Magento\Tax\Plugin\Checkout\CustomerData\Cart;
use PHPUnit\Framework\MockObject\MockObject;
use PHPUnit\Framework\TestCase;
<<<<<<< HEAD
use PHPUnit\Framework\MockObject\MockObject as MockObject;
=======
>>>>>>> b2f063af

class CartTest extends TestCase
{
    /**
     * @var Session|MockObject
     */
    private $checkoutSession;

    /**
     * @var Data|MockObject
     */
    private $checkoutHelper;

    /**
     * @var Renderer|MockObject
     */
    private $itemPriceRenderer;

    /**
     * @var CheckoutCart|MockObject
     */
    private $checkoutCart;

    /**
     * @var Quote|MockObject
     */
    private $quote;

    /**
     * @var Cart
     */
    private $cart;

    protected function setUp(): void
    {
        $this->checkoutSession = $this->createMock(Session::class);
        $this->checkoutHelper = $this->createMock(Data::class);
        $this->itemPriceRenderer = $this->createMock(Renderer::class);
        $this->checkoutCart = $this->createMock(CheckoutCart::class);
        $this->quote = $this->createMock(Quote::class);

        $this->checkoutSession->method('getQuote')
            ->willReturn($this->quote);

        $this->cart = new Cart(
            $this->checkoutSession,
            $this->checkoutHelper,
            $this->itemPriceRenderer
        );
    }

    public function testAfterGetSectionData()
    {
        $input = ['items' => [
                [
                    'item_id' => 1,
                    'product_price' => ''
                ],
                [
                    'item_id' => 2,
                    'product_price' => ''
                ],
            ]
        ];

        $this->checkoutHelper->method('formatPrice')
            ->willReturn('formatted');

        $item1 = $this->createMock(Item::class);
        $item2 = $this->createMock(Item::class);

        $item1->method('getItemId')
            ->willReturn(1);
        $item2->method('getItemId')
            ->willReturn(2);

        $this->quote->method('getAllVisibleItems')
            ->willReturn([
                $item1,
                $item2,
            ]);

        $this->itemPriceRenderer->method('toHtml')
            ->willReturn(1);

        $result = $this->cart->afterGetSectionData($this->checkoutCart, $input);

        self::assertArrayHasKey('subtotal_incl_tax', $result);
        self::assertArrayHasKey('subtotal_excl_tax', $result);
        self::assertArrayHasKey('items', $result);
        self::assertIsArray($result['items']);
        self::assertCount(2, $result['items']);
        self::assertEquals(1, $result['items'][0]['product_price']);
        self::assertEquals(1, $result['items'][1]['product_price']);
    }
}<|MERGE_RESOLUTION|>--- conflicted
+++ resolved
@@ -16,10 +16,6 @@
 use Magento\Tax\Plugin\Checkout\CustomerData\Cart;
 use PHPUnit\Framework\MockObject\MockObject;
 use PHPUnit\Framework\TestCase;
-<<<<<<< HEAD
-use PHPUnit\Framework\MockObject\MockObject as MockObject;
-=======
->>>>>>> b2f063af
 
 class CartTest extends TestCase
 {
@@ -110,8 +106,8 @@
         self::assertArrayHasKey('subtotal_incl_tax', $result);
         self::assertArrayHasKey('subtotal_excl_tax', $result);
         self::assertArrayHasKey('items', $result);
-        self::assertIsArray($result['items']);
-        self::assertCount(2, $result['items']);
+        self::assertTrue(is_array($result['items']));
+        self::assertEquals(2, count($result['items']));
         self::assertEquals(1, $result['items'][0]['product_price']);
         self::assertEquals(1, $result['items'][1]['product_price']);
     }
