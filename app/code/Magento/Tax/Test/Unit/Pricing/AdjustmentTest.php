--- conflicted
+++ resolved
@@ -22,20 +22,12 @@
     protected $adjustment;
 
     /**
-<<<<<<< HEAD
-     * @var \Magento\Tax\Helper\Data | \PHPUnit\Framework\MockObject\MockObject
-=======
      * @var Data|MockObject
->>>>>>> b2f063af
      */
     protected $taxHelper;
 
     /**
-<<<<<<< HEAD
-     * @var \Magento\Catalog\Helper\Data | \PHPUnit\Framework\MockObject\MockObject
-=======
      * @var \Magento\Catalog\Helper\Data|MockObject
->>>>>>> b2f063af
      */
     protected $catalogHelper;
 
@@ -64,7 +56,7 @@
     {
         $this->taxHelper->expects($this->once())
             ->method('priceIncludesTax')
-            ->willReturn($expectedResult);
+            ->will($this->returnValue($expectedResult));
         $this->assertEquals($expectedResult, $this->adjustment->isIncludedInBasePrice());
     }
 
@@ -83,11 +75,11 @@
     {
         $this->taxHelper->expects($this->once())
             ->method('displayPriceIncludingTax')
-            ->willReturn($displayPriceIncludingTax);
+            ->will($this->returnValue($displayPriceIncludingTax));
         if (!$displayPriceIncludingTax) {
             $this->taxHelper->expects($this->once())
                 ->method('displayBothPrices')
-                ->willReturn($displayBothPrices);
+                ->will($this->returnValue($displayBothPrices));
         }
 
         $this->assertEquals($expectedResult, $this->adjustment->isIncludedInDisplayPrice());
@@ -119,11 +111,11 @@
 
         $this->taxHelper->expects($this->any())
             ->method('priceIncludesTax')
-            ->willReturn($isPriceIncludesTax);
+            ->will($this->returnValue($isPriceIncludesTax));
         $this->catalogHelper->expects($this->any())
             ->method('getTaxPrice')
             ->with($object, $amount)
-            ->willReturn($price);
+            ->will($this->returnValue($price));
 
         $this->assertEquals($expectedResult, $this->adjustment->extractAdjustment($amount, $object));
     }
@@ -155,7 +147,7 @@
         $this->catalogHelper->expects($this->any())
             ->method('getTaxPrice')
             ->with($object, $amount, true)
-            ->willReturn($price);
+            ->will($this->returnValue($price));
 
         $this->assertEquals($expectedResult, $this->adjustment->applyAdjustment($amount, $object));
     }
