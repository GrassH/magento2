<?php
/**
 * Copyright © Magento, Inc. All rights reserved.
 * See COPYING.txt for license details.
 */
declare(strict_types=1);

namespace Magento\Tax\Test\Unit\Controller\Adminhtml\Rate;

use Magento\Framework\App\Request\Http;
use Magento\Framework\Controller\Result\Json as JsonResult;
use Magento\Framework\Controller\ResultFactory;
use Magento\Framework\Exception\NoSuchEntityException;
use Magento\Framework\TestFramework\Unit\Helper\ObjectManager;
use Magento\Tax\Controller\Adminhtml\Rate\AjaxLoad;
use Magento\Tax\Model\Calculation\Rate;
use Magento\Tax\Model\Calculation\Rate\Converter;
use Magento\Tax\Model\Calculation\Rate\Title;
use Magento\Tax\Model\Calculation\RateRepository;
use PHPUnit\Framework\TestCase;

/**
 * @SuppressWarnings(PHPMD.CouplingBetweenObjects)
 */
class AjaxLoadTest extends TestCase
{
    /**
     * @var Http
     */
    private $request;

    /**
     * @var \Magento\Framework\App\Response\Http
     */
    private $resultFactory;

    /**
     * @var RateRepository
     */
    private $taxRateRepository;

<<<<<<< HEAD
    /*
     * test setup
     */
=======
>>>>>>> b2f063af
    protected function setUp(): void
    {
        $this->request = $this->getMockBuilder(Http::class)
            ->disableOriginalConstructor()
            ->setMethods(['getParam'])
            ->getMock();

        $this->resultFactory = $this->getMockBuilder(ResultFactory::class)
            ->disableOriginalConstructor()
            ->setMethods(['create'])
            ->getMock();

        $this->taxRateRepository = $this->getMockBuilder(RateRepository::class)
            ->disableOriginalConstructor()
            ->setMethods(['get'])
            ->getMock();
    }

    /**
     * Executes the controller action and asserts non exception logic
     */
    public function testExecute()
    {
        $taxRateId=1;
        $returnArray=[
        'tax_calculation_rate_id' => null,
                    'tax_country_id' => 'US',
                    'tax_region_id' => 2,
                    'tax_postcode' => null,
                    'code' => 'Tax Rate Code',
                    'rate' => 7.5,
                    'zip_is_range'=> 0,
                    'title[1]' => 'texas',
                ];
        $objectManager = new ObjectManager($this);
        $rateTitles = [$objectManager->getObject(
            Title::class,
            ['data' => ['store_id' => 1, 'value' => 'texas']]
        )
        ];
        $rateMock = $objectManager->getObject(
            Rate::class,
            [
                'data' => [
                        'tax_country_id' => 'US',
                        'tax_region_id' => 2,
                        'tax_postcode' => null,
                        'rate' => 7.5,
                        'code' => 'Tax Rate Code',
                        'titles' => $rateTitles,
                    ],
            ]
        );

        $this->request->expects($this->any())
            ->method('getParam')
            ->willReturn($taxRateId);

        $this->taxRateRepository->expects($this->any())
            ->method('get')
            ->with($taxRateId)
            ->willReturn($rateMock);

        $taxRateConverter = $this->getMockBuilder(Converter::class)
            ->disableOriginalConstructor()
            ->getMock();

        $taxRateConverter->expects($this->any())
            ->method('createArrayFromServiceObject')
            ->with($rateMock, true)
            ->willReturn($returnArray);

        $jsonObject= $this->getMockBuilder(JsonResult::class)
            ->disableOriginalConstructor()
            ->setMethods(['setData'])
            ->getMock();

        $jsonObject->expects($this->once())
            ->method('setData')
            ->with(['success' => true, 'error_message' => '', 'result'=> $returnArray,
            ]);

        $this->resultFactory->expects($this->any())
            ->method('create')
            ->with(ResultFactory::TYPE_JSON)
            ->willReturn($jsonObject);

        $notification = $objectManager->getObject(
            AjaxLoad::class,
            [
                'taxRateRepository' => $this->taxRateRepository,
                'taxRateConverter' => $taxRateConverter,
                'request' => $this->request,
                'resultFactory' => $this->resultFactory,
            ]
        );

        // No exception thrown
        $this->assertSame($jsonObject, $notification->execute());
    }

    /**
     * Check if validation throws a localized catched exception in case of incorrect id
     */
    public function testExecuteLocalizedException()
    {
        $taxRateId=999;
        $exceptionMessage='No such entity with taxRateId = ' . $taxRateId;
        $noSuchEntityEx= new NoSuchEntityException(__($exceptionMessage));

        $objectManager = new ObjectManager($this);

        $this->request->expects($this->any())
            ->method('getParam')
            ->willReturn($taxRateId);

        $this->taxRateRepository->expects($this->any())
            ->method('get')
            ->with($taxRateId)
            ->willThrowException($noSuchEntityEx);

        $jsonObject= $this->getMockBuilder(JsonResult::class)
            ->disableOriginalConstructor()
            ->setMethods(['setData'])
            ->getMock();

        $jsonObject->expects($this->once())
            ->method('setData')
            ->with([
                'success' => false,
                'error_message' => $exceptionMessage,
            ]);

        $this->resultFactory->expects($this->any())
            ->method('create')
            ->with(ResultFactory::TYPE_JSON)
            ->willReturn($jsonObject);

        $notification = $objectManager->getObject(
            AjaxLoad::class,
            [
                'taxRateRepository' => $this->taxRateRepository,
                'request' => $this->request,
                'resultFactory' => $this->resultFactory,
            ]
        );

        //exception thrown with catch
        $this->assertSame($jsonObject, $notification->execute());
    }

    /**
     * Check if validation throws a localized catched exception in case of incorrect id
     */
    public function testExecuteException()
    {
        $taxRateId=999;
        $exceptionMessage=__('An error occurred while loading this tax rate.');
        $noSuchEntityEx= new \Exception();

        $objectManager = new ObjectManager($this);

        $this->request->expects($this->any())
            ->method('getParam')
            ->willReturn($taxRateId);

        $this->taxRateRepository->expects($this->any())
            ->method('get')
            ->with($taxRateId)
            ->willThrowException($noSuchEntityEx);

        $jsonObject= $this->getMockBuilder(JsonResult::class)
            ->disableOriginalConstructor()
            ->setMethods(['setData'])
            ->getMock();

        $jsonObject->expects($this->once())
            ->method('setData')
            ->with([
                'success' => false,
                'error_message' => $exceptionMessage,
            ]);

        $this->resultFactory->expects($this->any())
            ->method('create')
            ->with(ResultFactory::TYPE_JSON)
            ->willReturn($jsonObject);

        $notification = $objectManager->getObject(
            AjaxLoad::class,
            [
                'taxRateRepository' => $this->taxRateRepository,
                'request' => $this->request,
                'resultFactory' => $this->resultFactory,
            ]
        );

        //exception thrown with catch
        $this->assertSame($jsonObject, $notification->execute());
    }
}<|MERGE_RESOLUTION|>--- conflicted
+++ resolved
@@ -39,12 +39,6 @@
      */
     private $taxRateRepository;
 
-<<<<<<< HEAD
-    /*
-     * test setup
-     */
-=======
->>>>>>> b2f063af
     protected function setUp(): void
     {
         $this->request = $this->getMockBuilder(Http::class)
@@ -101,12 +95,12 @@
 
         $this->request->expects($this->any())
             ->method('getParam')
-            ->willReturn($taxRateId);
+            ->will($this->returnValue($taxRateId));
 
         $this->taxRateRepository->expects($this->any())
             ->method('get')
             ->with($taxRateId)
-            ->willReturn($rateMock);
+            ->will($this->returnValue($rateMock));
 
         $taxRateConverter = $this->getMockBuilder(Converter::class)
             ->disableOriginalConstructor()
@@ -159,7 +153,7 @@
 
         $this->request->expects($this->any())
             ->method('getParam')
-            ->willReturn($taxRateId);
+            ->will($this->returnValue($taxRateId));
 
         $this->taxRateRepository->expects($this->any())
             ->method('get')
@@ -209,7 +203,7 @@
 
         $this->request->expects($this->any())
             ->method('getParam')
-            ->willReturn($taxRateId);
+            ->will($this->returnValue($taxRateId));
 
         $this->taxRateRepository->expects($this->any())
             ->method('get')
