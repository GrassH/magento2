<?php
/**
 * Copyright © 2015 Magento. All rights reserved.
 * See COPYING.txt for license details.
 */
namespace Magento\Tax\Test\Unit\Controller\Adminhtml\Tax;

use Magento\Framework\App\Config\ScopeConfigInterface;
use Magento\Framework\TestFramework\Unit\Helper\ObjectManager;

class IgnoreTaxNotificationTest extends \PHPUnit_Framework_TestCase
{
    public function testExecute()
    {
        $objectManager = new ObjectManager($this);
        $cacheTypeList = $this->getMockBuilder('\Magento\Framework\App\Cache\TypeList')
            ->disableOriginalConstructor()
            ->setMethods(['cleanType'])
            ->getMock();
        $cacheTypeList->expects($this->once())
            ->method('cleanType')
            ->with('block_html')
            ->willReturn(null);

        $request = $this->getMockBuilder('\Magento\Framework\App\Request\Http')
            ->disableOriginalConstructor()
            ->setMethods(['getParam'])
            ->getMock();
        $request->expects($this->once())
            ->method('getParam')
            ->willReturn('tax');

        $resultRedirect = $this->getMockBuilder('Magento\Backend\Model\View\Result\Redirect')
            ->disableOriginalConstructor()
            ->getMock();
        $resultRedirect->expects($this->once())
            ->method('setRefererUrl')
            ->willReturnSelf();

        $resultFactory = $this->getMockBuilder('Magento\Framework\Controller\ResultFactory')
            ->disableOriginalConstructor()
            ->setMethods(['create'])
            ->getMock();
        $resultFactory->expects($this->once())
            ->method('create')
            ->with(\Magento\Framework\Controller\ResultFactory::TYPE_REDIRECT)
            ->willReturn($resultRedirect);

        $config = $this->getMockBuilder('\Magento\Config\Model\Resource\Config')
            ->disableOriginalConstructor()
            ->setMethods(['saveConfig'])
            ->getMock();
        $config->expects($this->once())
            ->method('saveConfig')
<<<<<<< HEAD
            ->with('tax/notification/ignore_tax', 1, \Magento\Framework\App\ScopeInterface::SCOPE_DEFAULT, 0)
=======
            ->with('tax/notification/ignore_tax', 1, ScopeConfigInterface::SCOPE_TYPE_DEFAULT, 0)
>>>>>>> 703b36f1
            ->willReturn(null);

        $manager = $this->getMockBuilder('\Magento\Framework\ObjectManagerInterface')
            ->disableOriginalConstructor()
            ->setMethods(['get', 'create', 'configure'])
            ->getMock();
        $manager->expects($this->any())
            ->method('get')
            ->willReturn($config);

        $notification = $objectManager->getObject(
            'Magento\Tax\Controller\Adminhtml\Tax\IgnoreTaxNotification',
            [
                'objectManager' => $manager,
                'cacheTypeList' => $cacheTypeList,
                'request' => $request,
                'resultFactory' => $resultFactory
            ]
        );

        // No exception thrown
        $this->assertSame($resultRedirect, $notification->execute());
    }
}<|MERGE_RESOLUTION|>--- conflicted
+++ resolved
@@ -52,11 +52,7 @@
             ->getMock();
         $config->expects($this->once())
             ->method('saveConfig')
-<<<<<<< HEAD
-            ->with('tax/notification/ignore_tax', 1, \Magento\Framework\App\ScopeInterface::SCOPE_DEFAULT, 0)
-=======
             ->with('tax/notification/ignore_tax', 1, ScopeConfigInterface::SCOPE_TYPE_DEFAULT, 0)
->>>>>>> 703b36f1
             ->willReturn(null);
 
         $manager = $this->getMockBuilder('\Magento\Framework\ObjectManagerInterface')
