<?php
/**
 * Copyright © 2015 Magento. All rights reserved.
 * See COPYING.txt for license details.
 */
namespace Magento\Tax\Test\Unit\Controller\Adminhtml\Tax;

use Magento\Framework\App\Config\ScopeConfigInterface;
use Magento\Framework\TestFramework\Unit\Helper\ObjectManager;

class IgnoreTaxNotificationTest extends \PHPUnit_Framework_TestCase
{
    public function testExecute()
    {
        $objectManager = new ObjectManager($this);
        $cacheTypeList = $this->getMockBuilder('\Magento\Framework\App\Cache\TypeList')
            ->disableOriginalConstructor()
            ->setMethods(['cleanType'])
            ->getMock();
        $cacheTypeList->expects($this->once())
            ->method('cleanType')
            ->with('block_html')
            ->willReturn(null);

        $request = $this->getMockBuilder('\Magento\Framework\App\Request\Http')
            ->disableOriginalConstructor()
            ->setMethods(['getParam'])
            ->getMock();
        $request->expects($this->once())
            ->method('getParam')
            ->willReturn('tax');

        $resultRedirect = $this->getMockBuilder('Magento\Backend\Model\View\Result\Redirect')
            ->disableOriginalConstructor()
            ->getMock();
        $resultRedirect->expects($this->once())
            ->method('setRefererUrl')
            ->willReturnSelf();

        $resultFactory = $this->getMockBuilder('Magento\Framework\Controller\ResultFactory')
            ->disableOriginalConstructor()
            ->setMethods(['create'])
            ->getMock();
        $resultFactory->expects($this->once())
            ->method('create')
            ->with(\Magento\Framework\Controller\ResultFactory::TYPE_REDIRECT)
            ->willReturn($resultRedirect);

        $config = $this->getMockBuilder('\Magento\Config\Model\Resource\Config')
            ->disableOriginalConstructor()
            ->setMethods(['saveConfig'])
            ->getMock();
        $config->expects($this->once())
            ->method('saveConfig')
<<<<<<< HEAD
            ->with('tax/notification/ignore_tax', 1, \Magento\Framework\App\ScopeInterface::SCOPE_DEFAULT, 0)
            ->willReturn(null);
=======
            ->with('tax/notification/ignore_tax', 1, ScopeConfigInterface::SCOPE_TYPE_DEFAULT, 0)
            ->will($this->returnValue(null));
>>>>>>> d1db7e3c

        $manager = $this->getMockBuilder('\Magento\Framework\ObjectManagerInterface')
            ->disableOriginalConstructor()
            ->setMethods(['get', 'create', 'configure'])
            ->getMock();
        $manager->expects($this->any())
            ->method('get')
            ->willReturn($config);

        $notification = $objectManager->getObject(
            'Magento\Tax\Controller\Adminhtml\Tax\IgnoreTaxNotification',
            [
                'objectManager' => $manager,
                'cacheTypeList' => $cacheTypeList,
                'request' => $request,
                'resultFactory' => $resultFactory
            ]
        );

        // No exception thrown
        $this->assertSame($resultRedirect, $notification->execute());
    }
}<|MERGE_RESOLUTION|>--- conflicted
+++ resolved
@@ -52,13 +52,8 @@
             ->getMock();
         $config->expects($this->once())
             ->method('saveConfig')
-<<<<<<< HEAD
-            ->with('tax/notification/ignore_tax', 1, \Magento\Framework\App\ScopeInterface::SCOPE_DEFAULT, 0)
+            ->with('tax/notification/ignore_tax', 1, ScopeConfigInterface::SCOPE_TYPE_DEFAULT, 0)
             ->willReturn(null);
-=======
-            ->with('tax/notification/ignore_tax', 1, ScopeConfigInterface::SCOPE_TYPE_DEFAULT, 0)
-            ->will($this->returnValue(null));
->>>>>>> d1db7e3c
 
         $manager = $this->getMockBuilder('\Magento\Framework\ObjectManagerInterface')
             ->disableOriginalConstructor()
