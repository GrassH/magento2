<?php
/**
 * Copyright © Magento, Inc. All rights reserved.
 * See COPYING.txt for license details.
 */
declare(strict_types=1);

namespace Magento\Tax\Test\Unit\Model\TaxClass\Source;

use Magento\Framework\Api\Filter;
use Magento\Framework\Api\FilterBuilder;
use Magento\Framework\Api\SearchCriteria;
use Magento\Framework\Api\SearchCriteriaBuilder;
use Magento\Framework\TestFramework\Unit\Helper\ObjectManager;
use Magento\Tax\Api\Data\TaxClassInterface;
use Magento\Tax\Api\Data\TaxClassSearchResultsInterface;
use Magento\Tax\Api\TaxClassManagementInterface;
use Magento\Tax\Api\TaxClassRepositoryInterface;
use Magento\Tax\Model\ClassModel;
use Magento\Tax\Model\TaxClass\Source\Customer;
use PHPUnit\Framework\MockObject\MockObject;
use PHPUnit\Framework\TestCase;

class CustomerTest extends TestCase
{
    /**
<<<<<<< HEAD
     * @var \Magento\Tax\Api\TaxClassRepositoryInterface|\PHPUnit\Framework\MockObject\MockObject
=======
     * @var TaxClassRepositoryInterface|MockObject
>>>>>>> b2f063af
     */
    protected $taxClassRepositoryMock;

    /**
<<<<<<< HEAD
     * @var \Magento\Framework\Api\SearchCriteriaBuilder|\PHPUnit\Framework\MockObject\MockObject
=======
     * @var SearchCriteriaBuilder|MockObject
>>>>>>> b2f063af
     */
    protected $searchCriteriaBuilderMock;

    /**
<<<<<<< HEAD
     * @var \Magento\Framework\Api\FilterBuilder|\PHPUnit\Framework\MockObject\MockObject
=======
     * @var FilterBuilder|MockObject
>>>>>>> b2f063af
     */
    protected $filterBuilderMock;

    /**
     * @var Customer
     */
    protected $customer;

    /**
     * @var ObjectManager
     */
    protected $objectManager;

    /**
     * Set up
     *
     * @return void
     */
    protected function setUp(): void
    {
        $this->objectManager = new ObjectManager($this);

        $this->taxClassRepositoryMock = $this->getMockForAbstractClass(
            TaxClassRepositoryInterface::class,
            ['getList'],
            '',
            false,
            true,
            true,
            []
        );
        $this->searchCriteriaBuilderMock = $this->createPartialMock(
            SearchCriteriaBuilder::class,
            ['addFilters', 'create']
        );
        $this->filterBuilderMock = $this->createPartialMock(
            FilterBuilder::class,
            ['setField', 'setValue', 'create']
        );

        $this->customer = $this->objectManager->getObject(
            Customer::class,
            [
                'taxClassRepository' => $this->taxClassRepositoryMock,
                'searchCriteriaBuilder' => $this->searchCriteriaBuilderMock,
                'filterBuilder' => $this->filterBuilderMock
            ]
        );
    }

    /**
     * Run test getAllOptions method
     *
     * @param bool $isEmpty
     * @param array $expected
     * @dataProvider dataProviderGetAllOptions
     */
    public function testGetAllOptions($isEmpty, array $expected)
    {
        $filterMock = $this->createMock(Filter::class);
        $searchCriteriaMock = $this->createMock(SearchCriteria::class);
        $searchResultsMock = $this->getMockForAbstractClass(
            TaxClassSearchResultsInterface::class,
            [],
            '',
            false,
            true,
            true,
            ['getItems']
        );
        $taxClassMock = $this->getMockForAbstractClass(
            TaxClassInterface::class,
            ['getClassId', 'getClassName'],
            '',
            false,
            true,
            true
        );

        $this->filterBuilderMock->expects($this->once())
            ->method('setField')
            ->with(ClassModel::KEY_TYPE)
            ->willReturnSelf();
        $this->filterBuilderMock->expects($this->once())
            ->method('setValue')
            ->with(TaxClassManagementInterface::TYPE_CUSTOMER)
            ->willReturnSelf();
        $this->filterBuilderMock->expects($this->once())
            ->method('create')
            ->willReturn($filterMock);
        $this->searchCriteriaBuilderMock->expects($this->once())
            ->method('addFilters')
            ->with([$filterMock])
            ->willReturnSelf();
        $this->searchCriteriaBuilderMock->expects($this->once())
            ->method('create')
            ->willReturn($searchCriteriaMock);
        $this->taxClassRepositoryMock->expects($this->once())
            ->method('getList')
            ->with($searchCriteriaMock)
            ->willReturn($searchResultsMock);

        if (!$isEmpty) {
            $taxClassMock->expects($this->once())
                ->method('getClassId')
                ->willReturn(10);
            $taxClassMock->expects($this->once())
                ->method('getClassName')
                ->willReturn('class-name');

            $items = [$taxClassMock];
            $searchResultsMock->expects($this->once())
                ->method('getItems')
                ->willReturn($items);

            // checking of a lack of re-initialization
            for ($i = 10; --$i;) {
                $result = $this->customer->getAllOptions();
                $this->assertEquals($expected, $result);
            }
        } else {
            $items = [];
            $searchResultsMock->expects($this->once())
                ->method('getItems')
                ->willReturn($items);
            // checking exception
            $this->assertEmpty($this->customer->getAllOptions());
        }
    }

    /**
     * Data provider for testGetAllOptions
     *
     * @return array
     */
    public function dataProviderGetAllOptions()
    {
        return [
            ['isEmpty' => false, 'expected' => [['value' => 10, 'label' => 'class-name']]],
            ['isEmpty' => true, 'expected' => []]
        ];
    }

    /**
     * Run test getAllOptions method for names integrity
     *
     * @param array $value
     * @dataProvider dataProviderGetAllOptionsNameIntegrity
     */
    public function testGetAllOptionsNameIntegrity(array $value)
    {
        $filterMock = $this->createMock(Filter::class);
        $searchCriteriaMock = $this->createMock(SearchCriteria::class);
        $searchResultsMock = $this->getMockForAbstractClass(
            TaxClassSearchResultsInterface::class,
            [],
            '',
            false,
            true,
            true,
            ['getItems']
        );
        $taxClassMock = $this->getMockForAbstractClass(
            TaxClassInterface::class,
            ['getClassId', 'getClassName'],
            '',
            false,
            true,
            true
        );

        $this->filterBuilderMock->expects($this->once())
            ->method('setField')
            ->with(ClassModel::KEY_TYPE)
            ->willReturnSelf();
        $this->filterBuilderMock->expects($this->once())
            ->method('setValue')
            ->with(TaxClassManagementInterface::TYPE_CUSTOMER)
            ->willReturnSelf();
        $this->filterBuilderMock->expects($this->once())
            ->method('create')
            ->willReturn($filterMock);
        $this->searchCriteriaBuilderMock->expects($this->once())
            ->method('addFilters')
            ->with([$filterMock])
            ->willReturnSelf();
        $this->searchCriteriaBuilderMock->expects($this->once())
            ->method('create')
            ->willReturn($searchCriteriaMock);
        $this->taxClassRepositoryMock->expects($this->once())
            ->method('getList')
            ->with($searchCriteriaMock)
            ->willReturn($searchResultsMock);

        $taxClassMock->expects($this->once())
            ->method('getClassId')
            ->willReturn($value['value']);
        $taxClassMock->expects($this->once())
            ->method('getClassName')
            ->willReturn($value['label']);

        $items = [$taxClassMock];
        $searchResultsMock->expects($this->once())
            ->method('getItems')
            ->willReturn($items);

        $result=($this->customer->getAllOptions());
        $expected=$value;
        $this->assertEquals([$expected], $result);
    }

    /**
     * Data provider for testGetAllOptionsNameIntegrity
     *
     * @return array
     */
    public function dataProviderGetAllOptionsNameIntegrity()
    {
        return [
            [
                'value' => ['value' => 1, 'label' => 'unescaped name'],
            ],
            [
                'value' => ['value' => 2, 'label' => 'tax < 50%'],
            ],
            [
                'value' => ['value' => 3, 'label' => 'rule for 1 & 2'],
            ],
            [
                'value' => ['value' => 4, 'label' => 'html <tag>'],
            ],
            [
                'value' => ['value' => 5, 'label' => 'comment <!-- comment -->'],
            ],
            [
                'value' => ['value' => 6, 'label' => 'php tag <?= "2"; ?>'],
            ],

        ];
    }
}<|MERGE_RESOLUTION|>--- conflicted
+++ resolved
@@ -24,29 +24,17 @@
 class CustomerTest extends TestCase
 {
     /**
-<<<<<<< HEAD
-     * @var \Magento\Tax\Api\TaxClassRepositoryInterface|\PHPUnit\Framework\MockObject\MockObject
-=======
      * @var TaxClassRepositoryInterface|MockObject
->>>>>>> b2f063af
      */
     protected $taxClassRepositoryMock;
 
     /**
-<<<<<<< HEAD
-     * @var \Magento\Framework\Api\SearchCriteriaBuilder|\PHPUnit\Framework\MockObject\MockObject
-=======
      * @var SearchCriteriaBuilder|MockObject
->>>>>>> b2f063af
      */
     protected $searchCriteriaBuilderMock;
 
     /**
-<<<<<<< HEAD
-     * @var \Magento\Framework\Api\FilterBuilder|\PHPUnit\Framework\MockObject\MockObject
-=======
      * @var FilterBuilder|MockObject
->>>>>>> b2f063af
      */
     protected $filterBuilderMock;
 
