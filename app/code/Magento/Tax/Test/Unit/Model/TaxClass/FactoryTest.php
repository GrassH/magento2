<?php
/**
 * Copyright © Magento, Inc. All rights reserved.
 * See COPYING.txt for license details.
 */
declare(strict_types=1);

namespace Magento\Tax\Test\Unit\Model\TaxClass;

use Magento\Framework\Exception\LocalizedException;
use Magento\Framework\ObjectManagerInterface;
use Magento\Tax\Model\ClassModel;
use Magento\Tax\Model\TaxClass\Factory;
use Magento\Tax\Model\TaxClass\Type\Customer;
use Magento\Tax\Model\TaxClass\Type\Product;
use PHPUnit\Framework\MockObject\MockObject;
use PHPUnit\Framework\TestCase;

class FactoryTest extends TestCase
{
    /**
     * @dataProvider createDataProvider
     *
     * @param string $classType
     * @param string $className
<<<<<<< HEAD
     * @param \PHPUnit\Framework\MockObject\MockObject $classTypeMock
=======
     * @param MockObject $classTypeMock
>>>>>>> b2f063af
     */
    public function testCreate($classType, $className, $classTypeMock)
    {
        $classMock = $this->createPartialMock(
            ClassModel::class,
            ['getClassType', 'getId', '__wakeup']
        );
        $classMock->expects($this->once())->method('getClassType')->willReturn($classType);
        $classMock->expects($this->once())->method('getId')->willReturn(1);

        $objectManager = $this->createMock(ObjectManagerInterface::class);
        $objectManager->expects(
            $this->once()
        )->method(
            'create'
        )->with(
            $this->equalTo($className),
            $this->equalTo(['data' => ['id' => 1]])
        )->willReturn(
            $classTypeMock
        );

        $taxClassFactory = new Factory($objectManager);
        $this->assertEquals($classTypeMock, $taxClassFactory->create($classMock));
    }

    /**
     * @return array
     */
    public function createDataProvider()
    {
        $customerClassMock = $this->createMock(Customer::class);
        $productClassMock = $this->createMock(Product::class);
        return [
            [
                ClassModel::TAX_CLASS_TYPE_CUSTOMER,
                Customer::class,
                $customerClassMock,
            ],
            [
                ClassModel::TAX_CLASS_TYPE_PRODUCT,
                Product::class,
                $productClassMock
            ]
        ];
    }

    public function testCreateWithWrongClassType()
    {
        $wrongClassType = 'TYPE';
        $classMock = $this->createPartialMock(
            ClassModel::class,
            ['getClassType', 'getId', '__wakeup']
        );
        $classMock->expects($this->once())->method('getClassType')->willReturn($wrongClassType);

        $objectManager = $this->createMock(ObjectManagerInterface::class);

        $taxClassFactory = new Factory($objectManager);

        $this->expectException(LocalizedException::class);
        $this->expectExceptionMessage(sprintf('Invalid type of tax class "%s"', $wrongClassType));
        $taxClassFactory->create($classMock);
    }
}<|MERGE_RESOLUTION|>--- conflicted
+++ resolved
@@ -23,11 +23,7 @@
      *
      * @param string $classType
      * @param string $className
-<<<<<<< HEAD
-     * @param \PHPUnit\Framework\MockObject\MockObject $classTypeMock
-=======
      * @param MockObject $classTypeMock
->>>>>>> b2f063af
      */
     public function testCreate($classType, $className, $classTypeMock)
     {
@@ -35,8 +31,8 @@
             ClassModel::class,
             ['getClassType', 'getId', '__wakeup']
         );
-        $classMock->expects($this->once())->method('getClassType')->willReturn($classType);
-        $classMock->expects($this->once())->method('getId')->willReturn(1);
+        $classMock->expects($this->once())->method('getClassType')->will($this->returnValue($classType));
+        $classMock->expects($this->once())->method('getId')->will($this->returnValue(1));
 
         $objectManager = $this->createMock(ObjectManagerInterface::class);
         $objectManager->expects(
@@ -46,8 +42,8 @@
         )->with(
             $this->equalTo($className),
             $this->equalTo(['data' => ['id' => 1]])
-        )->willReturn(
-            $classTypeMock
+        )->will(
+            $this->returnValue($classTypeMock)
         );
 
         $taxClassFactory = new Factory($objectManager);
@@ -82,7 +78,7 @@
             ClassModel::class,
             ['getClassType', 'getId', '__wakeup']
         );
-        $classMock->expects($this->once())->method('getClassType')->willReturn($wrongClassType);
+        $classMock->expects($this->once())->method('getClassType')->will($this->returnValue($wrongClassType));
 
         $objectManager = $this->createMock(ObjectManagerInterface::class);
 
