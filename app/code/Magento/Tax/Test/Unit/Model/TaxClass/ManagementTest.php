--- conflicted
+++ resolved
@@ -26,29 +26,17 @@
     protected $model;
 
     /**
-<<<<<<< HEAD
-     * @var \PHPUnit\Framework\MockObject\MockObject
-=======
      * @var MockObject
->>>>>>> b2f063af
      */
     protected $filterBuilder;
 
     /**
-<<<<<<< HEAD
-     * @var \PHPUnit\Framework\MockObject\MockObject
-=======
      * @var MockObject
->>>>>>> b2f063af
      */
     protected $searchCriteriaBuilder;
 
     /**
-<<<<<<< HEAD
-     * @var \PHPUnit\Framework\MockObject\MockObject
-=======
      * @var MockObject
->>>>>>> b2f063af
      */
     protected $classRepository;
 
