--- conflicted
+++ resolved
@@ -26,29 +26,17 @@
     const ORDER_ITEM_ID = 116;
 
     /**
-<<<<<<< HEAD
-     * @var \Magento\Tax\Model\Sales\Order\TaxFactory|\PHPUnit\Framework\MockObject\MockObject
-=======
      * @var TaxFactory|MockObject
->>>>>>> b2f063af
      */
     protected $orderTaxFactoryMock;
 
     /**
-<<<<<<< HEAD
-     * @var \Magento\Sales\Model\Order\Tax\ItemFactory|\PHPUnit\Framework\MockObject\MockObject
-=======
      * @var ItemFactory|MockObject
->>>>>>> b2f063af
      */
     protected $taxItemFactoryMock;
 
     /**
-<<<<<<< HEAD
-     * @var \Magento\Sales\Api\OrderRepositoryInterface|\PHPUnit\Framework\MockObject\MockObject
-=======
      * @var OrderRepositoryInterface|MockObject
->>>>>>> b2f063af
      */
     protected $subjectMock;
 
@@ -87,11 +75,7 @@
     }
 
     /**
-<<<<<<< HEAD
-     * @return \PHPUnit\Framework\MockObject\MockObject
-=======
      * @return MockObject
->>>>>>> b2f063af
      */
     protected function setupOrderMock()
     {
@@ -111,11 +95,7 @@
     }
 
     /**
-<<<<<<< HEAD
-     * @return \PHPUnit\Framework\MockObject\MockObject
-=======
      * @return MockObject
->>>>>>> b2f063af
      */
     protected function setupExtensionAttributeMock()
     {
