<?php
/**
 * Copyright © Magento, Inc. All rights reserved.
 * See COPYING.txt for license details.
 */
declare(strict_types=1);

namespace Magento\Tax\Test\Unit\Model;

use Magento\Framework\Api\ExtensionAttribute\JoinProcessor;
use Magento\Framework\Api\SearchCriteria;
use Magento\Framework\Api\SearchCriteria\CollectionProcessorInterface;
use Magento\Framework\Exception\AlreadyExistsException;
use Magento\Framework\Exception\CouldNotSaveException;
use Magento\Framework\Exception\InputException;
use Magento\Framework\Exception\LocalizedException;
use Magento\Framework\Exception\NoSuchEntityException;
use Magento\Framework\TestFramework\Unit\Helper\ObjectManager;
use Magento\Tax\Api\Data\TaxRuleSearchResultsInterface;
use Magento\Tax\Api\Data\TaxRuleSearchResultsInterfaceFactory;
use Magento\Tax\Model\Calculation\RuleFactory;
use Magento\Tax\Model\Calculation\TaxRuleRegistry;
use Magento\Tax\Model\ResourceModel\Calculation\Rule;
use Magento\Tax\Model\ResourceModel\Calculation\Rule\Collection;
use Magento\Tax\Model\ResourceModel\Calculation\Rule\CollectionFactory;
use Magento\Tax\Model\TaxRuleRepository;
use PHPUnit\Framework\MockObject\MockObject;
use PHPUnit\Framework\TestCase;

/**
 * @SuppressWarnings(PHPMD.CouplingBetweenObjects)
 */
class TaxRuleRepositoryTest extends TestCase
{
    /**
     * @var TaxRuleRepository
     */
    protected $model;

    /**
<<<<<<< HEAD
     * @var \PHPUnit\Framework\MockObject\MockObject
=======
     * @var MockObject
>>>>>>> b2f063af
     */
    protected $taxRuleRegistry;

    /**
<<<<<<< HEAD
     * @var \PHPUnit\Framework\MockObject\MockObject
=======
     * @var MockObject
>>>>>>> b2f063af
     */
    protected $searchResultFactory;

    /**
<<<<<<< HEAD
     * @var \PHPUnit\Framework\MockObject\MockObject
=======
     * @var MockObject
>>>>>>> b2f063af
     */
    protected $searchResultsMock;

    /**
<<<<<<< HEAD
     * @var \PHPUnit\Framework\MockObject\MockObject
=======
     * @var MockObject
>>>>>>> b2f063af
     */
    protected $ruleFactory;

    /**
<<<<<<< HEAD
     * @var \PHPUnit\Framework\MockObject\MockObject
=======
     * @var MockObject
>>>>>>> b2f063af
     */
    protected $collectionFactory;

    /**
<<<<<<< HEAD
     * @var \PHPUnit\Framework\MockObject\MockObject
=======
     * @var MockObject
>>>>>>> b2f063af
     */
    protected $resource;

    /**
<<<<<<< HEAD
     * @var \PHPUnit\Framework\MockObject\MockObject
=======
     * @var MockObject
>>>>>>> b2f063af
     */
    protected $extensionAttributesJoinProcessorMock;

    /**
     * @var ObjectManager
     */
    protected $objectManager;

    /**
<<<<<<< HEAD
     * @var \Magento\Framework\Api\SearchCriteria\CollectionProcessorInterface |
     * \PHPUnit\Framework\MockObject\MockObject
=======
     * @var CollectionProcessorInterface|MockObject
>>>>>>> b2f063af
     */
    private $collectionProcessor;

    protected function setUp(): void
    {
        $this->objectManager = new ObjectManager($this);
        $this->taxRuleRegistry =
            $this->createMock(TaxRuleRegistry::class);
        $this->taxRuleRegistry = $this->createMock(TaxRuleRegistry::class);
        $this->searchResultFactory = $this->createPartialMock(
            TaxRuleSearchResultsInterfaceFactory::class,
            ['create']
        );
        $this->searchResultsMock = $this->createMock(TaxRuleSearchResultsInterface::class);
        $this->ruleFactory = $this->createMock(RuleFactory::class);
        $this->collectionFactory = $this->createPartialMock(
            CollectionFactory::class,
            ['create']
        );
        $this->resource = $this->createMock(Rule::class);
        $this->extensionAttributesJoinProcessorMock = $this->createPartialMock(
            JoinProcessor::class,
            ['process']
        );
        $this->collectionProcessor = $this->createMock(
            CollectionProcessorInterface::class
        );
        $this->model = new TaxRuleRepository(
            $this->taxRuleRegistry,
            $this->searchResultFactory,
            $this->ruleFactory,
            $this->collectionFactory,
            $this->resource,
            $this->extensionAttributesJoinProcessorMock,
            $this->collectionProcessor
        );
    }

    public function testGet()
    {
        $rule = $this->createMock(\Magento\Tax\Model\Calculation\Rule::class);
        $this->taxRuleRegistry->expects($this->once())->method('retrieveTaxRule')->with(10)->willReturn($rule);
        $this->assertEquals($rule, $this->model->get(10));
    }

    public function testDelete()
    {
        $rule = $this->createMock(\Magento\Tax\Model\Calculation\Rule::class);
        $rule->expects($this->once())->method('getId')->willReturn(10);
        $this->resource->expects($this->once())->method('delete')->with($rule);
        $this->taxRuleRegistry->expects($this->once())->method('removeTaxRule')->with(10);
        $this->assertTrue($this->model->delete($rule));
    }

    public function testDeleteById()
    {
        $rule = $this->createMock(\Magento\Tax\Model\Calculation\Rule::class);
        $this->taxRuleRegistry->expects($this->once())->method('retrieveTaxRule')->with(10)->willReturn($rule);

        $rule->expects($this->once())->method('getId')->willReturn(10);
        $this->resource->expects($this->once())->method('delete')->with($rule);
        $this->taxRuleRegistry->expects($this->once())->method('removeTaxRule')->with(10);
        $this->assertTrue($this->model->deleteById(10));
    }

    public function testSave()
    {
        $rule = $this->createMock(\Magento\Tax\Model\Calculation\Rule::class);
        $rule->expects($this->once())->method('getId')->willReturn(10);

        $this->taxRuleRegistry->expects($this->once())->method('retrieveTaxRule')->with(10)->willReturn($rule);
        $this->resource->expects($this->once())->method('save')->with($rule);
        $this->taxRuleRegistry->expects($this->once())->method('registerTaxRule')->with($rule);
        $this->assertEquals($rule, $this->model->save($rule));
    }

    /**
     * @dataProvider saveExceptionsDataProvider
     * @param $exceptionObject
     * @param $exceptionName
     * @param $exceptionMessage
     * @throws \Exception
     * @throws CouldNotSaveException
     * @throws InputException
     * @throws NoSuchEntityException
     */
    public function testSaveWithExceptions($exceptionObject, $exceptionName, $exceptionMessage)
    {
        $rule = $this->createMock(\Magento\Tax\Model\Calculation\Rule::class);
        $rule->expects($this->once())->method('getId')->willReturn(10);

        $this->taxRuleRegistry->expects($this->once())->method('retrieveTaxRule')->with(10)->willReturn($rule);
        $this->resource->expects($this->once())->method('save')->with($rule)
            ->willThrowException($exceptionObject);
        $this->taxRuleRegistry->expects($this->never())->method('registerTaxRule');

        $this->expectException($exceptionName);
        $this->expectExceptionMessage($exceptionMessage);
        $this->model->save($rule);
    }

    /**
     * @return array
     */
    public function saveExceptionsDataProvider()
    {
        return [
            [
                new LocalizedException(__('Could not save')), CouldNotSaveException::class,
                'Could not save'
            ], [
                new AlreadyExistsException(__('Entity already exists')), AlreadyExistsException::class,
                'Entity already exists'
            ], [
                new NoSuchEntityException(__('No such entity')), NoSuchEntityException::class,
                'No such entity'
            ]
        ];
    }

    public function testGetList()
    {
        $searchCriteriaMock = $this->createMock(SearchCriteria::class);
        $collectionMock =
            $this->createMock(Collection::class);
        $this->createMock(Collection::class);

        $this->extensionAttributesJoinProcessorMock->expects($this->once())
            ->method('process')
            ->with($collectionMock);
        $this->collectionProcessor->expects($this->once())
            ->method('process')
            ->with($searchCriteriaMock, $collectionMock);
        $this->searchResultsMock->expects($this->once())->method('setSearchCriteria')->with($searchCriteriaMock);
        $this->collectionFactory->expects($this->once())->method('create')->willReturn($collectionMock);
        $collectionMock->expects($this->once())->method('getItems')->willReturn([]);
        $this->searchResultsMock->expects($this->once())->method('setItems')->with([]);
        $this->searchResultFactory->expects($this->once())->method('create')->willReturn($this->searchResultsMock);
        $this->assertEquals($this->searchResultsMock, $this->model->getList($searchCriteriaMock));
    }
}<|MERGE_RESOLUTION|>--- conflicted
+++ resolved
@@ -38,65 +38,37 @@
     protected $model;
 
     /**
-<<<<<<< HEAD
-     * @var \PHPUnit\Framework\MockObject\MockObject
-=======
-     * @var MockObject
->>>>>>> b2f063af
+     * @var MockObject
      */
     protected $taxRuleRegistry;
 
     /**
-<<<<<<< HEAD
-     * @var \PHPUnit\Framework\MockObject\MockObject
-=======
-     * @var MockObject
->>>>>>> b2f063af
+     * @var MockObject
      */
     protected $searchResultFactory;
 
     /**
-<<<<<<< HEAD
-     * @var \PHPUnit\Framework\MockObject\MockObject
-=======
-     * @var MockObject
->>>>>>> b2f063af
+     * @var MockObject
      */
     protected $searchResultsMock;
 
     /**
-<<<<<<< HEAD
-     * @var \PHPUnit\Framework\MockObject\MockObject
-=======
-     * @var MockObject
->>>>>>> b2f063af
+     * @var MockObject
      */
     protected $ruleFactory;
 
     /**
-<<<<<<< HEAD
-     * @var \PHPUnit\Framework\MockObject\MockObject
-=======
-     * @var MockObject
->>>>>>> b2f063af
+     * @var MockObject
      */
     protected $collectionFactory;
 
     /**
-<<<<<<< HEAD
-     * @var \PHPUnit\Framework\MockObject\MockObject
-=======
-     * @var MockObject
->>>>>>> b2f063af
+     * @var MockObject
      */
     protected $resource;
 
     /**
-<<<<<<< HEAD
-     * @var \PHPUnit\Framework\MockObject\MockObject
-=======
-     * @var MockObject
->>>>>>> b2f063af
+     * @var MockObject
      */
     protected $extensionAttributesJoinProcessorMock;
 
@@ -106,12 +78,7 @@
     protected $objectManager;
 
     /**
-<<<<<<< HEAD
-     * @var \Magento\Framework\Api\SearchCriteria\CollectionProcessorInterface |
-     * \PHPUnit\Framework\MockObject\MockObject
-=======
      * @var CollectionProcessorInterface|MockObject
->>>>>>> b2f063af
      */
     private $collectionProcessor;
 
