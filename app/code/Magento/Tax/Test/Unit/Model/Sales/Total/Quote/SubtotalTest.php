--- conflicted
+++ resolved
@@ -43,92 +43,52 @@
     protected $objectManager;
 
     /**
-<<<<<<< HEAD
-     * @var \PHPUnit\Framework\MockObject\MockObject
-=======
-     * @var MockObject
->>>>>>> b2f063af
+     * @var MockObject
      */
     protected $taxCalculationMock;
 
     /**
-<<<<<<< HEAD
-     * @var \PHPUnit\Framework\MockObject\MockObject
-=======
-     * @var MockObject
->>>>>>> b2f063af
+     * @var MockObject
      */
     protected $taxConfigMock;
 
     /**
-<<<<<<< HEAD
-     * @var \PHPUnit\Framework\MockObject\MockObject
-=======
-     * @var MockObject
->>>>>>> b2f063af
+     * @var MockObject
      */
     protected $quoteDetailsDataObjectFactoryMock;
 
     /**
-<<<<<<< HEAD
-     * @var \PHPUnit\Framework\MockObject\MockObject
-=======
-     * @var MockObject
->>>>>>> b2f063af
+     * @var MockObject
      */
     protected $addressMock;
 
     /**
-<<<<<<< HEAD
-     * @var \PHPUnit\Framework\MockObject\MockObject
-=======
-     * @var MockObject
->>>>>>> b2f063af
+     * @var MockObject
      */
     protected $keyDataObjectFactoryMock;
 
     /**
-<<<<<<< HEAD
-     * @var \PHPUnit\Framework\MockObject\MockObject
-=======
-     * @var MockObject
->>>>>>> b2f063af
+     * @var MockObject
      */
     protected $quoteMock;
 
     /**
-<<<<<<< HEAD
-     * @var \PHPUnit\Framework\MockObject\MockObject
-=======
-     * @var MockObject
->>>>>>> b2f063af
+     * @var MockObject
      */
     protected $storeMock;
 
     /**
-<<<<<<< HEAD
-     * @var \PHPUnit\Framework\MockObject\MockObject
-=======
-     * @var MockObject
->>>>>>> b2f063af
+     * @var MockObject
      */
     protected $shippingAssignmentMock;
 
     /**
-<<<<<<< HEAD
-     * @var \PHPUnit\Framework\MockObject\MockObject
-=======
-     * @var MockObject
->>>>>>> b2f063af
+     * @var MockObject
      */
     protected $totalsMock;
 
     /**
-<<<<<<< HEAD
-     * @var \PHPUnit\Framework\MockObject\MockObject
-=======
-     * @var MockObject
->>>>>>> b2f063af
+     * @var MockObject
      */
     protected $shippingMock;
 
