<?php
/**
 * Copyright © Magento, Inc. All rights reserved.
 * See COPYING.txt for license details.
 */
declare(strict_types=1);

namespace Magento\Tax\Test\Unit\Model\Sales\Total\Quote;

use Magento\Customer\Api\Data\AddressInterfaceFactory;
use Magento\Customer\Api\Data\RegionInterfaceFactory;
use Magento\Quote\Api\Data\CartItemInterface;
use Magento\Quote\Api\Data\ShippingAssignmentInterface;
use Magento\Quote\Api\Data\ShippingInterface;
use Magento\Quote\Model\Quote;
use Magento\Quote\Model\Quote\Address;
use Magento\Quote\Model\Quote\Address\Total;
use Magento\Tax\Api\Data\QuoteDetailsInterfaceFactory;
use Magento\Tax\Api\Data\QuoteDetailsItemInterfaceFactory;
use Magento\Tax\Api\Data\TaxClassKeyInterfaceFactory;
use Magento\Tax\Api\TaxCalculationInterface;
use Magento\Tax\Model\Config;
use Magento\Tax\Model\Sales\Total\Quote\Shipping;
use PHPUnit\Framework\MockObject\MockObject;
use PHPUnit\Framework\TestCase;

/**
 * @SuppressWarnings(PHPMD.CouplingBetweenObjects)
 */
class ShippingTest extends TestCase
{
    /**
<<<<<<< HEAD
     * @var \PHPUnit\Framework\MockObject\MockObject
=======
     * @var MockObject
>>>>>>> b2f063af
     */
    private $taxConfigMock;

    /**
<<<<<<< HEAD
     * @var \PHPUnit\Framework\MockObject\MockObject
=======
     * @var MockObject
>>>>>>> b2f063af
     */
    private $taxCalculationMock;

    /**
<<<<<<< HEAD
     * @var \PHPUnit\Framework\MockObject\MockObject
=======
     * @var MockObject
>>>>>>> b2f063af
     */
    private $quoteDetailsDataObjectFactory;

    /**
<<<<<<< HEAD
     * @var \PHPUnit\Framework\MockObject\MockObject
=======
     * @var MockObject
>>>>>>> b2f063af
     */
    private $itemDetailsDataObjectFactory;

    /**
<<<<<<< HEAD
     * @var \PHPUnit\Framework\MockObject\MockObject
=======
     * @var MockObject
>>>>>>> b2f063af
     */
    private $taxClassKeyDataObjectFactory;

    /**
<<<<<<< HEAD
     * @var \PHPUnit\Framework\MockObject\MockObject
=======
     * @var MockObject
>>>>>>> b2f063af
     */
    private $addressFactoryMock;

    /**
<<<<<<< HEAD
     * @var \PHPUnit\Framework\MockObject\MockObject
=======
     * @var MockObject
>>>>>>> b2f063af
     */
    private $regionFactoryMock;

    /**
<<<<<<< HEAD
     * @var \PHPUnit\Framework\MockObject\MockObject
=======
     * @var MockObject
>>>>>>> b2f063af
     */
    private $quoteMock;

    /**
     * @var Shipping
     */
    private $model;

    protected function setUp(): void
    {
        $this->taxConfigMock = $this->createMock(Config::class);
        $this->taxCalculationMock = $this->createMock(TaxCalculationInterface::class);
        $this->quoteDetailsDataObjectFactory = $this->createPartialMock(
            QuoteDetailsInterfaceFactory::class,
            ['create']
        );
        $this->itemDetailsDataObjectFactory = $this->createPartialMock(
            QuoteDetailsItemInterfaceFactory::class,
            ['create']
        );
        $this->taxClassKeyDataObjectFactory = $this->createPartialMock(
            TaxClassKeyInterfaceFactory::class,
            ['create']
        );
        $this->addressFactoryMock = $this->createMock(AddressInterfaceFactory::class);
        $this->regionFactoryMock = $this->createMock(RegionInterfaceFactory::class);
        $this->quoteMock = $this->createMock(Quote::class);
        $this->model = new Shipping(
            $this->taxConfigMock,
            $this->taxCalculationMock,
            $this->quoteDetailsDataObjectFactory,
            $this->itemDetailsDataObjectFactory,
            $this->taxClassKeyDataObjectFactory,
            $this->addressFactoryMock,
            $this->regionFactoryMock
        );
    }

    public function testCollectDoesNotCalculateTaxIfThereIsNoItemsRelatedToGivenAddress()
    {
        $storeId = 1;
        $this->quoteMock->expects($this->once())->method('getStoreId')->willReturn($storeId);

        $addressMock = $this->getMockObject(Address::class, [
            'all_items' => [],
            'shipping_tax_calculation_amount' => 100,
            'base_shipping_tax_calculation_amount' => 200,
            'shipping_discount_amount' => 10,
            'base_shipping_discount_amount' => 20,
            'quote' => $this->quoteMock,
        ]);
        $this->taxCalculationMock->expects($this->never())->method('calculateTax');

        $shippingMock = $this->createMock(ShippingInterface::class);
        $shippingMock->expects($this->atLeastOnce())->method('getAddress')->willReturn($addressMock);
        $shippingAssignmentMock = $this->createMock(ShippingAssignmentInterface::class);
        $shippingAssignmentMock->expects($this->atLeastOnce())->method('getShipping')->willReturn($shippingMock);
        $shippingAssignmentMock->expects($this->once())
            ->method('getItems')
            ->willReturn([$this->createMock(CartItemInterface::class)]);

        $totalMock = $this->createMock(Total::class);

        $this->model->collect($this->quoteMock, $shippingAssignmentMock, $totalMock);
    }

    public function testCollect()
    {
        $this->markTestIncomplete('Target code is not unit testable. Refactoring is required.');
    }

    /**
     * Retrieve mock object with mocked getters
     *
     * @param $className
     * @param array $objectState
<<<<<<< HEAD
     * @return \PHPUnit\Framework\MockObject\MockObject
=======
     * @return MockObject
>>>>>>> b2f063af
     */
    private function getMockObject($className, array $objectState)
    {
        $getterValueMap = [];
        $methods = ['__wakeup'];
        foreach ($objectState as $key => $value) {
            $getterName = 'get' . str_replace('_', '', ucwords($key, '_'));
            $getterValueMap[$getterName] = $value;
            $methods[] = $getterName;
        }

        $mock = $this->createPartialMock($className, $methods);
        foreach ($getterValueMap as $getterName => $value) {
            $mock->expects($this->any())->method($getterName)->willReturn($value);
        }

        return $mock;
    }

    public function testFetch()
    {
        $value = 42;
        $total = new Total();
        $total->setShippingInclTax($value);
        $expectedResult = [
            'code' => 'shipping',
            'shipping_incl_tax' => $value
        ];

        $this->assertEquals($expectedResult, $this->model->fetch($this->quoteMock, $total));
    }

    public function testFetchWithZeroShipping()
    {
        $value = 0;
        $total = new Total();
        $total->setShippingInclTax($value);

        $this->assertNull($this->model->fetch($this->quoteMock, $total));
    }
}<|MERGE_RESOLUTION|>--- conflicted
+++ resolved
@@ -30,74 +30,42 @@
 class ShippingTest extends TestCase
 {
     /**
-<<<<<<< HEAD
-     * @var \PHPUnit\Framework\MockObject\MockObject
-=======
      * @var MockObject
->>>>>>> b2f063af
      */
     private $taxConfigMock;
 
     /**
-<<<<<<< HEAD
-     * @var \PHPUnit\Framework\MockObject\MockObject
-=======
      * @var MockObject
->>>>>>> b2f063af
      */
     private $taxCalculationMock;
 
     /**
-<<<<<<< HEAD
-     * @var \PHPUnit\Framework\MockObject\MockObject
-=======
      * @var MockObject
->>>>>>> b2f063af
      */
     private $quoteDetailsDataObjectFactory;
 
     /**
-<<<<<<< HEAD
-     * @var \PHPUnit\Framework\MockObject\MockObject
-=======
      * @var MockObject
->>>>>>> b2f063af
      */
     private $itemDetailsDataObjectFactory;
 
     /**
-<<<<<<< HEAD
-     * @var \PHPUnit\Framework\MockObject\MockObject
-=======
      * @var MockObject
->>>>>>> b2f063af
      */
     private $taxClassKeyDataObjectFactory;
 
     /**
-<<<<<<< HEAD
-     * @var \PHPUnit\Framework\MockObject\MockObject
-=======
      * @var MockObject
->>>>>>> b2f063af
      */
     private $addressFactoryMock;
 
     /**
-<<<<<<< HEAD
-     * @var \PHPUnit\Framework\MockObject\MockObject
-=======
      * @var MockObject
->>>>>>> b2f063af
      */
     private $regionFactoryMock;
 
     /**
-<<<<<<< HEAD
-     * @var \PHPUnit\Framework\MockObject\MockObject
-=======
      * @var MockObject
->>>>>>> b2f063af
      */
     private $quoteMock;
 
@@ -174,11 +142,7 @@
      *
      * @param $className
      * @param array $objectState
-<<<<<<< HEAD
-     * @return \PHPUnit\Framework\MockObject\MockObject
-=======
      * @return MockObject
->>>>>>> b2f063af
      */
     private function getMockObject($className, array $objectState)
     {
@@ -192,7 +156,7 @@
 
         $mock = $this->createPartialMock($className, $methods);
         foreach ($getterValueMap as $getterName => $value) {
-            $mock->expects($this->any())->method($getterName)->willReturn($value);
+            $mock->expects($this->any())->method($getterName)->will($this->returnValue($value));
         }
 
         return $mock;
