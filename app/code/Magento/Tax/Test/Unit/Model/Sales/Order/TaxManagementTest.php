<?php
/**
 * Copyright © Magento, Inc. All rights reserved.
 * See COPYING.txt for license details.
 */
declare(strict_types=1);

namespace Magento\Tax\Test\Unit\Model\Sales\Order;

use Magento\Framework\TestFramework\Unit\Helper\ObjectManager;
use Magento\Sales\Model\Order;
use Magento\Sales\Model\OrderFactory;
use Magento\Sales\Model\ResourceModel\Order\Tax\Item;
use Magento\Sales\Model\ResourceModel\Order\Tax\ItemFactory;
use Magento\Tax\Api\Data\OrderTaxDetailsAppliedTaxInterface;
use Magento\Tax\Api\Data\OrderTaxDetailsAppliedTaxInterfaceFactory;
use Magento\Tax\Api\Data\OrderTaxDetailsInterfaceFactory;
use Magento\Tax\Api\Data\OrderTaxDetailsItemInterfaceFactory;
use Magento\Tax\Model\Sales\Order\Details;
use Magento\Tax\Model\Sales\Order\Tax;
use Magento\Tax\Model\Sales\Order\TaxManagement;
use PHPUnit\Framework\MockObject\MockObject;

use PHPUnit\Framework\TestCase;

/**
 * @SuppressWarnings(PHPMD.CouplingBetweenObjects)
 */
class TaxManagementTest extends TestCase
{
    /**
     * @var TaxManagement
     */
    private $taxManagement;

    /**
<<<<<<< HEAD
     * @var \PHPUnit\Framework\MockObject\MockObject
=======
     * @var MockObject
>>>>>>> b2f063af
     */
    private $orderMock;

    /**
<<<<<<< HEAD
     * @var \PHPUnit\Framework\MockObject\MockObject
=======
     * @var MockObject
>>>>>>> b2f063af
     */
    private $taxItemResourceMock;

    /**
     * @var OrderTaxDetailsAppliedTaxInterface
     */
    protected $appliedTaxDataObject;

    /**
     * @var Details
     */
    protected $orderTaxDetailsDataObject;

    protected function setUp(): void
    {
        $this->orderMock = $this->createPartialMock(Order::class, ['load']);

        $methods = ['create'];
        $orderFactoryMock = $this->createPartialMock(OrderFactory::class, $methods);
        $orderFactoryMock->expects($this->atLeastOnce())
            ->method('create')
            ->willReturn($this->orderMock);

        $className = Item::class;
        $this->taxItemResourceMock = $this->createPartialMock($className, ['getTaxItemsByOrderId']);

        $className = ItemFactory::class;
        $taxItemFactoryMock = $this->createPartialMock($className, $methods, []);
        $taxItemFactoryMock->expects($this->once())
            ->method('create')
            ->willReturn($this->taxItemResourceMock);

        $objectManager = new ObjectManager($this);
        $this->appliedTaxDataObject = $objectManager->getObject(Tax::class);

        $className = OrderTaxDetailsAppliedTaxInterfaceFactory::class;
        $appliedTaxDataObjectFactoryMock = $this->createPartialMock($className, $methods);
        $appliedTaxDataObjectFactoryMock->expects($this->any())
            ->method('create')
            ->willReturn($this->appliedTaxDataObject);

        $itemDataObject = $objectManager->getObject(\Magento\Sales\Model\Order\Tax\Item::class);

        $className = OrderTaxDetailsItemInterfaceFactory::class;
        $itemDataObjectFactoryMock = $this->createPartialMock($className, $methods);
        $itemDataObjectFactoryMock->expects($this->atLeastOnce())
            ->method('create')
            ->willReturn($itemDataObject);

        $this->orderTaxDetailsDataObject = $objectManager->getObject(Details::class);

        $className = OrderTaxDetailsInterfaceFactory::class;
        $orderTaxDetailsDataObjectFactoryMock = $this->createPartialMock($className, $methods);
        $orderTaxDetailsDataObjectFactoryMock->expects($this->any())
            ->method('create')
            ->willReturn($this->orderTaxDetailsDataObject);

        $this->taxManagement = $objectManager->getObject(
            TaxManagement::class,
            [
                'orderFactory' => $orderFactoryMock,
                'orderItemTaxFactory' => $taxItemFactoryMock,
                'orderTaxDetailsDataObjectFactory' => $orderTaxDetailsDataObjectFactoryMock,
                'itemDataObjectFactory' => $itemDataObjectFactoryMock,
                'appliedTaxDataObjectFactory' => $appliedTaxDataObjectFactoryMock
            ]
        );
    }

    /**
     * @param array $orderItemAppliedTaxes
     * @param array $expected
     * @return void
     * @dataProvider getOrderTaxDetailsDataProvider
     */
    public function testGetOrderTaxDetails($orderItemAppliedTaxes, $expected)
    {
        $orderId = 1;
        $this->orderMock->expects($this->once())
            ->method('load')
            ->with($orderId)
            ->willReturnSelf();
        $this->taxItemResourceMock->expects($this->once())
            ->method('getTaxItemsByOrderId')
            ->with($orderId)
            ->willReturn($orderItemAppliedTaxes);

        $this->assertEquals($this->orderTaxDetailsDataObject, $this->taxManagement->getOrderTaxDetails($orderId));

        $this->assertEquals($expected['code'], $this->appliedTaxDataObject->getCode());
        $this->assertEquals($expected['title'], $this->appliedTaxDataObject->getTitle());
        $this->assertEquals($expected['tax_percent'], $this->appliedTaxDataObject->getPercent());
        $this->assertEquals($expected['real_amount'], $this->appliedTaxDataObject->getAmount());
        $this->assertEquals($expected['real_base_amount'], $this->appliedTaxDataObject->getBaseAmount());
    }

    /**
     * @return array
     * @SuppressWarnings(PHPMD.ExcessiveMethodLength)
     */
    public function getOrderTaxDetailsDataProvider()
    {
        $data = [
            'one_item' => [
                'orderItemAppliedTaxes' => [
                    [
                        'item_id' => 53,
                        'taxable_item_type' => 'product',
                        'associated_item_id' => null,
                        'code' => 'US-CA-*-Rate 1',
                        'title' => 'US-CA-*-Rate 1',
                        'tax_percent' => '8.25',
                        'real_amount' => '6.1889',
                        'real_base_amount' => '12.3779',
                    ],
                ],
                'expected' => [
                    'code' => 'US-CA-*-Rate 1',
                    'title' => 'US-CA-*-Rate 1',
                    'tax_percent' => '8.25',
                    'real_amount' => '6.1889',
                    'real_base_amount' => '12.3779',
                ],
            ],

            'weee_item' => [
                'orderItemAppliedTaxes' => [
                    [
                        'item_id' => null,
                        'taxable_item_type' => 'weee',
                        'associated_item_id' => 54,
                        'code' => 'SanJose City Tax',
                        'title' => 'SanJose City Tax',
                        'tax_percent' => '6',
                        'real_amount' => '0.9011',
                        'real_base_amount' => '1.7979',
                    ],
                ],
                'expected' => [
                    'code' => 'SanJose City Tax',
                    'title' => 'SanJose City Tax',
                    'tax_percent' => '6',
                    'real_amount' => '0.9011',
                    'real_base_amount' => '1.7979',
                ],
            ],

            'shipping' => [
                'orderItemAppliedTaxes' => [
                    [
                        'item_id' => null,
                        'taxable_item_type' => 'shipping',
                        'associated_item_id' => null,
                        'code' => 'Shipping',
                        'title' => 'Shipping',
                        'tax_percent' => '21',
                        'real_amount' => '2.6',
                        'real_base_amount' => '5.21',
                    ],
                ],
                'expected' => [
                    'code' => 'Shipping',
                    'title' => 'Shipping',
                    'tax_percent' => '21',
                    'real_amount' => '2.6',
                    'real_base_amount' => '5.21',
                ],
            ],

            'canadian_weee' => [
                'orderItemAppliedTaxes' => [
                    [
                        'item_id' => null,
                        'taxable_item_type' => 'weee',
                        'associated_item_id' => 69,
                        'code' => 'GST',
                        'title' => 'GST',
                        'tax_percent' => '5',
                        'real_amount' => '2.10',
                        'real_base_amount' => '4.10',
                    ],
                    [
                        'item_id' => null,
                        'taxable_item_type' => 'weee',
                        'associated_item_id' => 69,
                        'code' => 'GST',
                        'title' => 'GST',
                        'tax_percent' => '5',
                        'real_amount' => '1.15',
                        'real_base_amount' => '3.10',
                    ],
                ],
                'expected' => [
                    'code' => 'GST',
                    'title' => 'GST',
                    'tax_percent' => '5',
                    'real_amount' => '3.25',
                    'real_base_amount' => '7.20',
                ],
            ],
        ];

        return $data;
    }
}<|MERGE_RESOLUTION|>--- conflicted
+++ resolved
@@ -34,20 +34,12 @@
     private $taxManagement;
 
     /**
-<<<<<<< HEAD
-     * @var \PHPUnit\Framework\MockObject\MockObject
-=======
      * @var MockObject
->>>>>>> b2f063af
      */
     private $orderMock;
 
     /**
-<<<<<<< HEAD
-     * @var \PHPUnit\Framework\MockObject\MockObject
-=======
      * @var MockObject
->>>>>>> b2f063af
      */
     private $taxItemResourceMock;
 
@@ -69,7 +61,7 @@
         $orderFactoryMock = $this->createPartialMock(OrderFactory::class, $methods);
         $orderFactoryMock->expects($this->atLeastOnce())
             ->method('create')
-            ->willReturn($this->orderMock);
+            ->will($this->returnValue($this->orderMock));
 
         $className = Item::class;
         $this->taxItemResourceMock = $this->createPartialMock($className, ['getTaxItemsByOrderId']);
@@ -129,11 +121,11 @@
         $this->orderMock->expects($this->once())
             ->method('load')
             ->with($orderId)
-            ->willReturnSelf();
+            ->will($this->returnSelf());
         $this->taxItemResourceMock->expects($this->once())
             ->method('getTaxItemsByOrderId')
             ->with($orderId)
-            ->willReturn($orderItemAppliedTaxes);
+            ->will($this->returnValue($orderItemAppliedTaxes));
 
         $this->assertEquals($this->orderTaxDetailsDataObject, $this->taxManagement->getOrderTaxDetails($orderId));
 
