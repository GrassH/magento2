--- conflicted
+++ resolved
@@ -57,16 +57,16 @@
         $taxConfig
             ->expects($this->any())
             ->method('priceIncludesTax')
-            ->willReturn(false);
+            ->will($this->returnValue(false));
         $taxConfig->expects($this->any())
             ->method('getShippingTaxClass')
-            ->willReturn(1);
+            ->will($this->returnValue(1));
         $taxConfig->expects($this->any())
             ->method('shippingPriceIncludesTax')
-            ->willReturn(false);
+            ->will($this->returnValue(false));
         $taxConfig->expects($this->any())
             ->method('discountTax')
-            ->willReturn(false);
+            ->will($this->returnValue(false));
 
         $product = $this->createMock(\Magento\Catalog\Model\Product::class);
         $item = $this->getMockBuilder(\Magento\Quote\Model\Quote\Item::class)
@@ -76,19 +76,19 @@
         $item
             ->expects($this->any())
             ->method('getParentItem')
-            ->willReturn(null);
+            ->will($this->returnValue(null));
         $item
             ->expects($this->any())
             ->method('getHasChildren')
-            ->willReturn(false);
+            ->will($this->returnValue(false));
         $item
             ->expects($this->any())
             ->method('getCode')
-            ->willReturn("1");
+            ->will($this->returnValue("1"));
         $item
             ->expects($this->any())
             ->method('getProduct')
-            ->willReturn($product);
+            ->will($this->returnValue($product));
 
         foreach ($itemData as $key => $value) {
             $item->setData($key, $value);
@@ -98,7 +98,7 @@
         $taxDetails = $this->createMock(\Magento\Tax\Api\Data\TaxDetailsInterface::class);
         $taxDetails->expects($this->any())
             ->method('getItems')
-            ->willReturn($items);
+            ->will($this->returnValue($items));
 
         $storeManager = $this->getMockBuilder(\Magento\Store\Model\StoreManagerInterface::class)
             ->disableOriginalConstructor()
@@ -109,7 +109,7 @@
         $storeMock = $this->getMockBuilder(\Magento\Store\Model\Store::class)->disableOriginalConstructor()->getMock();
         $storeManager->expects($this->any())
             ->method('getStore')
-            ->willReturn($storeMock);
+            ->will($this->returnValue($storeMock));
 
         $calculatorFactory = $this->getMockBuilder(\Magento\Tax\Model\Calculation\CalculatorFactory::class)
             ->disableOriginalConstructor()
@@ -121,17 +121,17 @@
             ->getMock();
         $calculationTool->expects($this->any())
             ->method('round')
-            ->willReturnArgument(0);
+            ->will($this->returnArgument(0));
         $calculationTool->expects($this->any())
             ->method('getRate')
-            ->willReturn(20);
+            ->will($this->returnValue(20));
         $calculationTool->expects($this->any())
             ->method('calcTaxAmount')
-            ->willReturn(20);
+            ->will($this->returnValue(20));
 
         $calculationTool->expects($this->any())
             ->method('getAppliedRates')
-            ->willReturn($appliedRatesData);
+            ->will($this->returnValue($appliedRatesData));
         $calculator = $objectManager->getObject(
             \Magento\Tax\Model\Calculation\TotalBaseCalculator::class,
             [
@@ -141,7 +141,7 @@
         $calculatorFactory
             ->expects($this->any())
             ->method('create')
-            ->willReturn($calculator);
+            ->will($this->returnValue($calculator));
 
         $taxCalculationService = $this->createMock(\Magento\Tax\Api\TaxCalculationInterface::class);
 
@@ -154,7 +154,7 @@
         $taxClassKeyDataObjectFactoryMock
             ->expects($this->any())
             ->method('create')
-            ->willReturn($taxClassKeyDataObjectMock);
+            ->will($this->returnValue($taxClassKeyDataObjectMock));
         $taxClassKeyDataObjectMock
             ->expects($this->any())
             ->method('setType')
@@ -173,7 +173,7 @@
         $itemDataObjectFactoryMock
             ->expects($this->any())
             ->method('create')
-            ->willReturn($itemDataObjectMock);
+            ->will($this->returnValue($itemDataObjectMock));
         $itemDataObjectMock
             ->expects($this->any())
             ->method('setTaxClassKey')
@@ -196,15 +196,15 @@
         $regionFactory
             ->expects($this->any())
             ->method('setRegionId')
-            ->willReturn($regionFactory);
+            ->will($this->returnValue($regionFactory));
         $regionFactory
             ->expects($this->any())
             ->method('create')
-            ->willReturn($region);
+            ->will($this->returnValue($region));
         $addressFactory
             ->expects($this->any())
             ->method('getRegionBuilder')
-            ->willReturn($regionFactory);
+            ->will($this->returnValue($regionFactory));
 
         $quoteDetails = $this->createMock(\Magento\Tax\Api\Data\QuoteDetailsInterface::class);
         $quoteDetailsDataObjectFactoryMock = $this->createPartialMock(
@@ -214,7 +214,7 @@
         $quoteDetailsDataObjectFactoryMock
             ->expects($this->any())
             ->method('create')
-            ->willReturn($quoteDetails);
+            ->will($this->returnValue($quoteDetails));
 
         $quoteDetailsItemDataObjectFactoryMock = $this->createPartialMock(
             \Magento\Tax\Api\Data\QuoteDetailsItemInterfaceFactory::class,
@@ -239,12 +239,12 @@
         $store
             ->expects($this->any())
             ->method('getStoreId')
-            ->willReturn(1);
+            ->will($this->returnValue(1));
         $quote = $this->createMock(\Magento\Quote\Model\Quote::class);
         $quote
             ->expects($this->any())
             ->method('getStore')
-            ->willReturn($store);
+            ->will($this->returnValue($store));
         $address = $this->getMockBuilder(\Magento\Quote\Model\Quote\Address::class)
             ->disableOriginalConstructor()
             ->setMethods(['getAssociatedTaxables',
@@ -254,19 +254,19 @@
         $item
             ->expects($this->any())
             ->method('getQuote')
-            ->willReturn($quote);
+            ->will($this->returnValue($quote));
         $address
             ->expects($this->any())
             ->method('getQuote')
-            ->willReturn($quote);
+            ->will($this->returnValue($quote));
         $address
             ->expects($this->any())
             ->method('getAssociatedTaxables')
-            ->willReturn([]);
+            ->will($this->returnValue([]));
         $address
             ->expects($this->any())
             ->method('getRegionId')
-            ->willReturn($region);
+            ->will($this->returnValue($region));
         $address
             ->expects($this->any())
             ->method('getCustomAttributesCodes')
@@ -274,11 +274,11 @@
         $quote
             ->expects($this->any())
             ->method('getBillingAddress')
-            ->willReturn($address);
+            ->will($this->returnValue($address));
         $addressFactory
             ->expects($this->any())
             ->method('create')
-            ->willReturn($address);
+            ->will($this->returnValue($address));
 
         $addressData["cached_items_all"] = $items;
         foreach ($addressData as $key => $value) {
@@ -403,7 +403,7 @@
         $taxData
             ->expects($this->any())
             ->method('getCalculationSequence')
-            ->willReturn($calculationSequence);
+            ->will($this->returnValue($calculationSequence));
 
         $objectManager = new ObjectManager($this);
         $taxTotalsCalcModel = $objectManager->getObject(
@@ -450,7 +450,7 @@
         $taxClassKeyDataObjectFactoryMock
             ->expects($this->any())
             ->method('create')
-            ->willReturn($taxClassKeyDataObjectMock);
+            ->will($this->returnValue($taxClassKeyDataObjectMock));
         $taxClassKeyDataObjectMock
             ->expects($this->any())
             ->method('setType')
@@ -471,7 +471,7 @@
         $itemDataObjectFactoryMock
             ->expects($this->any())
             ->method('create')
-            ->willReturn($itemDataObjectMock);
+            ->will($this->returnValue($itemDataObjectMock));
         $itemDataObjectMock
             ->expects($this->any())
             ->method('setTaxClassKey')
@@ -494,15 +494,15 @@
         $regionFactory
             ->expects($this->any())
             ->method('setRegionId')
-            ->willReturn($regionFactory);
+            ->will($this->returnValue($regionFactory));
         $regionFactory
             ->expects($this->any())
             ->method('create')
-            ->willReturn($region);
+            ->will($this->returnValue($region));
         $addressFactory
             ->expects($this->any())
             ->method('getRegionBuilder')
-            ->willReturn($regionFactory);
+            ->will($this->returnValue($regionFactory));
 
         $product = $this->createMock(\Magento\Catalog\Model\Product::class);
         $item = $this->getMockBuilder(\Magento\Quote\Model\Quote\Item::class)
@@ -512,19 +512,19 @@
         $item
             ->expects($this->any())
             ->method('getParentItem')
-            ->willReturn(null);
+            ->will($this->returnValue(null));
         $item
             ->expects($this->any())
             ->method('getHasChildren')
-            ->willReturn(false);
+            ->will($this->returnValue(false));
         $item
             ->expects($this->any())
             ->method('getCode')
-            ->willReturn("1");
+            ->will($this->returnValue("1"));
         $item
             ->expects($this->any())
             ->method('getProduct')
-            ->willReturn($product);
+            ->will($this->returnValue($product));
 
         foreach ($itemData as $key => $value) {
             $item->setData($key, $value);
@@ -554,7 +554,7 @@
         $quote
             ->expects($this->any())
             ->method('getBillingAddress')
-            ->willReturn($address);
+            ->will($this->returnValue($address));
 
         $addressData["cached_items_all"] = $items;
         foreach ($addressData as $key => $value) {
@@ -615,11 +615,11 @@
         $taxConfig
             ->expects($this->once())
             ->method('displayCartTaxWithGrandTotal')
-            ->willReturn(true);
+            ->will($this->returnValue(true));
         $taxConfig
             ->expects($this->once())
             ->method('displayCartSubtotalBoth')
-            ->willReturn(true);
+            ->will($this->returnValue(true));
 
         $objectManager = new ObjectManager($this);
 
@@ -667,26 +667,26 @@
         $totalsMock
             ->expects($this->once())
             ->method('getAppliedTaxes')
-            ->willReturn($appliedTaxesData);
+            ->will($this->returnValue($appliedTaxesData));
         $totalsMock
             ->expects($this->any())
             ->method('getGrandTotal')
-            ->willReturn(88);
+            ->will($this->returnValue(88));
         $quote
             ->expects($this->any())
             ->method('getStore')
-            ->willReturn($store);
+            ->will($this->returnValue($store));
         $quote->expects($this->any())
             ->method('getAllAddresses')
-            ->willReturn([$address]);
+            ->will($this->returnValue([$address]));
         $address
             ->expects($this->any())
             ->method('getQuote')
-            ->willReturn($quote);
+            ->will($this->returnValue($quote));
         $address
             ->expects($this->any())
             ->method('getTaxAmount')
-            ->willReturn($taxAmount);
+            ->will($this->returnValue($taxAmount));
         $address
             ->expects($this->any())
             ->method('getCustomAttributesCodes')
@@ -771,11 +771,7 @@
         $quote = $this->createMock(\Magento\Quote\Model\Quote::class);
         $shippingMock = $this->createMock(\Magento\Quote\Api\Data\ShippingInterface::class);
         $shippingAssignmentMock->expects($this->any())->method('getShipping')->willReturn($shippingMock);
-<<<<<<< HEAD
-        /** @var $address \Magento\Quote\Model\Quote\Address|PHPUnit\Framework\MockObject\MockObject */
-=======
         /** @var $address \Magento\Quote\Model\Quote\Address|MockObject */
->>>>>>> b2f063af
         $address = $this->getMockBuilder(\Magento\Quote\Model\Quote\Address::class)
             ->disableOriginalConstructor()
             ->setMethods(
@@ -798,7 +794,7 @@
 
         $shippingAssignmentMock->expects($this->once())
             ->method('getItems')
-            ->willReturn([]);
+            ->will($this->returnValue([]));
 
         $objectManager = new ObjectManager($this);
         $taxCollector = $objectManager->getObject(\Magento\Tax\Model\Sales\Total\Quote\Tax::class);
