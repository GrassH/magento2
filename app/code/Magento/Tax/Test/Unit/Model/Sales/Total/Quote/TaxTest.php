--- conflicted
+++ resolved
@@ -620,13 +620,8 @@
         $address = $this->getMock(
             'Magento\Quote\Model\Quote\Address',
             [
-<<<<<<< HEAD
-                'getAppliedTaxes', 'getQuote', 'getAllItems', 'getGrandTotal', '__wakeup',
+                'getQuote', 'getAllItems', 'getGrandTotal', '__wakeup',
                 'addTotal', 'getTaxAmount', 'getCustomAttributesCodes'
-=======
-                'getQuote', 'getAllItems', 'getGrandTotal', '__wakeup',
-                'addTotal', 'getTaxAmount'
->>>>>>> 2e2785cc
             ],
             [],
             '',
