<?php
/**
 * Copyright © Magento, Inc. All rights reserved.
 * See COPYING.txt for license details.
 */
declare(strict_types=1);

namespace Magento\Tax\Test\Unit\Model\System\Message\Notification;

use Magento\Framework\TestFramework\Unit\Helper\ObjectManager;
use Magento\Framework\UrlInterface;
use Magento\Store\Api\Data\StoreInterface;
use Magento\Store\Api\Data\WebsiteInterface;
use Magento\Store\Model\StoreManagerInterface;
use Magento\Tax\Model\Config as TaxConfig;
use Magento\Tax\Model\System\Message\Notification\ApplyDiscountOnPrices as ApplyDiscountOnPricesNotification;
use PHPUnit\Framework\MockObject\MockObject;
use PHPUnit\Framework\TestCase;

/**
 * Test class for @see \Magento\Tax\Model\System\Message\Notification\ApplyDiscountOnPrices
 *
 * @SuppressWarnings(PHPMD)
 */
class ApplyDiscountOnPricesTest extends TestCase
{
    /**
     * @var ApplyDiscountOnPricesNotification
     */
    private $applyDiscountOnPricesNotification;

    /**
<<<<<<< HEAD
     * @var StoreManagerInterface | \PHPUnit\Framework\MockObject\MockObject
=======
     * @var StoreManagerInterface|MockObject
>>>>>>> b2f063af
     */
    private $storeManagerMock;

    /**
<<<<<<< HEAD
     * @var UrlInterface | \PHPUnit\Framework\MockObject\MockObject
=======
     * @var UrlInterface|MockObject
>>>>>>> b2f063af
     */
    private $urlBuilderMock;

    /**
<<<<<<< HEAD
     * @var TaxConfig | \PHPUnit\Framework\MockObject\MockObject
=======
     * @var TaxConfig|MockObject
>>>>>>> b2f063af
     */
    private $taxConfigMock;

    protected function setUp(): void
    {
        parent::setUp();

        $websiteMock = $this->getMockForAbstractClass(WebsiteInterface::class);
        $websiteMock->expects($this->any())->method('getName')->willReturn('testWebsiteName');
        $storeMock = $this->getMockForAbstractClass(
            StoreInterface::class,
            [],
            '',
            false,
            true,
            true,
            ['getWebsite', 'getName']
        );
        $storeMock->expects($this->any())->method('getName')->willReturn('testStoreName');
        $storeMock->expects($this->any())->method('getWebsite')->willReturn($websiteMock);
        $this->storeManagerMock = $this->getMockForAbstractClass(StoreManagerInterface::class);
        $this->storeManagerMock->expects($this->any())->method('getStores')->willReturn([$storeMock]);

        $this->urlBuilderMock = $this->getMockForAbstractClass(UrlInterface::class);
        $this->taxConfigMock = $this->createMock(TaxConfig::class);
        $this->applyDiscountOnPricesNotification = (new ObjectManager($this))->getObject(
            ApplyDiscountOnPricesNotification::class,
            [
                'storeManager' => $this->storeManagerMock,
                'urlBuilder' => $this->urlBuilderMock,
                'taxConfig' => $this->taxConfigMock,
            ]
        );
    }

    /**
     * @dataProvider dataProviderIsDisplayed
     */
    public function testIsDisplayed(
        $isWrongApplyDiscountSettingIgnored,
        $priceIncludesTax,
        $applyTaxAfterDiscount,
        $discountTax,
        $expectedResult
    ) {
        $this->taxConfigMock->expects($this->any())->method('isWrongApplyDiscountSettingIgnored')
            ->willReturn($isWrongApplyDiscountSettingIgnored);
        $this->taxConfigMock->expects($this->any())->method('priceIncludesTax')->willReturn($priceIncludesTax);
        $this->taxConfigMock->expects($this->any())->method('applyTaxAfterDiscount')
            ->willReturn($applyTaxAfterDiscount);
        $this->taxConfigMock->expects($this->any())->method('discountTax')->willReturn($discountTax);

        $this->assertEquals($expectedResult, $this->applyDiscountOnPricesNotification->isDisplayed());
    }

    /**
     * @return array
     */
    public function dataProviderIsDisplayed()
    {
        return [
            [
                false, // $isWrongApplyDiscountSettingIgnored,
                false, // $priceIncludesTax,
                true, // $applyTaxAfterDiscount,
                true, // $discountTax,
                true // $expectedResult
            ],
            [
                false, // $isWrongApplyDiscountSettingIgnored,
                false, // $priceIncludesTax,
                true, // $applyTaxAfterDiscount,
                false, // $discountTax,
                false // $expectedResult
            ],
            [
                false, // $isWrongApplyDiscountSettingIgnored,
                false, // $priceIncludesTax,
                false, // $applyTaxAfterDiscount,
                true, // $discountTax,
                false // $expectedResult
            ],
            [
                false, // $isWrongApplyDiscountSettingIgnored,
                true, // $priceIncludesTax,
                true, // $applyTaxAfterDiscount,
                true, // $discountTax,
                false // $expectedResult
            ],
            [
                true, // $isWrongApplyDiscountSettingIgnored,
                false, // $priceIncludesTax,
                true, // $applyTaxAfterDiscount,
                true, // $discountTax,
                false // $expectedResult
            ]
        ];
    }

    public function testGetText()
    {
        $this->taxConfigMock->expects($this->any())->method('isWrongApplyDiscountSettingIgnored')->willReturn(false);

        $this->taxConfigMock->expects($this->any())->method('priceIncludesTax')->willReturn(false);
        $this->taxConfigMock->expects($this->any())->method('applyTaxAfterDiscount')->willReturn(true);
        $this->taxConfigMock->expects($this->any())->method('discountTax')->willReturn(true);

        $this->urlBuilderMock->expects($this->any())
            ->method('getUrl')
            ->with('tax/tax/ignoreTaxNotification', ['section' => 'apply_discount'])
            ->willReturn('http://example.com');
        $this->applyDiscountOnPricesNotification->isDisplayed();
        $this->assertEquals(
            '<strong>To apply the discount on prices including tax and apply the tax after discount, '
            . 'set Catalog Prices to “Including Tax”. </strong><p>Store(s) affected: testWebsiteName '
            . '(testStoreName)</p><p>Click on the link to '
            . '<a href="http://example.com">ignore this notification</a></p>',
            $this->applyDiscountOnPricesNotification->getText()
        );
    }
}<|MERGE_RESOLUTION|>--- conflicted
+++ resolved
@@ -30,29 +30,17 @@
     private $applyDiscountOnPricesNotification;
 
     /**
-<<<<<<< HEAD
-     * @var StoreManagerInterface | \PHPUnit\Framework\MockObject\MockObject
-=======
      * @var StoreManagerInterface|MockObject
->>>>>>> b2f063af
      */
     private $storeManagerMock;
 
     /**
-<<<<<<< HEAD
-     * @var UrlInterface | \PHPUnit\Framework\MockObject\MockObject
-=======
      * @var UrlInterface|MockObject
->>>>>>> b2f063af
      */
     private $urlBuilderMock;
 
     /**
-<<<<<<< HEAD
-     * @var TaxConfig | \PHPUnit\Framework\MockObject\MockObject
-=======
      * @var TaxConfig|MockObject
->>>>>>> b2f063af
      */
     private $taxConfigMock;
 
@@ -60,7 +48,7 @@
     {
         parent::setUp();
 
-        $websiteMock = $this->getMockForAbstractClass(WebsiteInterface::class);
+        $websiteMock = $this->createMock(WebsiteInterface::class);
         $websiteMock->expects($this->any())->method('getName')->willReturn('testWebsiteName');
         $storeMock = $this->getMockForAbstractClass(
             StoreInterface::class,
@@ -73,10 +61,10 @@
         );
         $storeMock->expects($this->any())->method('getName')->willReturn('testStoreName');
         $storeMock->expects($this->any())->method('getWebsite')->willReturn($websiteMock);
-        $this->storeManagerMock = $this->getMockForAbstractClass(StoreManagerInterface::class);
+        $this->storeManagerMock = $this->createMock(StoreManagerInterface::class);
         $this->storeManagerMock->expects($this->any())->method('getStores')->willReturn([$storeMock]);
 
-        $this->urlBuilderMock = $this->getMockForAbstractClass(UrlInterface::class);
+        $this->urlBuilderMock = $this->createMock(UrlInterface::class);
         $this->taxConfigMock = $this->createMock(TaxConfig::class);
         $this->applyDiscountOnPricesNotification = (new ObjectManager($this))->getObject(
             ApplyDiscountOnPricesNotification::class,
