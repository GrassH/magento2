<?php
/**
 * Copyright © Magento, Inc. All rights reserved.
 * See COPYING.txt for license details.
 */
declare(strict_types=1);

namespace Magento\Tax\Test\Unit\Model;

use Magento\Framework\Exception\NoSuchEntityException;
use Magento\Framework\TestFramework\Unit\Helper\ObjectManager;
use Magento\Tax\Model\ClassModel;
use Magento\Tax\Model\ClassModelFactory;
use Magento\Tax\Model\ClassModelRegistry;
use PHPUnit\Framework\MockObject\MockObject;
use PHPUnit\Framework\TestCase;

/**
 * Test for TaxRuleRegistry
 */
class ClassModelRegistryTest extends TestCase
{
    /**
     * @var ClassModelRegistry
     */
    private $taxRuleRegistry;

    /**
<<<<<<< HEAD
     * @var \PHPUnit\Framework\MockObject\MockObject|\Magento\Tax\Model\ClassModelFactory
=======
     * @var MockObject|ClassModelFactory
>>>>>>> b2f063af
     */
    private $classModelFactoryMock;

    /**
<<<<<<< HEAD
     * @var \PHPUnit\Framework\MockObject\MockObject|\Magento\Tax\Model\ClassModel
=======
     * @var MockObject|ClassModel
>>>>>>> b2f063af
     */
    private $classModelMock;

    const CLASS_MODEL = 1;

    protected function setUp(): void
    {
        $objectManager = new ObjectManager($this);
        $this->classModelFactoryMock = $this->getMockBuilder(ClassModelFactory::class)
            ->setMethods(['create'])
            ->disableOriginalConstructor()
            ->getMock();
        $this->taxRuleRegistry = $objectManager->getObject(
            ClassModelRegistry::class,
            ['taxClassModelFactory' => $this->classModelFactoryMock]
        );
        $this->classModelMock = $this->getMockBuilder(ClassModel::class)
            ->disableOriginalConstructor()
            ->getMock();
        $this->classModelFactoryMock->expects($this->any())
            ->method('create')
            ->willReturn($this->classModelMock);
    }

<<<<<<< HEAD
    /**
     */
    public function testUpdateTaxClassNotExistingEntity()
    {
        $this->expectException(\Magento\Framework\Exception\NoSuchEntityException::class);

=======
    public function testUpdateTaxClassNotExistingEntity()
    {
        $this->expectException(NoSuchEntityException::class);
>>>>>>> b2f063af
        $taxClassId = 1;

        $this->classModelMock
            ->expects($this->once())
            ->method('getId')
            ->willReturn(null);

        $this->classModelMock->expects($this->once())
            ->method('load')
            ->with($taxClassId)
            ->willReturn($this->classModelMock);

        $this->taxRuleRegistry->retrieve($taxClassId);
    }

    public function testGetTaxClass()
    {
        $taxClassId = 1;

        $this->classModelMock
            ->expects($this->exactly(2))
            ->method('getId')
            ->willReturn($taxClassId);

        $this->classModelMock->expects($this->once())
            ->method('load')
            ->with($taxClassId)
            ->willReturn($this->classModelMock);

        $this->assertEquals($this->classModelMock, $this->taxRuleRegistry->retrieve($taxClassId));
    }
}<|MERGE_RESOLUTION|>--- conflicted
+++ resolved
@@ -26,20 +26,12 @@
     private $taxRuleRegistry;
 
     /**
-<<<<<<< HEAD
-     * @var \PHPUnit\Framework\MockObject\MockObject|\Magento\Tax\Model\ClassModelFactory
-=======
      * @var MockObject|ClassModelFactory
->>>>>>> b2f063af
      */
     private $classModelFactoryMock;
 
     /**
-<<<<<<< HEAD
-     * @var \PHPUnit\Framework\MockObject\MockObject|\Magento\Tax\Model\ClassModel
-=======
      * @var MockObject|ClassModel
->>>>>>> b2f063af
      */
     private $classModelMock;
 
@@ -61,32 +53,23 @@
             ->getMock();
         $this->classModelFactoryMock->expects($this->any())
             ->method('create')
-            ->willReturn($this->classModelMock);
+            ->will($this->returnValue($this->classModelMock));
     }
 
-<<<<<<< HEAD
-    /**
-     */
-    public function testUpdateTaxClassNotExistingEntity()
-    {
-        $this->expectException(\Magento\Framework\Exception\NoSuchEntityException::class);
-
-=======
     public function testUpdateTaxClassNotExistingEntity()
     {
         $this->expectException(NoSuchEntityException::class);
->>>>>>> b2f063af
         $taxClassId = 1;
 
         $this->classModelMock
             ->expects($this->once())
             ->method('getId')
-            ->willReturn(null);
+            ->will($this->returnValue(null));
 
         $this->classModelMock->expects($this->once())
             ->method('load')
             ->with($taxClassId)
-            ->willReturn($this->classModelMock);
+            ->will($this->returnValue($this->classModelMock));
 
         $this->taxRuleRegistry->retrieve($taxClassId);
     }
@@ -98,12 +81,12 @@
         $this->classModelMock
             ->expects($this->exactly(2))
             ->method('getId')
-            ->willReturn($taxClassId);
+            ->will($this->returnValue($taxClassId));
 
         $this->classModelMock->expects($this->once())
             ->method('load')
             ->with($taxClassId)
-            ->willReturn($this->classModelMock);
+            ->will($this->returnValue($this->classModelMock));
 
         $this->assertEquals($this->classModelMock, $this->taxRuleRegistry->retrieve($taxClassId));
     }
