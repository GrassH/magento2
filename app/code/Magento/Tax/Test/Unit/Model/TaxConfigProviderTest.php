--- conflicted
+++ resolved
@@ -20,47 +20,27 @@
 class TaxConfigProviderTest extends TestCase
 {
     /**
-<<<<<<< HEAD
-     * @var \PHPUnit\Framework\MockObject\MockObject
-=======
-     * @var MockObject
->>>>>>> b2f063af
+     * @var MockObject
      */
     protected $taxHelperMock;
 
     /**
-<<<<<<< HEAD
-     * @var \PHPUnit\Framework\MockObject\MockObject
-=======
-     * @var MockObject
->>>>>>> b2f063af
+     * @var MockObject
      */
     protected $taxConfigMock;
 
     /**
-<<<<<<< HEAD
-     * @var \PHPUnit\Framework\MockObject\MockObject
-=======
-     * @var MockObject
->>>>>>> b2f063af
+     * @var MockObject
      */
     protected $checkoutSessionMock;
 
     /**
-<<<<<<< HEAD
-     * @var \PHPUnit\Framework\MockObject\MockObject
-=======
-     * @var MockObject
->>>>>>> b2f063af
+     * @var MockObject
      */
     protected $scopeConfigMock;
 
     /**
-<<<<<<< HEAD
-     * @var \PHPUnit\Framework\MockObject\MockObject
-=======
-     * @var MockObject
->>>>>>> b2f063af
+     * @var MockObject
      */
     protected $quoteMock;
 
@@ -109,30 +89,30 @@
         $config
     ) {
         $this->taxConfigMock->expects($this->any())->method('displayCartShippingBoth')
-            ->willReturn($cartShippingBoth);
+            ->will($this->returnValue($cartShippingBoth));
         $this->taxConfigMock->expects($this->any())->method('displayCartShippingExclTax')
-            ->willReturn($cartShippingExclTax);
+            ->will($this->returnValue($cartShippingExclTax));
 
         $this->taxHelperMock->expects($this->any())->method('displayCartBothPrices')
-            ->willReturn($cartBothPrices);
+            ->will($this->returnValue($cartBothPrices));
         $this->taxHelperMock->expects($this->any())->method('displayCartPriceExclTax')
-            ->willReturn($cartPriceExclTax);
+            ->will($this->returnValue($cartPriceExclTax));
 
         $this->taxConfigMock->expects($this->any())->method('displayCartSubtotalBoth')
-            ->willReturn($cartSubTotalBoth);
+            ->will($this->returnValue($cartSubTotalBoth));
         $this->taxConfigMock->expects($this->any())->method('displayCartSubtotalExclTax')
-            ->willReturn($cartSubTotalExclTax);
+            ->will($this->returnValue($cartSubTotalExclTax));
 
         $this->taxHelperMock->expects(($this->any()))->method('displayShippingPriceExcludingTax')
-            ->willReturn(1);
+            ->will($this->returnValue(1));
         $this->taxHelperMock->expects(($this->any()))->method('displayShippingBothPrices')
-            ->willReturn(1);
+            ->will($this->returnValue(1));
         $this->taxHelperMock->expects(($this->any()))->method('displayFullSummary')
-            ->willReturn(1);
+            ->will($this->returnValue(1));
         $this->taxConfigMock->expects(($this->any()))->method('displayCartTaxWithGrandTotal')
-            ->willReturn(1);
+            ->will($this->returnValue(1));
         $this->taxConfigMock->expects(($this->any()))->method('displayCartZeroTax')
-            ->willReturn(1);
+            ->will($this->returnValue(1));
 
         $valueMap = [];
         foreach ($config as $key => $value) {
