<?php
/**
 * Copyright © Magento, Inc. All rights reserved.
 * See COPYING.txt for license details.
 */
declare(strict_types=1);

namespace Magento\Tax\Test\Unit\Model\Calculation;

use Magento\Tax\Api\TaxClassManagementInterface;
use Magento\Tax\Model\Calculation\RowBaseCalculator;
use PHPUnit\Framework\MockObject\MockObject;

class RowBaseCalculatorTest extends RowBaseAndTotalBaseCalculatorTestCase
{
<<<<<<< HEAD
    /** @var RowBaseCalculator | \PHPUnit\Framework\MockObject\MockObject */
=======
    /** @var RowBaseCalculator|MockObject */
>>>>>>> b2f063af
    protected $rowBaseCalculator;

    public function testCalculateWithTaxInPrice()
    {
        $this->initMocks(true);
        $this->initRowBaseCalculator();
        $this->rowBaseCalculator->expects($this->atLeastOnce())
            ->method('deltaRound')->willReturn(0);

        $this->assertSame(
            $this->taxDetailsItem,
            $this->calculate($this->rowBaseCalculator, true)
        );
        $this->assertEquals(self::UNIT_PRICE_INCL_TAX_ROUNDED, $this->taxDetailsItem->getPriceInclTax());

        $this->assertSame(
            $this->taxDetailsItem,
            $this->calculate($this->rowBaseCalculator, false)
        );
        $this->assertEquals(self::UNIT_PRICE_INCL_TAX, $this->taxDetailsItem->getPriceInclTax());
    }

    public function testCalculateWithTaxNotInPrice()
    {
        $this->initMocks(false);
        $this->initRowBaseCalculator();
        $this->rowBaseCalculator->expects($this->atLeastOnce())
            ->method('deltaRound');

        $this->assertSame(
            $this->taxDetailsItem,
            $this->calculate($this->rowBaseCalculator)
        );
    }

    private function initRowBaseCalculator()
    {
        $taxClassService = $this->createMock(TaxClassManagementInterface::class);
        $this->rowBaseCalculator = $this->getMockBuilder(RowBaseCalculator::class)
            ->setMethods(['deltaRound'])
            ->setConstructorArgs(
                [
                    'taxClassService' => $taxClassService,
                    'taxDetailsItemDataObjectFactory' => $this->taxItemDetailsDataObjectFactory,
                    'appliedTaxDataObjectFactory' => $this->appliedTaxDataObjectFactory,
                    'appliedTaxRateDataObjectFactory' => $this->appliedTaxRateDataObjectFactory,
                    'calculationTool' => $this->mockCalculationTool,
                    'config' => $this->mockConfig,
                    'storeId' => self::STORE_ID,
                    'addressRateRequest' => $this->addressRateRequest
                ]
            )
            ->getMock();
    }
}<|MERGE_RESOLUTION|>--- conflicted
+++ resolved
@@ -13,11 +13,7 @@
 
 class RowBaseCalculatorTest extends RowBaseAndTotalBaseCalculatorTestCase
 {
-<<<<<<< HEAD
-    /** @var RowBaseCalculator | \PHPUnit\Framework\MockObject\MockObject */
-=======
     /** @var RowBaseCalculator|MockObject */
->>>>>>> b2f063af
     protected $rowBaseCalculator;
 
     public function testCalculateWithTaxInPrice()
@@ -25,7 +21,7 @@
         $this->initMocks(true);
         $this->initRowBaseCalculator();
         $this->rowBaseCalculator->expects($this->atLeastOnce())
-            ->method('deltaRound')->willReturn(0);
+            ->method('deltaRound')->will($this->returnValue(0));
 
         $this->assertSame(
             $this->taxDetailsItem,
