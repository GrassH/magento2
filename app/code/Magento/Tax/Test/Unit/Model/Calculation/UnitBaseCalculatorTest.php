--- conflicted
+++ resolved
@@ -42,29 +42,16 @@
     const PRICE_INCL_TAX = 495.4954954955;
     const PRICE_INCL_TAX_ROUNDED = 495.50;
 
-<<<<<<< HEAD
-    /** @var \PHPUnit\Framework\MockObject\MockObject */
+    /** @var MockObject */
     protected $taxDetailsItemDataObjectFactoryMock;
 
-    /** @var \PHPUnit\Framework\MockObject\MockObject */
+    /** @var MockObject */
     protected $mockCalculationTool;
 
-    /** @var \PHPUnit\Framework\MockObject\MockObject */
+    /** @var MockObject */
     protected $mockConfig;
 
-    /** @var \PHPUnit\Framework\MockObject\MockObject */
-=======
-    /** @var MockObject */
-    protected $taxDetailsItemDataObjectFactoryMock;
-
-    /** @var MockObject */
-    protected $mockCalculationTool;
-
-    /** @var MockObject */
-    protected $mockConfig;
-
-    /** @var MockObject */
->>>>>>> b2f063af
+    /** @var MockObject */
     protected $appliedTaxRateDataObjectFactoryMock;
 
     /** @var UnitBaseCalculator */
@@ -148,27 +135,27 @@
         $mockItem = $this->getMockItem();
         $mockItem->expects($this->atLeastOnce())
             ->method('getIsTaxIncluded')
-            ->willReturn(true);
+            ->will($this->returnValue(true));
 
         $this->mockConfig->expects($this->atLeastOnce())
             ->method('crossBorderTradeEnabled')
-            ->willReturn(false);
+            ->will($this->returnValue(false));
         $this->mockConfig->expects($this->atLeastOnce())
             ->method('applyTaxAfterDiscount')
-            ->willReturn(true);
+            ->will($this->returnValue(true));
 
         $this->mockCalculationTool->expects($this->atLeastOnce())
             ->method('getRate')
             ->with($this->addressRateRequest)
-            ->willReturn(self::RATE);
+            ->will($this->returnValue(self::RATE));
         $this->mockCalculationTool->expects($this->atLeastOnce())
             ->method('getStoreRate')
             ->with($this->addressRateRequest, self::STORE_ID)
-            ->willReturn(self::STORE_RATE);
+            ->will($this->returnValue(self::STORE_RATE));
         $this->mockCalculationTool->expects($this->atLeastOnce())
             ->method('getAppliedRates')
             ->withAnyParameters()
-            ->willReturn([]);
+            ->will($this->returnValue([]));
 
         $this->assertSame($this->taxDetailsItem, $this->model->calculate($mockItem, self::QUANTITY));
         $this->assertSame(self::CODE, $this->taxDetailsItem->getCode());
@@ -188,20 +175,20 @@
         $mockItem = $this->getMockItem();
         $mockItem->expects($this->once())
             ->method('getIsTaxIncluded')
-            ->willReturn(false);
+            ->will($this->returnValue(false));
 
         $this->mockConfig->expects($this->once())
             ->method('applyTaxAfterDiscount')
-            ->willReturn(true);
+            ->will($this->returnValue(true));
 
         $this->mockCalculationTool->expects($this->once())
             ->method('getRate')
             ->with($this->addressRateRequest)
-            ->willReturn(self::RATE);
+            ->will($this->returnValue(self::RATE));
         $this->mockCalculationTool->expects($this->once())
             ->method('getAppliedRates')
             ->withAnyParameters()
-            ->willReturn([['id' => 0, 'percent' => 0, 'rates' => []]]);
+            ->will($this->returnValue([['id' => 0, 'percent' => 0, 'rates' => []]]));
 
         $this->assertSame($this->taxDetailsItem, $this->model->calculate($mockItem, self::QUANTITY));
         $this->assertEquals(self::CODE, $this->taxDetailsItem->getCode());
@@ -210,35 +197,26 @@
     }
 
     /**
-<<<<<<< HEAD
-     * @return \PHPUnit\Framework\MockObject\MockObject
-     */
-    protected function getMockItem()
-    {
-        /** @var $mockItem \PHPUnit\Framework\MockObject\MockObject */
-        $mockItem = $this->getMockBuilder(\Magento\Tax\Api\Data\QuoteDetailsItemInterface::class)
-=======
      * @return MockObject
      */
     protected function getMockItem()
     {
         /** @var $mockItem MockObject */
         $mockItem = $this->getMockBuilder(QuoteDetailsItemInterface::class)
->>>>>>> b2f063af
             ->disableOriginalConstructor()
             ->getMock();
         $mockItem->expects($this->atLeastOnce())
             ->method('getDiscountAmount')
-            ->willReturn(1);
+            ->will($this->returnValue(1));
         $mockItem->expects($this->atLeastOnce())
             ->method('getCode')
-            ->willReturn(self::CODE);
+            ->will($this->returnValue(self::CODE));
         $mockItem->expects($this->atLeastOnce())
             ->method('getType')
-            ->willReturn(self::TYPE);
+            ->will($this->returnValue(self::TYPE));
         $mockItem->expects($this->atLeastOnce())
             ->method('getUnitPrice')
-            ->willReturn(self::UNIT_PRICE);
+            ->will($this->returnValue(self::UNIT_PRICE));
 
         return $mockItem;
     }
