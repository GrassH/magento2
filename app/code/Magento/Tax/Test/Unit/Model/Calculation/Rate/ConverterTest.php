<?php
/**
 * Copyright © Magento, Inc. All rights reserved.
 * See COPYING.txt for license details.
 */
declare(strict_types=1);

namespace Magento\Tax\Test\Unit\Model\Calculation\Rate;

use Magento\Framework\Locale\FormatInterface;
use Magento\Framework\TestFramework\Unit\Helper\ObjectManager;
use Magento\Tax\Api\Data\TaxRateInterface;
use Magento\Tax\Api\Data\TaxRateInterfaceFactory;
use Magento\Tax\Api\Data\TaxRateTitleInterface;
use Magento\Tax\Api\Data\TaxRateTitleInterfaceFactory;
use Magento\Tax\Model\Calculation\Rate;
use Magento\Tax\Model\Calculation\Rate\Converter;
use Magento\Tax\Model\Calculation\Rate\Title;
use PHPUnit\Framework\MockObject\MockObject;
use PHPUnit\Framework\TestCase;

class ConverterTest extends TestCase
{
    /**
     * @var Converter
     */
    protected $converter;

    /**
<<<<<<< HEAD
     * @var \Magento\Tax\Api\Data\TaxRateInterfaceFactory|\PHPUnit\Framework\MockObject\MockObject
=======
     * @var TaxRateInterfaceFactory|MockObject
>>>>>>> b2f063af
     */
    protected $taxRateDataObjectFactory;

    /**
<<<<<<< HEAD
     * @var \Magento\Tax\Api\Data\TaxRateTitleInterfaceFactory|\PHPUnit\Framework\MockObject\MockObject
=======
     * @var TaxRateTitleInterfaceFactory|MockObject
>>>>>>> b2f063af
     */
    protected $taxRateTitleDataObjectFactory;

    /**
<<<<<<< HEAD
     * @var \Magento\Framework\Locale\FormatInterface|\PHPUnit\Framework\MockObject\MockObject
=======
     * @var FormatInterface|MockObject
>>>>>>> b2f063af
     */
    private $format;

    /**
     * @var \Magento\Framework\TestFramework\Unit\Helper
     */
    protected $objectManager;

    protected function setUp(): void
    {
        $this->taxRateDataObjectFactory = $this->getMockBuilder(
            TaxRateInterfaceFactory::class
        )
            ->disableOriginalConstructor()
            ->setMethods(['create'])
            ->getMock();

        $this->taxRateTitleDataObjectFactory = $this->getMockBuilder(
            TaxRateTitleInterfaceFactory::class
        )
            ->disableOriginalConstructor()
            ->setMethods(['create'])
            ->getMock();

        $this->format = $this->getMockBuilder(FormatInterface::class)
            ->getMock();

        $this->objectManager = new ObjectManager($this);
        $this->converter =  $this->objectManager->getObject(
            Converter::class,
            [
                'taxRateDataObjectFactory' =>  $this->taxRateDataObjectFactory,
                'taxRateTitleDataObjectFactory' => $this->taxRateTitleDataObjectFactory,
                'format' => $this->format,
            ]
        );
    }

    public function testCreateTitlesFromServiceObject()
    {
        $taxRateMock = $this->createMock(TaxRateInterface::class);
        $titlesMock = $this->createMock(TaxRateTitleInterface::class);

        $taxRateMock->expects($this->once())->method('getTitles')->willReturn([$titlesMock]);
        $titlesMock->expects($this->once())->method('getStoreId')->willReturn(1);
        $titlesMock->expects($this->once())->method('getValue')->willReturn('Value');

        $this->assertEquals([1 => 'Value'], $this->converter->createTitleArrayFromServiceObject($taxRateMock));
    }

    public function testCreateTitlesFromServiceObjectWhenTitlesAreNotProvided()
    {
        $taxRateMock = $this->createMock(TaxRateInterface::class);

        $taxRateMock->expects($this->once())->method('getTitles')->willReturn([]);

        $this->assertEquals([], $this->converter->createTitleArrayFromServiceObject($taxRateMock));
    }

    public function testCreateArrayFromServiceObject()
    {
        $taxRateMock = $this->createMock(TaxRateInterface::class);
        $titlesMock = $this->createMock(TaxRateTitleInterface::class);

        $taxRateMock->expects($this->atLeastOnce())->method('getTitles')->willReturn([$titlesMock]);
        $titlesMock->expects($this->atLeastOnce())->method('getStoreId')->willReturn(1);
        $titlesMock->expects($this->atLeastOnce())->method('getValue')->willReturn('Value');

        $this->assertArrayHasKey('title[1]', $this->converter->createArrayFromServiceObject($taxRateMock, true));
        $this->assertArrayHasKey('title', $this->converter->createArrayFromServiceObject($taxRateMock));
        $this->assertIsArray($this->converter->createArrayFromServiceObject($taxRateMock));
    }

    public function testPopulateTaxRateData()
    {
        $rateTitles = [$this->objectManager->getObject(
            Title::class,
            ['data' => ['store_id' => 1, 'value' => 'texas']]
        )
        ];
        $dataArray=[
            'tax_country_id' => 'US',
            'tax_region_id' => 2,
            'tax_postcode' => null,
            'rate' => 7.5,
            'code' => 'Tax Rate Code',
            'titles' => $rateTitles,
        ];

        $taxRate = $this->objectManager->getObject(
            Rate::class,
            [
                'data' => $dataArray,
            ]
        );

        $this->taxRateDataObjectFactory->expects($this->once())->method('create')->willReturn($taxRate);

        $this->format->expects($this->once())->method('getNumber')->willReturnArgument(0);

        $this->assertSame($taxRate, $this->converter->populateTaxRateData($dataArray));
        $this->assertEquals($taxRate->getTitles(), $rateTitles);
    }
}<|MERGE_RESOLUTION|>--- conflicted
+++ resolved
@@ -27,29 +27,17 @@
     protected $converter;
 
     /**
-<<<<<<< HEAD
-     * @var \Magento\Tax\Api\Data\TaxRateInterfaceFactory|\PHPUnit\Framework\MockObject\MockObject
-=======
      * @var TaxRateInterfaceFactory|MockObject
->>>>>>> b2f063af
      */
     protected $taxRateDataObjectFactory;
 
     /**
-<<<<<<< HEAD
-     * @var \Magento\Tax\Api\Data\TaxRateTitleInterfaceFactory|\PHPUnit\Framework\MockObject\MockObject
-=======
      * @var TaxRateTitleInterfaceFactory|MockObject
->>>>>>> b2f063af
      */
     protected $taxRateTitleDataObjectFactory;
 
     /**
-<<<<<<< HEAD
-     * @var \Magento\Framework\Locale\FormatInterface|\PHPUnit\Framework\MockObject\MockObject
-=======
      * @var FormatInterface|MockObject
->>>>>>> b2f063af
      */
     private $format;
 
@@ -120,7 +108,7 @@
 
         $this->assertArrayHasKey('title[1]', $this->converter->createArrayFromServiceObject($taxRateMock, true));
         $this->assertArrayHasKey('title', $this->converter->createArrayFromServiceObject($taxRateMock));
-        $this->assertIsArray($this->converter->createArrayFromServiceObject($taxRateMock));
+        $this->assertTrue(is_array($this->converter->createArrayFromServiceObject($taxRateMock)));
     }
 
     public function testPopulateTaxRateData()
