--- conflicted
+++ resolved
@@ -41,92 +41,52 @@
     private $model;
 
     /**
-<<<<<<< HEAD
-     * @var \PHPUnit\Framework\MockObject\MockObject
-=======
-     * @var MockObject
->>>>>>> b2f063af
+     * @var MockObject
      */
     private $rateConverterMock;
 
     /**
-<<<<<<< HEAD
-     * @var \PHPUnit\Framework\MockObject\MockObject
-=======
-     * @var MockObject
->>>>>>> b2f063af
+     * @var MockObject
      */
     private $rateRegistryMock;
 
     /**
-<<<<<<< HEAD
-     * @var \PHPUnit\Framework\MockObject\MockObject
-=======
-     * @var MockObject
->>>>>>> b2f063af
+     * @var MockObject
      */
     private $searchResultFactory;
 
     /**
-<<<<<<< HEAD
-     * @var \PHPUnit\Framework\MockObject\MockObject
-=======
-     * @var MockObject
->>>>>>> b2f063af
+     * @var MockObject
      */
     private $searchResultMock;
 
     /**
-<<<<<<< HEAD
-     * @var \PHPUnit\Framework\MockObject\MockObject
-=======
-     * @var MockObject
->>>>>>> b2f063af
+     * @var MockObject
      */
     private $rateFactoryMock;
 
     /**
-<<<<<<< HEAD
-     * @var \PHPUnit\Framework\MockObject\MockObject
-=======
-     * @var MockObject
->>>>>>> b2f063af
+     * @var MockObject
      */
     private $countryFactoryMock;
 
     /**
-<<<<<<< HEAD
-     * @var \PHPUnit\Framework\MockObject\MockObject
-=======
-     * @var MockObject
->>>>>>> b2f063af
+     * @var MockObject
      */
     private $regionFactoryMock;
 
     /**
-<<<<<<< HEAD
-     * @var \PHPUnit\Framework\MockObject\MockObject
-=======
-     * @var MockObject
->>>>>>> b2f063af
+     * @var MockObject
      */
     private $rateResourceMock;
 
     /**
-<<<<<<< HEAD
-     * @var \PHPUnit\Framework\MockObject\MockObject
-=======
-     * @var MockObject
->>>>>>> b2f063af
+     * @var MockObject
      */
     private $joinProcessorMock;
 
     /**
-<<<<<<< HEAD
-     * @var \PHPUnit\Framework\MockObject\MockObject
-=======
-     * @var MockObject
->>>>>>> b2f063af
+     * @var MockObject
      */
     private $collectionProcessor;
 
@@ -171,18 +131,6 @@
     public function testSave()
     {
         $countryCode = 'US';
-<<<<<<< HEAD
-        $countryMock = $this->createMock(\Magento\Directory\Model\Country::class);
-        $countryMock->expects($this->any())->method('getId')->willReturn(1);
-        $countryMock->expects($this->any())->method('loadByCode')->with($countryCode)->willReturnSelf();
-        $this->countryFactoryMock->expects($this->once())->method('create')->willReturn($countryMock);
-
-        $regionId = 2;
-        $regionMock = $this->createMock(\Magento\Directory\Model\Region::class);
-        $regionMock->expects($this->any())->method('getId')->willReturn($regionId);
-        $regionMock->expects($this->any())->method('load')->with($regionId)->willReturnSelf();
-        $this->regionFactoryMock->expects($this->once())->method('create')->willReturn($regionMock);
-=======
         $countryMock = $this->createMock(Country::class);
         $countryMock->expects($this->any())->method('getId')->will($this->returnValue(1));
         $countryMock->expects($this->any())->method('loadByCode')->with($countryCode)->will($this->returnSelf());
@@ -193,7 +141,6 @@
         $regionMock->expects($this->any())->method('getId')->will($this->returnValue($regionId));
         $regionMock->expects($this->any())->method('load')->with($regionId)->will($this->returnSelf());
         $this->regionFactoryMock->expects($this->once())->method('create')->will($this->returnValue($regionMock));
->>>>>>> b2f063af
 
         $rateTitles = [
             'Label 1',
@@ -213,7 +160,7 @@
             'titles' => $rateTitles,
         ]);
         $this->rateConverterMock->expects($this->once())->method('createTitleArrayFromServiceObject')
-            ->with($rateMock)->willReturn($rateTitles);
+            ->with($rateMock)->will($this->returnValue($rateTitles));
         $this->rateResourceMock->expects($this->once())->method('save')->with($rateMock);
         $rateMock->expects($this->once())->method('saveTitles')->with($rateTitles);
         $this->rateRegistryMock->expects($this->once())->method('registerTaxRate')->with($rateMock);
@@ -221,19 +168,10 @@
         $this->model->save($rateMock);
     }
 
-<<<<<<< HEAD
-    /**
-     */
-=======
->>>>>>> b2f063af
     public function testSaveThrowsExceptionIfTargetTaxRateDoesNotExist()
     {
         $this->expectException(\Exception::class);
         $this->expectExceptionMessage('No such entity with id 9999');
-<<<<<<< HEAD
-
-=======
->>>>>>> b2f063af
         $rateTitles = [
             'Label 1',
             'Label 2',
@@ -279,7 +217,7 @@
         $rateId = 1;
         $rateMock = $this->getTaxRateMock(['id' => $rateId]);
         $this->rateRegistryMock->expects($this->once())->method('retrieveTaxRate')->with($rateId)
-            ->willReturn($rateMock);
+            ->will($this->returnValue($rateMock));
         $this->rateResourceMock->expects($this->once())->method('delete')->with($rateMock);
         $this->model->deleteById($rateId);
     }
@@ -297,10 +235,10 @@
             $items
         );
         $collectionMock->expects($this->once())->method('joinRegionTable');
-        $collectionMock->expects($this->once())->method('getSize')->willReturn(count($items));
-
-        $this->rateFactoryMock->expects($this->once())->method('create')->willReturn($rateMock);
-        $rateMock->expects($this->any())->method('getCollection')->willReturn($collectionMock);
+        $collectionMock->expects($this->once())->method('getSize')->will($this->returnValue(count($items)));
+
+        $this->rateFactoryMock->expects($this->once())->method('create')->will($this->returnValue($rateMock));
+        $rateMock->expects($this->any())->method('getCollection')->will($this->returnValue($collectionMock));
 
         $this->searchResultMock->expects($this->once())->method('setItems')->with($items)->willReturnSelf();
         $this->searchResultMock->expects($this->once())->method('setTotalCount')->with(count($items))
@@ -321,11 +259,7 @@
      * Retrieve tax rate mock
      *
      * @param array $taxRateData
-<<<<<<< HEAD
-     * @return \PHPUnit\Framework\MockObject\MockObject
-=======
      * @return MockObject
->>>>>>> b2f063af
      */
     private function getTaxRateMock(array $taxRateData)
     {
@@ -334,7 +268,7 @@
             // convert key from snake case to upper case
             $taxRateMock->expects($this->any())
                 ->method('get' . str_replace('_', '', ucwords($key, '_')))
-                ->willReturn($value);
+                ->will($this->returnValue($value));
         }
 
         return $taxRateMock;
@@ -352,18 +286,6 @@
     public function testSaveThrowsExceptionIfCannotSaveTitles($expectedException, $exceptionType, $exceptionMessage)
     {
         $countryCode = 'US';
-<<<<<<< HEAD
-        $countryMock = $this->createMock(\Magento\Directory\Model\Country::class);
-        $countryMock->expects($this->any())->method('getId')->willReturn(1);
-        $countryMock->expects($this->any())->method('loadByCode')->with($countryCode)->willReturnSelf();
-        $this->countryFactoryMock->expects($this->once())->method('create')->willReturn($countryMock);
-
-        $regionId = 2;
-        $regionMock = $this->createMock(\Magento\Directory\Model\Region::class);
-        $regionMock->expects($this->any())->method('getId')->willReturn($regionId);
-        $regionMock->expects($this->any())->method('load')->with($regionId)->willReturnSelf();
-        $this->regionFactoryMock->expects($this->once())->method('create')->willReturn($regionMock);
-=======
         $countryMock = $this->createMock(Country::class);
         $countryMock->expects($this->any())->method('getId')->will($this->returnValue(1));
         $countryMock->expects($this->any())->method('loadByCode')->with($countryCode)->will($this->returnSelf());
@@ -374,7 +296,6 @@
         $regionMock->expects($this->any())->method('getId')->will($this->returnValue($regionId));
         $regionMock->expects($this->any())->method('load')->with($regionId)->will($this->returnSelf());
         $this->regionFactoryMock->expects($this->once())->method('create')->will($this->returnValue($regionMock));
->>>>>>> b2f063af
 
         $rateTitles = ['Label 1', 'Label 2'];
         $rateMock = $this->getTaxRateMock(
@@ -393,7 +314,7 @@
             ]
         );
         $this->rateConverterMock->expects($this->once())->method('createTitleArrayFromServiceObject')
-            ->with($rateMock)->willReturn($rateTitles);
+            ->with($rateMock)->will($this->returnValue($rateTitles));
         $this->rateResourceMock->expects($this->once())->method('save')->with($rateMock);
         $rateMock
             ->expects($this->once())
@@ -440,10 +361,10 @@
             ->method('process')
             ->with($searchCriteriaMock, $collectionMock);
         $collectionMock->expects($this->once())->method('joinRegionTable');
-        $collectionMock->expects($this->once())->method('getSize')->willReturn(count($items));
-
-        $this->rateFactoryMock->expects($this->once())->method('create')->willReturn($rateMock);
-        $rateMock->expects($this->any())->method('getCollection')->willReturn($collectionMock);
+        $collectionMock->expects($this->once())->method('getSize')->will($this->returnValue(count($items)));
+
+        $this->rateFactoryMock->expects($this->once())->method('create')->will($this->returnValue($rateMock));
+        $rateMock->expects($this->any())->method('getCollection')->will($this->returnValue($collectionMock));
 
         $this->searchResultMock->expects($this->once())->method('setItems')->with($items)->willReturnSelf();
         $this->searchResultMock->expects($this->once())->method('setTotalCount')->with(count($items))
@@ -457,21 +378,6 @@
         $this->model->getList($searchCriteriaMock);
     }
 
-<<<<<<< HEAD
-    /**
-     */
-    public function testValidate()
-    {
-        $this->expectException(\Magento\Framework\Exception\InputException::class);
-        $this->expectExceptionMessage('One or more input exceptions have occurred.');
-
-        $regionId = 2;
-        $rateTitles = ['Label 1', 'Label 2'];
-        $regionMock = $this->createMock(\Magento\Directory\Model\Region::class);
-        $regionMock->expects($this->any())->method('getId')->willReturn('');
-        $regionMock->expects($this->any())->method('load')->with($regionId)->willReturnSelf();
-        $this->regionFactoryMock->expects($this->once())->method('create')->willReturn($regionMock);
-=======
     public function testValidate()
     {
         $this->expectException(InputException::class);
@@ -482,7 +388,6 @@
         $regionMock->expects($this->any())->method('getId')->will($this->returnValue(''));
         $regionMock->expects($this->any())->method('load')->with($regionId)->will($this->returnSelf());
         $this->regionFactoryMock->expects($this->once())->method('create')->will($this->returnValue($regionMock));
->>>>>>> b2f063af
         $rateMock = $this->getTaxRateMock(
             [
                 'id' => null,
@@ -501,28 +406,6 @@
         $this->model->save($rateMock);
     }
 
-<<<<<<< HEAD
-    /**
-     */
-    public function testValidateWithNoRate()
-    {
-        $this->expectException(\Magento\Framework\Exception\InputException::class);
-        $this->expectExceptionMessage('"percentage_rate" is required. Enter and try again.');
-
-        $rateTitles = ['Label 1', 'Label 2'];
-
-        $countryCode = 'US';
-        $countryMock = $this->createMock(\Magento\Directory\Model\Country::class);
-        $countryMock->expects($this->any())->method('getId')->willReturn(1);
-        $countryMock->expects($this->any())->method('loadByCode')->with($countryCode)->willReturnSelf();
-        $this->countryFactoryMock->expects($this->once())->method('create')->willReturn($countryMock);
-
-        $regionId = 2;
-        $regionMock = $this->createMock(\Magento\Directory\Model\Region::class);
-        $regionMock->expects($this->any())->method('getId')->willReturn($regionId);
-        $regionMock->expects($this->any())->method('load')->with($regionId)->willReturnSelf();
-        $this->regionFactoryMock->expects($this->once())->method('create')->willReturn($regionMock);
-=======
     public function testValidateWithNoRate()
     {
         $this->expectException(InputException::class);
@@ -540,7 +423,6 @@
         $regionMock->expects($this->any())->method('getId')->will($this->returnValue($regionId));
         $regionMock->expects($this->any())->method('load')->with($regionId)->will($this->returnSelf());
         $this->regionFactoryMock->expects($this->once())->method('create')->will($this->returnValue($regionMock));
->>>>>>> b2f063af
 
         $rateMock = $this->getTaxRateMock(
             [
@@ -560,28 +442,6 @@
         $this->model->save($rateMock);
     }
 
-<<<<<<< HEAD
-    /**
-     */
-    public function testValidateWithWrongRate()
-    {
-        $this->expectException(\Magento\Framework\Exception\InputException::class);
-        $this->expectExceptionMessage('"percentage_rate" is required. Enter and try again.');
-
-        $rateTitles = ['Label 1', 'Label 2'];
-
-        $countryCode = 'US';
-        $countryMock = $this->createMock(\Magento\Directory\Model\Country::class);
-        $countryMock->expects($this->any())->method('getId')->willReturn(1);
-        $countryMock->expects($this->any())->method('loadByCode')->with($countryCode)->willReturnSelf();
-        $this->countryFactoryMock->expects($this->once())->method('create')->willReturn($countryMock);
-
-        $regionId = 2;
-        $regionMock = $this->createMock(\Magento\Directory\Model\Region::class);
-        $regionMock->expects($this->any())->method('getId')->willReturn($regionId);
-        $regionMock->expects($this->any())->method('load')->with($regionId)->willReturnSelf();
-        $this->regionFactoryMock->expects($this->once())->method('create')->willReturn($regionMock);
-=======
     public function testValidateWithWrongRate()
     {
         $this->expectException(InputException::class);
@@ -599,7 +459,6 @@
         $regionMock->expects($this->any())->method('getId')->will($this->returnValue($regionId));
         $regionMock->expects($this->any())->method('load')->with($regionId)->will($this->returnSelf());
         $this->regionFactoryMock->expects($this->once())->method('create')->will($this->returnValue($regionMock));
->>>>>>> b2f063af
 
         $rateMock = $this->getTaxRateMock(
             [
