<?php
/**
 * Copyright © Magento, Inc. All rights reserved.
 * See COPYING.txt for license details.
 */
declare(strict_types=1);

namespace Magento\Tax\Test\Unit\Model\Calculation;

use Magento\Framework\Exception\LocalizedException;
use Magento\Framework\Model\ResourceModel\AbstractResource;
use Magento\Framework\TestFramework\Unit\Helper\ObjectManager;
use Magento\Tax\Model\Calculation\Rate;
use PHPUnit\Framework\MockObject\MockObject;
use PHPUnit\Framework\TestCase;

class RateTest extends TestCase
{
    /**
     * @var ObjectManager
     */
    protected $objectHelper;

    /**
<<<<<<< HEAD
     * @var \PHPUnit\Framework\MockObject\MockObject
=======
     * @var MockObject
>>>>>>> b2f063af
     */
    protected $resourceMock;

    /**
     *  Init data
     */
    protected function setUp(): void
    {
        $this->objectHelper = new ObjectManager($this);
        $this->resourceMock = $this->createPartialMock(
            AbstractResource::class,
            [
                '_construct',
                'getConnection',
                'getIdFieldName',
                'beginTransaction',
                'rollBack'
            ]
        );
        $this->resourceMock->expects($this->any())->method('beginTransaction')->willReturnSelf();
    }

    /**
     * Check if validation throws exceptions in case of incorrect input data
     *
     * @param string $exceptionMessage
     * @param array $data
     *
     * @dataProvider exceptionOfValidationDataProvider
     */
    public function testExceptionOfValidation($exceptionMessage, $data)
    {
        $this->expectException(LocalizedException::class);
        $this->expectExceptionMessage($exceptionMessage);
        $rate = $this->objectHelper->getObject(
            Rate::class,
            ['resource' => $this->resourceMock]
        );
        foreach ($data as $key => $value) {
            $rate->setData($key, $value);
        }
        $rate->beforeSave();
    }

    /**
     * Data provider
     *
     * @return array
     */
    public function exceptionOfValidationDataProvider()
    {
        return [
            'fill all required fields 1' => [
                'exceptionMessage' => 'The required information is invalid. Verify the information and try again.',
                'data' => [
                    'zip_is_range' => true,
                    'zip_from' => '0111',
                    'zip_to' => '',
                    'code' => '',
                    'tax_country_id' => '',
                    'rate' => '',
                    'tax_postcode' => '',
                ],
            ],
            'fill all required fields 2' => [
                'exceptionMessage' => 'The required information is invalid. Verify the information and try again.',
                'data' => [
                    'zip_is_range' => '',
                    'zip_from' => '',
                    'zip_to' => '',
                    'code' => '',
                    'tax_country_id' => '',
                    'rate' => '0.2',
                    'tax_postcode' => '1234',
                ],
            ],
            'positive number' => [
                'exceptionMessage' => 'The Rate Percent is invalid. Enter a positive number and try again.',
                'data' => [
                    'zip_is_range' => '',
                    'zip_from' => '',
                    'zip_to' => '',
                    'code' => 'code',
                    'tax_country_id' => 'US',
                    'rate' => '-1',
                    'tax_postcode' => '1234',
                ],
            ],
            'zip code length' => [
                'exceptionMessage' => 'The ZIP Code length is invalid. '
                    . 'Verify that the length is nine characters or fewer and try again.',
                'data' => [
                    'zip_is_range' => true,
                    'zip_from' => '1234567890',
                    'zip_to' => '1234',
                    'code' => 'code',
                    'tax_country_id' => 'US',
                    'rate' => '1.1',
                    'tax_postcode' => '1234',
                ],
            ],
            'contain characters' => [
                'exceptionMessage' => 'The ZIP Code is invalid. Use numbers only.',
                'data' => [
                    'zip_is_range' => true,
                    'zip_from' => 'foo',
                    'zip_to' => '1234',
                    'code' => 'code',
                    'tax_country_id' => 'US',
                    'rate' => '1.1',
                    'tax_postcode' => '1234',
                ],
            ],
            'equal or greater' => [
                'exceptionMessage' => 'Range To should be equal or greater than Range From.',
                'data' => [
                    'zip_is_range' => true,
                    'zip_from' => '321',
                    'zip_to' => '123',
                    'code' => 'code',
                    'tax_country_id' => 'US',
                    'rate' => '1.1',
                    'tax_postcode' => '1234',
                ],
            ],
        ];
    }
}<|MERGE_RESOLUTION|>--- conflicted
+++ resolved
@@ -22,11 +22,7 @@
     protected $objectHelper;
 
     /**
-<<<<<<< HEAD
-     * @var \PHPUnit\Framework\MockObject\MockObject
-=======
      * @var MockObject
->>>>>>> b2f063af
      */
     protected $resourceMock;
 
@@ -46,7 +42,7 @@
                 'rollBack'
             ]
         );
-        $this->resourceMock->expects($this->any())->method('beginTransaction')->willReturnSelf();
+        $this->resourceMock->expects($this->any())->method('beginTransaction')->will($this->returnSelf());
     }
 
     /**
