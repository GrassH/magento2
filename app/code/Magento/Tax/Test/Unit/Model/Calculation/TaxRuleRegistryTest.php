<?php
/**
 * Copyright © Magento, Inc. All rights reserved.
 * See COPYING.txt for license details.
 */
declare(strict_types=1);

namespace Magento\Tax\Test\Unit\Model\Calculation;

use Magento\Framework\Exception\NoSuchEntityException;
use Magento\Framework\TestFramework\Unit\Helper\ObjectManager;
use Magento\Tax\Model\Calculation\Rule;
use Magento\Tax\Model\Calculation\RuleFactory;
use Magento\Tax\Model\Calculation\TaxRuleRegistry;
use PHPUnit\Framework\MockObject\MockObject;
use PHPUnit\Framework\TestCase;

/**
 * Test for TaxRuleRegistry
 *
 */
class TaxRuleRegistryTest extends TestCase
{
    /**
     * @var TaxRuleRegistry
     */
    private $taxRuleRegistry;

    /**
<<<<<<< HEAD
     * @var \PHPUnit\Framework\MockObject\MockObject | \Magento\Tax\Model\Calculation\RuleFactory
=======
     * @var MockObject|RuleFactory
>>>>>>> b2f063af
     */
    private $taxRuleModelFactoryMock;

    /**
<<<<<<< HEAD
     * @var \PHPUnit\Framework\MockObject\MockObject | \Magento\Tax\Model\Calculation\Rule
=======
     * @var MockObject|Rule
>>>>>>> b2f063af
     */
    private $taxRuleModelMock;

    const TAX_RULE_ID = 1;

    protected function setUp(): void
    {
        $objectManager = new ObjectManager($this);
        $this->taxRuleModelFactoryMock = $this->getMockBuilder(RuleFactory::class)
            ->setMethods(['create'])
            ->disableOriginalConstructor()
            ->getMock();
        $this->taxRuleRegistry = $objectManager->getObject(
            TaxRuleRegistry::class,
            ['taxRuleModelFactory' => $this->taxRuleModelFactoryMock]
        );
        $this->taxRuleModelMock = $this->getMockBuilder(Rule::class)
            ->disableOriginalConstructor()
            ->getMock();
    }

    public function testRemoveTaxRule()
    {
        $this->taxRuleModelMock->expects($this->any())
            ->method('load')
            ->with(self::TAX_RULE_ID)
            ->willReturn($this->taxRuleModelMock);

        $this->taxRuleModelMock->expects($this->any())
            ->method('getId')
            ->will($this->onConsecutiveCalls(self::TAX_RULE_ID, null));

        $this->taxRuleModelFactoryMock->expects($this->any())
            ->method('create')
            ->willReturn($this->taxRuleModelMock);
        $this->taxRuleRegistry->registerTaxRule($this->taxRuleModelMock);
        $expected = $this->taxRuleRegistry->retrieveTaxRule(self::TAX_RULE_ID);
        $this->assertEquals($this->taxRuleModelMock, $expected);

        // Remove the tax rule
        $this->taxRuleRegistry->removeTaxRule(self::TAX_RULE_ID);

        // Verify that if the tax rule is retrieved again, an exception is thrown
        try {
            $this->taxRuleRegistry->retrieveTaxRule(self::TAX_RULE_ID);
            $this->fail('NoSuchEntityException was not thrown as expected');
        } catch (NoSuchEntityException $e) {
            $expectedParams = [
                'fieldName' => 'taxRuleId',
                'fieldValue' => self::TAX_RULE_ID,
            ];
            $this->assertEquals($expectedParams, $e->getParameters());
        }
    }
}<|MERGE_RESOLUTION|>--- conflicted
+++ resolved
@@ -27,20 +27,12 @@
     private $taxRuleRegistry;
 
     /**
-<<<<<<< HEAD
-     * @var \PHPUnit\Framework\MockObject\MockObject | \Magento\Tax\Model\Calculation\RuleFactory
-=======
      * @var MockObject|RuleFactory
->>>>>>> b2f063af
      */
     private $taxRuleModelFactoryMock;
 
     /**
-<<<<<<< HEAD
-     * @var \PHPUnit\Framework\MockObject\MockObject | \Magento\Tax\Model\Calculation\Rule
-=======
      * @var MockObject|Rule
->>>>>>> b2f063af
      */
     private $taxRuleModelMock;
 
@@ -67,7 +59,7 @@
         $this->taxRuleModelMock->expects($this->any())
             ->method('load')
             ->with(self::TAX_RULE_ID)
-            ->willReturn($this->taxRuleModelMock);
+            ->will($this->returnValue($this->taxRuleModelMock));
 
         $this->taxRuleModelMock->expects($this->any())
             ->method('getId')
@@ -75,7 +67,7 @@
 
         $this->taxRuleModelFactoryMock->expects($this->any())
             ->method('create')
-            ->willReturn($this->taxRuleModelMock);
+            ->will($this->returnValue($this->taxRuleModelMock));
         $this->taxRuleRegistry->registerTaxRule($this->taxRuleModelMock);
         $expected = $this->taxRuleRegistry->retrieveTaxRule(self::TAX_RULE_ID);
         $this->assertEquals($this->taxRuleModelMock, $expected);
