<?php
/**
 * Copyright © Magento, Inc. All rights reserved.
 * See COPYING.txt for license details.
 */
declare(strict_types=1);

namespace Magento\Tax\Test\Unit\Model\Calculation;

use Magento\Framework\DataObject;
use Magento\Framework\TestFramework\Unit\Helper\ObjectManager;
use Magento\Tax\Api\Data\AppliedTaxInterface;
use Magento\Tax\Api\Data\AppliedTaxInterfaceFactory;
use Magento\Tax\Api\Data\AppliedTaxRateInterface;
use Magento\Tax\Api\Data\AppliedTaxRateInterfaceFactory;
use Magento\Tax\Api\Data\QuoteDetailsItemExtensionInterface;
use Magento\Tax\Api\Data\QuoteDetailsItemInterface;
use Magento\Tax\Api\Data\TaxDetailsItemInterface;
use Magento\Tax\Api\Data\TaxDetailsItemInterfaceFactory;
use Magento\Tax\Model\Calculation;
use Magento\Tax\Model\Calculation\RowBaseCalculator;
use Magento\Tax\Model\Calculation\TotalBaseCalculator;
use Magento\Tax\Model\Config;
use Magento\Tax\Model\TaxDetails\AppliedTaxRate;
use Magento\Tax\Model\TaxDetails\ItemDetails;
use PHPUnit\Framework\MockObject\MockObject;
use PHPUnit\Framework\TestCase;

/**
 * @SuppressWarnings(PHPMD.CouplingBetweenObjects)
 */
class RowBaseAndTotalBaseCalculatorTestCase extends TestCase
{
    const STORE_ID = 2300;
    const QUANTITY = 1;
    const UNIT_PRICE = 500;
    const RATE = 10;
    const STORE_RATE = 11;

    const UNIT_PRICE_INCL_TAX = 495.49549549545;
    const UNIT_PRICE_INCL_TAX_ROUNDED = 495.5;

    const CODE = 'CODE';
    const TYPE = 'TYPE';

    const ONCE = 'once';
    const MOCK_METHOD_NAME = 'mock_method_name';
    const MOCK_VALUE = 'mock_value';
    const WITH_ARGUMENT = 'with_argument';

    /** @var ObjectManager */
    protected $objectManager;

<<<<<<< HEAD
    /** @var \PHPUnit\Framework\MockObject\MockObject */
    protected $taxItemDetailsDataObjectFactory;

    /** @var \PHPUnit\Framework\MockObject\MockObject */
    protected $mockCalculationTool;

    /** @var \PHPUnit\Framework\MockObject\MockObject */
    protected $mockConfig;

    /** @var \Magento\Tax\Api\Data\QuoteDetailsItemInterface|\PHPUnit\Framework\MockObject\MockObject */
    protected $mockItem;

    /** @var \PHPUnit\Framework\MockObject\MockObject */
    protected $appliedTaxDataObjectFactory;

    /** @var \PHPUnit\Framework\MockObject\MockObject */
    protected $appliedTaxRateDataObjectFactory;

    /** @var \PHPUnit\Framework\MockObject\MockObject */
=======
    /** @var MockObject */
    protected $taxItemDetailsDataObjectFactory;

    /** @var MockObject */
    protected $mockCalculationTool;

    /** @var MockObject */
    protected $mockConfig;

    /** @var QuoteDetailsItemInterface|MockObject */
    protected $mockItem;

    /** @var MockObject */
    protected $appliedTaxDataObjectFactory;

    /** @var MockObject */
    protected $appliedTaxRateDataObjectFactory;

    /** @var MockObject */
>>>>>>> b2f063af
    protected $mockAppliedTax;

    protected $addressRateRequest;

    /** @var  AppliedTaxRateInterface */
    protected $appliedTaxRate;

    /**
     * @var TaxDetailsItemInterface
     */
    protected $taxDetailsItem;

    /**
<<<<<<< HEAD
     * @var \Magento\Tax\Api\Data\QuoteDetailsItemExtensionInterface|\PHPUnit\Framework\MockObject\MockObject
=======
     * @var QuoteDetailsItemExtensionInterface|MockObject
>>>>>>> b2f063af
     */
    private $quoteDetailsItemExtension;

    /**
     * initialize all mocks
     *
     * @param bool $isTaxIncluded
     */
    public function initMocks($isTaxIncluded)
    {
        $this->initMockItem($isTaxIncluded);
        $this->initMockConfig();
        $this->initMockCalculationTool($isTaxIncluded);
        $this->initMockAppliedTaxDataObjectFactory();
    }

    protected function setUp(): void
    {
        $this->objectManager = new ObjectManager($this);
        $this->taxItemDetailsDataObjectFactory = $this->createPartialMock(
            TaxDetailsItemInterfaceFactory::class,
            ['create']
        );
        $this->taxDetailsItem = $this->objectManager->getObject(ItemDetails::class);
        $this->taxItemDetailsDataObjectFactory->expects($this->any())
            ->method('create')
            ->willReturn($this->taxDetailsItem);

        $this->mockCalculationTool = $this->getMockBuilder(Calculation::class)
            ->disableOriginalConstructor()
            ->setMethods(
                ['__wakeup', 'round', 'getRate', 'getStoreRate', 'getRateRequest', 'getAppliedRates']
            )
            ->getMock();
        $this->mockConfig = $this->getMockBuilder(Config::class)
            ->disableOriginalConstructor()
            ->getMock();

        $this->mockItem = $this->getMockBuilder(QuoteDetailsItemInterface::class)
            ->disableOriginalConstructor()->setMethods(['getExtensionAttributes', 'getUnitPrice'])
            ->getMockForAbstractClass();
        $this->quoteDetailsItemExtension = $this->getMockBuilder(QuoteDetailsItemExtensionInterface::class)
            ->disableOriginalConstructor()->setMethods(['getPriceForTaxCalculation'])
            ->getMockForAbstractClass();
        $this->mockItem->expects($this->any())->method('getExtensionAttributes')
            ->willReturn($this->quoteDetailsItemExtension);

        $this->appliedTaxDataObjectFactory = $this->createPartialMock(
            AppliedTaxInterfaceFactory::class,
            ['create']
        );

        $this->appliedTaxRateDataObjectFactory = $this->createPartialMock(
            AppliedTaxRateInterfaceFactory::class,
            ['create']
        );
        $this->appliedTaxRate = $this->objectManager->getObject(AppliedTaxRate::class);
        $this->appliedTaxRateDataObjectFactory->expects($this->any())
            ->method('create')
            ->willReturn($this->appliedTaxRate);
        $this->mockAppliedTax = $this->getMockBuilder(AppliedTaxInterface::class)->getMock();

<<<<<<< HEAD
        $this->mockAppliedTax->expects($this->any())->method('getTaxRateKey')->willReturn('taxKey');
        $this->addressRateRequest = new \Magento\Framework\DataObject();
=======
        $this->mockAppliedTax->expects($this->any())->method('getTaxRateKey')->will($this->returnValue('taxKey'));
        $this->addressRateRequest = new DataObject();
>>>>>>> b2f063af
    }

    /**
     * @param $calculator RowBaseCalculator|TotalBaseCalculator
     * @param boolean $round
     * @return TaxDetailsItemInterface
     */
    public function calculate($calculator, $round = true)
    {
        return $calculator->calculate($this->mockItem, 1, $round);
    }

    /**
     * init mock Items
     *
     * @param bool $isTaxIncluded
     */
    protected function initMockItem($isTaxIncluded)
    {
        $this->mockReturnValues(
            $this->mockItem,
            [
                [
                    self::ONCE => false,
                    self::MOCK_METHOD_NAME => 'getDiscountAmount',
                    self::MOCK_VALUE => 1,
                ],
                [
                    self::ONCE => false,
                    self::MOCK_METHOD_NAME => 'getCode',
                    self::MOCK_VALUE => self::CODE
                ],
                [
                    self::ONCE => false,
                    self::MOCK_METHOD_NAME => 'getType',
                    self::MOCK_VALUE => self::TYPE
                ],
                [
                    self::ONCE => false,
                    self::MOCK_METHOD_NAME => 'getUnitPrice',
                    self::MOCK_VALUE => self::UNIT_PRICE
                ],
                [
                    self::ONCE => false,
                    self::MOCK_METHOD_NAME => 'getIsTaxIncluded',
                    self::MOCK_VALUE => $isTaxIncluded
                ]
            ]
        );
    }

    /**
     * init mock config
     *
     */
    protected function initMockConfig()
    {
        $this->mockReturnValues(
            $this->mockConfig,
            [
                [
                    self::ONCE => false,
                    self::MOCK_METHOD_NAME => 'applyTaxAfterDiscount',
                    self::MOCK_VALUE => true,
                ]
            ]
        );
    }

    /**
     * init mock calculation model
     *
     * @param boolean $isTaxIncluded
     */
    protected function initMockCalculationTool($isTaxIncluded)
    {
        $mockValues = [
            [
                self::ONCE => false,
                self::MOCK_METHOD_NAME => 'getRate',
                self::MOCK_VALUE => self::RATE
            ],
            [
                self::ONCE => false,
                self::MOCK_METHOD_NAME => 'getAppliedRates',
                self::MOCK_VALUE => [
                    [
                        'id' => 0,
                        'percent' => 1.4,
                        'rates' => [
                            [
                                'code' => 'sku_1',
                                'title' => 'title1',
                                'percent' => 1.1,
                            ],
                        ],
                    ],
                ]
            ],
        ];

        if ($isTaxIncluded) {
            $mockValues[] = [
                self::ONCE => false,
                self::MOCK_METHOD_NAME => 'getStoreRate',
                self::MOCK_VALUE => self::STORE_RATE
            ];
        }

        $this->mockReturnValues(
            $this->mockCalculationTool,
            $mockValues
        );
        $this->mockCalculationTool->expects($this->atLeastOnce())
            ->method('round')
            ->willReturnCallback(
                function ($price) {
                    return round($price, 2);
                }
            );
    }

    /**
     * init mock appliedTaxDataObjectFactory
     *
     */
    protected function initMockAppliedTaxDataObjectFactory()
    {
        $this->mockReturnValues(
            $this->appliedTaxDataObjectFactory,
            [
                [
                    self::ONCE => false,
                    self::MOCK_METHOD_NAME => 'create',
                    self::MOCK_VALUE => $this->mockAppliedTax,
                ]
            ]
        );
    }

    /**
<<<<<<< HEAD
     * @param \PHPUnit\Framework\MockObject\MockObject $mockObject
=======
     * @param MockObject $mockObject
>>>>>>> b2f063af
     * @param array $mockMap
     */
    private function mockReturnValues($mockObject, $mockMap)
    {
        foreach ($mockMap as $valueMap) {
            if (isset($valueMap[self::WITH_ARGUMENT])) {
                $mockObject->expects(
                    $valueMap[self::ONCE] == true ? $this->once() : $this->atLeastOnce()
                )->method($valueMap[self::MOCK_METHOD_NAME])->with($valueMap[self::WITH_ARGUMENT])
                    ->willReturn(
                        $valueMap[self::MOCK_VALUE]
                    );
            } else {
                $mockObject->expects(
                    $valueMap[self::ONCE] == true ? $this->once() : $this->atLeastOnce()
                )->method($valueMap[self::MOCK_METHOD_NAME])->withAnyParameters()
                    ->willReturn(
                        $valueMap[self::MOCK_VALUE]
                    );
            }
        }
    }
}<|MERGE_RESOLUTION|>--- conflicted
+++ resolved
@@ -51,27 +51,6 @@
     /** @var ObjectManager */
     protected $objectManager;
 
-<<<<<<< HEAD
-    /** @var \PHPUnit\Framework\MockObject\MockObject */
-    protected $taxItemDetailsDataObjectFactory;
-
-    /** @var \PHPUnit\Framework\MockObject\MockObject */
-    protected $mockCalculationTool;
-
-    /** @var \PHPUnit\Framework\MockObject\MockObject */
-    protected $mockConfig;
-
-    /** @var \Magento\Tax\Api\Data\QuoteDetailsItemInterface|\PHPUnit\Framework\MockObject\MockObject */
-    protected $mockItem;
-
-    /** @var \PHPUnit\Framework\MockObject\MockObject */
-    protected $appliedTaxDataObjectFactory;
-
-    /** @var \PHPUnit\Framework\MockObject\MockObject */
-    protected $appliedTaxRateDataObjectFactory;
-
-    /** @var \PHPUnit\Framework\MockObject\MockObject */
-=======
     /** @var MockObject */
     protected $taxItemDetailsDataObjectFactory;
 
@@ -91,7 +70,6 @@
     protected $appliedTaxRateDataObjectFactory;
 
     /** @var MockObject */
->>>>>>> b2f063af
     protected $mockAppliedTax;
 
     protected $addressRateRequest;
@@ -105,11 +83,7 @@
     protected $taxDetailsItem;
 
     /**
-<<<<<<< HEAD
-     * @var \Magento\Tax\Api\Data\QuoteDetailsItemExtensionInterface|\PHPUnit\Framework\MockObject\MockObject
-=======
      * @var QuoteDetailsItemExtensionInterface|MockObject
->>>>>>> b2f063af
      */
     private $quoteDetailsItemExtension;
 
@@ -172,13 +146,8 @@
             ->willReturn($this->appliedTaxRate);
         $this->mockAppliedTax = $this->getMockBuilder(AppliedTaxInterface::class)->getMock();
 
-<<<<<<< HEAD
-        $this->mockAppliedTax->expects($this->any())->method('getTaxRateKey')->willReturn('taxKey');
-        $this->addressRateRequest = new \Magento\Framework\DataObject();
-=======
         $this->mockAppliedTax->expects($this->any())->method('getTaxRateKey')->will($this->returnValue('taxKey'));
         $this->addressRateRequest = new DataObject();
->>>>>>> b2f063af
     }
 
     /**
@@ -320,11 +289,7 @@
     }
 
     /**
-<<<<<<< HEAD
-     * @param \PHPUnit\Framework\MockObject\MockObject $mockObject
-=======
      * @param MockObject $mockObject
->>>>>>> b2f063af
      * @param array $mockMap
      */
     private function mockReturnValues($mockObject, $mockMap)
@@ -334,15 +299,15 @@
                 $mockObject->expects(
                     $valueMap[self::ONCE] == true ? $this->once() : $this->atLeastOnce()
                 )->method($valueMap[self::MOCK_METHOD_NAME])->with($valueMap[self::WITH_ARGUMENT])
-                    ->willReturn(
-                        $valueMap[self::MOCK_VALUE]
+                    ->will(
+                        $this->returnValue($valueMap[self::MOCK_VALUE])
                     );
             } else {
                 $mockObject->expects(
                     $valueMap[self::ONCE] == true ? $this->once() : $this->atLeastOnce()
                 )->method($valueMap[self::MOCK_METHOD_NAME])->withAnyParameters()
-                    ->willReturn(
-                        $valueMap[self::MOCK_VALUE]
+                    ->will(
+                        $this->returnValue($valueMap[self::MOCK_VALUE])
                     );
             }
         }
