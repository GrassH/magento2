<?php
/**
 * Copyright © Magento, Inc. All rights reserved.
 * See COPYING.txt for license details.
 */
declare(strict_types=1);

namespace Magento\Tax\Test\Unit\Model\Quote;

use Magento\Framework\Serialize\Serializer\Json;
use Magento\Framework\TestFramework\Unit\Helper\ObjectManager;
use Magento\Quote\Api\Data\TotalSegmentExtensionFactory;
use Magento\Quote\Api\Data\TotalSegmentExtensionInterface;
use Magento\Quote\Model\Cart\TotalsConverter;
use Magento\Quote\Model\Cart\TotalSegment;
use Magento\Quote\Model\Quote\Address\Total;
use Magento\Tax\Api\Data\GrandTotalDetailsInterface;
use Magento\Tax\Api\Data\GrandTotalDetailsInterfaceFactory;
use Magento\Tax\Api\Data\GrandTotalRatesInterface;
use Magento\Tax\Api\Data\GrandTotalRatesInterfaceFactory;
use Magento\Tax\Model\Config;
use Magento\Tax\Model\Quote\GrandTotalDetailsPlugin;
use PHPUnit\Framework\MockObject\MockObject;
use PHPUnit\Framework\TestCase;

/**
 * @SuppressWarnings(PHPMD.CouplingBetweenObjects)
 */
class GrandTotalDetailsPluginTest extends TestCase
{
    /**
<<<<<<< HEAD
     * @var \Magento\Quote\Api\Data\TotalSegmentExtensionFactory|\PHPUnit\Framework\MockObject\MockObject
=======
     * @var TotalSegmentExtensionFactory|MockObject
>>>>>>> b2f063af
     */
    protected $totalSegmentExtensionFactoryMock;

    /**
<<<<<<< HEAD
     * @var \Magento\Tax\Api\Data\GrandTotalDetailsInterfaceFactory|\PHPUnit\Framework\MockObject\MockObject
=======
     * @var GrandTotalDetailsInterfaceFactory|MockObject
>>>>>>> b2f063af
     */
    protected $detailsFactoryMock;

    /**
<<<<<<< HEAD
     * @var \Magento\Tax\Api\Data\GrandTotalRatesInterfaceFactory|\PHPUnit\Framework\MockObject\MockObject
=======
     * @var GrandTotalRatesInterfaceFactory|MockObject
>>>>>>> b2f063af
     */
    protected $ratesFactoryMock;

    /**
<<<<<<< HEAD
     * @var \Magento\Tax\Model\Config|\PHPUnit\Framework\MockObject\MockObject
=======
     * @var Config|MockObject
>>>>>>> b2f063af
     */
    protected $taxConfigMock;

    /**
<<<<<<< HEAD
     * @var \Magento\Quote\Model\Cart\TotalsConverter|\PHPUnit\Framework\MockObject\MockObject
=======
     * @var TotalsConverter|MockObject
>>>>>>> b2f063af
     */
    protected $subjectMock;

    /**
     * @var ObjectManager
     */
    protected $objectManagerHelper;

    /**
     * @var GrandTotalDetailsPlugin
     */
    protected $model;

    protected function setUp(): void
    {
        $this->subjectMock = $this->getMockBuilder(TotalsConverter::class)
            ->disableOriginalConstructor()
            ->getMock();

        $this->totalSegmentExtensionFactoryMock = $this->getMockBuilder(
            TotalSegmentExtensionFactory::class
        )->disableOriginalConstructor()
            ->getMock();

        $this->detailsFactoryMock = $this->getMockBuilder(
            GrandTotalDetailsInterfaceFactory::class
        )
            ->disableOriginalConstructor()
            ->setMethods(['create'])
            ->getMock();

        $this->ratesFactoryMock = $this->getMockBuilder(GrandTotalRatesInterfaceFactory::class)
            ->disableOriginalConstructor()
            ->setMethods(['create'])
            ->getMock();

        $this->taxConfigMock = $this->getMockBuilder(Config::class)
            ->disableOriginalConstructor()
            ->getMock();

        $serializer = $this->getMockBuilder(Json::class)
            ->disableOriginalConstructor()
            ->getMock();

        $serializer->expects($this->any())
            ->method('serialize')
            ->willReturnCallback(
                function ($value) {
                    return json_encode($value);
                }
            );

        $serializer->expects($this->any())
            ->method('unserialize')
            ->willReturnCallback(
                function ($value) {
                    return json_decode($value, true);
                }
            );

        $this->objectManagerHelper = new ObjectManager($this);
        $this->model = $this->objectManagerHelper->getObject(
            GrandTotalDetailsPlugin::class,
            [
                'totalSegmentExtensionFactory' => $this->totalSegmentExtensionFactoryMock,
                'ratesFactory' => $this->ratesFactoryMock,
                'detailsFactory' => $this->detailsFactoryMock,
                'taxConfig' => $this->taxConfigMock,
                'serializer' => $serializer
            ]
        );
    }

    /**
     * @param array $data
<<<<<<< HEAD
     * @return \PHPUnit\Framework\MockObject\MockObject
=======
     * @return MockObject
>>>>>>> b2f063af
     */
    protected function setupTaxTotal(array $data)
    {
        $taxTotalMock = $this->getMockBuilder(Total::class)
            ->disableOriginalConstructor()
            ->getMock();

        $taxTotalMock->expects($this->any())
            ->method('getData')
            ->willReturn($data);

        return $taxTotalMock;
    }

    /**
     * @param array $taxRate
<<<<<<< HEAD
     * @return \PHPUnit\Framework\MockObject\MockObject
=======
     * @return MockObject
>>>>>>> b2f063af
     */
    protected function setupTaxRateFactoryMock(array $taxRate)
    {
        $taxRateMock = $this->getMockBuilder(GrandTotalRatesInterface::class)
            ->getMock();

        $this->ratesFactoryMock->expects($this->once())
            ->method('create')
            ->with([])
            ->willReturn($taxRateMock);

        $taxRateMock->expects($this->once())
            ->method('setPercent')
            ->with($taxRate['percent'])
            ->willReturnSelf();
        $taxRateMock->expects($this->once())
            ->method('setTitle')
            ->with($taxRate['title'])
            ->willReturnSelf();
        return $taxRateMock;
    }

    /**
     * @param array $taxDetails
<<<<<<< HEAD
     * @return \PHPUnit\Framework\MockObject\MockObject
=======
     * @return MockObject
>>>>>>> b2f063af
     */
    protected function setupTaxDetails(array $taxDetails)
    {
        $taxDetailsMock = $this->getMockBuilder(GrandTotalDetailsInterface::class)
            ->getMock();

        $this->detailsFactoryMock->expects($this->once())
            ->method('create')
            ->willReturn($taxDetailsMock);

        $taxDetailsMock->expects($this->once())
            ->method('setAmount')
            ->with($taxDetails['amount'])
            ->willReturnSelf();

        $taxDetailsMock->expects($this->once())
            ->method('setRates')
            ->with($taxDetails['rates'])
            ->willReturnSelf();

        $taxDetailsMock->expects($this->once())
            ->method('setGroupId')
            ->with(1)
            ->willReturnSelf();

        return $taxDetailsMock;
    }

    public function testAfterProcess()
    {
        $taxRate = [
            'percent' => 8.25,
            'title' => 'TX',
        ];
        $taxAmount = 10;

        $taxRateMock = $this->setupTaxRateFactoryMock($taxRate);

        $taxDetailsMock = $this->setupTaxDetails(
            [
                'amount' => $taxAmount,
                'rates' => [$taxRateMock],
            ]
        );

        $taxTotalData = [
            'full_info' => json_encode([
                [
                    'amount' => $taxAmount,
                    'rates' => [$taxRate],
                ],
            ]),
        ];
        $taxTotalMock = $this->setupTaxTotal($taxTotalData);
        $addressTotals = [
            'tax' => $taxTotalMock,
        ];

        $extensionAttributeMock = $this->getMockBuilder(
            TotalSegmentExtensionInterface::class
        )->setMethods(
            [
                'setTaxGrandtotalDetails',

            ]
        )->getMockForAbstractClass();
        $extensionAttributeMock->expects($this->once())
            ->method('setTaxGrandtotalDetails')
            ->with([$taxDetailsMock])
            ->willReturnSelf();

        $taxSegmentMock = $this->getMockBuilder(TotalSegment::class)
            ->disableOriginalConstructor()
            ->getMock();
        $taxSegmentMock->expects($this->once())
            ->method('getExtensionAttributes')
            ->willReturn($extensionAttributeMock);
        $taxSegmentMock->expects($this->once())
            ->method('setExtensionAttributes')
            ->with($extensionAttributeMock)
            ->willReturnSelf();

        $totalSegments = [
            'tax' => $taxSegmentMock,
        ];

        $result = $this->model->afterProcess($this->subjectMock, $totalSegments, $addressTotals);
        $this->assertEquals($totalSegments, $result);
    }
}<|MERGE_RESOLUTION|>--- conflicted
+++ resolved
@@ -29,47 +29,27 @@
 class GrandTotalDetailsPluginTest extends TestCase
 {
     /**
-<<<<<<< HEAD
-     * @var \Magento\Quote\Api\Data\TotalSegmentExtensionFactory|\PHPUnit\Framework\MockObject\MockObject
-=======
      * @var TotalSegmentExtensionFactory|MockObject
->>>>>>> b2f063af
      */
     protected $totalSegmentExtensionFactoryMock;
 
     /**
-<<<<<<< HEAD
-     * @var \Magento\Tax\Api\Data\GrandTotalDetailsInterfaceFactory|\PHPUnit\Framework\MockObject\MockObject
-=======
      * @var GrandTotalDetailsInterfaceFactory|MockObject
->>>>>>> b2f063af
      */
     protected $detailsFactoryMock;
 
     /**
-<<<<<<< HEAD
-     * @var \Magento\Tax\Api\Data\GrandTotalRatesInterfaceFactory|\PHPUnit\Framework\MockObject\MockObject
-=======
      * @var GrandTotalRatesInterfaceFactory|MockObject
->>>>>>> b2f063af
      */
     protected $ratesFactoryMock;
 
     /**
-<<<<<<< HEAD
-     * @var \Magento\Tax\Model\Config|\PHPUnit\Framework\MockObject\MockObject
-=======
      * @var Config|MockObject
->>>>>>> b2f063af
      */
     protected $taxConfigMock;
 
     /**
-<<<<<<< HEAD
-     * @var \Magento\Quote\Model\Cart\TotalsConverter|\PHPUnit\Framework\MockObject\MockObject
-=======
      * @var TotalsConverter|MockObject
->>>>>>> b2f063af
      */
     protected $subjectMock;
 
@@ -145,11 +125,7 @@
 
     /**
      * @param array $data
-<<<<<<< HEAD
-     * @return \PHPUnit\Framework\MockObject\MockObject
-=======
      * @return MockObject
->>>>>>> b2f063af
      */
     protected function setupTaxTotal(array $data)
     {
@@ -166,11 +142,7 @@
 
     /**
      * @param array $taxRate
-<<<<<<< HEAD
-     * @return \PHPUnit\Framework\MockObject\MockObject
-=======
      * @return MockObject
->>>>>>> b2f063af
      */
     protected function setupTaxRateFactoryMock(array $taxRate)
     {
@@ -195,11 +167,7 @@
 
     /**
      * @param array $taxDetails
-<<<<<<< HEAD
-     * @return \PHPUnit\Framework\MockObject\MockObject
-=======
      * @return MockObject
->>>>>>> b2f063af
      */
     protected function setupTaxDetails(array $taxDetails)
     {
