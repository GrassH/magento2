--- conflicted
+++ resolved
@@ -43,74 +43,42 @@
     private $taxCalculationService;
 
     /**
-<<<<<<< HEAD
-     * @var \PHPUnit\Framework\MockObject\MockObject
-=======
-     * @var MockObject
->>>>>>> b2f063af
+     * @var MockObject
      */
     private $taxDetailsItemDataObjectFactory;
 
     /**
-<<<<<<< HEAD
-     * @var \PHPUnit\Framework\MockObject\MockObject
-=======
-     * @var MockObject
->>>>>>> b2f063af
+     * @var MockObject
      */
     private $taxDetailsDataObjectFactory;
 
     /**
-<<<<<<< HEAD
-     * @var \PHPUnit\Framework\MockObject\MockObject
-=======
-     * @var MockObject
->>>>>>> b2f063af
+     * @var MockObject
      */
     private $storeManager;
 
     /**
-<<<<<<< HEAD
-     * @var \PHPUnit\Framework\MockObject\MockObject
-=======
-     * @var MockObject
->>>>>>> b2f063af
+     * @var MockObject
      */
     private $calculatorFactory;
 
     /**
-<<<<<<< HEAD
-     * @var \PHPUnit\Framework\MockObject\MockObject
-=======
-     * @var MockObject
->>>>>>> b2f063af
+     * @var MockObject
      */
     private $calculationTool;
 
     /**
-<<<<<<< HEAD
-     * @var \PHPUnit\Framework\MockObject\MockObject
-=======
-     * @var MockObject
->>>>>>> b2f063af
+     * @var MockObject
      */
     private $configMock;
 
     /**
-<<<<<<< HEAD
-     * @var \PHPUnit\Framework\MockObject\MockObject
-=======
-     * @var MockObject
->>>>>>> b2f063af
+     * @var MockObject
      */
     private $taxClassManagementMock;
 
     /**
-<<<<<<< HEAD
-     * @var \Magento\Framework\Api\DataObjectHelper|\PHPUnit\Framework\MockObject\MockObject
-=======
      * @var DataObjectHelper|MockObject
->>>>>>> b2f063af
      */
     private $dataObjectHelperMock;
 
