--- conflicted
+++ resolved
@@ -125,7 +125,6 @@
 
         $this->cacheConfigMock->expects($this->any())
             ->method('isEnabled')
-<<<<<<< HEAD
             ->willReturn($cache);
 
         if ($cache && $loggedIn) {
@@ -158,7 +157,7 @@
                     ->with('tax_rates', [], 0);
             }
 
-            $action = $this->objectManager->getObject('Magento\Framework\App\Action\Action');
+            $action = $this->objectManager->getObject('Magento\Tax\Test\Unit\App\Action\Stub\ActionStub');
             $request = $this->getMock('\Magento\Framework\App\Request\Http', ['getActionName'], [], '', false);
             $expectedResult = 'expectedResult';
             $proceed = function ($request) use ($expectedResult) {
@@ -180,43 +179,5 @@
             [true, false, true],
             [true, true, true]
         ];
-=======
-            ->willReturn(true);
-
-        $this->taxHelperMock->expects($this->any())
-            ->method('isCatalogPriceDisplayAffectedByTax')
-            ->willReturn(true);
-
-        $this->customerSessionMock->expects($this->once())
-            ->method('getDefaultTaxBillingAddress')
-            ->willReturn(['country_id' => 1, 'region_id' => null, 'postcode' => 11111]);
-        $this->customerSessionMock->expects($this->once())
-            ->method('getDefaultTaxShippingAddress')
-            ->willReturn(['country_id' => 1, 'region_id' => null, 'postcode' => 11111]);
-        $this->customerSessionMock->expects($this->once())
-            ->method('getCustomerTaxClassId')
-            ->willReturn(1);
-
-        $this->taxCalculationMock->expects($this->once())
-            ->method('getTaxRates')
-            ->with(
-                ['country_id' => 1, 'region_id' => null, 'postcode' => 11111],
-                ['country_id' => 1, 'region_id' => null, 'postcode' => 11111],
-                1
-            )
-            ->willReturn([]);
-
-        $this->httpContextMock->expects($this->once())
-            ->method('setValue')
-            ->with('tax_rates', [], 0);
-
-        $action = $this->objectManager->getObject('Magento\Tax\Test\Unit\App\Action\Stub\ActionStub');
-        $request = $this->getMock('\Magento\Framework\App\Request\Http', ['getActionName'], [], '', false);
-        $expectedResult = 'expectedResult';
-        $proceed = function ($request) use ($expectedResult) {
-            return $expectedResult;
-        };
-        $this->contextPlugin->aroundDispatch($action, $proceed, $request);
->>>>>>> f8c8f556
     }
 }