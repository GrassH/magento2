--- conflicted
+++ resolved
@@ -7,17 +7,10 @@
 // @codingStandardsIgnoreFile
 
 ?>
-<<<<<<< HEAD
-<div class="page-actions">
+<div data-mage-init='{"floatingHeader": {}}' class="page-actions">
     <?php echo $block->getBackButtonHtml() ?>
     <?php echo $block->getResetButtonHtml() ?>
     <?php echo $block->getSaveButtonHtml() ?>
-=======
-<div data-mage-init='{"floatingHeader": {}}' class="page-actions">
-    <?php echo $this->getBackButtonHtml() ?>
-    <?php echo $this->getResetButtonHtml() ?>
-    <?php echo $this->getSaveButtonHtml() ?>
->>>>>>> 9e8434e9
 </div>
 <?php if ($form): ?>
 <?php echo $form->toHtml(); ?>
