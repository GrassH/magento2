--- conflicted
+++ resolved
@@ -7,19 +7,11 @@
 // @codingStandardsIgnoreFile
 
 ?>
-<<<<<<< HEAD
-<div class="page-actions">
+<div data-mage-init='{"floatingHeader": {}}' class="page-actions">
     <?php echo $block->getBackButtonHtml(); ?>
     <?php echo $block->getResetButtonHtml(); ?>
     <?php echo $block->getSaveButtonHtml(); ?>
     <?php echo $block->getDeleteButtonHtml(); ?>
-=======
-<div data-mage-init='{"floatingHeader": {}}' class="page-actions">
-    <?php echo $this->getBackButtonHtml(); ?>
-    <?php echo $this->getResetButtonHtml(); ?>
-    <?php echo $this->getSaveButtonHtml(); ?>
-    <?php echo $this->getDeleteButtonHtml(); ?>
->>>>>>> 9e8434e9
 </div>
 <?php if ($form): ?>
 <?php echo $form->toHtml(); ?>
