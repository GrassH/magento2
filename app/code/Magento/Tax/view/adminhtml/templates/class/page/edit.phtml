--- conflicted
+++ resolved
@@ -10,13 +10,8 @@
     <?php echo $block->getDeleteButtonHtml(); ?>
     <?php echo $block->getSaveButtonHtml(); ?>
 </div>
-<<<<<<< HEAD
 <?php echo $block->getRenameFormHtml(); ?>
-<script type="text/javascript">
-=======
-<?php echo $this->getRenameFormHtml(); ?>
 <script>
->>>>>>> 52b2e787
 require(['jquery', "mage/mage"], function(jQuery){
 
     jQuery('#<?php echo $block->getRenameFormId() ?>').mage('form').mage('validation');
