--- conflicted
+++ resolved
@@ -4,13 +4,9 @@
  * See COPYING.txt for license details.
  */
 
-<<<<<<< HEAD
-/** @var $block Magento\Tax\Block\Checkout\Cart\Sidebar\Totals */
-=======
 // @codingStandardsIgnoreFile
 
-/** @var $this Magento\Tax\Block\Checkout\Cart\Sidebar\Totals */
->>>>>>> c2cfbbfd
+/** @var $block Magento\Tax\Block\Checkout\Cart\Sidebar\Totals */
 ?>
 
 <div class="amount price-container">
