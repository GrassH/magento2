--- conflicted
+++ resolved
@@ -7,38 +7,23 @@
 <!-- ko if: quoteIsVirtual == 0 -->
     <!-- ko if: isBothPricesDisplayed() -->
     <tr class="totals shipping excl">
-<<<<<<< HEAD
-        <th colspan="3" class="mark" scope="row">
-            <p data-bind="text: $t(title) + ' ' + $t(excludingTaxMessage)"></p>
-            <p data-bind="text: $t(getShippingMethodTitle())"></p>
-        </th>
-        <td class="amount" data-bind="text: $t(getExcludingValue()), attr: {'data-th': $t(excludingTaxMessage)}"></td>
-    </tr>
-    <tr class="totals shipping incl">
-        <th  colspan="3" class="mark" scope="row">
-            <p data-bind="text: $t(title) + ' ' + $t(includingTaxMessage)"></p>
-            <p data-bind="text: $t(getShippingMethodTitle())"></p>
-        </th>
-        <td class="amount" data-bind="text: $t(getIncludingValue()), attr: {'data-th': $t(title) + ' ' + $t(excludingTaxMessage)}"></td>
-=======
         <th class="mark" scope="row">
-            <span class="label" data-bind="text: $t(getExcludingLabel())"></span>
+            <span class="label" data-bind="text: $t(title) + ' ' + $t(excludingTaxMessage)"></span>
             <span class="value" data-bind="text: $t(getShippingMethodTitle())"></span>
         </th>
         <td class="amount">
-            <span class="price" data-bind="text: $t(getExcludingValue()), attr: {'data-th': $t(getExcludingLabel())}"></span>
+            <span class="price" data-bind="text: $t(getExcludingValue()), attr: {'data-th': $t(excludingTaxMessage)}"></span>
         </td>
     </tr>
     <tr class="totals shipping incl">
         <th class="mark" scope="row">
-            <span class="label" data-bind="text: $t(getIncludingLabel())"></span>
+            <span class="label" data-bind="text: $t(title) + ' ' + $t(includingTaxMessage)"></span>
             <span class="value" data-bind="text: $t(getShippingMethodTitle())"></span>
         </th>
         <td class="amount">
             <span class="price"
-                  data-bind="text: $t(getIncludingValue()), attr: {'data-th': $t(getIncludingLabel())}"></span>
+                  data-bind="text: $t(getIncludingValue()), attr: {'data-th': $t(title) + ' ' + $t(excludingTaxMessage)}"></span>
         </td>
->>>>>>> f0a2efa7
     </tr>
     <!-- /ko -->
     <!-- ko if: isIncludingDisplayed() -->
