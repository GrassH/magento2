--- conflicted
+++ resolved
@@ -6,30 +6,17 @@
 -->
 <!-- ko if: ifShowValue() && !ifShowDetails() -->
 <tr class="totals-tax">
-<<<<<<< HEAD
-    <th data-bind="text: $t(title)" colspan="3" class="mark" scope="row">
-    </th>
+    <th data-bind="text: $t(title)" class="mark" scope="row"></th>
     <td data-bind="attr: {'data-th': $t(title) }" class="amount">
-=======
-    <th data-bind="text: getTitle()" class="mark" scope="row"></th>
-    <td data-bind="attr: {'data-th': $t(getTitle()) }" class="amount">
->>>>>>> f0a2efa7
         <span class="price" data-bind="text: $t(getValue())"></span>
     </td>
 </tr>
 <!-- /ko -->
 <!-- ko if: ifShowValue() && ifShowDetails() -->
-<<<<<<< HEAD
-    <tr class="totals-tax-summary">
-        <th data-bind="text: $t(title)" class="mark" scope="row" colspan="3">
-        </th>
-        <td data-bind="attr: {'data-th': $t(title) }" class="amount">
-=======
     <tr class="totals-tax-summary"
         data-bind="mageInit: {'toggleAdvanced':{'selectorsToggleClass': 'shown', 'baseToggleClass': 'expanded', 'toggleContainers': '.totals-tax-details'}}">
-        <th data-bind="text: getTitle()" class="mark" scope="row"></th>
-        <td data-bind="attr: {'data-th': $t(getTitle()) }" class="amount">
->>>>>>> f0a2efa7
+        <th data-bind="text: $t(title)" class="mark" scope="row"></th>
+        <td data-bind="attr: {'data-th': $t(title) }" class="amount">
             <span class="price" data-bind="text: $t(getValue())"></span>
         </td>
     </tr>
