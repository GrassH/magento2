<?xml version="1.0"?>
<!--
/**
 * Copyright © 2015 Magento. All rights reserved.
 * See COPYING.txt for license details.
 */
-->
<config xmlns:xsi="http://www.w3.org/2001/XMLSchema-instance" xsi:noNamespaceSchemaLocation="../../../../../lib/internal/Magento/Framework/ObjectManager/etc/config.xsd">
    <preference for="Magento\Tax\Api\TaxRuleRepositoryInterface"
                type="Magento\Tax\Model\TaxRuleRepository"/>
    <preference for="Magento\Tax\Api\TaxCalculationInterface"
                type="Magento\Tax\Model\TaxCalculation"/>
    <type name="Magento\Tax\Helper\Data">
        <arguments>
            <argument name="taxConfig" xsi:type="object">Magento\Tax\Model\Config\Proxy</argument>
        </arguments>
    </type>
    <type name="Magento\Tax\Model\Resource\Calculation">
        <arguments>
            <argument name="taxData" xsi:type="object">Magento\Tax\Helper\Data\Proxy</argument>
        </arguments>
    </type>
    <type name="Magento\Framework\Pricing\Adjustment\Collection">
        <arguments>
            <argument name="adjustments" xsi:type="array">
                <item name="tax" xsi:type="const">Magento\Tax\Pricing\Adjustment::ADJUSTMENT_CODE</item>
            </argument>
        </arguments>
    </type>
    <type name="Magento\Framework\Pricing\Adjustment\Pool">
        <arguments>
            <argument name="adjustments" xsi:type="array">
                <item name="tax" xsi:type="array">
                    <item name="className" xsi:type="string">Magento\Tax\Pricing\Adjustment</item>
                    <item name="sortOrder" xsi:type="string">20</item>
                </item>
            </argument>
        </arguments>
    </type>
    <preference for="Magento\Tax\Api\Data\TaxRateSearchResultsInterface" type="Magento\Framework\Api\SearchResults" />
    <preference for="Magento\Tax\Api\Data\TaxClassSearchResultsInterface" type="Magento\Framework\Api\SearchResults" />
    <preference for="Magento\Tax\Api\OrderTaxManagementInterface" type="Magento\Tax\Model\Sales\Order\TaxManagement" />
    <preference for="Magento\Tax\Api\Data\OrderTaxDetailsAppliedTaxInterface" type="Magento\Tax\Model\Sales\Order\Tax" />
    <preference for="Magento\Tax\Api\Data\OrderTaxDetailsInterface" type="Magento\Tax\Model\Sales\Order\Details" />
    <preference for="Magento\Tax\Api\Data\OrderTaxDetailsItemInterface" type="Magento\Sales\Model\Order\Tax\Item" />
    <preference for="Magento\Tax\Api\TaxClassManagementInterface" type="\Magento\Tax\Model\TaxClass\Management" />
    <preference for="Magento\Tax\Api\TaxClassRepositoryInterface" type="Magento\Tax\Model\TaxClass\Repository" />
    <preference for="Magento\Tax\Api\Data\TaxClassInterface" type="Magento\Tax\Model\ClassModel" />
    <preference for="Magento\Tax\Api\Data\TaxRuleInterface" type="Magento\Tax\Model\Calculation\Rule" />
    <preference for="Magento\Tax\Api\Data\TaxRuleSearchResultsInterface" type="Magento\Framework\Api\SearchResults" />
    <preference for="Magento\Tax\Api\TaxRateManagementInterface" type="Magento\Tax\Model\TaxRateManagement" />
    <preference for="Magento\Tax\Api\TaxRateRepositoryInterface" type="Magento\Tax\Model\Calculation\RateRepository" />
    <preference for="Magento\Tax\Api\Data\TaxRateTitleInterface" type="Magento\Tax\Model\Calculation\Rate\Title" />
    <preference for="Magento\Tax\Api\Data\TaxRateInterface" type="Magento\Tax\Model\Calculation\Rate" />
    <preference for="Magento\Tax\Api\Data\QuoteDetailsInterface" type="Magento\Tax\Model\Sales\Quote\QuoteDetails" />
    <preference for="Magento\Tax\Api\Data\QuoteDetailsItemInterface" type="Magento\Tax\Model\Sales\Quote\ItemDetails" />
    <preference for="Magento\Tax\Api\Data\TaxClassKeyInterface" type="\Magento\Tax\Model\TaxClass\Key" />
    <preference for="Magento\Tax\Api\Data\AppliedTaxInterface" type="Magento\Tax\Model\TaxDetails\AppliedTax" />
    <preference for="Magento\Tax\Api\Data\AppliedTaxRateInterface" type="Magento\Tax\Model\TaxDetails\AppliedTaxRate" />
    <preference for="Magento\Tax\Api\Data\TaxDetailsInterface" type="Magento\Tax\Model\TaxDetails\TaxDetails" />
    <preference for="Magento\Tax\Api\Data\TaxDetailsItemInterface" type="Magento\Tax\Model\TaxDetails\ItemDetails" />
    <preference for="Magento\Tax\Api\Data\GrandTotalDetailsInterface" type="Magento\Tax\Model\Calculation\GrandTotalDetails" />
    <preference for="Magento\Tax\Api\Data\GrandTotalRatesInterface" type="Magento\Tax\Model\Calculation\GrandTotalRates" />
    <type name="Magento\Quote\Model\Quote\Address\ToOrder">
        <plugin name="add_tax_to_order" type="Magento\Tax\Model\Quote\ToOrderConverter"/>
    </type>
<<<<<<< HEAD
    <type name="Magento\Tax\Model\Resource\Report\Tax\Createdat">
        <arguments>
            <argument name="resourcePrefix" xsi:type="string">sales</argument>
        </arguments>
    </type>
    <type name="Magento\Tax\Model\Resource\Report\Tax\Updatedat">
        <arguments>
            <argument name="resourcePrefix" xsi:type="string">sales</argument>
        </arguments>
=======
    <type name="Magento\Quote\Model\Cart\CartTotalRepository">
        <plugin name="add_tax_details" type="Magento\Tax\Model\Quote\GrandTotalDetails"/>
>>>>>>> cb750fdb
    </type>
</config><|MERGE_RESOLUTION|>--- conflicted
+++ resolved
@@ -64,7 +64,9 @@
     <type name="Magento\Quote\Model\Quote\Address\ToOrder">
         <plugin name="add_tax_to_order" type="Magento\Tax\Model\Quote\ToOrderConverter"/>
     </type>
-<<<<<<< HEAD
+    <type name="Magento\Quote\Model\Cart\CartTotalRepository">
+        <plugin name="add_tax_details" type="Magento\Tax\Model\Quote\GrandTotalDetails"/>
+    </type>
     <type name="Magento\Tax\Model\Resource\Report\Tax\Createdat">
         <arguments>
             <argument name="resourcePrefix" xsi:type="string">sales</argument>
@@ -74,9 +76,5 @@
         <arguments>
             <argument name="resourcePrefix" xsi:type="string">sales</argument>
         </arguments>
-=======
-    <type name="Magento\Quote\Model\Cart\CartTotalRepository">
-        <plugin name="add_tax_details" type="Magento\Tax\Model\Quote\GrandTotalDetails"/>
->>>>>>> cb750fdb
     </type>
 </config>