<?php
/**
 * Copyright © Magento, Inc. All rights reserved.
 * See COPYING.txt for license details.
 */

/**
 * Adminhtml grid item renderer number
 *
 * @author      Magento Core Team <core@magentocommerce.com>
 */
namespace Magento\Tax\Block\Adminhtml\Rate\Grid\Renderer;

/**
 * Class \Magento\Tax\Block\Adminhtml\Rate\Grid\Renderer\Data
 *
 */
class Data extends \Magento\Backend\Block\Widget\Grid\Column\Renderer\AbstractRenderer
{
<<<<<<< HEAD
=======
    /**
     * @param \Magento\Framework\DataObject $row
     * @return int|string
     */
    protected function _getValue(\Magento\Framework\DataObject $row)
    {
        $data = parent::_getValue($row);
        if (intval($data) == $data) {
            return (string)number_format($data, 2);
        }
        if ($data !== null) {
            return $data * 1;
        }
        return $this->getColumn()->getDefault();
    }
>>>>>>> 4e4039f7
}<|MERGE_RESOLUTION|>--- conflicted
+++ resolved
@@ -17,22 +17,4 @@
  */
 class Data extends \Magento\Backend\Block\Widget\Grid\Column\Renderer\AbstractRenderer
 {
-<<<<<<< HEAD
-=======
-    /**
-     * @param \Magento\Framework\DataObject $row
-     * @return int|string
-     */
-    protected function _getValue(\Magento\Framework\DataObject $row)
-    {
-        $data = parent::_getValue($row);
-        if (intval($data) == $data) {
-            return (string)number_format($data, 2);
-        }
-        if ($data !== null) {
-            return $data * 1;
-        }
-        return $this->getColumn()->getDefault();
-    }
->>>>>>> 4e4039f7
 }