<?php
/**
 * Copyright © Magento, Inc. All rights reserved.
 * See COPYING.txt for license details.
 */
namespace Magento\Tax\Observer;

use Magento\Catalog\Pricing\Price\BasePrice;
use Magento\Catalog\Pricing\Price\RegularPrice;
use Magento\Framework\Event\ObserverInterface;

/**
 * Modifies the bundle config for the front end to resemble the tax included price when tax included prices.
 */
class GetPriceConfigurationObserver implements ObserverInterface
{
    /**
     * Tax data
     *
     * @var \Magento\Tax\Helper\Data
     */
    protected $taxData;

    /**
     * @var \Magento\Framework\Registry
     */
    protected $registry;

    /**
     * @var array Cache of the current bundle selection items
     */
    private $selectionCache = [];

    /**
     * @param \Magento\Framework\Registry $registry
     * @param \Magento\Tax\Helper\Data $taxData
     */
    public function __construct(
        \Magento\Framework\Registry $registry,
        \Magento\Tax\Helper\Data $taxData
    ) {
        $this->registry = $registry;
        $this->taxData = $taxData;
    }

    /**
     * Modify the bundle config for the front end to resemble the tax included price when tax included prices
     *
     * @param \Magento\Framework\Event\Observer $observer
     * @return $this
     * @SuppressWarnings(PHPMD.CyclomaticComplexity)
     */
    public function execute(\Magento\Framework\Event\Observer $observer)
    {
        $this->selectionCache = [];
        if ($this->taxData->displayPriceIncludingTax()) {
            /** @var \Magento\Catalog\Model\Product $product */
            $product = $this->registry->registry('current_product');
            if ($product->getTypeId() == \Magento\Catalog\Model\Product\Type::TYPE_BUNDLE) {
                $priceConfigObj = $observer->getData('configObj');
                try {
                    $priceConfig = $this->recurConfigAndUpdatePrice(
                        $priceConfigObj->getConfig(),
                        'prices'
                    );
                    $priceConfigObj->setConfig($priceConfig);
                } catch (\Exception $e) {
                    return $this;
                }
            }
        }
        return $this;
    }

    /**
     * Recurse through the config array and modify the base price
     *
     * @param array $input
     * @param string $searchKey
     * @return array
     */
    private function recurConfigAndUpdatePrice($input, $searchKey)
    {
        $holder = [];
        if (is_array($input)) {
            foreach ($input as $key => $el) {
                if (is_array($el)) {
                    $holder[$key] =
                        $this->recurConfigAndUpdatePrice($el, $searchKey);
                    if ($key === $searchKey
                        && array_key_exists('optionId', $input)
                        && array_key_exists('basePrice', $holder[$key])
                    ) {
                        $holder = $this->updatePriceForBundle($holder, $key);
                    }
                } else {
                    $holder[$key] = $el;
                }
            }
        }
        return $holder;
    }

    /**
     * Update the base price for bundle product option
     *
     * @param array $holder
     * @param int|string $key
     * @return array
     */
    private function updatePriceForBundle($holder, $key)
    {
<<<<<<< HEAD
        if (array_key_exists($key, $holder)) {
            if (array_key_exists('basePrice', $holder[$key])) {
                /** @var \Magento\Catalog\Model\Product $product */
                $product = $this->registry->registry('current_product');
                if ($product->getTypeId() == \Magento\Catalog\Model\Product\Type::TYPE_BUNDLE) {
                    if (!isset($this->selectionCache[$product->getId()])) {
                        $typeInstance = $product->getTypeInstance();
                        $typeInstance->setStoreFilter($product->getStoreId(), $product);

                        $selectionCollection = $typeInstance->getSelectionsCollection(
                            $typeInstance->getOptionsIds($product),
                            $product
                        );
                        $this->selectionCache[$product->getId()] = $selectionCollection->getItems();
                    }
                    $arrSelections = $this->selectionCache[$product->getId()];

                    foreach ($arrSelections as $selectionItem) {
                        if ($holder['optionId'] == $selectionItem->getId()) {
                            /** @var \Magento\Framework\Pricing\Amount\Base $baseAmount */
                            $baseAmount = $selectionItem->getPriceInfo()->getPrice(BasePrice::PRICE_CODE)->getAmount();
                            /** @var \Magento\Framework\Pricing\Amount\Base $oldAmount */
                            $oldAmount =
=======
        if (array_key_exists($key, $holder)
            && array_key_exists('basePrice', $holder[$key])) {
            /** @var \Magento\Catalog\Model\Product $product */
            $product = $this->registry->registry('current_product');
            if ($product->getTypeId() == \Magento\Catalog\Model\Product\Type::TYPE_BUNDLE) {
                if (!isset($this->selectionCache[$product->getId()])) {
                    $typeInstance = $product->getTypeInstance();
                    $typeInstance->setStoreFilter($product->getStoreId(), $product);

                    $selectionCollection = $typeInstance->getSelectionsCollection(
                        $typeInstance->getOptionsIds($product),
                        $product
                    );
                    $this->selectionCache[$product->getId()] = $selectionCollection->getItems();
                }
                $arrSelections = $this->selectionCache[$product->getId()];

                foreach ($arrSelections as $selectionItem) {
                    if ($holder['optionId'] == $selectionItem->getId()) {
                        /** @var \Magento\Framework\Pricing\Amount\Base $baseAmount */
                        $baseAmount = $selectionItem->getPriceInfo()->getPrice(BasePrice::PRICE_CODE)->getAmount();
                        /** @var \Magento\Framework\Pricing\Amount\Base $oldAmount */
                        $oldAmount =
>>>>>>> eb2c1004
                                $selectionItem->getPriceInfo()->getPrice(RegularPrice::PRICE_CODE)->getAmount();
                        if ($baseAmount->hasAdjustment('tax')) {
                            $holder[$key]['basePrice']['amount'] =
                                    $baseAmount->getBaseAmount() + $baseAmount->getAdjustmentAmount('tax');
                            $holder[$key]['oldPrice']['amount'] =
                                    $oldAmount->getBaseAmount() + $oldAmount->getAdjustmentAmount('tax');
                        }
                    }
                }
            }
        }
        return $holder;
    }
}<|MERGE_RESOLUTION|>--- conflicted
+++ resolved
@@ -110,31 +110,6 @@
      */
     private function updatePriceForBundle($holder, $key)
     {
-<<<<<<< HEAD
-        if (array_key_exists($key, $holder)) {
-            if (array_key_exists('basePrice', $holder[$key])) {
-                /** @var \Magento\Catalog\Model\Product $product */
-                $product = $this->registry->registry('current_product');
-                if ($product->getTypeId() == \Magento\Catalog\Model\Product\Type::TYPE_BUNDLE) {
-                    if (!isset($this->selectionCache[$product->getId()])) {
-                        $typeInstance = $product->getTypeInstance();
-                        $typeInstance->setStoreFilter($product->getStoreId(), $product);
-
-                        $selectionCollection = $typeInstance->getSelectionsCollection(
-                            $typeInstance->getOptionsIds($product),
-                            $product
-                        );
-                        $this->selectionCache[$product->getId()] = $selectionCollection->getItems();
-                    }
-                    $arrSelections = $this->selectionCache[$product->getId()];
-
-                    foreach ($arrSelections as $selectionItem) {
-                        if ($holder['optionId'] == $selectionItem->getId()) {
-                            /** @var \Magento\Framework\Pricing\Amount\Base $baseAmount */
-                            $baseAmount = $selectionItem->getPriceInfo()->getPrice(BasePrice::PRICE_CODE)->getAmount();
-                            /** @var \Magento\Framework\Pricing\Amount\Base $oldAmount */
-                            $oldAmount =
-=======
         if (array_key_exists($key, $holder)
             && array_key_exists('basePrice', $holder[$key])) {
             /** @var \Magento\Catalog\Model\Product $product */
@@ -158,7 +133,6 @@
                         $baseAmount = $selectionItem->getPriceInfo()->getPrice(BasePrice::PRICE_CODE)->getAmount();
                         /** @var \Magento\Framework\Pricing\Amount\Base $oldAmount */
                         $oldAmount =
->>>>>>> eb2c1004
                                 $selectionItem->getPriceInfo()->getPrice(RegularPrice::PRICE_CODE)->getAmount();
                         if ($baseAmount->hasAdjustment('tax')) {
                             $holder[$key]['basePrice']['amount'] =
