--- conflicted
+++ resolved
@@ -6,16 +6,12 @@
         "magento/framework": "*",
         "magento/module-backend": "*",
         "magento/module-customer": "*",
-<<<<<<< HEAD
-=======
         "magento/module-store": "*",
         "magento/module-login-as-customer": "*",
->>>>>>> 5e3bdd61
         "magento/module-login-as-customer-api": "*"
     },
     "suggest": {
-        "magento/module-login-as-customer-admin-ui": "*",
-        "magento/module-login-as-customer": "*"
+        "magento/module-login-as-customer-admin-ui": "*"
     },
     "type": "magento2-module",
     "license": [
