--- conflicted
+++ resolved
@@ -1,22 +1,5 @@
 {
     "name": "magento/module-login-as-customer-assistance",
-<<<<<<< HEAD
-    "description": "",
-    "require": {
-        "php": "~7.4.0||~8.1.0",
-        "magento/framework": "*",
-        "magento/module-authorization": "*",
-        "magento/module-backend": "*",
-        "magento/module-customer": "*",
-        "magento/module-store": "*",
-        "magento/module-login-as-customer": "*",
-        "magento/module-login-as-customer-api": "*"
-    },
-    "suggest": {
-        "magento/module-login-as-customer-admin-ui": "*"
-    },
-=======
->>>>>>> 4c36116d
     "type": "magento2-module",
     "license": [
         "OSL-3.0",
