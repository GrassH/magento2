{
    "name": "magento/module-aws-s3",
    "description": "N/A",
    "type": "magento2-module",
    "license": [
        "proprietary"
    ],
    "config": {
        "sort-packages": true
    },
    "version": "100.4.3",
    "require": {
<<<<<<< HEAD
        "php": "~8.1.0||~8.2.0",
        "magento/framework": "*",
        "magento/module-remote-storage": "*"
=======
        "php": "~7.4.0||~8.1.0",
        "magento/framework": "103.0.*",
        "magento/module-remote-storage": "100.4.*"
>>>>>>> 1df45659
    },
    "autoload": {
        "files": [
            "registration.php"
        ],
        "psr-4": {
            "Magento\\AwsS3\\": ""
        }
    }
}
<|MERGE_RESOLUTION|>--- conflicted
+++ resolved
@@ -10,15 +10,9 @@
     },
     "version": "100.4.3",
     "require": {
-<<<<<<< HEAD
         "php": "~8.1.0||~8.2.0",
-        "magento/framework": "*",
-        "magento/module-remote-storage": "*"
-=======
-        "php": "~7.4.0||~8.1.0",
         "magento/framework": "103.0.*",
         "magento/module-remote-storage": "100.4.*"
->>>>>>> 1df45659
     },
     "autoload": {
         "files": [
