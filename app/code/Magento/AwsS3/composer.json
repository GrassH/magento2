{
    "name": "magento/module-aws-s3",
    "description": "N/A",
    "type": "magento2-module",
    "license": [
        "proprietary"
    ],
    "config": {
        "sort-packages": true
    },
    "version": "100.4.2",
    "require": {
        "php": "~7.4.0||~8.1.0",
<<<<<<< HEAD
        "magento/framework": "*",
        "magento/module-remote-storage": "*"
=======
        "magento/framework": "103.0.*",
        "magento/module-remote-storage": "100.4.*",
        "league/flysystem": "^2.0",
        "league/flysystem-aws-s3-v3": "^2.0"
>>>>>>> 0f9a056c
    },
    "autoload": {
        "files": [
            "registration.php"
        ],
        "psr-4": {
            "Magento\\AwsS3\\": ""
        }
    }
}
<|MERGE_RESOLUTION|>--- conflicted
+++ resolved
@@ -11,15 +11,8 @@
     "version": "100.4.2",
     "require": {
         "php": "~7.4.0||~8.1.0",
-<<<<<<< HEAD
         "magento/framework": "*",
         "magento/module-remote-storage": "*"
-=======
-        "magento/framework": "103.0.*",
-        "magento/module-remote-storage": "100.4.*",
-        "league/flysystem": "^2.0",
-        "league/flysystem-aws-s3-v3": "^2.0"
->>>>>>> 0f9a056c
     },
     "autoload": {
         "files": [
