<?php
/**
 * Copyright © Magento, Inc. All rights reserved.
 * See COPYING.txt for license details.
 */
declare(strict_types=1);

namespace Magento\AwsS3\Driver;

use Generator;
use League\Flysystem\Config;
use League\Flysystem\FilesystemAdapter;
use League\Flysystem\UnableToRetrieveMetadata;
use Magento\Framework\App\ObjectManager;
use Magento\Framework\Exception\FileSystemException;
use Magento\Framework\Filesystem\DriverInterface;
use Magento\Framework\Phrase;
use Magento\RemoteStorage\Driver\Adapter\MetadataProviderInterface;
use Psr\Log\LoggerInterface;
use Magento\RemoteStorage\Driver\DriverException;
use Magento\RemoteStorage\Driver\RemoteDriverInterface;

/**
 * Driver for AWS S3 IO operations.
 *
 * @SuppressWarnings(PHPMD.ExcessiveClassComplexity)
 */
class AwsS3 implements RemoteDriverInterface
{
    public const TYPE_DIR = 'dir';
    public const TYPE_FILE = 'file';

    private const TEST_FLAG = 'storage.flag';

    private const CONFIG = ['ACL' => 'private'];

    /**
     * @var FilesystemAdapter
     */
    private $adapter;

    /**
     * @var LoggerInterface
     */
    private $logger;

    /**
     * @var array
     */
    private $streams = [];

    /**
     * @var string
     */
    private $objectUrl;

    /**
     * @var MetadataProviderInterface
     */
    private $metadataProvider;

    /**
     * @param FilesystemAdapter $adapter
     * @param LoggerInterface $logger
     * @param string $objectUrl
     * @param MetadataProviderInterface|null $metadataProvider
     */
    public function __construct(
        FilesystemAdapter $adapter,
        LoggerInterface $logger,
        string $objectUrl,
        MetadataProviderInterface $metadataProvider = null
    ) {
        $this->adapter = $adapter;
        $this->logger = $logger;
        $this->objectUrl = $objectUrl;
        $this->metadataProvider = $metadataProvider ??
            ObjectManager::getInstance()->get(MetadataProviderInterface::class);
    }

    /**
     * Destroy opened streams.
     */
    public function __destruct()
    {
        try {
            foreach ($this->streams as $stream) {
                $this->fileClose($stream);
            }
        } catch (\Exception $e) {
            // log exception as throwing an exception from a destructor causes a fatal error
            $this->logger->critical($e);
        }
    }

    /**
     * @inheritDoc
     */
    public function test(): void
    {
        try {
            $this->adapter->write(self::TEST_FLAG, '', new Config(self::CONFIG));
        } catch (\Exception $exception) {
            throw new DriverException(__($exception->getMessage()), $exception);
        }
    }

    /**
     * @inheritDoc
     */
    public function fileGetContents($path, $flag = null, $context = null): string
    {
        $path = $this->normalizeRelativePath($path, true);

        if (isset($this->streams[$path])) {
            //phpcs:disable
            return file_get_contents(stream_get_meta_data($this->streams[$path])['uri']);
            //phpcs:enable
        }

        try {
            return $this->adapter->read($path);
        } catch (\League\Flysystem\FilesystemException $e) {
            $this->logger->error($e->getMessage());
            return '';
        }
    }

    /**
     * @inheritDoc
     */
    public function isExists($path): bool
    {
        if ($path === '/') {
            return true;
        }

        $path = $this->normalizeRelativePath($path, true);

        if (!$path) {
            return true;
        }

        try {
            return $this->adapter->fileExists($path);
        } catch (\League\Flysystem\FilesystemException $e) {
            $this->logger->error($e->getMessage());
            return false;
        }
    }

    /**
     * @inheritDoc
     */
    public function isWritable($path): bool
    {
        return true;
    }

    /**
     * @inheritDoc
     */
    public function createDirectory($path, $permissions = 0777): bool
    {
        if ($path === '/') {
            return true;
        }

        return $this->createDirectoryRecursively($path);
    }

    /**
     * Create directory recursively.
     *
     * @param string $path
     * @return bool
     * @throws FileSystemException
     */
    private function createDirectoryRecursively(string $path): bool
    {
        $path = $this->normalizeRelativePath($path);
        //phpcs:ignore Magento2.Functions.DiscouragedFunction
        $parentDir = dirname($path);

        while (!$this->isDirectory($parentDir)) {
            $this->createDirectoryRecursively($parentDir);
        }

        if (!$this->isDirectory($path)) {

            try {
                $this->adapter->createDirectory($this->fixPath($path), new Config(self::CONFIG));
            } catch (\League\Flysystem\FilesystemException $e) {
                $this->logger->error($e->getMessage());
                return false;
            }
        }

        return true;
    }

    /**
     * @inheritDoc
     */
    public function copy($source, $destination, DriverInterface $targetDriver = null): bool
    {
        try {
            $this->adapter->copy(
                $this->normalizeRelativePath($source, true),
                $this->normalizeRelativePath($destination, true),
                new Config(self::CONFIG)
            );
        } catch (\League\Flysystem\FilesystemException $e) {
            $this->logger->error($e->getMessage());
            return false;
        }
        return true;
    }

    /**
     * @inheritDoc
     */
    public function deleteFile($path): bool
    {
        try {
            $this->adapter->delete(
                $this->normalizeRelativePath($path, true)
            );
        } catch (\League\Flysystem\FilesystemException $e) {
            $this->logger->error($e->getMessage());
            return false;
        }
        return true;
    }

    /**
     * @inheritDoc
     */
    public function deleteDirectory($path): bool
    {
        try {
            $this->adapter->deleteDirectory(
                $this->normalizeRelativePath($path, true)
            );
        } catch (\League\Flysystem\FilesystemException $e) {
            $this->logger->error($e->getMessage());
            return false;
        }
        return true;
    }

    /**
     * @inheritDoc
     */
    public function filePutContents($path, $content, $mode = null): int
    {
        $path = $this->normalizeRelativePath($path, true);
        $config = self::CONFIG;

        if (false !== ($imageSize = @getimagesizefromstring($content))) {
            $config['Metadata'] = [
                'image-width' => $imageSize[0],
                'image-height' => $imageSize[1]
            ];
        }

        try {
            $this->adapter->write($path, $content, new Config($config));
            return $this->adapter->fileSize($path)->fileSize();
        } catch (\League\Flysystem\FilesystemException | UnableToRetrieveMetadata $e) {
            $this->logger->error($e->getMessage());
            return 0;
        }
    }

    /**
     * @inheritDoc
     */
    public function readDirectoryRecursively($path = null): array
    {
        return $this->readPath($path, true);
    }

    /**
     * @inheritDoc
     */
    public function readDirectory($path): array
    {
        return $this->readPath($path, false);
    }

    /**
     * @inheritDoc
     */
    public function getRealPathSafety($path)
    {
        if (strpos($path, '/.') === false) {
            return $path;
        }

        $isAbsolute = strpos($path, $this->normalizeAbsolutePath('')) === 0;
        $path = $this->normalizeRelativePath($path);

        //Removing redundant directory separators.
        $path = preg_replace(
            '/\\/\\/+/',
            '/',
            $path
        );
        $pathParts = explode('/', $path);
        if (end($pathParts) === '.') {
            $pathParts[count($pathParts) - 1] = '';
        }
        $realPath = [];
        foreach ($pathParts as $pathPart) {
            if ($pathPart === '.') {
                continue;
            }
            if ($pathPart === '..') {
                array_pop($realPath);
                continue;
            }
            $realPath[] = $pathPart;
        }

        if ($isAbsolute) {
            return $this->normalizeAbsolutePath(implode('/', $realPath));
        }

        return implode('/', $realPath);
    }

    /**
     * @inheritDoc
     */
    public function getAbsolutePath($basePath, $path, $scheme = null)
    {
        $basePath = (string)$basePath;
        $path = (string)$path;

        if ($basePath && $path && 0 === strpos(rtrim($path, '/'), rtrim($basePath, '/'))) {
            return $this->normalizeAbsolutePath($path);
        }

        if ($basePath) {
            $path = $basePath . ltrim($path, '/');
        }

        return $this->normalizeAbsolutePath($path);
    }

    /**
     * Resolves relative path.
     *
     * @param string $path Absolute path
     * @param bool $fixPath
     * @return string Relative path
     */
    private function normalizeRelativePath(string $path, bool $fixPath = false): string
    {
        $relativePath = str_replace($this->normalizeAbsolutePath(''), '', $path);

        if ($fixPath) {
            $relativePath = $this->fixPath($relativePath);
        }

        return $relativePath;
    }

    /**
     * Resolves absolute path.
     *
     * @param string $path Relative path
     * @return string Absolute path
     */
    private function normalizeAbsolutePath(string $path): string
    {
        $path = str_replace($this->getObjectUrl(''), '', $path);

        return $this->getObjectUrl($path);
    }

    /**
     * Retrieves object URL from cache.
     *
     * @param string $path
     * @return string
     */
    private function getObjectUrl(string $path): string
    {
        return $this->objectUrl . ltrim($path, '/');
    }

    /**
     * @inheritDoc
     */
    public function isReadable($path): bool
    {
        return $this->isExists($path);
    }

    /**
     * Check is specified path a file.
     */
    private function isTypeFile($path)
    {
        $metadata = $this->metadataProvider->getMetadata($this->normalizeRelativePath($path));
        if ($metadata && isset($metadata['type'])) {
            return $metadata['type'] === 'file';
        }
        return false;
    }

    /**
     * @inheritDoc
     */
    public function isFile($path): bool
    {
        if (!$path || $path === '/') {
            return false;
        }

        $path = $this->normalizeRelativePath($path, true);

        try {
            return $this->isTypeFile($path);
        } catch (\League\Flysystem\FilesystemException $e) {
            $this->logger->error($e->getMessage());
        }
        return false;
    }

    /**
     * @inheritDoc
     */
    public function isDirectory($path): bool
    {
        if (in_array($path, ['.', '/', ''], true)) {
            return true;
        }

        $path = $this->normalizeRelativePath($path, true);

        if (!$path) {
            return true;
        }

        try {
            return !$this->isTypeFile($path);
        } catch (UnableToRetrieveMetadata $e) {
            return $this->adapter->fileExists($path);
        } catch (\League\Flysystem\FilesystemException $e) {
            $this->logger->error($e->getMessage());
        }

        return false;
    }

    /**
     * @inheritDoc
     */
    public function getRelativePath($basePath, $path = null): string
    {
        $basePath = (string)$basePath;
        $path = (string)$path;

        if (
            ($basePath && $path)
            && ($basePath === $path . '/' || strpos($path, $basePath) === 0)
        ) {
            $result = substr($path, strlen($basePath));
        } else {
            $result = $path;
        }

        return $result;
    }

    /**
     * @inheritDoc
     */
    public function getParentDirectory($path): string
    {
        //phpcs:ignore Magento2.Functions.DiscouragedFunction
        return rtrim(dirname($this->normalizeAbsolutePath($path)), '/') . '/';
    }

    /**
     * @inheritDoc
     */
    public function getRealPath($path)
    {
        return $this->normalizeAbsolutePath($path);
    }

    /**
     * @inheritDoc
     */
    public function rename($oldPath, $newPath, DriverInterface $targetDriver = null): bool
    {
        try {
            $this->adapter->move(
                $this->normalizeRelativePath($oldPath, true),
                $this->normalizeRelativePath($newPath, true),
                new Config(self::CONFIG)
            );
        } catch (\League\Flysystem\FilesystemException $e) {
            $this->logger->error($e->getMessage());
            return false;
        }
        return true;
    }

    /**
     * @inheritDoc
     */
    public function stat($path): array
    {
<<<<<<< HEAD
        $result = [
=======
        $path = $this->normalizeRelativePath($path, true);
        try {
            $metaInfo = $this->metadataProvider->getMetadata($path);
        } catch (UnableToRetrieveMetadata $exception) {
            throw new FileSystemException(__('Cannot gather stats! %1', [$this->getWarningMessage()]));
        }

        return [
>>>>>>> a67c2ae0
            'dev' => 0,
            'ino' => 0,
            'mode' => 0,
            'nlink' => 0,
            'uid' => 0,
            'gid' => 0,
            'rdev' => 0,
            'atime' => 0,
            'ctime' => 0,
            'blksize' => 0,
            'blocks' => 0,
            'size' => 0,
            'type' => '',
            'mtime' => 0,
            'disposition' => null
        ];
        $path = $this->normalizeRelativePath($path, true);
        try {
            $metaInfo = $this->metadataProvider->getMetadata($path);
        } catch (UnableToRetrieveMetadata $exception) {
            if ($this->adapter->fileExists($path)) {
                $result['type'] = 'dir';
            }
            return $result;
        }

        if (!$metaInfo) {
            throw new FileSystemException(__('Cannot gather stats! %1', [$this->getWarningMessage()]));
        }
        if ($metaInfo['type'] === 'file') {
            $result['size'] = $metaInfo['size'];
            $result['type'] = $metaInfo['type'];
            $result['mtime'] = $metaInfo['timestamp'];
        }
        return $result;
    }

    /**
     * @inheritDoc
     */
    public function getMetadata(string $path): array
    {
        return $this->metadataProvider->getMetadata($this->normalizeRelativePath($path));
    }

    /**
     * @inheritDoc
     */
    public function search($pattern, $path): array
    {
        return iterator_to_array(
            $this->glob(rtrim($path, '/') . '/' . ltrim($pattern, '/')),
            false
        );
    }

    /**
     * Emulate php glob function for AWS S3 storage
     *
     * @param string $pattern
     * @return Generator
     * @throws FileSystemException
     */
    private function glob(string $pattern): Generator
    {
        $patternFound = preg_match('(\*|\?|\[.+\])', $pattern, $parentPattern, PREG_OFFSET_CAPTURE);

        if ($patternFound) {
            // phpcs:ignore Magento2.Functions.DiscouragedFunction
            $parentDirectory = dirname(substr($pattern, 0, $parentPattern[0][1] + 1));
            $leftover = substr($pattern, $parentPattern[0][1]);
            $index = strpos($leftover, '/');
            $searchPattern = $this->getSearchPattern($pattern, $parentPattern, $parentDirectory, $index);

            if ($this->isDirectory($parentDirectory)) {
                yield from $this->getDirectoryContent($parentDirectory, $searchPattern, $leftover, $index);
            }
        } elseif ($this->isExists($pattern)) {
            yield $this->normalizeAbsolutePath($pattern);
        }
    }

    /**
     * @inheritDoc
     */
    public function symlink($source, $destination, DriverInterface $targetDriver = null): bool
    {
        return $this->copy($source, $destination, $targetDriver);
    }

    /**
     * @inheritDoc
     */
    public function changePermissions($path, $permissions): bool
    {
        return true;
    }

    /**
     * @inheritDoc
     */
    public function changePermissionsRecursively($path, $dirPermissions, $filePermissions): bool
    {
        return true;
    }

    /**
     * @inheritDoc
     */
    public function touch($path, $modificationTime = null): bool
    {
        $path = $this->normalizeRelativePath($path, true);

        try {
            $content = $this->adapter->fileExists($path) ?
                $this->adapter->read($path)
                : '';
            $this->adapter->write($path, $content, new Config([]));
        } catch (\League\Flysystem\FilesystemException $e) {
            $this->logger->error($e->getMessage());
            return false;
        }

        return true;
    }

    /**
     * @inheritDoc
     */
    public function fileReadLine($resource, $length, $ending = null): string
    {
        // phpcs:disable
        $result = @stream_get_line($resource, $length, $ending);
        // phpcs:enable
        if (false === $result) {
            throw new FileSystemException(
                new Phrase('File cannot be read %1', [$this->getWarningMessage()])
            );
        }

        return $result;
    }

    /**
     * @inheritDoc
     */
    public function fileRead($resource, $length): string
    {
        //phpcs:ignore Magento2.Functions.DiscouragedFunction
        $result = fread($resource, $length);
        if ($result === false) {
            throw new FileSystemException(__('File cannot be read %1', [$this->getWarningMessage()]));
        }

        return $result;
    }

    /**
     * @inheritDoc
     */
    public function fileGetCsv($resource, $length = 0, $delimiter = ',', $enclosure = '"', $escape = '\\')
    {
        //phpcs:ignore Magento2.Functions.DiscouragedFunction
        $result = fgetcsv($resource, $length, $delimiter, $enclosure, $escape);
        if ($result === null) {
            throw new FileSystemException(
                new Phrase(
                    'The "%1" CSV handle is incorrect. Verify the handle and try again.',
                    [$this->getWarningMessage()]
                )
            );
        }

        return $result;
    }

    /**
     * @inheritDoc
     */
    public function fileTell($resource): int
    {
        $result = @ftell($resource);
        if ($result === null) {
            throw new FileSystemException(
                new Phrase('An error occurred during "%1" execution.', [$this->getWarningMessage()])
            );
        }

        return $result;
    }

    /**
     * @inheritDoc
     */
    public function fileSeek($resource, $offset, $whence = SEEK_SET): int
    {
        $result = @fseek($resource, $offset, $whence);
        if ($result === -1) {
            throw new FileSystemException(
                new Phrase(
                    'An error occurred during "%1" fileSeek execution.',
                    [$this->getWarningMessage()]
                )
            );
        }

        return $result;
    }

    /**
     * @inheritDoc
     */
    public function endOfFile($resource): bool
    {
        return feof($resource);
    }

    /**
     * @inheritDoc
     */
    public function filePutCsv($resource, array $data, $delimiter = ',', $enclosure = '"')
    {
        //phpcs:ignore Magento2.Functions.DiscouragedFunction
        return fputcsv($resource, $data, $delimiter, $enclosure);
    }

    /**
     * @inheritDoc
     */
    public function fileFlush($resource): bool
    {
        $result = @fflush($resource);
        if (!$result) {
            throw new FileSystemException(
                new Phrase(
                    'An error occurred during "%1" fileFlush execution.',
                    [$this->getWarningMessage()]
                )
            );
        }

        return $result;
    }

    /**
     * @inheritDoc
     */
    public function fileLock($resource, $lockMode = LOCK_EX): bool
    {
        $result = @flock($resource, $lockMode);
        if (!$result) {
            throw new FileSystemException(
                new Phrase(
                    'An error occurred during "%1" fileLock execution.',
                    [$this->getWarningMessage()]
                )
            );
        }

        return $result;
    }

    /**
     * @inheritDoc
     */
    public function fileUnlock($resource): bool
    {
        $result = @flock($resource, LOCK_UN);
        if (!$result) {
            throw new FileSystemException(
                new Phrase(
                    'An error occurred during "%1" fileUnlock execution.',
                    [$this->getWarningMessage()]
                )
            );
        }

        return $result;
    }

    /**
     * @inheritDoc
     */
    public function fileWrite($resource, $data)
    {
        //phpcs:disable
        $resourcePath = stream_get_meta_data($resource)['uri'];
        //phpcs:enable

        foreach ($this->streams as $stream) {
            //phpcs:disable
            if (stream_get_meta_data($stream)['uri'] === $resourcePath) {
                return fwrite($stream, $data);
            }
            //phpcs:enable
        }

        return false;
    }

    /**
     * @inheritDoc
     */
    public function fileClose($resource): bool
    {
        //phpcs:disable
        $resourcePath = stream_get_meta_data($resource)['uri'];
        //phpcs:enable

        foreach ($this->streams as $path => $stream) {
            //phpcs:disable
            if (stream_get_meta_data($stream)['uri'] === $resourcePath) {
                $this->adapter->writeStream($path, $resource, new Config(self::CONFIG));

                // Remove path from streams after
                unset($this->streams[$path]);

                return fclose($stream);
            }
        }

        return false;
    }

    /**
     * @inheritDoc
     */
    public function fileOpen($path, $mode)
    {
        $path = $this->normalizeRelativePath($path, true);

        if (!isset($this->streams[$path])) {
            $this->streams[$path] = tmpfile();
            try {
                if ($this->adapter->fileExists($path)) {
                    //phpcs:ignore Magento2.Functions.DiscouragedFunction
                    fwrite($this->streams[$path], $this->adapter->read($path));
                    //phpcs:ignore Magento2.Functions.DiscouragedFunction
                    rewind($this->streams[$path]);
                }
            } catch (\League\Flysystem\FilesystemException $e) {
                $this->logger->error($e->getMessage());
            }
        }

        return $this->streams[$path] ?? null;
    }

    /**
     * Removes slashes in path.
     *
     * @param string $path
     * @return string
     */
    private function fixPath(string $path): string
    {
        return trim($path, '/');
    }

    /**
     * Returns last warning message string
     *
     * @return string|null
     */
    private function getWarningMessage(): ?string
    {
        $warning = error_get_last();
        if ($warning && $warning['type'] === E_WARNING) {
            return 'Warning!' . $warning['message'];
        }

        return null;
    }

    /**
     * Read directory by path and is recursive flag
     *
     * @param string $path
     * @param bool $isRecursive
     * @return array
     */
    private function readPath(string $path, $isRecursive = false): array
    {
        $relativePath = $this->normalizeRelativePath($path);
        $contentsList = $this->adapter->listContents(
            $this->fixPath($relativePath),
            $isRecursive
        );

        $itemsList = [];
        foreach ($contentsList as $item) {
            if (isset($item['path'])
                && $item['path'] !== $relativePath
                && (!$relativePath || strpos($item['path'], $relativePath) === 0)) {
<<<<<<< HEAD
                $dirname = dirname($item['path']);
                $itemsList[] = $this->getAbsolutePath($dirname, $item['path']);
=======
                $itemsList[] = $this->getAbsolutePath(dirname($item['path']), $item['path']);
>>>>>>> a67c2ae0
            }
        }

        return $itemsList;
    }

    /**
     * Get search pattern for directory
     *
     * @param string $pattern
     * @param array $parentPattern
     * @param string $parentDirectory
     * @param int|bool $index
     * @return string
     */
    private function getSearchPattern(string $pattern, array $parentPattern, string $parentDirectory, $index): string
    {
        $parentLength = strlen($parentDirectory);
        if ($index !== false) {
            $searchPattern = substr(
                $pattern,
                $parentLength + 1,
                $parentPattern[0][1] - $parentLength + $index - 1
            );
        } else {
            $searchPattern = substr($pattern, $parentLength + 1);
        }

        $replacement = [
            '/\*/' => '.*',
            '/\?/' => '.',
            '/\//' => '\/'
        ];

        return preg_replace(array_keys($replacement), array_values($replacement), $searchPattern);
    }

    /**
     * Get directory content by given search pattern
     *
     * @param string $parentDirectory
     * @param string $searchPattern
     * @param string $leftover
     * @param int|bool $index
     * @return Generator
     * @throws FileSystemException
     */
    private function getDirectoryContent(
        string $parentDirectory,
        string $searchPattern,
        string $leftover,
        $index
    ): Generator {
        $items = $this->readDirectory($parentDirectory);
        $directoryContent = [];
        foreach ($items as $item) {
            if (preg_match('/' . $searchPattern . '$/', $item)
                // phpcs:ignore Magento2.Functions.DiscouragedFunction
                && strpos(basename($item), '.') !== 0) {
                if ($index === false || strlen($leftover) === $index + 1) {
                    yield $this->normalizeAbsolutePath(
                        $this->isDirectory($item) ? rtrim($item, '/') . '/' : $item
                    );
                } elseif (strlen($leftover) > $index + 1) {
                    yield from $this->glob("{$parentDirectory}/{$item}" . substr($leftover, $index));
                }
            }
        }

        return $directoryContent;
    }
}<|MERGE_RESOLUTION|>--- conflicted
+++ resolved
@@ -516,18 +516,7 @@
      */
     public function stat($path): array
     {
-<<<<<<< HEAD
         $result = [
-=======
-        $path = $this->normalizeRelativePath($path, true);
-        try {
-            $metaInfo = $this->metadataProvider->getMetadata($path);
-        } catch (UnableToRetrieveMetadata $exception) {
-            throw new FileSystemException(__('Cannot gather stats! %1', [$this->getWarningMessage()]));
-        }
-
-        return [
->>>>>>> a67c2ae0
             'dev' => 0,
             'ino' => 0,
             'mode' => 0,
@@ -922,12 +911,7 @@
             if (isset($item['path'])
                 && $item['path'] !== $relativePath
                 && (!$relativePath || strpos($item['path'], $relativePath) === 0)) {
-<<<<<<< HEAD
-                $dirname = dirname($item['path']);
-                $itemsList[] = $this->getAbsolutePath($dirname, $item['path']);
-=======
                 $itemsList[] = $this->getAbsolutePath(dirname($item['path']), $item['path']);
->>>>>>> a67c2ae0
             }
         }
 
