--- conflicted
+++ resolved
@@ -263,7 +263,6 @@
      *
      * @throws \Magento\Framework\Exception\FileSystemException
      */
-<<<<<<< HEAD
     public function assertFileDoesNotContainString($filePath, $text, $message = ""): void
     {
         $this->assertStringNotContainsString($text, $this->driver->fileGetContents($filePath), $message);
@@ -279,10 +278,7 @@
      *
      * @throws \Magento\Framework\Exception\FileSystemException
      */
-    public function assertFileDoesNotContain($filePath, $text, $message = ""): void
-=======
     public function assertFileDoesNotContain($filePath, $text, $message = ''): void
->>>>>>> df49b9f2
     {
         $this->assertStringNotContainsString($text, $this->driver->fileGetContents($filePath), "Failed asserting $filePath does not contain $text. " . $message);
     }
