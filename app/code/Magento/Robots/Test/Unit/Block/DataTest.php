<?php declare(strict_types=1);
/**
 * Copyright © Magento, Inc. All rights reserved.
 * See COPYING.txt for license details.
 */
namespace Magento\Robots\Test\Unit\Block;

use Magento\Framework\App\Config\ScopeConfigInterface;
use Magento\Framework\DataObject;
use Magento\Framework\Event\ManagerInterface;
use Magento\Framework\View\Element\Context;
use Magento\Robots\Block\Data;
use Magento\Robots\Model\Config\Value;
use Magento\Robots\Model\Robots;
use Magento\Store\Api\Data\StoreInterface;
use Magento\Store\Model\StoreManagerInterface;
use Magento\Store\Model\StoreResolver;
use PHPUnit\Framework\MockObject\MockObject;
use PHPUnit\Framework\TestCase;

class DataTest extends TestCase
{
    /**
     * @var Data
     */
    private $block;

    /**
<<<<<<< HEAD
     * @var \Magento\Framework\View\Element\Context|\PHPUnit\Framework\MockObject\MockObject
=======
     * @var Context|MockObject
>>>>>>> b2f063af
     */
    private $context;

    /**
<<<<<<< HEAD
     * @var \Magento\Robots\Model\Robots|\PHPUnit\Framework\MockObject\MockObject
=======
     * @var Robots|MockObject
>>>>>>> b2f063af
     */
    private $robots;

    /**
<<<<<<< HEAD
     * @var \Magento\Store\Model\StoreResolver|\PHPUnit\Framework\MockObject\MockObject
=======
     * @var StoreResolver|MockObject
>>>>>>> b2f063af
     */
    private $storeResolver;

    /**
<<<<<<< HEAD
     * @var \Magento\Store\Model\StoreManagerInterface|\PHPUnit\Framework\MockObject\MockObject
=======
     * @var StoreManagerInterface|MockObject
>>>>>>> b2f063af
     */
    private $storeManager;

    /**
<<<<<<< HEAD
     * @var \Magento\Framework\Event\ManagerInterface|\PHPUnit\Framework\MockObject\MockObject
=======
     * @var ManagerInterface|MockObject
>>>>>>> b2f063af
     */
    private $eventManagerMock;

    /**
<<<<<<< HEAD
     * @var \Magento\Framework\App\Config\ScopeConfigInterface|\PHPUnit\Framework\MockObject\MockObject
=======
     * @var ScopeConfigInterface|MockObject
>>>>>>> b2f063af
     */
    private $scopeConfigMock;

    protected function setUp(): void
    {
        $this->eventManagerMock = $this->getMockBuilder(ManagerInterface::class)
            ->getMockForAbstractClass();

        $this->scopeConfigMock = $this->getMockBuilder(ScopeConfigInterface::class)
            ->getMockForAbstractClass();

        $this->context = $this->getMockBuilder(Context::class)
            ->disableOriginalConstructor()
            ->getMock();

        $this->context->expects($this->any())
            ->method('getEventManager')
            ->willReturn($this->eventManagerMock);

        $this->context->expects($this->any())
            ->method('getScopeConfig')
            ->willReturn($this->scopeConfigMock);

        $this->robots = $this->getMockBuilder(Robots::class)
            ->disableOriginalConstructor()
            ->getMock();

        $this->storeResolver = $this->getMockBuilder(StoreResolver::class)
            ->disableOriginalConstructor()
            ->getMock();

        $this->storeManager = $this->getMockBuilder(StoreManagerInterface::class)
            ->getMockForAbstractClass();

        $this->block = new Data(
            $this->context,
            $this->robots,
            $this->storeResolver,
            $this->storeManager
        );
    }

    /**
     * Check that toHtml() method returns specified text data
     */
    public function testToHtml()
    {
        $data = 'test';

        $this->initEventManagerMock($data);

        $this->scopeConfigMock->expects($this->once())->method('getValue')->willReturn(false);

        $this->robots->expects($this->once())
            ->method('getData')
            ->willReturn($data);

        $this->assertEquals($data . PHP_EOL, $this->block->toHtml());
    }

    /**
     * Check that getIdentities() method returns specified cache tag
     */
    public function testGetIdentities()
    {
        $storeId = 1;

        $storeMock = $this->getMockBuilder(StoreInterface::class)->getMock();

        $this->storeManager->expects($this->once())
            ->method('getStore')
            ->willReturn($storeMock);

        $storeMock->expects($this->once())
            ->method('getId')
            ->willReturn($storeId);

        $expected = [
            Value::CACHE_TAG . '_' . $storeId,
        ];
        $this->assertEquals($expected, $this->block->getIdentities());
    }

    /**
     * Initialize mock object of Event Manager
     *
     * @param string $data
     * @return void
     */
    protected function initEventManagerMock($data)
    {
        $this->eventManagerMock->expects($this->any())
            ->method('dispatch')
            ->willReturnMap([
                [
                    'view_block_abstract_to_html_before',
                    [
                        'block' => $this->block,
                    ],
                ],
                [
                    'view_block_abstract_to_html_after',
                    [
                        'block' => $this->block,
                        'transport' => new DataObject(['html' => $data]),
                    ],
                ],
            ]);
    }
}<|MERGE_RESOLUTION|>--- conflicted
+++ resolved
@@ -26,56 +26,32 @@
     private $block;
 
     /**
-<<<<<<< HEAD
-     * @var \Magento\Framework\View\Element\Context|\PHPUnit\Framework\MockObject\MockObject
-=======
      * @var Context|MockObject
->>>>>>> b2f063af
      */
     private $context;
 
     /**
-<<<<<<< HEAD
-     * @var \Magento\Robots\Model\Robots|\PHPUnit\Framework\MockObject\MockObject
-=======
      * @var Robots|MockObject
->>>>>>> b2f063af
      */
     private $robots;
 
     /**
-<<<<<<< HEAD
-     * @var \Magento\Store\Model\StoreResolver|\PHPUnit\Framework\MockObject\MockObject
-=======
      * @var StoreResolver|MockObject
->>>>>>> b2f063af
      */
     private $storeResolver;
 
     /**
-<<<<<<< HEAD
-     * @var \Magento\Store\Model\StoreManagerInterface|\PHPUnit\Framework\MockObject\MockObject
-=======
      * @var StoreManagerInterface|MockObject
->>>>>>> b2f063af
      */
     private $storeManager;
 
     /**
-<<<<<<< HEAD
-     * @var \Magento\Framework\Event\ManagerInterface|\PHPUnit\Framework\MockObject\MockObject
-=======
      * @var ManagerInterface|MockObject
->>>>>>> b2f063af
      */
     private $eventManagerMock;
 
     /**
-<<<<<<< HEAD
-     * @var \Magento\Framework\App\Config\ScopeConfigInterface|\PHPUnit\Framework\MockObject\MockObject
-=======
      * @var ScopeConfigInterface|MockObject
->>>>>>> b2f063af
      */
     private $scopeConfigMock;
 
