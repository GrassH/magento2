<?php
/**
 * Copyright © Magento, Inc. All rights reserved.
 * See COPYING.txt for license details.
 */
declare(strict_types=1);

namespace Magento\GraphQlCache\Controller\GraphQl;

use Magento\Framework\App\FrontControllerInterface;
use Magento\Framework\App\RequestInterface;
use Magento\Framework\App\ResponseInterface;
use Magento\GraphQlCache\Model\CacheInfo;
use Magento\Framework\App\Response\Http as HttpResponse;
use Magento\Framework\Controller\ResultInterface;
use Magento\PageCache\Model\Config;
use Magento\GraphQl\Controller\HttpRequestProcessor;

/**
 * Class Plugin
 */
class Plugin
{
    /**
     * @var CacheInfo
     */
    private $cacheInfo;

    /**
     * @var HttpResponse
     */
    private $response;

    /**
     * @var Config
     */
    private $config;

    /**
<<<<<<< HEAD
     * @var HttpRequestProcessor
     */
    private $requestProcessor;

    /**
     * @param CacheTags $cacheTags
=======
     * Plugin constructor.
     * @param CacheInfo $cacheInfo
>>>>>>> aa44e810
     * @param Config $config
     * @param HttpResponse $response
     * @param HttpRequestProcessor $requestProcessor
     */
<<<<<<< HEAD
    public function __construct(
        CacheTags $cacheTags,
        Config $config,
        HttpResponse $response,
        HttpRequestProcessor $requestProcessor
    ) {
        $this->cacheTags = $cacheTags;
=======
    public function __construct(CacheInfo $cacheInfo, Config $config, HttpResponse $response)
    {
        $this->cacheInfo = $cacheInfo;
>>>>>>> aa44e810
        $this->config = $config;
        $this->response = $response;
        $this->requestProcessor = $requestProcessor;
    }

    /**
     * Process graphql headers
     *
     * @param FrontControllerInterface $subject
     * @param RequestInterface $request
     * @return void
     * @SuppressWarnings(PHPMD.UnusedFormalParameter)
     */
    public function beforeDispatch(
        FrontControllerInterface $subject,
        RequestInterface $request
    ) {
        /** @var \Magento\Framework\App\Request\Http $request */
        $this->requestProcessor->processHeaders($request);
    }

    /**
     * Plugin for GraphQL after dispatch to set tag and cache headers
     *
     * The $response doesn't have a set type because it's alternating between ResponseInterface and ResultInterface
     * depending if it comes from builtin cache or the dispatch.
     *
     * @param FrontControllerInterface $subject
     * @param ResponseInterface | ResultInterface $response
     * @param RequestInterface $request
     * @return ResponseInterface | ResultInterface
     * @SuppressWarnings(PHPMD.UnusedFormalParameter)
     */
    public function afterDispatch(
        FrontControllerInterface $subject,
        $response,
        RequestInterface $request
    ) {
        $cacheTags = $this->cacheInfo->getCacheTags();
        $isCacheValid = $this->cacheInfo->isCacheable();
        if (count($cacheTags)
            && $isCacheValid
            && $request->isGet()
            && $this->config->isEnabled()) {
            $this->response->setPublicHeaders($this->config->getTtl());
            $this->response->setHeader('X-Magento-Tags', implode(',', $cacheTags), true);
        }

        return $response;
    }
}<|MERGE_RESOLUTION|>--- conflicted
+++ resolved
@@ -27,44 +27,33 @@
     private $cacheInfo;
 
     /**
+     * @var Config
+     */
+    private $config;
+
+    /**
      * @var HttpResponse
      */
     private $response;
 
     /**
-     * @var Config
-     */
-    private $config;
-
-    /**
-<<<<<<< HEAD
      * @var HttpRequestProcessor
      */
     private $requestProcessor;
 
     /**
-     * @param CacheTags $cacheTags
-=======
-     * Plugin constructor.
      * @param CacheInfo $cacheInfo
->>>>>>> aa44e810
      * @param Config $config
      * @param HttpResponse $response
      * @param HttpRequestProcessor $requestProcessor
      */
-<<<<<<< HEAD
     public function __construct(
-        CacheTags $cacheTags,
+        CacheInfo $cacheInfo,
         Config $config,
         HttpResponse $response,
         HttpRequestProcessor $requestProcessor
     ) {
-        $this->cacheTags = $cacheTags;
-=======
-    public function __construct(CacheInfo $cacheInfo, Config $config, HttpResponse $response)
-    {
         $this->cacheInfo = $cacheInfo;
->>>>>>> aa44e810
         $this->config = $config;
         $this->response = $response;
         $this->requestProcessor = $requestProcessor;
@@ -105,10 +94,10 @@
     ) {
         $cacheTags = $this->cacheInfo->getCacheTags();
         $isCacheValid = $this->cacheInfo->isCacheable();
-        if (count($cacheTags)
+        if (!empty($cacheTags)
             && $isCacheValid
-            && $request->isGet()
-            && $this->config->isEnabled()) {
+            && $this->config->isEnabled()
+        ) {
             $this->response->setPublicHeaders($this->config->getTtl());
             $this->response->setHeader('X-Magento-Tags', implode(',', $cacheTags), true);
         }
