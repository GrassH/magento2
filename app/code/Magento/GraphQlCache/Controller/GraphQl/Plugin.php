<?php
/**
 * Copyright © Magento, Inc. All rights reserved.
 * See COPYING.txt for license details.
 */
declare(strict_types=1);

namespace Magento\GraphQlCache\Controller\GraphQl;

use Magento\Framework\App\FrontControllerInterface;
use Magento\Framework\App\RequestInterface;
use Magento\Framework\App\ResponseInterface;
<<<<<<< HEAD
use Magento\GraphQlCache\Model\CacheInfo;
use Magento\Framework\App\State as AppState;
use \Magento\Framework\App\Config\ScopeConfigInterface;

/**
 * Class Plugin
 *
 * @package Magento\GraphQlCache\Controller\GraphQl
=======
use Magento\Framework\App\Response\Http as HttpResponse;
use Magento\Framework\Controller\ResultInterface;
use Magento\GraphQlCache\Model\CacheTags;
use Magento\PageCache\Model\Config;

/**
 * Class Plugin
>>>>>>> 0cf8e69f
 */
class Plugin
{
    const CACHE_TTL = 'system/full_page_cache/ttl';

    /**
     * @var CacheInfo
     */
    private $cacheInfo;

    /**
     * @var Config
     */
    private $config;

    /**
     * @var HttpResponse
     */
    private $response;

    /**
<<<<<<< HEAD
     * @var ScopeConfigInterface
     */
    private $scopeConfig;

    /**
     * Plugin constructor.
     * @param CacheInfo $cacheInfo
     * @param AppState $state
     * @param ScopeConfigInterface $scopeConfig
     */
    public function __construct(CacheInfo $cacheInfo, AppState $state, ScopeConfigInterface $scopeConfig)
    {
        $this->cacheInfo = $cacheInfo;
        $this->state = $state;
        $this->scopeConfig = $scopeConfig;
=======
     * @param CacheTags $cacheTags
     * @param Config $config
     * @param HttpResponse $response
     */
    public function __construct(
        CacheTags $cacheTags,
        Config $config,
        HttpResponse $response
    ) {
        $this->cacheTags = $cacheTags;
        $this->config = $config;
        $this->response = $response;
>>>>>>> 0cf8e69f
    }

    /**
     * Plugin for GraphQL after dispatch to set tag and cache headers
     *
     * The $response doesn't have a set type because it's alternating between ResponseInterface and ResultInterface.
     *
     * @param FrontControllerInterface $subject
     * @param ResponseInterface | ResultInterface $response
     * @param RequestInterface $request
     * @return ResponseInterface | ResultInterface
     * @SuppressWarnings(PHPMD.UnusedFormalParameter)
     */
    public function afterDispatch(
        FrontControllerInterface $subject,
        $response,
        RequestInterface $request
    ) {
<<<<<<< HEAD
        $cacheTags = $this->cacheInfo->getCacheTags();
        $isCacheValid = $this->cacheInfo->isCacheable();
        $ttl = $this->getTtl();

        if (count($cacheTags) && $isCacheValid) {
            $response->setHeader('Pragma', 'cache', true);
            $response->setHeader('Cache-Control', 'max-age='.$ttl.', public, s-maxage='.$ttl.'', true);
            $response->setHeader('X-Magento-Tags', implode(',', $cacheTags), true);
        }

        if ($request->isGet() && $this->state->getMode() == AppState::MODE_DEVELOPER) {
            $response->setHeader('X-Magento-Debug', 1);
=======
        if ($this->config->isEnabled()) {
            $this->response->setPublicHeaders($this->config->getTtl());
            $cacheTags = $this->cacheTags->getCacheTags();
            if (!empty($cacheTags)) {
                // assume that response should be cacheable if it contains cache tags
                $this->response->setHeader('X-Magento-Tags', implode(',', $cacheTags), true);
            }
>>>>>>> 0cf8e69f
        }

        return $response;
    }

    /**
     * Return page lifetime
     *
     * @return int
     */
    private function getTtl()
    {
        return $this->scopeConfig->getValue(self::CACHE_TTL);
    }
}<|MERGE_RESOLUTION|>--- conflicted
+++ resolved
@@ -10,33 +10,25 @@
 use Magento\Framework\App\FrontControllerInterface;
 use Magento\Framework\App\RequestInterface;
 use Magento\Framework\App\ResponseInterface;
-<<<<<<< HEAD
 use Magento\GraphQlCache\Model\CacheInfo;
-use Magento\Framework\App\State as AppState;
-use \Magento\Framework\App\Config\ScopeConfigInterface;
-
-/**
- * Class Plugin
- *
- * @package Magento\GraphQlCache\Controller\GraphQl
-=======
 use Magento\Framework\App\Response\Http as HttpResponse;
 use Magento\Framework\Controller\ResultInterface;
-use Magento\GraphQlCache\Model\CacheTags;
 use Magento\PageCache\Model\Config;
 
 /**
  * Class Plugin
->>>>>>> 0cf8e69f
  */
 class Plugin
 {
-    const CACHE_TTL = 'system/full_page_cache/ttl';
-
     /**
      * @var CacheInfo
      */
     private $cacheInfo;
+
+    /**
+     * @var HttpResponse
+     */
+    private $response;
 
     /**
      * @var Config
@@ -44,41 +36,16 @@
     private $config;
 
     /**
-     * @var HttpResponse
-     */
-    private $response;
-
-    /**
-<<<<<<< HEAD
-     * @var ScopeConfigInterface
-     */
-    private $scopeConfig;
-
-    /**
      * Plugin constructor.
      * @param CacheInfo $cacheInfo
-     * @param AppState $state
-     * @param ScopeConfigInterface $scopeConfig
-     */
-    public function __construct(CacheInfo $cacheInfo, AppState $state, ScopeConfigInterface $scopeConfig)
-    {
-        $this->cacheInfo = $cacheInfo;
-        $this->state = $state;
-        $this->scopeConfig = $scopeConfig;
-=======
-     * @param CacheTags $cacheTags
      * @param Config $config
      * @param HttpResponse $response
      */
-    public function __construct(
-        CacheTags $cacheTags,
-        Config $config,
-        HttpResponse $response
-    ) {
-        $this->cacheTags = $cacheTags;
+    public function __construct(CacheInfo $cacheInfo, Config $config, HttpResponse $response)
+    {
+        $this->cacheInfo = $cacheInfo;
         $this->config = $config;
         $this->response = $response;
->>>>>>> 0cf8e69f
     }
 
     /**
@@ -97,40 +64,16 @@
         $response,
         RequestInterface $request
     ) {
-<<<<<<< HEAD
         $cacheTags = $this->cacheInfo->getCacheTags();
         $isCacheValid = $this->cacheInfo->isCacheable();
-        $ttl = $this->getTtl();
-
-        if (count($cacheTags) && $isCacheValid) {
-            $response->setHeader('Pragma', 'cache', true);
-            $response->setHeader('Cache-Control', 'max-age='.$ttl.', public, s-maxage='.$ttl.'', true);
-            $response->setHeader('X-Magento-Tags', implode(',', $cacheTags), true);
-        }
-
-        if ($request->isGet() && $this->state->getMode() == AppState::MODE_DEVELOPER) {
-            $response->setHeader('X-Magento-Debug', 1);
-=======
-        if ($this->config->isEnabled()) {
+        if (count($cacheTags)
+            && $isCacheValid
+            && $request->isGet()
+            && $this->config->isEnabled()) {
             $this->response->setPublicHeaders($this->config->getTtl());
-            $cacheTags = $this->cacheTags->getCacheTags();
-            if (!empty($cacheTags)) {
-                // assume that response should be cacheable if it contains cache tags
-                $this->response->setHeader('X-Magento-Tags', implode(',', $cacheTags), true);
-            }
->>>>>>> 0cf8e69f
+            $this->response->setHeader('X-Magento-Tags', implode(',', $cacheTags), true);
         }
 
         return $response;
     }
-
-    /**
-     * Return page lifetime
-     *
-     * @return int
-     */
-    private function getTtl()
-    {
-        return $this->scopeConfig->getValue(self::CACHE_TTL);
-    }
 }