{
    "name": "magento/module-graph-ql-cache",
    "description": "N/A",
    "type": "magento2-module",
<<<<<<< HEAD
    "require": {
        "php": "~7.4.0||~8.1.0",
        "magento/framework": "*",
        "magento/module-page-cache": "*",
        "magento/module-graph-ql": "*",
        "magento/module-authorization": "*",
        "magento/module-integration": "*"
    },
=======
>>>>>>> 4c36116d
    "license": [
        "OSL-3.0",
        "AFL-3.0"
    ],
    "version": "100.4.0",
    "require": {
        "php": "~7.3.0||~7.4.0",
        "magento/framework": "103.0.*",
        "magento/module-page-cache": "100.4.*",
        "magento/module-graph-ql": "100.4.*"
    },
    "autoload": {
        "files": [
            "registration.php"
        ],
        "psr-4": {
            "Magento\\GraphQlCache\\": ""
        }
    }
}
<|MERGE_RESOLUTION|>--- conflicted
+++ resolved
@@ -2,17 +2,6 @@
     "name": "magento/module-graph-ql-cache",
     "description": "N/A",
     "type": "magento2-module",
-<<<<<<< HEAD
-    "require": {
-        "php": "~7.4.0||~8.1.0",
-        "magento/framework": "*",
-        "magento/module-page-cache": "*",
-        "magento/module-graph-ql": "*",
-        "magento/module-authorization": "*",
-        "magento/module-integration": "*"
-    },
-=======
->>>>>>> 4c36116d
     "license": [
         "OSL-3.0",
         "AFL-3.0"
