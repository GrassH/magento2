--- conflicted
+++ resolved
@@ -2,24 +2,13 @@
     "name": "magento/module-graph-ql-cache",
     "description": "N/A",
     "type": "magento2-module",
-<<<<<<< HEAD
-    "require": {
-        "php": "~8.1.0||~8.2.0",
-        "magento/framework": "*",
-        "magento/module-page-cache": "*",
-        "magento/module-graph-ql": "*",
-        "magento/module-authorization": "*",
-        "magento/module-integration": "*"
-    },
-=======
->>>>>>> 1df45659
     "license": [
         "OSL-3.0",
         "AFL-3.0"
     ],
     "version": "100.4.2",
     "require": {
-        "php": "~7.4.0||~8.1.0",
+        "php": "~8.1.0||~8.2.0",
         "magento/framework": "103.0.*",
         "magento/module-page-cache": "100.4.*",
         "magento/module-graph-ql": "100.4.*",
