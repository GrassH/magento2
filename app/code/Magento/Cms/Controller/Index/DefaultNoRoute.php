<?php
/**
 * Copyright © 2015 Magento. All rights reserved.
 * See COPYING.txt for license details.
 */
namespace Magento\Cms\Controller\Index;

class DefaultNoRoute extends \Magento\Framework\App\Action\Action
{
    /**
     * @var \Magento\Framework\View\Result\PageFactory
     */
    protected $resultPageFactory;

    /**
     * @param \Magento\Framework\App\Action\Context $context
     * @param \Magento\Framework\View\Result\PageFactory resultPageFactory
     */
    public function __construct(
        \Magento\Framework\App\Action\Context $context,
        \Magento\Framework\View\Result\PageFactory $resultPageFactory
    ) {
        $this->resultPageFactory = $resultPageFactory;
        parent::__construct($context);
    }

    /**
     * @return \Magento\Framework\View\Result\LayoutFactory
     */
    public function execute()
    {
<<<<<<< HEAD
        $this->getResponse()->setStatusHeader(404, '1.1', 'Not Found');
        $this->getResponse()->setHeader('Status', '404 File not found');

        $this->_view->loadLayout();
        $this->_view->renderLayout();
=======
        $resultLayout = $this->resultPageFactory->create();
        $resultLayout->setHeader('HTTP/1.1', '404 Not Found');
        $resultLayout->setHeader('Status', '404 File not found');
        return $resultLayout;
>>>>>>> baadf057
    }
}<|MERGE_RESOLUTION|>--- conflicted
+++ resolved
@@ -29,17 +29,9 @@
      */
     public function execute()
     {
-<<<<<<< HEAD
-        $this->getResponse()->setStatusHeader(404, '1.1', 'Not Found');
-        $this->getResponse()->setHeader('Status', '404 File not found');
-
-        $this->_view->loadLayout();
-        $this->_view->renderLayout();
-=======
         $resultLayout = $this->resultPageFactory->create();
-        $resultLayout->setHeader('HTTP/1.1', '404 Not Found');
+        $resultLayout->setStatusHeader(404, '1.1', 'Not Found');
         $resultLayout->setHeader('Status', '404 File not found');
         return $resultLayout;
->>>>>>> baadf057
     }
 }