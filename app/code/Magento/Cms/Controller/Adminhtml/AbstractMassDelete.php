--- conflicted
+++ resolved
@@ -38,17 +38,6 @@
     protected $model = 'Magento\Framework\Model\AbstractModel';
 
     /**
-<<<<<<< HEAD
-     * @param \Magento\Backend\App\Action\Context $context
-     */
-    public function __construct(\Magento\Backend\App\Action\Context $context)
-    {
-        parent::__construct($context);
-    }
-
-    /**
-=======
->>>>>>> bdd4b6f3
      * Execute action
      *
      * @return \Magento\Backend\Model\View\Result\Redirect
