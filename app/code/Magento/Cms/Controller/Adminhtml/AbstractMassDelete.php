--- conflicted
+++ resolved
@@ -20,7 +20,7 @@
     /**
      * Redirect url
      */
-    const REDIRECT_URL = '*/*/';
+    const REDIRECT_URL = '*/*/index';
 
     /**
      * Resource collection
@@ -44,29 +44,12 @@
      */
     public function execute()
     {
-<<<<<<< HEAD
-        $resultRedirect = $this->resultRedirectFactory->create();
-
-        $selected = $this->getRequest()->getParam('selected');
-        $excluded = $this->getRequest()->getParam('excluded');
-
-        try {
-            if (isset($excluded)) {
-                if (!empty($excluded)) {
-                    $this->excludedDelete($excluded);
-                } else {
-                    $this->deleteAll();
-                }
-            } elseif (!empty($selected)) {
-                $this->selectedDelete($selected);
-=======
         $data = $this->getRequest()->getParam('massaction', '[]');
         $data = json_decode($data, true);
 
         if (isset($data['all_selected']) && $data['all_selected'] === true) {
             if (!empty($data['excluded'])) {
                 $this->excludedDelete($data['excluded']);
->>>>>>> 5c2ce644
             } else {
                 $this->deleteAll();
             }
