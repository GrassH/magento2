<?php
/**
 *
 * Copyright © 2015 Magento. All rights reserved.
 * See COPYING.txt for license details.
 */
namespace Magento\Cms\Controller\Adminhtml;

use Magento\Framework\Model\Resource\Db\Collection\AbstractCollection;

/**
 * Class AbstractMassDelete
 */
class AbstractMassDelete extends \Magento\Backend\App\Action
{
    /**
     * Field id
     */
    const ID_FIELD = 'entity_id';

    /**
     * Redirect url
     */
    const REDIRECT_URL = '*/*/index';

    /**
     * Resource collection
     *
     * @var string
     */
    protected $collection = 'Magento\Framework\Model\Resource\Db\Collection\AbstractCollection';

    /**
     * Model
     *
     * @var string
     */
    protected $model = 'Magento\Framework\Model\AbstractModel';

    /**
     * Execute action
     *
     * @return \Magento\Backend\Model\View\Result\Redirect
     * @throws \Magento\Framework\Exception\LocalizedException|\Exception
     */
    public function execute()
    {
        $data = $this->getRequest()->getParam('massaction', '[]');
        $data = json_decode($data, true);

        if (isset($data['all_selected']) && $data['all_selected'] === true) {
            if (!empty($data['excluded'])) {
                $this->excludedDelete($data['excluded']);
            } else {
                $this->deleteAll();
            }
        } elseif (!empty($data['selected'])) {
            $this->selectedDelete($data['selected']);
        } else {
            $this->messageManager->addError(__('Please select item(s).'));
        }

<<<<<<< HEAD
        return $this->getDefaultRedirect();
=======
        return $this->getDefaultResult();
>>>>>>> 7d5fec50
    }

    /**
     * {@inheritdoc}
     *
     * @return \Magento\Backend\Model\View\Result\Redirect
     */
<<<<<<< HEAD
    public function getDefaultRedirect()
=======
    public function getDefaultResult()
>>>>>>> 7d5fec50
    {
        $resultRedirect = $this->resultRedirectFactory->create();
        return $resultRedirect->setPath(static::REDIRECT_URL);
    }

    /**
     * Delete all
     *
     * @return void
     * @throws \Exception
     */
    protected function deleteAll()
    {
        /** @var AbstractCollection $collection */
        $collection = $this->_objectManager->get($this->collection);
        $this->setSuccessMessage($this->delete($collection));
    }

    /**
     * Delete all but the not selected
     *
     * @param array $excluded
     * @return void
     * @throws \Exception
     */
    protected function excludedDelete(array $excluded)
    {
        /** @var AbstractCollection $collection */
        $collection = $this->_objectManager->get($this->collection);
        $collection->addFieldToFilter(static::ID_FIELD, ['nin' => $excluded]);
        $this->setSuccessMessage($this->delete($collection));
    }

    /**
     * Delete selected items
     *
     * @param array $selected
     * @return void
     * @throws \Exception
     */
    protected function selectedDelete(array $selected)
    {
        /** @var AbstractCollection $collection */
        $collection = $this->_objectManager->get($this->collection);
        $collection->addFieldToFilter(static::ID_FIELD, ['in' => $selected]);
        $this->setSuccessMessage($this->delete($collection));
    }

    /**
     * Delete collection items
     *
     * @param AbstractCollection $collection
     * @return int
     */
    protected function delete(AbstractCollection $collection)
    {
        $count = 0;
        foreach ($collection->getAllIds() as $id) {
            /** @var \Magento\Framework\Model\AbstractModel $model */
            $model = $this->_objectManager->get($this->model);
            $model->load($id);
            $model->delete();
            ++$count;
        }

        return $count;
    }

    /**
     * Set error messages
     *
     * @param int $count
     * @return void
     */
    protected function setSuccessMessage($count)
    {
        $this->messageManager->addSuccess(__('A total of %1 record(s) have been deleted.', $count));
    }
}<|MERGE_RESOLUTION|>--- conflicted
+++ resolved
@@ -60,11 +60,7 @@
             $this->messageManager->addError(__('Please select item(s).'));
         }
 
-<<<<<<< HEAD
-        return $this->getDefaultRedirect();
-=======
         return $this->getDefaultResult();
->>>>>>> 7d5fec50
     }
 
     /**
@@ -72,11 +68,7 @@
      *
      * @return \Magento\Backend\Model\View\Result\Redirect
      */
-<<<<<<< HEAD
-    public function getDefaultRedirect()
-=======
     public function getDefaultResult()
->>>>>>> 7d5fec50
     {
         $resultRedirect = $this->resultRedirectFactory->create();
         return $resultRedirect->setPath(static::REDIRECT_URL);
