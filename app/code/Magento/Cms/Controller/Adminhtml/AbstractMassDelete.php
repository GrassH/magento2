<?php
/**
 * Copyright © 2015 Magento. All rights reserved.
 * See COPYING.txt for license details.
 */
namespace Magento\Cms\Controller\Adminhtml;

use Magento\Framework\Model\Resource\Db\Collection\AbstractCollection;

/**
 * Class AbstractMassDelete
 */
class AbstractMassDelete extends \Magento\Backend\App\Action
{
    /**
     * Field id
     */
    const ID_FIELD = 'entity_id';

    /**
     * Redirect url
     */
    const REDIRECT_URL = '*/*/';

    /**
     * Resource collection
     *
     * @var string
     */
    protected $collection = 'Magento\Framework\Model\Resource\Db\Collection\AbstractCollection';

    /**
     * Model
     *
     * @var string
     */
    protected $model = 'Magento\Framework\Model\AbstractModel';

    /**
     * Execute action
     *
     * @return \Magento\Backend\Model\View\Result\Redirect
     * @throws \Magento\Framework\Exception\LocalizedException|\Exception
     */
    public function execute()
    {
<<<<<<< HEAD
        $resultRedirect = $this->resultRedirectFactory->create();

        $selected = $this->getRequest()->getParam('selected');
        $excluded = $this->getRequest()->getParam('excluded');

        try {
            if (isset($excluded)) {
                if (!empty($excluded)) {
                    $this->excludedDelete($excluded);
                } else {
                    $this->deleteAll();
                }
            } elseif (!empty($selected)) {
                $this->selectedDelete($selected);
=======
        $data = $this->getRequest()->getParam('massaction', '[]');
        $data = json_decode($data, true);

        if (isset($data['all_selected']) && $data['all_selected'] === true) {
            if (!empty($data['excluded'])) {
                $this->excludedDelete($data['excluded']);
>>>>>>> 31e3a050
            } else {
                $this->deleteAll();
            }
        } elseif (!empty($data['selected'])) {
            $this->selectedDelete($data['selected']);
        } else {
            $this->messageManager->addError(__('Please select item(s).'));
        }

        return $this->getDefaultResult();
    }

    /**
     * {@inheritdoc}
     *
     * @return \Magento\Backend\Model\View\Result\Redirect
     */
    public function getDefaultResult()
    {
        $resultRedirect = $this->resultRedirectFactory->create();
        return $resultRedirect->setPath(static::REDIRECT_URL);
    }

    /**
     * Delete all
     *
     * @return void
     * @throws \Exception
     */
    protected function deleteAll()
    {
        /** @var AbstractCollection $collection */
        $collection = $this->_objectManager->get($this->collection);
        $this->setSuccessMessage($this->delete($collection));
    }

    /**
     * Delete all but the not selected
     *
     * @param array $excluded
     * @return void
     * @throws \Exception
     */
    protected function excludedDelete(array $excluded)
    {
        /** @var AbstractCollection $collection */
        $collection = $this->_objectManager->get($this->collection);
        $collection->addFieldToFilter(static::ID_FIELD, ['nin' => $excluded]);
        $this->setSuccessMessage($this->delete($collection));
    }

    /**
     * Delete selected items
     *
     * @param array $selected
     * @return void
     * @throws \Exception
     */
    protected function selectedDelete(array $selected)
    {
        /** @var AbstractCollection $collection */
        $collection = $this->_objectManager->get($this->collection);
        $collection->addFieldToFilter(static::ID_FIELD, ['in' => $selected]);
        $this->setSuccessMessage($this->delete($collection));
    }

    /**
     * Delete collection items
     *
     * @param AbstractCollection $collection
     * @return int
     */
    protected function delete(AbstractCollection $collection)
    {
        $count = 0;
        foreach ($collection->getAllIds() as $id) {
            /** @var \Magento\Framework\Model\AbstractModel $model */
            $model = $this->_objectManager->get($this->model);
            $model->load($id);
            $model->delete();
            ++$count;
        }

        return $count;
    }

    /**
     * Set error messages
     *
     * @param int $count
     * @return void
     */
    protected function setSuccessMessage($count)
    {
        $this->messageManager->addSuccess(__('A total of %1 record(s) have been deleted.', $count));
    }
}<|MERGE_RESOLUTION|>--- conflicted
+++ resolved
@@ -44,34 +44,21 @@
      */
     public function execute()
     {
-<<<<<<< HEAD
+        $data = $this->getRequest()->getParam('massaction', '[]');
+        $data = json_decode($data, true);
         $resultRedirect = $this->resultRedirectFactory->create();
 
         $selected = $this->getRequest()->getParam('selected');
         $excluded = $this->getRequest()->getParam('excluded');
 
-        try {
-            if (isset($excluded)) {
-                if (!empty($excluded)) {
-                    $this->excludedDelete($excluded);
-                } else {
-                    $this->deleteAll();
-                }
-            } elseif (!empty($selected)) {
-                $this->selectedDelete($selected);
-=======
-        $data = $this->getRequest()->getParam('massaction', '[]');
-        $data = json_decode($data, true);
-
-        if (isset($data['all_selected']) && $data['all_selected'] === true) {
-            if (!empty($data['excluded'])) {
-                $this->excludedDelete($data['excluded']);
->>>>>>> 31e3a050
+        if (isset($excluded)) {
+            if (!empty($excluded)) {
+                $this->excludedDelete($excluded);
             } else {
                 $this->deleteAll();
             }
-        } elseif (!empty($data['selected'])) {
-            $this->selectedDelete($data['selected']);
+        } elseif (!empty($selected)) {
+            $this->selectedDelete($selected);
         } else {
             $this->messageManager->addError(__('Please select item(s).'));
         }
