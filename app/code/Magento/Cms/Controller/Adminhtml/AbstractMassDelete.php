<?php
/**
 * Copyright © 2015 Magento. All rights reserved.
 * See COPYING.txt for license details.
 */
namespace Magento\Cms\Controller\Adminhtml;

use Magento\Framework\Model\Resource\Db\Collection\AbstractCollection;

/**
 * Class AbstractMassDelete
 */
class AbstractMassDelete extends \Magento\Backend\App\Action
{
    /**
     * Field id
     */
    const ID_FIELD = 'entity_id';

    /**
     * Redirect url
     */
    const REDIRECT_URL = '*/*/';

    /**
     * Resource collection
     *
     * @var string
     */
    protected $collection = 'Magento\Framework\Model\Resource\Db\Collection\AbstractCollection';

    /**
     * Model
     *
     * @var string
     */
    protected $model = 'Magento\Framework\Model\AbstractModel';

    /**
     * Execute action
     *
     * @return \Magento\Backend\Model\View\Result\Redirect
     * @throws \Magento\Framework\Exception\LocalizedException|\Exception
     */
    public function execute()
    {
<<<<<<< HEAD
        $resultRedirect = $this->resultRedirectFactory->create();

        $selected = $this->getRequest()->getParam('selected');
        $excluded = $this->getRequest()->getParam('excluded');

        try {
            if (isset($excluded)) {
                if (!empty($excluded)) {
                    $this->excludedDelete($excluded);
                } else {
                    $this->deleteAll();
                }
            } elseif (!empty($selected)) {
                $this->selectedDelete($selected);
=======
        $selected = $this->getRequest()->getParam('selected');
        $excluded = $this->getRequest()->getParam('excluded');

        if (isset($excluded)) {
            if (!empty($excluded)) {
                $this->excludedDelete($excluded);
>>>>>>> 575575e7
            } else {
                $this->deleteAll();
            }
        } elseif (!empty($selected)) {
            $this->selectedDelete($selected);
        } else {
            $this->messageManager->addError(__('Please select item(s).'));
        }

        return $this->getDefaultResult();
    }

    /**
     * {@inheritdoc}
     *
     * @return \Magento\Backend\Model\View\Result\Redirect
     */
    public function getDefaultResult()
    {
        $resultRedirect = $this->resultRedirectFactory->create();
        return $resultRedirect->setPath(static::REDIRECT_URL);
    }

    /**
     * Delete all
     *
     * @return void
     * @throws \Exception
     */
    protected function deleteAll()
    {
        /** @var AbstractCollection $collection */
        $collection = $this->_objectManager->get($this->collection);
        $this->setSuccessMessage($this->delete($collection));
    }

    /**
     * Delete all but the not selected
     *
     * @param array $excluded
     * @return void
     * @throws \Exception
     */
    protected function excludedDelete(array $excluded)
    {
        /** @var AbstractCollection $collection */
        $collection = $this->_objectManager->get($this->collection);
        $collection->addFieldToFilter(static::ID_FIELD, ['nin' => $excluded]);
        $this->setSuccessMessage($this->delete($collection));
    }

    /**
     * Delete selected items
     *
     * @param array $selected
     * @return void
     * @throws \Exception
     */
    protected function selectedDelete(array $selected)
    {
        /** @var AbstractCollection $collection */
        $collection = $this->_objectManager->get($this->collection);
        $collection->addFieldToFilter(static::ID_FIELD, ['in' => $selected]);
        $this->setSuccessMessage($this->delete($collection));
    }

    /**
     * Delete collection items
     *
     * @param AbstractCollection $collection
     * @return int
     */
    protected function delete(AbstractCollection $collection)
    {
        $count = 0;
        foreach ($collection->getAllIds() as $id) {
            /** @var \Magento\Framework\Model\AbstractModel $model */
            $model = $this->_objectManager->get($this->model);
            $model->load($id);
            $model->delete();
            ++$count;
        }

        return $count;
    }

    /**
     * Set error messages
     *
     * @param int $count
     * @return void
     */
    protected function setSuccessMessage($count)
    {
        $this->messageManager->addSuccess(__('A total of %1 record(s) have been deleted.', $count));
    }
}<|MERGE_RESOLUTION|>--- conflicted
+++ resolved
@@ -44,29 +44,12 @@
      */
     public function execute()
     {
-<<<<<<< HEAD
-        $resultRedirect = $this->resultRedirectFactory->create();
-
-        $selected = $this->getRequest()->getParam('selected');
-        $excluded = $this->getRequest()->getParam('excluded');
-
-        try {
-            if (isset($excluded)) {
-                if (!empty($excluded)) {
-                    $this->excludedDelete($excluded);
-                } else {
-                    $this->deleteAll();
-                }
-            } elseif (!empty($selected)) {
-                $this->selectedDelete($selected);
-=======
         $selected = $this->getRequest()->getParam('selected');
         $excluded = $this->getRequest()->getParam('excluded');
 
         if (isset($excluded)) {
             if (!empty($excluded)) {
                 $this->excludedDelete($excluded);
->>>>>>> 575575e7
             } else {
                 $this->deleteAll();
             }
