<?php
/**
 *
 * Copyright © 2015 Magento. All rights reserved.
 * See COPYING.txt for license details.
 */
namespace Magento\Cms\Controller\Adminhtml\Block;

class Save extends \Magento\Cms\Controller\Adminhtml\Block
{
    /**
<<<<<<< HEAD
     * @param \Magento\Backend\App\Action\Context $context
     * @param \Magento\Framework\Registry $coreRegistry
     */
    public function __construct(
        \Magento\Backend\App\Action\Context $context,
        \Magento\Framework\Registry $coreRegistry
    ) {
        parent::__construct($context, $coreRegistry);
    }

    /**
=======
>>>>>>> bdd4b6f3
     * Save action
     *
     * @return \Magento\Framework\Controller\ResultInterface
     */
    public function execute()
    {
        /** @var \Magento\Backend\Model\View\Result\Redirect $resultRedirect */
        $resultRedirect = $this->resultRedirectFactory->create();
        // check if data sent
        $data = $this->getRequest()->getPostValue();
        if ($data) {
            $id = $this->getRequest()->getParam('block_id');
            $model = $this->_objectManager->create('Magento\Cms\Model\Block')->load($id);
            if (!$model->getId() && $id) {
                $this->messageManager->addError(__('This block no longer exists.'));
                return $resultRedirect->setPath('*/*/');
            }

            // init model and set data

            $model->setData($data);

            // try to save it
            try {
                // save the data
                $model->save();
                // display success message
                $this->messageManager->addSuccess(__('The block has been saved.'));
                // clear previously saved data from session
                $this->_objectManager->get('Magento\Backend\Model\Session')->setFormData(false);

                // check if 'Save and Continue'
                if ($this->getRequest()->getParam('back')) {
                    return $resultRedirect->setPath('*/*/edit', ['block_id' => $model->getId()]);
                }
                // go to grid
                return $resultRedirect->setPath('*/*/');
            } catch (\Exception $e) {
                // display error message
                $this->messageManager->addError($e->getMessage());
                // save data in session
                $this->_objectManager->get('Magento\Backend\Model\Session')->setFormData($data);
                // redirect to edit form
                return $resultRedirect->setPath('*/*/edit', ['block_id' => $this->getRequest()->getParam('block_id')]);
            }
        }
        return $resultRedirect->setPath('*/*/');
    }
}<|MERGE_RESOLUTION|>--- conflicted
+++ resolved
@@ -9,20 +9,6 @@
 class Save extends \Magento\Cms\Controller\Adminhtml\Block
 {
     /**
-<<<<<<< HEAD
-     * @param \Magento\Backend\App\Action\Context $context
-     * @param \Magento\Framework\Registry $coreRegistry
-     */
-    public function __construct(
-        \Magento\Backend\App\Action\Context $context,
-        \Magento\Framework\Registry $coreRegistry
-    ) {
-        parent::__construct($context, $coreRegistry);
-    }
-
-    /**
-=======
->>>>>>> bdd4b6f3
      * Save action
      *
      * @return \Magento\Framework\Controller\ResultInterface
