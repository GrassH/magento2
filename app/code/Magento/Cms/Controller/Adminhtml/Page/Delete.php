--- conflicted
+++ resolved
@@ -9,18 +9,6 @@
 class Delete extends \Magento\Backend\App\Action
 {
     /**
-<<<<<<< HEAD
-     * @param Action\Context $context
-     */
-    public function __construct(
-        Action\Context $context
-    ) {
-        parent::__construct($context);
-    }
-
-    /**
-=======
->>>>>>> 41f2fc8f
      * {@inheritdoc}
      */
     protected function _isAllowed()
