<?php
/**
 *
 * Copyright © Magento, Inc. All rights reserved.
 * See COPYING.txt for license details.
 */
namespace Magento\Cms\Controller\Adminhtml\Page;

use Magento\Cms\Model\Page\DomValidationState;
use Magento\Framework\App\ObjectManager;
use Magento\Framework\Config\Dom\ValidationException;
use Magento\Framework\Config\Dom\ValidationSchemaException;

/**
<<<<<<< HEAD
 * Controller helper for user input.
=======
 * Processes form data
>>>>>>> c7f071f1
 */
class PostDataProcessor
{
    /**
     * @var \Magento\Framework\Stdlib\DateTime\Filter\Date
     */
    protected $dateFilter;

    /**
     * @var \Magento\Framework\View\Model\Layout\Update\ValidatorFactory
     */
    protected $validatorFactory;

    /**
     * @var \Magento\Framework\Message\ManagerInterface
     */
    protected $messageManager;

    /**
     * @var DomValidationState
     */
    private $validationState;

    /**
     * @param \Magento\Framework\Stdlib\DateTime\Filter\Date $dateFilter
     * @param \Magento\Framework\Message\ManagerInterface $messageManager
     * @param \Magento\Framework\View\Model\Layout\Update\ValidatorFactory $validatorFactory
     * @param DomValidationState $validationState
     */
    public function __construct(
        \Magento\Framework\Stdlib\DateTime\Filter\Date $dateFilter,
        \Magento\Framework\Message\ManagerInterface $messageManager,
        \Magento\Framework\View\Model\Layout\Update\ValidatorFactory $validatorFactory,
        DomValidationState $validationState = null
    ) {
        $this->dateFilter = $dateFilter;
        $this->messageManager = $messageManager;
        $this->validatorFactory = $validatorFactory;
        $this->validationState = $validationState
            ?: ObjectManager::getInstance()->get(DomValidationState::class);
    }

    /**
     * Filtering posted data. Converting localized data if needed
     *
     * @param array $data
     * @return array
     */
    public function filter($data)
    {
        $filterRules = [];

        foreach (['custom_theme_from', 'custom_theme_to'] as $dateField) {
            if (!empty($data[$dateField])) {
                $filterRules[$dateField] = $this->dateFilter;
            }
        }

        return (new \Zend_Filter_Input($filterRules, [], $data))->getUnescaped();
    }

    /**
     * Validate post data
     *
     * @param array $data
     * @return bool     Return FALSE if some item is invalid
     * @deprecated
     */
    public function validate($data)
    {
        if (!empty($data['layout_update_xml']) || !empty($data['custom_layout_update_xml'])) {
            /** @var $layoutXmlValidator \Magento\Framework\View\Model\Layout\Update\Validator */
            $layoutXmlValidator = $this->validatorFactory->create(
                [
                    'validationState' => $this->validationState,
                ]
            );

            if (!$this->validateData($data, $layoutXmlValidator)) {
                $validatorMessages = $layoutXmlValidator->getMessages();
                foreach ($validatorMessages as $message) {
                    $this->messageManager->addErrorMessage($message);
                }
                return false;
            }
        }
        return true;
    }

    /**
     * Check if required fields is not empty
     *
     * @param array $data
     * @return bool
     */
    public function validateRequireEntry(array $data)
    {
        $requiredFields = [
            'title' => __('Page Title'),
            'stores' => __('Store View'),
            'is_active' => __('Status')
        ];
        $errorNo = true;
        foreach ($data as $field => $value) {
            if (in_array($field, array_keys($requiredFields)) && $value == '') {
                $errorNo = false;
                $this->messageManager->addErrorMessage(
                    __('To apply changes you should fill in hidden required "%1" field', $requiredFields[$field])
                );
            }
        }
        return $errorNo;
    }

    /**
     * Validate data, avoid cyclomatic complexity
     *
     * @param array $data
     * @param \Magento\Framework\View\Model\Layout\Update\Validator $layoutXmlValidator
     * @return bool
     */
    private function validateData($data, $layoutXmlValidator)
    {
        try {
            if (!empty($data['layout_update_xml']) && !$layoutXmlValidator->isValid($data['layout_update_xml'])) {
                return false;
            }

            if (!empty($data['custom_layout_update_xml']) &&
                !$layoutXmlValidator->isValid($data['custom_layout_update_xml'])
            ) {
                return false;
            }
        } catch (ValidationException $e) {
            return false;
        } catch (ValidationSchemaException $e) {
            return false;
        } catch (\Exception $e) {
            $this->messageManager->addExceptionMessage($e);
            return false;
        }

        return true;
    }
}<|MERGE_RESOLUTION|>--- conflicted
+++ resolved
@@ -12,11 +12,7 @@
 use Magento\Framework\Config\Dom\ValidationSchemaException;
 
 /**
-<<<<<<< HEAD
  * Controller helper for user input.
-=======
- * Processes form data
->>>>>>> c7f071f1
  */
 class PostDataProcessor
 {
