<?php
/**
 * Copyright © 2015 Magento. All rights reserved.
 * See COPYING.txt for license details.
 */
namespace Magento\Cms\Model\Page;

use Magento\Cms\Model\Resource\Page\Collection;
use Magento\Cms\Model\Resource\Page\CollectionFactory;
use Magento\Framework\View\Element\UiComponent\DataProvider\DataProviderInterface;
use Magento\Framework\View\Element\UiComponent\DataProvider\FilterPool;
<<<<<<< HEAD
=======

>>>>>>> 8f95e73b
/**
 * Class DataProvider
 */
class DataProvider implements DataProviderInterface
{
    /**
     * Data Provider name
     *
     * @var string
     */
    protected $name;

    /**
     * Data Provider Primary Identifier name
     *
     * @var string
     */
    protected $primaryFieldName;

    /**
     * Data Provider Request Parameter Identifier name
     *
     * @var string
     */
    protected $requestFieldName;

    /**
     * @var CollectionFactory
     */
    protected $collectionFactory;

    /**
     * @var Collection
     */
    protected $collection;

    /**
     * @var array
     */
    protected $meta = [];

    /**
     * Provider configuration data
     *
     * @var array
     */
    protected $data = [];

    /**
     * @var FilterPool
     */
    protected $filterPool;
<<<<<<< HEAD
=======

>>>>>>> 8f95e73b
    /**
     * @param $name
     * @param $primaryFieldName
     * @param $requestFieldName
     * @param CollectionFactory $collectionFactory
     * @param FilterPool $filterPool
     * @param array $meta
     * @param array $data
     */
    public function __construct(
        $name,
        $primaryFieldName,
        $requestFieldName,
        CollectionFactory $collectionFactory,
        FilterPool $filterPool,
        array $meta = [],
        array $data = []
    ) {
        $this->name = $name;
        $this->primaryFieldName = $primaryFieldName;
        $this->requestFieldName = $requestFieldName;
        $this->filterPool = $filterPool;
        $this->collection = $collectionFactory->create();
        $this->collection->setFirstStoreFlag(true);
        $this->meta = $meta;
        $this->data = $data;
    }

    /**
     * Get Data Provider name
     *
     * @return string
     */
    public function getName()
    {
        return $this->name;
    }

    /**
     * Get primary field name
     *
     * @return string
     */
    public function getPrimaryFieldName()
    {
        return $this->primaryFieldName;
    }

    /**
     * Get field name in request
     *
     * @return string
     */
    public function getRequestFieldName()
    {
        return $this->requestFieldName;
    }

    /**
     * @return array
     */
    public function getMeta()
    {
        return $this->meta;
    }

    /**
     * Get field Set meta info
     *
     * @param string $fieldSetName
     * @return array
     */
    public function getFieldSetMetaInfo($fieldSetName)
    {
        return isset($this->meta[$fieldSetName]) ? $this->meta[$fieldSetName] : [];
    }

    /**
     * @param string $fieldSetName
     * @return array
     */
    public function getFieldsMetaInfo($fieldSetName)
    {
        return isset($this->meta[$fieldSetName]['fields']) ? $this->meta[$fieldSetName]['fields'] : [];
    }

    /**
     * @param string $fieldSetName
     * @param string $fieldName
     * @return array
     */
    public function getFieldMetaInfo($fieldSetName, $fieldName)
    {
        return isset($this->meta[$fieldSetName]['fields'][$fieldName])
            ? $this->meta[$fieldSetName]['fields'][$fieldName]
            : [];
    }

    /**
     * @inheritdoc
     */
    public function addFilter($condition, $field = null,  $type = 'regular')
    {
        $this->filterPool->registerNewFilter($condition, $field, $type);
    }

    /**
     * Add field to select
     *
     * @param string|array $field
     * @param string|null $alias
     * @return void
     */
    public function addField($field, $alias = null)
    {
        $this->collection->addFieldToSelect($field, $alias);
    }

    /**
     * self::setOrder() alias
     *
     * @param string $field
     * @param string $direction
     * @return void
     */
    public function addOrder($field, $direction)
    {
        $this->collection->addOrder($field, $direction);
    }

    /**
     * Set Query limit
     *
     * @param int $offset
     * @param int $size
     * @return void
     */
    public function setLimit($offset, $size)
    {
        $this->collection->setPageSize($size);
        $this->collection->setCurPage($offset);
    }

    /**
     * Removes field from select
     *
     * @param string|null $field
     * @param bool $isAlias Alias identifier
     * @return void
     */
    public function removeField($field, $isAlias = false)
    {
        $this->collection->removeFieldFromSelect($field, $isAlias);
    }

    /**
     * Removes all fields from select
     *
     * @return void
     */
    public function removeAllFields()
    {
        $this->collection->removeAllFieldsFromSelect();
    }

    /**
     * Get data
     *
     * @return array
     */
    public function getData()
    {
        $this->filterPool->applyFilters($this->collection);
        return $this->collection->toArray();
    }

    /**
     * Retrieve count of loaded items
     *
     * @return int
     */
    public function count()
    {
        $this->filterPool->applyFilters($this->collection);
        return $this->collection->count();
    }

    /**
     * Get config data
     *
     * @return mixed
     */
    public function getConfigData()
    {
        return isset($this->data['config']) ? $this->data['config'] : [];
    }

    /**
     * Set data
     *
     * @param mixed $config
     * @return void
     */
    public function setConfigData($config)
    {
        $this->data['config'] = $config;
    }
}<|MERGE_RESOLUTION|>--- conflicted
+++ resolved
@@ -9,10 +9,7 @@
 use Magento\Cms\Model\Resource\Page\CollectionFactory;
 use Magento\Framework\View\Element\UiComponent\DataProvider\DataProviderInterface;
 use Magento\Framework\View\Element\UiComponent\DataProvider\FilterPool;
-<<<<<<< HEAD
-=======
-
->>>>>>> 8f95e73b
+
 /**
  * Class DataProvider
  */
@@ -65,10 +62,7 @@
      * @var FilterPool
      */
     protected $filterPool;
-<<<<<<< HEAD
-=======
-
->>>>>>> 8f95e73b
+
     /**
      * @param $name
      * @param $primaryFieldName
