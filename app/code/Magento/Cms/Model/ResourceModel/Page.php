<?php
/**
 * Copyright © 2015 Magento. All rights reserved.
 * See COPYING.txt for license details.
 */

// @codingStandardsIgnoreFile

namespace Magento\Cms\Model\ResourceModel;

<<<<<<< HEAD
=======
use Magento\Cms\Model\Page as CmsPage;
use Magento\Framework\DB\Select;
use Magento\Framework\Exception\LocalizedException;
use Magento\Framework\Model\AbstractModel;
>>>>>>> 8ebcb63d
use Magento\Framework\Model\Entity\MetadataPool;
use Magento\Framework\Model\ResourceModel\Db\AbstractDb;
use Magento\Framework\Model\ResourceModel\Db\Context;
use Magento\Framework\Stdlib\DateTime;
<<<<<<< HEAD
=======
use Magento\Store\Model\Store;
>>>>>>> 8ebcb63d
use Magento\Store\Model\StoreManagerInterface;
use Magento\Framework\Model\EntityManager;
use Magento\Cms\Api\Data\PageInterface;

/**
 * Cms page mysql resource
 * @SuppressWarnings(PHPMD.CouplingBetweenObjects)
 */
class Page extends AbstractDb
{
    /**
     * Store model
     *
     * @var null|Store
     */
    protected $_store = null;

    /**
     * Store manager
     *
     * @var StoreManagerInterface
     */
    protected $_storeManager;

    /**
     * @var DateTime
     */
    protected $dateTime;

    /**
     * @var EntityManager
     */
    protected $entityManager;

    /**
     * @var MetadataPool
     */
    protected $metadataPool;

    /**
     * @param Context $context
     * @param StoreManagerInterface $storeManager
     * @param DateTime $dateTime
     * @param EntityManager $entityManager
     * @param MetadataPool $metadataPool
     * @param string $connectionName
     */
    public function __construct(
        Context $context,
        StoreManagerInterface $storeManager,
        DateTime $dateTime,
        EntityManager $entityManager,
        MetadataPool $metadataPool,
        $connectionName = null
    ) {
        parent::__construct($context, $connectionName);
        $this->_storeManager = $storeManager;
        $this->dateTime = $dateTime;
        $this->entityManager = $entityManager;
        $this->metadataPool = $metadataPool;
    }

    /**
     * Initialize resource model
     *
     * @return void
     */
    protected function _construct()
    {
        $this->_init('cms_page', 'page_id');
    }

    /**
     * Process page data before saving
     *
     * @param AbstractModel $object
     * @return $this
     * @throws LocalizedException
     */
    protected function _beforeSave(AbstractModel $object)
    {
        /*
         * For two attributes which represent timestamp data in DB
         * we should make converting such as:
         * If they are empty we need to convert them into DB
         * type NULL so in DB they will be empty and not some default value
         */
        foreach (['custom_theme_from', 'custom_theme_to'] as $field) {
            $value = !$object->getData($field) ? null : $object->getData($field);
            $object->setData($field, $this->dateTime->formatDate($value));
        }

        if (!$this->isValidPageIdentifier($object)) {
            throw new LocalizedException(
                __('The page URL key contains capital letters or disallowed symbols.')
            );
        }

        if ($this->isNumericPageIdentifier($object)) {
            throw new LocalizedException(
                __('The page URL key cannot be made of only numbers.')
            );
        }
        return parent::_beforeSave($object);
    }

    /**
     * Load an object
     *
<<<<<<< HEAD
     * @param \Magento\Cms\Model\Page|\Magento\Framework\Model\AbstractModel $object
=======
     * @param CmsPage|AbstractModel $object
>>>>>>> 8ebcb63d
     * @param mixed $value
     * @param string $field field to load by (defaults to model id)
     * @return $this
     */
    public function load(AbstractModel $object, $value, $field = null)
    {
        $entityMetadata = $this->metadataPool->getMetadata(PageInterface::class);

        if (!is_numeric($value) && $field === null) {
            $field = 'identifier';
        } elseif (!$field) {
            $field = $entityMetadata->getIdentifierField();
        }

        $isId = true;
        if ($field != $entityMetadata->getIdentifierField() || $object->getStoreId()) {
            $select = $this->_getLoadSelect($field, $value, $object);
<<<<<<< HEAD
            $select->reset(\Magento\Framework\DB\Select::COLUMNS)
=======
            $select->reset(Select::COLUMNS)
>>>>>>> 8ebcb63d
                ->columns($this->getMainTable() . '.' . $entityMetadata->getIdentifierField())
                ->limit(1);
            $result = $this->getConnection()->fetchCol($select);
            $value = count($result) ? $result[0] : $value;
            $isId = count($result);
        }

        if ($isId) {
            $this->entityManager->load(PageInterface::class, $object, $value);
            $this->_afterLoad($object);
        }
        return $this;
    }

    /**
     * Retrieve select object for load object data
     *
     * @param string $field
     * @param mixed $value
<<<<<<< HEAD
     * @param \Magento\Cms\Model\Page|\Magento\Framework\Model\AbstractModel $object
     * @return \Magento\Framework\DB\Select
=======
     * @param CmsPage|AbstractModel $object
     * @return Select
>>>>>>> 8ebcb63d
     */
    protected function _getLoadSelect($field, $value, $object)
    {
        $entityMetadata = $this->metadataPool->getMetadata(PageInterface::class);
        $linkField = $entityMetadata->getLinkField();

        $select = parent::_getLoadSelect($field, $value, $object);

        if ($object->getStoreId()) {
            $storeIds = [
<<<<<<< HEAD
                \Magento\Store\Model\Store::DEFAULT_STORE_ID,
=======
                Store::DEFAULT_STORE_ID,
>>>>>>> 8ebcb63d
                (int)$object->getStoreId(),
            ];
            $select->join(
                ['cms_page_store' => $this->getTable('cms_page_store')],
                $this->getMainTable() . '.' . $linkField . ' = cms_page_store.' . $linkField,
                []
            )
                ->where('is_active = ?', 1)
                ->where('cms_page_store.store_id IN (?)', $storeIds)
                ->order('cms_page_store.store_id DESC')
                ->limit(1);
        }

        return $select;
    }

    /**
     * Retrieve load select with filter by identifier, store and activity
     *
     * @param string $identifier
     * @param int|array $store
     * @param int $isActive
     * @return Select
     */
    protected function _getLoadByIdentifierSelect($identifier, $store, $isActive = null)
    {
        $entityMetadata = $this->metadataPool->getMetadata(PageInterface::class);
        $linkField = $entityMetadata->getLinkField();

        $select = $this->getConnection()->select()
            ->from(['cp' => $this->getMainTable()])
            ->join(
                ['cps' => $this->getTable('cms_page_store')],
                'cp.' . $linkField . ' = cps.' . $linkField,
                []
            )
            ->where('cp.identifier = ?', $identifier)
            ->where('cps.store_id IN (?)', $store);

        if (!is_null($isActive)) {
            $select->where('cp.is_active = ?', $isActive);
        }

        return $select;
    }

    /**
     *  Check whether page identifier is numeric
     *
     * @param AbstractModel $object
     * @return bool
     */
    protected function isNumericPageIdentifier(AbstractModel $object)
    {
        return preg_match('/^[0-9]+$/', $object->getData('identifier'));
    }

    /**
     *  Check whether page identifier is valid
     *
     * @param AbstractModel $object
     * @return bool
     */
    protected function isValidPageIdentifier(AbstractModel $object)
    {
        return preg_match('/^[a-z0-9][a-z0-9_\/-]+(\.[a-z0-9_-]+)?$/', $object->getData('identifier'));
    }

    /**
     * Check if page identifier exist for specific store
     * return page id if page exists
     *
     * @param string $identifier
     * @param int $storeId
     * @return int
     */
    public function checkIdentifier($identifier, $storeId)
    {
        $entityMetadata = $this->metadataPool->getMetadata(PageInterface::class);

<<<<<<< HEAD
        $stores = [\Magento\Store\Model\Store::DEFAULT_STORE_ID, $storeId];
        $select = $this->_getLoadByIdentifierSelect($identifier, $stores, 1);
        $select->reset(\Magento\Framework\DB\Select::COLUMNS)
=======
        $stores = [Store::DEFAULT_STORE_ID, $storeId];
        $select = $this->_getLoadByIdentifierSelect($identifier, $stores, 1);
        $select->reset(Select::COLUMNS)
>>>>>>> 8ebcb63d
            ->columns('cp.' . $entityMetadata->getIdentifierField())
            ->order('cps.store_id DESC')
            ->limit(1);

        return $this->getConnection()->fetchOne($select);
    }

    /**
     * Retrieves cms page title from DB by passed identifier.
     *
     * @param string $identifier
     * @return string|false
     */
    public function getCmsPageTitleByIdentifier($identifier)
    {
        $stores = [Store::DEFAULT_STORE_ID];
        if ($this->_store) {
            $stores[] = (int)$this->getStore()->getId();
        }

        $select = $this->_getLoadByIdentifierSelect($identifier, $stores);
<<<<<<< HEAD
        $select->reset(\Magento\Framework\DB\Select::COLUMNS)
=======
        $select->reset(Select::COLUMNS)
>>>>>>> 8ebcb63d
            ->columns('cp.title')
            ->order('cps.store_id DESC')
            ->limit(1);

        return $this->getConnection()->fetchOne($select);
    }

    /**
     * Retrieves cms page title from DB by passed id.
     *
     * @param string $id
     * @return string|false
     */
    public function getCmsPageTitleById($id)
    {
        $connection = $this->getConnection();
        $entityMetadata = $this->metadataPool->getMetadata(PageInterface::class);

        $select = $connection->select()
            ->from($this->getMainTable(), 'title')
            ->where($entityMetadata->getIdentifierField() . ' = :page_id');

        return $connection->fetchOne($select, ['page_id' => (int)$id]);
    }

    /**
     * Retrieves cms page identifier from DB by passed id.
     *
     * @param string $id
     * @return string|false
     */
    public function getCmsPageIdentifierById($id)
    {
        $connection = $this->getConnection();
        $entityMetadata = $this->metadataPool->getMetadata(PageInterface::class);

        $select = $connection->select()
            ->from($this->getMainTable(), 'identifier')
            ->where($entityMetadata->getIdentifierField() . ' = :page_id');

        return $connection->fetchOne($select, ['page_id' => (int)$id]);
    }

    /**
     * Get store ids to which specified item is assigned
     *
     * @param int $pageId
     * @return array
     */
    public function lookupStoreIds($pageId)
    {
        $connection = $this->getConnection();

        $entityMetadata = $this->metadataPool->getMetadata(PageInterface::class);
        $linkField = $entityMetadata->getLinkField();
<<<<<<< HEAD

        $select = $connection->select()
            ->from(['cps' => $this->getTable('cms_page_store')], 'store_id')
            ->join(
                ['cp' => $this->getMainTable()],
                'cps.' . $linkField . ' = cp.' . $linkField,
                []
            )
            ->where('cp.' . $entityMetadata->getIdentifierField() . ' = :page_id');

=======

        $select = $connection->select()
            ->from(['cps' => $this->getTable('cms_page_store')], 'store_id')
            ->join(
                ['cp' => $this->getMainTable()],
                'cps.' . $linkField . ' = cp.' . $linkField,
                []
            )
            ->where('cp.' . $entityMetadata->getIdentifierField() . ' = :page_id');

>>>>>>> 8ebcb63d
        return $connection->fetchCol($select, ['page_id' => (int)$pageId]);
    }

    /**
     * Set store model
     *
     * @param Store $store
     * @return $this
     */
    public function setStore($store)
    {
        $this->_store = $store;
        return $this;
    }

    /**
     * Retrieve store model
     *
     * @return Store
     */
    public function getStore()
    {
        return $this->_storeManager->getStore($this->_store);
    }

    /**
<<<<<<< HEAD
     * @param \Magento\Framework\Model\AbstractModel $object
     * @return $this
     * @throws \Exception
     */
    public function save(\Magento\Framework\Model\AbstractModel $object)
=======
     * @param AbstractModel $object
     * @return $this
     * @throws \Exception
     */
    public function save(AbstractModel $object)
>>>>>>> 8ebcb63d
    {
        if ($object->isDeleted()) {
            return $this->delete($object);
        }

        $this->beginTransaction();

        try {
            if (!$this->isModified($object)) {
                $this->processNotModifiedSave($object);
                $this->commit();
                $object->setHasDataChanges(false);
                return $this;
            }
            $object->validateBeforeSave();
            $object->beforeSave();
            if ($object->isSaveAllowed()) {
                $this->_serializeFields($object);
                $this->_beforeSave($object);
                $this->_checkUnique($object);
                $this->objectRelationProcessor->validateDataIntegrity($this->getMainTable(), $object->getData());
                $this->entityManager->save(PageInterface::class, $object);
                $this->unserializeFields($object);
                $this->processAfterSaves($object);
            }
            $this->addCommitCallback([$object, 'afterCommitCallback'])->commit();
            $object->setHasDataChanges(false);
        } catch (\Exception $e) {
            $this->rollBack();
            $object->setHasDataChanges(true);
            throw $e;
        }
        return $this;
    }
}<|MERGE_RESOLUTION|>--- conflicted
+++ resolved
@@ -8,21 +8,15 @@
 
 namespace Magento\Cms\Model\ResourceModel;
 
-<<<<<<< HEAD
-=======
 use Magento\Cms\Model\Page as CmsPage;
 use Magento\Framework\DB\Select;
 use Magento\Framework\Exception\LocalizedException;
 use Magento\Framework\Model\AbstractModel;
->>>>>>> 8ebcb63d
 use Magento\Framework\Model\Entity\MetadataPool;
 use Magento\Framework\Model\ResourceModel\Db\AbstractDb;
 use Magento\Framework\Model\ResourceModel\Db\Context;
 use Magento\Framework\Stdlib\DateTime;
-<<<<<<< HEAD
-=======
 use Magento\Store\Model\Store;
->>>>>>> 8ebcb63d
 use Magento\Store\Model\StoreManagerInterface;
 use Magento\Framework\Model\EntityManager;
 use Magento\Cms\Api\Data\PageInterface;
@@ -132,11 +126,7 @@
     /**
      * Load an object
      *
-<<<<<<< HEAD
-     * @param \Magento\Cms\Model\Page|\Magento\Framework\Model\AbstractModel $object
-=======
      * @param CmsPage|AbstractModel $object
->>>>>>> 8ebcb63d
      * @param mixed $value
      * @param string $field field to load by (defaults to model id)
      * @return $this
@@ -154,11 +144,7 @@
         $isId = true;
         if ($field != $entityMetadata->getIdentifierField() || $object->getStoreId()) {
             $select = $this->_getLoadSelect($field, $value, $object);
-<<<<<<< HEAD
-            $select->reset(\Magento\Framework\DB\Select::COLUMNS)
-=======
             $select->reset(Select::COLUMNS)
->>>>>>> 8ebcb63d
                 ->columns($this->getMainTable() . '.' . $entityMetadata->getIdentifierField())
                 ->limit(1);
             $result = $this->getConnection()->fetchCol($select);
@@ -178,13 +164,8 @@
      *
      * @param string $field
      * @param mixed $value
-<<<<<<< HEAD
-     * @param \Magento\Cms\Model\Page|\Magento\Framework\Model\AbstractModel $object
-     * @return \Magento\Framework\DB\Select
-=======
      * @param CmsPage|AbstractModel $object
      * @return Select
->>>>>>> 8ebcb63d
      */
     protected function _getLoadSelect($field, $value, $object)
     {
@@ -195,11 +176,7 @@
 
         if ($object->getStoreId()) {
             $storeIds = [
-<<<<<<< HEAD
-                \Magento\Store\Model\Store::DEFAULT_STORE_ID,
-=======
                 Store::DEFAULT_STORE_ID,
->>>>>>> 8ebcb63d
                 (int)$object->getStoreId(),
             ];
             $select->join(
@@ -280,15 +257,9 @@
     {
         $entityMetadata = $this->metadataPool->getMetadata(PageInterface::class);
 
-<<<<<<< HEAD
-        $stores = [\Magento\Store\Model\Store::DEFAULT_STORE_ID, $storeId];
-        $select = $this->_getLoadByIdentifierSelect($identifier, $stores, 1);
-        $select->reset(\Magento\Framework\DB\Select::COLUMNS)
-=======
         $stores = [Store::DEFAULT_STORE_ID, $storeId];
         $select = $this->_getLoadByIdentifierSelect($identifier, $stores, 1);
         $select->reset(Select::COLUMNS)
->>>>>>> 8ebcb63d
             ->columns('cp.' . $entityMetadata->getIdentifierField())
             ->order('cps.store_id DESC')
             ->limit(1);
@@ -310,11 +281,7 @@
         }
 
         $select = $this->_getLoadByIdentifierSelect($identifier, $stores);
-<<<<<<< HEAD
-        $select->reset(\Magento\Framework\DB\Select::COLUMNS)
-=======
         $select->reset(Select::COLUMNS)
->>>>>>> 8ebcb63d
             ->columns('cp.title')
             ->order('cps.store_id DESC')
             ->limit(1);
@@ -370,7 +337,6 @@
 
         $entityMetadata = $this->metadataPool->getMetadata(PageInterface::class);
         $linkField = $entityMetadata->getLinkField();
-<<<<<<< HEAD
 
         $select = $connection->select()
             ->from(['cps' => $this->getTable('cms_page_store')], 'store_id')
@@ -381,18 +347,6 @@
             )
             ->where('cp.' . $entityMetadata->getIdentifierField() . ' = :page_id');
 
-=======
-
-        $select = $connection->select()
-            ->from(['cps' => $this->getTable('cms_page_store')], 'store_id')
-            ->join(
-                ['cp' => $this->getMainTable()],
-                'cps.' . $linkField . ' = cp.' . $linkField,
-                []
-            )
-            ->where('cp.' . $entityMetadata->getIdentifierField() . ' = :page_id');
-
->>>>>>> 8ebcb63d
         return $connection->fetchCol($select, ['page_id' => (int)$pageId]);
     }
 
@@ -419,19 +373,11 @@
     }
 
     /**
-<<<<<<< HEAD
-     * @param \Magento\Framework\Model\AbstractModel $object
-     * @return $this
-     * @throws \Exception
-     */
-    public function save(\Magento\Framework\Model\AbstractModel $object)
-=======
      * @param AbstractModel $object
      * @return $this
      * @throws \Exception
      */
     public function save(AbstractModel $object)
->>>>>>> 8ebcb63d
     {
         if ($object->isDeleted()) {
             return $this->delete($object);
