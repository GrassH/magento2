--- conflicted
+++ resolved
@@ -46,8 +46,6 @@
     protected $entityManager;
 
     /**
-<<<<<<< HEAD
-=======
      * @var MetadataPool
      */
     protected $metadataPool;
@@ -55,7 +53,6 @@
     /**
      * Construct
      *
->>>>>>> 91ba475e
      * @param Context $context
      * @param StoreManagerInterface $storeManager
      * @param DateTime $dateTime
