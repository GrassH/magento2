--- conflicted
+++ resolved
@@ -5,11 +5,9 @@
  */
 namespace Magento\Cms\Model\ResourceModel\Page\Grid;
 
-use Magento\Cms\Model\Page;
 use Magento\Framework\Api\Search\SearchResultInterface;
 use Magento\Framework\Api\Search\AggregationInterface;
 use Magento\Cms\Model\ResourceModel\Page\Collection as PageCollection;
-use Magento\Framework\View\Element\UiComponent\DataProvider\Document;
 
 /**
  * Class Collection
@@ -23,14 +21,6 @@
     protected $aggregations;
 
     /**
-<<<<<<< HEAD
-     * @var \Magento\Framework\View\Element\UiComponent\DataProvider\Document[]
-     */
-    private $loadedData = [];
-
-    /**
-=======
->>>>>>> 8ef687d3
      * @param \Magento\Framework\Data\Collection\EntityFactoryInterface $entityFactory
      * @param \Psr\Log\LoggerInterface $logger
      * @param \Magento\Framework\Data\Collection\Db\FetchStrategyInterface $fetchStrategy
@@ -150,26 +140,4 @@
     {
         return $this;
     }
-<<<<<<< HEAD
-
-    /**
-     * {@inheritdoc}
-     */
-    public function getItems()
-    {
-        if ($this->loadedData) {
-            return $this->loadedData;
-        }
-
-        /** @var Document $pageDocument */
-        foreach (parent::getItems() as $pageDocument) {
-            $this->loadedData[$pageDocument->getId()] = $pageDocument->setData(
-                $this->_entityFactory->create(Page::class)->load($pageDocument->getId())->getData()
-            );
-        }
-
-        return $this->loadedData;
-    }
-=======
->>>>>>> 8ef687d3
 }