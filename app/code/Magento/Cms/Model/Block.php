<?php
/**
 * Copyright © 2015 Magento. All rights reserved.
 * See COPYING.txt for license details.
 */
namespace Magento\Cms\Model;

use Magento\Cms\Api\Data\BlockInterface;
use Magento\Cms\Model\ResourceModel\Block as ResourceCmsBlock;
use Magento\Framework\DataObject\IdentityInterface;
use Magento\Framework\Model\AbstractModel;

/**
 * CMS block model
 *
<<<<<<< HEAD
 * @method \Magento\Cms\Model\ResourceModel\Block _getResource()
 * @method \Magento\Cms\Model\ResourceModel\Block getResource()
=======
 * @method ResourceCmsBlock _getResource()
 * @method ResourceCmsBlock getResource()
>>>>>>> 8ebcb63d
 * @method Block setStoreId(array $storeId)
 * @method array getStoreId()
 */
class Block extends AbstractModel implements BlockInterface, IdentityInterface
{
    /**
     * CMS block cache tag
     */
    const CACHE_TAG = 'cms_block';

    /**#@+
     * Block's statuses
     */
    const STATUS_ENABLED = 1;
    const STATUS_DISABLED = 0;

    /**#@-*/
    /**
     * @var string
     */
    protected $_cacheTag = 'cms_block';

    /**
     * Prefix of model events names
     *
     * @var string
     */
    protected $_eventPrefix = 'cms_block';

    /**
     * @return void
     */
    protected function _construct()
    {
        $this->_init('Magento\Cms\Model\ResourceModel\Block');
    }

    /**
     * Prevent blocks recursion
     *
     * @return AbstractModel
     * @throws \Magento\Framework\Exception\LocalizedException
     */
    public function beforeSave()
    {
        $needle = 'block_id="' . $this->getId() . '"';
        if (false == strstr($this->getContent(), $needle)) {
            return parent::beforeSave();
        }
        throw new \Magento\Framework\Exception\LocalizedException(
            __('Make sure that static block content does not reference the block itself.')
        );
    }

    /**
     * Get identities
     *
     * @return array
     */
    public function getIdentities()
    {
        return [self::CACHE_TAG . '_' . $this->getId(), self::CACHE_TAG . '_' . $this->getIdentifier()];
    }

    /**
     * Retrieve block id
     *
     * @return int
     */
    public function getId()
    {
        return $this->getData(self::BLOCK_ID);
    }

    /**
     * Retrieve block identifier
     *
     * @return string
     */
    public function getIdentifier()
    {
        return (string)$this->getData(self::IDENTIFIER);
    }

    /**
     * Retrieve block title
     *
     * @return string
     */
    public function getTitle()
    {
        return $this->getData(self::TITLE);
    }

    /**
     * Retrieve block content
     *
     * @return string
     */
    public function getContent()
    {
        return $this->getData(self::CONTENT);
    }

    /**
     * Retrieve block creation time
     *
     * @return string
     */
    public function getCreationTime()
    {
        return $this->getData(self::CREATION_TIME);
    }

    /**
     * Retrieve block update time
     *
     * @return string
     */
    public function getUpdateTime()
    {
        return $this->getData(self::UPDATE_TIME);
    }

    /**
     * Is active
     *
     * @return bool
     */
    public function isActive()
    {
        return (bool)$this->getData(self::IS_ACTIVE);
    }

    /**
     * Set ID
     *
     * @param int $id
     * @return BlockInterface
     */
    public function setId($id)
    {
        return $this->setData(self::BLOCK_ID, $id);
    }

    /**
     * Set identifier
     *
     * @param string $identifier
     * @return BlockInterface
     */
    public function setIdentifier($identifier)
    {
        return $this->setData(self::IDENTIFIER, $identifier);
    }

    /**
     * Set title
     *
     * @param string $title
     * @return BlockInterface
     */
    public function setTitle($title)
    {
        return $this->setData(self::TITLE, $title);
    }

    /**
     * Set content
     *
     * @param string $content
     * @return BlockInterface
     */
    public function setContent($content)
    {
        return $this->setData(self::CONTENT, $content);
    }

    /**
     * Set creation time
     *
     * @param string $creationTime
     * @return BlockInterface
     */
    public function setCreationTime($creationTime)
    {
        return $this->setData(self::CREATION_TIME, $creationTime);
    }

    /**
     * Set update time
     *
     * @param string $updateTime
     * @return BlockInterface
     */
    public function setUpdateTime($updateTime)
    {
        return $this->setData(self::UPDATE_TIME, $updateTime);
    }

    /**
     * Set is active
     *
     * @param bool|int $isActive
     * @return BlockInterface
     */
    public function setIsActive($isActive)
    {
        return $this->setData(self::IS_ACTIVE, $isActive);
    }

    /**
     * Receive page store ids
     *
     * @return int[]
     */
    public function getStores()
    {
        return $this->hasData('stores') ? $this->getData('stores') : $this->getData('store_id');
    }

    /**
     * Prepare block's statuses.
     *
     * @return array
     */
    public function getAvailableStatuses()
    {
        return [self::STATUS_ENABLED => __('Enabled'), self::STATUS_DISABLED => __('Disabled')];
    }
}<|MERGE_RESOLUTION|>--- conflicted
+++ resolved
@@ -13,13 +13,8 @@
 /**
  * CMS block model
  *
-<<<<<<< HEAD
- * @method \Magento\Cms\Model\ResourceModel\Block _getResource()
- * @method \Magento\Cms\Model\ResourceModel\Block getResource()
-=======
  * @method ResourceCmsBlock _getResource()
  * @method ResourceCmsBlock getResource()
->>>>>>> 8ebcb63d
  * @method Block setStoreId(array $storeId)
  * @method array getStoreId()
  */
