<?php
/**
 * Copyright © Magento, Inc. All rights reserved.
 * See COPYING.txt for license details.
 */

namespace Magento\Cms\Model;

use Magento\Cms\Api\Data;
use Magento\Cms\Api\Data\PageInterface;
use Magento\Cms\Api\Data\PageInterfaceFactory;
use Magento\Cms\Api\Data\PageSearchResultsInterface;
use Magento\Cms\Api\PageRepositoryInterface;
use Magento\Cms\Model\Api\SearchCriteria\PageCollectionProcessor;
use Magento\Cms\Model\Page\IdentityMap;
use Magento\Cms\Model\ResourceModel\Page as ResourcePage;
use Magento\Cms\Model\ResourceModel\Page\CollectionFactory as PageCollectionFactory;
use Magento\Framework\Api\DataObjectHelper;
use Magento\Framework\Api\SearchCriteria\CollectionProcessorInterface;
use Magento\Framework\Api\SearchCriteriaInterface;
use Magento\Framework\App\ObjectManager;
use Magento\Framework\EntityManager\HydratorInterface;
use Magento\Framework\App\Route\Config;
use Magento\Framework\Exception\CouldNotDeleteException;
use Magento\Framework\Exception\CouldNotSaveException;
use Magento\Framework\Exception\LocalizedException;
use Magento\Framework\Exception\NoSuchEntityException;
use Magento\Framework\Reflection\DataObjectProcessor;
use Magento\Store\Model\StoreManagerInterface;

/**
 * Cms page repository
 *
 * @SuppressWarnings(PHPMD.CouplingBetweenObjects)
 */
class PageRepository implements PageRepositoryInterface
{
    /**
     * @var ResourcePage
     */
    protected $resource;

    /**
     * @var PageFactory
     */
    protected $pageFactory;

    /**
     * @var PageCollectionFactory
     */
    protected $pageCollectionFactory;

    /**
     * @var Data\PageSearchResultsInterfaceFactory
     */
    protected $searchResultsFactory;

    /**
     * @var DataObjectHelper
     */
    protected $dataObjectHelper;

    /**
     * @var DataObjectProcessor
     */
    protected $dataObjectProcessor;

    /**
     * @var PageInterfaceFactory
     */
    protected $dataPageFactory;

    /**
     * @var StoreManagerInterface
     */
    private $storeManager;

    /**
     * @var CollectionProcessorInterface
     */
    private $collectionProcessor;

    /**
     * @var IdentityMap
     */
    private $identityMap;

    /**
     * @var HydratorInterface
     */
    private $hydrator;

    /**
     * @var Config
     */
    private $routeConfig;

    /**
     * @param ResourcePage $resource
     * @param PageFactory $pageFactory
     * @param PageInterfaceFactory $dataPageFactory
     * @param PageCollectionFactory $pageCollectionFactory
     * @param Data\PageSearchResultsInterfaceFactory $searchResultsFactory
     * @param DataObjectHelper $dataObjectHelper
     * @param DataObjectProcessor $dataObjectProcessor
     * @param StoreManagerInterface $storeManager
     * @param CollectionProcessorInterface $collectionProcessor
     * @param IdentityMap|null $identityMap
     * @param HydratorInterface|null $hydrator
     * @param Config|null $routeConfig
     * @SuppressWarnings(PHPMD.ExcessiveParameterList)
     */
    public function __construct(
        ResourcePage $resource,
        PageFactory $pageFactory,
        PageInterfaceFactory $dataPageFactory,
        PageCollectionFactory $pageCollectionFactory,
        Data\PageSearchResultsInterfaceFactory $searchResultsFactory,
        DataObjectHelper $dataObjectHelper,
        DataObjectProcessor $dataObjectProcessor,
        StoreManagerInterface $storeManager,
        CollectionProcessorInterface $collectionProcessor = null,
        ?IdentityMap $identityMap = null,
        ?HydratorInterface $hydrator = null,
        ?Config $routeConfig = null
    ) {
        $this->resource = $resource;
        $this->pageFactory = $pageFactory;
        $this->pageCollectionFactory = $pageCollectionFactory;
        $this->searchResultsFactory = $searchResultsFactory;
        $this->dataObjectHelper = $dataObjectHelper;
        $this->dataPageFactory = $dataPageFactory;
        $this->dataObjectProcessor = $dataObjectProcessor;
        $this->storeManager = $storeManager;
        $this->collectionProcessor = $collectionProcessor ?: $this->getCollectionProcessor();
        $this->identityMap = $identityMap ?? ObjectManager::getInstance()
                ->get(IdentityMap::class);
        $this->hydrator = $hydrator ?: ObjectManager::getInstance()
            ->get(HydratorInterface::class);
        $this->routeConfig = $routeConfig ?? ObjectManager::getInstance()
                ->get(Config::class);
    }

    /**
     * Validate new layout update values.
     *
     * @param PageInterface $page
     * @return void
     * @throws \InvalidArgumentException
     */
    private function validateLayoutUpdate(PageInterface $page): void
    {
        //Persisted data
        $oldData = null;
        if ($page->getId() && $page instanceof Page) {
            $oldData = $page->getOrigData();
        }
        //Custom layout update can be removed or kept as is.
        if ($page->getCustomLayoutUpdateXml()
            && (
                !$oldData
                || $page->getCustomLayoutUpdateXml() !== $oldData[Data\PageInterface::CUSTOM_LAYOUT_UPDATE_XML]
            )
        ) {
            throw new \InvalidArgumentException('Custom layout updates must be selected from a file');
        }
        if ($page->getLayoutUpdateXml()
            && (!$oldData || $page->getLayoutUpdateXml() !== $oldData[Data\PageInterface::LAYOUT_UPDATE_XML])
        ) {
            throw new \InvalidArgumentException('Custom layout updates must be selected from a file');
        }
    }

    /**
     * Save Page data
     *
     * @param PageInterface|Page $page
     * @return Page
     * @throws CouldNotSaveException
     */
    public function save(PageInterface $page)
    {
        try {
            $pageId = $page->getId();
            if ($pageId && !($page instanceof Page && $page->getOrigData())) {
                $page = $this->hydrator->hydrate($this->getById($pageId), $this->hydrator->extract($page));
            }
<<<<<<< HEAD
            $this->validateRoutesDuplication($page);
=======
            if ($page->getStoreId() === null) {
                $storeId = $this->storeManager->getStore()->getId();
                $page->setStoreId($storeId);
            }
            $this->validateLayoutUpdate($page);
>>>>>>> 39244bf0
            $this->resource->save($page);
            $this->identityMap->add($page);
        } catch (LocalizedException $exception) {
            throw new CouldNotSaveException(
                __('Could not save the page: %1', $exception->getMessage()),
                $exception
            );
        } catch (\Throwable $exception) {
            throw new CouldNotSaveException(
                __('Could not save the page: %1', __('Something went wrong while saving the page.')),
                $exception
            );
        }
        return $page;
    }

    /**
     * Load Page data by given Page Identity
     *
     * @param string $pageId
     * @return Page
     * @throws NoSuchEntityException
     */
    public function getById($pageId)
    {
        $page = $this->pageFactory->create();
        $page->load($pageId);
        if (!$page->getId()) {
            throw new NoSuchEntityException(__('The CMS page with the "%1" ID doesn\'t exist.', $pageId));
        }
        $this->identityMap->add($page);

        return $page;
    }

    /**
     * Load Page data collection by given search criteria
     *
     * @SuppressWarnings(PHPMD.CyclomaticComplexity)
     * @SuppressWarnings(PHPMD.NPathComplexity)
     * @param SearchCriteriaInterface $criteria
     * @return PageSearchResultsInterface
     */
    public function getList(SearchCriteriaInterface $criteria)
    {
        $collection = $this->pageCollectionFactory->create();

        $this->collectionProcessor->process($criteria, $collection);

        $searchResults = $this->searchResultsFactory->create();
        $searchResults->setSearchCriteria($criteria);
        $searchResults->setItems($collection->getItems());
        $searchResults->setTotalCount($collection->getSize());
        return $searchResults;
    }

    /**
     * Delete Page
     *
     * @param PageInterface $page
     * @return bool
     * @throws CouldNotDeleteException
     */
    public function delete(PageInterface $page)
    {
        try {
            $this->resource->delete($page);
            $this->identityMap->remove($page->getId());
        } catch (\Exception $exception) {
            throw new CouldNotDeleteException(
                __('Could not delete the page: %1', $exception->getMessage())
            );
        }
        return true;
    }

    /**
     * Delete Page by given Page Identity
     *
     * @param string $pageId
     * @return bool
     * @throws CouldNotDeleteException
     * @throws NoSuchEntityException
     */
    public function deleteById($pageId)
    {
        return $this->delete($this->getById($pageId));
    }

    /**
     * Retrieve collection processor
     *
     * @deprecated 102.0.0
     * @return CollectionProcessorInterface
     */
    private function getCollectionProcessor()
    {
        if (!$this->collectionProcessor) {
            // phpstan:ignore "Class Magento\Cms\Model\Api\SearchCriteria\PageCollectionProcessor not found."
            $this->collectionProcessor = ObjectManager::getInstance()
                ->get(PageCollectionProcessor::class);
        }
        return $this->collectionProcessor;
    }

    /**
     * Checks that page identifier doesn't duplicate existed routes
     *
     * @param PageInterface $page
     * @return void
     * @throws CouldNotSaveException
     */
    private function validateRoutesDuplication($page): void
    {
        if ($this->routeConfig->getRouteByFrontName($page->getIdentifier(), 'frontend')) {
            throw new CouldNotSaveException(
                __('The value specified in the URL Key field would generate a URL that already exists.')
            );
        }
    }
}<|MERGE_RESOLUTION|>--- conflicted
+++ resolved
@@ -185,15 +185,12 @@
             if ($pageId && !($page instanceof Page && $page->getOrigData())) {
                 $page = $this->hydrator->hydrate($this->getById($pageId), $this->hydrator->extract($page));
             }
-<<<<<<< HEAD
-            $this->validateRoutesDuplication($page);
-=======
             if ($page->getStoreId() === null) {
                 $storeId = $this->storeManager->getStore()->getId();
                 $page->setStoreId($storeId);
             }
             $this->validateLayoutUpdate($page);
->>>>>>> 39244bf0
+            $this->validateRoutesDuplication($page);
             $this->resource->save($page);
             $this->identityMap->add($page);
         } catch (LocalizedException $exception) {
