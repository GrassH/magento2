<?php
/**
 * Copyright © 2015 Magento. All rights reserved.
 * See COPYING.txt for license details.
 */
namespace Magento\Cms\Model\Resource;

use Magento\Framework\Data\AbstractSearchResult;
use Magento\Store\Model\StoreManagerInterface;
use Magento\Framework\Data\SearchResultProcessorFactory;
use Magento\Framework\Data\SearchResultProcessor;
use Magento\Framework\DB\QueryInterface;
use Magento\Framework\Data\Collection\EntityFactoryInterface;
use Magento\Framework\Event\ManagerInterface;
use Magento\Framework\Data\SearchResultIteratorFactory;

/**
 * CMS block model
 */
class AbstractCollection extends AbstractSearchResult
{
    /**
<<<<<<< HEAD
     * @var StoreManagerInterface
=======
     * @var \Magento\Store\Model\StoreManagerInterface
>>>>>>> 92552fa9
     */
    protected $storeManager;

    /**
     * @var SearchResultProcessor
     */
    protected $searchResultProcessor;

    /**
     * Table which links CMS entity to stores
     *
     * @var string
     */
    protected $storeTableName;

    /**
     * @var string
     */
    protected $linkFieldName;

    /**
     * @param QueryInterface $query
     * @param EntityFactoryInterface $entityFactory
     * @param ManagerInterface $eventManager
     * @param SearchResultIteratorFactory $resultIteratorFactory
<<<<<<< HEAD
     * @param StoreManagerInterface $storeManager
=======
     * @param \Magento\Store\Model\StoreManagerInterface $storeManager
>>>>>>> 92552fa9
     * @param SearchResultProcessorFactory $searchResultProcessorFactory
     */
    public function __construct(
        QueryInterface $query,
        EntityFactoryInterface $entityFactory,
        ManagerInterface $eventManager,
        SearchResultIteratorFactory $resultIteratorFactory,
        StoreManagerInterface $storeManager,
        SearchResultProcessorFactory $searchResultProcessorFactory
    ) {
        $this->storeManager = $storeManager;
        $this->searchResultProcessor = $searchResultProcessorFactory->create($this);
        parent::__construct($query, $entityFactory, $eventManager, $resultIteratorFactory);
    }

    /**
     * @return void
     */
    protected function init()
    {
        $this->query->addCountSqlSkipPart(\Zend_Db_Select::GROUP, true);
    }

    /**
     * @return array
     */
    public function toOptionIdArray()
    {
        $res = [];
        $existingIdentifiers = [];
        foreach ($this->getItems() as $item) {
            /** @var \Magento\Cms\Model\Block|\Magento\Cms\Model\Page $item */
            $identifier = $item->getIdentifier();

            $data['value'] = $identifier;
            $data['label'] = $item->getTitle();

            if (in_array($identifier, $existingIdentifiers)) {
                $data['value'] .= '|' . $item->getId();
            } else {
                $existingIdentifiers[] = $identifier;
            }
            $res[] = $data;
        }
        return $res;
    }

    /**
     * Perform operations after collection load
     *
     * @return void
     */
    protected function afterLoad()
    {
        if ($this->getSearchCriteria()->getPart('first_store_flag')) {
            $items = $this->searchResultProcessor->getColumnValues($this->linkFieldName);

            $connection = $this->getQuery()->getConnection();
            $resource = $this->getQuery()->getResource();
            if (count($items)) {
                $select = $connection->select()->from(['cps' => $resource->getTable($this->storeTableName)])
                    ->where("cps.{$this->linkFieldName} IN (?)", $items);
                $result = $connection->fetchPairs($select);
                if ($result) {
                    foreach ($this->getItems() as $item) {
                        /** @var BlockInterface $item */
                        if (!isset($result[$item->getId()])) {
                            continue;
                        }
                        if ($result[$item->getId()] == 0) {
                            $stores = $this->storeManager->getStores(false, true);
                            $storeId = current($stores)->getId();
                            $storeCode = key($stores);
                        } else {
                            $storeId = $result[$item->getId()];
                            $storeCode = $this->storeManager->getStore($storeId)->getCode();
                        }
                        $item->setData('_first_store_id', $storeId);
                        $item->setData('store_code', $storeCode);
                        $item->setData('store_id', [$result[$item->getId()]]);
                    }
                }
            }
        }
        parent::afterLoad();
    }
}<|MERGE_RESOLUTION|>--- conflicted
+++ resolved
@@ -20,11 +20,7 @@
 class AbstractCollection extends AbstractSearchResult
 {
     /**
-<<<<<<< HEAD
-     * @var StoreManagerInterface
-=======
      * @var \Magento\Store\Model\StoreManagerInterface
->>>>>>> 92552fa9
      */
     protected $storeManager;
 
@@ -50,11 +46,7 @@
      * @param EntityFactoryInterface $entityFactory
      * @param ManagerInterface $eventManager
      * @param SearchResultIteratorFactory $resultIteratorFactory
-<<<<<<< HEAD
-     * @param StoreManagerInterface $storeManager
-=======
      * @param \Magento\Store\Model\StoreManagerInterface $storeManager
->>>>>>> 92552fa9
      * @param SearchResultProcessorFactory $searchResultProcessorFactory
      */
     public function __construct(
