--- conflicted
+++ resolved
@@ -34,11 +34,7 @@
      * @param EntityFactoryInterface $entityFactory
      * @param ManagerInterface $eventManager
      * @param SearchResultIteratorFactory $resultIteratorFactory
-<<<<<<< HEAD
      * @param \Magento\Store\Model\StoreManagerInterface $storeManager
-=======
-     * @param StoreManagerInterface $storeManager
->>>>>>> baadf057
      * @param SearchResultProcessorFactory $searchResultProcessorFactory
      */
     public function __construct(
