<?php
/**
 * Copyright © 2015 Magento. All rights reserved.
 * See COPYING.txt for license details.
 */
namespace Magento\Cms\Model\Resource;

/**
 * CMS block model
 */
class Block extends \Magento\Framework\Model\Resource\Db\AbstractDb
{
    /**
     * @var \Magento\Framework\Stdlib\DateTime\DateTime
     */
    protected $_date;

    /**
     * Store manager
     *
     * @var \Magento\Store\Model\StoreManagerInterface
     */
    protected $_storeManager;

    /**
     * Construct
     *
     * @param \Magento\Framework\Model\Resource\Db\Context $context
     * @param \Magento\Framework\Stdlib\DateTime\DateTime $date
<<<<<<< HEAD
     * @param \Magento\Framework\Store\StoreManagerInterface $storeManager
     * @param string|null $resourcePrefix
=======
     * @param \Magento\Store\Model\StoreManagerInterface $storeManager
>>>>>>> 8824359d
     */
    public function __construct(
        \Magento\Framework\Model\Resource\Db\Context $context,
        \Magento\Framework\Stdlib\DateTime\DateTime $date,
<<<<<<< HEAD
        \Magento\Framework\Store\StoreManagerInterface $storeManager,
        $resourcePrefix = null
=======
        \Magento\Store\Model\StoreManagerInterface $storeManager
>>>>>>> 8824359d
    ) {
        parent::__construct($context, $resourcePrefix);
        $this->_storeManager = $storeManager;
        $this->_date = $date;
    }

    /**
     * Initialize resource model
     *
     * @return void
     */
    protected function _construct()
    {
        $this->_init('cms_block', 'block_id');
    }

    /**
     * Process block data before deleting
     *
     * @param \Magento\Framework\Model\AbstractModel $object
     * @return \Magento\Cms\Model\Resource\Page
     */
    protected function _beforeDelete(\Magento\Framework\Model\AbstractModel $object)
    {
        $condition = ['block_id = ?' => (int)$object->getId()];

        $this->_getWriteAdapter()->delete($this->getTable('cms_block_store'), $condition);

        return parent::_beforeDelete($object);
    }

    /**
     * Perform operations before object save
     *
     * @param \Magento\Framework\Model\AbstractModel $object
     * @return $this
     * @throws \Magento\Framework\Model\Exception
     */
    protected function _beforeSave(\Magento\Framework\Model\AbstractModel $object)
    {
        if (!$this->getIsUniqueBlockToStores($object)) {
            throw new \Magento\Framework\Model\Exception(
                __('A block identifier with the same properties already exists in the selected store.')
            );
        }

        if (!$object->getId()) {
            $object->setCreationTime($this->_date->gmtDate());
        }
        $object->setUpdateTime($this->_date->gmtDate());
        return $this;
    }

    /**
     * Perform operations after object save
     *
     * @param \Magento\Framework\Model\AbstractModel $object
     * @return $this
     */
    protected function _afterSave(\Magento\Framework\Model\AbstractModel $object)
    {
        $oldStores = $this->lookupStoreIds($object->getId());
        $newStores = (array)$object->getStores();

        $table = $this->getTable('cms_block_store');
        $insert = array_diff($newStores, $oldStores);
        $delete = array_diff($oldStores, $newStores);

        if ($delete) {
            $where = ['block_id = ?' => (int)$object->getId(), 'store_id IN (?)' => $delete];

            $this->_getWriteAdapter()->delete($table, $where);
        }

        if ($insert) {
            $data = [];

            foreach ($insert as $storeId) {
                $data[] = ['block_id' => (int)$object->getId(), 'store_id' => (int)$storeId];
            }

            $this->_getWriteAdapter()->insertMultiple($table, $data);
        }

        return parent::_afterSave($object);
    }

    /**
     * Load an object using 'identifier' field if there's no field specified and value is not numeric
     *
     * @param \Magento\Framework\Model\AbstractModel $object
     * @param mixed $value
     * @param string $field
     * @return $this
     */
    public function load(\Magento\Framework\Model\AbstractModel $object, $value, $field = null)
    {
        if (!is_numeric($value) && is_null($field)) {
            $field = 'identifier';
        }

        return parent::load($object, $value, $field);
    }

    /**
     * Perform operations after object load
     *
     * @param \Magento\Framework\Model\AbstractModel $object
     * @return $this
     */
    protected function _afterLoad(\Magento\Framework\Model\AbstractModel $object)
    {
        if ($object->getId()) {
            $stores = $this->lookupStoreIds($object->getId());
            $object->setData('store_id', $stores);
            $object->setData('stores', $stores);
        }

        return parent::_afterLoad($object);
    }

    /**
     * Retrieve select object for load object data
     *
     * @param string $field
     * @param mixed $value
     * @param \Magento\Cms\Model\Block $object
     * @return \Zend_Db_Select
     */
    protected function _getLoadSelect($field, $value, $object)
    {
        $select = parent::_getLoadSelect($field, $value, $object);

        if ($object->getStoreId()) {
            $stores = [(int)$object->getStoreId(), \Magento\Store\Model\Store::DEFAULT_STORE_ID];

            $select->join(
                ['cbs' => $this->getTable('cms_block_store')],
                $this->getMainTable() . '.block_id = cbs.block_id',
                ['store_id']
            )->where(
                'is_active = ?',
                1
            )->where(
                'cbs.store_id in (?)',
                $stores
            )->order(
                'store_id DESC'
            )->limit(
                1
            );
        }

        return $select;
    }

    /**
     * Check for unique of identifier of block to selected store(s).
     *
     * @param \Magento\Framework\Model\AbstractModel $object
     * @return bool
     * @SuppressWarnings(PHPMD.BooleanGetMethodName)
     */
    public function getIsUniqueBlockToStores(\Magento\Framework\Model\AbstractModel $object)
    {
        if ($this->_storeManager->hasSingleStore()) {
            $stores = [\Magento\Store\Model\Store::DEFAULT_STORE_ID];
        } else {
            $stores = (array)$object->getData('stores');
        }

        $select = $this->_getReadAdapter()->select()->from(
            ['cb' => $this->getMainTable()]
        )->join(
            ['cbs' => $this->getTable('cms_block_store')],
            'cb.block_id = cbs.block_id',
            []
        )->where(
            'cb.identifier = ?',
            $object->getData('identifier')
        )->where(
            'cbs.store_id IN (?)',
            $stores
        );

        if ($object->getId()) {
            $select->where('cb.block_id <> ?', $object->getId());
        }

        if ($this->_getReadAdapter()->fetchRow($select)) {
            return false;
        }

        return true;
    }

    /**
     * Get store ids to which specified item is assigned
     *
     * @param int $id
     * @return array
     */
    public function lookupStoreIds($id)
    {
        $adapter = $this->_getReadAdapter();

        $select = $adapter->select()->from(
            $this->getTable('cms_block_store'),
            'store_id'
        )->where(
            'block_id = :block_id'
        );

        $binds = [':block_id' => (int)$id];

        return $adapter->fetchCol($select, $binds);
    }
}<|MERGE_RESOLUTION|>--- conflicted
+++ resolved
@@ -27,22 +27,14 @@
      *
      * @param \Magento\Framework\Model\Resource\Db\Context $context
      * @param \Magento\Framework\Stdlib\DateTime\DateTime $date
-<<<<<<< HEAD
-     * @param \Magento\Framework\Store\StoreManagerInterface $storeManager
+     * @param \Magento\Store\Model\StoreManagerInterface $storeManager
      * @param string|null $resourcePrefix
-=======
-     * @param \Magento\Store\Model\StoreManagerInterface $storeManager
->>>>>>> 8824359d
      */
     public function __construct(
         \Magento\Framework\Model\Resource\Db\Context $context,
         \Magento\Framework\Stdlib\DateTime\DateTime $date,
-<<<<<<< HEAD
-        \Magento\Framework\Store\StoreManagerInterface $storeManager,
+        \Magento\Store\Model\StoreManagerInterface $storeManager,
         $resourcePrefix = null
-=======
-        \Magento\Store\Model\StoreManagerInterface $storeManager
->>>>>>> 8824359d
     ) {
         parent::__construct($context, $resourcePrefix);
         $this->_storeManager = $storeManager;
