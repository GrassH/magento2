<?php
/**
 * Copyright © 2015 Magento. All rights reserved.
 * See COPYING.txt for license details.
 */

// @codingStandardsIgnoreFile

namespace Magento\Cms\Model\Resource;

/**
 * Cms page mysql resource
 */
class Page extends \Magento\Framework\Model\Resource\Db\AbstractDb
{
    /**
     * Store model
     *
     * @var null|\Magento\Store\Model\Store
     */
    protected $_store = null;

    /**
     * @var \Magento\Framework\Stdlib\DateTime\DateTime
     */
    protected $_date;

    /**
     * Store manager
     *
     * @var \Magento\Framework\Store\StoreManagerInterface
     */
    protected $_storeManager;

    /**
     * @var \Magento\Framework\Stdlib\DateTime
     */
    protected $dateTime;

    /**
     * Construct
     *
     * @param \Magento\Framework\Model\Resource\Db\Context $context
     * @param \Magento\Framework\Stdlib\DateTime\DateTime $date
     * @param \Magento\Framework\Store\StoreManagerInterface $storeManager
     * @param \Magento\Framework\Stdlib\DateTime $dateTime
     * @param string|null $resourcePrefix
     */
    public function __construct(
        \Magento\Framework\Model\Resource\Db\Context $context,
        \Magento\Framework\Stdlib\DateTime\DateTime $date,
        \Magento\Framework\Store\StoreManagerInterface $storeManager,
        \Magento\Framework\Stdlib\DateTime $dateTime,
        $resourcePrefix = null
    ) {
<<<<<<< HEAD
        parent::__construct($context);
=======
        parent::__construct($resource, $resourcePrefix);
>>>>>>> f6216a13
        $this->_date = $date;
        $this->_storeManager = $storeManager;
        $this->dateTime = $dateTime;
    }

    /**
     * Initialize resource model
     *
     * @return void
     */
    protected function _construct()
    {
        $this->_init('cms_page', 'page_id');
    }

    /**
     * Process page data before deleting
     *
     * @param \Magento\Framework\Model\AbstractModel $object
     * @return $this
     */
    protected function _beforeDelete(\Magento\Framework\Model\AbstractModel $object)
    {
        $condition = ['page_id = ?' => (int)$object->getId()];

        $this->_getWriteAdapter()->delete($this->getTable('cms_page_store'), $condition);

        return parent::_beforeDelete($object);
    }

    /**
     * Process page data before saving
     *
     * @param \Magento\Framework\Model\AbstractModel $object
     * @return $this
     * @throws \Magento\Framework\Model\Exception
     */
    protected function _beforeSave(\Magento\Framework\Model\AbstractModel $object)
    {
        /*
         * For two attributes which represent timestamp data in DB
         * we should make converting such as:
         * If they are empty we need to convert them into DB
         * type NULL so in DB they will be empty and not some default value
         */
        foreach (['custom_theme_from', 'custom_theme_to'] as $field) {
            $value = !$object->getData($field) ? null : $object->getData($field);
            $object->setData($field, $this->dateTime->formatDate($value));
        }

        if (!$this->isValidPageIdentifier($object)) {
            throw new \Magento\Framework\Model\Exception(__('The page URL key contains capital letters or disallowed symbols.'));
        }

        if ($this->isNumericPageIdentifier($object)) {
            throw new \Magento\Framework\Model\Exception(__('The page URL key cannot be made of only numbers.'));
        }

        if ($object->isObjectNew() && !$object->hasCreationTime()) {
            $object->setCreationTime($this->_date->gmtDate());
        }

        $object->setUpdateTime($this->_date->gmtDate());

        return parent::_beforeSave($object);
    }

    /**
     * Assign page to store views
     *
     * @param \Magento\Framework\Model\AbstractModel $object
     * @return $this
     */
    protected function _afterSave(\Magento\Framework\Model\AbstractModel $object)
    {
        $oldStores = $this->lookupStoreIds($object->getId());
        $newStores = (array)$object->getStores();
        if (empty($newStores)) {
            $newStores = (array)$object->getStoreId();
        }
        $table = $this->getTable('cms_page_store');
        $insert = array_diff($newStores, $oldStores);
        $delete = array_diff($oldStores, $newStores);

        if ($delete) {
            $where = ['page_id = ?' => (int)$object->getId(), 'store_id IN (?)' => $delete];

            $this->_getWriteAdapter()->delete($table, $where);
        }

        if ($insert) {
            $data = [];

            foreach ($insert as $storeId) {
                $data[] = ['page_id' => (int)$object->getId(), 'store_id' => (int)$storeId];
            }

            $this->_getWriteAdapter()->insertMultiple($table, $data);
        }

        return parent::_afterSave($object);
    }

    /**
     * Load an object using 'identifier' field if there's no field specified and value is not numeric
     *
     * @param \Magento\Framework\Model\AbstractModel $object
     * @param mixed $value
     * @param string $field
     * @return $this
     */
    public function load(\Magento\Framework\Model\AbstractModel $object, $value, $field = null)
    {
        if (!is_numeric($value) && is_null($field)) {
            $field = 'identifier';
        }

        return parent::load($object, $value, $field);
    }

    /**
     * Perform operations after object load
     *
     * @param \Magento\Framework\Model\AbstractModel $object
     * @return $this
     */
    protected function _afterLoad(\Magento\Framework\Model\AbstractModel $object)
    {
        if ($object->getId()) {
            $stores = $this->lookupStoreIds($object->getId());

            $object->setData('store_id', $stores);
        }

        return parent::_afterLoad($object);
    }

    /**
     * Retrieve select object for load object data
     *
     * @param string $field
     * @param mixed $value
     * @param \Magento\Cms\Model\Page $object
     * @return \Zend_Db_Select
     */
    protected function _getLoadSelect($field, $value, $object)
    {
        $select = parent::_getLoadSelect($field, $value, $object);

        if ($object->getStoreId()) {
            $storeIds = [\Magento\Store\Model\Store::DEFAULT_STORE_ID, (int)$object->getStoreId()];
            $select->join(
                ['cms_page_store' => $this->getTable('cms_page_store')],
                $this->getMainTable() . '.page_id = cms_page_store.page_id',
                []
            )->where(
                'is_active = ?',
                1
            )->where(
                'cms_page_store.store_id IN (?)',
                $storeIds
            )->order(
                'cms_page_store.store_id DESC'
            )->limit(
                1
            );
        }

        return $select;
    }

    /**
     * Retrieve load select with filter by identifier, store and activity
     *
     * @param string $identifier
     * @param int|array $store
     * @param int $isActive
     * @return \Magento\Framework\DB\Select
     */
    protected function _getLoadByIdentifierSelect($identifier, $store, $isActive = null)
    {
        $select = $this->_getReadAdapter()->select()->from(
            ['cp' => $this->getMainTable()]
        )->join(
            ['cps' => $this->getTable('cms_page_store')],
            'cp.page_id = cps.page_id',
            []
        )->where(
            'cp.identifier = ?',
            $identifier
        )->where(
            'cps.store_id IN (?)',
            $store
        );

        if (!is_null($isActive)) {
            $select->where('cp.is_active = ?', $isActive);
        }

        return $select;
    }

    /**
     *  Check whether page identifier is numeric
     *
     * @param \Magento\Framework\Model\AbstractModel $object
     * @return bool
     */
    protected function isNumericPageIdentifier(\Magento\Framework\Model\AbstractModel $object)
    {
        return preg_match('/^[0-9]+$/', $object->getData('identifier'));
    }

    /**
     *  Check whether page identifier is valid
     *
     * @param \Magento\Framework\Model\AbstractModel $object
     * @return bool
     */
    protected function isValidPageIdentifier(\Magento\Framework\Model\AbstractModel $object)
    {
        return preg_match('/^[a-z0-9][a-z0-9_\/-]+(\.[a-z0-9_-]+)?$/', $object->getData('identifier'));
    }

    /**
     * Check if page identifier exist for specific store
     * return page id if page exists
     *
     * @param string $identifier
     * @param int $storeId
     * @return int
     */
    public function checkIdentifier($identifier, $storeId)
    {
        $stores = [\Magento\Store\Model\Store::DEFAULT_STORE_ID, $storeId];
        $select = $this->_getLoadByIdentifierSelect($identifier, $stores, 1);
        $select->reset(\Zend_Db_Select::COLUMNS)->columns('cp.page_id')->order('cps.store_id DESC')->limit(1);

        return $this->_getReadAdapter()->fetchOne($select);
    }

    /**
     * Retrieves cms page title from DB by passed identifier.
     *
     * @param string $identifier
     * @return string|false
     */
    public function getCmsPageTitleByIdentifier($identifier)
    {
        $stores = [\Magento\Store\Model\Store::DEFAULT_STORE_ID];
        if ($this->_store) {
            $stores[] = (int)$this->getStore()->getId();
        }

        $select = $this->_getLoadByIdentifierSelect($identifier, $stores);
        $select->reset(\Zend_Db_Select::COLUMNS)->columns('cp.title')->order('cps.store_id DESC')->limit(1);

        return $this->_getReadAdapter()->fetchOne($select);
    }

    /**
     * Retrieves cms page title from DB by passed id.
     *
     * @param string $id
     * @return string|false
     */
    public function getCmsPageTitleById($id)
    {
        $adapter = $this->_getReadAdapter();

        $select = $adapter->select()->from($this->getMainTable(), 'title')->where('page_id = :page_id');

        $binds = ['page_id' => (int)$id];

        return $adapter->fetchOne($select, $binds);
    }

    /**
     * Retrieves cms page identifier from DB by passed id.
     *
     * @param string $id
     * @return string|false
     */
    public function getCmsPageIdentifierById($id)
    {
        $adapter = $this->_getReadAdapter();

        $select = $adapter->select()->from($this->getMainTable(), 'identifier')->where('page_id = :page_id');

        $binds = ['page_id' => (int)$id];

        return $adapter->fetchOne($select, $binds);
    }

    /**
     * Get store ids to which specified item is assigned
     *
     * @param int $pageId
     * @return array
     */
    public function lookupStoreIds($pageId)
    {
        $adapter = $this->_getReadAdapter();

        $select = $adapter->select()->from(
            $this->getTable('cms_page_store'),
            'store_id'
        )->where(
            'page_id = ?',
            (int)$pageId
        );

        return $adapter->fetchCol($select);
    }

    /**
     * Set store model
     *
     * @param \Magento\Store\Model\Store $store
     * @return $this
     */
    public function setStore($store)
    {
        $this->_store = $store;
        return $this;
    }

    /**
     * Retrieve store model
     *
     * @return \Magento\Store\Model\Store
     */
    public function getStore()
    {
        return $this->_storeManager->getStore($this->_store);
    }
}<|MERGE_RESOLUTION|>--- conflicted
+++ resolved
@@ -53,11 +53,7 @@
         \Magento\Framework\Stdlib\DateTime $dateTime,
         $resourcePrefix = null
     ) {
-<<<<<<< HEAD
-        parent::__construct($context);
-=======
-        parent::__construct($resource, $resourcePrefix);
->>>>>>> f6216a13
+        parent::__construct($context, $resourcePrefix);
         $this->_date = $date;
         $this->_storeManager = $storeManager;
         $this->dateTime = $dateTime;
