--- conflicted
+++ resolved
@@ -49,14 +49,9 @@
     public function __construct(
         \Magento\Framework\Model\Resource\Db\Context $context,
         \Magento\Framework\Stdlib\DateTime\DateTime $date,
-<<<<<<< HEAD
-        \Magento\Framework\Store\StoreManagerInterface $storeManager,
+        \Magento\Store\Model\StoreManagerInterface $storeManager,
         \Magento\Framework\Stdlib\DateTime $dateTime,
         $resourcePrefix = null
-=======
-        \Magento\Store\Model\StoreManagerInterface $storeManager,
-        \Magento\Framework\Stdlib\DateTime $dateTime
->>>>>>> 8824359d
     ) {
         parent::__construct($context, $resourcePrefix);
         $this->_date = $date;
