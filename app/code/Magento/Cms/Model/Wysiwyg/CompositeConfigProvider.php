<?php
/**
 * Copyright © Magento, Inc. All rights reserved.
 * See COPYING.txt for license details.
 */

namespace Magento\Cms\Model\Wysiwyg;

/**
 * Class CompositeConfigProvider loads required config by adapter specified in system configuration
 * General > Content Management >WYSIWYG Options > WYSIWYG Editor
 */
class CompositeConfigProvider
{
    /**
     * @var \Magento\Ui\Block\Wysiwyg\ActiveEditor
     */
    private $activeEditor;

    /**
     * List of variable config processors by adapter type
     *
     * @var array
     */
    private $variablePluginConfigProvider;

    /**
     * List of widget config processors by adapter type
     *
     * @var array
     */
    private $widgetPluginConfigProvider;

    /**
     * List of wysiwyg config postprocessors by adapter type
     *
     * @var array
     */
    private $wysiwygConfigPostProcessor;

    /**
     * Factory to create required processor object
     *
     * @var \Magento\Cms\Model\Wysiwyg\ConfigProviderFactory
     */
    private $configProviderFactory;

    /**
     * Current active editor path
     *
     * @var string
     */
    private $activeEditorPath;

    /**
     * @param \Magento\Ui\Block\Wysiwyg\ActiveEditor $activeEditor
<<<<<<< HEAD
     * @param ConfigProviderFactory $configProviderFactory
     * @param array $variablePluginConfigPovider
=======
     * @param \Magento\Cms\Model\Wysiwyg\ConfigProviderFactory $configProviderFactory
     * @param array $variablePluginConfigProvider
>>>>>>> e8d6c360
     * @param array $widgetPluginConfigProvider
     * @param array $wysiwygConfigPostProcessor
     */
    public function __construct(
        \Magento\Ui\Block\Wysiwyg\ActiveEditor $activeEditor,
        \Magento\Cms\Model\Wysiwyg\ConfigProviderFactory $configProviderFactory,
        array $variablePluginConfigProvider,
        array $widgetPluginConfigProvider,
        array $wysiwygConfigPostProcessor
    ) {
        $this->activeEditor = $activeEditor;
        $this->configProviderFactory = $configProviderFactory;
        $this->variablePluginConfigProvider = $variablePluginConfigProvider;
        $this->widgetPluginConfigProvider = $widgetPluginConfigProvider;
        $this->wysiwygConfigPostProcessor = $wysiwygConfigPostProcessor;
    }

    /**
     * Add config for variable plugin
     *
     * @param \Magento\Framework\DataObject $config
     * @return \Magento\Framework\DataObject
     */
    public function processVariableConfig($config)
    {
        return $this->updateConfig($config, $this->variablePluginConfigProvider);
    }

    /**
     * Add config for widget plugin
     *
     * @param \Magento\Framework\DataObject $config
     * @return \Magento\Framework\DataObject
     */
    public function processWidgetConfig($config)
    {
        return $this->updateConfig($config, $this->widgetPluginConfigProvider);
    }

    /**
     * Update wysiwyg config with data required for adapter
     *
     * @param \Magento\Framework\DataObject $config
     * @return \Magento\Framework\DataObject
     */
    public function processWysiwygConfig($config)
    {
        return $this->updateConfig($config, $this->wysiwygConfigPostProcessor);
    }

    /**
     * Returns active editor path
     *
     * @return string
     */
    private function getActiveEditorPath()
    {
        if (!isset($this->activeEditorPath)) {
            $this->activeEditorPath = $this->activeEditor->getWysiwygAdapterPath();
        }
        return $this->activeEditorPath;
    }

    /**
     * Update config using config provider by active editor path
     *
     * @param \Magento\Framework\DataObject $config
     * @param array $configProviders
     * @return \Magento\Framework\DataObject
     */
    private function updateConfig($config, array $configProviders)
    {
        $adapterType = $this->getActiveEditorPath();
        //Extension point to update plugin settings by adapter type
        $providerClass = isset($configProviders[$adapterType])
            ? $configProviders[$adapterType]
            : $configProviders['default'];
        /** @var \Magento\Framework\Data\Wysiwyg\ConfigProviderInterface $provider */
        $provider = $this->configProviderFactory->create($providerClass);
        return $provider->getConfig($config);
    }
}<|MERGE_RESOLUTION|>--- conflicted
+++ resolved
@@ -54,13 +54,8 @@
 
     /**
      * @param \Magento\Ui\Block\Wysiwyg\ActiveEditor $activeEditor
-<<<<<<< HEAD
-     * @param ConfigProviderFactory $configProviderFactory
-     * @param array $variablePluginConfigPovider
-=======
      * @param \Magento\Cms\Model\Wysiwyg\ConfigProviderFactory $configProviderFactory
      * @param array $variablePluginConfigProvider
->>>>>>> e8d6c360
      * @param array $widgetPluginConfigProvider
      * @param array $wysiwygConfigPostProcessor
      */
