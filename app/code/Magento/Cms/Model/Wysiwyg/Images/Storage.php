<?php
/**
 * Copyright © Magento, Inc. All rights reserved.
 * See COPYING.txt for license details.
 */

declare(strict_types=1);

namespace Magento\Cms\Model\Wysiwyg\Images;

use Magento\Cms\Helper\Wysiwyg\Images;
use Magento\Framework\App\Filesystem\DirectoryList;
use Magento\Framework\App\ObjectManager;

/**
 * Wysiwyg Images model.
 *
 * Tightly connected with controllers responsible for managing files so it uses session and is (sort of) a part
 * of the presentation layer.
 *
 * @SuppressWarnings(PHPMD.LongVariable)
 * @SuppressWarnings(PHPMD.TooManyFields)
 * @SuppressWarnings(PHPMD.CouplingBetweenObjects)
 * @SuppressWarnings(PHPMD.CookieAndSessionMisuse)
 *
 * @api
 * @since 100.0.2
 */
class Storage extends \Magento\Framework\DataObject
{
    const DIRECTORY_NAME_REGEXP = '/^[a-z0-9\-\_]+$/si';

    const THUMBS_DIRECTORY_NAME = '.thumbs';

    const THUMB_PLACEHOLDER_PATH_SUFFIX = 'Magento_Cms::images/placeholder_thumbnail.jpg';

    /**
     * Config object
     *
     * @var \Magento\Framework\App\Config\Element
     */
    protected $_config;

    /**
     * Config object as array
     *
     * @var array
     */
    protected $_configAsArray;

    /**
     * @var \Magento\Framework\Filesystem\Directory\Write
     */
    protected $_directory;

    /**
     * @var \Magento\Framework\Image\AdapterFactory
     */
    protected $_imageFactory;

    /**
     * @var \Magento\Framework\View\Asset\Repository
     */
    protected $_assetRepo;

    /**
     * Core file storage database
     *
     * @var \Magento\MediaStorage\Helper\File\Storage\Database
     */
    protected $_coreFileStorageDb = null;

    /**
     * Cms wysiwyg images
     *
     * @var \Magento\Cms\Helper\Wysiwyg\Images
     */
    protected $_cmsWysiwygImages = null;

    /**
     * @var array
     */
    protected $_resizeParameters;

    /**
     * @var array
     */
    protected $_extensions;

    /**
     * @var array
     */
    protected $_dirs;

    /**
     * @var \Magento\Backend\Model\UrlInterface
     */
    protected $_backendUrl;

    /**
     * @var \Magento\Backend\Model\Session
     */
    protected $_session;

    /**
     * Directory database factory
     *
     * @var \Magento\MediaStorage\Model\File\Storage\Directory\DatabaseFactory
     */
    protected $_directoryDatabaseFactory;

    /**
     * Storage database factory
     *
     * @var \Magento\MediaStorage\Model\File\Storage\DatabaseFactory
     */
    protected $_storageDatabaseFactory;

    /**
     * Storage file factory
     *
     * @var \Magento\MediaStorage\Model\File\Storage\FileFactory
     */
    protected $_storageFileFactory;

    /**
     * Storage collection factory
     *
     * @var \Magento\Cms\Model\Wysiwyg\Images\Storage\CollectionFactory
     */
    protected $_storageCollectionFactory;

    /**
     * Uploader factory
     *
     * @var \Magento\MediaStorage\Model\File\UploaderFactory
     */
    protected $_uploaderFactory;

    /**
     * @var \Psr\Log\LoggerInterface|null
     */
    private $logger;

    /**
     * @var \Magento\Framework\Filesystem\DriverInterface
     */
    private $file;

    /**
     * @var \Magento\Framework\Filesystem\Io\File|null
     */
    private $ioFile;

    /**
     * Construct
     *
     * @param \Magento\Backend\Model\Session $session
     * @param \Magento\Backend\Model\UrlInterface $backendUrl
     * @param \Magento\Cms\Helper\Wysiwyg\Images $cmsWysiwygImages
     * @param \Magento\MediaStorage\Helper\File\Storage\Database $coreFileStorageDb
     * @param \Magento\Framework\Filesystem $filesystem
     * @param \Magento\Framework\Image\AdapterFactory $imageFactory
     * @param \Magento\Framework\View\Asset\Repository $assetRepo
     * @param \Magento\Cms\Model\Wysiwyg\Images\Storage\CollectionFactory $storageCollectionFactory
     * @param \Magento\MediaStorage\Model\File\Storage\FileFactory $storageFileFactory
     * @param \Magento\MediaStorage\Model\File\Storage\DatabaseFactory $storageDatabaseFactory
     * @param \Magento\MediaStorage\Model\File\Storage\Directory\DatabaseFactory $directoryDatabaseFactory
     * @param \Magento\MediaStorage\Model\File\UploaderFactory $uploaderFactory
     * @param array $resizeParameters
     * @param array $extensions
     * @param array $dirs
     * @param array $data
     * @param \Magento\Framework\Filesystem\DriverInterface $file
     * @param \Magento\Framework\Filesystem\Io\File|null $ioFile
     * @param \Psr\Log\LoggerInterface|null $logger
     *
     * @throws \Magento\Framework\Exception\FileSystemException
     * @SuppressWarnings(PHPMD.ExcessiveParameterList)
     */
    public function __construct(
        \Magento\Backend\Model\Session $session,
        \Magento\Backend\Model\UrlInterface $backendUrl,
        \Magento\Cms\Helper\Wysiwyg\Images $cmsWysiwygImages,
        \Magento\MediaStorage\Helper\File\Storage\Database $coreFileStorageDb,
        \Magento\Framework\Filesystem $filesystem,
        \Magento\Framework\Image\AdapterFactory $imageFactory,
        \Magento\Framework\View\Asset\Repository $assetRepo,
        \Magento\Cms\Model\Wysiwyg\Images\Storage\CollectionFactory $storageCollectionFactory,
        \Magento\MediaStorage\Model\File\Storage\FileFactory $storageFileFactory,
        \Magento\MediaStorage\Model\File\Storage\DatabaseFactory $storageDatabaseFactory,
        \Magento\MediaStorage\Model\File\Storage\Directory\DatabaseFactory $directoryDatabaseFactory,
        \Magento\MediaStorage\Model\File\UploaderFactory $uploaderFactory,
        array $resizeParameters = [],
        array $extensions = [],
        array $dirs = [],
        array $data = [],
        \Magento\Framework\Filesystem\DriverInterface $file = null,
        \Magento\Framework\Filesystem\Io\File $ioFile = null,
        \Psr\Log\LoggerInterface $logger = null
    ) {
        $this->_session = $session;
        $this->_backendUrl = $backendUrl;
        $this->_cmsWysiwygImages = $cmsWysiwygImages;
        $this->_coreFileStorageDb = $coreFileStorageDb;
        $this->_directory = $filesystem->getDirectoryWrite(DirectoryList::MEDIA);
        $this->_imageFactory = $imageFactory;
        $this->_assetRepo = $assetRepo;
        $this->_storageCollectionFactory = $storageCollectionFactory;
        $this->_storageFileFactory = $storageFileFactory;
        $this->_storageDatabaseFactory = $storageDatabaseFactory;
        $this->_directoryDatabaseFactory = $directoryDatabaseFactory;
        $this->_uploaderFactory = $uploaderFactory;
        $this->logger = $logger ?: ObjectManager::getInstance()->get(\Psr\Log\LoggerInterface::class);
        $this->_resizeParameters = $resizeParameters;
        $this->_extensions = $extensions;
        $this->_dirs = $dirs;
        $this->file = $file ?: ObjectManager::getInstance()->get(\Magento\Framework\Filesystem\Driver\File::class);
        $this->ioFile = $ioFile ?: ObjectManager::getInstance()->get(\Magento\Framework\Filesystem\Io\File::class);
        parent::__construct($data);
    }

    /**
     * Create sub directories if DB storage is used
     *
     * @param string $path
     * @return void
     */
    protected function createSubDirectories($path)
    {
        if ($this->_coreFileStorageDb->checkDbUsage()) {
            /** @var \Magento\MediaStorage\Model\File\Storage\Directory\Database $subDirectories */
            $subDirectories = $this->_directoryDatabaseFactory->create();
            $directories = $subDirectories->getSubdirectories($path);
            foreach ($directories as $directory) {
                $fullPath = rtrim($path, '/') . '/' . $directory['name'];
                $this->_directory->create($fullPath);
            }
        }
    }

    /**
     * Prepare and get conditions for exclude directories
     *
     * @return array
     */
    protected function getConditionsForExcludeDirs()
    {
        $conditions = ['reg_exp' => [], 'plain' => []];

        if ($this->_dirs['exclude']) {
            foreach ($this->_dirs['exclude'] as $dir) {
                $conditions[!empty($dir['regexp']) ? 'reg_exp' : 'plain'][$dir['name']] = true;
            }
        }

        // "include" section takes precedence and can revoke directory exclusion
        if ($this->_dirs['include']) {
            foreach ($this->_dirs['include'] as $dir) {
                unset($conditions['reg_exp'][$dir['name']], $conditions['plain'][$dir['name']]);
            }
        }

        return $conditions;
    }

    /**
     * Remove excluded directories from collection
     *
     * @param \Magento\Framework\Data\Collection\Filesystem $collection
     * @param array $conditions
     * @return \Magento\Framework\Data\Collection\Filesystem
     */
    protected function removeItemFromCollection($collection, $conditions)
    {
        $regExp = $conditions['reg_exp'] ? '~' . implode('|', array_keys($conditions['reg_exp'])) . '~i' : null;
        $storageRoot = $this->_cmsWysiwygImages->getStorageRoot();
        $storageRootLength = strlen($storageRoot);

        foreach ($collection as $key => $value) {
            $mediaSubPathname = substr($value->getFilename(), $storageRootLength);
            $rootChildParts = explode('/', '/' . ltrim($mediaSubPathname, '/'));

            if (array_key_exists($rootChildParts[1], $conditions['plain'])
                || ($regExp && preg_match($regExp, $value->getFilename()))) {
                $collection->removeItemByKey($key);
            }
        }

        return $collection;
    }

    /**
     * Return one-level child directories for specified path
     *
     * @param string $path Parent directory path
     * @return \Magento\Framework\Data\Collection\Filesystem
     */
    public function getDirsCollection($path)
    {
        $this->createSubDirectories($path);

        $collection = $this->getCollection($path)
            ->setCollectDirs(true)
            ->setCollectFiles(false)
            ->setCollectRecursively(false)
            ->setOrder('basename', \Magento\Framework\Data\Collection\Filesystem::SORT_ORDER_ASC);

        $conditions = $this->getConditionsForExcludeDirs();

        return $this->removeItemFromCollection($collection, $conditions);
    }

    /**
     * Return files
     *
     * @param   string $path Parent directory path
     * @param   string $type Type of storage, e.g. image, media etc.
     * @return  \Magento\Framework\Data\Collection\Filesystem
     *
     * @throws  \Magento\Framework\Exception\FileSystemException
     * @throws  \Magento\Framework\Exception\LocalizedException
     */
    public function getFilesCollection($path, $type = null)
    {
        if ($this->_coreFileStorageDb->checkDbUsage()) {
            $files = $this->_storageDatabaseFactory->create()->getDirectoryFiles($path);

            /** @var \Magento\MediaStorage\Model\File\Storage\File $fileStorageModel */
            $fileStorageModel = $this->_storageFileFactory->create();
            foreach ($files as $file) {
                $fileStorageModel->saveFile($file);
            }
        }

        $collection = $this->getCollection(
            $path
        )->setCollectDirs(
            false
        )->setCollectFiles(
            true
        )->setCollectRecursively(
            false
        )->setOrder(
            'mtime',
            \Magento\Framework\Data\Collection::SORT_ORDER_ASC
        );

        // Add files extension filter
        if ($allowed = $this->getAllowedExtensions($type)) {
            $collection->setFilesFilter('/\.(' . implode('|', $allowed) . ')$/i');
        }

        // prepare items
        foreach ($collection as $item) {
            $item->setId($this->_cmsWysiwygImages->idEncode($item->getBasename()));
            $item->setName($item->getBasename());
            $item->setShortName($this->_cmsWysiwygImages->getShortFilename($item->getBasename()));
            $item->setUrl($this->_cmsWysiwygImages->getCurrentUrl() . $item->getBasename());
<<<<<<< HEAD
            $itemStats = $this->file->stat($item->getFilename());
            $item->setSize($itemStats['size']);
=======
            // phpcs:ignore Magento2.Functions.DiscouragedFunction
            $item->setSize(filesize($item->getFilename()));
>>>>>>> 7ffabd07
            $item->setMimeType(\mime_content_type($item->getFilename()));

            if ($this->isImage($item->getBasename())) {
                $thumbUrl = $this->getThumbnailUrl($item->getFilename(), true);
                // generate thumbnail "on the fly" if it does not exists
                if (!$thumbUrl) {
                    $thumbUrl = $this->_backendUrl->getUrl('cms/*/thumbnail', ['file' => $item->getId()]);
                }

<<<<<<< HEAD
                try {
                    $size = getimagesize($item->getFilename());
=======
                // phpcs:ignore Generic.PHP.NoSilencedErrors
                $size = @getimagesize($item->getFilename());
>>>>>>> 7ffabd07

                    if (is_array($size)) {
                        $item->setWidth($size[0]);
                        $item->setHeight($size[1]);
                    }
                } catch (\Error $e) {
                    $this->logger->notice(sprintf("GetImageSize caused error: %s", $e->getMessage()));
                }
            } else {
                $thumbUrl = $this->_assetRepo->getUrl(self::THUMB_PLACEHOLDER_PATH_SUFFIX);
            }

            $item->setThumbUrl($thumbUrl);
        }

        return $collection;
    }

    /**
     * Storage collection
     *
     * @param string $path Path to the directory
     * @return \Magento\Cms\Model\Wysiwyg\Images\Storage\Collection
     */
    public function getCollection($path = null)
    {
        /** @var \Magento\Cms\Model\Wysiwyg\Images\Storage\Collection $collection */
        $collection = $this->_storageCollectionFactory->create();
        if ($path !== null) {
            $collection->addTargetDir($path);
        }
        return $collection;
    }

    /**
     * Create new directory in storage
     *
     * @param string $name New directory name
     * @param string $path Parent directory path
     * @return array New directory info
     * @throws \Magento\Framework\Exception\LocalizedException
     */
    public function createDirectory($name, $path)
    {
        if (!preg_match(self::DIRECTORY_NAME_REGEXP, $name)) {
            throw new \Magento\Framework\Exception\LocalizedException(
                __('Please rename the folder using only letters, numbers, underscores and dashes.')
            );
        }

        $relativePath = $this->_directory->getRelativePath($path);
        if (!$this->_directory->isDirectory($relativePath) || !$this->_directory->isWritable($relativePath)) {
            $path = $this->_cmsWysiwygImages->getStorageRoot();
        }

        $newPath = $path . '/' . $name;
        $relativeNewPath = $this->_directory->getRelativePath($newPath);
        if ($this->_directory->isDirectory($relativeNewPath)) {
            throw new \Magento\Framework\Exception\LocalizedException(
                __('We found a directory with the same name. Please try another folder name.')
            );
        }

        $this->_directory->create($relativeNewPath);
        try {
            if ($this->_coreFileStorageDb->checkDbUsage()) {
                $relativePath = $this->_coreFileStorageDb->getMediaRelativePath($newPath);
                $this->_directoryDatabaseFactory->create()->createRecursive($relativePath);
            }

            $result = [
                'name' => $name,
                'short_name' => $this->_cmsWysiwygImages->getShortFilename($name),
                'path' => $newPath,
                'id' => $this->_cmsWysiwygImages->convertPathToId($newPath),
            ];
            return $result;
<<<<<<< HEAD
            // @todo MC-18221 need to fix check false positive
=======
>>>>>>> 7ffabd07
            // phpcs:ignore Magento2.Exceptions.ThrowCatch
        } catch (\Magento\Framework\Exception\FileSystemException $e) {
            throw new \Magento\Framework\Exception\LocalizedException(__('We cannot create a new directory.'));
        }
    }

    /**
     * Recursively delete directory from storage
     *
     * @param string $path Absolute path to target directory
     * @return void
     * @throws \Magento\Framework\Exception\LocalizedException
     */
    public function deleteDirectory($path)
    {
        if ($this->_coreFileStorageDb->checkDbUsage()) {
            $this->_directoryDatabaseFactory->create()->deleteDirectory($path);
        }
        if (!$this->isPathAllowed($path, $this->getConditionsForExcludeDirs())) {
            throw new \Magento\Framework\Exception\LocalizedException(
                __('We cannot delete directory %1.', $this->_getRelativePathToRoot($path))
            );
        }
        try {
            $this->_deleteByPath($path);
            $path = $this->getThumbnailRoot() . $this->_getRelativePathToRoot($path);
            $this->_deleteByPath($path);
<<<<<<< HEAD
            // @todo MC-18221 need to fix check false positive
=======
>>>>>>> 7ffabd07
            // phpcs:ignore Magento2.Exceptions.ThrowCatch
        } catch (\Magento\Framework\Exception\FileSystemException $e) {
            throw new \Magento\Framework\Exception\LocalizedException(
                __('We cannot delete directory %1.', $this->_getRelativePathToRoot($path))
            );
        }
    }

    /**
     * Delete by path
     *
     * @param string $path
     * @return void
     */
    protected function _deleteByPath($path)
    {
        $path = $this->_sanitizePath($path);
        if (!empty($path)) {
            $this->_validatePath($path);
            $this->_directory->delete($this->_directory->getRelativePath($path));
        }
    }

    /**
     * Delete file (and its thumbnail if exists) from storage
     *
     * @param string $target File path to be deleted
     * @return $this
     */
    public function deleteFile($target)
    {
        $relativePath = $this->_directory->getRelativePath($target);
        if ($this->_directory->isFile($relativePath)) {
            $this->_directory->delete($relativePath);
        }
        $this->_coreFileStorageDb->deleteFile($target);

        $thumb = $this->getThumbnailPath($target, true);
        $relativePathThumb = $this->_directory->getRelativePath($thumb);
        if ($thumb) {
            if ($this->_directory->isFile($relativePathThumb)) {
                $this->_directory->delete($relativePathThumb);
            }
            $this->_coreFileStorageDb->deleteFile($thumb);
        }
        return $this;
    }

    /**
     * Upload and resize new file
     *
     * @param string $targetPath Absolute path to target directory
     * @param string $type Type of storage, e.g. image, media etc.
     * @return array File info Array
     * @throws \Magento\Framework\Exception\LocalizedException
     */
    public function uploadFile($targetPath, $type = null)
    {
        if (!$this->isPathAllowed($targetPath, $this->getConditionsForExcludeDirs())) {
            throw new \Magento\Framework\Exception\LocalizedException(
                __('We can\'t upload the file to current folder right now. Please try another folder.')
            );
        }
        /** @var \Magento\MediaStorage\Model\File\Uploader $uploader */
        $uploader = $this->_uploaderFactory->create(['fileId' => 'image']);
        $allowed = $this->getAllowedExtensions($type);
        if ($allowed) {
            $uploader->setAllowedExtensions($allowed);
        }
        $uploader->setAllowRenameFiles(true);
        $uploader->setFilesDispersion(false);
        if (!$uploader->checkMimeType($this->getAllowedMimeTypes($type))) {
            throw new \Magento\Framework\Exception\LocalizedException(__('File validation failed.'));
        }
        $result = $uploader->save($targetPath);

        if (!$result) {
            throw new \Magento\Framework\Exception\LocalizedException(__('We can\'t upload the file right now.'));
        }

        // create thumbnail
        $this->resizeFile($targetPath . '/' . $uploader->getUploadedFileName(), true);

        return $result;
    }

    /**
     * Thumbnail path getter
     *
     * @param  string $filePath original file path
     * @param  bool $checkFile OPTIONAL is it necessary to check file availability
     * @return string|false
     */
    public function getThumbnailPath($filePath, $checkFile = false)
    {
        $mediaRootDir = $this->_cmsWysiwygImages->getStorageRoot();

        if (strpos($filePath, (string) $mediaRootDir) === 0) {
            $thumbPath = $this->getThumbnailRoot() . substr($filePath, strlen($mediaRootDir));

            if (!$checkFile || $this->_directory->isExist($this->_directory->getRelativePath($thumbPath))) {
                return $thumbPath;
            }
        }

        return false;
    }

    /**
     * Thumbnail URL getter
     *
     * @param  string $filePath original file path
     * @param  bool $checkFile OPTIONAL is it necessary to check file availability
     * @return string|false
     */
    public function getThumbnailUrl($filePath, $checkFile = false)
    {
        $mediaRootDir = $this->_cmsWysiwygImages->getStorageRoot();

        if (strpos($filePath, (string) $mediaRootDir) === 0) {
            $thumbSuffix = self::THUMBS_DIRECTORY_NAME . substr($filePath, strlen($mediaRootDir));
            if (!$checkFile || $this->_directory->isExist(
                $this->_directory->getRelativePath($mediaRootDir . '/' . $thumbSuffix)
            )
            ) {
                $thumbSuffix = substr(
                    $mediaRootDir,
                    strlen($this->_directory->getAbsolutePath())
                ) . '/' . $thumbSuffix;
                $randomIndex = '?rand=' . time();
                return str_replace('\\', '/', $this->_cmsWysiwygImages->getBaseUrl() . $thumbSuffix) . $randomIndex;
            }
        }

        return false;
    }

    /**
     * Create thumbnail for image and save it to thumbnails directory
     *
     * @param string $source Image path to be resized
     * @param bool $keepRatio Keep aspect ratio or not
     * @return bool|string Resized filepath or false if errors were occurred
     */
    public function resizeFile($source, $keepRatio = true)
    {
        $realPath = $this->_directory->getRelativePath($source);
        if (!$this->_directory->isFile($realPath) || !$this->_directory->isExist($realPath)) {
            return false;
        }

        $targetDir = $this->getThumbsPath($source);
        $pathTargetDir = $this->_directory->getRelativePath($targetDir);
        if (!$this->_directory->isExist($pathTargetDir)) {
            $this->_directory->create($pathTargetDir);
        }
        if (!$this->_directory->isExist($pathTargetDir)) {
            return false;
        }
        $image = $this->_imageFactory->create();
        $image->open($source);
        $image->keepAspectRatio($keepRatio);
        $image->resize($this->_resizeParameters['width'], $this->_resizeParameters['height']);
<<<<<<< HEAD
        $dest = $targetDir . '/' . $this->ioFile->getPathInfo($source)['basename'];
=======
        // phpcs:ignore Magento2.Functions.DiscouragedFunction
        $dest = $targetDir . '/' . pathinfo($source, PATHINFO_BASENAME);
>>>>>>> 7ffabd07
        $image->save($dest);
        if ($this->_directory->isFile($this->_directory->getRelativePath($dest))) {
            return $dest;
        }
        return false;
    }

    /**
     * Resize images on the fly in controller action
     *
     * @param string $filename File basename
     * @return bool|string Thumbnail path or false for errors
     */
    public function resizeOnTheFly($filename)
    {
        $path = $this->getSession()->getCurrentPath();
        if (!$path) {
            $path = $this->_cmsWysiwygImages->getCurrentPath();
        }
        return $this->resizeFile($path . '/' . $filename);
    }

    /**
     * Return thumbnails directory path for file/current directory
     *
     * @param bool|string $filePath Path to the file
     * @return string
     */
    public function getThumbsPath($filePath = false)
    {
        $mediaRootDir = $this->_cmsWysiwygImages->getStorageRoot();
        $thumbnailDir = $this->getThumbnailRoot();

<<<<<<< HEAD
        if ($filePath && strpos($filePath, (string) $mediaRootDir) === 0) {
            $thumbnailDir .= $this->file->getParentDirectory(substr($filePath, strlen($mediaRootDir)));
=======
        if ($filePath && strpos($filePath, $mediaRootDir) === 0) {
            // phpcs:ignore Magento2.Functions.DiscouragedFunction
            $thumbnailDir .= dirname(substr($filePath, strlen($mediaRootDir)));
>>>>>>> 7ffabd07
        }

        return $thumbnailDir;
    }

    /**
     * Storage session
     *
     * @return \Magento\Backend\Model\Session
     */
    public function getSession()
    {
        return $this->_session;
    }

    /**
     * Prepare allowed_extensions config settings
     *
     * @param string $type Type of storage, e.g. image, media etc.
     * @return array Array of allowed file extensions
     */
    public function getAllowedExtensions($type = null)
    {
        $allowed = $this->getExtensionsList($type);

        return array_keys(array_filter($allowed));
    }

    /**
     * Thumbnail root directory getter
     *
     * @return string
     */
    public function getThumbnailRoot()
    {
        return $this->_cmsWysiwygImages->getStorageRoot() . '/' . self::THUMBS_DIRECTORY_NAME;
    }

    /**
     * Simple way to check whether file is image or not based on extension
     *
     * @param string $filename
     * @return bool
     */
    public function isImage($filename)
    {
        if (!$this->hasData('_image_extensions')) {
            $this->setData('_image_extensions', $this->getAllowedExtensions('image'));
        }
<<<<<<< HEAD

        $ext = "";
        if (array_key_exists('extension', $this->ioFile->getPathInfo($filename))) {
            $ext = strtolower($this->ioFile->getPathInfo($filename)['extension']);
        }
=======
        // phpcs:ignore Magento2.Functions.DiscouragedFunction
        $ext = strtolower(pathinfo($filename, PATHINFO_EXTENSION));
>>>>>>> 7ffabd07
        return in_array($ext, $this->_getData('_image_extensions'));
    }

    /**
     * Get resize width
     *
     * @return int
     */
    public function getResizeWidth()
    {
        return $this->_resizeParameters['width'];
    }

    /**
     * Get resize height
     *
     * @return int
     */
    public function getResizeHeight()
    {
        return $this->_resizeParameters['height'];
    }

    /**
     * Get cms wysiwyg images helper
     *
     * @return Images|null
     */
    public function getCmsWysiwygImages()
    {
        return $this->_cmsWysiwygImages;
    }

    /**
     * Is path under storage root directory
     *
     * @param string $path
     * @return void
     * @throws \Magento\Framework\Exception\LocalizedException
     */
    protected function _validatePath($path)
    {
        $root = $this->_sanitizePath($this->_cmsWysiwygImages->getStorageRoot());
        if ($root == $path) {
            throw new \Magento\Framework\Exception\LocalizedException(
                __('We can\'t delete root directory %1 right now.', $path)
            );
        }
        if (strpos($path, (string) $root) !== 0) {
            throw new \Magento\Framework\Exception\LocalizedException(
                __('Directory %1 is not under storage root path.', $path)
            );
        }
    }

    /**
     * Sanitize path
     *
     * @param string $path
     * @return string
     */
    protected function _sanitizePath($path)
    {
        return rtrim(preg_replace('~[/\\\]+~', '/', $this->_directory->getDriver()->getRealPathSafety($path)), '/');
    }

    /**
     * Get path in root storage dir
     *
     * @param string $path
     * @return string|bool
     */
    protected function _getRelativePathToRoot($path)
    {
        return substr(
            $this->_sanitizePath($path),
            strlen($this->_sanitizePath($this->_cmsWysiwygImages->getStorageRoot()))
        );
    }

    /**
     * Prepare mime types config settings.
     *
     * @param string|null $type Type of storage, e.g. image, media etc.
     * @return array Array of allowed file extensions
     */
    private function getAllowedMimeTypes($type = null): array
    {
        $allowed = $this->getExtensionsList($type);

        return array_values(array_filter($allowed));
    }

    /**
     * Get list of allowed file extensions with mime type in values.
     *
     * @param string|null $type
     * @return array
     */
    private function getExtensionsList($type = null): array
    {
        if (is_string($type) && array_key_exists("{$type}_allowed", $this->_extensions)) {
            $allowed = $this->_extensions["{$type}_allowed"];
        } else {
            $allowed = $this->_extensions['allowed'];
        }

        return $allowed;
    }

    /**
     * Check if path is not in excluded dirs.
     *
     * @param string $path Absolute path
     * @param array $conditions Exclude conditions
     * @return bool
     */
    private function isPathAllowed($path, array $conditions): bool
    {
        $isAllowed = true;
        $regExp = $conditions['reg_exp'] ? '~' . implode('|', array_keys($conditions['reg_exp'])) . '~i' : null;
        $storageRoot = $this->_cmsWysiwygImages->getStorageRoot();
        $storageRootLength = strlen($storageRoot);

        $mediaSubPathname = substr($path, $storageRootLength);
        $rootChildParts = explode('/', '/' . ltrim($mediaSubPathname, '/'));

        if (array_key_exists($rootChildParts[1], $conditions['plain'])
            || ($regExp && preg_match($regExp, $path))) {
            $isAllowed = false;
        }

        return $isAllowed;
    }
}<|MERGE_RESOLUTION|>--- conflicted
+++ resolved
@@ -357,13 +357,8 @@
             $item->setName($item->getBasename());
             $item->setShortName($this->_cmsWysiwygImages->getShortFilename($item->getBasename()));
             $item->setUrl($this->_cmsWysiwygImages->getCurrentUrl() . $item->getBasename());
-<<<<<<< HEAD
             $itemStats = $this->file->stat($item->getFilename());
             $item->setSize($itemStats['size']);
-=======
-            // phpcs:ignore Magento2.Functions.DiscouragedFunction
-            $item->setSize(filesize($item->getFilename()));
->>>>>>> 7ffabd07
             $item->setMimeType(\mime_content_type($item->getFilename()));
 
             if ($this->isImage($item->getBasename())) {
@@ -373,13 +368,8 @@
                     $thumbUrl = $this->_backendUrl->getUrl('cms/*/thumbnail', ['file' => $item->getId()]);
                 }
 
-<<<<<<< HEAD
                 try {
                     $size = getimagesize($item->getFilename());
-=======
-                // phpcs:ignore Generic.PHP.NoSilencedErrors
-                $size = @getimagesize($item->getFilename());
->>>>>>> 7ffabd07
 
                     if (is_array($size)) {
                         $item->setWidth($size[0]);
@@ -457,10 +447,6 @@
                 'id' => $this->_cmsWysiwygImages->convertPathToId($newPath),
             ];
             return $result;
-<<<<<<< HEAD
-            // @todo MC-18221 need to fix check false positive
-=======
->>>>>>> 7ffabd07
             // phpcs:ignore Magento2.Exceptions.ThrowCatch
         } catch (\Magento\Framework\Exception\FileSystemException $e) {
             throw new \Magento\Framework\Exception\LocalizedException(__('We cannot create a new directory.'));
@@ -488,10 +474,6 @@
             $this->_deleteByPath($path);
             $path = $this->getThumbnailRoot() . $this->_getRelativePathToRoot($path);
             $this->_deleteByPath($path);
-<<<<<<< HEAD
-            // @todo MC-18221 need to fix check false positive
-=======
->>>>>>> 7ffabd07
             // phpcs:ignore Magento2.Exceptions.ThrowCatch
         } catch (\Magento\Framework\Exception\FileSystemException $e) {
             throw new \Magento\Framework\Exception\LocalizedException(
@@ -655,12 +637,7 @@
         $image->open($source);
         $image->keepAspectRatio($keepRatio);
         $image->resize($this->_resizeParameters['width'], $this->_resizeParameters['height']);
-<<<<<<< HEAD
         $dest = $targetDir . '/' . $this->ioFile->getPathInfo($source)['basename'];
-=======
-        // phpcs:ignore Magento2.Functions.DiscouragedFunction
-        $dest = $targetDir . '/' . pathinfo($source, PATHINFO_BASENAME);
->>>>>>> 7ffabd07
         $image->save($dest);
         if ($this->_directory->isFile($this->_directory->getRelativePath($dest))) {
             return $dest;
@@ -694,14 +671,8 @@
         $mediaRootDir = $this->_cmsWysiwygImages->getStorageRoot();
         $thumbnailDir = $this->getThumbnailRoot();
 
-<<<<<<< HEAD
         if ($filePath && strpos($filePath, (string) $mediaRootDir) === 0) {
             $thumbnailDir .= $this->file->getParentDirectory(substr($filePath, strlen($mediaRootDir)));
-=======
-        if ($filePath && strpos($filePath, $mediaRootDir) === 0) {
-            // phpcs:ignore Magento2.Functions.DiscouragedFunction
-            $thumbnailDir .= dirname(substr($filePath, strlen($mediaRootDir)));
->>>>>>> 7ffabd07
         }
 
         return $thumbnailDir;
@@ -751,16 +722,11 @@
         if (!$this->hasData('_image_extensions')) {
             $this->setData('_image_extensions', $this->getAllowedExtensions('image'));
         }
-<<<<<<< HEAD
 
         $ext = "";
         if (array_key_exists('extension', $this->ioFile->getPathInfo($filename))) {
             $ext = strtolower($this->ioFile->getPathInfo($filename)['extension']);
         }
-=======
-        // phpcs:ignore Magento2.Functions.DiscouragedFunction
-        $ext = strtolower(pathinfo($filename, PATHINFO_EXTENSION));
->>>>>>> 7ffabd07
         return in_array($ext, $this->_getData('_image_extensions'));
     }
 
