--- conflicted
+++ resolved
@@ -486,17 +486,13 @@
             );
         }
 
-<<<<<<< HEAD
         if (!($this->isPathAllowed(rtrim($path, '/') . '/' . $name))) {
             throw new \Magento\Framework\Exception\LocalizedException(
                 __('We cannot create the folder under the selected directory.')
             );
         }
 
-        $relativePath = $this->_directory->getRelativePath($path);
-=======
         $relativePath = (string) $this->_directory->getRelativePath($path);
->>>>>>> ed5c06d6
         if (!$this->_directory->isDirectory($relativePath) || !$this->_directory->isWritable($relativePath)) {
             $path = $this->_cmsWysiwygImages->getStorageRoot();
         }
