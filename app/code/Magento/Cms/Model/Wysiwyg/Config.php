<?php
/**
 * Copyright © Magento, Inc. All rights reserved.
 * See COPYING.txt for license details.
 */
namespace Magento\Cms\Model\Wysiwyg;

use Magento\Framework\Filesystem;
use Magento\Framework\App\Filesystem\DirectoryList;
use Magento\Ui\Component\Wysiwyg\ConfigInterface;
use Magento\Framework\App\ObjectManager;

/**
 * Wysiwyg Config for Editor HTML Element
 *
 * @api
 * @deprecated file will be moved to UI module in future release
 * @since 100.0.2
 * @SuppressWarnings(PHPMD.CouplingBetweenObjects)
 */
class Config extends \Magento\Framework\DataObject implements ConfigInterface
{
    /**
     * Wysiwyg status enabled
     */
    const WYSIWYG_ENABLED = 'enabled';

    /**
     * Wysiwyg status configuration path
     */
    const WYSIWYG_STATUS_CONFIG_PATH = 'cms/wysiwyg/enabled';

    /**
     *
     */
    const WYSIWYG_SKIN_IMAGE_PLACEHOLDER_ID = 'Magento_Cms::images/wysiwyg_skin_image.png';

    /**
     * Wysiwyg status hidden
     */
    const WYSIWYG_HIDDEN = 'hidden';

    /**
     * Wysiwyg status disabled
     */
    const WYSIWYG_DISABLED = 'disabled';

    /**
     * Wysiwyg image directory
     */
    const IMAGE_DIRECTORY = 'wysiwyg';

    /**
     * @var \Magento\Framework\AuthorizationInterface
     */
    protected $_authorization;

    /**
     * @var \Magento\Framework\View\Asset\Repository
     */
    protected $_assetRepo;

    /**
     * @var \Magento\Variable\Model\Variable\Config
     * @deprecated
     * @see \Magento\Cms\Model\ConfigProvider::processVariableConfig
     */
    protected $_variableConfig;

    /**
     * @var \Magento\Widget\Model\Widget\Config
     * @deprecated
     * @see \Magento\Cms\Model\ConfigProvider::processWidgetConfig
     */
    protected $_widgetConfig;

    /**
     * Core event manager proxy
     *
     * @var \Magento\Framework\Event\ManagerInterface
     */
    protected $_eventManager;

    /**
     * Core store config
     *
     * @var \Magento\Framework\App\Config\ScopeConfigInterface
     */
    protected $_scopeConfig;

    /**
     * @var array
     */
    protected $_windowSize;

    /**
     * @var \Magento\Backend\Model\UrlInterface
     */
    protected $_backendUrl;

    /**
     * @var \Magento\Store\Model\StoreManagerInterface
     */
    protected $_storeManager;

    /**
     * @var Filesystem
     * @since 101.0.0
     */
    protected $filesystem;

    /**
     * @var \Magento\Cms\Model\Wysiwyg\CompositeConfigProvider
     */
    private $configProvider;

    /**
     * Config constructor.
     * @param \Magento\Backend\Model\UrlInterface $backendUrl
     * @param \Magento\Framework\Event\ManagerInterface $eventManager
     * @param \Magento\Framework\AuthorizationInterface $authorization
     * @param \Magento\Framework\View\Asset\Repository $assetRepo
     * @param \Magento\Variable\Model\Variable\Config $variableConfig
     * @param \Magento\Widget\Model\Widget\Config $widgetConfig
     * @param \Magento\Framework\App\Config\ScopeConfigInterface $scopeConfig
     * @param \Magento\Store\Model\StoreManagerInterface $storeManager
     * @param Filesystem $filesystem
     * @param array $windowSize
     * @param array $data
     * @param CompositeConfigProvider|null $configProvider
     * @SuppressWarnings(PHPMD.ExcessiveParameterList)
     */
    public function __construct(
        \Magento\Backend\Model\UrlInterface $backendUrl,
        \Magento\Framework\Event\ManagerInterface $eventManager,
        \Magento\Framework\AuthorizationInterface $authorization,
        \Magento\Framework\View\Asset\Repository $assetRepo,
        \Magento\Variable\Model\Variable\Config $variableConfig,
        \Magento\Widget\Model\Widget\Config $widgetConfig,
        \Magento\Framework\App\Config\ScopeConfigInterface $scopeConfig,
        \Magento\Store\Model\StoreManagerInterface $storeManager,
        Filesystem $filesystem,
        array $windowSize = [],
        array $data = [],
        \Magento\Cms\Model\Wysiwyg\CompositeConfigProvider $configProvider = null
    ) {
        $this->_backendUrl = $backendUrl;
        $this->_eventManager = $eventManager;
        $this->_scopeConfig = $scopeConfig;
        $this->_authorization = $authorization;
        $this->_assetRepo = $assetRepo;
        $this->_variableConfig = $variableConfig;
        $this->_widgetConfig = $widgetConfig;
        $this->_windowSize = $windowSize;
        $this->_storeManager = $storeManager;
        $this->filesystem = $filesystem;
        $this->configProvider = $configProvider ?: ObjectManager::getInstance()
            ->get(\Magento\Cms\Model\Wysiwyg\CompositeConfigProvider ::class);
        parent::__construct($data);
    }

    /**
     * Return Wysiwyg config as \Magento\Framework\DataObject
     *
     * Config options description:
     *
     * enabled:                 Enabled Visual Editor or not
     * hidden:                  Show Visual Editor on page load or not
     * use_container:           Wrap Editor contents into div or not
     * no_display:              Hide Editor container or not (related to use_container)
     * translator:              Helper to translate phrases in lib
     * files_browser_*:         Files Browser (media, images) settings
     * encode_directives:       Encode template directives with JS or not
     *
     * @param array|\Magento\Framework\DataObject $data Object constructor params to override default config values
     * @return \Magento\Framework\DataObject
     */
    public function getConfig($data = [])
    {
        $config = new \Magento\Framework\DataObject();

        $config->setData(
            [
                'enabled' => $this->isEnabled(),
                'hidden' => $this->isHidden(),
                'baseStaticUrl' => $this->_assetRepo->getStaticViewFileContext()->getBaseUrl(),
                'baseStaticDefaultUrl' => str_replace('index.php/', '', $this->_backendUrl->getBaseUrl())
                    . $this->filesystem->getUri(DirectoryList::STATIC_VIEW) . '/',
                'directives_url' => $this->_backendUrl->getUrl('cms/wysiwyg/directive'),
                'use_container' => false,
                'add_variables' => true,
                'add_widgets' => true,
                'no_display' => false,
                'encode_directives' => true,
                'width' => '100%',
                'height' => '500px',
                'tinymce4' => [
                    'toolbar' => 'formatselect | bold italic underline | alignleft aligncenter alignright | '
                        . 'bullist numlist | link image table charmap',
                    'plugins' => implode(
                        ' ',
                        [
                            'advlist',
                            'autolink',
                            'lists',
                            'link',
                            'image',
                            'charmap',
                            'media',
                            'noneditable',
                            'table',
                            'contextmenu',
                            'paste',
                            'code',
                            'help',
                            'table'
                        ]
                    ),
                    'content_css' => $this->_assetRepo->getUrl('mage/adminhtml/wysiwyg/tiny_mce/themes/ui.css')
                ],
                'plugins' => [],
            ]
        );

        $config->setData('directives_url_quoted', preg_quote($config->getData('directives_url')));

        if ($this->_authorization->isAllowed('Magento_Cms::media_gallery')) {
            $config->addData(
                [
                    'add_images' => true,
                    'files_browser_window_url' => $this->_backendUrl->getUrl('cms/wysiwyg_images/index'),
                    'files_browser_window_width' => $this->_windowSize['width'],
                    'files_browser_window_height' => $this->_windowSize['height'],
                ]
            );
        }

        if (is_array($data)) {
            $config->addData($data);
        }

<<<<<<< HEAD
        if ($config->getData('add_variables')) {
            $this->configProvider->processVariableConfig($config);
        }

        if ($config->getData('add_widgets')) {
            $this->configProvider->processWidgetConfig($config);
=======
        if ($config->getData('add_widgets')) {
            $settings = $this->configProvider->processWidgetConfig($config);
            $config->addData($settings);
        }

        if ($config->getData('add_variables')) {
            $settings = $this->configProvider->processVariableConfig($config);
            $config->addData($settings);
>>>>>>> e8d6c360
        }

        return $this->configProvider->processWysiwygConfig($config);
    }

    /**
     * Return path for skin images placeholder
     *
     * @return string
     */
    public function getSkinImagePlaceholderPath()
    {
        $staticPath = $this->_storeManager->getStore()->getBaseStaticDir();
        $placeholderPath = $this->_assetRepo->createAsset(self::WYSIWYG_SKIN_IMAGE_PLACEHOLDER_ID)->getPath();
        return $staticPath . '/' . $placeholderPath;
    }

    /**
     * Check whether Wysiwyg is enabled or not
     *
     * @return bool
     */
    public function isEnabled()
    {
        $wysiwygState = $this->_scopeConfig->getValue(
            self::WYSIWYG_STATUS_CONFIG_PATH,
            \Magento\Store\Model\ScopeInterface::SCOPE_STORE,
            $this->getStoreId()
        );
        return in_array($wysiwygState, [self::WYSIWYG_ENABLED, self::WYSIWYG_HIDDEN]);
    }

    /**
     * Check whether Wysiwyg is loaded on demand or not
     *
     * @return bool
     */
    public function isHidden()
    {
        $status = $this->_scopeConfig->getValue(
            self::WYSIWYG_STATUS_CONFIG_PATH,
            \Magento\Store\Model\ScopeInterface::SCOPE_STORE
        );
        return $status == self::WYSIWYG_HIDDEN;
    }
}<|MERGE_RESOLUTION|>--- conflicted
+++ resolved
@@ -238,24 +238,12 @@
         if (is_array($data)) {
             $config->addData($data);
         }
-
-<<<<<<< HEAD
+        if ($config->getData('add_widgets')) {
+            $this->configProvider->processWidgetConfig($config);
+        }
+
         if ($config->getData('add_variables')) {
             $this->configProvider->processVariableConfig($config);
-        }
-
-        if ($config->getData('add_widgets')) {
-            $this->configProvider->processWidgetConfig($config);
-=======
-        if ($config->getData('add_widgets')) {
-            $settings = $this->configProvider->processWidgetConfig($config);
-            $config->addData($settings);
-        }
-
-        if ($config->getData('add_variables')) {
-            $settings = $this->configProvider->processVariableConfig($config);
-            $config->addData($settings);
->>>>>>> e8d6c360
         }
 
         return $this->configProvider->processWysiwygConfig($config);
