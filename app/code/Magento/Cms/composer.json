--- conflicted
+++ resolved
@@ -18,11 +18,7 @@
         "magento/module-cms-sample-data": "Sample Data version:100.1.*"
     },
     "type": "magento2-module",
-<<<<<<< HEAD
-    "version": "101.0.0-rc1",
-=======
     "version": "101.0.0-rc2",
->>>>>>> 7edfd0c4
     "license": [
         "OSL-3.0",
         "AFL-3.0"
