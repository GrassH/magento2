--- conflicted
+++ resolved
@@ -11,19 +11,6 @@
     },
     "version": "104.0.3",
     "require": {
-<<<<<<< HEAD
-        "php": "~7.4.0||~8.1.0",
-        "magento/framework": "*",
-        "magento/module-backend": "*",
-        "magento/module-catalog": "*",
-        "magento/module-email": "*",
-        "magento/module-media-storage": "*",
-        "magento/module-store": "*",
-        "magento/module-theme": "*",
-        "magento/module-ui": "*",
-        "magento/module-variable": "*",
-        "magento/module-widget": "*"
-=======
         "php": "~7.3.0||~7.4.0",
         "magento/framework": "103.0.*",
         "magento/module-backend": "102.0.*",
@@ -35,7 +22,6 @@
         "magento/module-ui": "101.2.*",
         "magento/module-variable": "100.4.*",
         "magento/module-widget": "101.2.*"
->>>>>>> 4c36116d
     },
     "suggest": {
         "magento/module-cms-sample-data": "Sample Data version: 100.4.*"
