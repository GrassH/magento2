--- conflicted
+++ resolved
@@ -45,19 +45,15 @@
     /**
      * Set Up
      */
-<<<<<<< HEAD
-    protected function setUp(): void
-=======
     public function setUp(): void
->>>>>>> b2f063af
     {
         $this->frontendUrlBuilderMock = $this->getMockBuilder(UrlInterface::class)
             ->setMethods(['getUrl', 'setScope'])
             ->getMockForAbstractClass();
-        $this->urlEncoderMock = $this->getMockForAbstractClass(EncoderInterface::class);
+        $this->urlEncoderMock = $this->createMock(EncoderInterface::class);
         $this->storeManagerMock = $this->getMockBuilder(StoreManagerInterface::class)
             ->disableOriginalConstructor()
-            ->getMockForAbstractClass();
+            ->getMock();
 
         $this->viewModel = new UrlBuilder(
             $this->frontendUrlBuilderMock,
@@ -127,7 +123,7 @@
         string $scope = 'store'
     ) {
         /** @var StoreInterface|MockObject $storeMock */
-        $storeMock = $this->getMockForAbstractClass(StoreInterface::class);
+        $storeMock = $this->createMock(StoreInterface::class);
         $storeMock->expects($this->any())
             ->method('getCode')
             ->willReturn($defaultStoreCode);
