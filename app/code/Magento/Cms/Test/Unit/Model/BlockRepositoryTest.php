<?php declare(strict_types=1);
/**
 * Copyright © Magento, Inc. All rights reserved.
 * See COPYING.txt for license details.
 */
namespace Magento\Cms\Test\Unit\Model;

use Magento\Cms\Api\Data\BlockInterface;
use Magento\Cms\Api\Data\BlockInterfaceFactory;
use Magento\Cms\Api\Data\BlockSearchResultsInterface;
use Magento\Cms\Api\Data\BlockSearchResultsInterfaceFactory;
use Magento\Cms\Model\BlockFactory;
use Magento\Cms\Model\BlockRepository;
use Magento\Cms\Model\ResourceModel\Block;
use Magento\Cms\Model\ResourceModel\Block\Collection;
use Magento\Cms\Model\ResourceModel\Block\CollectionFactory;
use Magento\Framework\Api\DataObjectHelper;
use Magento\Framework\Api\SearchCriteria\CollectionProcessorInterface;
use Magento\Framework\Api\SearchCriteriaInterface;
use Magento\Framework\Reflection\DataObjectProcessor;
use Magento\Store\Api\Data\StoreInterface;
use Magento\Store\Model\StoreManagerInterface;
use PHPUnit\Framework\MockObject\MockObject;
use PHPUnit\Framework\TestCase;

/**
 * Test for Magento\Cms\Model\BlockRepository
 *
 * @SuppressWarnings(PHPMD.CouplingBetweenObjects)
 */
class BlockRepositoryTest extends TestCase
{
    /**
     * @var BlockRepository
     */
    protected $repository;

    /**
<<<<<<< HEAD
     * @var \PHPUnit\Framework\MockObject\MockObject|\Magento\Cms\Model\ResourceModel\Block
=======
     * @var MockObject|Block
>>>>>>> b2f063af
     */
    protected $blockResource;

    /**
<<<<<<< HEAD
     * @var \PHPUnit\Framework\MockObject\MockObject|\Magento\Cms\Model\Block
=======
     * @var MockObject|\Magento\Cms\Model\Block
>>>>>>> b2f063af
     */
    protected $block;

    /**
<<<<<<< HEAD
     * @var \PHPUnit\Framework\MockObject\MockObject|\Magento\Cms\Api\Data\BlockInterface
=======
     * @var MockObject|BlockInterface
>>>>>>> b2f063af
     */
    protected $blockData;

    /**
<<<<<<< HEAD
     * @var \PHPUnit\Framework\MockObject\MockObject|\Magento\Cms\Api\Data\BlockSearchResultsInterface
=======
     * @var MockObject|BlockSearchResultsInterface
>>>>>>> b2f063af
     */
    protected $blockSearchResult;

    /**
<<<<<<< HEAD
     * @var \PHPUnit\Framework\MockObject\MockObject|\Magento\Framework\Api\DataObjectHelper
=======
     * @var MockObject|DataObjectHelper
>>>>>>> b2f063af
     */
    protected $dataHelper;

    /**
<<<<<<< HEAD
     * @var \PHPUnit\Framework\MockObject\MockObject|\Magento\Framework\Reflection\DataObjectProcessor
=======
     * @var MockObject|DataObjectProcessor
>>>>>>> b2f063af
     */
    protected $dataObjectProcessor;

    /**
<<<<<<< HEAD
     * @var \PHPUnit\Framework\MockObject\MockObject|\Magento\Cms\Model\ResourceModel\Block\Collection
=======
     * @var MockObject|Collection
>>>>>>> b2f063af
     */
    protected $collection;

    /**
<<<<<<< HEAD
     * @var \PHPUnit\Framework\MockObject\MockObject|\Magento\Store\Model\StoreManagerInterface
=======
     * @var MockObject|StoreManagerInterface
>>>>>>> b2f063af
     */
    private $storeManager;

    /**
<<<<<<< HEAD
     * @var CollectionProcessorInterface|\PHPUnit\Framework\MockObject\MockObject
=======
     * @var CollectionProcessorInterface|MockObject
>>>>>>> b2f063af
     */
    private $collectionProcessor;

    /**
     * Initialize repository
     */
    protected function setUp(): void
    {
        $this->blockResource = $this->getMockBuilder(Block::class)
            ->disableOriginalConstructor()
            ->getMock();
        $this->dataObjectProcessor = $this->getMockBuilder(DataObjectProcessor::class)
            ->disableOriginalConstructor()
            ->getMock();
        $blockFactory = $this->getMockBuilder(BlockFactory::class)
            ->disableOriginalConstructor()
            ->setMethods(['create'])
            ->getMock();
        $blockDataFactory = $this->getMockBuilder(BlockInterfaceFactory::class)
            ->disableOriginalConstructor()
            ->setMethods(['create'])
            ->getMock();
        $blockSearchResultFactory = $this->getMockBuilder(
            BlockSearchResultsInterfaceFactory::class
        )
            ->disableOriginalConstructor()
            ->setMethods(['create'])
            ->getMock();
        $collectionFactory = $this->getMockBuilder(CollectionFactory::class)
            ->disableOriginalConstructor()
            ->setMethods(['create'])
            ->getMock();
        $this->storeManager = $this->getMockBuilder(StoreManagerInterface::class)
            ->disableOriginalConstructor()
            ->getMock();
        $store = $this->getMockBuilder(StoreInterface::class)
            ->disableOriginalConstructor()
            ->getMock();
        $store->expects($this->any())->method('getId')->willReturn(0);
        $this->storeManager->expects($this->any())->method('getStore')->willReturn($store);

        $this->block = $this->getMockBuilder(\Magento\Cms\Model\Block::class)->disableOriginalConstructor()->getMock();
        $this->blockData = $this->getMockBuilder(BlockInterface::class)
            ->getMock();
        $this->blockSearchResult = $this->getMockBuilder(BlockSearchResultsInterface::class)
            ->getMock();
        $this->collection = $this->getMockBuilder(Collection::class)
            ->disableOriginalConstructor()
            ->setMethods(['addFieldToFilter', 'getSize', 'setCurPage', 'setPageSize', 'load', 'addOrder'])
            ->getMock();

        $blockFactory->expects($this->any())
            ->method('create')
            ->willReturn($this->block);
        $blockDataFactory->expects($this->any())
            ->method('create')
            ->willReturn($this->blockData);
        $blockSearchResultFactory->expects($this->any())
            ->method('create')
            ->willReturn($this->blockSearchResult);
        $collectionFactory->expects($this->any())
            ->method('create')
            ->willReturn($this->collection);
        /**
         * @var BlockFactory $blockFactory
         * @var BlockInterfaceFactory $blockDataFactory
         * @var BlockSearchResultsInterfaceFactory $blockSearchResultFactory
         * @var CollectionFactory $collectionFactory
         */
        $this->dataHelper = $this->getMockBuilder(DataObjectHelper::class)
            ->disableOriginalConstructor()
            ->getMock();

        $this->collectionProcessor = $this->getMockBuilder(CollectionProcessorInterface::class)
            ->getMockForAbstractClass();

        $this->repository = new BlockRepository(
            $this->blockResource,
            $blockFactory,
            $blockDataFactory,
            $collectionFactory,
            $blockSearchResultFactory,
            $this->dataHelper,
            $this->dataObjectProcessor,
            $this->storeManager,
            $this->collectionProcessor
        );
    }

    /**
     * @test
     */
    public function testSave()
    {
        $this->blockResource->expects($this->once())
            ->method('save')
            ->with($this->block)
            ->willReturnSelf();
        $this->assertEquals($this->block, $this->repository->save($this->block));
    }

    /**
     * @test
     */
    public function testDeleteById()
    {
        $blockId = '123';

        $this->block->expects($this->once())
            ->method('getId')
            ->willReturn(true);
        $this->blockResource->expects($this->once())
            ->method('load')
            ->with($this->block, $blockId)
            ->willReturn($this->block);
        $this->blockResource->expects($this->once())
            ->method('delete')
            ->with($this->block)
            ->willReturnSelf();

        $this->assertTrue($this->repository->deleteById($blockId));
    }

    /**
     * @test
<<<<<<< HEAD
     *
     */
    public function testSaveException()
    {
        $this->expectException(\Magento\Framework\Exception\CouldNotSaveException::class);

=======
     */
    public function testSaveException()
    {
        $this->expectException('Magento\Framework\Exception\CouldNotSaveException');
>>>>>>> b2f063af
        $this->blockResource->expects($this->once())
            ->method('save')
            ->with($this->block)
            ->willThrowException(new \Exception());
        $this->repository->save($this->block);
    }

    /**
     * @test
<<<<<<< HEAD
     *
     */
    public function testDeleteException()
    {
        $this->expectException(\Magento\Framework\Exception\CouldNotDeleteException::class);

=======
     */
    public function testDeleteException()
    {
        $this->expectException('Magento\Framework\Exception\CouldNotDeleteException');
>>>>>>> b2f063af
        $this->blockResource->expects($this->once())
            ->method('delete')
            ->with($this->block)
            ->willThrowException(new \Exception());
        $this->repository->delete($this->block);
    }

    /**
     * @test
<<<<<<< HEAD
     *
     */
    public function testGetByIdException()
    {
        $this->expectException(\Magento\Framework\Exception\NoSuchEntityException::class);

=======
     */
    public function testGetByIdException()
    {
        $this->expectException('Magento\Framework\Exception\NoSuchEntityException');
>>>>>>> b2f063af
        $blockId = '123';

        $this->block->expects($this->once())
            ->method('getId')
            ->willReturn(false);
        $this->blockResource->expects($this->once())
            ->method('load')
            ->with($this->block, $blockId)
            ->willReturn($this->block);
        $this->repository->getById($blockId);
    }

    /**
     * @test
     */
    public function testGetList()
    {
        $total = 10;

        /** @var SearchCriteriaInterface $criteria */
        $criteria = $this->getMockBuilder(SearchCriteriaInterface::class)->getMock();

        $this->collection->addItem($this->block);
        $this->collection->expects($this->once())
            ->method('getSize')
            ->willReturn($total);

        $this->collectionProcessor->expects($this->once())
            ->method('process')
            ->with($criteria, $this->collection)
            ->willReturnSelf();

        $this->blockSearchResult->expects($this->once())
            ->method('setSearchCriteria')
            ->with($criteria)
            ->willReturnSelf();
        $this->blockSearchResult->expects($this->once())
            ->method('setTotalCount')
            ->with($total)
            ->willReturnSelf();
        $this->blockSearchResult->expects($this->once())
            ->method('setItems')
            ->with([$this->block])
            ->willReturnSelf();
        $this->assertEquals($this->blockSearchResult, $this->repository->getList($criteria));
    }
}<|MERGE_RESOLUTION|>--- conflicted
+++ resolved
@@ -36,83 +36,47 @@
     protected $repository;
 
     /**
-<<<<<<< HEAD
-     * @var \PHPUnit\Framework\MockObject\MockObject|\Magento\Cms\Model\ResourceModel\Block
-=======
      * @var MockObject|Block
->>>>>>> b2f063af
      */
     protected $blockResource;
 
     /**
-<<<<<<< HEAD
-     * @var \PHPUnit\Framework\MockObject\MockObject|\Magento\Cms\Model\Block
-=======
      * @var MockObject|\Magento\Cms\Model\Block
->>>>>>> b2f063af
      */
     protected $block;
 
     /**
-<<<<<<< HEAD
-     * @var \PHPUnit\Framework\MockObject\MockObject|\Magento\Cms\Api\Data\BlockInterface
-=======
      * @var MockObject|BlockInterface
->>>>>>> b2f063af
      */
     protected $blockData;
 
     /**
-<<<<<<< HEAD
-     * @var \PHPUnit\Framework\MockObject\MockObject|\Magento\Cms\Api\Data\BlockSearchResultsInterface
-=======
      * @var MockObject|BlockSearchResultsInterface
->>>>>>> b2f063af
      */
     protected $blockSearchResult;
 
     /**
-<<<<<<< HEAD
-     * @var \PHPUnit\Framework\MockObject\MockObject|\Magento\Framework\Api\DataObjectHelper
-=======
      * @var MockObject|DataObjectHelper
->>>>>>> b2f063af
      */
     protected $dataHelper;
 
     /**
-<<<<<<< HEAD
-     * @var \PHPUnit\Framework\MockObject\MockObject|\Magento\Framework\Reflection\DataObjectProcessor
-=======
      * @var MockObject|DataObjectProcessor
->>>>>>> b2f063af
      */
     protected $dataObjectProcessor;
 
     /**
-<<<<<<< HEAD
-     * @var \PHPUnit\Framework\MockObject\MockObject|\Magento\Cms\Model\ResourceModel\Block\Collection
-=======
      * @var MockObject|Collection
->>>>>>> b2f063af
      */
     protected $collection;
 
     /**
-<<<<<<< HEAD
-     * @var \PHPUnit\Framework\MockObject\MockObject|\Magento\Store\Model\StoreManagerInterface
-=======
      * @var MockObject|StoreManagerInterface
->>>>>>> b2f063af
      */
     private $storeManager;
 
     /**
-<<<<<<< HEAD
-     * @var CollectionProcessorInterface|\PHPUnit\Framework\MockObject\MockObject
-=======
      * @var CollectionProcessorInterface|MockObject
->>>>>>> b2f063af
      */
     private $collectionProcessor;
 
@@ -238,19 +202,10 @@
 
     /**
      * @test
-<<<<<<< HEAD
-     *
      */
     public function testSaveException()
     {
-        $this->expectException(\Magento\Framework\Exception\CouldNotSaveException::class);
-
-=======
-     */
-    public function testSaveException()
-    {
         $this->expectException('Magento\Framework\Exception\CouldNotSaveException');
->>>>>>> b2f063af
         $this->blockResource->expects($this->once())
             ->method('save')
             ->with($this->block)
@@ -260,19 +215,10 @@
 
     /**
      * @test
-<<<<<<< HEAD
-     *
      */
     public function testDeleteException()
     {
-        $this->expectException(\Magento\Framework\Exception\CouldNotDeleteException::class);
-
-=======
-     */
-    public function testDeleteException()
-    {
         $this->expectException('Magento\Framework\Exception\CouldNotDeleteException');
->>>>>>> b2f063af
         $this->blockResource->expects($this->once())
             ->method('delete')
             ->with($this->block)
@@ -282,19 +228,10 @@
 
     /**
      * @test
-<<<<<<< HEAD
-     *
      */
     public function testGetByIdException()
     {
-        $this->expectException(\Magento\Framework\Exception\NoSuchEntityException::class);
-
-=======
-     */
-    public function testGetByIdException()
-    {
         $this->expectException('Magento\Framework\Exception\NoSuchEntityException');
->>>>>>> b2f063af
         $blockId = '123';
 
         $this->block->expects($this->once())
