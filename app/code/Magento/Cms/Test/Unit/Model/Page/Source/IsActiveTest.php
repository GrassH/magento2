--- conflicted
+++ resolved
@@ -14,11 +14,7 @@
 class IsActiveTest extends TestCase
 {
     /**
-<<<<<<< HEAD
-     * @var Page|\PHPUnit\Framework\MockObject\MockObject
-=======
      * @var Page|MockObject
->>>>>>> b2f063af
      */
     protected $cmsPageMock;
 
