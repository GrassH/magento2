<?php declare(strict_types=1);
/**
 * Copyright © Magento, Inc. All rights reserved.
 * See COPYING.txt for license details.
 */
namespace Magento\Cms\Test\Unit\Model\Page\Source;

use Magento\Cms\Model\Page\Source\Theme;
use Magento\Framework\TestFramework\Unit\Helper\ObjectManager;
use Magento\Framework\View\Design\Theme\Label\ListInterface;
use PHPUnit\Framework\MockObject\MockObject;
use PHPUnit\Framework\TestCase;

class ThemeTest extends TestCase
{
    /**
<<<<<<< HEAD
     * @var ListInterface|\PHPUnit\Framework\MockObject\MockObject
=======
     * @var ListInterface|MockObject
>>>>>>> b2f063af
     */
    protected $listMock;

    /**
     * @var ObjectManager
     */
    protected $objectManagerHelper;

    /**
     * @var Theme
     */
    protected $object;

    /**
     * {@inheritdoc}
     */
    protected function setUp(): void
    {
        $this->objectManagerHelper = new ObjectManager($this);
        $this->listMock = $this->getMockBuilder(ListInterface::class)
            ->disableOriginalConstructor()
            ->setMethods(['getLabels'])
            ->getMock();

        $this->object = $this->objectManagerHelper->getObject($this->getClassName(), [
            'themeList' => $this->listMock,
        ]);
    }

    /**
     * @return string
     */
    protected function getClassName()
    {
        return Theme::class;
    }

    /**
     * @param array $options
     * @param array $expected
     * @return void
     * @dataProvider getOptionsDataProvider
     */
    public function testToOptionArray(array $options, array $expected)
    {
        $this->listMock->expects($this->once())
            ->method('getLabels')
            ->willReturn($options);

        $this->assertEquals($expected, $this->object->toOptionArray());
    }

    /**
     * @return array
     */
    public function getOptionsDataProvider()
    {
        return [
            [
                [],
                [['label' => 'Default', 'value' => '']],
            ],
            [
                [['label' => 'testValue', 'value' => 'testStatus']],
                [['label' => 'Default', 'value' => ''], ['label' => 'testValue', 'value' => 'testStatus']],
            ],
        ];
    }
}<|MERGE_RESOLUTION|>--- conflicted
+++ resolved
@@ -14,11 +14,7 @@
 class ThemeTest extends TestCase
 {
     /**
-<<<<<<< HEAD
-     * @var ListInterface|\PHPUnit\Framework\MockObject\MockObject
-=======
      * @var ListInterface|MockObject
->>>>>>> b2f063af
      */
     protected $listMock;
 
