<?php declare(strict_types=1);
/**
 * Copyright © Magento, Inc. All rights reserved.
 * See COPYING.txt for license details.
 */
namespace Magento\Cms\Test\Unit\Model\Template;

use Magento\Cms\Model\Template\Filter;
use Magento\Cms\Model\Template\FilterProvider;
use Magento\Framework\ObjectManagerInterface;
use PHPUnit\Framework\MockObject\MockObject;
use PHPUnit\Framework\TestCase;

class FilterProviderTest extends TestCase
{
    /**
     * @var FilterProvider
     */
    protected $_model;

    /**
<<<<<<< HEAD
     * @var \PHPUnit\Framework\MockObject\MockObject
=======
     * @var MockObject
>>>>>>> b2f063af
     */
    protected $_objectManagerMock;

    /**
<<<<<<< HEAD
     * @var \PHPUnit\Framework\MockObject\MockObject
=======
     * @var MockObject
>>>>>>> b2f063af
     */
    protected $_filterMock;

    protected function setUp(): void
    {
<<<<<<< HEAD
        $this->_filterMock = $this->createMock(\Magento\Cms\Model\Template\Filter::class);
        $this->_objectManagerMock = $this->createMock(\Magento\Framework\ObjectManagerInterface::class);
        $this->_objectManagerMock->expects($this->any())->method('get')->willReturn($this->_filterMock);
        $this->_model = new \Magento\Cms\Model\Template\FilterProvider($this->_objectManagerMock);
=======
        $this->_filterMock = $this->createMock(Filter::class);
        $this->_objectManagerMock = $this->createMock(ObjectManagerInterface::class);
        $this->_objectManagerMock->expects($this->any())->method('get')->will($this->returnValue($this->_filterMock));
        $this->_model = new FilterProvider($this->_objectManagerMock);
>>>>>>> b2f063af
    }

    /**
     * @covers \Magento\Cms\Model\Template\FilterProvider::getBlockFilter
     */
    public function testGetBlockFilter()
    {
        $this->assertInstanceOf(Filter::class, $this->_model->getBlockFilter());
    }

    /**
     * @covers \Magento\Cms\Model\Template\FilterProvider::getPageFilter
     */
    public function testGetPageFilter()
    {
        $this->assertInstanceOf(Filter::class, $this->_model->getPageFilter());
    }

    /**
     * @covers \Magento\Cms\Model\Template\FilterProvider::getPageFilter
     */
    public function testGetPageFilterInnerCache()
    {
        $this->_objectManagerMock->expects($this->once())->method('get')->willReturn($this->_filterMock);
        $this->_model->getPageFilter();
        $this->_model->getPageFilter();
    }

    /**
     * @covers \Magento\Cms\Model\Template\FilterProvider::getPageFilter
     */
    public function testGetPageWrongInstance()
    {
<<<<<<< HEAD
        $this->expectException(\Exception::class);

        $someClassMock = $this->createMock('SomeClass');
        $objectManagerMock = $this->createMock(\Magento\Framework\ObjectManagerInterface::class);
        $objectManagerMock->expects($this->once())->method('get')->willReturn($someClassMock);
        $model = new \Magento\Cms\Model\Template\FilterProvider($objectManagerMock, 'SomeClass', 'SomeClass');
=======
        $this->expectException('Exception');
        $someClassMock = $this->createMock('SomeClass');
        $objectManagerMock = $this->createMock(ObjectManagerInterface::class);
        $objectManagerMock->expects($this->once())->method('get')->will($this->returnValue($someClassMock));
        $model = new FilterProvider($objectManagerMock, 'SomeClass', 'SomeClass');
>>>>>>> b2f063af
        $model->getPageFilter();
    }
}<|MERGE_RESOLUTION|>--- conflicted
+++ resolved
@@ -19,36 +19,21 @@
     protected $_model;
 
     /**
-<<<<<<< HEAD
-     * @var \PHPUnit\Framework\MockObject\MockObject
-=======
      * @var MockObject
->>>>>>> b2f063af
      */
     protected $_objectManagerMock;
 
     /**
-<<<<<<< HEAD
-     * @var \PHPUnit\Framework\MockObject\MockObject
-=======
      * @var MockObject
->>>>>>> b2f063af
      */
     protected $_filterMock;
 
     protected function setUp(): void
     {
-<<<<<<< HEAD
-        $this->_filterMock = $this->createMock(\Magento\Cms\Model\Template\Filter::class);
-        $this->_objectManagerMock = $this->createMock(\Magento\Framework\ObjectManagerInterface::class);
-        $this->_objectManagerMock->expects($this->any())->method('get')->willReturn($this->_filterMock);
-        $this->_model = new \Magento\Cms\Model\Template\FilterProvider($this->_objectManagerMock);
-=======
         $this->_filterMock = $this->createMock(Filter::class);
         $this->_objectManagerMock = $this->createMock(ObjectManagerInterface::class);
         $this->_objectManagerMock->expects($this->any())->method('get')->will($this->returnValue($this->_filterMock));
         $this->_model = new FilterProvider($this->_objectManagerMock);
->>>>>>> b2f063af
     }
 
     /**
@@ -72,7 +57,7 @@
      */
     public function testGetPageFilterInnerCache()
     {
-        $this->_objectManagerMock->expects($this->once())->method('get')->willReturn($this->_filterMock);
+        $this->_objectManagerMock->expects($this->once())->method('get')->will($this->returnValue($this->_filterMock));
         $this->_model->getPageFilter();
         $this->_model->getPageFilter();
     }
@@ -82,20 +67,11 @@
      */
     public function testGetPageWrongInstance()
     {
-<<<<<<< HEAD
-        $this->expectException(\Exception::class);
-
-        $someClassMock = $this->createMock('SomeClass');
-        $objectManagerMock = $this->createMock(\Magento\Framework\ObjectManagerInterface::class);
-        $objectManagerMock->expects($this->once())->method('get')->willReturn($someClassMock);
-        $model = new \Magento\Cms\Model\Template\FilterProvider($objectManagerMock, 'SomeClass', 'SomeClass');
-=======
         $this->expectException('Exception');
         $someClassMock = $this->createMock('SomeClass');
         $objectManagerMock = $this->createMock(ObjectManagerInterface::class);
         $objectManagerMock->expects($this->once())->method('get')->will($this->returnValue($someClassMock));
         $model = new FilterProvider($objectManagerMock, 'SomeClass', 'SomeClass');
->>>>>>> b2f063af
         $model->getPageFilter();
     }
 }