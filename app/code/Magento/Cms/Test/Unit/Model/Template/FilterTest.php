<?php
/**
 * Copyright © Magento, Inc. All rights reserved.
 * See COPYING.txt for license details.
 */
declare(strict_types=1);

namespace Magento\Cms\Test\Unit\Model\Template;

use Magento\Cms\Model\Template\Filter;
use Magento\Framework\TestFramework\Unit\Helper\ObjectManager;
use Magento\Store\Model\Store;
use Magento\Store\Model\StoreManagerInterface;
use PHPUnit\Framework\MockObject\MockObject;
use PHPUnit\Framework\TestCase;

/**
 * Work with catalog(store, website) urls
 *
 * @covers \Magento\Cms\Model\Template\Filter
 */
class FilterTest extends TestCase
{
    /**
     * @var StoreManagerInterface|MockObject
     */
    protected $storeManagerMock;

    /**
     * @var Store|MockObject
     */
    protected $storeMock;

    /**
     * @var Filter
     */
    protected $filter;

    protected function setUp(): void
    {
        $this->storeManagerMock = $this->getMockBuilder(StoreManagerInterface::class)
            ->disableOriginalConstructor()
            ->getMockForAbstractClass();
        $this->storeMock = $this->getMockBuilder(Store::class)
            ->disableOriginalConstructor()
            ->getMock();
        $objectManager = new ObjectManager($this);
        $this->filter = $objectManager->getObject(
            Filter::class,
            ['storeManager' => $this->storeManagerMock]
        );
        $this->storeManagerMock->expects($this->any())
            ->method('getStore')
            ->willReturn($this->storeMock);
    }

    /**
     * Test processing media directives.
     *
     * @covers \Magento\Cms\Model\Template\Filter::mediaDirective
     */
    public function testMediaDirective()
    {
        $baseMediaDir = 'pub/media';
        $construction = [
            '{{media url="wysiwyg/image.jpg"}}',
            'media',
            ' url="wysiwyg/image.jpg"'
        ];
        $expectedResult = 'pub/media/wysiwyg/image.jpg';
        $this->storeMock->expects($this->once())
            ->method('getBaseMediaDir')
            ->willReturn($baseMediaDir);
        $this->assertEquals($expectedResult, $this->filter->mediaDirective($construction));
    }

    /**
     * Test the directive when HTML quotes used.
     *
     * @covers \Magento\Cms\Model\Template\Filter::mediaDirective
     */
    public function testMediaDirectiveWithEncodedQuotes()
    {
        $baseMediaDir = 'pub/media';
        $construction = [
            '{{media url=&quot;wysiwyg/image.jpg&quot;}}',
            'media',
            ' url=&quot;wysiwyg/image.jpg&quot;'
        ];
        $expectedResult = 'pub/media/wysiwyg/image.jpg';

        $this->storeMock->expects($this->once())
            ->method('getBaseMediaDir')
            ->willReturn($baseMediaDir);
        $this->assertEquals($expectedResult, $this->filter->mediaDirective($construction));
    }

    /**
     * Test using media directive with relative path to image.
     *
     * @covers \Magento\Cms\Model\Template\Filter::mediaDirective
     */
    public function testMediaDirectiveRelativePath()
    {
        $this->expectException('InvalidArgumentException');
        $baseMediaDir = 'pub/media';
        $construction = [
            '{{media url="wysiwyg/images/../image.jpg"}}',
            'media',
            ' url="wysiwyg/images/../image.jpg"'
        ];
        $this->storeMock->expects($this->any())
            ->method('getBaseMediaDir')
            ->willReturn($baseMediaDir);
        $this->filter->mediaDirective($construction);
    }

    /**
     * Test using media directive with a URL path including schema.
     *
     * @covers \Magento\Cms\Model\Template\Filter::mediaDirective
     */
    public function testMediaDirectiveURL()
    {
        $this->expectException(\InvalidArgumentException::class);
<<<<<<< HEAD
=======

>>>>>>> a0178bfc
        $baseMediaDir = 'pub/media';
        $construction = [
            '{{media url="http://wysiwyg/images/image.jpg"}}',
            'media',
            ' url="http://wysiwyg/images/../image.jpg"'
        ];
        $this->storeMock->expects($this->any())
            ->method('getBaseMediaDir')
            ->willReturn($baseMediaDir);
        $this->filter->mediaDirective($construction);
    }
}<|MERGE_RESOLUTION|>--- conflicted
+++ resolved
@@ -123,10 +123,7 @@
     public function testMediaDirectiveURL()
     {
         $this->expectException(\InvalidArgumentException::class);
-<<<<<<< HEAD
-=======
 
->>>>>>> a0178bfc
         $baseMediaDir = 'pub/media';
         $construction = [
             '{{media url="http://wysiwyg/images/image.jpg"}}',
