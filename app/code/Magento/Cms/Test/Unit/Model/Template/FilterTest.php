--- conflicted
+++ resolved
@@ -20,20 +20,12 @@
 class FilterTest extends TestCase
 {
     /**
-<<<<<<< HEAD
-     * @var \Magento\Store\Model\StoreManagerInterface|\PHPUnit\Framework\MockObject\MockObject
-=======
      * @var StoreManagerInterface|MockObject
->>>>>>> b2f063af
      */
     protected $storeManagerMock;
 
     /**
-<<<<<<< HEAD
-     * @var \Magento\Store\Model\Store|\PHPUnit\Framework\MockObject\MockObject
-=======
      * @var Store|MockObject
->>>>>>> b2f063af
      */
     protected $storeMock;
 
@@ -108,12 +100,7 @@
      */
     public function testMediaDirectiveRelativePath()
     {
-<<<<<<< HEAD
-        $this->expectException(\InvalidArgumentException::class);
-
-=======
         $this->expectException('InvalidArgumentException');
->>>>>>> b2f063af
         $baseMediaDir = 'pub/media';
         $construction = [
             '{{media url="wysiwyg/images/../image.jpg"}}',
