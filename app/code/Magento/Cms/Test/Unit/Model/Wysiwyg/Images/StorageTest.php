<?php
/**
 * Copyright © Magento, Inc. All rights reserved.
 * See COPYING.txt for license details.
 */
namespace Magento\Cms\Test\Unit\Model\Wysiwyg\Images;

use Magento\Cms\Model\Wysiwyg\Images\Storage\Collection as StorageCollection;
use Magento\Framework\App\Filesystem\DirectoryList;

/**
 * @SuppressWarnings(PHPMD.LongVariable)
 * @SuppressWarnings(PHPMD.CouplingBetweenObjects)
 * @SuppressWarnings(PHPMD.TooManyFields)
 */
class StorageTest extends \PHPUnit\Framework\TestCase
{
    /**
     * Directory paths samples
     */
    const STORAGE_ROOT_DIR = '/storage/root/dir';

    const INVALID_DIRECTORY_OVER_ROOT = '/storage/some/another/dir';

    /**
     * @var \Magento\Cms\Model\Wysiwyg\Images\Storage
     */
    protected $imagesStorage;

    /**
     * @var \PHPUnit_Framework_MockObject_MockObject
     */
    protected $filesystemMock;

    /**
     * @var \PHPUnit_Framework_MockObject_MockObject
     */
    protected $adapterFactoryMock;

    /**
     * @var \PHPUnit_Framework_MockObject_MockObject
     */
    protected $imageHelperMock;

    /**
     * @var array()
     */
    protected $resizeParameters;

    /**
     * @var \Magento\Cms\Model\Wysiwyg\Images\Storage\CollectionFactory|\PHPUnit_Framework_MockObject_MockObject
     */
    protected $storageCollectionFactoryMock;

    /**
     * @var \Magento\MediaStorage\Model\File\Storage\FileFactory|\PHPUnit_Framework_MockObject_MockObject
     */
    protected $storageFileFactoryMock;

    /**
     * @var \Magento\MediaStorage\Model\File\Storage\DatabaseFactory|\PHPUnit_Framework_MockObject_MockObject
     */
    protected $storageDatabaseFactoryMock;

    /**
     * @var \Magento\MediaStorage\Model\File\Storage\Directory\DatabaseFactory|\PHPUnit_Framework_MockObject_MockObject
     */
    protected $directoryDatabaseFactoryMock;

    /**
     * @var \Magento\MediaStorage\Model\File\Storage\Directory\Database|\PHPUnit_Framework_MockObject_MockObject
     */
    protected $directoryCollectionMock;

    /**
     * @var \Magento\MediaStorage\Model\File\UploaderFactory|\PHPUnit_Framework_MockObject_MockObject
     */
    protected $uploaderFactoryMock;

    /**
     * @var \Magento\Backend\Model\Session|\PHPUnit_Framework_MockObject_MockObject
     */
    protected $sessionMock;

    /**
     * @var \Magento\Backend\Model\Url|\PHPUnit_Framework_MockObject_MockObject
     */
    protected $backendUrlMock;

    /**
     * @var \Magento\Framework\Filesystem\Directory\Write|\PHPUnit_Framework_MockObject_MockObject
     */
    protected $directoryMock;

    /**
     * @var \Magento\Framework\Filesystem\DriverInterface|\PHPUnit_Framework_MockObject_MockObject
     */
    protected $driverMock;

    /**
     * @var \Magento\MediaStorage\Helper\File\Storage\Database|\PHPUnit_Framework_MockObject_MockObject
     */
    protected $coreFileStorageMock;

    /**
     * @var \Magento\Framework\TestFramework\Unit\Helper\ObjectManager|\PHPUnit_Framework_MockObject_MockObject
     */
    protected $objectManagerHelper;

    private $allowedImageExtensions = [
        'jpg' => 'image/jpg',
        'jpeg' => 'image/jpeg',
        'png' => 'image/png',
        'gif' => 'image/png',
    ];

    /**
     * @return void
     * @SuppressWarnings(PHPMD.ExcessiveMethodLength)
     */
    protected function setUp()
    {
        $this->filesystemMock = $this->createMock(\Magento\Framework\Filesystem::class);
        $this->driverMock = $this->getMockBuilder(\Magento\Framework\Filesystem\DriverInterface::class)
            ->setMethods(['getRealPathSafety'])
            ->getMockForAbstractClass();

        $this->directoryMock = $this->createPartialMock(
            \Magento\Framework\Filesystem\Directory\Write::class,
            ['delete', 'getDriver', 'create', 'getRelativePath', 'isExist', 'isFile']
        );
        $this->directoryMock->expects(
            $this->any()
        )->method(
            'getDriver'
        )->will(
            $this->returnValue($this->driverMock)
        );

        $this->filesystemMock = $this->createPartialMock(\Magento\Framework\Filesystem::class, ['getDirectoryWrite']);
        $this->filesystemMock->expects(
            $this->any()
        )->method(
            'getDirectoryWrite'
        )->with(
            DirectoryList::MEDIA
        )->will(
            $this->returnValue($this->directoryMock)
        );

        $this->adapterFactoryMock = $this->createMock(\Magento\Framework\Image\AdapterFactory::class);
        $this->imageHelperMock = $this->createPartialMock(
            \Magento\Cms\Helper\Wysiwyg\Images::class,
            ['getStorageRoot', 'getCurrentPath']
        );
        $this->imageHelperMock->expects(
            $this->any()
        )->method(
            'getStorageRoot'
        )->will(
            $this->returnValue(self::STORAGE_ROOT_DIR)
        );

        $this->resizeParameters = ['width' => 100, 'height' => 50];

        $this->storageCollectionFactoryMock = $this->createPartialMock(
            \Magento\Cms\Model\Wysiwyg\Images\Storage\CollectionFactory::class,
            ['create']
        );
        $this->storageFileFactoryMock = $this->createMock(\Magento\MediaStorage\Model\File\Storage\FileFactory::class);
        $this->storageDatabaseFactoryMock = $this->createMock(
            \Magento\MediaStorage\Model\File\Storage\DatabaseFactory::class
        );
        $this->directoryDatabaseFactoryMock = $this->createPartialMock(
            \Magento\MediaStorage\Model\File\Storage\Directory\DatabaseFactory::class,
            ['create']
        );
        $this->directoryCollectionMock = $this->createMock(
            \Magento\MediaStorage\Model\File\Storage\Directory\Database::class
        );

        $this->uploaderFactoryMock = $this->getMockBuilder(\Magento\MediaStorage\Model\File\UploaderFactory::class)
            ->disableOriginalConstructor()
            ->getMock();
        $this->sessionMock = $this->getMockBuilder(\Magento\Backend\Model\Session::class)
            ->setMethods(
                [
                    'getCurrentPath',
                    'getName',
                    'getSessionId',
                    'getCookieLifetime',
                    'getCookiePath',
                    'getCookieDomain',
                ]
            )
            ->disableOriginalConstructor()
            ->getMock();
        $this->backendUrlMock = $this->createMock(\Magento\Backend\Model\Url::class);

        $this->coreFileStorageMock = $this->getMockBuilder(\Magento\MediaStorage\Helper\File\Storage\Database::class)
            ->disableOriginalConstructor()
            ->getMock();
        $allowedExtensions = [
            'allowed' => $this->allowedImageExtensions,
            'image_allowed' => $this->allowedImageExtensions,
        ];

        $this->objectManagerHelper = new \Magento\Framework\TestFramework\Unit\Helper\ObjectManager($this);

        $this->imagesStorage = $this->objectManagerHelper->getObject(
            \Magento\Cms\Model\Wysiwyg\Images\Storage::class,
            [
                'session' => $this->sessionMock,
                'backendUrl' => $this->backendUrlMock,
                'cmsWysiwygImages' => $this->imageHelperMock,
                'coreFileStorageDb' => $this->coreFileStorageMock,
                'filesystem' => $this->filesystemMock,
                'imageFactory' => $this->adapterFactoryMock,
                'assetRepo' => $this->createMock(\Magento\Framework\View\Asset\Repository::class),
                'storageCollectionFactory' => $this->storageCollectionFactoryMock,
                'storageFileFactory' => $this->storageFileFactoryMock,
                'storageDatabaseFactory' => $this->storageDatabaseFactoryMock,
                'directoryDatabaseFactory' => $this->directoryDatabaseFactoryMock,
                'uploaderFactory' => $this->uploaderFactoryMock,
                'resizeParameters' => $this->resizeParameters,
                'dirs' => [
                    'exclude' => [],
                    'include' => [],
                ],
                'extensions' => $allowedExtensions,
            ]
        );
    }

    /**
     * @covers \Magento\Cms\Model\Wysiwyg\Images\Storage::getResizeWidth
     */
    public function testGetResizeWidth()
    {
        $this->assertEquals(100, $this->imagesStorage->getResizeWidth());
    }

    /**
     * @covers \Magento\Cms\Model\Wysiwyg\Images\Storage::getResizeHeight
     */
    public function testGetResizeHeight()
    {
        $this->assertEquals(50, $this->imagesStorage->getResizeHeight());
    }

    /**
     * @covers \Magento\Cms\Model\Wysiwyg\Images\Storage::deleteDirectory
     * @expectedException \Magento\Framework\Exception\LocalizedException
     * @expectedExceptionMessage Directory /storage/some/another/dir is not under storage root path.
     */
    public function testDeleteDirectoryOverRoot()
    {
        $this->driverMock->expects($this->atLeastOnce())->method('getRealPathSafety')->will($this->returnArgument(0));
        $this->imagesStorage->deleteDirectory(self::INVALID_DIRECTORY_OVER_ROOT);
    }

    /**
     * @covers \Magento\Cms\Model\Wysiwyg\Images\Storage::deleteDirectory
     * @expectedException \Magento\Framework\Exception\LocalizedException
     * @expectedExceptionMessage We can't delete root directory /storage/root/dir right now.
     */
    public function testDeleteRootDirectory()
    {
        $this->driverMock->expects($this->atLeastOnce())->method('getRealPathSafety')->will($this->returnArgument(0));
        $this->imagesStorage->deleteDirectory(self::STORAGE_ROOT_DIR);
    }

    public function testGetDirsCollectionCreateSubDirectories()
    {
        $directoryName = 'test1';

        $this->coreFileStorageMock->expects($this->once())
            ->method('checkDbUsage')
            ->willReturn(true);

        $this->directoryCollectionMock->expects($this->once())
            ->method('getSubdirectories')
            ->with(self::STORAGE_ROOT_DIR)
            ->willReturn([['name' => $directoryName]]);

        $this->directoryDatabaseFactoryMock->expects($this->once())
            ->method('create')
            ->willReturn($this->directoryCollectionMock);

        $this->directoryMock->expects($this->once())
            ->method('create')
            ->with(rtrim(self::STORAGE_ROOT_DIR, '/') . '/' . $directoryName);

        $this->generalTestGetDirsCollection(self::STORAGE_ROOT_DIR);
    }

    /**
     * @param array $exclude
     * @param array $include
     * @param array $fileNames
     * @param array $expectedRemoveKeys
     * @dataProvider dirsCollectionDataProvider
     */
    public function testGetDirsCollection($exclude, $include, $fileNames, $expectedRemoveKeys)
    {
        $this->imagesStorage = $this->objectManagerHelper->getObject(
            \Magento\Cms\Model\Wysiwyg\Images\Storage::class,
            [
                'session' => $this->sessionMock,
                'backendUrl' => $this->backendUrlMock,
                'cmsWysiwygImages' => $this->imageHelperMock,
                'coreFileStorageDb' => $this->coreFileStorageMock,
                'filesystem' => $this->filesystemMock,
                'imageFactory' => $this->adapterFactoryMock,
                'assetRepo' => $this->createMock(\Magento\Framework\View\Asset\Repository::class),
                'storageCollectionFactory' => $this->storageCollectionFactoryMock,
                'storageFileFactory' => $this->storageFileFactoryMock,
                'storageDatabaseFactory' => $this->storageDatabaseFactoryMock,
                'directoryDatabaseFactory' => $this->directoryDatabaseFactoryMock,
                'uploaderFactory' => $this->uploaderFactoryMock,
                'resizeParameters' => $this->resizeParameters,
                'dirs' => [
                    'exclude' => $exclude,
                    'include' => $include,
                ],
            ]
        );

        $collection = [];
        foreach ($fileNames as $filename) {
            /** @var \Magento\Framework\DataObject|\PHPUnit_Framework_MockObject_MockObject $objectMock */
            $objectMock = $this->createPartialMock(\Magento\Framework\DataObject::class, ['getFilename']);
            $objectMock->expects($this->any())
                ->method('getFilename')
                ->willReturn(self::STORAGE_ROOT_DIR . $filename);
            $collection[] = $objectMock;
        }

        $this->generalTestGetDirsCollection(self::STORAGE_ROOT_DIR, $collection, $expectedRemoveKeys);
    }

    /**
     * @return array
     */
    public function dirsCollectionDataProvider()
    {
        return [
            [
                'exclude' => [
                    ['name' => 'dress'],
                ],
                'include' => [],
                'filenames' => [],
                'expectRemoveKeys' => [],
            ],
            [
                'exclude' => [],
                'include' => [],
                'filenames' => [
                    '/dress',
                ],
                'expectRemoveKeys' => [],
            ],
            [
                'exclude' => [
                    ['name' => 'dress'],
                ],
                'include' => [],
                'filenames' => [
                    '/collection',
                ],
                'expectRemoveKeys' => [],
            ],
            [
                'exclude' => [
                    ['name' => 'gear', 'regexp' => 1],
                    ['name' => 'home', 'regexp' => 1],
                    ['name' => 'collection'],
                    ['name' => 'dress'],
                ],
                'include' => [
                    ['name' => 'home', 'regexp' => 1],
                    ['name' => 'collection'],
                ],
                'filenames' => [
                    '/dress',
                    '/collection',
                    '/gear',
                ],
                'expectRemoveKeys' => [[0], [2]],
            ],
        ];
    }

    /**
     * General conditions for testGetDirsCollection tests
     *
     * @param string $path
     * @param array $collectionArray
     * @param array $expectedRemoveKeys
     */
    protected function generalTestGetDirsCollection($path, $collectionArray = [], $expectedRemoveKeys = [])
    {
        /** @var StorageCollection|\PHPUnit_Framework_MockObject_MockObject $storageCollectionMock */
        $storageCollectionMock = $this->getMockBuilder(\Magento\Cms\Model\Wysiwyg\Images\Storage\Collection::class)
            ->disableOriginalConstructor()
            ->getMock();
        $storageCollectionMock->expects($this->once())
            ->method('setCollectDirs')
            ->with(true)
            ->willReturnSelf();
        $storageCollectionMock->expects($this->once())
            ->method('setCollectFiles')
            ->with(false)
            ->willReturnSelf();
        $storageCollectionMock->expects($this->once())
            ->method('setCollectRecursively')
            ->with(false)
            ->willReturnSelf();
        $storageCollectionMock->expects($this->once())
            ->method('getIterator')
            ->willReturn(new \ArrayIterator($collectionArray));
        $storageCollectionInvMock = $storageCollectionMock->expects($this->exactly(sizeof($expectedRemoveKeys)))
            ->method('removeItemByKey');
        call_user_func_array([$storageCollectionInvMock, 'withConsecutive'], $expectedRemoveKeys);

        $this->storageCollectionFactoryMock->expects($this->once())
            ->method('create')
            ->willReturn($storageCollectionMock);

        $this->imagesStorage->getDirsCollection($path);
    }

    public function testUploadFile()
    {
        $targetPath = '/target/path';
        $fileName = 'image.gif';
        $realPath = $targetPath . '/' . $fileName;
        $thumbnailTargetPath = self::STORAGE_ROOT_DIR . '/.thumbs';
        $thumbnailDestination = $thumbnailTargetPath . '/' . $fileName;
        $type = 'image';
        $result = [
<<<<<<< HEAD
            'result',
=======
            'result'
>>>>>>> 84877504
        ];
        $uploader = $this->getMockBuilder(\Magento\MediaStorage\Model\File\Uploader::class)
            ->disableOriginalConstructor()
            ->setMethods(
                [
                    'setAllowedExtensions',
                    'setAllowRenameFiles',
                    'setFilesDispersion',
                    'checkMimeType',
                    'save',
                    'getUploadedFileName',
                ]
            )
            ->getMock();
        $this->uploaderFactoryMock->expects($this->atLeastOnce())->method('create')->with(['fileId' => 'image'])
            ->willReturn($uploader);
        $uploader->expects($this->atLeastOnce())->method('setAllowedExtensions')
            ->with(array_keys($this->allowedImageExtensions))->willReturnSelf();
        $uploader->expects($this->atLeastOnce())->method('setAllowRenameFiles')->with(true)->willReturnSelf();
        $uploader->expects($this->atLeastOnce())->method('setFilesDispersion')->with(false)
            ->willReturnSelf();
        $uploader->expects($this->atLeastOnce())->method('checkMimeType')
            ->with(array_values($this->allowedImageExtensions))->willReturnSelf();
        $uploader->expects($this->atLeastOnce())->method('save')->with($targetPath)->willReturn($result);
        $uploader->expects($this->atLeastOnce())->method('getUploadedFileName')->willReturn($fileName);

        $this->directoryMock->expects($this->atLeastOnce())->method('getRelativePath')->willReturnMap(
            [
                [$realPath, $realPath],
                [$thumbnailTargetPath, $thumbnailTargetPath],
                [$thumbnailDestination, $thumbnailDestination],
            ]
        );
        $this->directoryMock->expects($this->atLeastOnce())->method('isFile')
            ->willReturnMap(
                [
                    [$realPath, true],
                    [$thumbnailDestination, true],
                ]
            );
        $this->directoryMock->expects($this->atLeastOnce())->method('isExist')
            ->willReturnMap(
                [
                    [$realPath, true],
                    [$thumbnailTargetPath, true],
                ]
            );

        $image = $this->getMockBuilder(\Magento\Catalog\Model\Product\Image::class)
            ->disableOriginalConstructor()
            ->setMethods(['open', 'keepAspectRatio', 'resize', 'save'])
            ->getMock();
        $image->expects($this->atLeastOnce())->method('open')->with($realPath);
        $image->expects($this->atLeastOnce())->method('keepAspectRatio')->with(true);
        $image->expects($this->atLeastOnce())->method('resize')->with(100, 50);
        $image->expects($this->atLeastOnce())->method('save')->with($thumbnailDestination);

        $this->adapterFactoryMock->expects($this->atLeastOnce())->method('create')->willReturn($image);

        $this->assertEquals($result, $this->imagesStorage->uploadFile($targetPath, $type));
    }
}<|MERGE_RESOLUTION|>--- conflicted
+++ resolved
@@ -440,11 +440,7 @@
         $thumbnailDestination = $thumbnailTargetPath . '/' . $fileName;
         $type = 'image';
         $result = [
-<<<<<<< HEAD
-            'result',
-=======
             'result'
->>>>>>> 84877504
         ];
         $uploader = $this->getMockBuilder(\Magento\MediaStorage\Model\File\Uploader::class)
             ->disableOriginalConstructor()
