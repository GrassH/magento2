<?php
/**
 * Copyright © Magento, Inc. All rights reserved.
 * See COPYING.txt for license details.
 */
declare(strict_types=1);

namespace Magento\Cms\Test\Unit\Model\Wysiwyg\Images;

use Magento\Backend\Model\Session;
use Magento\Backend\Model\Url;
use Magento\Catalog\Model\Product\Image;
use Magento\Cms\Helper\Wysiwyg\Images;
use Magento\Cms\Model\Wysiwyg\Images\Storage;
use Magento\Cms\Model\Wysiwyg\Images\Storage\Collection as StorageCollection;
use Magento\Cms\Model\Wysiwyg\Images\Storage\CollectionFactory;
use Magento\Framework\App\Filesystem\DirectoryList;
use Magento\Framework\DataObject;
use Magento\Framework\Exception\LocalizedException;
use Magento\Framework\Filesystem;
use Magento\Framework\Filesystem\Directory\Write;
use Magento\Framework\Filesystem\DriverInterface;
use Magento\Framework\Filesystem\Io\File;
use Magento\Framework\Image\AdapterFactory;
use Magento\Framework\TestFramework\Unit\Helper\ObjectManager;
use Magento\Framework\View\Asset\Repository;
use Magento\MediaStorage\Model\File\Storage\DatabaseFactory;
use Magento\MediaStorage\Model\File\Storage\Directory\Database;
use Magento\MediaStorage\Model\File\Storage\FileFactory;
use Magento\MediaStorage\Model\File\Uploader;
use Magento\MediaStorage\Model\File\UploaderFactory;
use PHPUnit\Framework\MockObject\MockObject;
use PHPUnit\Framework\TestCase;

/**
 * @SuppressWarnings(PHPMD.LongVariable)
 * @SuppressWarnings(PHPMD.CouplingBetweenObjects)
 * @SuppressWarnings(PHPMD.TooManyFields)
 */
class StorageTest extends TestCase
{
    /**
     * Directory paths samples
     */
    const STORAGE_ROOT_DIR = '/storage/root/dir/';

    const INVALID_DIRECTORY_OVER_ROOT = '/storage/some/another/dir';

    /**
     * @var Storage
     */
    protected $imagesStorage;

    /**
<<<<<<< HEAD
     * @var \PHPUnit\Framework\MockObject\MockObject
=======
     * @var MockObject
>>>>>>> 40a78763
     */
    protected $filesystemMock;

    /**
<<<<<<< HEAD
     * @var \PHPUnit\Framework\MockObject\MockObject
=======
     * @var MockObject
>>>>>>> 40a78763
     */
    protected $adapterFactoryMock;

    /**
<<<<<<< HEAD
     * @var \PHPUnit\Framework\MockObject\MockObject
=======
     * @var MockObject
>>>>>>> 40a78763
     */
    protected $imageHelperMock;

    /**
     * @var array()
     */
    protected $resizeParameters;

    /**
<<<<<<< HEAD
     * @var \Magento\Cms\Model\Wysiwyg\Images\Storage\CollectionFactory|\PHPUnit\Framework\MockObject\MockObject
=======
     * @var CollectionFactory|MockObject
>>>>>>> 40a78763
     */
    protected $storageCollectionFactoryMock;

    /**
<<<<<<< HEAD
     * @var \Magento\MediaStorage\Model\File\Storage\FileFactory|\PHPUnit\Framework\MockObject\MockObject
=======
     * @var FileFactory|MockObject
>>>>>>> 40a78763
     */
    protected $storageFileFactoryMock;

    /**
<<<<<<< HEAD
     * @var \Magento\MediaStorage\Model\File\Storage\DatabaseFactory|\PHPUnit\Framework\MockObject\MockObject
=======
     * @var DatabaseFactory|MockObject
>>>>>>> 40a78763
     */
    protected $storageDatabaseFactoryMock;

    /**
<<<<<<< HEAD
     * @var \Magento\MediaStorage\Model\File\Storage\Directory\DatabaseFactory|\PHPUnit\Framework\MockObject\MockObject
=======
     * @var \Magento\MediaStorage\Model\File\Storage\Directory\DatabaseFactory|MockObject
>>>>>>> 40a78763
     */
    protected $directoryDatabaseFactoryMock;

    /**
<<<<<<< HEAD
     * @var \Magento\MediaStorage\Model\File\Storage\Directory\Database|\PHPUnit\Framework\MockObject\MockObject
=======
     * @var Database|MockObject
>>>>>>> 40a78763
     */
    protected $directoryCollectionMock;

    /**
<<<<<<< HEAD
     * @var \Magento\MediaStorage\Model\File\UploaderFactory|\PHPUnit\Framework\MockObject\MockObject
=======
     * @var UploaderFactory|MockObject
>>>>>>> 40a78763
     */
    protected $uploaderFactoryMock;

    /**
<<<<<<< HEAD
     * @var \Magento\Backend\Model\Session|\PHPUnit\Framework\MockObject\MockObject
=======
     * @var Session|MockObject
>>>>>>> 40a78763
     */
    protected $sessionMock;

    /**
<<<<<<< HEAD
     * @var \Magento\Backend\Model\Url|\PHPUnit\Framework\MockObject\MockObject
=======
     * @var Url|MockObject
>>>>>>> 40a78763
     */
    protected $backendUrlMock;

    /**
<<<<<<< HEAD
     * @var \Magento\Framework\Filesystem\Directory\Write|\PHPUnit\Framework\MockObject\MockObject
=======
     * @var Write|MockObject
>>>>>>> 40a78763
     */
    protected $directoryMock;

    /**
<<<<<<< HEAD
     * @var \Magento\Framework\Filesystem\DriverInterface|\PHPUnit\Framework\MockObject\MockObject
=======
     * @var DriverInterface|MockObject
>>>>>>> 40a78763
     */
    protected $driverMock;

    /**
<<<<<<< HEAD
     * @var \Magento\MediaStorage\Helper\File\Storage\Database|\PHPUnit\Framework\MockObject\MockObject
=======
     * @var \Magento\MediaStorage\Helper\File\Storage\Database|MockObject
>>>>>>> 40a78763
     */
    protected $coreFileStorageMock;

    /**
<<<<<<< HEAD
     * @var \Magento\Framework\TestFramework\Unit\Helper\ObjectManager|\PHPUnit\Framework\MockObject\MockObject
=======
     * @var ObjectManager|MockObject
>>>>>>> 40a78763
     */
    protected $objectManagerHelper;

    /**
<<<<<<< HEAD
     * @var \Magento\Framework\Filesystem\Io\File|\PHPUnit\Framework\MockObject\MockObject
=======
     * @var File|MockObject
>>>>>>> 40a78763
     */
    protected $ioFileMock;

    /**
     * @var \Magento\Framework\Filesystem\Driver\File|MockObject
     */
    private $fileMock;

    private $allowedImageExtensions = [
        'jpg' => 'image/jpg',
        'jpeg' => 'image/jpeg',
        'png' => 'image/png',
        'gif' => 'image/png',
    ];

    /**
     * @return void
     * @SuppressWarnings(PHPMD.ExcessiveMethodLength)
     */
    protected function setUp(): void
    {
        $this->objectManagerHelper = new ObjectManager($this);
        $this->filesystemMock = $this->createMock(Filesystem::class);
        $this->driverMock = $this->getMockBuilder(DriverInterface::class)
            ->setMethods(['getRealPathSafety'])
            ->getMockForAbstractClass();

        $this->directoryMock = $this->createPartialMock(
<<<<<<< HEAD
            \Magento\Framework\Filesystem\Directory\Write::class,
            ['delete', 'getDriver', 'create', 'getRelativePath', 'getAbsolutePath', 'isExist', 'isFile']
=======
            Write::class,
            ['delete', 'getDriver', 'create', 'getRelativePath', 'isExist', 'isFile']
>>>>>>> 40a78763
        );
        $this->directoryMock->expects(
            $this->any()
        )->method(
            'getDriver'
        )->willReturn(
            $this->driverMock
        );

        $this->filesystemMock = $this->createPartialMock(Filesystem::class, ['getDirectoryWrite']);
        $this->filesystemMock->expects(
            $this->any()
        )->method(
            'getDirectoryWrite'
        )->with(
            DirectoryList::MEDIA
        )->willReturn(
            $this->directoryMock
        );

        $this->fileMock   = $this->objectManagerHelper->getObject(\Magento\Framework\Filesystem\Driver\File::class);
        $this->ioFileMock = $this->createPartialMock(File::class, ['getPathInfo']);
        $this->ioFileMock->expects(
            $this->any()
        )->method(
            'getPathInfo'
        )->willReturnCallback(
            function ($path) {
                return pathinfo($path);
            }
        );

        $this->adapterFactoryMock = $this->createMock(AdapterFactory::class);
        $this->imageHelperMock = $this->createPartialMock(
            Images::class,
            ['getStorageRoot', 'getCurrentPath']
        );
        $this->imageHelperMock->expects(
            $this->any()
        )->method(
            'getStorageRoot'
        )->willReturn(
            self::STORAGE_ROOT_DIR
        );

        $this->resizeParameters = ['width' => 100, 'height' => 50];

        $this->storageCollectionFactoryMock = $this->createPartialMock(
            CollectionFactory::class,
            ['create']
        );
        $this->storageFileFactoryMock = $this->createMock(FileFactory::class);
        $this->storageDatabaseFactoryMock = $this->createMock(
            DatabaseFactory::class
        );
        $this->directoryDatabaseFactoryMock = $this->createPartialMock(
            \Magento\MediaStorage\Model\File\Storage\Directory\DatabaseFactory::class,
            ['create']
        );
        $this->directoryCollectionMock = $this->createMock(
            Database::class
        );

        $this->uploaderFactoryMock = $this->getMockBuilder(UploaderFactory::class)
            ->disableOriginalConstructor()
            ->getMock();
        $this->sessionMock = $this->getMockBuilder(Session::class)
            ->setMethods(
                [
                    'getCurrentPath',
                    'getName',
                    'getSessionId',
                    'getCookieLifetime',
                    'getCookiePath',
                    'getCookieDomain',
                ]
            )
            ->disableOriginalConstructor()
            ->getMock();
        $this->backendUrlMock = $this->createMock(Url::class);

        $this->coreFileStorageMock = $this->getMockBuilder(\Magento\MediaStorage\Helper\File\Storage\Database::class)
            ->disableOriginalConstructor()
            ->getMock();
        $allowedExtensions = [
            'allowed' => $this->allowedImageExtensions,
            'image_allowed' => $this->allowedImageExtensions,
        ];

        $this->imagesStorage = $this->objectManagerHelper->getObject(
            Storage::class,
            [
                'session' => $this->sessionMock,
                'backendUrl' => $this->backendUrlMock,
                'cmsWysiwygImages' => $this->imageHelperMock,
                'coreFileStorageDb' => $this->coreFileStorageMock,
                'filesystem' => $this->filesystemMock,
                'imageFactory' => $this->adapterFactoryMock,
                'assetRepo' => $this->createMock(Repository::class),
                'storageCollectionFactory' => $this->storageCollectionFactoryMock,
                'storageFileFactory' => $this->storageFileFactoryMock,
                'storageDatabaseFactory' => $this->storageDatabaseFactoryMock,
                'directoryDatabaseFactory' => $this->directoryDatabaseFactoryMock,
                'uploaderFactory' => $this->uploaderFactoryMock,
                'resizeParameters' => $this->resizeParameters,
                'extensions' => $allowedExtensions,
                'dirs' => [
                    'exclude' => [],
                    'include' => [],
                ],
                'data' => [],
                'file' => $this->fileMock,
                'ioFile' => $this->ioFileMock
            ]
        );
    }

    /**
     * @covers \Magento\Cms\Model\Wysiwyg\Images\Storage::getResizeWidth
     */
    public function testGetResizeWidth()
    {
        $this->assertEquals(100, $this->imagesStorage->getResizeWidth());
    }

    /**
     * @covers \Magento\Cms\Model\Wysiwyg\Images\Storage::getResizeHeight
     */
    public function testGetResizeHeight()
    {
        $this->assertEquals(50, $this->imagesStorage->getResizeHeight());
    }

    /**
     * @covers \Magento\Cms\Model\Wysiwyg\Images\Storage::deleteDirectory
     */
    public function testDeleteDirectoryOverRoot()
    {
<<<<<<< HEAD
        $this->driverMock->expects($this->atLeastOnce())->method('getRealPathSafety')->will($this->returnArgument(0));
        $this->directoryMock->expects($this->atLeastOnce())->method('getAbsolutePath')->will($this->returnArgument(0));
=======
        $this->expectException('Magento\Framework\Exception\LocalizedException');
        $this->expectExceptionMessage('Directory /storage/some/another/dir is not under storage root path.');
        $this->driverMock->expects($this->atLeastOnce())->method('getRealPathSafety')->willReturnArgument(0);
>>>>>>> 40a78763
        $this->imagesStorage->deleteDirectory(self::INVALID_DIRECTORY_OVER_ROOT);
    }

    /**
     * @covers \Magento\Cms\Model\Wysiwyg\Images\Storage::deleteDirectory
     */
    public function testDeleteRootDirectory()
    {
<<<<<<< HEAD
        $this->driverMock->expects($this->atLeastOnce())->method('getRealPathSafety')->will($this->returnArgument(0));
        $this->directoryMock->expects($this->atLeastOnce())->method('getAbsolutePath')->will($this->returnArgument(0));
=======
        $this->expectException('Magento\Framework\Exception\LocalizedException');
        $this->expectExceptionMessage('We can\'t delete root directory /storage/root/dir right now.');
        $this->driverMock->expects($this->atLeastOnce())->method('getRealPathSafety')->willReturnArgument(0);
>>>>>>> 40a78763
        $this->imagesStorage->deleteDirectory(self::STORAGE_ROOT_DIR);
    }

    public function testGetDirsCollectionCreateSubDirectories()
    {
        $directoryName = 'test1';

        $this->coreFileStorageMock->expects($this->once())
            ->method('checkDbUsage')
            ->willReturn(true);

        $this->directoryCollectionMock->expects($this->once())
            ->method('getSubdirectories')
            ->with(self::STORAGE_ROOT_DIR)
            ->willReturn([['name' => $directoryName]]);

        $this->directoryDatabaseFactoryMock->expects($this->once())
            ->method('create')
            ->willReturn($this->directoryCollectionMock);

        $this->directoryMock->expects($this->once())
            ->method('create')
            ->with(rtrim(self::STORAGE_ROOT_DIR, '/') . '/' . $directoryName);

        $this->generalTestGetDirsCollection(self::STORAGE_ROOT_DIR);
    }

    /**
     * @param array $exclude
     * @param array $include
     * @param array $fileNames
     * @param array $expectedRemoveKeys
     * @dataProvider dirsCollectionDataProvider
     */
    public function testGetDirsCollection($exclude, $include, $fileNames, $expectedRemoveKeys)
    {
        $this->imagesStorage = $this->objectManagerHelper->getObject(
            Storage::class,
            [
                'session' => $this->sessionMock,
                'backendUrl' => $this->backendUrlMock,
                'cmsWysiwygImages' => $this->imageHelperMock,
                'coreFileStorageDb' => $this->coreFileStorageMock,
                'filesystem' => $this->filesystemMock,
                'imageFactory' => $this->adapterFactoryMock,
                'assetRepo' => $this->createMock(Repository::class),
                'storageCollectionFactory' => $this->storageCollectionFactoryMock,
                'storageFileFactory' => $this->storageFileFactoryMock,
                'storageDatabaseFactory' => $this->storageDatabaseFactoryMock,
                'directoryDatabaseFactory' => $this->directoryDatabaseFactoryMock,
                'uploaderFactory' => $this->uploaderFactoryMock,
                'resizeParameters' => $this->resizeParameters,
                'dirs' => [
                    'exclude' => $exclude,
                    'include' => $include,
                ],
            ]
        );

        $collection = [];
        foreach ($fileNames as $filename) {
<<<<<<< HEAD
            /** @var \Magento\Framework\DataObject|\PHPUnit\Framework\MockObject\MockObject $objectMock */
            $objectMock = $this->createPartialMock(\Magento\Framework\DataObject::class, ['getFilename']);
=======
            /** @var DataObject|MockObject $objectMock */
            $objectMock = $this->getMockBuilder(DataObject::class)
                ->addMethods(['getFilename'])
                ->disableOriginalConstructor()
                ->getMock();
>>>>>>> 40a78763
            $objectMock->expects($this->any())
                ->method('getFilename')
                ->willReturn(self::STORAGE_ROOT_DIR . $filename);
            $collection[] = $objectMock;
        }

        $this->generalTestGetDirsCollection(self::STORAGE_ROOT_DIR, $collection, $expectedRemoveKeys);
    }

    /**
     * @return array
     */
    public function dirsCollectionDataProvider()
    {
        return [
            [
                'exclude' => [
                    ['name' => 'dress'],
                ],
                'include' => [],
                'filenames' => [],
                'expectRemoveKeys' => [],
            ],
            [
                'exclude' => [],
                'include' => [],
                'filenames' => [
                    '/dress',
                ],
                'expectRemoveKeys' => [],
            ],
            [
                'exclude' => [
                    ['name' => 'dress'],
                ],
                'include' => [],
                'filenames' => [
                    '/collection',
                ],
                'expectRemoveKeys' => [],
            ],
            [
                'exclude' => [
                    ['name' => 'gear', 'regexp' => 1],
                    ['name' => 'home', 'regexp' => 1],
                    ['name' => 'collection'],
                    ['name' => 'dress'],
                ],
                'include' => [
                    ['name' => 'home', 'regexp' => 1],
                    ['name' => 'collection'],
                ],
                'filenames' => [
                    '/dress',
                    '/collection',
                    '/gear',
                ],
                'expectRemoveKeys' => [[0], [2]],
            ],
        ];
    }

    /**
     * General conditions for testGetDirsCollection tests
     *
     * @param string $path
     * @param array $collectionArray
     * @param array $expectedRemoveKeys
     */
    protected function generalTestGetDirsCollection($path, $collectionArray = [], $expectedRemoveKeys = [])
    {
<<<<<<< HEAD
        /** @var StorageCollection|\PHPUnit\Framework\MockObject\MockObject $storageCollectionMock */
=======
        /** @var StorageCollection|MockObject $storageCollectionMock */
>>>>>>> 40a78763
        $storageCollectionMock = $this->getMockBuilder(\Magento\Cms\Model\Wysiwyg\Images\Storage\Collection::class)
            ->disableOriginalConstructor()
            ->getMock();
        $storageCollectionMock->expects($this->once())
            ->method('setCollectDirs')
            ->with(true)
            ->willReturnSelf();
        $storageCollectionMock->expects($this->once())
            ->method('setCollectFiles')
            ->with(false)
            ->willReturnSelf();
        $storageCollectionMock->expects($this->once())
            ->method('setCollectRecursively')
            ->with(false)
            ->willReturnSelf();
        $storageCollectionMock->expects($this->once())
            ->method('setOrder')
            ->with('basename', \Magento\Framework\Data\Collection\Filesystem::SORT_ORDER_ASC)
            ->willReturnSelf();
        $storageCollectionMock->expects($this->once())
            ->method('getIterator')
            ->willReturn(new \ArrayIterator($collectionArray));
        $storageCollectionInvMock = $storageCollectionMock->expects($this->exactly(count($expectedRemoveKeys)))
            ->method('removeItemByKey');
        call_user_func_array([$storageCollectionInvMock, 'withConsecutive'], $expectedRemoveKeys);

        $this->storageCollectionFactoryMock->expects($this->once())
            ->method('create')
            ->willReturn($storageCollectionMock);

        $this->imagesStorage->getDirsCollection($path);
    }

    public function testUploadFile()
    {
        $path = 'target/path';
        $targetPath = self::STORAGE_ROOT_DIR . $path;
        $fileName = 'image.gif';
        $realPath = $targetPath . '/' . $fileName;
        $thumbnailTargetPath = self::STORAGE_ROOT_DIR . '/.thumbs' . $path;
        $thumbnailDestination = $thumbnailTargetPath . '/' . $fileName;
        $type = 'image';
        $result = [
            'result'
        ];
        $uploader = $this->getMockBuilder(Uploader::class)
            ->disableOriginalConstructor()
            ->setMethods(
                [
                    'setAllowedExtensions',
                    'setAllowRenameFiles',
                    'setFilesDispersion',
                    'checkMimeType',
                    'save',
                    'getUploadedFileName',
                ]
            )
            ->getMock();
        $this->uploaderFactoryMock->expects($this->atLeastOnce())->method('create')->with(['fileId' => 'image'])
            ->willReturn($uploader);
        $uploader->expects($this->atLeastOnce())->method('setAllowedExtensions')
            ->with(array_keys($this->allowedImageExtensions))->willReturnSelf();
        $uploader->expects($this->atLeastOnce())->method('setAllowRenameFiles')->with(true)->willReturnSelf();
        $uploader->expects($this->atLeastOnce())->method('setFilesDispersion')->with(false)
            ->willReturnSelf();
        $uploader->expects($this->atLeastOnce())->method('checkMimeType')
            ->with(array_values($this->allowedImageExtensions))->willReturnSelf();
        $uploader->expects($this->atLeastOnce())->method('save')->with($targetPath)->willReturn($result);
        $uploader->expects($this->atLeastOnce())->method('getUploadedFileName')->willReturn($fileName);

        $this->directoryMock->expects($this->atLeastOnce())->method('getRelativePath')->willReturnMap(
            [
                [$realPath, $realPath],
                [$thumbnailTargetPath, $thumbnailTargetPath],
                [$thumbnailDestination, $thumbnailDestination],
            ]
        );
        $this->directoryMock->expects($this->atLeastOnce())->method('isFile')
            ->willReturnMap(
                [
                    [$realPath, true],
                    [$thumbnailDestination, true],
                ]
            );
        $this->directoryMock->expects($this->atLeastOnce())->method('isExist')
            ->willReturnMap(
                [
                    [$realPath, true],
                    [$thumbnailTargetPath, true],
                ]
            );

        $image = $this->getMockBuilder(Image::class)
            ->disableOriginalConstructor()
            ->setMethods(['open', 'keepAspectRatio', 'resize', 'save'])
            ->getMock();
        $image->expects($this->atLeastOnce())->method('open')->with($realPath);
        $image->expects($this->atLeastOnce())->method('keepAspectRatio')->with(true);
        $image->expects($this->atLeastOnce())->method('resize')->with(100, 50);
        $image->expects($this->atLeastOnce())->method('save')->with($thumbnailDestination);

        $this->adapterFactoryMock->expects($this->atLeastOnce())->method('create')->willReturn($image);

        $this->assertEquals($result, $this->imagesStorage->uploadFile($targetPath, $type));
    }

    /**
     * Test create directory with invalid name
     */
    public function testCreateDirectoryWithInvalidName()
    {
        $name = 'папка';
        $path = '/tmp/path';
        $this->expectException(LocalizedException::class);
        $this->expectExceptionMessage(
            (string)__('Please rename the folder using only Latin letters, numbers, underscores and dashes.')
        );
        $this->imagesStorage->createDirectory($name, $path);
    }
}<|MERGE_RESOLUTION|>--- conflicted
+++ resolved
@@ -52,29 +52,17 @@
     protected $imagesStorage;
 
     /**
-<<<<<<< HEAD
-     * @var \PHPUnit\Framework\MockObject\MockObject
-=======
      * @var MockObject
->>>>>>> 40a78763
      */
     protected $filesystemMock;
 
     /**
-<<<<<<< HEAD
-     * @var \PHPUnit\Framework\MockObject\MockObject
-=======
      * @var MockObject
->>>>>>> 40a78763
      */
     protected $adapterFactoryMock;
 
     /**
-<<<<<<< HEAD
-     * @var \PHPUnit\Framework\MockObject\MockObject
-=======
      * @var MockObject
->>>>>>> 40a78763
      */
     protected $imageHelperMock;
 
@@ -84,119 +72,67 @@
     protected $resizeParameters;
 
     /**
-<<<<<<< HEAD
-     * @var \Magento\Cms\Model\Wysiwyg\Images\Storage\CollectionFactory|\PHPUnit\Framework\MockObject\MockObject
-=======
      * @var CollectionFactory|MockObject
->>>>>>> 40a78763
      */
     protected $storageCollectionFactoryMock;
 
     /**
-<<<<<<< HEAD
-     * @var \Magento\MediaStorage\Model\File\Storage\FileFactory|\PHPUnit\Framework\MockObject\MockObject
-=======
      * @var FileFactory|MockObject
->>>>>>> 40a78763
      */
     protected $storageFileFactoryMock;
 
     /**
-<<<<<<< HEAD
-     * @var \Magento\MediaStorage\Model\File\Storage\DatabaseFactory|\PHPUnit\Framework\MockObject\MockObject
-=======
      * @var DatabaseFactory|MockObject
->>>>>>> 40a78763
      */
     protected $storageDatabaseFactoryMock;
 
     /**
-<<<<<<< HEAD
-     * @var \Magento\MediaStorage\Model\File\Storage\Directory\DatabaseFactory|\PHPUnit\Framework\MockObject\MockObject
-=======
      * @var \Magento\MediaStorage\Model\File\Storage\Directory\DatabaseFactory|MockObject
->>>>>>> 40a78763
      */
     protected $directoryDatabaseFactoryMock;
 
     /**
-<<<<<<< HEAD
-     * @var \Magento\MediaStorage\Model\File\Storage\Directory\Database|\PHPUnit\Framework\MockObject\MockObject
-=======
      * @var Database|MockObject
->>>>>>> 40a78763
      */
     protected $directoryCollectionMock;
 
     /**
-<<<<<<< HEAD
-     * @var \Magento\MediaStorage\Model\File\UploaderFactory|\PHPUnit\Framework\MockObject\MockObject
-=======
      * @var UploaderFactory|MockObject
->>>>>>> 40a78763
      */
     protected $uploaderFactoryMock;
 
     /**
-<<<<<<< HEAD
-     * @var \Magento\Backend\Model\Session|\PHPUnit\Framework\MockObject\MockObject
-=======
      * @var Session|MockObject
->>>>>>> 40a78763
      */
     protected $sessionMock;
 
     /**
-<<<<<<< HEAD
-     * @var \Magento\Backend\Model\Url|\PHPUnit\Framework\MockObject\MockObject
-=======
      * @var Url|MockObject
->>>>>>> 40a78763
      */
     protected $backendUrlMock;
 
     /**
-<<<<<<< HEAD
-     * @var \Magento\Framework\Filesystem\Directory\Write|\PHPUnit\Framework\MockObject\MockObject
-=======
      * @var Write|MockObject
->>>>>>> 40a78763
      */
     protected $directoryMock;
 
     /**
-<<<<<<< HEAD
-     * @var \Magento\Framework\Filesystem\DriverInterface|\PHPUnit\Framework\MockObject\MockObject
-=======
      * @var DriverInterface|MockObject
->>>>>>> 40a78763
      */
     protected $driverMock;
 
     /**
-<<<<<<< HEAD
-     * @var \Magento\MediaStorage\Helper\File\Storage\Database|\PHPUnit\Framework\MockObject\MockObject
-=======
      * @var \Magento\MediaStorage\Helper\File\Storage\Database|MockObject
->>>>>>> 40a78763
      */
     protected $coreFileStorageMock;
 
     /**
-<<<<<<< HEAD
-     * @var \Magento\Framework\TestFramework\Unit\Helper\ObjectManager|\PHPUnit\Framework\MockObject\MockObject
-=======
      * @var ObjectManager|MockObject
->>>>>>> 40a78763
      */
     protected $objectManagerHelper;
 
     /**
-<<<<<<< HEAD
-     * @var \Magento\Framework\Filesystem\Io\File|\PHPUnit\Framework\MockObject\MockObject
-=======
      * @var File|MockObject
->>>>>>> 40a78763
      */
     protected $ioFileMock;
 
@@ -225,13 +161,8 @@
             ->getMockForAbstractClass();
 
         $this->directoryMock = $this->createPartialMock(
-<<<<<<< HEAD
-            \Magento\Framework\Filesystem\Directory\Write::class,
+            Write::class,
             ['delete', 'getDriver', 'create', 'getRelativePath', 'getAbsolutePath', 'isExist', 'isFile']
-=======
-            Write::class,
-            ['delete', 'getDriver', 'create', 'getRelativePath', 'isExist', 'isFile']
->>>>>>> 40a78763
         );
         $this->directoryMock->expects(
             $this->any()
@@ -370,14 +301,10 @@
      */
     public function testDeleteDirectoryOverRoot()
     {
-<<<<<<< HEAD
-        $this->driverMock->expects($this->atLeastOnce())->method('getRealPathSafety')->will($this->returnArgument(0));
-        $this->directoryMock->expects($this->atLeastOnce())->method('getAbsolutePath')->will($this->returnArgument(0));
-=======
         $this->expectException('Magento\Framework\Exception\LocalizedException');
         $this->expectExceptionMessage('Directory /storage/some/another/dir is not under storage root path.');
         $this->driverMock->expects($this->atLeastOnce())->method('getRealPathSafety')->willReturnArgument(0);
->>>>>>> 40a78763
+        $this->directoryMock->expects($this->atLeastOnce())->method('getAbsolutePath')->willReturnArgument(0);
         $this->imagesStorage->deleteDirectory(self::INVALID_DIRECTORY_OVER_ROOT);
     }
 
@@ -386,14 +313,10 @@
      */
     public function testDeleteRootDirectory()
     {
-<<<<<<< HEAD
-        $this->driverMock->expects($this->atLeastOnce())->method('getRealPathSafety')->will($this->returnArgument(0));
-        $this->directoryMock->expects($this->atLeastOnce())->method('getAbsolutePath')->will($this->returnArgument(0));
-=======
         $this->expectException('Magento\Framework\Exception\LocalizedException');
         $this->expectExceptionMessage('We can\'t delete root directory /storage/root/dir right now.');
         $this->driverMock->expects($this->atLeastOnce())->method('getRealPathSafety')->willReturnArgument(0);
->>>>>>> 40a78763
+        $this->directoryMock->expects($this->atLeastOnce())->method('getAbsolutePath')->willReturnArgument(0);
         $this->imagesStorage->deleteDirectory(self::STORAGE_ROOT_DIR);
     }
 
@@ -455,16 +378,11 @@
 
         $collection = [];
         foreach ($fileNames as $filename) {
-<<<<<<< HEAD
-            /** @var \Magento\Framework\DataObject|\PHPUnit\Framework\MockObject\MockObject $objectMock */
-            $objectMock = $this->createPartialMock(\Magento\Framework\DataObject::class, ['getFilename']);
-=======
             /** @var DataObject|MockObject $objectMock */
             $objectMock = $this->getMockBuilder(DataObject::class)
                 ->addMethods(['getFilename'])
                 ->disableOriginalConstructor()
                 ->getMock();
->>>>>>> 40a78763
             $objectMock->expects($this->any())
                 ->method('getFilename')
                 ->willReturn(self::STORAGE_ROOT_DIR . $filename);
@@ -536,11 +454,7 @@
      */
     protected function generalTestGetDirsCollection($path, $collectionArray = [], $expectedRemoveKeys = [])
     {
-<<<<<<< HEAD
-        /** @var StorageCollection|\PHPUnit\Framework\MockObject\MockObject $storageCollectionMock */
-=======
         /** @var StorageCollection|MockObject $storageCollectionMock */
->>>>>>> 40a78763
         $storageCollectionMock = $this->getMockBuilder(\Magento\Cms\Model\Wysiwyg\Images\Storage\Collection::class)
             ->disableOriginalConstructor()
             ->getMock();
