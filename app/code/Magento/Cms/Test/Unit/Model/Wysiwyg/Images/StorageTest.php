<?php declare(strict_types=1);
/**
 * Copyright © Magento, Inc. All rights reserved.
 * See COPYING.txt for license details.
 */
namespace Magento\Cms\Test\Unit\Model\Wysiwyg\Images;

use Magento\Backend\Model\Session;
use Magento\Backend\Model\Url;
use Magento\Catalog\Model\Product\Image;
use Magento\Cms\Helper\Wysiwyg\Images;
use Magento\Cms\Model\Wysiwyg\Images\Storage;
use Magento\Cms\Model\Wysiwyg\Images\Storage\Collection as StorageCollection;
use Magento\Cms\Model\Wysiwyg\Images\Storage\CollectionFactory;
use Magento\Framework\App\Filesystem\DirectoryList;
use Magento\Framework\DataObject;
use Magento\Framework\Exception\LocalizedException;
use Magento\Framework\Filesystem;
use Magento\Framework\Filesystem\Directory\Write;
use Magento\Framework\Filesystem\DriverInterface;
use Magento\Framework\Filesystem\Io\File;
use Magento\Framework\Image\AdapterFactory;
use Magento\Framework\TestFramework\Unit\Helper\ObjectManager;
use Magento\Framework\View\Asset\Repository;
use Magento\MediaStorage\Model\File\Storage\DatabaseFactory;
use Magento\MediaStorage\Model\File\Storage\Directory\Database;
use Magento\MediaStorage\Model\File\Storage\FileFactory;
use Magento\MediaStorage\Model\File\Uploader;
use Magento\MediaStorage\Model\File\UploaderFactory;
use PHPUnit\Framework\MockObject\MockObject;
use PHPUnit\Framework\TestCase;

/**
 * @SuppressWarnings(PHPMD.LongVariable)
 * @SuppressWarnings(PHPMD.CouplingBetweenObjects)
 * @SuppressWarnings(PHPMD.TooManyFields)
 */
class StorageTest extends TestCase
{
    /**
     * Directory paths samples
     */
    const STORAGE_ROOT_DIR = '/storage/root/dir/';

    const INVALID_DIRECTORY_OVER_ROOT = '/storage/some/another/dir';

    /**
     * @var Storage
     */
    protected $imagesStorage;

    /**
<<<<<<< HEAD
     * @var \PHPUnit\Framework\MockObject\MockObject
=======
     * @var MockObject
>>>>>>> b2f063af
     */
    protected $filesystemMock;

    /**
<<<<<<< HEAD
     * @var \PHPUnit\Framework\MockObject\MockObject
=======
     * @var MockObject
>>>>>>> b2f063af
     */
    protected $adapterFactoryMock;

    /**
<<<<<<< HEAD
     * @var \PHPUnit\Framework\MockObject\MockObject
=======
     * @var MockObject
>>>>>>> b2f063af
     */
    protected $imageHelperMock;

    /**
     * @var array()
     */
    protected $resizeParameters;

    /**
<<<<<<< HEAD
     * @var \Magento\Cms\Model\Wysiwyg\Images\Storage\CollectionFactory|\PHPUnit\Framework\MockObject\MockObject
=======
     * @var CollectionFactory|MockObject
>>>>>>> b2f063af
     */
    protected $storageCollectionFactoryMock;

    /**
<<<<<<< HEAD
     * @var \Magento\MediaStorage\Model\File\Storage\FileFactory|\PHPUnit\Framework\MockObject\MockObject
=======
     * @var FileFactory|MockObject
>>>>>>> b2f063af
     */
    protected $storageFileFactoryMock;

    /**
<<<<<<< HEAD
     * @var \Magento\MediaStorage\Model\File\Storage\DatabaseFactory|\PHPUnit\Framework\MockObject\MockObject
=======
     * @var DatabaseFactory|MockObject
>>>>>>> b2f063af
     */
    protected $storageDatabaseFactoryMock;

    /**
<<<<<<< HEAD
     * @var \Magento\MediaStorage\Model\File\Storage\Directory\DatabaseFactory|\PHPUnit\Framework\MockObject\MockObject
=======
     * @var \Magento\MediaStorage\Model\File\Storage\Directory\DatabaseFactory|MockObject
>>>>>>> b2f063af
     */
    protected $directoryDatabaseFactoryMock;

    /**
<<<<<<< HEAD
     * @var \Magento\MediaStorage\Model\File\Storage\Directory\Database|\PHPUnit\Framework\MockObject\MockObject
=======
     * @var Database|MockObject
>>>>>>> b2f063af
     */
    protected $directoryCollectionMock;

    /**
<<<<<<< HEAD
     * @var \Magento\MediaStorage\Model\File\UploaderFactory|\PHPUnit\Framework\MockObject\MockObject
=======
     * @var UploaderFactory|MockObject
>>>>>>> b2f063af
     */
    protected $uploaderFactoryMock;

    /**
<<<<<<< HEAD
     * @var \Magento\Backend\Model\Session|\PHPUnit\Framework\MockObject\MockObject
=======
     * @var Session|MockObject
>>>>>>> b2f063af
     */
    protected $sessionMock;

    /**
<<<<<<< HEAD
     * @var \Magento\Backend\Model\Url|\PHPUnit\Framework\MockObject\MockObject
=======
     * @var Url|MockObject
>>>>>>> b2f063af
     */
    protected $backendUrlMock;

    /**
<<<<<<< HEAD
     * @var \Magento\Framework\Filesystem\Directory\Write|\PHPUnit\Framework\MockObject\MockObject
=======
     * @var Write|MockObject
>>>>>>> b2f063af
     */
    protected $directoryMock;

    /**
<<<<<<< HEAD
     * @var \Magento\Framework\Filesystem\DriverInterface|\PHPUnit\Framework\MockObject\MockObject
=======
     * @var DriverInterface|MockObject
>>>>>>> b2f063af
     */
    protected $driverMock;

    /**
<<<<<<< HEAD
     * @var \Magento\MediaStorage\Helper\File\Storage\Database|\PHPUnit\Framework\MockObject\MockObject
=======
     * @var \Magento\MediaStorage\Helper\File\Storage\Database|MockObject
>>>>>>> b2f063af
     */
    protected $coreFileStorageMock;

    /**
<<<<<<< HEAD
     * @var \Magento\Framework\TestFramework\Unit\Helper\ObjectManager|\PHPUnit\Framework\MockObject\MockObject
=======
     * @var ObjectManager|MockObject
>>>>>>> b2f063af
     */
    protected $objectManagerHelper;

    /**
<<<<<<< HEAD
     * @var \Magento\Framework\Filesystem\Io\File|\PHPUnit\Framework\MockObject\MockObject
=======
     * @var File|MockObject
>>>>>>> b2f063af
     */
    protected $ioFileMock;

    /**
     * @var \Magento\Framework\Filesystem\Driver\File|MockObject
     */
    private $fileMock;

    private $allowedImageExtensions = [
        'jpg' => 'image/jpg',
        'jpeg' => 'image/jpeg',
        'png' => 'image/png',
        'gif' => 'image/png',
    ];

    /**
     * @return void
     * @SuppressWarnings(PHPMD.ExcessiveMethodLength)
     */
    protected function setUp(): void
    {
        $this->objectManagerHelper = new ObjectManager($this);
        $this->filesystemMock = $this->createMock(Filesystem::class);
        $this->driverMock = $this->getMockBuilder(DriverInterface::class)
            ->setMethods(['getRealPathSafety'])
            ->getMockForAbstractClass();

        $this->directoryMock = $this->createPartialMock(
            Write::class,
            ['delete', 'getDriver', 'create', 'getRelativePath', 'isExist', 'isFile']
        );
        $this->directoryMock->expects(
            $this->any()
        )->method(
            'getDriver'
        )->willReturn(
            $this->driverMock
        );

        $this->filesystemMock = $this->createPartialMock(Filesystem::class, ['getDirectoryWrite']);
        $this->filesystemMock->expects(
            $this->any()
        )->method(
            'getDirectoryWrite'
        )->with(
            DirectoryList::MEDIA
        )->willReturn(
            $this->directoryMock
        );

        $this->fileMock   = $this->objectManagerHelper->getObject(\Magento\Framework\Filesystem\Driver\File::class);
        $this->ioFileMock = $this->createPartialMock(File::class, ['getPathInfo']);
        $this->ioFileMock->expects(
            $this->any()
        )->method(
            'getPathInfo'
        )->willReturnCallback(
            
                function ($path) {
                    return pathinfo($path);
                }
            
        );

        $this->adapterFactoryMock = $this->createMock(AdapterFactory::class);
        $this->imageHelperMock = $this->createPartialMock(
            Images::class,
            ['getStorageRoot', 'getCurrentPath']
        );
        $this->imageHelperMock->expects(
            $this->any()
        )->method(
            'getStorageRoot'
        )->willReturn(
            self::STORAGE_ROOT_DIR
        );

        $this->resizeParameters = ['width' => 100, 'height' => 50];

        $this->storageCollectionFactoryMock = $this->createPartialMock(
            CollectionFactory::class,
            ['create']
        );
        $this->storageFileFactoryMock = $this->createMock(FileFactory::class);
        $this->storageDatabaseFactoryMock = $this->createMock(
            DatabaseFactory::class
        );
        $this->directoryDatabaseFactoryMock = $this->createPartialMock(
            \Magento\MediaStorage\Model\File\Storage\Directory\DatabaseFactory::class,
            ['create']
        );
        $this->directoryCollectionMock = $this->createMock(
            Database::class
        );

        $this->uploaderFactoryMock = $this->getMockBuilder(UploaderFactory::class)
            ->disableOriginalConstructor()
            ->getMock();
        $this->sessionMock = $this->getMockBuilder(Session::class)
            ->setMethods(
                [
                    'getCurrentPath',
                    'getName',
                    'getSessionId',
                    'getCookieLifetime',
                    'getCookiePath',
                    'getCookieDomain',
                ]
            )
            ->disableOriginalConstructor()
            ->getMock();
        $this->backendUrlMock = $this->createMock(Url::class);

        $this->coreFileStorageMock = $this->getMockBuilder(\Magento\MediaStorage\Helper\File\Storage\Database::class)
            ->disableOriginalConstructor()
            ->getMock();
        $allowedExtensions = [
            'allowed' => $this->allowedImageExtensions,
            'image_allowed' => $this->allowedImageExtensions,
        ];

        $this->imagesStorage = $this->objectManagerHelper->getObject(
            Storage::class,
            [
                'session' => $this->sessionMock,
                'backendUrl' => $this->backendUrlMock,
                'cmsWysiwygImages' => $this->imageHelperMock,
                'coreFileStorageDb' => $this->coreFileStorageMock,
                'filesystem' => $this->filesystemMock,
                'imageFactory' => $this->adapterFactoryMock,
                'assetRepo' => $this->createMock(Repository::class),
                'storageCollectionFactory' => $this->storageCollectionFactoryMock,
                'storageFileFactory' => $this->storageFileFactoryMock,
                'storageDatabaseFactory' => $this->storageDatabaseFactoryMock,
                'directoryDatabaseFactory' => $this->directoryDatabaseFactoryMock,
                'uploaderFactory' => $this->uploaderFactoryMock,
                'resizeParameters' => $this->resizeParameters,
                'extensions' => $allowedExtensions,
                'dirs' => [
                    'exclude' => [],
                    'include' => [],
                ],
                'data' => [],
                'file' => $this->fileMock,
                'ioFile' => $this->ioFileMock
            ]
        );
    }

    /**
     * @covers \Magento\Cms\Model\Wysiwyg\Images\Storage::getResizeWidth
     */
    public function testGetResizeWidth()
    {
        $this->assertEquals(100, $this->imagesStorage->getResizeWidth());
    }

    /**
     * @covers \Magento\Cms\Model\Wysiwyg\Images\Storage::getResizeHeight
     */
    public function testGetResizeHeight()
    {
        $this->assertEquals(50, $this->imagesStorage->getResizeHeight());
    }

    /**
     * @covers \Magento\Cms\Model\Wysiwyg\Images\Storage::deleteDirectory
     */
    public function testDeleteDirectoryOverRoot()
    {
<<<<<<< HEAD
        $this->expectException(\Magento\Framework\Exception\LocalizedException::class);
        $this->expectExceptionMessage('Directory /storage/some/another/dir is not under storage root path.');

        $this->driverMock->expects($this->atLeastOnce())->method('getRealPathSafety')->willReturnArgument(0);
=======
        $this->expectException('Magento\Framework\Exception\LocalizedException');
        $this->expectExceptionMessage('Directory /storage/some/another/dir is not under storage root path.');
        $this->driverMock->expects($this->atLeastOnce())->method('getRealPathSafety')->will($this->returnArgument(0));
>>>>>>> b2f063af
        $this->imagesStorage->deleteDirectory(self::INVALID_DIRECTORY_OVER_ROOT);
    }

    /**
     * @covers \Magento\Cms\Model\Wysiwyg\Images\Storage::deleteDirectory
     */
    public function testDeleteRootDirectory()
    {
<<<<<<< HEAD
        $this->expectException(\Magento\Framework\Exception\LocalizedException::class);
        $this->expectExceptionMessage('We can\'t delete root directory /storage/root/dir right now.');

        $this->driverMock->expects($this->atLeastOnce())->method('getRealPathSafety')->willReturnArgument(0);
=======
        $this->expectException('Magento\Framework\Exception\LocalizedException');
        $this->expectExceptionMessage('We can\'t delete root directory /storage/root/dir right now.');
        $this->driverMock->expects($this->atLeastOnce())->method('getRealPathSafety')->will($this->returnArgument(0));
>>>>>>> b2f063af
        $this->imagesStorage->deleteDirectory(self::STORAGE_ROOT_DIR);
    }

    public function testGetDirsCollectionCreateSubDirectories()
    {
        $directoryName = 'test1';

        $this->coreFileStorageMock->expects($this->once())
            ->method('checkDbUsage')
            ->willReturn(true);

        $this->directoryCollectionMock->expects($this->once())
            ->method('getSubdirectories')
            ->with(self::STORAGE_ROOT_DIR)
            ->willReturn([['name' => $directoryName]]);

        $this->directoryDatabaseFactoryMock->expects($this->once())
            ->method('create')
            ->willReturn($this->directoryCollectionMock);

        $this->directoryMock->expects($this->once())
            ->method('create')
            ->with(rtrim(self::STORAGE_ROOT_DIR, '/') . '/' . $directoryName);

        $this->generalTestGetDirsCollection(self::STORAGE_ROOT_DIR);
    }

    /**
     * @param array $exclude
     * @param array $include
     * @param array $fileNames
     * @param array $expectedRemoveKeys
     * @dataProvider dirsCollectionDataProvider
     */
    public function testGetDirsCollection($exclude, $include, $fileNames, $expectedRemoveKeys)
    {
        $this->imagesStorage = $this->objectManagerHelper->getObject(
            Storage::class,
            [
                'session' => $this->sessionMock,
                'backendUrl' => $this->backendUrlMock,
                'cmsWysiwygImages' => $this->imageHelperMock,
                'coreFileStorageDb' => $this->coreFileStorageMock,
                'filesystem' => $this->filesystemMock,
                'imageFactory' => $this->adapterFactoryMock,
                'assetRepo' => $this->createMock(Repository::class),
                'storageCollectionFactory' => $this->storageCollectionFactoryMock,
                'storageFileFactory' => $this->storageFileFactoryMock,
                'storageDatabaseFactory' => $this->storageDatabaseFactoryMock,
                'directoryDatabaseFactory' => $this->directoryDatabaseFactoryMock,
                'uploaderFactory' => $this->uploaderFactoryMock,
                'resizeParameters' => $this->resizeParameters,
                'dirs' => [
                    'exclude' => $exclude,
                    'include' => $include,
                ],
            ]
        );

        $collection = [];
        foreach ($fileNames as $filename) {
<<<<<<< HEAD
            /** @var \Magento\Framework\DataObject|\PHPUnit\Framework\MockObject\MockObject $objectMock */
            $objectMock = $this->createPartialMock(\Magento\Framework\DataObject::class, ['getFilename']);
=======
            /** @var DataObject|MockObject $objectMock */
            $objectMock = $this->createPartialMock(DataObject::class, ['getFilename']);
>>>>>>> b2f063af
            $objectMock->expects($this->any())
                ->method('getFilename')
                ->willReturn(self::STORAGE_ROOT_DIR . $filename);
            $collection[] = $objectMock;
        }

        $this->generalTestGetDirsCollection(self::STORAGE_ROOT_DIR, $collection, $expectedRemoveKeys);
    }

    /**
     * @return array
     */
    public function dirsCollectionDataProvider()
    {
        return [
            [
                'exclude' => [
                    ['name' => 'dress'],
                ],
                'include' => [],
                'filenames' => [],
                'expectRemoveKeys' => [],
            ],
            [
                'exclude' => [],
                'include' => [],
                'filenames' => [
                    '/dress',
                ],
                'expectRemoveKeys' => [],
            ],
            [
                'exclude' => [
                    ['name' => 'dress'],
                ],
                'include' => [],
                'filenames' => [
                    '/collection',
                ],
                'expectRemoveKeys' => [],
            ],
            [
                'exclude' => [
                    ['name' => 'gear', 'regexp' => 1],
                    ['name' => 'home', 'regexp' => 1],
                    ['name' => 'collection'],
                    ['name' => 'dress'],
                ],
                'include' => [
                    ['name' => 'home', 'regexp' => 1],
                    ['name' => 'collection'],
                ],
                'filenames' => [
                    '/dress',
                    '/collection',
                    '/gear',
                ],
                'expectRemoveKeys' => [[0], [2]],
            ],
        ];
    }

    /**
     * General conditions for testGetDirsCollection tests
     *
     * @param string $path
     * @param array $collectionArray
     * @param array $expectedRemoveKeys
     */
    protected function generalTestGetDirsCollection($path, $collectionArray = [], $expectedRemoveKeys = [])
    {
<<<<<<< HEAD
        /** @var StorageCollection|\PHPUnit\Framework\MockObject\MockObject $storageCollectionMock */
=======
        /** @var StorageCollection|MockObject $storageCollectionMock */
>>>>>>> b2f063af
        $storageCollectionMock = $this->getMockBuilder(\Magento\Cms\Model\Wysiwyg\Images\Storage\Collection::class)
            ->disableOriginalConstructor()
            ->getMock();
        $storageCollectionMock->expects($this->once())
            ->method('setCollectDirs')
            ->with(true)
            ->willReturnSelf();
        $storageCollectionMock->expects($this->once())
            ->method('setCollectFiles')
            ->with(false)
            ->willReturnSelf();
        $storageCollectionMock->expects($this->once())
            ->method('setCollectRecursively')
            ->with(false)
            ->willReturnSelf();
        $storageCollectionMock->expects($this->once())
            ->method('setOrder')
            ->with('basename', \Magento\Framework\Data\Collection\Filesystem::SORT_ORDER_ASC)
            ->willReturnSelf();
        $storageCollectionMock->expects($this->once())
            ->method('getIterator')
            ->willReturn(new \ArrayIterator($collectionArray));
        $storageCollectionInvMock = $storageCollectionMock->expects($this->exactly(count($expectedRemoveKeys)))
            ->method('removeItemByKey');
        call_user_func_array([$storageCollectionInvMock, 'withConsecutive'], $expectedRemoveKeys);

        $this->storageCollectionFactoryMock->expects($this->once())
            ->method('create')
            ->willReturn($storageCollectionMock);

        $this->imagesStorage->getDirsCollection($path);
    }

    public function testUploadFile()
    {
        $path = 'target/path';
        $targetPath = self::STORAGE_ROOT_DIR . $path;
        $fileName = 'image.gif';
        $realPath = $targetPath . '/' . $fileName;
        $thumbnailTargetPath = self::STORAGE_ROOT_DIR . '/.thumbs' . $path;
        $thumbnailDestination = $thumbnailTargetPath . '/' . $fileName;
        $type = 'image';
        $result = [
            'result'
        ];
        $uploader = $this->getMockBuilder(Uploader::class)
            ->disableOriginalConstructor()
            ->setMethods(
                [
                    'setAllowedExtensions',
                    'setAllowRenameFiles',
                    'setFilesDispersion',
                    'checkMimeType',
                    'save',
                    'getUploadedFileName',
                ]
            )
            ->getMock();
        $this->uploaderFactoryMock->expects($this->atLeastOnce())->method('create')->with(['fileId' => 'image'])
            ->willReturn($uploader);
        $uploader->expects($this->atLeastOnce())->method('setAllowedExtensions')
            ->with(array_keys($this->allowedImageExtensions))->willReturnSelf();
        $uploader->expects($this->atLeastOnce())->method('setAllowRenameFiles')->with(true)->willReturnSelf();
        $uploader->expects($this->atLeastOnce())->method('setFilesDispersion')->with(false)
            ->willReturnSelf();
        $uploader->expects($this->atLeastOnce())->method('checkMimeType')
            ->with(array_values($this->allowedImageExtensions))->willReturnSelf();
        $uploader->expects($this->atLeastOnce())->method('save')->with($targetPath)->willReturn($result);
        $uploader->expects($this->atLeastOnce())->method('getUploadedFileName')->willReturn($fileName);

        $this->directoryMock->expects($this->atLeastOnce())->method('getRelativePath')->willReturnMap(
            [
                [$realPath, $realPath],
                [$thumbnailTargetPath, $thumbnailTargetPath],
                [$thumbnailDestination, $thumbnailDestination],
            ]
        );
        $this->directoryMock->expects($this->atLeastOnce())->method('isFile')
            ->willReturnMap(
                [
                    [$realPath, true],
                    [$thumbnailDestination, true],
                ]
            );
        $this->directoryMock->expects($this->atLeastOnce())->method('isExist')
            ->willReturnMap(
                [
                    [$realPath, true],
                    [$thumbnailTargetPath, true],
                ]
            );

        $image = $this->getMockBuilder(Image::class)
            ->disableOriginalConstructor()
            ->setMethods(['open', 'keepAspectRatio', 'resize', 'save'])
            ->getMock();
        $image->expects($this->atLeastOnce())->method('open')->with($realPath);
        $image->expects($this->atLeastOnce())->method('keepAspectRatio')->with(true);
        $image->expects($this->atLeastOnce())->method('resize')->with(100, 50);
        $image->expects($this->atLeastOnce())->method('save')->with($thumbnailDestination);

        $this->adapterFactoryMock->expects($this->atLeastOnce())->method('create')->willReturn($image);

        $this->assertEquals($result, $this->imagesStorage->uploadFile($targetPath, $type));
    }

    /**
     * Test create directory with invalid name
     */
    public function testCreateDirectoryWithInvalidName()
    {
        $name = 'папка';
        $path = '/tmp/path';
        $this->expectException(LocalizedException::class);
        $this->expectExceptionMessage(
            (string)__('Please rename the folder using only Latin letters, numbers, underscores and dashes.')
        );
        $this->imagesStorage->createDirectory($name, $path);
    }
}<|MERGE_RESOLUTION|>--- conflicted
+++ resolved
@@ -50,29 +50,17 @@
     protected $imagesStorage;
 
     /**
-<<<<<<< HEAD
-     * @var \PHPUnit\Framework\MockObject\MockObject
-=======
      * @var MockObject
->>>>>>> b2f063af
      */
     protected $filesystemMock;
 
     /**
-<<<<<<< HEAD
-     * @var \PHPUnit\Framework\MockObject\MockObject
-=======
      * @var MockObject
->>>>>>> b2f063af
      */
     protected $adapterFactoryMock;
 
     /**
-<<<<<<< HEAD
-     * @var \PHPUnit\Framework\MockObject\MockObject
-=======
      * @var MockObject
->>>>>>> b2f063af
      */
     protected $imageHelperMock;
 
@@ -82,119 +70,67 @@
     protected $resizeParameters;
 
     /**
-<<<<<<< HEAD
-     * @var \Magento\Cms\Model\Wysiwyg\Images\Storage\CollectionFactory|\PHPUnit\Framework\MockObject\MockObject
-=======
      * @var CollectionFactory|MockObject
->>>>>>> b2f063af
      */
     protected $storageCollectionFactoryMock;
 
     /**
-<<<<<<< HEAD
-     * @var \Magento\MediaStorage\Model\File\Storage\FileFactory|\PHPUnit\Framework\MockObject\MockObject
-=======
      * @var FileFactory|MockObject
->>>>>>> b2f063af
      */
     protected $storageFileFactoryMock;
 
     /**
-<<<<<<< HEAD
-     * @var \Magento\MediaStorage\Model\File\Storage\DatabaseFactory|\PHPUnit\Framework\MockObject\MockObject
-=======
      * @var DatabaseFactory|MockObject
->>>>>>> b2f063af
      */
     protected $storageDatabaseFactoryMock;
 
     /**
-<<<<<<< HEAD
-     * @var \Magento\MediaStorage\Model\File\Storage\Directory\DatabaseFactory|\PHPUnit\Framework\MockObject\MockObject
-=======
      * @var \Magento\MediaStorage\Model\File\Storage\Directory\DatabaseFactory|MockObject
->>>>>>> b2f063af
      */
     protected $directoryDatabaseFactoryMock;
 
     /**
-<<<<<<< HEAD
-     * @var \Magento\MediaStorage\Model\File\Storage\Directory\Database|\PHPUnit\Framework\MockObject\MockObject
-=======
      * @var Database|MockObject
->>>>>>> b2f063af
      */
     protected $directoryCollectionMock;
 
     /**
-<<<<<<< HEAD
-     * @var \Magento\MediaStorage\Model\File\UploaderFactory|\PHPUnit\Framework\MockObject\MockObject
-=======
      * @var UploaderFactory|MockObject
->>>>>>> b2f063af
      */
     protected $uploaderFactoryMock;
 
     /**
-<<<<<<< HEAD
-     * @var \Magento\Backend\Model\Session|\PHPUnit\Framework\MockObject\MockObject
-=======
      * @var Session|MockObject
->>>>>>> b2f063af
      */
     protected $sessionMock;
 
     /**
-<<<<<<< HEAD
-     * @var \Magento\Backend\Model\Url|\PHPUnit\Framework\MockObject\MockObject
-=======
      * @var Url|MockObject
->>>>>>> b2f063af
      */
     protected $backendUrlMock;
 
     /**
-<<<<<<< HEAD
-     * @var \Magento\Framework\Filesystem\Directory\Write|\PHPUnit\Framework\MockObject\MockObject
-=======
      * @var Write|MockObject
->>>>>>> b2f063af
      */
     protected $directoryMock;
 
     /**
-<<<<<<< HEAD
-     * @var \Magento\Framework\Filesystem\DriverInterface|\PHPUnit\Framework\MockObject\MockObject
-=======
      * @var DriverInterface|MockObject
->>>>>>> b2f063af
      */
     protected $driverMock;
 
     /**
-<<<<<<< HEAD
-     * @var \Magento\MediaStorage\Helper\File\Storage\Database|\PHPUnit\Framework\MockObject\MockObject
-=======
      * @var \Magento\MediaStorage\Helper\File\Storage\Database|MockObject
->>>>>>> b2f063af
      */
     protected $coreFileStorageMock;
 
     /**
-<<<<<<< HEAD
-     * @var \Magento\Framework\TestFramework\Unit\Helper\ObjectManager|\PHPUnit\Framework\MockObject\MockObject
-=======
      * @var ObjectManager|MockObject
->>>>>>> b2f063af
      */
     protected $objectManagerHelper;
 
     /**
-<<<<<<< HEAD
-     * @var \Magento\Framework\Filesystem\Io\File|\PHPUnit\Framework\MockObject\MockObject
-=======
      * @var File|MockObject
->>>>>>> b2f063af
      */
     protected $ioFileMock;
 
@@ -230,8 +166,8 @@
             $this->any()
         )->method(
             'getDriver'
-        )->willReturn(
-            $this->driverMock
+        )->will(
+            $this->returnValue($this->driverMock)
         );
 
         $this->filesystemMock = $this->createPartialMock(Filesystem::class, ['getDirectoryWrite']);
@@ -241,8 +177,8 @@
             'getDirectoryWrite'
         )->with(
             DirectoryList::MEDIA
-        )->willReturn(
-            $this->directoryMock
+        )->will(
+            $this->returnValue($this->directoryMock)
         );
 
         $this->fileMock   = $this->objectManagerHelper->getObject(\Magento\Framework\Filesystem\Driver\File::class);
@@ -251,12 +187,12 @@
             $this->any()
         )->method(
             'getPathInfo'
-        )->willReturnCallback(
-            
+        )->will(
+            $this->returnCallback(
                 function ($path) {
                     return pathinfo($path);
                 }
-            
+            )
         );
 
         $this->adapterFactoryMock = $this->createMock(AdapterFactory::class);
@@ -268,8 +204,8 @@
             $this->any()
         )->method(
             'getStorageRoot'
-        )->willReturn(
-            self::STORAGE_ROOT_DIR
+        )->will(
+            $this->returnValue(self::STORAGE_ROOT_DIR)
         );
 
         $this->resizeParameters = ['width' => 100, 'height' => 50];
@@ -365,16 +301,9 @@
      */
     public function testDeleteDirectoryOverRoot()
     {
-<<<<<<< HEAD
-        $this->expectException(\Magento\Framework\Exception\LocalizedException::class);
-        $this->expectExceptionMessage('Directory /storage/some/another/dir is not under storage root path.');
-
-        $this->driverMock->expects($this->atLeastOnce())->method('getRealPathSafety')->willReturnArgument(0);
-=======
         $this->expectException('Magento\Framework\Exception\LocalizedException');
         $this->expectExceptionMessage('Directory /storage/some/another/dir is not under storage root path.');
         $this->driverMock->expects($this->atLeastOnce())->method('getRealPathSafety')->will($this->returnArgument(0));
->>>>>>> b2f063af
         $this->imagesStorage->deleteDirectory(self::INVALID_DIRECTORY_OVER_ROOT);
     }
 
@@ -383,16 +312,9 @@
      */
     public function testDeleteRootDirectory()
     {
-<<<<<<< HEAD
-        $this->expectException(\Magento\Framework\Exception\LocalizedException::class);
-        $this->expectExceptionMessage('We can\'t delete root directory /storage/root/dir right now.');
-
-        $this->driverMock->expects($this->atLeastOnce())->method('getRealPathSafety')->willReturnArgument(0);
-=======
         $this->expectException('Magento\Framework\Exception\LocalizedException');
         $this->expectExceptionMessage('We can\'t delete root directory /storage/root/dir right now.');
         $this->driverMock->expects($this->atLeastOnce())->method('getRealPathSafety')->will($this->returnArgument(0));
->>>>>>> b2f063af
         $this->imagesStorage->deleteDirectory(self::STORAGE_ROOT_DIR);
     }
 
@@ -454,13 +376,8 @@
 
         $collection = [];
         foreach ($fileNames as $filename) {
-<<<<<<< HEAD
-            /** @var \Magento\Framework\DataObject|\PHPUnit\Framework\MockObject\MockObject $objectMock */
-            $objectMock = $this->createPartialMock(\Magento\Framework\DataObject::class, ['getFilename']);
-=======
             /** @var DataObject|MockObject $objectMock */
             $objectMock = $this->createPartialMock(DataObject::class, ['getFilename']);
->>>>>>> b2f063af
             $objectMock->expects($this->any())
                 ->method('getFilename')
                 ->willReturn(self::STORAGE_ROOT_DIR . $filename);
@@ -532,11 +449,7 @@
      */
     protected function generalTestGetDirsCollection($path, $collectionArray = [], $expectedRemoveKeys = [])
     {
-<<<<<<< HEAD
-        /** @var StorageCollection|\PHPUnit\Framework\MockObject\MockObject $storageCollectionMock */
-=======
         /** @var StorageCollection|MockObject $storageCollectionMock */
->>>>>>> b2f063af
         $storageCollectionMock = $this->getMockBuilder(\Magento\Cms\Model\Wysiwyg\Images\Storage\Collection::class)
             ->disableOriginalConstructor()
             ->getMock();
