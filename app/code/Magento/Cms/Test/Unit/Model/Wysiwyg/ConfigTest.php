<?php declare(strict_types=1);
/**
 * Copyright © Magento, Inc. All rights reserved.
 * See COPYING.txt for license details.
 */
namespace Magento\Cms\Test\Unit\Model\Wysiwyg;

use Magento\Backend\Model\UrlInterface;
use Magento\Cms\Model\Wysiwyg\CompositeConfigProvider;
use Magento\Cms\Model\Wysiwyg\Config;
use Magento\Cms\Model\Wysiwyg\ConfigProviderFactory;
use Magento\Cms\Model\WysiwygDefaultConfig;
use Magento\Framework\App\Config\ScopeConfigInterface;
use Magento\Framework\AuthorizationInterface;
use Magento\Framework\DataObject;
use Magento\Framework\Filesystem;
use Magento\Framework\TestFramework\Unit\Helper\ObjectManager;
use Magento\Framework\View\Asset\ContextInterface;
use Magento\Framework\View\Asset\File;
use Magento\Framework\View\Asset\Repository;
use Magento\Store\Model\Store;
use Magento\Store\Model\StoreManagerInterface;
use Magento\Ui\Block\Wysiwyg\ActiveEditor;
use PHPUnit\Framework\MockObject\MockObject;
use PHPUnit\Framework\TestCase;

/**
 * @covers \Magento\Cms\Model\Wysiwyg\Config
 * @SuppressWarnings(PHPMD.CouplingBetweenObjects)
 */
class ConfigTest extends TestCase
{
    /**
     * @var Config
     */
    protected $wysiwygConfig;

    /**
<<<<<<< HEAD
     * @var \Magento\Backend\Model\UrlInterface|\PHPUnit\Framework\MockObject\MockObject
=======
     * @var UrlInterface|MockObject
>>>>>>> b2f063af
     */
    protected $backendUrlMock;

    /**
<<<<<<< HEAD
     * @var \Magento\Framework\View\Asset\Repository|\PHPUnit\Framework\MockObject\MockObject
=======
     * @var Repository|MockObject
>>>>>>> b2f063af
     */
    protected $assetRepoMock;

    /**
<<<<<<< HEAD
     * @var \Magento\Framework\AuthorizationInterface|\PHPUnit\Framework\MockObject\MockObject
=======
     * @var AuthorizationInterface|MockObject
>>>>>>> b2f063af
     */
    protected $authorizationMock;

    /**
<<<<<<< HEAD
     * @var \Magento\Variable\Model\Variable\Config|\PHPUnit\Framework\MockObject\MockObject
=======
     * @var \Magento\Variable\Model\Variable\Config|MockObject
>>>>>>> b2f063af
     */
    protected $variableConfigMock;

    /**
<<<<<<< HEAD
     * @var \Magento\Widget\Model\Widget\Config|\PHPUnit\Framework\MockObject\MockObject
=======
     * @var \Magento\Widget\Model\Widget\Config|MockObject
>>>>>>> b2f063af
     */
    protected $widgetConfigMock;

    /**
<<<<<<< HEAD
     * @var \Magento\Framework\App\Config\ScopeConfigInterface|\PHPUnit\Framework\MockObject\MockObject
=======
     * @var ScopeConfigInterface|MockObject
>>>>>>> b2f063af
     */
    protected $scopeConfigMock;

    /**
<<<<<<< HEAD
     * @var \Magento\Store\Model\StoreManagerInterface|\PHPUnit\Framework\MockObject\MockObject
=======
     * @var StoreManagerInterface|MockObject
>>>>>>> b2f063af
     */
    protected $storeManagerMock;

    /**
<<<<<<< HEAD
     * @var \Magento\Store\Model\Store|\PHPUnit\Framework\MockObject\MockObject
=======
     * @var Store|MockObject
>>>>>>> b2f063af
     */
    protected $storeMock;

    /**
<<<<<<< HEAD
     * @var \Magento\Framework\View\Asset\File|\PHPUnit\Framework\MockObject\MockObject
=======
     * @var File|MockObject
>>>>>>> b2f063af
     */
    protected $assetFileMock;

    /**
<<<<<<< HEAD
     * @var \Magento\Framework\Filesystem|\PHPUnit\Framework\MockObject\MockObject
=======
     * @var Filesystem|MockObject
>>>>>>> b2f063af
     */
    protected $filesystemMock;

    /**
     * @var CompositeConfigProvider
     */
    private $configProvider;

    /**
     * @var array
     */
    protected $windowSize = [];

    protected function setUp(): void
    {
        $this->filesystemMock = $this->createMock(Filesystem::class);
        $this->backendUrlMock = $this->getMockBuilder(UrlInterface::class)
            ->disableOriginalConstructor()
            ->getMock();
        $this->assetRepoMock = $this->getMockBuilder(Repository::class)
            ->disableOriginalConstructor()
            ->getMock();
        $this->authorizationMock = $this->getMockBuilder(AuthorizationInterface::class)
            ->disableOriginalConstructor()
            ->getMock();
        $this->variableConfigMock = $this->getMockBuilder(\Magento\Variable\Model\Variable\Config::class)
            ->disableOriginalConstructor()
            ->getMock();
        $this->widgetConfigMock = $this->getMockBuilder(\Magento\Widget\Model\Widget\Config::class)
            ->disableOriginalConstructor()
            ->getMock();
        $this->scopeConfigMock = $this->getMockBuilder(ScopeConfigInterface::class)
            ->disableOriginalConstructor()
            ->getMock();
        $this->storeManagerMock = $this->getMockBuilder(StoreManagerInterface::class)
            ->disableOriginalConstructor()
            ->getMock();
        $this->storeMock = $this->getMockBuilder(Store::class)
            ->disableOriginalConstructor()
            ->getMock();
        $this->assetFileMock = $this->getMockBuilder(File::class)
            ->disableOriginalConstructor()
            ->getMock();
        $this->windowSize = [
            'width' => 1200,
            'height' => 800,
        ];
        $defaultConfigProvider = new WysiwygDefaultConfig();
        $objectManager = new ObjectManager($this);
        $configProviderFactory = $this->getMockBuilder(ConfigProviderFactory::class)
            ->disableOriginalConstructor()
            ->getMock();
        $configProviderFactory->expects($this->any())->method('create')->willReturn($defaultConfigProvider);
        $this->configProvider = $this->getMockBuilder(CompositeConfigProvider::class)
            ->enableOriginalConstructor()
            ->setConstructorArgs(
                [
                    'activeEditor' => $this->getMockBuilder(ActiveEditor::class)
                        ->disableOriginalConstructor()->getMock(),
                    'configProviderFactory' => $configProviderFactory,
                    'variablePluginConfigProvider' => ['default' => WysiwygDefaultConfig::class],
                    'widgetPluginConfigProvider' => ['default' => WysiwygDefaultConfig::class],
                    'wysiwygConfigPostProcessor' => ['default' => WysiwygDefaultConfig::class],
                    'galleryConfigProvider' => ['default' => WysiwygDefaultConfig::class],
                ]
            )
            ->setMethods(['processVariableConfig', 'processWidgetConfig'])
            ->getMock();

        $this->wysiwygConfig = $objectManager->getObject(
            Config::class,
            [
                'backendUrl' => $this->backendUrlMock,
                'assetRepo' => $this->assetRepoMock,
                'authorization' => $this->authorizationMock,
                'variableConfig' => $this->variableConfigMock,
                'widgetConfig' => $this->widgetConfigMock,
                'scopeConfig' => $this->scopeConfigMock,
                'windowSize' => $this->windowSize,
                'storeManager' => $this->storeManagerMock,
                'filesystem' => $this->filesystemMock,
                'configProvider' => $this->configProvider
            ]
        );
    }

    /**
     * @covers \Magento\Cms\Model\Wysiwyg\Config::getConfig
     * @param array $data
     * @param boolean $isAuthorizationAllowed
     * @param array $expectedResults
     *
     * @dataProvider getConfigDataProvider
     */
    public function testGetConfig($data, $isAuthorizationAllowed, $expectedResults)
    {
        $this->backendUrlMock->expects($this->atLeastOnce())
            ->method('getUrl')
            ->withConsecutive(
                ['cms/wysiwyg/directive'],
                ['cms/wysiwyg_images/index']
            );
        $this->backendUrlMock->expects($this->once())
            ->method('getBaseUrl')
            ->willReturn('localhost/index.php/');
        $this->filesystemMock->expects($this->once())
            ->method('getUri')
            ->willReturn('pub/static');
<<<<<<< HEAD
        /** @var \Magento\Framework\View\Asset\ContextInterface|\PHPUnit\Framework\MockObject\MockObject $contextMock */
        $contextMock = $this->createMock(\Magento\Framework\View\Asset\ContextInterface::class);
=======
        /** @var ContextInterface|MockObject $contextMock */
        $contextMock = $this->createMock(ContextInterface::class);
>>>>>>> b2f063af
        $contextMock->expects($this->once())
            ->method('getBaseUrl')
            ->willReturn('localhost/pub/static/');
        $this->assetRepoMock->expects($this->once())
            ->method('getStaticViewFileContext')
            ->willReturn($contextMock);
        $this->authorizationMock->expects($this->atLeastOnce())
            ->method('isAllowed')
            ->with('Magento_Cms::media_gallery')
            ->willReturn($isAuthorizationAllowed);
        if ($data['add_variables']) {
            $this->configProvider->expects($this->once())
                ->method('processVariableConfig');
        }
        if ($data['add_widgets']) {
            $this->configProvider->expects($this->once())
                ->method('processWidgetConfig');
        }

        $config = $this->wysiwygConfig->getConfig($data);
        $this->assertInstanceOf(DataObject::class, $config);
        $this->assertEquals($expectedResults[0], $config->getData('someData'));
        $this->assertEquals('localhost/pub/static/', $config->getData('baseStaticUrl'));
        $this->assertEquals('localhost/pub/static/', $config->getData('baseStaticDefaultUrl'));
    }

    /**
     * @return array
     */
    public function getConfigDataProvider()
    {
        return [
            'add_variables IS FALSE, add_widgets IS FALSE, isAuthorizationAllowed IS FALSE' => [
                'data' => [
                    'add_variables' => false,
                    'add_widgets' => false,
                ],
                'isAuthorizationAllowed' => false,
                'expectedResults' => [null, null, null],
            ],
            'add_variables IS TRUE, add_widgets IS TRUE, isAuthorizationAllowed IS TRUE' => [
                'data' => [
                    'someData' => 'important data',
                    'add_variables' => true,
                    'add_widgets' => true,
                ],
                'isAuthorizationAllowed' => true,
                'expectedResults' => ['important data', 'wysiwyg is here', 'plugins are here'],
            ]
        ];
    }

    /**
     * @covers \Magento\Cms\Model\Wysiwyg\Config::getSkinImagePlaceholderPath
     */
    public function testGetSkinImagePlaceholderPath()
    {
        $staticPath = 'pub/static';
        $placeholderPath = 'adminhtml/Magento/backend/en_US/Magento_Cms/images/wysiwyg_skin_image.png';
        $expectedResult = 'pub/static/adminhtml/Magento/backend/en_US/Magento_Cms/images/wysiwyg_skin_image.png';

        $this->storeManagerMock->expects($this->any())
            ->method('getStore')
            ->willReturn($this->storeMock);
        $this->storeMock->expects($this->any())
            ->method('getBaseStaticDir')
            ->willReturn($staticPath);
        $this->assetRepoMock->expects($this->any())
            ->method('createAsset')
            ->with(Config::WYSIWYG_SKIN_IMAGE_PLACEHOLDER_ID)
            ->willReturn($this->assetFileMock);
        $this->assetFileMock->expects($this->once())
            ->method('getPath')
            ->willReturn($placeholderPath);

        $this->assertEquals($expectedResult, $this->wysiwygConfig->getSkinImagePlaceholderPath());
    }

    /**
     * @covers \Magento\Cms\Model\Wysiwyg\Config::isEnabled
     * @param string $wysiwygState
     * @param boolean $expectedResult
     *
     * @dataProvider isEnabledDataProvider
     */
    public function testIsEnabled($wysiwygState, $expectedResult)
    {
        $storeId = 1;
        $this->wysiwygConfig->setStoreId($storeId);

        $this->scopeConfigMock->expects($this->atLeastOnce())
            ->method('getValue')
            ->with('cms/wysiwyg/enabled', 'store', $storeId)
            ->willReturn($wysiwygState);

        $this->assertEquals($expectedResult, $this->wysiwygConfig->isEnabled());
    }

    /**
     * @return array
     */
    public function isEnabledDataProvider()
    {
        return [
            ['wysiwygState' => 'enabled', 'expectedResult' => true],
            ['wysiwygState' => 'hidden', 'expectedResult' => true],
            ['wysiwygState' => 'masked', 'expectedResult' => false]
        ];
    }

    /**
     * @covers \Magento\Cms\Model\Wysiwyg\Config::isHidden
     * @param string $status
     * @param boolean $expectedResult
     *
     * @dataProvider isHiddenDataProvider
     */
    public function testIsHidden($status, $expectedResult)
    {
        $this->scopeConfigMock->expects($this->atLeastOnce())
            ->method('getValue')
            ->with('cms/wysiwyg/enabled', 'store')
            ->willReturn($status);

        $this->assertEquals($expectedResult, $this->wysiwygConfig->isHidden());
    }

    /**
     * @return array
     */
    public function isHiddenDataProvider()
    {
        return [
            ['status' => 'hidden', 'expectedResult' => true],
            ['status' => 'enabled', 'expectedResult' => false],
            ['status' => 'masked', 'expectedResult' => false]
        ];
    }
}<|MERGE_RESOLUTION|>--- conflicted
+++ resolved
@@ -36,92 +36,52 @@
     protected $wysiwygConfig;
 
     /**
-<<<<<<< HEAD
-     * @var \Magento\Backend\Model\UrlInterface|\PHPUnit\Framework\MockObject\MockObject
-=======
      * @var UrlInterface|MockObject
->>>>>>> b2f063af
      */
     protected $backendUrlMock;
 
     /**
-<<<<<<< HEAD
-     * @var \Magento\Framework\View\Asset\Repository|\PHPUnit\Framework\MockObject\MockObject
-=======
      * @var Repository|MockObject
->>>>>>> b2f063af
      */
     protected $assetRepoMock;
 
     /**
-<<<<<<< HEAD
-     * @var \Magento\Framework\AuthorizationInterface|\PHPUnit\Framework\MockObject\MockObject
-=======
      * @var AuthorizationInterface|MockObject
->>>>>>> b2f063af
      */
     protected $authorizationMock;
 
     /**
-<<<<<<< HEAD
-     * @var \Magento\Variable\Model\Variable\Config|\PHPUnit\Framework\MockObject\MockObject
-=======
      * @var \Magento\Variable\Model\Variable\Config|MockObject
->>>>>>> b2f063af
      */
     protected $variableConfigMock;
 
     /**
-<<<<<<< HEAD
-     * @var \Magento\Widget\Model\Widget\Config|\PHPUnit\Framework\MockObject\MockObject
-=======
      * @var \Magento\Widget\Model\Widget\Config|MockObject
->>>>>>> b2f063af
      */
     protected $widgetConfigMock;
 
     /**
-<<<<<<< HEAD
-     * @var \Magento\Framework\App\Config\ScopeConfigInterface|\PHPUnit\Framework\MockObject\MockObject
-=======
      * @var ScopeConfigInterface|MockObject
->>>>>>> b2f063af
      */
     protected $scopeConfigMock;
 
     /**
-<<<<<<< HEAD
-     * @var \Magento\Store\Model\StoreManagerInterface|\PHPUnit\Framework\MockObject\MockObject
-=======
      * @var StoreManagerInterface|MockObject
->>>>>>> b2f063af
      */
     protected $storeManagerMock;
 
     /**
-<<<<<<< HEAD
-     * @var \Magento\Store\Model\Store|\PHPUnit\Framework\MockObject\MockObject
-=======
      * @var Store|MockObject
->>>>>>> b2f063af
      */
     protected $storeMock;
 
     /**
-<<<<<<< HEAD
-     * @var \Magento\Framework\View\Asset\File|\PHPUnit\Framework\MockObject\MockObject
-=======
      * @var File|MockObject
->>>>>>> b2f063af
      */
     protected $assetFileMock;
 
     /**
-<<<<<<< HEAD
-     * @var \Magento\Framework\Filesystem|\PHPUnit\Framework\MockObject\MockObject
-=======
      * @var Filesystem|MockObject
->>>>>>> b2f063af
      */
     protected $filesystemMock;
 
@@ -230,13 +190,8 @@
         $this->filesystemMock->expects($this->once())
             ->method('getUri')
             ->willReturn('pub/static');
-<<<<<<< HEAD
-        /** @var \Magento\Framework\View\Asset\ContextInterface|\PHPUnit\Framework\MockObject\MockObject $contextMock */
-        $contextMock = $this->createMock(\Magento\Framework\View\Asset\ContextInterface::class);
-=======
         /** @var ContextInterface|MockObject $contextMock */
         $contextMock = $this->createMock(ContextInterface::class);
->>>>>>> b2f063af
         $contextMock->expects($this->once())
             ->method('getBaseUrl')
             ->willReturn('localhost/pub/static/');
