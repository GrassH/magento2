--- conflicted
+++ resolved
@@ -15,11 +15,7 @@
 class PageTest extends TestCase
 {
     /**
-<<<<<<< HEAD
-     * @var \Magento\Cms\Model\ResourceModel\Page\CollectionFactory|\PHPUnit\Framework\MockObject\MockObject
-=======
      * @var CollectionFactory|MockObject
->>>>>>> b2f063af
      */
     protected $collectionFactory;
 
@@ -61,11 +57,11 @@
 
         $this->collectionFactory->expects($this->once())
             ->method('create')
-            ->willReturn($pageCollectionMock);
+            ->will($this->returnValue($pageCollectionMock));
 
         $pageCollectionMock->expects($this->once())
             ->method('toOptionIdArray')
-            ->willReturn('return-value');
+            ->will($this->returnValue('return-value'));
 
         $this->assertEquals('return-value', $this->page->toOptionArray());
     }
