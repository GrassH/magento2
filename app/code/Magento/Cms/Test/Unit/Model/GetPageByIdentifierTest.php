<?php declare(strict_types=1);
/**
 * Copyright © Magento, Inc. All rights reserved.
 * See COPYING.txt for license details.
 */
namespace Magento\Cms\Test\Unit\Model;

use Magento\Cms\Model\GetPageByIdentifier;
use Magento\Cms\Model\Page;
use Magento\Cms\Model\PageFactory;
use PHPUnit\Framework\MockObject\MockObject;
use PHPUnit\Framework\TestCase;

/**
 * Test for Magento\Cms\Model\GetPageByIdentifier
 */

class GetPageByIdentifierTest extends TestCase
{
    /**
     * @var GetPageByIdentifier
     */
    protected $getPageByIdentifierCommand;

    /**
<<<<<<< HEAD
     * @var \PHPUnit\Framework\MockObject\MockObject|\Magento\Cms\Model\Page
=======
     * @var MockObject|Page
>>>>>>> b2f063af
     */
    protected $page;

    /**
<<<<<<< HEAD
     * @var \PHPUnit\Framework\MockObject\MockObject|\Magento\Cms\Model\PageFactory
=======
     * @var MockObject|PageFactory
>>>>>>> b2f063af
     */
    protected $pageFactory;

    /**
<<<<<<< HEAD
     * @var \PHPUnit\Framework\MockObject\MockObject|\Magento\Cms\Model\ResourceModel\Page
     */
    protected $pageResource;

    protected function setUp(): void
=======
     * @var MockObject|\Magento\Cms\Model\ResourceModel\Page
     */
    protected $pageResource;

    public function setUp(): void
>>>>>>> b2f063af
    {
        $this->pageFactory = $this->getMockBuilder(PageFactory::class)
            ->disableOriginalConstructor(true)
            ->setMethods(['create'])
            ->getMock();

        $this->pageResource = $this->getMockBuilder(\Magento\Cms\Model\ResourceModel\Page::class)
            ->disableOriginalConstructor(true)
            ->getMock();

        $this->page = $this->getMockBuilder(Page::class)
            ->disableOriginalConstructor()
            ->setMethods(['setStoreId', 'getId'])
            ->getMock();

        $this->getPageByIdentifierCommand = new GetPageByIdentifier($this->pageFactory, $this->pageResource);
    }

    /**
     * Test for getByIdentifier method
     */
    public function testGetByIdentifier()
    {
        $identifier = 'home';
        $storeId = 0;

        $this->pageFactory->expects($this->once())
            ->method('create')
            ->willReturn($this->page);

        $this->page->expects($this->once())
            ->method('setStoreId')
            ->willReturn($this->page);

        $this->page->expects($this->once())
            ->method('getId')
            ->willReturn(1);

        $this->pageResource->expects($this->once())
            ->method('load')
            ->with($this->page, $identifier)
            ->willReturn($this->page);

        $this->getPageByIdentifierCommand->execute($identifier, $storeId);
    }
}<|MERGE_RESOLUTION|>--- conflicted
+++ resolved
@@ -23,37 +23,21 @@
     protected $getPageByIdentifierCommand;
 
     /**
-<<<<<<< HEAD
-     * @var \PHPUnit\Framework\MockObject\MockObject|\Magento\Cms\Model\Page
-=======
      * @var MockObject|Page
->>>>>>> b2f063af
      */
     protected $page;
 
     /**
-<<<<<<< HEAD
-     * @var \PHPUnit\Framework\MockObject\MockObject|\Magento\Cms\Model\PageFactory
-=======
      * @var MockObject|PageFactory
->>>>>>> b2f063af
      */
     protected $pageFactory;
 
     /**
-<<<<<<< HEAD
-     * @var \PHPUnit\Framework\MockObject\MockObject|\Magento\Cms\Model\ResourceModel\Page
-     */
-    protected $pageResource;
-
-    protected function setUp(): void
-=======
      * @var MockObject|\Magento\Cms\Model\ResourceModel\Page
      */
     protected $pageResource;
 
     public function setUp(): void
->>>>>>> b2f063af
     {
         $this->pageFactory = $this->getMockBuilder(PageFactory::class)
             ->disableOriginalConstructor(true)
