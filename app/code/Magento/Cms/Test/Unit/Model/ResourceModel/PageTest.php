--- conflicted
+++ resolved
@@ -28,65 +28,37 @@
     protected $model;
 
     /**
-<<<<<<< HEAD
-     * @var Context|\PHPUnit\Framework\MockObject\MockObject
-=======
      * @var Context|MockObject
->>>>>>> b2f063af
      */
     protected $contextMock;
 
     /**
-<<<<<<< HEAD
-     * @var StoreManagerInterface|\PHPUnit\Framework\MockObject\MockObject
-=======
      * @var StoreManagerInterface|MockObject
->>>>>>> b2f063af
      */
     protected $storeManagerMock;
 
     /**
-<<<<<<< HEAD
-     * @var DateTime|\PHPUnit\Framework\MockObject\MockObject
-=======
      * @var DateTime|MockObject
->>>>>>> b2f063af
      */
     protected $dateTimeMock;
 
     /**
-<<<<<<< HEAD
-     * @var EntityManager|\PHPUnit\Framework\MockObject\MockObject
-=======
      * @var EntityManager|MockObject
->>>>>>> b2f063af
      */
     protected $entityManagerMock;
 
     /**
-<<<<<<< HEAD
-     * @var MetadataPool|\PHPUnit\Framework\MockObject\MockObject
-=======
      * @var MetadataPool|MockObject
->>>>>>> b2f063af
      */
     protected $metadataPoolMock;
 
     /**
-<<<<<<< HEAD
-     * @var Page|\PHPUnit\Framework\MockObject\MockObject
-=======
      * @var Page|MockObject
->>>>>>> b2f063af
      */
     protected $pageMock;
 
     /**
-<<<<<<< HEAD
-     * @var ResourceConnection|\PHPUnit\Framework\MockObject\MockObject
-=======
      * @var ResourceConnection|MockObject
->>>>>>> b2f063af
      */
     protected $resourcesMock;
 
