<?php declare(strict_types=1);
/**
 * Copyright © Magento, Inc. All rights reserved.
 * See COPYING.txt for license details.
 */
namespace Magento\Cms\Test\Unit\Model\ResourceModel\Block;

use Magento\Cms\Model\ResourceModel\Block\Collection;
use Magento\Cms\Test\Unit\Model\ResourceModel\AbstractCollectionTest;
use Magento\Framework\DataObject;
use Magento\Framework\DB\Select;
use Magento\Framework\EntityManager\EntityMetadata;
use Magento\Framework\EntityManager\MetadataPool;
use Magento\Store\Api\Data\StoreInterface;
use Magento\Store\Model\Store;
use Magento\Store\Model\StoreManagerInterface;
use PHPUnit\Framework\MockObject\MockObject;

class CollectionTest extends AbstractCollectionTest
{
    /**
     * @var Collection
     */
    protected $collection;

    /**
<<<<<<< HEAD
     * @var \Magento\Store\Model\StoreManagerInterface|\PHPUnit\Framework\MockObject\MockObject
=======
     * @var StoreManagerInterface|MockObject
>>>>>>> b2f063af
     */
    protected $storeManagerMock;

    /**
<<<<<<< HEAD
     * @var \Magento\Framework\EntityManager\MetadataPool|\PHPUnit\Framework\MockObject\MockObject
=======
     * @var MetadataPool|MockObject
>>>>>>> b2f063af
     */
    protected $metadataPoolMock;

    protected function setUp(): void
    {
        parent::setUp();

        $this->storeManagerMock  = $this->getMockBuilder(StoreManagerInterface::class)
            ->getMockForAbstractClass();

        $this->metadataPoolMock  = $this->getMockBuilder(MetadataPool::class)
            ->disableOriginalConstructor()
            ->getMock();

        $this->collection = $this->objectManager->getObject(
            Collection::class,
            [
                'resource' => $this->resource,
                'connection' => $this->connection,
                'storeManager' => $this->storeManagerMock,
                'metadataPool' => $this->metadataPoolMock,
            ]
        );
    }

    public function testAddFieldToFilterStore()
    {
        $storeId = 1;

        $expectedFilter = new DataObject(
            [
                'field' => 'store',
                'value' => ['in' => [1]],
                'type' => 'public'
            ]
        );

        $this->assertSame($this->collection, $this->collection->addFieldToFilter('store_id', $storeId));
        // addition call to make sure that correct value was set to filter
        $this->assertEquals($expectedFilter, $this->collection->getFilter('store'));
    }

    public function testAddFieldToFilter()
    {
        $field = 'title';
        $value = 'test_filter';
        $searchSql = 'sql query';

        $this->connection->expects($this->any())->method('quoteIdentifier')->willReturn($searchSql);
        $this->connection->expects($this->any())->method('prepareSqlCondition')->willReturn($searchSql);

        $this->select->expects($this->once())
            ->method('where')
            ->with($searchSql, null, Select::TYPE_CONDITION);

        $this->assertSame($this->collection, $this->collection->addFieldToFilter($field, $value));
    }

    /**
     * @param \Magento\Framework\DataObject $item
     * @param array $storesData
     * @dataProvider getItemsDataProvider
     * @throws \Exception
     */
    public function testAfterLoad($item, $storesData)
    {
        $linkField = 'row_id';

        $expectedResult = [];
        foreach ($storesData as $storeData) {
            $expectedResult[$storeData[$linkField]][] = $storeData['store_id'];
        }

        $entityMetadataMock = $this->getMockBuilder(EntityMetadata::class)
            ->disableOriginalConstructor()
            ->getMock();
        $entityMetadataMock->expects($this->any())->method('getLinkField')->willReturn($linkField);
        $this->metadataPoolMock->expects($this->any())->method('getMetadata')->willReturn($entityMetadataMock);

        $this->select->expects($this->any())->method('from')->willReturnSelf();
        $this->connection->expects($this->any())->method('fetchAll')->willReturn($storesData);

        $storeDataMock = $this->getMockBuilder(
            StoreInterface::class
        )->getMockForAbstractClass();
        $storeDataMock->expects($this->any())->method('getId')->willReturn(current($expectedResult[$item->getId()]));
        $storeDataMock->expects($this->any())->method('getCode')->willReturn('some_code');
        $this->storeManagerMock->expects($this->any())->method('getStores')->willReturn([$storeDataMock]);
        $this->storeManagerMock->expects($this->any())->method('getStore')->willReturn($storeDataMock);

        $this->collection->addItem($item);

        $this->assertEmpty($item->getStoreId());
        $this->collection->load();
        $this->assertEquals($expectedResult[$item->getId()], $item->getStoreId());
    }

    /**
     * @return array
     */
    public function getItemsDataProvider()
    {
        return [
            [
                new DataObject(['id' => 1, 'row_id' => 1]),
                [
                    ['row_id' => 1, 'store_id' => Store::DEFAULT_STORE_ID],
                ],
            ],
            [
                new DataObject(['id' => 2, 'row_id' => 2]),
                [
                    ['row_id' => 2, 'store_id' => 1],
                    ['row_id' => 2, 'store_id' => 2],
                ],
            ],
        ];
    }
}<|MERGE_RESOLUTION|>--- conflicted
+++ resolved
@@ -24,20 +24,12 @@
     protected $collection;
 
     /**
-<<<<<<< HEAD
-     * @var \Magento\Store\Model\StoreManagerInterface|\PHPUnit\Framework\MockObject\MockObject
-=======
      * @var StoreManagerInterface|MockObject
->>>>>>> b2f063af
      */
     protected $storeManagerMock;
 
     /**
-<<<<<<< HEAD
-     * @var \Magento\Framework\EntityManager\MetadataPool|\PHPUnit\Framework\MockObject\MockObject
-=======
      * @var MetadataPool|MockObject
->>>>>>> b2f063af
      */
     protected $metadataPoolMock;
 
