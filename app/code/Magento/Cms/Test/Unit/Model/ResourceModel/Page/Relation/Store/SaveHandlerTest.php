<?php
/**
 * Copyright © 2016 Magento. All rights reserved.
 * See COPYING.txt for license details.
 */
namespace Magento\Cms\Test\Unit\Model\ResourceModel\Page\Relation\Store;

use Magento\Cms\Model\ResourceModel\Page;
use Magento\Cms\Model\ResourceModel\Page\Relation\Store\SaveHandler;
use Magento\Framework\EntityManager\MetadataPool;
use Magento\Cms\Api\Data\PageInterface;

class SaveHandlerTest extends \PHPUnit_Framework_TestCase
{
    /**
     * @var SaveHandler
     */
    protected $model;

    /**
     * @var MetadataPool|\PHPUnit_Framework_MockObject_MockObject
     */
    protected $metadataPool;

    /**
     * @var Page|\PHPUnit_Framework_MockObject_MockObject
     */
    protected $resourcePage;

    protected function setUp()
    {
        $this->metadataPool = $this->getMockBuilder(\Magento\Framework\EntityManager\MetadataPool::class)
            ->disableOriginalConstructor()
            ->getMock();

        $this->resourcePage = $this->getMockBuilder(\Magento\Cms\Model\ResourceModel\Page::class)
            ->disableOriginalConstructor()
            ->getMock();

        $this->model = new SaveHandler(
            $this->metadataPool,
            $this->resourcePage
        );
    }

    public function testExecute()
    {
        $entityId = 1;
        $linkId = 2;
        $oldStore = 1;
        $newStore = 2;
        $linkField = 'link_id';

        $adapter = $this->getMockBuilder(\Magento\Framework\DB\Adapter\AdapterInterface::class)
            ->getMockForAbstractClass();

        $whereForDelete = [
            $linkField . ' = ?' => $linkId,
            'store_id IN (?)' => [$oldStore],
        ];
        $adapter->expects($this->once())
            ->method('delete')
            ->with('cms_page_store', $whereForDelete)
            ->willReturnSelf();

        $whereForInsert = [
            $linkField => $linkId,
            'store_id' => $newStore,
        ];
        $adapter->expects($this->once())
            ->method('insertMultiple')
            ->with('cms_page_store', [$whereForInsert])
            ->willReturnSelf();

        $entityMetadata = $this->getMockBuilder(\Magento\Framework\EntityManager\EntityMetadata::class)
            ->disableOriginalConstructor()
            ->getMock();
        $entityMetadata->expects($this->once())
            ->method('getEntityConnection')
            ->willReturn($adapter);
        $entityMetadata->expects($this->once())
            ->method('getLinkField')
            ->willReturn($linkField);

        $this->metadataPool->expects($this->once())
            ->method('getMetadata')
<<<<<<< HEAD
            ->with(\Magento\Cms\Model\Page::class)
=======
            ->with(PageInterface::class)
>>>>>>> f5539378
            ->willReturn($entityMetadata);

        $this->resourcePage->expects($this->once())
            ->method('lookupStoreIds')
            ->willReturn([$oldStore]);
        $this->resourcePage->expects($this->once())
            ->method('getTable')
            ->with('cms_page_store')
            ->willReturn('cms_page_store');

        $page = $this->getMockBuilder(\Magento\Cms\Model\Page::class)
            ->disableOriginalConstructor()
            ->setMethods([
                'getStores',
                'getStoreId',
                'getId',
                'getData',
            ])
            ->getMock();
        $page->expects($this->once())
            ->method('getStores')
            ->willReturn(null);
        $page->expects($this->once())
            ->method('getStoreId')
            ->willReturn($newStore);
        $page->expects($this->once())
            ->method('getId')
            ->willReturn($entityId);
        $page->expects($this->exactly(2))
            ->method('getData')
            ->with($linkField)
            ->willReturn($linkId);

<<<<<<< HEAD
        $result = $this->model->execute(\Magento\Cms\Model\Page::class, $page);
        $this->assertInstanceOf(\Magento\Cms\Model\Page::class, $result);
=======
        $result = $this->model->execute($page);
        $this->assertInstanceOf(PageInterface::class, $result);
>>>>>>> f5539378
    }
}<|MERGE_RESOLUTION|>--- conflicted
+++ resolved
@@ -84,11 +84,7 @@
 
         $this->metadataPool->expects($this->once())
             ->method('getMetadata')
-<<<<<<< HEAD
-            ->with(\Magento\Cms\Model\Page::class)
-=======
             ->with(PageInterface::class)
->>>>>>> f5539378
             ->willReturn($entityMetadata);
 
         $this->resourcePage->expects($this->once())
@@ -122,12 +118,7 @@
             ->with($linkField)
             ->willReturn($linkId);
 
-<<<<<<< HEAD
-        $result = $this->model->execute(\Magento\Cms\Model\Page::class, $page);
-        $this->assertInstanceOf(\Magento\Cms\Model\Page::class, $result);
-=======
         $result = $this->model->execute($page);
         $this->assertInstanceOf(PageInterface::class, $result);
->>>>>>> f5539378
     }
 }