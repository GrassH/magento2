<?php declare(strict_types=1);
/**
 * Copyright © Magento, Inc. All rights reserved.
 * See COPYING.txt for license details.
 */
namespace Magento\Cms\Test\Unit\Model;

use Magento\Cms\Model\Page;
use Magento\Cms\Model\ResourceModel\Page as PageResource;
use Magento\Framework\App\Config\ScopeConfigInterface;
use Magento\Framework\Event\ManagerInterface;
use Magento\Framework\Model\Context;
use Magento\Framework\Model\ResourceModel\AbstractResource;
use Magento\Framework\TestFramework\Unit\Helper\ObjectManager;
use PHPUnit\Framework\MockObject\MockObject;
use PHPUnit\Framework\TestCase;

/**
 * @covers \Magento\Cms\Model\Page
 * @SuppressWarnings(PHPMD.CouplingBetweenObjects)
 */
class PageTest extends TestCase
{
    /**
     * @var \Magento\Cms\Model\Page
     */
    protected $model;

    /**
<<<<<<< HEAD
     * @var \Magento\Backend\Block\Template\Context|\PHPUnit\Framework\MockObject\MockObject
=======
     * @var \Magento\Backend\Block\Template\Context|MockObject
>>>>>>> b2f063af
     */
    protected $contextMock;

    /**
<<<<<<< HEAD
     * @var ManagerInterface|\PHPUnit\Framework\MockObject\MockObject
=======
     * @var ManagerInterface|MockObject
>>>>>>> b2f063af
     */
    protected $eventManagerMock;

    /**
<<<<<<< HEAD
     * @var PageResource|\PHPUnit\Framework\MockObject\MockObject
=======
     * @var PageResource|MockObject
>>>>>>> b2f063af
     */
    protected $resourcePageMock;

    /**
<<<<<<< HEAD
     * @var AbstractResource|\PHPUnit\Framework\MockObject\MockObject
=======
     * @var AbstractResource|MockObject
>>>>>>> b2f063af
     */
    protected $resourcesMock;

    /**
<<<<<<< HEAD
     * @var ScopeConfigInterface|\PHPUnit\Framework\MockObject\MockObject
=======
     * @var ScopeConfigInterface|MockObject
>>>>>>> b2f063af
     */
    protected $scopeConfigMock;

    protected function setUp(): void
    {
        $this->eventManagerMock = $this->getMockBuilder(ManagerInterface::class)
            ->disableOriginalConstructor()
            ->getMockForAbstractClass();
        $this->contextMock = $this->getMockBuilder(Context::class)
            ->disableOriginalConstructor()
            ->getMock();
        $this->resourcePageMock = $this->getMockBuilder(PageResource::class)
            ->disableOriginalConstructor()
            ->setMethods(['getIdFieldName', 'checkIdentifier', 'getResources'])
            ->getMock();
        $this->eventManagerMock = $this->getMockBuilder(ManagerInterface::class)
            ->disableOriginalConstructor()
            ->getMockForAbstractClass();
        $this->resourcesMock = $this->getMockBuilder(AbstractResource::class)
            ->setMethods(['getIdFieldName', 'load', 'checkIdentifier'])
            ->getMockForAbstractClass();
        $this->scopeConfigMock = $this->getMockBuilder(ScopeConfigInterface::class)
            ->getMockForAbstractClass();

        $this->contextMock->expects($this->any())
            ->method('getEventDispatcher')
            ->willReturn($this->eventManagerMock);
        $this->resourcePageMock->expects($this->any())
            ->method('getResources')
            ->willReturn($this->resourcesMock);

        $objectManager = new ObjectManager($this);

        $this->model = $objectManager->getObject(
            Page::class,
            [
                'context' => $this->contextMock,
                'resource' => $this->resourcesMock,
            ]
        );
        $objectManager->setBackwardCompatibleProperty(
            $this->model,
            'scopeConfig',
            $this->scopeConfigMock
        );
    }

    /**
     * @covers \Magento\Cms\Model\Page::noRoutePage
     */
    public function testNoRoutePage()
    {
        $this->assertEquals($this->model, $this->model->noRoutePage());
    }

    /**
     * @covers \Magento\Cms\Model\Page::checkIdentifier
     */
    public function testCheckIdentifier()
    {
        $identifier = 1;
        $storeId = 2;
        $fetchOneResult = 'some result';

        $this->resourcesMock->expects($this->atLeastOnce())
            ->method('checkIdentifier')
            ->with($identifier, $storeId)
            ->willReturn($fetchOneResult);

<<<<<<< HEAD
        $this->assertIsString($this->model->checkIdentifier($identifier, $storeId));
    }

    /**
     */
    public function testBeforeSave404Identifier()
    {
        $this->expectException(\Magento\Framework\Exception\LocalizedException::class);
        $this->expectExceptionMessage('This identifier is reserved for "CMS No Route Page" in configuration.');

=======
        $this->assertInternalType('string', $this->model->checkIdentifier($identifier, $storeId));
        # TODO: After migration to PHPUnit 8, replace deprecated method
        # $this->assertIsString($this->model->checkIdentifier($identifier, $storeId));
    }

    public function testBeforeSave404Identifier()
    {
        $this->expectException('Magento\Framework\Exception\LocalizedException');
        $this->expectExceptionMessage('This identifier is reserved for "CMS No Route Page" in configuration.');
>>>>>>> b2f063af
        $this->model->setId(1);
        $this->model->setOrigData('identifier', 'no-route');
        $this->model->setIdentifier('no-route2');

        $this->scopeConfigMock->expects($this->once())
            ->method('getValue')
            ->willReturnMap(
                [
                    [
                        \Magento\Cms\Helper\Page::XML_PATH_NO_ROUTE_PAGE,
                        ScopeConfigInterface::SCOPE_TYPE_DEFAULT,
                        null,
                        'no-route'
                    ]
                ]
            );

        $this->model->beforeSave();
    }

<<<<<<< HEAD
    /**
     */
    public function testBeforeSaveHomeIdentifier()
    {
        $this->expectException(\Magento\Framework\Exception\LocalizedException::class);
        $this->expectExceptionMessage('This identifier is reserved for "CMS Home Page" in configuration.');

=======
    public function testBeforeSaveHomeIdentifier()
    {
        $this->expectException('Magento\Framework\Exception\LocalizedException');
        $this->expectExceptionMessage('This identifier is reserved for "CMS Home Page" in configuration.');
>>>>>>> b2f063af
        $this->model->setId(1);
        $this->model->setOrigData('identifier', 'home');
        $this->model->setIdentifier('home2');

        $this->scopeConfigMock->expects($this->atLeastOnce())
            ->method('getValue')
            ->willReturnMap(
                [
                    [
                        \Magento\Cms\Helper\Page::XML_PATH_HOME_PAGE,
                        ScopeConfigInterface::SCOPE_TYPE_DEFAULT,
                        null,
                        'home'
                    ]
                ]
            );

        $this->model->beforeSave();
    }

<<<<<<< HEAD
    /**
     */
    public function testBeforeSaveNoCookiesIdentifier()
    {
        $this->expectException(\Magento\Framework\Exception\LocalizedException::class);
        $this->expectExceptionMessage('This identifier is reserved for "CMS No Cookies Page" in configuration.');

=======
    public function testBeforeSaveNoCookiesIdentifier()
    {
        $this->expectException('Magento\Framework\Exception\LocalizedException');
        $this->expectExceptionMessage('This identifier is reserved for "CMS No Cookies Page" in configuration.');
>>>>>>> b2f063af
        $this->model->setId(1);
        $this->model->setOrigData('identifier', 'no-cookies');
        $this->model->setIdentifier('no-cookies2');

        $this->scopeConfigMock->expects($this->atLeastOnce())
            ->method('getValue')
            ->willReturnMap(
                [
                    [
                        \Magento\Cms\Helper\Page::XML_PATH_NO_COOKIES_PAGE,
                        ScopeConfigInterface::SCOPE_TYPE_DEFAULT,
                        null,
                        'no-cookies'
                    ]
                ]
            );

        $this->model->beforeSave();
    }
}<|MERGE_RESOLUTION|>--- conflicted
+++ resolved
@@ -27,47 +27,27 @@
     protected $model;
 
     /**
-<<<<<<< HEAD
-     * @var \Magento\Backend\Block\Template\Context|\PHPUnit\Framework\MockObject\MockObject
-=======
      * @var \Magento\Backend\Block\Template\Context|MockObject
->>>>>>> b2f063af
      */
     protected $contextMock;
 
     /**
-<<<<<<< HEAD
-     * @var ManagerInterface|\PHPUnit\Framework\MockObject\MockObject
-=======
      * @var ManagerInterface|MockObject
->>>>>>> b2f063af
      */
     protected $eventManagerMock;
 
     /**
-<<<<<<< HEAD
-     * @var PageResource|\PHPUnit\Framework\MockObject\MockObject
-=======
      * @var PageResource|MockObject
->>>>>>> b2f063af
      */
     protected $resourcePageMock;
 
     /**
-<<<<<<< HEAD
-     * @var AbstractResource|\PHPUnit\Framework\MockObject\MockObject
-=======
      * @var AbstractResource|MockObject
->>>>>>> b2f063af
      */
     protected $resourcesMock;
 
     /**
-<<<<<<< HEAD
-     * @var ScopeConfigInterface|\PHPUnit\Framework\MockObject\MockObject
-=======
      * @var ScopeConfigInterface|MockObject
->>>>>>> b2f063af
      */
     protected $scopeConfigMock;
 
@@ -75,7 +55,7 @@
     {
         $this->eventManagerMock = $this->getMockBuilder(ManagerInterface::class)
             ->disableOriginalConstructor()
-            ->getMockForAbstractClass();
+            ->getMock();
         $this->contextMock = $this->getMockBuilder(Context::class)
             ->disableOriginalConstructor()
             ->getMock();
@@ -85,7 +65,7 @@
             ->getMock();
         $this->eventManagerMock = $this->getMockBuilder(ManagerInterface::class)
             ->disableOriginalConstructor()
-            ->getMockForAbstractClass();
+            ->getMock();
         $this->resourcesMock = $this->getMockBuilder(AbstractResource::class)
             ->setMethods(['getIdFieldName', 'load', 'checkIdentifier'])
             ->getMockForAbstractClass();
@@ -137,18 +117,6 @@
             ->with($identifier, $storeId)
             ->willReturn($fetchOneResult);
 
-<<<<<<< HEAD
-        $this->assertIsString($this->model->checkIdentifier($identifier, $storeId));
-    }
-
-    /**
-     */
-    public function testBeforeSave404Identifier()
-    {
-        $this->expectException(\Magento\Framework\Exception\LocalizedException::class);
-        $this->expectExceptionMessage('This identifier is reserved for "CMS No Route Page" in configuration.');
-
-=======
         $this->assertInternalType('string', $this->model->checkIdentifier($identifier, $storeId));
         # TODO: After migration to PHPUnit 8, replace deprecated method
         # $this->assertIsString($this->model->checkIdentifier($identifier, $storeId));
@@ -158,7 +126,6 @@
     {
         $this->expectException('Magento\Framework\Exception\LocalizedException');
         $this->expectExceptionMessage('This identifier is reserved for "CMS No Route Page" in configuration.');
->>>>>>> b2f063af
         $this->model->setId(1);
         $this->model->setOrigData('identifier', 'no-route');
         $this->model->setIdentifier('no-route2');
@@ -179,20 +146,10 @@
         $this->model->beforeSave();
     }
 
-<<<<<<< HEAD
-    /**
-     */
-    public function testBeforeSaveHomeIdentifier()
-    {
-        $this->expectException(\Magento\Framework\Exception\LocalizedException::class);
-        $this->expectExceptionMessage('This identifier is reserved for "CMS Home Page" in configuration.');
-
-=======
     public function testBeforeSaveHomeIdentifier()
     {
         $this->expectException('Magento\Framework\Exception\LocalizedException');
         $this->expectExceptionMessage('This identifier is reserved for "CMS Home Page" in configuration.');
->>>>>>> b2f063af
         $this->model->setId(1);
         $this->model->setOrigData('identifier', 'home');
         $this->model->setIdentifier('home2');
@@ -213,20 +170,10 @@
         $this->model->beforeSave();
     }
 
-<<<<<<< HEAD
-    /**
-     */
-    public function testBeforeSaveNoCookiesIdentifier()
-    {
-        $this->expectException(\Magento\Framework\Exception\LocalizedException::class);
-        $this->expectExceptionMessage('This identifier is reserved for "CMS No Cookies Page" in configuration.');
-
-=======
     public function testBeforeSaveNoCookiesIdentifier()
     {
         $this->expectException('Magento\Framework\Exception\LocalizedException');
         $this->expectExceptionMessage('This identifier is reserved for "CMS No Cookies Page" in configuration.');
->>>>>>> b2f063af
         $this->model->setId(1);
         $this->model->setOrigData('identifier', 'no-cookies');
         $this->model->setIdentifier('no-cookies2');
