--- conflicted
+++ resolved
@@ -24,30 +24,6 @@
     /** @var ObjectManager */
     protected $objectManager;
 
-<<<<<<< HEAD
-    /** @var \Magento\Backend\App\Action\Context|\PHPUnit\Framework\MockObject\MockObject */
-    protected $contextMock;
-
-    /** @var \Magento\Backend\Model\View\Result\RedirectFactory|\PHPUnit\Framework\MockObject\MockObject */
-    protected $resultRedirectFactoryMock;
-
-    /** @var \Magento\Backend\Model\View\Result\Redirect|\PHPUnit\Framework\MockObject\MockObject */
-    protected $resultRedirectMock;
-
-    /** @var \Magento\Framework\Message\ManagerInterface|\PHPUnit\Framework\MockObject\MockObject */
-    protected $messageManagerMock;
-
-    /** @var \Magento\Framework\App\RequestInterface|\PHPUnit\Framework\MockObject\MockObject */
-    protected $requestMock;
-
-    /** @var \Magento\Framework\ObjectManager\ObjectManager|\PHPUnit\Framework\MockObject\MockObject */
-    protected $objectManagerMock;
-
-    /** @var \Magento\Cms\Model\Page|\PHPUnit\Framework\MockObject\MockObject $pageMock */
-    protected $pageMock;
-
-    /** @var \Magento\Framework\Event\ManagerInterface|\PHPUnit\Framework\MockObject\MockObject */
-=======
     /** @var Context|MockObject */
     protected $contextMock;
 
@@ -70,7 +46,6 @@
     protected $pageMock;
 
     /** @var \Magento\Framework\Event\ManagerInterface|MockObject */
->>>>>>> b2f063af
     protected $eventManagerMock;
 
     /** @var string */
