<?php declare(strict_types=1);
/**
 * Copyright © Magento, Inc. All rights reserved.
 * See COPYING.txt for license details.
 */
namespace Magento\Cms\Test\Unit\Controller\Adminhtml\Block;

use Magento\Backend\App\Action\Context;
use Magento\Backend\Model\View\Result\Redirect;
use Magento\Backend\Model\View\Result\RedirectFactory;
use Magento\Cms\Controller\Adminhtml\Block\Delete;
use Magento\Cms\Model\Block;
use Magento\Framework\App\RequestInterface;
use Magento\Framework\Message\ManagerInterface;
use Magento\Framework\TestFramework\Unit\Helper\ObjectManager;
use PHPUnit\Framework\MockObject\MockObject;
use PHPUnit\Framework\TestCase;

/**
 * @SuppressWarnings(PHPMD.CouplingBetweenObjects)
 */
class DeleteTest extends TestCase
{
    /**
     * @var Delete
     */
    protected $deleteController;

    /**
     * @var ObjectManager
     */
    protected $objectManager;

    /**
<<<<<<< HEAD
     * @var \Magento\Backend\App\Action\Context|\PHPUnit\Framework\MockObject\MockObject
=======
     * @var Context|MockObject
>>>>>>> b2f063af
     */
    protected $contextMock;

    /**
<<<<<<< HEAD
     * @var \Magento\Backend\Model\View\Result\RedirectFactory|\PHPUnit\Framework\MockObject\MockObject
=======
     * @var RedirectFactory|MockObject
>>>>>>> b2f063af
     */
    protected $resultRedirectFactoryMock;

    /**
<<<<<<< HEAD
     * @var \Magento\Backend\Model\View\Result\Redirect|\PHPUnit\Framework\MockObject\MockObject
=======
     * @var Redirect|MockObject
>>>>>>> b2f063af
     */
    protected $resultRedirectMock;

    /**
<<<<<<< HEAD
     * @var \Magento\Framework\Message\ManagerInterface|\PHPUnit\Framework\MockObject\MockObject
=======
     * @var ManagerInterface|MockObject
>>>>>>> b2f063af
     */
    protected $messageManagerMock;

    /**
<<<<<<< HEAD
     * @var \Magento\Framework\App\RequestInterface|\PHPUnit\Framework\MockObject\MockObject
=======
     * @var RequestInterface|MockObject
>>>>>>> b2f063af
     */
    protected $requestMock;

    /**
<<<<<<< HEAD
     * @var \Magento\Framework\ObjectManager\ObjectManager|\PHPUnit\Framework\MockObject\MockObject
=======
     * @var \Magento\Framework\ObjectManager\ObjectManager|MockObject
>>>>>>> b2f063af
     */
    protected $objectManagerMock;

    /**
<<<<<<< HEAD
     * @var \Magento\Cms\Model\Block|\PHPUnit\Framework\MockObject\MockObject $blockMock
=======
     * @var Block|MockObject $blockMock
>>>>>>> b2f063af
     */
    protected $blockMock;

    /**
     * @var int
     */
    protected $blockId = 1;

    protected function setUp(): void
    {
        $this->objectManager = new ObjectManager($this);

        $this->messageManagerMock = $this->createMock(ManagerInterface::class);

        $this->requestMock = $this->getMockForAbstractClass(
            RequestInterface::class,
            [],
            '',
            false,
            true,
            true,
            ['getParam']
        );

        $this->blockMock = $this->getMockBuilder(Block::class)
            ->disableOriginalConstructor()
            ->setMethods(['load', 'delete'])
            ->getMock();

        $this->objectManagerMock = $this->getMockBuilder(\Magento\Framework\ObjectManager\ObjectManager::class)
            ->disableOriginalConstructor()
            ->setMethods(['create'])
            ->getMock();

        $this->resultRedirectMock = $this->getMockBuilder(Redirect::class)
            ->setMethods(['setPath'])
            ->disableOriginalConstructor()
            ->getMock();

        $this->resultRedirectFactoryMock = $this->getMockBuilder(
            RedirectFactory::class
        )
            ->disableOriginalConstructor()
            ->setMethods(['create'])
            ->getMock();
        $this->resultRedirectFactoryMock->expects($this->atLeastOnce())
            ->method('create')
            ->willReturn($this->resultRedirectMock);

        $this->contextMock = $this->createMock(Context::class);

        $this->contextMock->expects($this->any())->method('getRequest')->willReturn($this->requestMock);
        $this->contextMock->expects($this->any())->method('getMessageManager')->willReturn($this->messageManagerMock);
        $this->contextMock->expects($this->any())->method('getObjectManager')->willReturn($this->objectManagerMock);
        $this->contextMock->expects($this->any())
            ->method('getResultRedirectFactory')
            ->willReturn($this->resultRedirectFactoryMock);

        $this->deleteController = $this->objectManager->getObject(
            Delete::class,
            [
                'context' => $this->contextMock,
            ]
        );
    }

    public function testDeleteAction()
    {
        $this->requestMock->expects($this->once())
            ->method('getParam')
            ->willReturn($this->blockId);

        $this->objectManagerMock->expects($this->once())
            ->method('create')
            ->with(Block::class)
            ->willReturn($this->blockMock);

        $this->blockMock->expects($this->once())
            ->method('load')
            ->with($this->blockId);

        $this->messageManagerMock->expects($this->once())
            ->method('addSuccessMessage')
            ->with(__('You deleted the block.'));
        $this->messageManagerMock->expects($this->never())
            ->method('addErrorMessage');

        $this->resultRedirectMock->expects($this->once())
            ->method('setPath')
            ->with('*/*/')
            ->willReturnSelf();

        $this->assertSame($this->resultRedirectMock, $this->deleteController->execute());
    }

    public function testDeleteActionNoId()
    {
        $this->requestMock->expects($this->once())
            ->method('getParam')
            ->willReturn(null);

        $this->messageManagerMock->expects($this->once())
            ->method('addErrorMessage')
            ->with(__('We can\'t find a block to delete.'));
        $this->messageManagerMock->expects($this->never())
            ->method('addSuccessMessage');

        $this->resultRedirectMock->expects($this->once())
            ->method('setPath')
            ->with('*/*/')
            ->willReturnSelf();

        $this->assertSame($this->resultRedirectMock, $this->deleteController->execute());
    }

    public function testDeleteActionThrowsException()
    {
        $errorMsg = 'Can\'t create the block';

        $this->requestMock->expects($this->once())
            ->method('getParam')
            ->willReturn($this->blockId);

        $this->objectManagerMock->expects($this->once())
            ->method('create')
            ->with(Block::class)
            ->willThrowException(new \Exception($errorMsg));

        $this->messageManagerMock->expects($this->once())
            ->method('addErrorMessage')
            ->with($errorMsg);
        $this->messageManagerMock->expects($this->never())
            ->method('addSuccessMessage');

        $this->resultRedirectMock->expects($this->once())
            ->method('setPath')
            ->with('*/*/edit', ['block_id' => $this->blockId])
            ->willReturnSelf();

        $this->assertSame($this->resultRedirectMock, $this->deleteController->execute());
    }
}<|MERGE_RESOLUTION|>--- conflicted
+++ resolved
@@ -32,65 +32,37 @@
     protected $objectManager;
 
     /**
-<<<<<<< HEAD
-     * @var \Magento\Backend\App\Action\Context|\PHPUnit\Framework\MockObject\MockObject
-=======
      * @var Context|MockObject
->>>>>>> b2f063af
      */
     protected $contextMock;
 
     /**
-<<<<<<< HEAD
-     * @var \Magento\Backend\Model\View\Result\RedirectFactory|\PHPUnit\Framework\MockObject\MockObject
-=======
      * @var RedirectFactory|MockObject
->>>>>>> b2f063af
      */
     protected $resultRedirectFactoryMock;
 
     /**
-<<<<<<< HEAD
-     * @var \Magento\Backend\Model\View\Result\Redirect|\PHPUnit\Framework\MockObject\MockObject
-=======
      * @var Redirect|MockObject
->>>>>>> b2f063af
      */
     protected $resultRedirectMock;
 
     /**
-<<<<<<< HEAD
-     * @var \Magento\Framework\Message\ManagerInterface|\PHPUnit\Framework\MockObject\MockObject
-=======
      * @var ManagerInterface|MockObject
->>>>>>> b2f063af
      */
     protected $messageManagerMock;
 
     /**
-<<<<<<< HEAD
-     * @var \Magento\Framework\App\RequestInterface|\PHPUnit\Framework\MockObject\MockObject
-=======
      * @var RequestInterface|MockObject
->>>>>>> b2f063af
      */
     protected $requestMock;
 
     /**
-<<<<<<< HEAD
-     * @var \Magento\Framework\ObjectManager\ObjectManager|\PHPUnit\Framework\MockObject\MockObject
-=======
      * @var \Magento\Framework\ObjectManager\ObjectManager|MockObject
->>>>>>> b2f063af
      */
     protected $objectManagerMock;
 
     /**
-<<<<<<< HEAD
-     * @var \Magento\Cms\Model\Block|\PHPUnit\Framework\MockObject\MockObject $blockMock
-=======
      * @var Block|MockObject $blockMock
->>>>>>> b2f063af
      */
     protected $blockMock;
 
