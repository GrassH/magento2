--- conflicted
+++ resolved
@@ -21,10 +21,6 @@
 use Magento\Framework\Url\DecoderInterface;
 use PHPUnit\Framework\MockObject\MockObject;
 use PHPUnit\Framework\TestCase;
-<<<<<<< HEAD
-use PHPUnit\Framework\MockObject\MockObject;
-=======
->>>>>>> b2f063af
 use Psr\Log\LoggerInterface;
 
 /**
@@ -41,119 +37,67 @@
     protected $wysiwygDirective;
 
     /**
-<<<<<<< HEAD
-     * @var Context|PHPUnit\Framework\MockObject\MockObject
-=======
      * @var Context|MockObject
->>>>>>> b2f063af
      */
     protected $actionContextMock;
 
     /**
-<<<<<<< HEAD
-     * @var RequestInterface|PHPUnit\Framework\MockObject\MockObject
-=======
      * @var RequestInterface|MockObject
->>>>>>> b2f063af
      */
     protected $requestMock;
 
     /**
-<<<<<<< HEAD
-     * @var DecoderInterface|PHPUnit\Framework\MockObject\MockObject
-=======
      * @var DecoderInterface|MockObject
->>>>>>> b2f063af
      */
     protected $urlDecoderMock;
 
     /**
-<<<<<<< HEAD
-     * @var ObjectManagerInterface|PHPUnit\Framework\MockObject\MockObject
-=======
      * @var ObjectManagerInterface|MockObject
->>>>>>> b2f063af
      */
     protected $objectManagerMock;
 
     /**
-<<<<<<< HEAD
-     * @var Filter|PHPUnit\Framework\MockObject\MockObject
-=======
      * @var Filter|MockObject
->>>>>>> b2f063af
      */
     protected $templateFilterMock;
 
     /**
-<<<<<<< HEAD
-     * @var AdapterFactory|PHPUnit\Framework\MockObject\MockObject
-=======
      * @var AdapterFactory|MockObject
->>>>>>> b2f063af
      */
     protected $imageAdapterFactoryMock;
 
     /**
-<<<<<<< HEAD
-     * @var AdapterInterface|PHPUnit\Framework\MockObject\MockObject
-=======
      * @var AdapterInterface|MockObject
->>>>>>> b2f063af
      */
     protected $imageAdapterMock;
 
     /**
-<<<<<<< HEAD
-     * @var ResponseInterface|PHPUnit\Framework\MockObject\MockObject
-=======
      * @var ResponseInterface|MockObject
->>>>>>> b2f063af
      */
     protected $responseMock;
 
     /**
-<<<<<<< HEAD
-     * @var File|PHPUnit\Framework\MockObject\MockObject
-=======
      * @var File|MockObject
->>>>>>> b2f063af
      */
     protected $fileMock;
 
     /**
-<<<<<<< HEAD
-     * @var Config|PHPUnit\Framework\MockObject\MockObject
-=======
      * @var Config|MockObject
->>>>>>> b2f063af
      */
     protected $wysiwygConfigMock;
 
     /**
-<<<<<<< HEAD
-     * @var LoggerInterface|PHPUnit\Framework\MockObject\MockObject
-=======
      * @var LoggerInterface|MockObject
->>>>>>> b2f063af
      */
     protected $loggerMock;
 
     /**
-<<<<<<< HEAD
-     * @var RawFactory|PHPUnit\Framework\MockObject\MockObject
-=======
      * @var RawFactory|MockObject
->>>>>>> b2f063af
      */
     protected $rawFactoryMock;
 
     /**
-<<<<<<< HEAD
-     * @var Raw|PHPUnit\Framework\MockObject\MockObject
-=======
      * @var Raw|MockObject
->>>>>>> b2f063af
      */
     protected $rawMock;
 
@@ -164,13 +108,13 @@
             ->getMock();
         $this->requestMock = $this->getMockBuilder(RequestInterface::class)
             ->disableOriginalConstructor()
-            ->getMockForAbstractClass();
+            ->getMock();
         $this->urlDecoderMock = $this->getMockBuilder(DecoderInterface::class)
             ->disableOriginalConstructor()
-            ->getMockForAbstractClass();
+            ->getMock();
         $this->objectManagerMock = $this->getMockBuilder(ObjectManagerInterface::class)
             ->disableOriginalConstructor()
-            ->getMockForAbstractClass();
+            ->getMock();
         $this->templateFilterMock = $this->getMockBuilder(Filter::class)
             ->disableOriginalConstructor()
             ->getMock();
@@ -195,11 +139,11 @@
                     'rotate'
                 ]
             )
-            ->getMockForAbstractClass();
+            ->getMock();
         $this->responseMock = $this->getMockBuilder(ResponseInterface::class)
             ->disableOriginalConstructor()
             ->setMethods(['setHeader', 'setBody', 'sendResponse'])
-            ->getMockForAbstractClass();
+            ->getMock();
         $this->fileMock = $this->getMockBuilder(File::class)
             ->disableOriginalConstructor()
             ->setMethods(['fileGetContents'])
@@ -209,7 +153,7 @@
             ->getMock();
         $this->loggerMock = $this->getMockBuilder(LoggerInterface::class)
             ->disableOriginalConstructor()
-            ->getMockForAbstractClass();
+            ->getMock();
         $this->rawFactoryMock = $this->getMockBuilder(RawFactory::class)
             ->setMethods(['create'])
             ->disableOriginalConstructor()
