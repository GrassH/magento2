--- conflicted
+++ resolved
@@ -19,20 +19,12 @@
     protected $massDeleteController;
 
     /**
-<<<<<<< HEAD
-     * @var \Magento\Cms\Model\ResourceModel\Block\CollectionFactory|\PHPUnit\Framework\MockObject\MockObject
-=======
      * @var CollectionFactory|MockObject
->>>>>>> b2f063af
      */
     protected $collectionFactoryMock;
 
     /**
-<<<<<<< HEAD
-     * @var \Magento\Cms\Model\ResourceModel\Block\Collection|\PHPUnit\Framework\MockObject\MockObject
-=======
      * @var \Magento\Cms\Model\ResourceModel\Block\Collection|MockObject
->>>>>>> b2f063af
      */
     protected $blockCollectionMock;
 
@@ -95,11 +87,7 @@
     /**
      * Create Cms Block Collection Mock
      *
-<<<<<<< HEAD
-     * @return \Magento\Cms\Model\ResourceModel\Block\Collection|\PHPUnit\Framework\MockObject\MockObject
-=======
      * @return \Magento\Cms\Model\ResourceModel\Block\Collection|MockObject
->>>>>>> b2f063af
      */
     protected function getBlockMock()
     {
