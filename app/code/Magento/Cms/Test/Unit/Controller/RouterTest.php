--- conflicted
+++ resolved
@@ -32,47 +32,27 @@
     private $router;
 
     /**
-<<<<<<< HEAD
-     * @var \Magento\Framework\Event\ManagerInterface|\PHPUnit\Framework\MockObject\MockObject
-=======
      * @var ManagerInterface|MockObject
->>>>>>> b2f063af
      */
     private $eventManagerMock;
 
     /**
-<<<<<<< HEAD
-     * @var \Magento\Cms\Model\PageFactory|\PHPUnit\Framework\MockObject\MockObject
-=======
      * @var PageFactory|MockObject
->>>>>>> b2f063af
      */
     private $pageFactoryMock;
 
     /**
-<<<<<<< HEAD
-     * @var \Magento\Store\Model\StoreManagerInterface|\PHPUnit\Framework\MockObject\MockObject
-=======
      * @var StoreManagerInterface|MockObject
->>>>>>> b2f063af
      */
     private $storeManagerMock;
 
     /**
-<<<<<<< HEAD
-     * @var \Magento\Store\Api\Data\StoreInterface|\PHPUnit\Framework\MockObject\MockObject
-=======
      * @var StoreInterface|MockObject
->>>>>>> b2f063af
      */
     private $storeMock;
 
     /**
-<<<<<<< HEAD
-     * @var \Magento\Framework\App\ActionFactory|\PHPUnit\Framework\MockObject\MockObject
-=======
      * @var ActionFactory|MockObject
->>>>>>> b2f063af
      */
     private $actionFactoryMock;
 
@@ -118,13 +98,8 @@
         $pageId = 1;
         $storeId = 1;
 
-<<<<<<< HEAD
-        /** @var \Magento\Framework\App\RequestInterface|\PHPUnit\Framework\MockObject\MockObject $requestMock */
-        $requestMock = $this->getMockBuilder(\Magento\Framework\App\RequestInterface::class)
-=======
         /** @var RequestInterface|MockObject $requestMock */
         $requestMock = $this->getMockBuilder(RequestInterface::class)
->>>>>>> b2f063af
             ->setMethods([
                 'getPathInfo',
                 'setModuleName',
