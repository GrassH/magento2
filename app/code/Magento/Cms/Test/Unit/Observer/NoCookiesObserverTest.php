--- conflicted
+++ resolved
@@ -23,47 +23,27 @@
     protected $noCookiesObserver;
 
     /**
-<<<<<<< HEAD
-     * @var \Magento\Cms\Helper\Page|\PHPUnit\Framework\MockObject\MockObject
-=======
      * @var Page|MockObject
->>>>>>> b2f063af
      */
     protected $cmsPageMock;
 
     /**
-<<<<<<< HEAD
-     * @var \Magento\Framework\App\Config\ScopeConfigInterface|\PHPUnit\Framework\MockObject\MockObject
-=======
      * @var ScopeConfigInterface|MockObject
->>>>>>> b2f063af
      */
     protected $scopeConfigMock;
 
     /**
-<<<<<<< HEAD
-     * @var \Magento\Framework\Event\Observer|\PHPUnit\Framework\MockObject\MockObject
-=======
      * @var Observer|MockObject
->>>>>>> b2f063af
      */
     protected $observerMock;
 
     /**
-<<<<<<< HEAD
-     * @var \Magento\Framework\Event|\PHPUnit\Framework\MockObject\MockObject
-=======
      * @var Event|MockObject
->>>>>>> b2f063af
      */
     protected $eventMock;
 
     /**
-<<<<<<< HEAD
-     * @var \Magento\Framework\DataObject|\PHPUnit\Framework\MockObject\MockObject
-=======
      * @var DataObject|MockObject
->>>>>>> b2f063af
      */
     protected $objectMock;
 
