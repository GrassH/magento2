--- conflicted
+++ resolved
@@ -21,29 +21,17 @@
     protected $noRouteObserver;
 
     /**
-<<<<<<< HEAD
-     * @var \Magento\Framework\Event\Observer|\PHPUnit\Framework\MockObject\MockObject
-=======
      * @var Observer|MockObject
->>>>>>> b2f063af
      */
     protected $observerMock;
 
     /**
-<<<<<<< HEAD
-     * @var \Magento\Framework\Event|\PHPUnit\Framework\MockObject\MockObject
-=======
      * @var Event|MockObject
->>>>>>> b2f063af
      */
     protected $eventMock;
 
     /**
-<<<<<<< HEAD
-     * @var \Magento\Framework\DataObject|\PHPUnit\Framework\MockObject\MockObject
-=======
      * @var DataObject|MockObject
->>>>>>> b2f063af
      */
     protected $objectMock;
 
