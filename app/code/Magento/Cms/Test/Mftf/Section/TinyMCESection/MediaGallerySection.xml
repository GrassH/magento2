--- conflicted
+++ resolved
@@ -20,12 +20,9 @@
         <element name="ImageDescriptionTinyMCE" type="input" selector="#alt" />
         <element name="Height" type="input" selector="//label[text()='Height']/parent::div//input"/>
         <element name="UploadImage" type="file" selector=".fileupload"/>
-<<<<<<< HEAD
         <element name="UploadImageNew" type="file" selector="#upload_image"/>
-=======
         <element name="UploadImageSelector" type="file" selector="#fileUploader"/>
         <element name="UploadImageWithUploaderId" type="file" selector="#fileUploader + .uppy-Root .uppy-Dashboard-input"/>
->>>>>>> 015b8dd4
         <element name="OkBtn" type="button" selector=".tox-dialog__footer button[title='Save']"/>
         <element name="insertBtn" type="button" selector="#insert"/>
         <element name="InsertFile" type="text" selector="#insert_files" timeout="30"/>
