<?xml version="1.0" encoding="utf-8"?>
<!--
/**
 * Copyright © Magento, Inc. All rights reserved.
 * See COPYING.txt for license details.
 */
 -->
<pages xmlns:xsi="http://www.w3.org/2001/XMLSchema-instance"
       xsi:noNamespaceSchemaLocation="urn:magento:mftf:Page/etc/PageObject.xsd">
<<<<<<< HEAD
    <page name="CmsPageEditPage" area="admin" url="admin/cms_page/edit/page_id/{{var}}" module="Magento_Cms" parameterized="true">
=======
    <page name="CmsPageEditPage" area="admin" url="admin/cms_page/edit/page_id/{{var}}" parameterized="true" module="Magento_Cms">
>>>>>>> c3c684df
        <section name="CmsNewPagePageActionsSection"/>
        <section name="CmsNewPagePageBasicFieldsSection"/>
        <section name="CmsNewPagePageContentSection"/>
        <section name="CmsNewPagePageSeoSection"/>
    </page>
</pages><|MERGE_RESOLUTION|>--- conflicted
+++ resolved
@@ -7,11 +7,7 @@
  -->
 <pages xmlns:xsi="http://www.w3.org/2001/XMLSchema-instance"
        xsi:noNamespaceSchemaLocation="urn:magento:mftf:Page/etc/PageObject.xsd">
-<<<<<<< HEAD
-    <page name="CmsPageEditPage" area="admin" url="admin/cms_page/edit/page_id/{{var}}" module="Magento_Cms" parameterized="true">
-=======
     <page name="CmsPageEditPage" area="admin" url="admin/cms_page/edit/page_id/{{var}}" parameterized="true" module="Magento_Cms">
->>>>>>> c3c684df
         <section name="CmsNewPagePageActionsSection"/>
         <section name="CmsNewPagePageBasicFieldsSection"/>
         <section name="CmsNewPagePageContentSection"/>
