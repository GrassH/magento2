--- conflicted
+++ resolved
@@ -44,14 +44,6 @@
         <waitForPageLoad stepKey="waitForPageLoad3"/>
         <waitForLoadingMaskToDisappear stepKey="waitForLoadingMaskOfStagingSection" />
     </actionGroup>
-<<<<<<< HEAD
-    <actionGroup name="saveAndCloseCMSBlockWithSplitButton">
-        <waitForElementVisible selector="{{BlockNewPagePageActionsSection.expandSplitButton}}" stepKey="waitForExpandSplitButtonToBeVisible" />
-        <click selector="{{BlockNewPagePageActionsSection.expandSplitButton}}" stepKey="expandSplitButton"/>
-        <click selector="{{BlockNewPagePageActionsSection.saveAndClose}}" stepKey="clickSaveBlock"/>
-        <waitForPageLoad stepKey="waitForPageLoadAfterClickingSave" />
-        <see userInput="You saved the block." stepKey="assertSaveBlockSuccessMessage"/>
-=======
     <actionGroup name="DeleteCMSBlockActionGroup">
         <amOnPage url="{{CmsBlocksPage.url}}" stepKey="navigateToCMSPagesGrid"/>
         <waitForPageLoad stepKey="waitForPageLoad"/>
@@ -77,6 +69,12 @@
         <click selector="{{CmsNewPagePageActionsSection.savePage}}" stepKey="clickSavePage"/>
         <waitForPageLoad stepKey="waitForPageLoad"/>
         <see userInput="You saved the page." stepKey="seeMessage"/>
->>>>>>> 8dfe26ac
+    </actionGroup>
+    <actionGroup name="saveAndCloseCMSBlockWithSplitButton">
+        <waitForElementVisible selector="{{BlockNewPagePageActionsSection.expandSplitButton}}" stepKey="waitForExpandSplitButtonToBeVisible" />
+        <click selector="{{BlockNewPagePageActionsSection.expandSplitButton}}" stepKey="expandSplitButton"/>
+        <click selector="{{BlockNewPagePageActionsSection.saveAndClose}}" stepKey="clickSaveBlock"/>
+        <waitForPageLoad stepKey="waitForPageLoadAfterClickingSave" />
+        <see userInput="You saved the block." stepKey="assertSaveBlockSuccessMessage"/>
     </actionGroup>
 </actionGroups>