<?xml version="1.0" encoding="UTF-8"?>
<!--
 /**
  * Copyright © Magento, Inc. All rights reserved.
  * See COPYING.txt for license details.
  */
-->
<actionGroups xmlns:xsi="http://www.w3.org/2001/XMLSchema-instance"
<<<<<<< HEAD
              xsi:noNamespaceSchemaLocation="../../../../../../../vendor/magento/magento2-functional-testing-framework/src/Magento/FunctionalTestingFramework/Test/etc/actionGroupSchema.xsd">
=======
              xsi:noNamespaceSchemaLocation="urn:magento:mftf:Test/etc/actionGroupSchema.xsd">
>>>>>>> b55989d5
    <actionGroup name="navigateToCreatedCMSPage">
        <arguments>
            <argument name="CMSPage" defaultValue=""/>
        </arguments>
        <amOnPage url="{{CmsPagesPage.url}}" stepKey="navigateToCMSPagesGrid"/>
        <waitForPageLoad stepKey="waitForPageLoad1"/>
        <conditionalClick selector="{{CmsPagesPageActionsSection.clearAllButton}}" dependentSelector="{{CmsPagesPageActionsSection.activeFilters}}" stepKey="clickToResetFilter" visible="true"/>
        <waitForPageLoad stepKey="waitForPageLoad2"/>
        <conditionalClick selector="//div[contains(@data-role, 'grid-wrapper')]/table/thead/tr/th/span[contains(text(), 'ID')]" dependentSelector="//span[contains(text(), 'ID')]/parent::th[not(contains(@class, '_descend'))]/parent::tr/parent::thead/parent::table/parent::div[contains(@data-role, 'grid-wrapper')]" stepKey="clickToAttemptSortByIdDescending" visible="true"/>
        <waitForLoadingMaskToDisappear stepKey="waitForFirstIdSortDescendingToFinish" />
        <!-- Conditional Click again in case it goes from default state to ascending on first click -->
        <conditionalClick selector="//div[contains(@data-role, 'grid-wrapper')]/table/thead/tr/th/span[contains(text(), 'ID')]" dependentSelector="//span[contains(text(), 'ID')]/parent::th[not(contains(@class, '_descend'))]/parent::tr/parent::thead/parent::table/parent::div[contains(@data-role, 'grid-wrapper')]" stepKey="secondClickToAttemptSortByIdDescending" visible="true"/>
        <waitForLoadingMaskToDisappear stepKey="waitForSecondIdSortDescendingToFinish" />
        <click selector="{{CmsPagesPageActionsSection.select(CMSPage.identifier)}}" stepKey="clickSelectCreatedCMSPage" />
        <click selector="{{CmsPagesPageActionsSection.edit(CMSPage.identifier)}}" stepKey="navigateToCreatedCMSPage" />
        <waitForPageLoad stepKey="waitForPageLoad3"/>
        <click selector="{{CmsNewPagePageContentSection.header}}" stepKey="clickExpandContentTabForPage"/>
        <waitForLoadingMaskToDisappear stepKey="waitForLoadingMaskOfStagingSection" />
    </actionGroup>
    <actionGroup name="navigateToCreatedCMSBlockPage">
        <arguments>
            <argument name="CMSBlockPage" defaultValue=""/>
        </arguments>
        <amOnPage url="{{CmsBlocksPage.url}}" stepKey="navigateToCMSBlocksGrid"/>
        <waitForPageLoad stepKey="waitForPageLoad1"/>
        <conditionalClick selector="{{CmsPagesPageActionsSection.clearAllButton}}" dependentSelector="{{CmsPagesPageActionsSection.activeFilters}}" stepKey="clickToResetFilter" visible="true"/>
        <waitForPageLoad stepKey="waitForPageLoad2"/>
        <conditionalClick selector="{{BlockPageActionsSection.idColumn}}" dependentSelector="//span[contains(text(), 'ID')]/parent::th[not(contains(@class, '_descend'))]/parent::tr/parent::thead/parent::table/parent::div[contains(@data-role, 'grid-wrapper')]" stepKey="clickToAttemptSortByIdDescending" visible="true"/>
        <waitForLoadingMaskToDisappear stepKey="waitForFirstIdSortDescendingToFinish" />
        <!-- Conditional Click again in case it goes from default state to ascending on first click  -->
        <conditionalClick selector="{{BlockPageActionsSection.idColumn}}" dependentSelector="//span[contains(text(), 'ID')]/parent::th[not(contains(@class, '_descend'))]/parent::tr/parent::thead/parent::table/parent::div[contains(@data-role, 'grid-wrapper')]" stepKey="secondClickToAttemptSortByIdDescending" visible="true"/>
        <waitForLoadingMaskToDisappear stepKey="waitForSecondIdSortDescendingToFinish" />
        <click selector="{{BlockPageActionsSection.select(CMSBlockPage.identifier)}}" stepKey="clickSelectCreatedCMSBlock" />
        <click selector="{{BlockPageActionsSection.edit(CMSBlockPage.identifier)}}" stepKey="navigateToCreatedCMSBlock" />
        <waitForPageLoad stepKey="waitForPageLoad3"/>
        <waitForLoadingMaskToDisappear stepKey="waitForLoadingMaskOfStagingSection" />
    </actionGroup>
    <actionGroup name="DeleteCMSBlockActionGroup">
        <amOnPage url="{{CmsBlocksPage.url}}" stepKey="navigateToCMSPagesGrid"/>
        <waitForPageLoad stepKey="waitForPageLoad"/>
        <click selector="{{CmsPagesPageActionsSection.select(_defaultBlock.title)}}" stepKey="ClickOnSelect"/>
        <click selector="{{CmsPagesPageActionsSection.delete(_defaultBlock.title)}}" stepKey="ClickOnEdit"/>
        <waitForPageLoad stepKey="waitForPageLoad3"/>
        <click selector="{{CmsPagesPageActionsSection.deleteConfirm}}" stepKey="ClickToConfirm"/>
        <waitForPageLoad stepKey="waitForPageLoad4"/>
        <see userInput="You deleted the block." stepKey="VerifyBlockIsDeleted"/>
    </actionGroup>
</actionGroups><|MERGE_RESOLUTION|>--- conflicted
+++ resolved
@@ -6,11 +6,7 @@
   */
 -->
 <actionGroups xmlns:xsi="http://www.w3.org/2001/XMLSchema-instance"
-<<<<<<< HEAD
-              xsi:noNamespaceSchemaLocation="../../../../../../../vendor/magento/magento2-functional-testing-framework/src/Magento/FunctionalTestingFramework/Test/etc/actionGroupSchema.xsd">
-=======
               xsi:noNamespaceSchemaLocation="urn:magento:mftf:Test/etc/actionGroupSchema.xsd">
->>>>>>> b55989d5
     <actionGroup name="navigateToCreatedCMSPage">
         <arguments>
             <argument name="CMSPage" defaultValue=""/>
