<?xml version="1.0" encoding="UTF-8"?>
<!--
 /**
  * Copyright © Magento, Inc. All rights reserved.
  * See COPYING.txt for license details.
  */
-->
<actionGroups xmlns:xsi="http://www.w3.org/2001/XMLSchema-instance"
              xsi:noNamespaceSchemaLocation="urn:magento:mftf:Test/etc/actionGroupSchema.xsd">
    <actionGroup name="navigateToCreatedCMSPage">
        <arguments>
            <argument name="CMSPage" defaultValue=""/>
        </arguments>
        <amOnPage url="{{CmsPagesPage.url}}" stepKey="navigateToCMSPagesGrid"/>
        <waitForPageLoad stepKey="waitForPageLoad1"/>
        <conditionalClick selector="{{CmsPagesPageActionsSection.clearAllButton}}" dependentSelector="{{CmsPagesPageActionsSection.activeFilters}}" stepKey="clickToResetFilter" visible="true"/>
        <waitForPageLoad stepKey="waitForPageLoad2"/>
        <conditionalClick selector="//div[contains(@data-role, 'grid-wrapper')]/table/thead/tr/th/span[contains(text(), 'ID')]" dependentSelector="//span[contains(text(), 'ID')]/parent::th[not(contains(@class, '_descend'))]/parent::tr/parent::thead/parent::table/parent::div[contains(@data-role, 'grid-wrapper')]" stepKey="clickToAttemptSortByIdDescending" visible="true"/>
        <waitForLoadingMaskToDisappear stepKey="waitForFirstIdSortDescendingToFinish" />
        <!-- Conditional Click again in case it goes from default state to ascending on first click -->
        <conditionalClick selector="//div[contains(@data-role, 'grid-wrapper')]/table/thead/tr/th/span[contains(text(), 'ID')]" dependentSelector="//span[contains(text(), 'ID')]/parent::th[not(contains(@class, '_descend'))]/parent::tr/parent::thead/parent::table/parent::div[contains(@data-role, 'grid-wrapper')]" stepKey="secondClickToAttemptSortByIdDescending" visible="true"/>
        <waitForLoadingMaskToDisappear stepKey="waitForSecondIdSortDescendingToFinish" />
        <click selector="{{CmsPagesPageActionsSection.select(CMSPage.identifier)}}" stepKey="clickSelectCreatedCMSPage" />
        <click selector="{{CmsPagesPageActionsSection.edit(CMSPage.identifier)}}" stepKey="navigateToCreatedCMSPage" />
        <waitForPageLoad stepKey="waitForPageLoad3"/>
        <click selector="{{CmsNewPagePageContentSection.header}}" stepKey="clickExpandContentTabForPage"/>
        <waitForLoadingMaskToDisappear stepKey="waitForLoadingMaskOfStagingSection" />
    </actionGroup>
    <actionGroup name="navigateToCreatedCMSBlockPage">
        <arguments>
            <argument name="CMSBlockPage" defaultValue=""/>
        </arguments>
        <amOnPage url="{{CmsBlocksPage.url}}" stepKey="navigateToCMSBlocksGrid"/>
        <waitForPageLoad stepKey="waitForPageLoad1"/>
        <conditionalClick selector="{{CmsPagesPageActionsSection.clearAllButton}}" dependentSelector="{{CmsPagesPageActionsSection.activeFilters}}" stepKey="clickToResetFilter" visible="true"/>
        <waitForPageLoad stepKey="waitForPageLoad2"/>
        <conditionalClick selector="{{BlockPageActionsSection.idColumn}}" dependentSelector="//span[contains(text(), 'ID')]/parent::th[not(contains(@class, '_descend'))]/parent::tr/parent::thead/parent::table/parent::div[contains(@data-role, 'grid-wrapper')]" stepKey="clickToAttemptSortByIdDescending" visible="true"/>
        <waitForLoadingMaskToDisappear stepKey="waitForFirstIdSortDescendingToFinish" />
        <!-- Conditional Click again in case it goes from default state to ascending on first click  -->
        <conditionalClick selector="{{BlockPageActionsSection.idColumn}}" dependentSelector="//span[contains(text(), 'ID')]/parent::th[not(contains(@class, '_descend'))]/parent::tr/parent::thead/parent::table/parent::div[contains(@data-role, 'grid-wrapper')]" stepKey="secondClickToAttemptSortByIdDescending" visible="true"/>
        <waitForLoadingMaskToDisappear stepKey="waitForSecondIdSortDescendingToFinish" />
        <click selector="{{BlockPageActionsSection.select(CMSBlockPage.identifier)}}" stepKey="clickSelectCreatedCMSBlock" />
        <click selector="{{BlockPageActionsSection.edit(CMSBlockPage.identifier)}}" stepKey="navigateToCreatedCMSBlock" />
        <waitForPageLoad stepKey="waitForPageLoad3"/>
        <waitForLoadingMaskToDisappear stepKey="waitForLoadingMaskOfStagingSection" />
    </actionGroup>
    <actionGroup name="DeleteCMSBlockActionGroup">
        <amOnPage url="{{CmsBlocksPage.url}}" stepKey="navigateToCMSPagesGrid"/>
        <waitForPageLoad stepKey="waitForPageLoad"/>
        <click selector="{{CmsPagesPageActionsSection.select(_defaultBlock.title)}}" stepKey="ClickOnSelect"/>
        <click selector="{{CmsPagesPageActionsSection.delete(_defaultBlock.title)}}" stepKey="ClickOnEdit"/>
        <waitForPageLoad stepKey="waitForPageLoad3"/>
        <click selector="{{CmsPagesPageActionsSection.deleteConfirm}}" stepKey="ClickToConfirm"/>
        <waitForPageLoad stepKey="waitForPageLoad4"/>
        <see userInput="You deleted the block." stepKey="VerifyBlockIsDeleted"/>
    </actionGroup>
    <actionGroup name="AddStoreViewToCmsPage" extends="navigateToCreatedCMSPage">
        <arguments>
            <argument name="storeViewName" type="string"/>
        </arguments>
        <remove keyForRemoval="clickExpandContentTabForPage"/>
        <remove keyForRemoval="waitForLoadingMaskOfStagingSection"/>
        <click selector="{{CmsNewPagePiwSection.header}}" stepKey="clickPageInWebsites" after="waitForPageLoad3"/>
        <waitForElementVisible selector="{{CmsNewPagePiwSection.selectStoreView(storeViewName)}}" stepKey="waitForStoreGridReload"/>
        <clickWithLeftButton selector="{{CmsNewPagePiwSection.selectStoreView(storeViewName)}}" stepKey="clickStoreView"/>
        <click selector="{{CmsNewPagePageActionsSection.expandSplitButton}}" stepKey="expandButtonMenu"/>
        <waitForElementVisible selector="{{CmsNewPagePageActionsSection.splitButtonMenu}}" stepKey="waitForSplitButtonMenuVisible"/>
        <click selector="{{CmsNewPagePageActionsSection.savePage}}" stepKey="clickSavePage"/>
        <waitForPageLoad stepKey="waitForPageLoad"/>
        <see userInput="You saved the page." stepKey="seeMessage"/>
    </actionGroup>
<<<<<<< HEAD
    <actionGroup name="saveAndCloseCMSBlockWithSplitButton">
        <waitForElementVisible selector="{{BlockNewPagePageActionsSection.expandSplitButton}}" stepKey="waitForExpandSplitButtonToBeVisible" />
        <click selector="{{BlockNewPagePageActionsSection.expandSplitButton}}" stepKey="expandSplitButton"/>
        <click selector="{{BlockNewPagePageActionsSection.saveAndClose}}" stepKey="clickSaveBlock"/>
        <waitForPageLoad stepKey="waitForPageLoadAfterClickingSave" />
        <see userInput="You saved the block." stepKey="assertSaveBlockSuccessMessage"/>
    </actionGroup>
=======
>>>>>>> 8704f0e7
    <actionGroup name="navigateToStorefrontForCreatedPage">
        <arguments>
            <argument name="page" type="string"/>
        </arguments>
        <amOnPage url="{{page}}" stepKey="goToStorefront"/>
        <waitForPageLoad stepKey="waitForPageLoad"/>
    </actionGroup>
<<<<<<< HEAD
=======
    <actionGroup name="saveCMSBlock">
        <waitForElementVisible selector="{{CmsNewBlockBlockActionsSection.savePage}}" stepKey="waitForSaveButton"/>
        <click selector="{{CmsNewBlockBlockActionsSection.savePage}}" stepKey="clickSaveButton"/>
        <waitForPageLoad stepKey="waitForPageLoad"/>
        <see userInput="You saved the block." stepKey="seeSuccessfulSaveMessage"/>
    </actionGroup>
    <actionGroup name="saveAndContinueEditCmsPage">
        <waitForElementVisible time="10" selector="{{CmsNewPagePageActionsSection.saveAndContinueEdit}}" stepKey="waitForSaveAndContinueVisibility"/>
        <click selector="{{CmsNewPagePageActionsSection.saveAndContinueEdit}}" stepKey="clickSaveAndContinueEditCmsPage"/>
        <waitForPageLoad stepKey="waitForCmsPageLoad"/>
        <waitForElementVisible time="1" selector="{{CmsNewPagePageActionsSection.cmsPageTitle}}" stepKey="waitForCmsPageSaveButton"/>
        <waitForLoadingMaskToDisappear stepKey="waitForLoadingMask"/>
    </actionGroup>
    <actionGroup name="saveCmsPage">
        <waitForElementVisible selector="{{CmsNewPagePageActionsSection.expandSplitButton}}" stepKey="waitForSplitButton"/>
        <click selector="{{CmsNewPagePageActionsSection.expandSplitButton}}" stepKey="expandSplitButton"/>
        <waitForElementVisible selector="{{CmsNewPagePageActionsSection.savePage}}" stepKey="waitForSaveCmsPage"/>
        <click selector="{{CmsNewPagePageActionsSection.savePage}}" stepKey="clickSaveCmsPage"/>
        <waitForElementVisible time="1" selector="{{CmsPagesPageActionsSection.addNewPageButton}}" stepKey="waitForCmsPageSaveButton"/>
        <see userInput="You saved the page." selector="{{CmsPagesPageActionsSection.savePageSuccessMessage}}" stepKey="assertSavePageSuccessMessage"/>
    </actionGroup>
    <actionGroup name="setLayout">
        <arguments>
            <argument name="designSection"/>
            <argument name="layoutOption"/>
        </arguments>
        <waitForElementVisible selector="{{designSection.DesignTab}}" stepKey="waitForDesignTabVisible"/>
        <conditionalClick selector="{{designSection.DesignTab}}" dependentSelector="{{designSection.LayoutDropdown}}" visible="false" stepKey="clickOnDesignTab"/>
        <waitForPageLoad stepKey="waitForPageLoadDesignTab"/>
        <waitForElementVisible selector="{{designSection.LayoutDropdown}}" stepKey="waitForLayoutDropDown" />
        <selectOption selector="{{designSection.LayoutDropdown}}" userInput="{{layoutOption}}" stepKey="selectLayout"/>
    </actionGroup>
>>>>>>> 8704f0e7
</actionGroups><|MERGE_RESOLUTION|>--- conflicted
+++ resolved
@@ -69,7 +69,6 @@
         <waitForPageLoad stepKey="waitForPageLoad"/>
         <see userInput="You saved the page." stepKey="seeMessage"/>
     </actionGroup>
-<<<<<<< HEAD
     <actionGroup name="saveAndCloseCMSBlockWithSplitButton">
         <waitForElementVisible selector="{{BlockNewPagePageActionsSection.expandSplitButton}}" stepKey="waitForExpandSplitButtonToBeVisible" />
         <click selector="{{BlockNewPagePageActionsSection.expandSplitButton}}" stepKey="expandSplitButton"/>
@@ -77,8 +76,6 @@
         <waitForPageLoad stepKey="waitForPageLoadAfterClickingSave" />
         <see userInput="You saved the block." stepKey="assertSaveBlockSuccessMessage"/>
     </actionGroup>
-=======
->>>>>>> 8704f0e7
     <actionGroup name="navigateToStorefrontForCreatedPage">
         <arguments>
             <argument name="page" type="string"/>
@@ -86,8 +83,13 @@
         <amOnPage url="{{page}}" stepKey="goToStorefront"/>
         <waitForPageLoad stepKey="waitForPageLoad"/>
     </actionGroup>
-<<<<<<< HEAD
-=======
+    <actionGroup name="navigateToStorefrontForCreatedPage">
+        <arguments>
+            <argument name="page" type="string"/>
+        </arguments>
+        <amOnPage url="{{page}}" stepKey="goToStorefront"/>
+        <waitForPageLoad stepKey="waitForPageLoad"/>
+    </actionGroup>
     <actionGroup name="saveCMSBlock">
         <waitForElementVisible selector="{{CmsNewBlockBlockActionsSection.savePage}}" stepKey="waitForSaveButton"/>
         <click selector="{{CmsNewBlockBlockActionsSection.savePage}}" stepKey="clickSaveButton"/>
@@ -120,5 +122,4 @@
         <waitForElementVisible selector="{{designSection.LayoutDropdown}}" stepKey="waitForLayoutDropDown" />
         <selectOption selector="{{designSection.LayoutDropdown}}" userInput="{{layoutOption}}" stepKey="selectLayout"/>
     </actionGroup>
->>>>>>> 8704f0e7
 </actionGroups>