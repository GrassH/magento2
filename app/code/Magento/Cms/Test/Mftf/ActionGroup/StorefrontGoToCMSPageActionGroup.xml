--- conflicted
+++ resolved
@@ -15,12 +15,8 @@
         <arguments>
             <argument name="identifier" type="string"/>
         </arguments>
-<<<<<<< HEAD
+
         <amOnPage url="{{StorefrontHomePage.url}}/{{identifier}}" stepKey="amOnCmsPageOnStorefront"/>
-=======
-
-        <amOnPage url="{{StorefrontHomePage.url}}{{identifier}}" stepKey="amOnCmsPageOnStorefront"/>
->>>>>>> 00537571
         <waitForPageLoad stepKey="waitForPageLoadOnStorefront"/>
     </actionGroup>
 </actionGroups>