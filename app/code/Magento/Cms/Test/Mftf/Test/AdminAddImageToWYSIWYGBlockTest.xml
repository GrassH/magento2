--- conflicted
+++ resolved
@@ -16,12 +16,9 @@
             <description value="Admin should be able to add image to WYSIWYG content of Block"/>
             <severity value="CRITICAL"/>
             <testCaseId value="MAGETWO-84376"/>
-<<<<<<< HEAD
-=======
             <skip>
                 <issueId value="MC-17232"/>
             </skip>
->>>>>>> f85e6644
         </annotations>
         <before>
             <createData entity="_defaultCmsPage" stepKey="createCMSPage" />
