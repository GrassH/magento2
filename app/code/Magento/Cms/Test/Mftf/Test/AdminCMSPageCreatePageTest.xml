<?xml version="1.0" encoding="UTF-8"?>
<!--
 /**
  * Copyright © Magento, Inc. All rights reserved.
  * See COPYING.txt for license details.
  */
-->
<tests xmlns:xsi="http://www.w3.org/2001/XMLSchema-instance"
    xsi:noNamespaceSchemaLocation="urn:magento:mftf:Test/etc/testSchema.xsd">
    <test name="AdminCMSPageCreatePageTest">
        <annotations>
            <features value="Cms"/>
<<<<<<< HEAD
            <stories value="Create CMS Page"/>
=======
            <stories value="Create a CMS Page via the Admin"/>
>>>>>>> a25c107b
            <title value="Create CMS Page via the Admin"/>
            <description value="Admin should be able to create a CMS Page"/>
            <severity value="CRITICAL"/>
            <testCaseId value="MC-14675"/>
            <group value="backend"/>
            <group value="Cms"/>
            <group value="mtf_migrated"/>
            <group value="WYSIWYGDisabled"/>
        </annotations>
        <before>
            <actionGroup ref="LoginAsAdmin" stepKey="loginAsAdmin"/>
        </before>
        <after>
            <actionGroup ref="logout" stepKey="logout"/>
        </after>
        <!--Go to New CMS Page page-->
        <actionGroup ref="AdminOpenCreateNewCMSPageActionGroup" stepKey="navigateToCreateNewPage"/>
        <actionGroup ref="FillOutCMSPageContent" stepKey="fillBasicPageData"/>
        <!--verify successfully saved-->
        <actionGroup ref="SaveCmsPageActionGroup" stepKey="saveNewPage"/>
        <!--verify page on frontend-->
        <actionGroup ref="StorefrontGoToCMSPageActionGroup" stepKey="navigateToPageOnStoreFront">
            <argument name="identifier" value="{{_duplicatedCMSPage.identifier}}"/>
        </actionGroup>
        <actionGroup ref="AssertStoreFrontCMSPageActionGroup" stepKey="verifyPageDataOnFrontend">
            <argument name="cmsTitle" value="{{_duplicatedCMSPage.title}}"/>
            <argument name="cmsContent" value="{{_duplicatedCMSPage.content}}"/>
            <argument name="cmsContentHeading" value="{{_duplicatedCMSPage.content_heading}}"/>
        </actionGroup>
        <!--verify page in grid-->
        <actionGroup ref="AdminOpenCMSPagesGridActionGroup" stepKey="openCMSPagesGridActionGroup"/>
        <actionGroup ref="ClearFiltersAdminDataGridActionGroup" stepKey="clearGridFilters"/>
        <actionGroup ref="SortByIdDescendingActionGroup" stepKey="sortGridByIdDescending"/>
        <actionGroup ref="AdminSelectCMSPageFromGridActionGroup" stepKey="verifyPageInGrid">
            <argument name="identifier" value="_duplicatedCMSPage.identifier"/>
        </actionGroup>
        <actionGroup ref="DeletePageByUrlKeyActionGroup" stepKey="deletePage">
            <argument name="UrlKey" value="{{_duplicatedCMSPage.identifier}}"/>
        </actionGroup>
    </test>
</tests><|MERGE_RESOLUTION|>--- conflicted
+++ resolved
@@ -10,11 +10,7 @@
     <test name="AdminCMSPageCreatePageTest">
         <annotations>
             <features value="Cms"/>
-<<<<<<< HEAD
-            <stories value="Create CMS Page"/>
-=======
             <stories value="Create a CMS Page via the Admin"/>
->>>>>>> a25c107b
             <title value="Create CMS Page via the Admin"/>
             <description value="Admin should be able to create a CMS Page"/>
             <severity value="CRITICAL"/>
