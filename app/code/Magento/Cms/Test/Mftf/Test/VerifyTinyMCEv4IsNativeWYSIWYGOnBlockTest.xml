--- conflicted
+++ resolved
@@ -73,23 +73,13 @@
         <scrollTo selector="{{WidgetSection.BlockPage(_defaultBlock.identifier)}}"  stepKey="scrollToBlockIdentifier" />
         <click selector="{{WidgetSection.BlockPage(_defaultBlock.identifier)}}" stepKey="selectPreCreateBlock" />
         <wait time="3" stepKey="wait1" />
-<<<<<<< HEAD
-        <click selector="{{WidgetSection.InsertWidget}}" stepKey="clickInsertWidget" />
-        <waitForLoadingMaskToDisappear stepKey="waitForLoading" />
-        <waitForPageLoad stepKey="waitForPageLoad5" />
+        <actionGroup ref="AdminClickInsertWidgetActionGroup" stepKey="clickInsertWidget"/>
+        <comment userInput="Comment is added to preserve the step key for backward compatibility" stepKey="waitForLoading"/>
+        <comment userInput="Comment is added to preserve the step key for backward compatibility" stepKey="waitForPageLoad5"/>
         <comment userInput="Comment is added to preserve the step key for backward compatibility" stepKey="waitForSaveButtonVisible"/>
         <comment userInput="Comment is added to preserve the step key for backward compatibility" stepKey="expandButtonMenu"/>
         <actionGroup ref="SaveCmsPageActionGroup" stepKey="clickSavePage"/>
         <comment userInput="Comment is added to preserve the step key for backward compatibility" stepKey="seeSuccessMessage"/>
-=======
-        <actionGroup ref="AdminClickInsertWidgetActionGroup" stepKey="clickInsertWidget"/>
-        <comment userInput="Comment is added to preserve the step key for backward compatibility" stepKey="waitForLoading"/>
-        <comment userInput="Comment is added to preserve the step key for backward compatibility" stepKey="waitForPageLoad5"/>
-        <waitForElementVisible selector="{{CmsNewPagePageActionsSection.saveAndContinueEdit}}" stepKey="waitForSaveButtonVisible"/>
-        <click selector="{{CmsNewPagePageActionsSection.expandSplitButton}}" stepKey="expandButtonMenu"/>
-        <click selector="{{CmsNewPagePageActionsSection.savePage}}" stepKey="clickSavePage"/>
-        <see userInput="You saved the page." stepKey="seeSuccessMessage"/>
->>>>>>> cd857f95
         <amOnPage url="$$createPreReqCMSPage.identifier$$" stepKey="amOnPageTestPage"/>
         <waitForPageLoad stepKey="waitForPageLoad6" />
         <!--see content of Block on Storefront-->
