<?php
/**
 * Copyright © 2015 Magento. All rights reserved.
 * See COPYING.txt for license details.
 */
namespace Magento\Cms\Api\Data;

use Magento\Framework\Api\SearchResultsInterface;

/**
 * Interface for cms block search results.
<<<<<<< HEAD
 *
=======
>>>>>>> 3c66c19f
 * @api
 */
interface BlockSearchResultsInterface extends SearchResultsInterface
{
    /**
     * Get blocks list.
     *
     * @return \Magento\Cms\Api\Data\BlockInterface[]
     */
    public function getItems();

    /**
     * Set blocks list.
     *
     * @param \Magento\Cms\Api\Data\BlockInterface[] $items
     * @return $this
     */
    public function setItems(array $items = null);
}<|MERGE_RESOLUTION|>--- conflicted
+++ resolved
@@ -9,10 +9,6 @@
 
 /**
  * Interface for cms block search results.
-<<<<<<< HEAD
- *
-=======
->>>>>>> 3c66c19f
  * @api
  */
 interface BlockSearchResultsInterface extends SearchResultsInterface
