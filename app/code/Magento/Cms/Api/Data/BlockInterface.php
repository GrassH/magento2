--- conflicted
+++ resolved
@@ -7,10 +7,6 @@
 
 /**
  * CMS block interface.
-<<<<<<< HEAD
- *
-=======
->>>>>>> 3c66c19f
  * @api
  */
 interface BlockInterface
