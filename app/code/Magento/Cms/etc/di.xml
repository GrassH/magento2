--- conflicted
+++ resolved
@@ -232,8 +232,9 @@
             </argument>
         </arguments>
     </type>
-<<<<<<< HEAD
-
+    <type name="Magento\Catalog\Model\Product">
+        <plugin name="cms" type="Magento\Cms\Model\Plugin\Product" sortOrder="100"/>
+    </type>
     <type name="Magento\Cms\Model\PageRepository\ValidationComposite">
         <arguments>
             <argument name="repository" xsi:type="object">Magento\Cms\Model\PageRepository</argument>
@@ -242,10 +243,4 @@
             </argument>
         </arguments>
     </type>
-</config>
-=======
-    <type name="Magento\Catalog\Model\Product">
-        <plugin name="cms" type="Magento\Cms\Model\Plugin\Product" sortOrder="100"/>
-    </type>
-</config>
->>>>>>> 7ffabd07
+</config>