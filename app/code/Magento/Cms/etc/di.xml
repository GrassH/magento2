--- conflicted
+++ resolved
@@ -88,9 +88,7 @@
             </argument>
         </arguments>
     </virtualType>
-<<<<<<< HEAD
     <type name="Magento\Framework\EntityManager\MetadataPool">
-=======
     <type name="Magento\Framework\Model\Entity\RepositoryFactory">
         <arguments>
             <argument name="entities" xsi:type="array">
@@ -100,7 +98,6 @@
         </arguments>
     </type>
     <type name="Magento\Framework\Model\Entity\MetadataPool">
->>>>>>> 2ad378a4
         <arguments>
             <argument name="metadata" xsi:type="array">
                 <item name="Magento\Cms\Api\Data\PageInterface" xsi:type="array">
