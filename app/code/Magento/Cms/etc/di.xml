--- conflicted
+++ resolved
@@ -232,10 +232,7 @@
             </argument>
         </arguments>
     </type>
-<<<<<<< HEAD
     <type name="Magento\Catalog\Model\Product">
         <plugin name="cms" type="Magento\Cms\Model\Plugin\Product" sortOrder="100"/>
     </type>
-=======
->>>>>>> 36ad18af
 </config>