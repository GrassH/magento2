--- conflicted
+++ resolved
@@ -235,15 +235,6 @@
     <type name="Magento\Catalog\Model\Product">
         <plugin name="cms" type="Magento\Cms\Model\Plugin\Product" sortOrder="100"/>
     </type>
-<<<<<<< HEAD
-    <preference for="Magento\Cms\Model\Page\CustomLayoutManagerInterface" type="Magento\Cms\Model\Page\CustomLayout\CustomLayoutManager" />
-    <type name="Magento\Cms\Model\Page\CustomLayout\CustomLayoutManager">
-        <arguments>
-            <argument name="themeFactory" xsi:type="object">Magento\Framework\View\Design\Theme\FlyweightFactory\Proxy</argument>
-        </arguments>
-    </type>
-    <preference for="Magento\Cms\Model\Page\CustomLayoutRepositoryInterface" type="Magento\Cms\Model\Page\CustomLayout\CustomLayoutRepository" />
-=======
     <type name="Magento\Cms\Model\PageRepository\ValidationComposite">
         <arguments>
             <argument name="repository" xsi:type="object">Magento\Cms\Model\PageRepository</argument>
@@ -252,5 +243,11 @@
             </argument>
         </arguments>
     </type>
->>>>>>> c7f071f1
+    <preference for="Magento\Cms\Model\Page\CustomLayoutManagerInterface" type="Magento\Cms\Model\Page\CustomLayout\CustomLayoutManager" />
+    <type name="Magento\Cms\Model\Page\CustomLayout\CustomLayoutManager">
+        <arguments>
+            <argument name="themeFactory" xsi:type="object">Magento\Framework\View\Design\Theme\FlyweightFactory\Proxy</argument>
+        </arguments>
+    </type>
+    <preference for="Magento\Cms\Model\Page\CustomLayoutRepositoryInterface" type="Magento\Cms\Model\Page\CustomLayout\CustomLayoutRepository" />
 </config>