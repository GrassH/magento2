--- conflicted
+++ resolved
@@ -22,21 +22,12 @@
     }'
 >
     <span class="fileinput-button form-buttons">
-<<<<<<< HEAD
-        <span><?= $block->escapeHtml(__('Upload Images')) ?></span>
-            <button id="fileUploader"
-                name="<?= $block->escapeHtmlAttr($block->getConfig()->getFileField()) ?>"
-                value="Upload Images"
-                data-url="<?= $block->escapeUrl($block->getConfig()->getUrl()) ?>"
-            ><?= $block->escapeHtml(__('Upload Images')) ?></button>
-=======
         <span><?= $escaper->escapeHtml(__('Upload Images')) ?></span>
             <button id="fileUploader"
                 name="<?= $escaper->escapeHtmlAttr($block->getConfig()->getFileField()) ?>"
                 value="Upload Images"
                 data-url="<?= $escaper->escapeUrl($block->getConfig()->getUrl()) ?>"
             ><?= $escaper->escapeHtml(__('Upload Images')) ?></button>
->>>>>>> b2178e44
     </span>
     <div class="clear"></div>
     <script type="text/x-magento-template" id="<?= /* @noEscape */ $blockHtmlId ?>-template">
