--- conflicted
+++ resolved
@@ -3,14 +3,10 @@
  * Copyright © 2015 Magento. All rights reserved.
  * See COPYING.txt for license details.
  */
-<<<<<<< HEAD
- /** @var \Magento\Cms\Block\Adminhtml\Wysiwyg\Images\Tree $block */
-=======
 
 // @codingStandardsIgnoreFile
 
- /** @var \Magento\Cms\Block\Adminhtml\Wysiwyg\Images\Tree $this */
->>>>>>> c2cfbbfd
+ /** @var \Magento\Cms\Block\Adminhtml\Wysiwyg\Images\Tree $block */
 ?>
 <div class="tree-panel" >
     <div class="categories-side-col">
