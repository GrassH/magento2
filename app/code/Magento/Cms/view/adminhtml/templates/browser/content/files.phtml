<?php
/**
 * Copyright © 2015 Magento. All rights reserved.
 * See COPYING.txt for license details.
 */
<<<<<<< HEAD
 /** @var $block \Magento\Cms\Block\Adminhtml\Wysiwyg\Images\Content\Files */
=======

// @codingStandardsIgnoreFile

 /** @var $this \Magento\Cms\Block\Adminhtml\Wysiwyg\Images\Content\Files */
>>>>>>> c2cfbbfd

$_width  = $block->getImagesWidth();
$_height = $block->getImagesHeight();

?>
<?php if ($block->getFilesCount() > 0): ?>
    <?php foreach ($block->getFiles() as $file): ?>
    <div data-row="file" class="filecnt" id="<?php echo $block->getFileId($file) ?>">
        <p class="nm" style="height:<?php echo $_height ?>px;width:<?php echo $_width ?>px;">
        <?php if ($block->getFileThumbUrl($file)):?>
            <img src="<?php echo $block->getFileThumbUrl($file) ?>" alt="<?php echo $block->getFileName($file) ?>"/>
        <?php endif; ?>
        </p>
        <?php if ($block->getFileWidth($file)): ?>
            <small><?php echo $block->getFileWidth($file) ?>x<?php echo $block->getFileHeight($file) ?> <?php echo __('px.') ?></small><br/>
        <?php endif; ?>
        <small><?php echo $block->getFileShortName($file); ?></small>
    </div>
    <?php endforeach; ?>
<?php else: ?>
    <div class="empty"><?php echo __('No files found') ?></div>
<?php endif; ?><|MERGE_RESOLUTION|>--- conflicted
+++ resolved
@@ -3,14 +3,10 @@
  * Copyright © 2015 Magento. All rights reserved.
  * See COPYING.txt for license details.
  */
-<<<<<<< HEAD
- /** @var $block \Magento\Cms\Block\Adminhtml\Wysiwyg\Images\Content\Files */
-=======
 
 // @codingStandardsIgnoreFile
 
- /** @var $this \Magento\Cms\Block\Adminhtml\Wysiwyg\Images\Content\Files */
->>>>>>> c2cfbbfd
+ /** @var $block \Magento\Cms\Block\Adminhtml\Wysiwyg\Images\Content\Files */
 
 $_width  = $block->getImagesWidth();
 $_height = $block->getImagesHeight();
