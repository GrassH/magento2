--- conflicted
+++ resolved
@@ -5,22 +5,18 @@
  */
 
 /** @var $block \Magento\Cms\Block\Adminhtml\Wysiwyg\Images\Content\Files */
-/** @var \Magento\Framework\View\Helper\SecureHtmlRenderer $secureRenderer */
 
 $_width  = $block->getImagesWidth();
 
 ?>
 <?php if ($block->getFilesCount() > 0): ?>
     <?php foreach ($block->getFiles() as $file): ?>
-<<<<<<< HEAD
-=======
         <?php
             $src = $block->getFileThumbUrl($file);
             $width = $block->getFileWidth($file);
             $height = $block->getFileHeight($file);
             $filename = $block->getFileName($file);
         ?>
->>>>>>> 55329a2d
     <div
         data-row="file"
         class="filecnt"
@@ -28,22 +24,6 @@
         data-size="<?= $block->escapeHtmlAttr($file->getSize()) ?>"
         data-mime-type="<?= $block->escapeHtmlAttr($file->getMimeType()) ?>"
     >
-<<<<<<< HEAD
-        <p class="nm" id="<?= $block->escapeHtmlAttr($block->getFileId($file)) ?>_nm">
-        <?= /* @noEscape */ $secureRenderer->renderStyleAsTag(
-            'height:' . $block->escapeJs($_height) . 'px;',
-            '#' . $block->escapeJs($block->getFileId($file)) . '_nm'
-        ) ?>
-        <?php if ($block->getFileThumbUrl($file)): ?>
-            <img src="<?= $block->escapeHtmlAttr($block->getFileThumbUrl($file)) ?>"
-                 alt="<?= $block->escapeHtmlAttr($block->getFileName($file)) ?>"/>
-        <?php endif; ?>
-        </p>
-        <?php if ($block->getFileWidth($file)): ?>
-            <small><?= $block->escapeHtml($block->getFileWidth($file))
-            ?>x<?= $block->escapeHtml($block->getFileHeight($file)) ?> <?= $block->escapeHtml(__('px.')) ?>
-            </small><br/>
-=======
         <p class="nm">
         <?php if ($block->getFileThumbUrl($file)): ?>
             <img src="<?= $block->escapeHtmlAttr($src) ?>" alt="<?= $block->escapeHtmlAttr($filename) ?>"/>
@@ -52,7 +32,6 @@
         <?php if ($block->getFileWidth($file)): ?>
               <small><?= $block->escapeHtmlAttr($width) ?>x<?= $block->escapeHtmlAttr($height) ?>
                                                                    <?= $block->escapeHtml(__('px.')) ?></small><br/>
->>>>>>> 55329a2d
         <?php endif; ?>
         <small><?= $block->escapeHtml($block->getFileShortName($file)) ?></small>
     </div>
