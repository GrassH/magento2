<?php
/**
 * Copyright © 2015 Magento. All rights reserved.
 * See COPYING.txt for license details.
 */
<<<<<<< HEAD
 /** @var $block \Magento\Cms\Block\Adminhtml\Wysiwyg\Images\Content */
=======

// @codingStandardsIgnoreFile

 /** @var $this \Magento\Cms\Block\Adminhtml\Wysiwyg\Images\Content */
>>>>>>> c2cfbbfd
?>

<div data-mage-init='{"mediabrowser": <?php echo $block->escapeHtml($block->getFilebrowserSetupObject()); ?>}'>
    <div style="float:right; width: 79%">
        <div class="insert-title" id="content_header">
            <div class="insert-title-inner">
                <div class="insert-actions">
                    <?php echo $block->getButtonsHtml() ?>
                </div>
                <div class="title"><?php echo $block->getHeaderText() ?></div>
            </div>
        </div>
        <div id="contents-uploader"><?php echo $block->getChildHtml('wysiwyg_images.uploader') ?></div>
        <div id="contents"></div>
    </div>
    <div style="float:left;  width: 20%"><?php echo $block->getChildHtml('wysiwyg_images.tree') ?></div>
</div><|MERGE_RESOLUTION|>--- conflicted
+++ resolved
@@ -3,14 +3,10 @@
  * Copyright © 2015 Magento. All rights reserved.
  * See COPYING.txt for license details.
  */
-<<<<<<< HEAD
- /** @var $block \Magento\Cms\Block\Adminhtml\Wysiwyg\Images\Content */
-=======
 
 // @codingStandardsIgnoreFile
 
- /** @var $this \Magento\Cms\Block\Adminhtml\Wysiwyg\Images\Content */
->>>>>>> c2cfbbfd
+ /** @var $block \Magento\Cms\Block\Adminhtml\Wysiwyg\Images\Content */
 ?>
 
 <div data-mage-init='{"mediabrowser": <?php echo $block->escapeHtml($block->getFilebrowserSetupObject()); ?>}'>
