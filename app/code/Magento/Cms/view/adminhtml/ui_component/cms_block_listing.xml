--- conflicted
+++ resolved
@@ -27,17 +27,12 @@
             </item>
         </item>
     </argument>
-<<<<<<< HEAD
-    <wrapper name="block_listing_top">
+    <container name="block_listing_top">
         <argument name="data" xsi:type="array">
             <item name="js_config" xsi:type="array">
                 <item name="component" xsi:type="string">Magento_Ui/js/grid/header</item>
             </item>
-        </argument>
-=======
-    <container name="block_listing_top">
-        <paging name="listing_paging"/>
->>>>>>> 7f0ec0b5
+        </argument>        
         <filters name="listing_filters">
             <argument name="data" xsi:type="array">
                 <item name="config" xsi:type="array">
@@ -169,37 +164,24 @@
                 </filterDate>
             </filterRange>
         </filters>
-<<<<<<< HEAD
         <massaction name="listing_massaction">
             <argument name="data" xsi:type="array">
                 <item name="config" xsi:type="array">
-                    <item name="displayArea" xsi:type="string">bottom</item>
                     <item name="actions" xsi:type="array">
                         <item name="delete" xsi:type="array">
-                            <item name="confirm" xsi:type="string" translate="true">cscscscscscs!!!!!!!!</item>
+                            <item name="confirm" xsi:type="string" translate="true">Are you sure you want to perform this action?</item>
                             <item name="type" xsi:type="string">delete</item>
                             <item name="label" xsi:type="string" translate="true">Delete</item>
                             <item name="url" xsi:type="string">cms/block/massDelete</item>
                         </item>
-=======
-    </container>
-    <massaction name="listing_massaction">
-        <argument name="data" xsi:type="array">
-            <item name="config" xsi:type="array">
-                <item name="actions" xsi:type="array">
-                    <item name="delete" xsi:type="array">
-                        <item name="confirm" xsi:type="string" translate="true">Are you sure you want to perform this action?</item>
-                        <item name="type" xsi:type="string">delete</item>
-                        <item name="label" xsi:type="string" translate="true">Delete</item>
-                        <item name="url" xsi:type="string">cms/block/massDelete</item>
->>>>>>> 7f0ec0b5
+                        <item name="indexField" xsi:type="string">block_id</item>
                     </item>
                     <item name="indexField" xsi:type="string">block_id</item>
                 </item>
             </argument>
         </massaction>
-        <paging name="listing_paging" />
-    </wrapper>
+        <paging name="listing_paging"/>
+    </container>    
     <dataSource name="cms_block_listing_data_source">
         <argument name="dataProvider" xsi:type="configurableObject">
             <argument name="class" xsi:type="string">Magento\Cms\Model\Block\DataProvider</argument>
