--- conflicted
+++ resolved
@@ -147,32 +147,6 @@
                         <item name="namespace" xsi:type="string">current.paging</item>
                     </item>
                     <item name="selectProvider" xsi:type="string">cms_block_listing.cms_block_listing.cms_block_columns.ids</item>
-<<<<<<< HEAD
-                    <item name="options" xsi:type="array">
-                        <item name="20" xsi:type="array">
-                            <item name="value" xsi:type="number">20</item>
-                            <item name="label" xsi:type="string" translate="true">20</item>
-                        </item>
-                        <item name="30" xsi:type="array">
-                            <item name="value" xsi:type="number">30</item>
-                            <item name="label" xsi:type="string" translate="true">30</item>
-                        </item>
-                        <item name="50" xsi:type="array">
-                            <item name="value" xsi:type="number">50</item>
-                            <item name="label" xsi:type="string" translate="true">50</item>
-                        </item>
-                        <item name="100" xsi:type="array">
-                            <item name="value" xsi:type="number">100</item>
-                            <item name="label" xsi:type="string" translate="true">100</item>
-                        </item>
-                        <item name="200" xsi:type="array">
-                            <item name="value" xsi:type="number">200</item>
-                            <item name="label" xsi:type="string" translate="true">200</item>
-                        </item>
-                    </item>
-=======
-                    <item name="displayArea" xsi:type="string">bottom</item>
->>>>>>> e20786f6
                 </item>
             </argument>
         </paging>
