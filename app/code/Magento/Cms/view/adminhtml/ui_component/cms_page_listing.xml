<?xml version="1.0" encoding="UTF-8"?>
<!--
/**
 * Copyright © 2015 Magento. All rights reserved.
 * See COPYING.txt for license details.
 */
-->
<listing xmlns:xsi="http://www.w3.org/2001/XMLSchema-instance" xsi:noNamespaceSchemaLocation="../../../../Ui/etc/ui_configuration.xsd">
    <argument name="data" xsi:type="array">
        <item name="js_config" xsi:type="array">
            <item name="provider" xsi:type="string">cms_page_listing.cms_page_listing_data_source</item>
            <item name="deps" xsi:type="string">cms_page_listing.cms_page_listing_data_source</item>
        </item>
        <item name="spinner" xsi:type="string">cms_page_columns</item>
        <item name="buttons" xsi:type="array">
            <item name="add" xsi:type="array">
                <item name="name" xsi:type="string">add</item>
                <item name="label" xsi:type="string" translate="true">Add New Page</item>
                <item name="class" xsi:type="string">primary</item>
                <item name="url" xsi:type="string">*/*/new</item>
            </item>
        </item>
    </argument>
    <dataSource name="cms_page_listing_data_source">
        <argument name="dataProvider" xsi:type="configurableObject">
            <argument name="class" xsi:type="string">PageGridDataProvider</argument>
            <argument name="name" xsi:type="string">cms_page_listing_data_source</argument>
            <argument name="primaryFieldName" xsi:type="string">page_id</argument>
            <argument name="requestFieldName" xsi:type="string">id</argument>
            <argument name="data" xsi:type="array">
                <item name="config" xsi:type="array">
                    <item name="update_url" xsi:type="url" path="mui/index/render"/>
                </item>
            </argument>
        </argument>
        <argument name="data" xsi:type="array">
            <item name="js_config" xsi:type="array">
                <item name="component" xsi:type="string">Magento_Ui/js/grid/provider</item>
            </item>
        </argument>
    </dataSource>
    <container name="listing_top">
        <argument name="data" xsi:type="array">
            <item name="config" xsi:type="array">
                <item name="template" xsi:type="string">ui/grid/toolbar</item>
            </item>
        </argument>
        <bookmark name="bookmarks">
            <argument name="data" xsi:type="array">
                <item name="config" xsi:type="array">
                    <item name="component" xsi:type="string">Magento_Ui/js/grid/controls/bookmarks/bookmarks</item>
                    <item name="displayArea" xsi:type="string">dataGridActions</item>
                    <item name="storageConfig" xsi:type="array">
                        <item name="saveUrl" xsi:type="url" path="mui/bookmark/save"/>
                        <item name="deleteUrl" xsi:type="url" path="mui/bookmark/delete"/>
                        <item name="namespace" xsi:type="string">cms_page_listing</item>
                    </item>
                </item>
            </argument>
        </bookmark>
        <container name="columns_controls">
            <argument name="data" xsi:type="array">
                <item name="config" xsi:type="array">
                    <item name="columnsData" xsi:type="array">
                        <item name="provider" xsi:type="string">cms_page_listing.cms_page_listing.cms_page_columns</item>
                    </item>
                    <item name="component" xsi:type="string">Magento_Ui/js/grid/controls/columns</item>
                    <item name="displayArea" xsi:type="string">dataGridActions</item>
                </item>
            </argument>
        </container>
        <filterSearch name="fulltext">
            <argument name="data" xsi:type="array">
                <item name="config" xsi:type="array">
                    <item name="component" xsi:type="string">Magento_Ui/js/grid/search/search</item>
                    <item name="displayArea" xsi:type="string">dataGridFilters</item>
                    <item name="provider" xsi:type="string">cms_page_listing.cms_page_listing_data_source</item>
                    <item name="chipsProvider" xsi:type="string">cms_page_listing.cms_page_listing.listing_top.listing_filters_chips</item>
                    <item name="storageConfig" xsi:type="array">
                        <item name="provider" xsi:type="string">cms_page_listing.cms_page_listing.listing_top.bookmarks</item>
                        <item name="namespace" xsi:type="string">current.search</item>
                    </item>
                </item>
            </argument>
        </filterSearch>
        <filters name="listing_filters">
            <argument name="data" xsi:type="array">
                <item name="config" xsi:type="array">
                    <item name="displayArea" xsi:type="string">dataGridFilters</item>
                    <item name="dataScope" xsi:type="string">filters</item>
                    <item name="storageConfig" xsi:type="array">
                        <item name="provider" xsi:type="string">cms_page_listing.cms_page_listing.listing_top.bookmarks</item>
                        <item name="namespace" xsi:type="string">current.filters</item>
                    </item>
                    <item name="childDefaults" xsi:type="array">
                        <item name="provider" xsi:type="string">cms_page_listing.cms_page_listing.listing_top.listing_filters</item>
                        <item name="imports" xsi:type="array">
                            <item name="visible" xsi:type="string">cms_page_listing.cms_page_listing.listing_top.bookmarks:current.columns.${ $.index }.visible</item>
                        </item>
                    </item>
                </item>
            </argument>
            <filterRange name="page_id">
                <argument name="data" xsi:type="array">
                    <item name="config" xsi:type="array">
                        <item name="dataScope" xsi:type="string">page_id</item>
                        <item name="label" xsi:type="string" translate="true">ID</item>
                        <item name="childDefaults" xsi:type="array">
                            <item name="provider" xsi:type="string">cms_page_listing.cms_page_listing.listing_top.listing_filters</item>
                        </item>
                    </item>
                </argument>
                <filterInput name="from">
                    <argument name="data" xsi:type="array">
                        <item name="config" xsi:type="array">
                            <item name="dataScope" xsi:type="string">from</item>
                            <item name="label" xsi:type="string" translate="true">from</item>
                            <item name="placeholder" xsi:type="string" translate="true">From</item>
                        </item>
                    </argument>
                </filterInput>
                <filterInput name="to">
                    <argument name="data" xsi:type="array">
                        <item name="config" xsi:type="array">
                            <item name="dataScope" xsi:type="string">to</item>
                            <item name="label" xsi:type="string" translate="true">to</item>
                            <item name="placeholder" xsi:type="string" translate="true">To</item>
                        </item>
                    </argument>
                </filterInput>
            </filterRange>
            <filterInput name="title">
                <argument name="data" xsi:type="array">
                    <item name="config" xsi:type="array">
                        <item name="dataScope" xsi:type="string">title</item>
                        <item name="label" xsi:type="string" translate="true">Title</item>
                    </item>
                </argument>
            </filterInput>
            <filterInput name="identifier">
                <argument name="data" xsi:type="array">
                    <item name="config" xsi:type="array">
                        <item name="dataScope" xsi:type="string">identifier</item>
                        <item name="label" xsi:type="string" translate="true">URL Key</item>
                    </item>
                </argument>
            </filterInput>
            <filterSelect name="page_layout">
                <argument name="optionsProvider" xsi:type="configurableObject">
                    <argument name="class" xsi:type="string">Magento\Cms\Model\Page\Source\PageLayout</argument>
                </argument>
                <argument name="data" xsi:type="array">
                    <item name="config" xsi:type="array">
                        <item name="dataScope" xsi:type="string">page_layout</item>
                        <item name="label" xsi:type="string" translate="true">Layout</item>
                        <item name="caption" xsi:type="string" translate="true">Select...</item>
                    </item>
                </argument>
            </filterSelect>
            <filterSelect name="store_id">
                <argument name="optionsProvider" xsi:type="configurableObject">
                    <argument name="class" xsi:type="string">Magento\Cms\Ui\Component\Listing\Column\Cms\Options</argument>
                </argument>
                <argument name="data" xsi:type="array">
                    <item name="config" xsi:type="array">
                        <item name="dataScope" xsi:type="string">store_id</item>
                        <item name="caption" xsi:type="string" translate="true">Select...</item>
                        <item name="label" xsi:type="string" translate="true">Store View</item>
                    </item>
                </argument>
            </filterSelect>
            <filterSelect name="is_active">
                <argument name="data" xsi:type="array">
                    <item name="config" xsi:type="array">
                        <item name="dataScope" xsi:type="string">is_active</item>
                        <item name="label" xsi:type="string" translate="true">Status</item>
                        <item name="component" xsi:type="string">Magento_Ui/js/form/element/ui-select</item>
                        <item name="template" xsi:type="string">ui/grid/filters/elements/ui-select</item>
                        <item name="options" xsi:type="array">
                            <item name="disable" xsi:type="array">
                                <item name="value" xsi:type="string">0</item>
                                <item name="label" xsi:type="string" translate="true">Disabled</item>
                            </item>
                            <item name="enable" xsi:type="array">
                                <item name="value" xsi:type="string">1</item>
                                <item name="label" xsi:type="string" translate="true">Published</item>
                            </item>
                        </item>
                    </item>
                </argument>
            </filterSelect>
            <filterRange name="creation_time" class="Magento\Ui\Component\Filters\Type\DateRange">
                <argument name="data" xsi:type="array">
                    <item name="config" xsi:type="array">
                        <item name="dataScope" xsi:type="string">creation_time</item>
                        <item name="label" xsi:type="string" translate="true">Created</item>
                        <item name="childDefaults" xsi:type="array">
                            <item name="provider" xsi:type="string">cms_page_listing.cms_page_listing.listing_top.listing_filters</item>
                        </item>
                    </item>
                </argument>
                <filterDate name="from">
                    <argument name="data" xsi:type="array">
                        <item name="config" xsi:type="array">
                            <item name="dataScope" xsi:type="string">from</item>
                            <item name="label" xsi:type="string" translate="true">from</item>
                            <item name="placeholder" xsi:type="string" translate="true">From</item>
                            <item name="dateFormat" xsi:type="string" translate="true">MM/dd/YYYY</item>
                        </item>
                    </argument>
                </filterDate>
                <filterDate name="to">
                    <argument name="data" xsi:type="array">
                        <item name="config" xsi:type="array">
                            <item name="dataScope" xsi:type="string">to</item>
                            <item name="label" xsi:type="string" translate="true">to</item>
                            <item name="placeholder" xsi:type="string" translate="true">To</item>
                            <item name="dateFormat" xsi:type="string" translate="true">MM/dd/YYYY</item>
                        </item>
                    </argument>
                </filterDate>
            </filterRange>
            <filterRange name="update_time" class="Magento\Ui\Component\Filters\Type\DateRange">
                <argument name="data" xsi:type="array">
                    <item name="config" xsi:type="array">
                        <item name="dataScope" xsi:type="string">update_time</item>
                        <item name="label" xsi:type="string" translate="true">Modified</item>
                        <item name="childDefaults" xsi:type="array">
                            <item name="provider" xsi:type="string">cms_page_listing.cms_page_listing.listing_top.listing_filters</item>
                        </item>
                    </item>
                </argument>
                <filterDate name="from">
                    <argument name="data" xsi:type="array">
                        <item name="config" xsi:type="array">
                            <item name="dataScope" xsi:type="string">from</item>
                            <item name="label" xsi:type="string" translate="true">from</item>
                            <item name="placeholder" xsi:type="string" translate="true">From</item>
                            <item name="dateFormat" xsi:type="string" translate="true">MM/dd/YYYY</item>
                        </item>
                    </argument>
                </filterDate>
                <filterDate name="to">
                    <argument name="data" xsi:type="array">
                        <item name="config" xsi:type="array">
                            <item name="dataScope" xsi:type="string">to</item>
                            <item name="label" xsi:type="string" translate="true">to</item>
                            <item name="placeholder" xsi:type="string" translate="true">To</item>
                            <item name="dateFormat" xsi:type="string" translate="true">MM/dd/YYYY</item>
                        </item>
                    </argument>
                </filterDate>
            </filterRange>
            <filterRange name="custom_theme_from" class="Magento\Ui\Component\Filters\Type\DateRange">
                <argument name="data" xsi:type="array">
                    <item name="config" xsi:type="array">
                        <item name="dataScope" xsi:type="string">custom_theme_from</item>
                        <item name="label" xsi:type="string" translate="true">Custom design from</item>
                        <item name="childDefaults" xsi:type="array">
                            <item name="provider" xsi:type="string">cms_page_listing.cms_page_listing.listing_top.listing_filters</item>
                        </item>
                    </item>
                </argument>
                <filterDate name="from">
                    <argument name="data" xsi:type="array">
                        <item name="config" xsi:type="array">
                            <item name="dataScope" xsi:type="string">from</item>
                            <item name="label" xsi:type="string" translate="true">from</item>
                            <item name="placeholder" xsi:type="string" translate="true">From</item>
                            <item name="dateFormat" xsi:type="string" translate="true">MM/dd/YYYY</item>
                        </item>
                    </argument>
                </filterDate>
                <filterDate name="to">
                    <argument name="data" xsi:type="array">
                        <item name="config" xsi:type="array">
                            <item name="dataScope" xsi:type="string">to</item>
                            <item name="label" xsi:type="string" translate="true">to</item>
                            <item name="placeholder" xsi:type="string" translate="true">To</item>
                            <item name="dateFormat" xsi:type="string" translate="true">MM/dd/YYYY</item>
                        </item>
                    </argument>
                </filterDate>
            </filterRange>
            <filterRange name="custom_theme_to" class="Magento\Ui\Component\Filters\Type\DateRange">
                <argument name="data" xsi:type="array">
                    <item name="config" xsi:type="array">
                        <item name="dataScope" xsi:type="string">custom_theme_to</item>
                        <item name="label" xsi:type="string" translate="true">Custom design to</item>
                        <item name="childDefaults" xsi:type="array">
                            <item name="provider" xsi:type="string">cms_page_listing.cms_page_listing.listing_top.listing_filters</item>
                        </item>
                    </item>
                </argument>
                <filterDate name="from">
                    <argument name="data" xsi:type="array">
                        <item name="config" xsi:type="array">
                            <item name="dataScope" xsi:type="string">from</item>
                            <item name="label" xsi:type="string" translate="true">from</item>
                            <item name="placeholder" xsi:type="string" translate="true">From</item>
                            <item name="dateFormat" xsi:type="string" translate="true">MM/dd/YYYY</item>
                        </item>
                    </argument>
                </filterDate>
                <filterDate name="to">
                    <argument name="data" xsi:type="array">
                        <item name="config" xsi:type="array">
                            <item name="dataScope" xsi:type="string">to</item>
                            <item name="label" xsi:type="string" translate="true">to</item>
                            <item name="placeholder" xsi:type="string" translate="true">To</item>
                            <item name="dateFormat" xsi:type="string" translate="true">MM/dd/YYYY</item>
                        </item>
                    </argument>
                </filterDate>
            </filterRange>
            <filterSelect name="custom_theme">
                <argument name="optionsProvider" xsi:type="configurableObject">
                    <argument name="class" xsi:type="string">Magento\Cms\Model\Page\Source\Theme</argument>
                </argument>
                <argument name="data" xsi:type="array">
                    <item name="config" xsi:type="array">
                        <item name="dataScope" xsi:type="string">custom_theme</item>
                        <item name="label" xsi:type="string" translate="true">Custom Theme</item>
                        <item name="component" xsi:type="string">Magento_Ui/js/form/element/ui-select</item>
                        <item name="template" xsi:type="string">ui/grid/filters/elements/ui-select</item>
                    </item>
                </argument>
            </filterSelect>
            <filterSelect name="custom_root_template">
                <argument name="optionsProvider" xsi:type="configurableObject">
                    <argument name="class" xsi:type="string">Magento\Cms\Model\Page\Source\PageLayout</argument>
                </argument>
                <argument name="data" xsi:type="array">
                    <item name="config" xsi:type="array">
                        <item name="dataScope" xsi:type="string">custom_root_template</item>
                        <item name="label" xsi:type="string" translate="true">Custom Layout</item>
                        <item name="component" xsi:type="string">Magento_Ui/js/form/element/ui-select</item>
                        <item name="template" xsi:type="string">ui/grid/filters/elements/ui-select</item>
                    </item>
                </argument>
            </filterSelect>
            <filterInput name="meta_keywords">
                <argument name="data" xsi:type="array">
                    <item name="config" xsi:type="array">
                        <item name="dataScope" xsi:type="string">meta_keywords</item>
                        <item name="label" xsi:type="string" translate="true">Meta Keywords</item>
                    </item>
                </argument>
            </filterInput>
            <filterInput name="meta_description">
                <argument name="data" xsi:type="array">
                    <item name="config" xsi:type="array">
                        <item name="dataScope" xsi:type="string">meta_description</item>
                        <item name="label" xsi:type="string" translate="true">Meta Description</item>
                    </item>
                </argument>
            </filterInput>
            <filterSelect name="page_layout">
                <argument name="optionsProvider" xsi:type="configurableObject">
                    <argument name="class" xsi:type="string">Magento\Cms\Model\Page\Source\PageLayout</argument>
                </argument>
                <argument name="data" xsi:type="array">
                    <item name="config" xsi:type="array">
                        <item name="component" xsi:type="string">Magento_Ui/js/form/element/ui-select</item>
                        <item name="template" xsi:type="string">ui/grid/filters/elements/ui-select</item>
                        <item name="dataScope" xsi:type="string">page_layout</item>
                        <item name="label" xsi:type="string" translate="true">Layout</item>
                    </item>
                </argument>
            </filterSelect>
        </filters>
        <massaction name="listing_massaction">
            <argument name="data" xsi:type="array">
                <item name="config" xsi:type="array">
                    <item name="selectProvider" xsi:type="string">cms_page_listing.cms_page_listing.cms_page_columns.ids</item>
                    <item name="displayArea" xsi:type="string">bottom</item>
<<<<<<< HEAD
                    <item name="actions" xsi:type="array">
                        <item name="delete" xsi:type="array">
                            <item name="type" xsi:type="string">delete</item>
                            <item name="label" xsi:type="string" translate="true">Delete</item>
                            <item name="url" xsi:type="string">cms/page/massDelete</item>
                            <item name="confirm" xsi:type="array">
                                <item name="title" xsi:type="string" translate="true">Delete items</item>
                                <item name="message" xsi:type="string" translate="true">Are you sure you wan't to delete selected items?</item>
                            </item>
                        </item>
                        <item name="disable" xsi:type="array">
                            <item name="type" xsi:type="string">disable</item>
                            <item name="label" xsi:type="string" translate="true">Disable</item>
                            <item name="url" xsi:type="string">cms/page/massDisable</item>
                        </item>
                        <item name="enable" xsi:type="array">
                            <item name="type" xsi:type="string">enable</item>
                            <item name="label" xsi:type="string" translate="true">Enable</item>
                            <item name="url" xsi:type="string">cms/page/massEnable</item>
                        </item>
                        <item name="edit" xsi:type="array">
                            <item name="type" xsi:type="string">edit</item>
                            <item name="label" xsi:type="string" translate="true">Edit</item>
                            <item name="callback" xsi:type="array">
                                <item name="provider" xsi:type="string">cms_page_listing.cms_page_listing.cms_page_columns_editor</item>
                                <item name="target" xsi:type="string">editSelected</item>
                            </item>
                        </item>
                    </item>
=======
>>>>>>> 81d0b1b1
                    <item name="indexField" xsi:type="string">page_id</item>
                </item>
            </argument>
            <action name="delete">
                <argument name="data" xsi:type="array">
                    <item name="config" xsi:type="array">
                        <item name="type" xsi:type="string">delete</item>
                        <item name="label" xsi:type="string" translate="true">Delete</item>
                        <item name="url" xsi:type="url" path="cms/page/massDelete"/>
                        <item name="confirm" xsi:type="array">
                            <item name="title" xsi:type="string" translate="true">Delete items</item>
                            <item name="message" xsi:type="string" translate="true">Are you sure you wan't to delete selected items?</item>
                        </item>
                    </item>
                </argument>
            </action>
            <action name="disable">
                <argument name="data" xsi:type="array">
                    <item name="config" xsi:type="array">
                        <item name="type" xsi:type="string">disable</item>
                        <item name="label" xsi:type="string" translate="true">Disable</item>
                        <item name="url" xsi:type="url" path="cms/page/massDisable"/>
                    </item>
                </argument>
            </action>
            <action name="enable">
                <argument name="data" xsi:type="array">
                    <item name="config" xsi:type="array">
                        <item name="type" xsi:type="string">enable</item>
                        <item name="label" xsi:type="string" translate="true">Enable</item>
                        <item name="url" xsi:type="url" path="cms/page/massEnable"/>
                    </item>
                </argument>
            </action>
            <action name="edit">
                <argument name="data" xsi:type="array">
                    <item name="config" xsi:type="array">
                        <item name="type" xsi:type="string">edit</item>
                        <item name="label" xsi:type="string" translate="true">Edit</item>
                        <item name="callback" xsi:type="array">
                            <item name="provider" xsi:type="string">cms_page_listing.cms_page_listing.cms_page_columns_editor</item>
                            <item name="target" xsi:type="string">editSelected</item>
                        </item>
                    </item>
                </argument>
            </action>
        </massaction>
        <paging name="listing_paging">
            <argument name="data" xsi:type="array">
                <item name="config" xsi:type="array">
                    <item name="storageConfig" xsi:type="array">
                        <item name="provider" xsi:type="string">cms_page_listing.cms_page_listing.listing_top.bookmarks</item>
                        <item name="namespace" xsi:type="string">current.paging</item>
                    </item>
                    <item name="selectProvider" xsi:type="string">cms_page_listing.cms_page_listing.cms_page_columns.ids</item>
                    <item name="displayArea" xsi:type="string">bottom</item>
                    <item name="options" xsi:type="array">
                        <item name="20" xsi:type="array">
                            <item name="value" xsi:type="number">20</item>
                            <item name="label" xsi:type="string" translate="true">20</item>
                        </item>
                        <item name="30" xsi:type="array">
                            <item name="value" xsi:type="number">30</item>
                            <item name="label" xsi:type="string" translate="true">30</item>
                        </item>
                        <item name="50" xsi:type="array">
                            <item name="value" xsi:type="number">50</item>
                            <item name="label" xsi:type="string" translate="true">50</item>
                        </item>
                        <item name="100" xsi:type="array">
                            <item name="value" xsi:type="number">100</item>
                            <item name="label" xsi:type="string" translate="true">100</item>
                        </item>
                        <item name="200" xsi:type="array">
                            <item name="value" xsi:type="number">200</item>
                            <item name="label" xsi:type="string" translate="true">200</item>
                        </item>
                    </item>
                </item>
            </argument>
        </paging>
    </container>
    <columns name="cms_page_columns">
        <argument name="data" xsi:type="array">
            <item name="config" xsi:type="array">
                <item name="storageConfig" xsi:type="array">
                    <item name="provider" xsi:type="string">cms_page_listing.cms_page_listing.listing_top.bookmarks</item>
                    <item name="namespace" xsi:type="string">current</item>
                </item>
                <item name="editorConfig" xsi:type="array">
                    <item name="selectProvider" xsi:type="string">cms_page_listing.cms_page_listing.cms_page_columns.ids</item>
                    <item name="enabled" xsi:type="boolean">true</item>
                    <item name="indexField" xsi:type="string">page_id</item>
                    <item name="clientConfig" xsi:type="array">
                        <item name="saveUrl" xsi:type="string">cms/page/inlineEdit</item>
                        <item name="validateUrl" xsi:type="string">/path/to</item>
                        <item name="validateBeforeSave" xsi:type="boolean">false</item>
                    </item>
                </item>
                <item name="childDefaults" xsi:type="array">
                    <item name="fieldAction" xsi:type="array">
                        <item name="provider" xsi:type="string">cms_page_listing.cms_page_listing.cms_page_columns_editor</item>
                        <item name="target" xsi:type="string">startEdit</item>
                        <item name="params" xsi:type="array">
                            <item name="0" xsi:type="string">${ $.$data.rowIndex }</item>
                            <item name="1" xsi:type="boolean">true</item>
                        </item>
                    </item>
                    <item name="controlVisibility" xsi:type="boolean">true</item>
                    <item name="storageConfig" xsi:type="array">
                        <item name="provider" xsi:type="string">cms_page_listing.cms_page_listing.listing_top.bookmarks</item>
                        <item name="root" xsi:type="string">columns.${ $.index }</item>
                        <item name="namespace" xsi:type="string">current.${ $.storageConfig.root}</item>
                    </item>
                </item>
            </item>
        </argument>
        <column name="ids" class="Magento\Ui\Component\MassAction\Columns\Column">
            <argument name="data" xsi:type="array">
                <item name="js_config" xsi:type="array">
                    <item name="component" xsi:type="string">Magento_Ui/js/grid/columns/multiselect</item>
                </item>
                <item name="config" xsi:type="array">
                    <item name="draggable" xsi:type="boolean">false</item>
                    <item name="indexField" xsi:type="string">page_id</item>
                    <item name="controlVisibility" xsi:type="boolean">false</item>
                </item>
            </argument>
        </column>
        <column name="page_id">
            <argument name="data" xsi:type="array">
                <item name="js_config" xsi:type="array">
                    <item name="component" xsi:type="string">Magento_Ui/js/grid/columns/column</item>
                </item>
                <item name="config" xsi:type="array">
                    <item name="dataType" xsi:type="string">text</item>
                    <item name="sorting" xsi:type="string">asc</item>
                    <item name="align" xsi:type="string">left</item>
                    <item name="label" xsi:type="string" translate="true">ID</item>
                </item>
            </argument>
        </column>
        <column name="title">
            <argument name="data" xsi:type="array">
                <item name="js_config" xsi:type="array">
                    <item name="component" xsi:type="string">Magento_Ui/js/grid/columns/column</item>
                </item>
                <item name="config" xsi:type="array">
                    <item name="editor" xsi:type="array">
                        <item name="editorType" xsi:type="string">text</item>
                        <item name="validation" xsi:type="array">
                            <item name="required-entry" xsi:type="boolean">true</item>
                        </item>
                    </item>
                    <item name="dataType" xsi:type="string">text</item>
                    <item name="align" xsi:type="string">left</item>
                    <item name="label" xsi:type="string" translate="true">Title</item>
                </item>
            </argument>
        </column>
        <column name="identifier">
            <argument name="data" xsi:type="array">
                <item name="js_config" xsi:type="array">
                    <item name="component" xsi:type="string">Magento_Ui/js/grid/columns/column</item>
                </item>
                <item name="config" xsi:type="array">
<<<<<<< HEAD
                    <item name="editor" xsi:type="string">text</item>
=======
                    <item name="editor" xsi:type="array">
                        <item name="editorType" xsi:type="string">text</item>
                        <item name="validation" xsi:type="array">
                            <item name="validate-identifier" xsi:type="boolean">true</item>
                        </item>
                    </item>
>>>>>>> 81d0b1b1
                    <item name="dataType" xsi:type="string">text</item>
                    <item name="align" xsi:type="string">left</item>
                    <item name="label" xsi:type="string" translate="true">URL Key</item>
                </item>
            </argument>
        </column>
        <column name="page_layout">
            <argument name="data" xsi:type="array">
                <item name="options" xsi:type="object">Magento\Cms\Model\Page\Source\PageLayout</item>
                <item name="js_config" xsi:type="array">
                    <item name="component" xsi:type="string">Magento_Ui/js/grid/columns/select</item>
                </item>
                <item name="config" xsi:type="array">
                    <item name="editor" xsi:type="string">select</item>
                    <item name="dataType" xsi:type="string">select</item>
                    <item name="align" xsi:type="string">left</item>
                    <item name="label" xsi:type="string" translate="true">Layout</item>
                </item>
            </argument>
        </column>
        <column name="store_id" class="Magento\Store\Ui\Component\Listing\Column\Store">
            <argument name="data" xsi:type="array">
                <item name="js_config" xsi:type="array">
                    <item name="component" xsi:type="string">Magento_Ui/js/grid/columns/column</item>
                </item>
                <item name="config" xsi:type="array">
                    <item name="bodyTmpl" xsi:type="string">ui/grid/cells/html</item>
                    <item name="sortable" xsi:type="boolean">false</item>
                    <item name="dataType" xsi:type="string">text</item>
                    <item name="align" xsi:type="string">left</item>
                    <item name="label" xsi:type="string" translate="true">Store View</item>
                </item>
            </argument>
        </column>
        <column name="is_active">
            <argument name="data" xsi:type="array">
                <item name="options" xsi:type="object">Magento\Cms\Model\Page\Source\IsActive</item>
                <item name="js_config" xsi:type="array">
                    <item name="component" xsi:type="string">Magento_Ui/js/grid/columns/select</item>
                </item>
                <item name="config" xsi:type="array">
                    <item name="editor" xsi:type="string">select</item>
                    <item name="dataType" xsi:type="string">select</item>
                    <item name="align" xsi:type="string">left</item>
                    <item name="label" xsi:type="string" translate="true">Status</item>
                </item>
            </argument>
        </column>
        <column name="creation_time">
            <argument name="data" xsi:type="array">
                <item name="js_config" xsi:type="array">
                    <item name="component" xsi:type="string">Magento_Ui/js/grid/columns/date</item>
                </item>
                <item name="config" xsi:type="array">
                    <item name="dataType" xsi:type="string">date</item>
                    <item name="align" xsi:type="string">left</item>
                    <item name="label" xsi:type="string" translate="true">Created</item>
                </item>
            </argument>
        </column>
        <column name="update_time">
            <argument name="data" xsi:type="array">
                <item name="js_config" xsi:type="array">
                    <item name="component" xsi:type="string">Magento_Ui/js/grid/columns/date</item>
                </item>
                <item name="config" xsi:type="array">
                    <item name="dataType" xsi:type="string">date</item>
                    <item name="align" xsi:type="string">left</item>
                    <item name="label" xsi:type="string" translate="true">Modified</item>
                </item>
            </argument>
        </column>
        <column name="custom_theme_from">
            <argument name="data" xsi:type="array">
                <item name="js_config" xsi:type="array">
                    <item name="component" xsi:type="string">Magento_Ui/js/grid/columns/date</item>
                </item>
                <item name="config" xsi:type="array">
                    <item name="editor" xsi:type="string">date</item>
                    <item name="dataType" xsi:type="string">date</item>
                    <item name="align" xsi:type="string">left</item>
                    <item name="label" xsi:type="string" translate="true">Custom design from</item>
                    <item name="dateFormat" xsi:type="string">MMM d, y</item>
                    <item name="visible" xsi:type="boolean">false</item>
                </item>
            </argument>
        </column>
        <column name="custom_theme_to">
            <argument name="data" xsi:type="array">
                <item name="js_config" xsi:type="array">
                    <item name="component" xsi:type="string">Magento_Ui/js/grid/columns/date</item>
                </item>
                <item name="config" xsi:type="array">
                    <item name="editor" xsi:type="string">date</item>
                    <item name="dataType" xsi:type="string">date</item>
                    <item name="align" xsi:type="string">left</item>
                    <item name="label" xsi:type="string" translate="true">Custom design to</item>
                    <item name="dateFormat" xsi:type="string">MMM d, y</item>
                    <item name="visible" xsi:type="boolean">false</item>
                </item>
            </argument>
        </column>
        <column name="custom_theme">
            <argument name="data" xsi:type="array">
                <item name="options" xsi:type="object">Magento\Cms\Model\Page\Source\Theme</item>
                <item name="js_config" xsi:type="array">
                    <item name="component" xsi:type="string">Magento_Ui/js/grid/columns/select</item>
                </item>
                <item name="config" xsi:type="array">
                    <item name="editor" xsi:type="string">select</item>
                    <item name="dataType" xsi:type="string">select</item>
                    <item name="align" xsi:type="string">left</item>
                    <item name="label" xsi:type="string" translate="true">Custom Theme</item>
                    <item name="visible" xsi:type="boolean">false</item>
                </item>
            </argument>
        </column>
        <column name="custom_root_template">
            <argument name="data" xsi:type="array">
                <item name="options" xsi:type="object">Magento\Cms\Model\Page\Source\PageLayout</item>
                <item name="js_config" xsi:type="array">
                    <item name="component" xsi:type="string">Magento_Ui/js/grid/columns/select</item>
                </item>
                <item name="config" xsi:type="array">
                    <item name="editor" xsi:type="string">select</item>
                    <item name="dataType" xsi:type="string">select</item>
                    <item name="align" xsi:type="string">left</item>
                    <item name="label" xsi:type="string" translate="true">Custom Layout</item>
                    <item name="visible" xsi:type="boolean">false</item>
                </item>
            </argument>
        </column>
        <column name="meta_keywords">
            <argument name="data" xsi:type="array">
                <item name="js_config" xsi:type="array">
                    <item name="component" xsi:type="string">Magento_Ui/js/grid/columns/column</item>
                </item>
                <item name="config" xsi:type="array">
                    <item name="editor" xsi:type="string">text</item>
                    <item name="dataType" xsi:type="string">text</item>
                    <item name="align" xsi:type="string">left</item>
                    <item name="label" xsi:type="string" translate="true">Meta Keywords</item>
                    <item name="visible" xsi:type="boolean">false</item>
                </item>
            </argument>
        </column>
        <column name="meta_description">
            <argument name="data" xsi:type="array">
                <item name="js_config" xsi:type="array">
                    <item name="component" xsi:type="string">Magento_Ui/js/grid/columns/column</item>
                </item>
                <item name="config" xsi:type="array">
                    <item name="editor" xsi:type="string">text</item>
                    <item name="dataType" xsi:type="string">text</item>
                    <item name="align" xsi:type="string">left</item>
                    <item name="label" xsi:type="string" translate="true">Meta Description</item>
                    <item name="visible" xsi:type="boolean">false</item>
                </item>
            </argument>
        </column>
        <column name="actions" class="Magento\Cms\Ui\Component\Listing\Column\PageActions">
            <argument name="data" xsi:type="array">
                <item name="config" xsi:type="array">
                    <item name="draggable" xsi:type="boolean">false</item>
                    <item name="dataType" xsi:type="string">actions</item>
                    <item name="indexField" xsi:type="string">page_id</item>
                    <item name="blockVisibility" xsi:type="boolean">true</item>
                    <item name="align" xsi:type="string">left</item>
                    <item name="label" xsi:type="string" translate="true">Action</item>
                    <item name="data_type" xsi:type="string">actions</item>
                    <item name="filterable" xsi:type="boolean">false</item>
                    <item name="sortable" xsi:type="boolean">false</item>
                </item>
            </argument>
        </column>
    </columns>
</listing><|MERGE_RESOLUTION|>--- conflicted
+++ resolved
@@ -374,38 +374,6 @@
                 <item name="config" xsi:type="array">
                     <item name="selectProvider" xsi:type="string">cms_page_listing.cms_page_listing.cms_page_columns.ids</item>
                     <item name="displayArea" xsi:type="string">bottom</item>
-<<<<<<< HEAD
-                    <item name="actions" xsi:type="array">
-                        <item name="delete" xsi:type="array">
-                            <item name="type" xsi:type="string">delete</item>
-                            <item name="label" xsi:type="string" translate="true">Delete</item>
-                            <item name="url" xsi:type="string">cms/page/massDelete</item>
-                            <item name="confirm" xsi:type="array">
-                                <item name="title" xsi:type="string" translate="true">Delete items</item>
-                                <item name="message" xsi:type="string" translate="true">Are you sure you wan't to delete selected items?</item>
-                            </item>
-                        </item>
-                        <item name="disable" xsi:type="array">
-                            <item name="type" xsi:type="string">disable</item>
-                            <item name="label" xsi:type="string" translate="true">Disable</item>
-                            <item name="url" xsi:type="string">cms/page/massDisable</item>
-                        </item>
-                        <item name="enable" xsi:type="array">
-                            <item name="type" xsi:type="string">enable</item>
-                            <item name="label" xsi:type="string" translate="true">Enable</item>
-                            <item name="url" xsi:type="string">cms/page/massEnable</item>
-                        </item>
-                        <item name="edit" xsi:type="array">
-                            <item name="type" xsi:type="string">edit</item>
-                            <item name="label" xsi:type="string" translate="true">Edit</item>
-                            <item name="callback" xsi:type="array">
-                                <item name="provider" xsi:type="string">cms_page_listing.cms_page_listing.cms_page_columns_editor</item>
-                                <item name="target" xsi:type="string">editSelected</item>
-                            </item>
-                        </item>
-                    </item>
-=======
->>>>>>> 81d0b1b1
                     <item name="indexField" xsi:type="string">page_id</item>
                 </item>
             </argument>
@@ -572,16 +540,12 @@
                     <item name="component" xsi:type="string">Magento_Ui/js/grid/columns/column</item>
                 </item>
                 <item name="config" xsi:type="array">
-<<<<<<< HEAD
-                    <item name="editor" xsi:type="string">text</item>
-=======
                     <item name="editor" xsi:type="array">
                         <item name="editorType" xsi:type="string">text</item>
                         <item name="validation" xsi:type="array">
                             <item name="validate-identifier" xsi:type="boolean">true</item>
                         </item>
                     </item>
->>>>>>> 81d0b1b1
                     <item name="dataType" xsi:type="string">text</item>
                     <item name="align" xsi:type="string">left</item>
                     <item name="label" xsi:type="string" translate="true">URL Key</item>
