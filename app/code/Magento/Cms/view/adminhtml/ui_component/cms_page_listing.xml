<?xml version="1.0" encoding="UTF-8"?>
<!--
/**
 * Copyright © 2015 Magento. All rights reserved.
 * See COPYING.txt for license details.
 */
-->
<listing xmlns:xsi="http://www.w3.org/2001/XMLSchema-instance" xsi:noNamespaceSchemaLocation="../../../../Ui/etc/ui_configuration.xsd">
    <argument name="context" xsi:type="configurableObject">
        <argument name="class" xsi:type="string">Magento\Framework\View\Element\UiComponent\Context</argument>
        <argument name="namespace" xsi:type="string">cms_page_listing</argument>
    </argument>
    <argument name="data" xsi:type="array">
        <item name="js_config" xsi:type="array">
            <item name="config" xsi:type="array">
                <item name="provider" xsi:type="string">cms_page_listing.cms_page_listing_data_source</item>
            </item>
            <item name="deps" xsi:type="string">cms_page_listing.cms_page_listing_data_source</item>
        </item>
        <item name="spinner" xsi:type="string">cms_page_columns</item>
        <item name="buttons" xsi:type="array">
            <item name="add" xsi:type="array">
                <item name="name" xsi:type="string">add</item>
                <item name="label" xsi:type="string" translate="true">Add New Page</item>
                <item name="class" xsi:type="string">primary</item>
                <item name="url" xsi:type="string">*/*/new</item>
            </item>
        </item>
    </argument>
    <dataSource name="cms_page_listing_data_source">
        <argument name="dataProvider" xsi:type="configurableObject">
            <argument name="class" xsi:type="string">Magento\Cms\Model\Page\DataProvider</argument>
            <argument name="primaryFieldName" xsi:type="string">block_id</argument>
            <argument name="requestFieldName" xsi:type="string">id</argument>
            <argument name="meta" xsi:type="array">
                <item name="cms_block" xsi:type="array">
                    <item name="config" xsi:type="array">
                        <item name="label" xsi:type="string" translate="true">CMS Block</item>
                    </item>
                </item>
            </argument>
        </argument>
        <argument name="data" xsi:type="array">
            <item name="js_config" xsi:type="array">
                <item name="component" xsi:type="string">Magento_Ui/js/grid/provider</item>
            </item>
            <item name="config" xsi:type="array">
                <item name="update_url" xsi:type="string">mui/index/render</item>
            </item>
        </argument>
    </dataSource>
<<<<<<< HEAD
    <wrapper name="block_listing_top">
        <argument name="data" xsi:type="array">
            <item name="js_config" xsi:type="array">
                <item name="component" xsi:type="string">Magento_Ui/js/grid/header</item>
            </item>
        </argument>
=======
    <container name="page_listing_top">
        <paging name="listing_paging">
            <argument name="data" xsi:type="array">
                <item name="config" xsi:type="array">
                    <item name="options" xsi:type="array">
                        <item name="20" xsi:type="array">
                            <item name="value" xsi:type="number">20</item>
                            <item name="label" xsi:type="string" translate="true">20</item>
                        </item>
                        <item name="30" xsi:type="array">
                            <item name="value" xsi:type="number">30</item>
                            <item name="label" xsi:type="string" translate="true">30</item>
                        </item>
                        <item name="50" xsi:type="array">
                            <item name="value" xsi:type="number">50</item>
                            <item name="label" xsi:type="string" translate="true">50</item>
                        </item>
                        <item name="100" xsi:type="array">
                            <item name="value" xsi:type="number">100</item>
                            <item name="label" xsi:type="string" translate="true">100</item>
                        </item>
                        <item name="200" xsi:type="array">
                            <item name="value" xsi:type="number">200</item>
                            <item name="label" xsi:type="string" translate="true">200</item>
                        </item>
                    </item>
                </item>
            </argument>
        </paging>
>>>>>>> 7f0ec0b5
        <filters name="listing_filters">
            <argument name="data" xsi:type="array">
                <item name="config" xsi:type="array">
                    <item name="displayArea" xsi:type="string">top</item>
                    <item name="dataScope" xsi:type="string">params.filters</item>
                </item>
            </argument>
            <filterRange name="page_id">
                <argument name="data" xsi:type="array">
                    <item name="config" xsi:type="array">
                        <item name="dataScope" xsi:type="string">page_id</item>
                        <item name="label" xsi:type="string" translate="true">ID</item>
                    </item>
                </argument>
                <filterInput name="from">
                    <argument name="data" xsi:type="array">
                        <item name="config" xsi:type="array">
                            <item name="dataScope" xsi:type="string">from</item>
                            <item name="label" xsi:type="string" translate="true">from</item>
                            <item name="placeholder" xsi:type="string" translate="true">From</item>
                        </item>
                    </argument>
                </filterInput>
                <filterInput name="to">
                    <argument name="data" xsi:type="array">
                        <item name="config" xsi:type="array">
                            <item name="dataScope" xsi:type="string">to</item>
                            <item name="label" xsi:type="string" translate="true">to</item>
                            <item name="placeholder" xsi:type="string" translate="true">To</item>
                        </item>
                    </argument>
                </filterInput>
            </filterRange>
            <filterInput name="title">
                <argument name="data" xsi:type="array">
                    <item name="config" xsi:type="array">
                        <item name="dataScope" xsi:type="string">title</item>
                        <item name="label" xsi:type="string" translate="true">Title</item>
                    </item>
                </argument>
            </filterInput>
            <filterInput name="identifier">
                <argument name="data" xsi:type="array">
                    <item name="config" xsi:type="array">
                        <item name="dataScope" xsi:type="string">identifier</item>
                        <item name="label" xsi:type="string" translate="true">URL Key</item>
                    </item>
                </argument>
            </filterInput>
            <filterSelect name="page_layout">
                <argument name="optionsProvider" xsi:type="object">Magento\Cms\Model\Page\Source\PageLayout</argument>
                <argument name="data" xsi:type="array">
                    <item name="config" xsi:type="array">
                        <item name="dataScope" xsi:type="string">page_layout</item>
                        <item name="label" xsi:type="string" translate="true">Layout</item>
                        <item name="caption" xsi:type="string" translate="true">Select...</item>
                    </item>
                </argument>
            </filterSelect>
            <filterSelect name="store_id">
                <argument name="optionsProvider" xsi:type="object">Magento\Store\Ui\Component\Listing\Column\Store\Options</argument>
                <argument name="data" xsi:type="array">
                    <item name="config" xsi:type="array">
                        <item name="dataScope" xsi:type="string">store_id</item>
                        <item name="caption" xsi:type="string" translate="true">Select...</item>
                        <item name="label" xsi:type="string" translate="true">Store View</item>
                    </item>
                </argument>
            </filterSelect>
            <filterSelect name="is_active">
                <argument name="data" xsi:type="array">
                    <item name="config" xsi:type="array">
                        <item name="dataScope" xsi:type="string">is_active</item>
                        <item name="label" xsi:type="string" translate="true">Status</item>
                        <item name="caption" xsi:type="string" translate="true">Select...</item>
                        <item name="options" xsi:type="array">
                            <item name="disable" xsi:type="array">
                                <item name="value" xsi:type="string">0</item>
                                <item name="label" xsi:type="string" translate="true">Disabled</item>
                            </item>
                            <item name="enable" xsi:type="array">
                                <item name="value" xsi:type="string">1</item>
                                <item name="label" xsi:type="string" translate="true">Enabled</item>
                            </item>
                        </item>
                    </item>
                </argument>
            </filterSelect>
            <filterRange name="creation_time" class="Magento\Ui\Component\Filters\Type\DateRange">
                <argument name="data" xsi:type="array">
                    <item name="config" xsi:type="array">
                        <item name="dataScope" xsi:type="string">creation_time</item>
                        <item name="label" xsi:type="string" translate="true">Created</item>
                    </item>
                </argument>
                <filterDate name="from">
                    <argument name="data" xsi:type="array">
                        <item name="config" xsi:type="array">
                            <item name="dataScope" xsi:type="string">from</item>
                            <item name="label" xsi:type="string" translate="true">from</item>
                            <item name="placeholder" xsi:type="string" translate="true">From</item>
                        </item>
                    </argument>
                </filterDate>
                <filterDate name="to">
                    <argument name="data" xsi:type="array">
                        <item name="config" xsi:type="array">
                            <item name="dataScope" xsi:type="string">to</item>
                            <item name="label" xsi:type="string" translate="true">to</item>
                            <item name="placeholder" xsi:type="string" translate="true">To</item>
                        </item>
                    </argument>
                </filterDate>
            </filterRange>
            <filterRange name="update_time" class="Magento\Ui\Component\Filters\Type\DateRange">
                <argument name="data" xsi:type="array">
                    <item name="config" xsi:type="array">
                        <item name="dataScope" xsi:type="string">update_time</item>
                        <item name="label" xsi:type="string" translate="true">Modified</item>
                    </item>
                </argument>
                <filterDate name="from">
                    <argument name="data" xsi:type="array">
                        <item name="config" xsi:type="array">
                            <item name="dataScope" xsi:type="string">from</item>
                            <item name="label" xsi:type="string" translate="true">from</item>
                            <item name="placeholder" xsi:type="string" translate="true">From</item>
                        </item>
                    </argument>
                </filterDate>
                <filterDate name="to">
                    <argument name="data" xsi:type="array">
                        <item name="config" xsi:type="array">
                            <item name="dataScope" xsi:type="string">to</item>
                            <item name="label" xsi:type="string" translate="true">to</item>
                            <item name="placeholder" xsi:type="string" translate="true">To</item>
                        </item>
                    </argument>
                </filterDate>
            </filterRange>
        </filters>
<<<<<<< HEAD
        <massaction name="listing_massaction">
            <argument name="data" xsi:type="array">
                <item name="config" xsi:type="array">
                    <item name="displayArea" xsi:type="string">bottom</item>
                    <item name="actions" xsi:type="array">
                        <item name="delete" xsi:type="array">
                            <item name="confirm" xsi:type="string" translate="true">cscscscscscs!!!!!!!!</item>
                            <item name="type" xsi:type="string">delete</item>
                            <item name="label" xsi:type="string" translate="true">Delete</item>
                            <item name="url" xsi:type="string">cms/page/massDelete</item>
                        </item>
=======
    </container>
    <massaction name="listing_massaction">
        <argument name="data" xsi:type="array">
            <item name="config" xsi:type="array">
                <item name="actions" xsi:type="array">
                    <item name="delete" xsi:type="array">
                        <item name="confirm" xsi:type="string" translate="true">Are you sure you want to perform this action?</item>
                        <item name="type" xsi:type="string">delete</item>
                        <item name="label" xsi:type="string" translate="true">Delete</item>
                        <item name="url" xsi:type="string">cms/page/massDelete</item>
>>>>>>> 7f0ec0b5
                    </item>
                    <item name="indexField" xsi:type="string">page_id</item>
                </item>
            </argument>
        </massaction>
        <paging name="listing_paging">
            <argument name="data" xsi:type="array">
                <item name="config" xsi:type="array">
                    <item name="displayArea" xsi:type="string">bottom</item>
                    <item name="options" xsi:type="array">
                        <item name="20" xsi:type="array">
                            <item name="value" xsi:type="number">20</item>
                            <item name="label" xsi:type="string" translate="true">20</item>
                        </item>
                        <item name="30" xsi:type="array">
                            <item name="value" xsi:type="number">30</item>
                            <item name="label" xsi:type="string" translate="true">30</item>
                        </item>
                        <item name="50" xsi:type="array">
                            <item name="value" xsi:type="number">50</item>
                            <item name="label" xsi:type="string" translate="true">50</item>
                        </item>
                        <item name="100" xsi:type="array">
                            <item name="value" xsi:type="number">100</item>
                            <item name="label" xsi:type="string" translate="true">100</item>
                        </item>
                        <item name="200" xsi:type="array">
                            <item name="value" xsi:type="number">200</item>
                            <item name="label" xsi:type="string" translate="true">200</item>
                        </item>
                    </item>
                </item>
            </argument>
        </paging>
    </wrapper>
    <columns name="cms_page_columns">
        <argument name="data" xsi:type="array">
            <item name="config" xsi:type="array">
                <item name="action_field" xsi:type="string">actions</item>
                <item name="click_action" xsi:type="string">edit</item>
            </item>
        </argument>
        <column name="ids" class="Magento\Ui\Component\MassAction\Columns\Column">
            <argument name="data" xsi:type="array">
                <item name="js_config" xsi:type="array">
                    <item name="component" xsi:type="string">Magento_Ui/js/grid/columns/multiselect</item>
                </item>
                <item name="config" xsi:type="array">
                    <item name="indexField" xsi:type="string">page_id</item>
                </item>
            </argument>
        </column>
        <column name="page_id">
            <argument name="data" xsi:type="array">
                <item name="js_config" xsi:type="array">
                    <item name="component" xsi:type="string">Magento_Ui/js/grid/columns/sortable</item>
                </item>
                <item name="config" xsi:type="array">
                    <item name="dataType" xsi:type="string">text</item>
                    <item name="sorting" xsi:type="string">asc</item>
                    <item name="align" xsi:type="string">left</item>
                    <item name="label" xsi:type="string" translate="true">ID</item>
                </item>
            </argument>
        </column>
        <column name="title">
            <argument name="data" xsi:type="array">
                <item name="js_config" xsi:type="array">
                    <item name="component" xsi:type="string">Magento_Ui/js/grid/columns/sortable</item>
                </item>
                <item name="config" xsi:type="array">
                    <item name="dataType" xsi:type="string">text</item>
                    <item name="align" xsi:type="string">left</item>
                    <item name="label" xsi:type="string" translate="true">Title</item>
                </item>
            </argument>
        </column>
        <column name="identifier">
            <argument name="data" xsi:type="array">
                <item name="js_config" xsi:type="array">
                    <item name="component" xsi:type="string">Magento_Ui/js/grid/columns/sortable</item>
                </item>
                <item name="config" xsi:type="array">
                    <item name="dataType" xsi:type="string">text</item>
                    <item name="align" xsi:type="string">left</item>
                    <item name="label" xsi:type="string" translate="true">URL Key</item>
                </item>
            </argument>
        </column>
        <column name="page_layout">
            <argument name="data" xsi:type="array">
                <item name="options" xsi:type="object">Magento\Cms\Model\Page\Source\PageLayout</item>
                <item name="js_config" xsi:type="array">
                    <item name="component" xsi:type="string">Magento_Ui/js/grid/columns/select</item>
                </item>
                <item name="config" xsi:type="array">
                    <item name="dataType" xsi:type="string">select</item>
                    <item name="align" xsi:type="string">left</item>
                    <item name="label" xsi:type="string" translate="true">Layout</item>
                </item>
            </argument>
        </column>
        <column name="store_id" class="Magento\Store\Ui\Component\Listing\Column\Store">
            <argument name="data" xsi:type="array">
                <item name="js_config" xsi:type="array">
                    <item name="component" xsi:type="string">Magento_Ui/js/grid/columns/sortable</item>
                </item>
                <item name="config" xsi:type="array">
                    <item name="sortable" xsi:type="boolean">false</item>
                    <item name="dataType" xsi:type="string">text</item>
                    <item name="align" xsi:type="string">left</item>
                    <item name="label" xsi:type="string" translate="true">Store View</item>
                </item>
            </argument>
        </column>
        <column name="is_active">
            <argument name="data" xsi:type="array">
                <item name="options" xsi:type="object">Magento\Cms\Model\Page\Source\IsActive</item>
                <item name="js_config" xsi:type="array">
                    <item name="component" xsi:type="string">Magento_Ui/js/grid/columns/select</item>
                </item>
                <item name="config" xsi:type="array">
                    <item name="dataType" xsi:type="string">select</item>
                    <item name="align" xsi:type="string">left</item>
                    <item name="label" xsi:type="string" translate="true">Status</item>
                </item>
            </argument>
        </column>
        <column name="creation_time">
            <argument name="data" xsi:type="array">
                <item name="js_config" xsi:type="array">
                    <item name="component" xsi:type="string">Magento_Ui/js/grid/columns/date</item>
                </item>
                <item name="config" xsi:type="array">
                    <item name="dataType" xsi:type="string">date</item>
                    <item name="align" xsi:type="string">left</item>
                    <item name="label" xsi:type="string" translate="true">Created</item>
                </item>
            </argument>
        </column>
        <column name="update_time">
            <argument name="data" xsi:type="array">
                <item name="js_config" xsi:type="array">
                    <item name="component" xsi:type="string">Magento_Ui/js/grid/columns/date</item>
                </item>
                <item name="config" xsi:type="array">
                    <item name="dataType" xsi:type="string">date</item>
                    <item name="align" xsi:type="string">left</item>
                    <item name="label" xsi:type="string" translate="true">Modified</item>
                </item>
            </argument>
        </column>
        <column name="actions" class="Magento\Cms\Ui\Component\Listing\Column\PageActions">
            <argument name="data" xsi:type="array">
                <item name="config" xsi:type="array">
                    <item name="dataType" xsi:type="string">actions</item>
                    <item name="align" xsi:type="string">left</item>
                    <item name="label" xsi:type="string" translate="true">Action</item>
                    <item name="data_type" xsi:type="string">actions</item>
                    <item name="filterable" xsi:type="boolean">false</item>
                    <item name="sortable" xsi:type="boolean">false</item>
                    <item name="visible" xsi:type="boolean">false</item>
                </item>
            </argument>
        </column>
    </columns>
</listing><|MERGE_RESOLUTION|>--- conflicted
+++ resolved
@@ -49,44 +49,12 @@
             </item>
         </argument>
     </dataSource>
-<<<<<<< HEAD
-    <wrapper name="block_listing_top">
+    <container name="page_listing_top">
         <argument name="data" xsi:type="array">
             <item name="js_config" xsi:type="array">
                 <item name="component" xsi:type="string">Magento_Ui/js/grid/header</item>
             </item>
-        </argument>
-=======
-    <container name="page_listing_top">
-        <paging name="listing_paging">
-            <argument name="data" xsi:type="array">
-                <item name="config" xsi:type="array">
-                    <item name="options" xsi:type="array">
-                        <item name="20" xsi:type="array">
-                            <item name="value" xsi:type="number">20</item>
-                            <item name="label" xsi:type="string" translate="true">20</item>
-                        </item>
-                        <item name="30" xsi:type="array">
-                            <item name="value" xsi:type="number">30</item>
-                            <item name="label" xsi:type="string" translate="true">30</item>
-                        </item>
-                        <item name="50" xsi:type="array">
-                            <item name="value" xsi:type="number">50</item>
-                            <item name="label" xsi:type="string" translate="true">50</item>
-                        </item>
-                        <item name="100" xsi:type="array">
-                            <item name="value" xsi:type="number">100</item>
-                            <item name="label" xsi:type="string" translate="true">100</item>
-                        </item>
-                        <item name="200" xsi:type="array">
-                            <item name="value" xsi:type="number">200</item>
-                            <item name="label" xsi:type="string" translate="true">200</item>
-                        </item>
-                    </item>
-                </item>
-            </argument>
-        </paging>
->>>>>>> 7f0ec0b5
+        </argument>        
         <filters name="listing_filters">
             <argument name="data" xsi:type="array">
                 <item name="config" xsi:type="array">
@@ -228,11 +196,9 @@
                 </filterDate>
             </filterRange>
         </filters>
-<<<<<<< HEAD
         <massaction name="listing_massaction">
             <argument name="data" xsi:type="array">
                 <item name="config" xsi:type="array">
-                    <item name="displayArea" xsi:type="string">bottom</item>
                     <item name="actions" xsi:type="array">
                         <item name="delete" xsi:type="array">
                             <item name="confirm" xsi:type="string" translate="true">cscscscscscs!!!!!!!!</item>
@@ -240,18 +206,6 @@
                             <item name="label" xsi:type="string" translate="true">Delete</item>
                             <item name="url" xsi:type="string">cms/page/massDelete</item>
                         </item>
-=======
-    </container>
-    <massaction name="listing_massaction">
-        <argument name="data" xsi:type="array">
-            <item name="config" xsi:type="array">
-                <item name="actions" xsi:type="array">
-                    <item name="delete" xsi:type="array">
-                        <item name="confirm" xsi:type="string" translate="true">Are you sure you want to perform this action?</item>
-                        <item name="type" xsi:type="string">delete</item>
-                        <item name="label" xsi:type="string" translate="true">Delete</item>
-                        <item name="url" xsi:type="string">cms/page/massDelete</item>
->>>>>>> 7f0ec0b5
                     </item>
                     <item name="indexField" xsi:type="string">page_id</item>
                 </item>
@@ -260,7 +214,6 @@
         <paging name="listing_paging">
             <argument name="data" xsi:type="array">
                 <item name="config" xsi:type="array">
-                    <item name="displayArea" xsi:type="string">bottom</item>
                     <item name="options" xsi:type="array">
                         <item name="20" xsi:type="array">
                             <item name="value" xsi:type="number">20</item>
@@ -286,7 +239,7 @@
                 </item>
             </argument>
         </paging>
-    </wrapper>
+    </container>    
     <columns name="cms_page_columns">
         <argument name="data" xsi:type="array">
             <item name="config" xsi:type="array">
