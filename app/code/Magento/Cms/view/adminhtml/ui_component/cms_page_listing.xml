<?xml version="1.0" encoding="UTF-8"?>
<!--
/**
 * Copyright © 2015 Magento. All rights reserved.
 * See COPYING.txt for license details.
 */
-->
<listing xmlns:xsi="http://www.w3.org/2001/XMLSchema-instance" xsi:noNamespaceSchemaLocation="../../../../Ui/etc/ui_configuration.xsd">
    <argument name="context" xsi:type="configurableObject">
        <argument name="class" xsi:type="string">Magento\Framework\View\Element\UiComponent\Context</argument>
        <argument name="namespace" xsi:type="string">cms_page_listing</argument>
    </argument>
    <argument name="data" xsi:type="array">
        <item name="js_config" xsi:type="array">
            <item name="config" xsi:type="array">
                <item name="provider" xsi:type="string">cms_page_listing.cms_page_listing_data_source</item>
            </item>
            <item name="deps" xsi:type="string">cms_page_listing.cms_page_listing_data_source</item>
        </item>
        <item name="spinner" xsi:type="string">cms_page_columns</item>
        <item name="buttons" xsi:type="array">
            <item name="add" xsi:type="array">
                <item name="name" xsi:type="string">add</item>
                <item name="label" xsi:type="string" translate="true">Add New Page</item>
                <item name="class" xsi:type="string">primary</item>
                <item name="url" xsi:type="string">*/*/new</item>
            </item>
        </item>
    </argument>
    <dataSource name="cms_page_listing_data_source">
        <argument name="dataProvider" xsi:type="configurableObject">
            <argument name="class" xsi:type="string">Magento\Cms\Model\Page\DataProvider</argument>
            <argument name="primaryFieldName" xsi:type="string">block_id</argument>
            <argument name="requestFieldName" xsi:type="string">id</argument>
            <argument name="meta" xsi:type="array">
                <item name="cms_block" xsi:type="array">
                    <item name="config" xsi:type="array">
                        <item name="label" xsi:type="string" translate="true">CMS Block</item>
                    </item>
                </item>
            </argument>
        </argument>
        <argument name="data" xsi:type="array">
            <item name="js_config" xsi:type="array">
                <item name="component" xsi:type="string">Magento_Ui/js/grid/provider</item>
            </item>
            <item name="config" xsi:type="array">
                <item name="update_url" xsi:type="string">mui/index/render</item>
            </item>
        </argument>
    </dataSource>
<<<<<<< HEAD
    <container name="block_listing_top">
=======
    <container name="page_listing_top">
>>>>>>> d35742f7
        <paging name="listing_paging">
            <argument name="data" xsi:type="array">
                <item name="config" xsi:type="array">
                    <item name="options" xsi:type="array">
                        <item name="20" xsi:type="array">
                            <item name="value" xsi:type="number">20</item>
                            <item name="label" xsi:type="string" translate="true">20</item>
                        </item>
                        <item name="30" xsi:type="array">
                            <item name="value" xsi:type="number">30</item>
                            <item name="label" xsi:type="string" translate="true">30</item>
                        </item>
                        <item name="50" xsi:type="array">
                            <item name="value" xsi:type="number">50</item>
                            <item name="label" xsi:type="string" translate="true">50</item>
                        </item>
                        <item name="100" xsi:type="array">
                            <item name="value" xsi:type="number">100</item>
                            <item name="label" xsi:type="string" translate="true">100</item>
                        </item>
                        <item name="200" xsi:type="array">
                            <item name="value" xsi:type="number">200</item>
                            <item name="label" xsi:type="string" translate="true">200</item>
                        </item>
                    </item>
                </item>
            </argument>
        </paging>
        <filters name="listing_filters">
            <argument name="data" xsi:type="array">
                <item name="config" xsi:type="array">
                    <item name="dataScope" xsi:type="string">params.filters</item>
                </item>
            </argument>
            <filterRange name="page_id">
                <argument name="data" xsi:type="array">
                    <item name="config" xsi:type="array">
                        <item name="dataScope" xsi:type="string">page_id</item>
                        <item name="label" xsi:type="string" translate="true">ID</item>
                    </item>
                </argument>
                <filterInput name="from">
                    <argument name="data" xsi:type="array">
                        <item name="config" xsi:type="array">
                            <item name="dataScope" xsi:type="string">from</item>
                            <item name="label" xsi:type="string" translate="true">from</item>
                            <item name="placeholder" xsi:type="string" translate="true">From</item>
                        </item>
                    </argument>
                </filterInput>
                <filterInput name="to">
                    <argument name="data" xsi:type="array">
                        <item name="config" xsi:type="array">
                            <item name="dataScope" xsi:type="string">to</item>
                            <item name="label" xsi:type="string" translate="true">to</item>
                            <item name="placeholder" xsi:type="string" translate="true">To</item>
                        </item>
                    </argument>
                </filterInput>
            </filterRange>
            <filterInput name="title">
                <argument name="data" xsi:type="array">
                    <item name="config" xsi:type="array">
                        <item name="dataScope" xsi:type="string">title</item>
                        <item name="label" xsi:type="string" translate="true">Title</item>
                    </item>
                </argument>
            </filterInput>
            <filterInput name="identifier">
                <argument name="data" xsi:type="array">
                    <item name="config" xsi:type="array">
                        <item name="dataScope" xsi:type="string">identifier</item>
                        <item name="label" xsi:type="string" translate="true">URL Key</item>
                    </item>
                </argument>
            </filterInput>
            <filterSelect name="page_layout">
                <argument name="optionsProvider" xsi:type="object">Magento\Cms\Model\Page\Source\PageLayout</argument>
                <argument name="data" xsi:type="array">
                    <item name="config" xsi:type="array">
                        <item name="dataScope" xsi:type="string">page_layout</item>
                        <item name="label" xsi:type="string" translate="true">Layout</item>
                        <item name="caption" xsi:type="string" translate="true">Select...</item>
                    </item>
                </argument>
            </filterSelect>
            <filterSelect name="store_id">
                <argument name="optionsProvider" xsi:type="object">Magento\Store\Ui\Component\Listing\Column\Store\Options</argument>
                <argument name="data" xsi:type="array">
                    <item name="config" xsi:type="array">
                        <item name="dataScope" xsi:type="string">store_id</item>
                        <item name="caption" xsi:type="string" translate="true">Select...</item>
                        <item name="label" xsi:type="string" translate="true">Store View</item>
                    </item>
                </argument>
            </filterSelect>
            <filterSelect name="is_active">
                <argument name="data" xsi:type="array">
                    <item name="config" xsi:type="array">
                        <item name="dataScope" xsi:type="string">is_active</item>
                        <item name="label" xsi:type="string" translate="true">Status</item>
                        <item name="caption" xsi:type="string" translate="true">Select...</item>
                        <item name="options" xsi:type="array">
                            <item name="disable" xsi:type="array">
                                <item name="value" xsi:type="string">0</item>
                                <item name="label" xsi:type="string" translate="true">Disabled</item>
                            </item>
                            <item name="enable" xsi:type="array">
                                <item name="value" xsi:type="string">1</item>
                                <item name="label" xsi:type="string" translate="true">Enabled</item>
                            </item>
                        </item>
                    </item>
                </argument>
            </filterSelect>
            <filterRange name="creation_time" class="Magento\Ui\Component\Filters\Type\DateRange">
                <argument name="data" xsi:type="array">
                    <item name="config" xsi:type="array">
                        <item name="dataScope" xsi:type="string">creation_time</item>
                        <item name="label" xsi:type="string" translate="true">Created</item>
                    </item>
                </argument>
                <filterDate name="from">
                    <argument name="data" xsi:type="array">
                        <item name="config" xsi:type="array">
                            <item name="dataScope" xsi:type="string">from</item>
                            <item name="label" xsi:type="string" translate="true">from</item>
                            <item name="placeholder" xsi:type="string" translate="true">From</item>
                        </item>
                    </argument>
                </filterDate>
                <filterDate name="to">
                    <argument name="data" xsi:type="array">
                        <item name="config" xsi:type="array">
                            <item name="dataScope" xsi:type="string">to</item>
                            <item name="label" xsi:type="string" translate="true">to</item>
                            <item name="placeholder" xsi:type="string" translate="true">To</item>
                        </item>
                    </argument>
                </filterDate>
            </filterRange>
            <filterRange name="update_time" class="Magento\Ui\Component\Filters\Type\DateRange">
                <argument name="data" xsi:type="array">
                    <item name="config" xsi:type="array">
                        <item name="dataScope" xsi:type="string">update_time</item>
                        <item name="label" xsi:type="string" translate="true">Modified</item>
                    </item>
                </argument>
                <filterDate name="from">
                    <argument name="data" xsi:type="array">
                        <item name="config" xsi:type="array">
                            <item name="dataScope" xsi:type="string">from</item>
                            <item name="label" xsi:type="string" translate="true">from</item>
                            <item name="placeholder" xsi:type="string" translate="true">From</item>
                        </item>
                    </argument>
                </filterDate>
                <filterDate name="to">
                    <argument name="data" xsi:type="array">
                        <item name="config" xsi:type="array">
                            <item name="dataScope" xsi:type="string">to</item>
                            <item name="label" xsi:type="string" translate="true">to</item>
                            <item name="placeholder" xsi:type="string" translate="true">To</item>
                        </item>
                    </argument>
                </filterDate>
            </filterRange>
        </filters>
    </container>
    <massaction name="listing_massaction">
        <argument name="data" xsi:type="array">
            <item name="config" xsi:type="array">
                <item name="actions" xsi:type="array">
                    <item name="delete" xsi:type="array">
                        <item name="confirm" xsi:type="string" translate="true">Are you sure you want to perform this action?</item>
                        <item name="type" xsi:type="string">delete</item>
                        <item name="label" xsi:type="string" translate="true">Delete</item>
                        <item name="url" xsi:type="string">cms/page/massDelete</item>
                    </item>
                </item>
                <item name="indexField" xsi:type="string">page_id</item>
            </item>
        </argument>
    </massaction>
    <columns name="cms_page_columns">
        <argument name="data" xsi:type="array">
            <item name="config" xsi:type="array">
                <item name="action_field" xsi:type="string">actions</item>
                <item name="click_action" xsi:type="string">edit</item>
            </item>
        </argument>
        <column name="ids" class="Magento\Ui\Component\MassAction\Columns\Column">
            <argument name="data" xsi:type="array">
                <item name="js_config" xsi:type="array">
                    <item name="component" xsi:type="string">Magento_Ui/js/grid/columns/multiselect</item>
                </item>
                <item name="config" xsi:type="array">
                    <item name="indexField" xsi:type="string">page_id</item>
                </item>
            </argument>
        </column>
        <column name="page_id">
            <argument name="data" xsi:type="array">
                <item name="js_config" xsi:type="array">
                    <item name="component" xsi:type="string">Magento_Ui/js/grid/columns/sortable</item>
                </item>
                <item name="config" xsi:type="array">
                    <item name="dataType" xsi:type="string">text</item>
                    <item name="sorting" xsi:type="string">asc</item>
                    <item name="align" xsi:type="string">left</item>
                    <item name="label" xsi:type="string" translate="true">ID</item>
                </item>
            </argument>
        </column>
        <column name="title">
            <argument name="data" xsi:type="array">
                <item name="js_config" xsi:type="array">
                    <item name="component" xsi:type="string">Magento_Ui/js/grid/columns/sortable</item>
                </item>
                <item name="config" xsi:type="array">
                    <item name="dataType" xsi:type="string">text</item>
                    <item name="align" xsi:type="string">left</item>
                    <item name="label" xsi:type="string" translate="true">Title</item>
                </item>
            </argument>
        </column>
        <column name="identifier">
            <argument name="data" xsi:type="array">
                <item name="js_config" xsi:type="array">
                    <item name="component" xsi:type="string">Magento_Ui/js/grid/columns/sortable</item>
                </item>
                <item name="config" xsi:type="array">
                    <item name="dataType" xsi:type="string">text</item>
                    <item name="align" xsi:type="string">left</item>
                    <item name="label" xsi:type="string" translate="true">URL Key</item>
                </item>
            </argument>
        </column>
        <column name="page_layout">
            <argument name="data" xsi:type="array">
                <item name="options" xsi:type="object">Magento\Cms\Model\Page\Source\PageLayout</item>
                <item name="js_config" xsi:type="array">
                    <item name="component" xsi:type="string">Magento_Ui/js/grid/columns/select</item>
                </item>
                <item name="config" xsi:type="array">
                    <item name="dataType" xsi:type="string">select</item>
                    <item name="align" xsi:type="string">left</item>
                    <item name="label" xsi:type="string" translate="true">Layout</item>
                </item>
            </argument>
        </column>
        <column name="store_id" class="Magento\Store\Ui\Component\Listing\Column\Store">
            <argument name="data" xsi:type="array">
                <item name="js_config" xsi:type="array">
                    <item name="component" xsi:type="string">Magento_Ui/js/grid/columns/sortable</item>
                </item>
                <item name="config" xsi:type="array">
                    <item name="sortable" xsi:type="boolean">false</item>
                    <item name="dataType" xsi:type="string">text</item>
                    <item name="align" xsi:type="string">left</item>
                    <item name="label" xsi:type="string" translate="true">Store View</item>
                </item>
            </argument>
        </column>
        <column name="is_active">
            <argument name="data" xsi:type="array">
                <item name="options" xsi:type="object">Magento\Cms\Model\Page\Source\IsActive</item>
                <item name="js_config" xsi:type="array">
                    <item name="component" xsi:type="string">Magento_Ui/js/grid/columns/select</item>
                </item>
                <item name="config" xsi:type="array">
                    <item name="dataType" xsi:type="string">select</item>
                    <item name="align" xsi:type="string">left</item>
                    <item name="label" xsi:type="string" translate="true">Status</item>
                </item>
            </argument>
        </column>
        <column name="creation_time">
            <argument name="data" xsi:type="array">
                <item name="js_config" xsi:type="array">
                    <item name="component" xsi:type="string">Magento_Ui/js/grid/columns/date</item>
                </item>
                <item name="config" xsi:type="array">
                    <item name="dataType" xsi:type="string">date</item>
                    <item name="align" xsi:type="string">left</item>
                    <item name="label" xsi:type="string" translate="true">Created</item>
                </item>
            </argument>
        </column>
        <column name="update_time">
            <argument name="data" xsi:type="array">
                <item name="js_config" xsi:type="array">
                    <item name="component" xsi:type="string">Magento_Ui/js/grid/columns/date</item>
                </item>
                <item name="config" xsi:type="array">
                    <item name="dataType" xsi:type="string">date</item>
                    <item name="align" xsi:type="string">left</item>
                    <item name="label" xsi:type="string" translate="true">Modified</item>
                </item>
            </argument>
        </column>
        <column name="actions" class="Magento\Cms\Ui\Component\Listing\Column\PageActions">
            <argument name="data" xsi:type="array">
                <item name="config" xsi:type="array">
                    <item name="dataType" xsi:type="string">actions</item>
                    <item name="align" xsi:type="string">left</item>
                    <item name="label" xsi:type="string" translate="true">Action</item>
                    <item name="data_type" xsi:type="string">actions</item>
                    <item name="filterable" xsi:type="boolean">false</item>
                    <item name="sortable" xsi:type="boolean">false</item>
                    <item name="visible" xsi:type="boolean">false</item>
                </item>
            </argument>
        </column>
    </columns>
</listing><|MERGE_RESOLUTION|>--- conflicted
+++ resolved
@@ -48,12 +48,7 @@
                 <item name="update_url" xsi:type="string">mui/index/render</item>
             </item>
         </argument>
-    </dataSource>
-<<<<<<< HEAD
-    <container name="block_listing_top">
-=======
-    <container name="page_listing_top">
->>>>>>> d35742f7
+    </dataSource><container name="page_listing_top">
         <paging name="listing_paging">
             <argument name="data" xsi:type="array">
                 <item name="config" xsi:type="array">
