<?xml version="1.0" encoding="UTF-8"?>
<!--
/**
 * Copyright © 2015 Magento. All rights reserved.
 * See COPYING.txt for license details.
 */
-->
<listing xmlns:xsi="http://www.w3.org/2001/XMLSchema-instance" xsi:noNamespaceSchemaLocation="../../../../Ui/etc/ui_configuration.xsd">
    <argument name="context" xsi:type="configurableObject">
        <argument name="class" xsi:type="string">Magento\Framework\View\Element\UiComponent\Context</argument>
        <argument name="namespace" xsi:type="string">cms_page_listing</argument>
    </argument>
    <argument name="data" xsi:type="array">
        <item name="js_config" xsi:type="array">
            <item name="config" xsi:type="array">
                <item name="provider" xsi:type="string">cms_page_listing.cms_page_listing_data_source</item>
            </item>
            <item name="deps" xsi:type="string">cms_page_listing.cms_page_listing_data_source</item>
        </item>
        <item name="save_parameters_in_session" xsi:type="string">1</item>
        <item name="buttons" xsi:type="array">
            <item name="add" xsi:type="array">
                <item name="name" xsi:type="string">add</item>
                <item name="label" xsi:type="string" translate="true">Add New Page</item>
                <item name="class" xsi:type="string">primary</item>
                <item name="url" xsi:type="string">*/*/new</item>
            </item>
        </item>
        <item name="meta" xsi:type="array">
            <item name="defaults" xsi:type="array">
                <item name="visible" xsi:type="boolean">true</item>
                <item name="filterable" xsi:type="boolean">true</item>
                <item name="sortable" xsi:type="boolean">true</item>
            </item>
            <item name="index_field" xsi:type="string">page_id</item>
            <item name="item_action" xsi:type="string">edit</item>
        </item>
    </argument>
    <paging name="listing_paging"/>
    <dataSource name="cms_page_listing_data_source">
        <argument name="dataProvider" xsi:type="configurableObject">
            <argument name="class" xsi:type="string">Magento\Cms\Model\Page\DataProvider</argument>
            <argument name="primaryFieldName" xsi:type="string">block_id</argument>
            <argument name="requestFieldName" xsi:type="string">id</argument>
            <argument name="meta" xsi:type="array">
                <item name="cms_block" xsi:type="array">
                    <item name="config" xsi:type="array">
                        <item name="label" xsi:type="string" translate="true">CMS Block</item>
                    </item>
                </item>
            </argument>
        </argument>
        <argument name="data" xsi:type="array">
            <item name="js_config" xsi:type="array">
                <item name="component" xsi:type="string">Magento_Ui/js/grid/provider</item>
            </item>
        </argument>
    </dataSource>
    <!-- filters -->
    <filters name="listing_filters">
        <argument name="data" xsi:type="array">
            <item name="js_config" xsi:type="array">
                <item name="component" xsi:type="string">Magento_Ui/js/grid/filters/filters</item>
            </item>
            <item name="config" xsi:type="array">
                <item name="dataScope" xsi:type="string">params.filters</item>
            </item>
        </argument>
        <filterRange name="page_id">
            <argument name="data" xsi:type="array">
                <item name="js_config" xsi:type="array">
                    <item name="component" xsi:type="string">Magento_Ui/js/grid/filters/group</item>
                </item>
                <item name="config" xsi:type="array">
                    <item name="label" xsi:type="string" translate="true">ID</item>
                </item>
            </argument>
            <filterInput name="from">
                <argument name="data" xsi:type="array">
                    <item name="config" xsi:type="array">
                        <item name="label" xsi:type="string" translate="true">from</item>
                        <item name="placeholder" xsi:type="string" translate="true">From</item>
                    </item>
                </argument>
            </filterInput>
            <filterInput name="to">
                <argument name="data" xsi:type="array">
                    <item name="config" xsi:type="array">
                        <item name="label" xsi:type="string" translate="true">to</item>
                        <item name="placeholder" xsi:type="string" translate="true">To</item>
                    </item>
                </argument>
            </filterInput>
        </filterRange>
        <filterInput name="title">
            <argument name="data" xsi:type="array">
                <item name="config" xsi:type="array">
                    <item name="dataScope" xsi:type="string">title</item>
                    <item name="label" xsi:type="string" translate="true">Title</item>
                </item>
            </argument>
        </filterInput>
        <filterInput name="identifier">
            <argument name="data" xsi:type="array">
                <item name="config" xsi:type="array">
                    <item name="label" xsi:type="string" translate="true">URL Key</item>
                </item>
            </argument>
        </filterInput>
        <filterSelect name="layout">
            <argument name="optionsProvider" xsi:type="object">Magento\Cms\Model\Page\Source\PageLayout</argument>
            <argument name="data" xsi:type="array">
                <item name="config" xsi:type="array">
                    <item name="template" xsi:type="string" translate="true">ui/grid/filters/elements/select</item>
                    <item name="label" xsi:type="string" translate="true">Layout</item>
                    <item name="caption" xsi:type="string" translate="true">Select...</item>
                </item>
            </argument>
        </filterSelect>
        <filterSelect name="store_id">
            <argument name="optionsProvider" xsi:type="object">Magento\Store\Ui\Component\Listing\Column\Store\Options</argument>
            <argument name="data" xsi:type="array">
                <item name="config" xsi:type="array">
                    <item name="caption" xsi:type="string" translate="true">Select...</item>
                    <item name="template" xsi:type="string" translate="true">ui/grid/filters/elements/select</item>
                    <item name="label" xsi:type="string" translate="true">Store View</item>
                </item>
            </argument>
        </filterSelect>
        <filterSelect name="is_active">
            <argument name="data" xsi:type="array">
                <item name="config" xsi:type="array">
                    <item name="template" xsi:type="string" translate="true">ui/grid/filters/elements/select</item>
                    <item name="label" xsi:type="string" translate="true">Status</item>
                    <item name="caption" xsi:type="string" translate="true">Select...</item>
                    <item name="options" xsi:type="array">
                        <item name="disable" xsi:type="array">
                            <item name="value" xsi:type="string">0</item>
                            <item name="label" xsi:type="string" translate="true">Disabled</item>
                        </item>
                        <item name="enable" xsi:type="array">
                            <item name="value" xsi:type="string">1</item>
                            <item name="label" xsi:type="string" translate="true">Enabled</item>
                        </item>
                    </item>
                </item>
            </argument>
        </filterSelect>
        <filterRange name="creation_time">
            <argument name="data" xsi:type="array">
                <item name="js_config" xsi:type="array">
                    <item name="component" xsi:type="string">Magento_Ui/js/grid/filters/group</item>
                </item>
                <item name="config" xsi:type="array">
                    <item name="label" xsi:type="string" translate="true">Created</item>
                </item>
            </argument>
            <filterDate name="from">
                <argument name="data" xsi:type="array">
                    <item name="config" xsi:type="array">
                        <item name="template" xsi:type="string">ui/grid/filters/elements/date</item>
                        <item name="label" xsi:type="string" translate="true">from</item>
                        <item name="placeholder" xsi:type="string" translate="true">From</item>
                    </item>
                </argument>
            </filterDate>
            <filterDate name="to">
                <argument name="data" xsi:type="array">
                    <item name="config" xsi:type="array">
                        <item name="template" xsi:type="string">ui/grid/filters/elements/date</item>
                        <item name="label" xsi:type="string" translate="true">to</item>
                        <item name="placeholder" xsi:type="string" translate="true">To</item>
                    </item>
                </argument>
            </filterDate>
        </filterRange>
        <filterRange name="update_time">
            <argument name="data" xsi:type="array">
                <item name="js_config" xsi:type="array">
                    <item name="component" xsi:type="string">Magento_Ui/js/grid/filters/group</item>
                </item>
                <item name="config" xsi:type="array">
                    <item name="label" xsi:type="string" translate="true">Modified</item>
                </item>
            </argument>
            <filterDate name="from">
                <argument name="data" xsi:type="array">
                    <item name="config" xsi:type="array">
                        <item name="template" xsi:type="string">ui/grid/filters/elements/date</item>
                        <item name="label" xsi:type="string" translate="true">from</item>
                        <item name="placeholder" xsi:type="string" translate="true">From</item>
                    </item>
                </argument>
            </filterDate>
            <filterDate name="to">
                <argument name="data" xsi:type="array">
                    <item name="config" xsi:type="array">
                        <item name="template" xsi:type="string">ui/grid/filters/elements/date</item>
                        <item name="label" xsi:type="string" translate="true">to</item>
                        <item name="placeholder" xsi:type="string" translate="true">To</item>
                    </item>
                </argument>
            </filterDate>
        </filterRange>
    </filters>
    <massaction name="listing_massaction">
        <argument name="data" xsi:type="array">
            <item name="config" xsi:type="array">
                <item name="actions" xsi:type="array">
                    <item name="delete" xsi:type="array">
                        <item name="label" xsi:type="string" translate="true">Delete</item>
                        <item name="url" xsi:type="string">cms/page/massDelete</item>
                    </item>
                </item>
                <item name="indexField" xsi:type="string">page_id</item>
            </item>
        </argument>
    </massaction>
    <columns name="cms_page_columns">
<<<<<<< HEAD
        <column name="page_id">
=======
        <column name="ids" class="Magento\Ui\Component\MassAction\Columns\Column">
            <argument name="data" xsi:type="array">
                <item name="config" xsi:type="string">listing_massaction</item>
            </argument>
        </column>
        <column name="page_id" dataType="text">
>>>>>>> 5283efdc
            <argument name="data" xsi:type="array">
                <item name="js_config" xsi:type="array">
                    <item name="component" xsi:type="string">Magento_Ui/js/grid/columns/text</item>
                </item>
                <item name="config" xsi:type="array">
                    <item name="dataType" xsi:type="string">text</item>
                    <item name="sorting" xsi:type="string">asc</item>
                    <item name="align" xsi:type="string">left</item>
                    <item name="label" xsi:type="string" translate="true">ID</item>
                </item>
            </argument>
        </column>
        <column name="title">
            <argument name="data" xsi:type="array">
                <item name="js_config" xsi:type="array">
                    <item name="component" xsi:type="string">Magento_Ui/js/grid/columns/text</item>
                </item>
                <item name="config" xsi:type="array">
<<<<<<< HEAD
                    <item name="dataType" xsi:type="string">text</item>
                    <item name="sorting" xsi:type="string">asc</item>
=======
>>>>>>> 5283efdc
                    <item name="align" xsi:type="string">left</item>
                    <item name="label" xsi:type="string" translate="true">Title</item>
                </item>
            </argument>
        </column>
        <column name="identifier">
            <argument name="data" xsi:type="array">
                <item name="js_config" xsi:type="array">
                    <item name="component" xsi:type="string">Magento_Ui/js/grid/columns/text</item>
                </item>
                <item name="config" xsi:type="array">
                    <item name="dataType" xsi:type="string">text</item>
                    <item name="align" xsi:type="string">left</item>
                    <item name="label" xsi:type="string" translate="true">URL Key</item>
                </item>
            </argument>
        </column>
        <column name="page_layout">
            <argument name="data" xsi:type="array">
                <item name="options" xsi:type="object">Magento\Cms\Model\Page\Source\PageLayout</item>
                <item name="js_config" xsi:type="array">
                    <item name="component" xsi:type="string">Magento_Ui/js/grid/columns/select</item>
                </item>
                <item name="config" xsi:type="array">
                    <item name="dataType" xsi:type="string">text</item>
                    <item name="align" xsi:type="string">left</item>
                    <item name="label" xsi:type="string" translate="true">Layout</item>
                </item>
            </argument>
        </column>
        <column name="store_id" class="Magento\Store\Ui\Component\Listing\Column\Store">
            <argument name="data" xsi:type="array">
                <item name="js_config" xsi:type="array">
                    <item name="component" xsi:type="string">Magento_Ui/js/grid/columns/text</item>
                </item>
                <item name="config" xsi:type="array">
                    <item name="dataType" xsi:type="string">text</item>
                    <item name="align" xsi:type="string">left</item>
                    <item name="label" xsi:type="string" translate="true">Store View</item>
                </item>
            </argument>
        </column>
        <column name="is_active">
            <argument name="data" xsi:type="array">
                <item name="options" xsi:type="object">Magento\Cms\Model\Page\Source\IsActive</item>
                <item name="js_config" xsi:type="array">
                    <item name="component" xsi:type="string">Magento_Ui/js/grid/columns/select</item>
                </item>
                <item name="config" xsi:type="array">
<<<<<<< HEAD
                    <item name="dataType" xsi:type="string">select</item>
                    <item name="sorting" xsi:type="string">asc</item>
=======
>>>>>>> 5283efdc
                    <item name="align" xsi:type="string">left</item>
                    <item name="label" xsi:type="string" translate="true">Status</item>
                </item>
            </argument>
        </column>
        <column name="creation_time">
            <argument name="data" xsi:type="array">
                <item name="js_config" xsi:type="array">
                    <item name="component" xsi:type="string">Magento_Ui/js/grid/columns/date</item>
                </item>
                <item name="config" xsi:type="array">
                    <item name="dataType" xsi:type="string">date</item>
                    <item name="align" xsi:type="string">left</item>
                    <item name="label" xsi:type="string" translate="true">Created</item>
                    <item name="dateFormat" xsi:type="string">MMM d, YYYY h:mm:ss A</item>
                </item>
            </argument>
        </column>
        <column name="update_time">
            <argument name="data" xsi:type="array">
                <item name="js_config" xsi:type="array">
                    <item name="component" xsi:type="string">Magento_Ui/js/grid/columns/date</item>
                </item>
                <item name="config" xsi:type="array">
                    <item name="dataType" xsi:type="string">date</item>
                    <item name="align" xsi:type="string">left</item>
                    <item name="label" xsi:type="string" translate="true">Modified</item>
                    <item name="dateFormat" xsi:type="string">MMM d, YYYY h:mm:ss A</item>
                </item>
            </argument>
        </column>
        <column name="actions" class="Magento\Cms\Ui\Component\Listing\Column\PageActions">
            <argument name="data" xsi:type="array">
                <item name="config" xsi:type="array">
                    <item name="dataType" xsi:type="string">actions</item>
                    <item name="align" xsi:type="string">left</item>
                    <item name="label" xsi:type="string" translate="true">Action</item>
                    <item name="data_type" xsi:type="string">actions</item>
                    <item name="filterable" xsi:type="boolean">false</item>
                    <item name="sortable" xsi:type="boolean">false</item>
                    <item name="visible" xsi:type="boolean">false</item>
                </item>
            </argument>
        </column>
    </columns>
</listing><|MERGE_RESOLUTION|>--- conflicted
+++ resolved
@@ -217,16 +217,12 @@
         </argument>
     </massaction>
     <columns name="cms_page_columns">
-<<<<<<< HEAD
+        <column name="ids" class="Magento\Ui\Component\MassAction\Columns\Column">
+            <argument name="data" xsi:type="array">
+                <item name="config" xsi:type="string">listing_massaction</item>
+            </argument>
+        </column>
         <column name="page_id">
-=======
-        <column name="ids" class="Magento\Ui\Component\MassAction\Columns\Column">
-            <argument name="data" xsi:type="array">
-                <item name="config" xsi:type="string">listing_massaction</item>
-            </argument>
-        </column>
-        <column name="page_id" dataType="text">
->>>>>>> 5283efdc
             <argument name="data" xsi:type="array">
                 <item name="js_config" xsi:type="array">
                     <item name="component" xsi:type="string">Magento_Ui/js/grid/columns/text</item>
@@ -245,11 +241,7 @@
                     <item name="component" xsi:type="string">Magento_Ui/js/grid/columns/text</item>
                 </item>
                 <item name="config" xsi:type="array">
-<<<<<<< HEAD
-                    <item name="dataType" xsi:type="string">text</item>
-                    <item name="sorting" xsi:type="string">asc</item>
-=======
->>>>>>> 5283efdc
+                    <item name="dataType" xsi:type="string">text</item>
                     <item name="align" xsi:type="string">left</item>
                     <item name="label" xsi:type="string" translate="true">Title</item>
                 </item>
@@ -299,11 +291,7 @@
                     <item name="component" xsi:type="string">Magento_Ui/js/grid/columns/select</item>
                 </item>
                 <item name="config" xsi:type="array">
-<<<<<<< HEAD
                     <item name="dataType" xsi:type="string">select</item>
-                    <item name="sorting" xsi:type="string">asc</item>
-=======
->>>>>>> 5283efdc
                     <item name="align" xsi:type="string">left</item>
                     <item name="label" xsi:type="string" translate="true">Status</item>
                 </item>
