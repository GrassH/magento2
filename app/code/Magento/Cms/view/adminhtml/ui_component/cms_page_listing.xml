--- conflicted
+++ resolved
@@ -48,37 +48,6 @@
                 <item name="update_url" xsi:type="string">mui/index/render</item>
             </item>
         </argument>
-<<<<<<< HEAD
-    </dataSource><container name="page_listing_top">
-        <paging name="listing_paging">
-            <argument name="data" xsi:type="array">
-                <item name="config" xsi:type="array">
-                    <item name="options" xsi:type="array">
-                        <item name="20" xsi:type="array">
-                            <item name="value" xsi:type="number">20</item>
-                            <item name="label" xsi:type="string" translate="true">20</item>
-                        </item>
-                        <item name="30" xsi:type="array">
-                            <item name="value" xsi:type="number">30</item>
-                            <item name="label" xsi:type="string" translate="true">30</item>
-                        </item>
-                        <item name="50" xsi:type="array">
-                            <item name="value" xsi:type="number">50</item>
-                            <item name="label" xsi:type="string" translate="true">50</item>
-                        </item>
-                        <item name="100" xsi:type="array">
-                            <item name="value" xsi:type="number">100</item>
-                            <item name="label" xsi:type="string" translate="true">100</item>
-                        </item>
-                        <item name="200" xsi:type="array">
-                            <item name="value" xsi:type="number">200</item>
-                            <item name="label" xsi:type="string" translate="true">200</item>
-                        </item>
-                    </item>
-                </item>
-            </argument>
-        </paging>
-=======
     </dataSource>
     <container name="page_listing_top">
         <argument name="data" xsi:type="array">
@@ -86,7 +55,6 @@
                 <item name="component" xsi:type="string">Magento_Ui/js/grid/header</item>
             </item>
         </argument>
->>>>>>> 6df97d6d
         <filters name="listing_filters">
             <argument name="data" xsi:type="array">
                 <item name="config" xsi:type="array">
