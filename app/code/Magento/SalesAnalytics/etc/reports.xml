<?xml version="1.0"?>
<!--
/**
 * Copyright © Magento, Inc. All rights reserved.
 * See COPYING.txt for license details.
 */
-->
<config xmlns:xsi="http://www.w3.org/2001/XMLSchema-instance" xsi:noNamespaceSchemaLocation="urn:magento:module:Magento_Analytics:etc/reports.xsd">
    <report name="orders" connection="sales">
        <source name="sales_order">
            <attribute name="entity_id"/>
            <attribute name="created_at"/>
            <attribute name="customer_id"/>
            <attribute name="status"/>
            <attribute name="base_grand_total"/>
            <attribute name="base_tax_amount"/>
            <attribute name="base_shipping_amount"/>
            <attribute name="coupon_code" function="sha1"/>
            <attribute name="store_id"/>
            <attribute name="store_name"/>
            <attribute name="base_discount_amount"/>
            <attribute name="base_subtotal"/>
            <attribute name="base_total_refunded"/>
            <attribute name="shipping_method"/>
            <attribute name="shipping_address_id"/>
            <attribute name="customer_email" function="sha1"/>
<<<<<<< HEAD
            <attribute name="base_total_online_refunded"/>
            <attribute name="base_total_offline_refunded"/>
=======
            <attribute name="base_currency_code"/>
            <attribute name="billing_address_id"/>
>>>>>>> b8d57121
        </source>
    </report>
    <report name="order_items" connection="sales">
        <source name="sales_order_item">
            <attribute name="item_id"/>
            <attribute name="created_at"/>
            <attribute name="name"/>
            <attribute name="base_price"/>
            <attribute name="qty_ordered"/>
            <attribute name="order_id"/>
            <attribute name="sku"/>
            <attribute name="product_id"/>
            <attribute name="store_id"/>
        </source>
    </report>
    <report name="order_addresses" connection="sales">
        <source name="sales_order_address">
            <attribute name="entity_id"/>
            <attribute name="customer_id"/>
            <attribute name="city"/>
            <attribute name="region"/>
            <attribute name="country_id"/>
        </source>
    </report>
</config><|MERGE_RESOLUTION|>--- conflicted
+++ resolved
@@ -1,7 +1,7 @@
 <?xml version="1.0"?>
 <!--
 /**
- * Copyright © Magento, Inc. All rights reserved.
+ * Copyright © 2013-2017 Magento, Inc. All rights reserved.
  * See COPYING.txt for license details.
  */
 -->
@@ -24,13 +24,10 @@
             <attribute name="shipping_method"/>
             <attribute name="shipping_address_id"/>
             <attribute name="customer_email" function="sha1"/>
-<<<<<<< HEAD
             <attribute name="base_total_online_refunded"/>
             <attribute name="base_total_offline_refunded"/>
-=======
             <attribute name="base_currency_code"/>
             <attribute name="billing_address_id"/>
->>>>>>> b8d57121
         </source>
     </report>
     <report name="order_items" connection="sales">
