{
    "name": "magento/module-media-gallery-ui",
    "description": "Magento module responsible for the media gallery UI implementation",
<<<<<<< HEAD
    "require": {
        "php": "~7.3.0||~7.4.0",
        "magento/framework": "*",
        "magento/module-backend": "*",
        "magento/module-ui": "*",
        "magento/module-store": "*",
        "magento/module-media-gallery-ui-api": "*",
        "magento/module-media-gallery-api": "*",
        "magento/module-media-gallery-metadata-api": "*",
        "magento/module-media-gallery-synchronization-api": "*",
        "magento/module-media-content-api": "*",
        "magento/module-cms": "*",
        "magento/module-directory": "*",
        "magento/module-authorization": "*"
    },
=======
>>>>>>> 445b0f1a
    "type": "magento2-module",
    "license": [
        "OSL-3.0",
        "AFL-3.0"
    ],
    "version": "100.4.0",
    "require": {
        "php": "~7.3.0||~7.4.0",
        "magento/framework": "103.0.*",
        "magento/module-backend": "102.0.*",
        "magento/module-ui": "101.2.*",
        "magento/module-store": "101.1.*",
        "magento/module-media-gallery-ui-api": "100.4.*",
        "magento/module-media-gallery-api": "101.0.*",
        "magento/module-media-gallery-metadata-api": "100.4.*",
        "magento/module-media-gallery-synchronization-api": "100.4.*",
        "magento/module-media-content-api": "100.4.*",
        "magento/module-cms": "104.0.*"
    },
    "autoload": {
        "files": [
            "registration.php"
        ],
        "psr-4": {
            "Magento\\MediaGalleryUi\\": ""
        }
    }
}
<|MERGE_RESOLUTION|>--- conflicted
+++ resolved
@@ -1,24 +1,6 @@
 {
     "name": "magento/module-media-gallery-ui",
     "description": "Magento module responsible for the media gallery UI implementation",
-<<<<<<< HEAD
-    "require": {
-        "php": "~7.3.0||~7.4.0",
-        "magento/framework": "*",
-        "magento/module-backend": "*",
-        "magento/module-ui": "*",
-        "magento/module-store": "*",
-        "magento/module-media-gallery-ui-api": "*",
-        "magento/module-media-gallery-api": "*",
-        "magento/module-media-gallery-metadata-api": "*",
-        "magento/module-media-gallery-synchronization-api": "*",
-        "magento/module-media-content-api": "*",
-        "magento/module-cms": "*",
-        "magento/module-directory": "*",
-        "magento/module-authorization": "*"
-    },
-=======
->>>>>>> 445b0f1a
     "type": "magento2-module",
     "license": [
         "OSL-3.0",
@@ -36,7 +18,9 @@
         "magento/module-media-gallery-metadata-api": "100.4.*",
         "magento/module-media-gallery-synchronization-api": "100.4.*",
         "magento/module-media-content-api": "100.4.*",
-        "magento/module-cms": "104.0.*"
+        "magento/module-cms": "104.0.*",
+        "magento/module-directory": "*",
+        "magento/module-authorization": "*"
     },
     "autoload": {
         "files": [
@@ -46,4 +30,4 @@
             "Magento\\MediaGalleryUi\\": ""
         }
     }
-}
+}