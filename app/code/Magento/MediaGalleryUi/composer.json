{
    "name": "magento/module-media-gallery-ui",
    "description": "Magento module responsible for the media gallery UI implementation",
<<<<<<< HEAD
    "require": {
        "php": "~7.4.0||~8.1.0",
        "magento/framework": "*",
        "magento/module-backend": "*",
        "magento/module-ui": "*",
        "magento/module-store": "*",
        "magento/module-media-gallery-ui-api": "*",
        "magento/module-media-gallery-api": "*",
        "magento/module-media-gallery-metadata-api": "*",
        "magento/module-media-gallery-synchronization-api": "*",
        "magento/module-media-content-api": "*",
        "magento/module-cms": "*",
        "magento/module-directory": "*",
        "magento/module-authorization": "*"
    },
=======
>>>>>>> 4c36116d
    "type": "magento2-module",
    "license": [
        "OSL-3.0",
        "AFL-3.0"
    ],
    "version": "100.4.2",
    "require": {
        "php": "~7.3.0||~7.4.0",
        "magento/framework": "103.0.*",
        "magento/module-backend": "102.0.*",
        "magento/module-ui": "101.2.*",
        "magento/module-store": "101.1.*",
        "magento/module-media-gallery-ui-api": "100.4.*",
        "magento/module-media-gallery-api": "101.0.*",
        "magento/module-media-gallery-metadata-api": "100.4.*",
        "magento/module-media-gallery-synchronization-api": "100.4.*",
        "magento/module-media-content-api": "100.4.*",
        "magento/module-cms": "104.0.*",
        "magento/module-directory": "100.4.*",
        "magento/module-authorization": "100.4.*"
    },
    "autoload": {
        "files": [
            "registration.php"
        ],
        "psr-4": {
            "Magento\\MediaGalleryUi\\": ""
        }
    }
}
<|MERGE_RESOLUTION|>--- conflicted
+++ resolved
@@ -1,24 +1,6 @@
 {
     "name": "magento/module-media-gallery-ui",
     "description": "Magento module responsible for the media gallery UI implementation",
-<<<<<<< HEAD
-    "require": {
-        "php": "~7.4.0||~8.1.0",
-        "magento/framework": "*",
-        "magento/module-backend": "*",
-        "magento/module-ui": "*",
-        "magento/module-store": "*",
-        "magento/module-media-gallery-ui-api": "*",
-        "magento/module-media-gallery-api": "*",
-        "magento/module-media-gallery-metadata-api": "*",
-        "magento/module-media-gallery-synchronization-api": "*",
-        "magento/module-media-content-api": "*",
-        "magento/module-cms": "*",
-        "magento/module-directory": "*",
-        "magento/module-authorization": "*"
-    },
-=======
->>>>>>> 4c36116d
     "type": "magento2-module",
     "license": [
         "OSL-3.0",
