--- conflicted
+++ resolved
@@ -60,10 +60,7 @@
             <argument name="name" value="{{AdminMediaGalleryFolderData.name}}"/>
         </actionGroup>
         <waitForPageLoad stepKey="waitForSearchResult" time="10"/>
-<<<<<<< HEAD
-=======
         <conditionalClick selector="{{AdminMediaGalleryFolderSection.clearFilterFolderName}}" dependentSelector="{{AdminMediaGalleryFolderSection.clearFilterFolderName}}" visible="true" stepKey="clearAllFiltersIfAny"/>
->>>>>>> a8668c34
         <seeElement selector="{{AdminMediaGalleryFolderSection.disabledDeleteFolderButton}}" stepKey="DeleteFolderButtonIsDisabled"/>
 
         <!-- Step4.2 Delete Folder is enabled post selecting folder -->
