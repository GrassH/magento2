<?xml version="1.0" encoding="UTF-8"?>
<!--
 /**
  * Copyright © Magento, Inc. All rights reserved.
  * See COPYING.txt for license details.
  */
-->
<sections xmlns:xsi="http://www.w3.org/2001/XMLSchema-instance"
	xsi:noNamespaceSchemaLocation="urn:magento:mftf:Page/etc/SectionObject.xsd">
    <section name="AdminEnhancedMediaGalleryImageActionsSection">
        <element name="openContextMenu" type="button" selector=".three-dots"/>
        <element name="contextMenuItem" type="block" selector="//div[@class='media-gallery-image']//ul[@class='action-menu _active']//li//a[@class='action-menu-item']"/>
<<<<<<< HEAD
        <element name="viewDetails" type="button" selector="//ul[@class='action-menu _active']//a[text()='View Details']"/>
=======
        <element name="viewDetails" type="button" selector="//ul[@class='action-menu _active']//a[text()='View Details']" timeout="30" />
>>>>>>> 46fc3385
        <element name="delete" type="button" selector="[data-ui-id='action-delete']"/>
        <element name="edit" type="button" selector="[data-ui-id='action-edit']"/>
        <element name="imageInGrid" type="button" selector="//li[@data-ui-id='title'and text()='{{imageTitle}}']/parent::*/parent::*/parent::div//img[@class='media-gallery-image-column']" parameterized="true"/>
    </section>
</sections><|MERGE_RESOLUTION|>--- conflicted
+++ resolved
@@ -10,11 +10,7 @@
     <section name="AdminEnhancedMediaGalleryImageActionsSection">
         <element name="openContextMenu" type="button" selector=".three-dots"/>
         <element name="contextMenuItem" type="block" selector="//div[@class='media-gallery-image']//ul[@class='action-menu _active']//li//a[@class='action-menu-item']"/>
-<<<<<<< HEAD
-        <element name="viewDetails" type="button" selector="//ul[@class='action-menu _active']//a[text()='View Details']"/>
-=======
         <element name="viewDetails" type="button" selector="//ul[@class='action-menu _active']//a[text()='View Details']" timeout="30" />
->>>>>>> 46fc3385
         <element name="delete" type="button" selector="[data-ui-id='action-delete']"/>
         <element name="edit" type="button" selector="[data-ui-id='action-edit']"/>
         <element name="imageInGrid" type="button" selector="//li[@data-ui-id='title'and text()='{{imageTitle}}']/parent::*/parent::*/parent::div//img[@class='media-gallery-image-column']" parameterized="true"/>
