--- conflicted
+++ resolved
@@ -72,25 +72,6 @@
                     hideProgressAfterFinish: true
                 },
 
-<<<<<<< HEAD
-            uppyDashboard = new Uppy.Uppy({
-                autoProceed: true,
-
-                // validation before file get added
-                onBeforeFileAdded: (currentFile) => {
-                    if (!this.isSizeExceeded(currentFile).passed) {
-                        this.addValidationErrorMessage(
-                            $t('Cannot upload "%1". File exceeds maximum file size limit.')
-                                .replace('%1', currentFile.name)
-                        );
-                        return false;
-                    } else if (!this.isFileNameLengthExceeded(currentFile).passed) {
-                        this.addValidationErrorMessage(
-                            $t('Cannot upload "%1". Filename is too long, must be 90 characters or less.')
-                                .replace('%1', currentFile.name)
-                        );
-                        return false;
-=======
                 uppyDashboard = new Uppy.Uppy({
                     autoProceed: true,
                     // validation before file get added
@@ -122,7 +103,6 @@
                     meta: {
                         'isAjax': true,
                         'form_key': window.FORM_KEY
->>>>>>> b2178e44
                     }
                 });
 
@@ -141,38 +121,6 @@
                 }
             });
 
-<<<<<<< HEAD
-                    // code to allow duplicate files from same folder
-                    const modifiedFile = {
-                        ...currentFile,
-                        id:  currentFile.id + '-' + Date.now()
-                    };
-
-                    this.showLoader();
-                    this.count(1);
-                    return modifiedFile;
-                },
-                meta: {
-                    'isAjax': true,
-                    'form_key': window.FORM_KEY
-                }
-            });
-
-            // initialize Uppy upload
-            uppyDashboard.use(Uppy.Dashboard, options);
-
-            // drop area for file upload
-            uppyDashboard.use(Uppy.DropTarget, {
-                target: document.body,
-                onDragOver: () => {
-                    // override Array.from method of legacy-build.min.js file
-                    Array.from = null;
-                },
-                onDragLeave: () => {
-                    Array.from = arrayFromObj;
-                }
-            });
-
             // upload files on server
             uppyDashboard.use(Uppy.XHRUpload, {
                 endpoint: this.imageUploadUrl,
@@ -203,49 +151,6 @@
                 this.showSuccessMessage(data);
                 this.hideLoader();
                 this.actions().reloadGrid();
-=======
-            // upload files on server
-            uppyDashboard.use(Uppy.XHRUpload, {
-                endpoint: this.imageUploadUrl,
-                fieldName: 'image'
-            });
-
-            uppyDashboard.on('file-added', () => {
-                uppyDashboard.setMeta({
-                    target_folder: this.getTargetFolder()
-                });
-            });
-
-            uppyDashboard.on('upload-success', (file, response) => {
-                let data = {
-                    files : [file]
-                };
-
-                if (!response) {
-                    this.showErrorMessage(data, $t('Could not upload the asset.'));
-                    return;
-                }
-
-                if (!response.body.success) {
-                    this.showErrorMessage(data, response.body.message);
-                    return;
-                }
-
-                this.showSuccessMessage(data);
-                this.hideLoader();
-                this.actions().reloadGrid();
-            });
-
-            uppyDashboard.on('complete', () => {
-                this.openNewestImages();
-                this.mediaGridMessages().scheduleCleanup();
-                Array.from = arrayFromObj;
-            });
-
-            // handle network failure or some other upload issue
-            uppyDashboard.on('error', () => {
-                this.showUploadErrorMessage();
->>>>>>> b2178e44
             });
 
             uppyDashboard.on('complete', () => {
@@ -288,33 +193,6 @@
         },
 
         /**
-         * Show upload error message
-         */
-        showUploadErrorMessage: function () {
-            let bodyObj = $('body');
-
-            bodyObj.notification('clear');
-            bodyObj.notification('add', {
-                error: true,
-                message: $.mage.__(
-                    'A technical problem with the server created an error. ' +
-                    'Try again to continue what you were doing. If the problem persists, try again later.'
-                ),
-
-                /**
-                 * @param {String} message
-                 */
-                insertMethod: function (message) {
-                    let $wrapper = $('<div></div>').html(message);
-
-                    $('.page-main-actions').after($wrapper);
-                }
-            });
-
-            this.hideLoader();
-        },
-
-        /**
          * Add error message after validation error.
          *
          * @param {String} message
