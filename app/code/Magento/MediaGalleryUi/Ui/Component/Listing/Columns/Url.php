<?php
/**
 * Copyright © Magento, Inc. All rights reserved.
 * See COPYING.txt for license details.
 */
declare(strict_types=1);

namespace Magento\MediaGalleryUi\Ui\Component\Listing\Columns;

use Magento\Backend\Model\UrlInterface;
use Magento\Cms\Helper\Wysiwyg\Images;
use Magento\Cms\Model\Wysiwyg\Images\Storage;
use Magento\Framework\Exception\NoSuchEntityException;
use Magento\Framework\View\Element\UiComponent\ContextInterface;
use Magento\Framework\View\Element\UiComponentFactory;
use Magento\Store\Model\StoreManagerInterface;
use Magento\Ui\Component\Listing\Columns\Column;
use Magento\Framework\AuthorizationInterface;

/**
 * Overlay column
 */
class Url extends Column
{
    private const ACL_IMAGE_ACTIONS = [
        'image-details' => 'Magento_Cms::media_gallery',
        'insert' => 'Magento_MediaGalleryUiApi::insert_assets',
        'delete' => 'Magento_MediaGalleryUiApi::delete_assets',
        'edit' => 'Magento_MediaGalleryUiApi::edit_assets'
    ];

    /**
     * @var StoreManagerInterface
     */
    private $storeManager;

    /**
     * UrlInterface $urlInterface
     */
    private $urlInterface;

    /**
     * @var Images
     */
    private $images;

    /**
     * @var Storage
     */
    private $storage;

    /**
     * @var AuthorizationInterface
     */
    private $authorization;

    /**
     * @param ContextInterface $context
     * @param UiComponentFactory $uiComponentFactory
     * @param StoreManagerInterface $storeManager
     * @param UrlInterface $urlInterface
     * @param Images $images
     * @param Storage $storage
     * @param AuthorizationInterface $authorization
     * @param array $components
     * @param array $data
     */
    public function __construct(
        ContextInterface $context,
        UiComponentFactory $uiComponentFactory,
        StoreManagerInterface $storeManager,
        UrlInterface $urlInterface,
        Images $images,
        Storage $storage,
        AuthorizationInterface $authorization,
        array $components = [],
        array $data = []
    ) {
        parent::__construct($context, $uiComponentFactory, $components, $data);
        $this->storeManager = $storeManager;
        $this->urlInterface = $urlInterface;
        $this->images = $images;
        $this->storage = $storage;
        $this->authorization = $authorization;
    }

    /**
     * Prepare Data Source
     *
     * @param array $dataSource
     * @return array
     * @throws NoSuchEntityException
     */
    public function prepareDataSource(array $dataSource): array
    {
        if (isset($dataSource['data']['items'])) {
            foreach ($dataSource['data']['items'] as & $item) {
                $item['encoded_id'] = $this->images->idEncode($item['path']);
                $item[$this->getData('name')] = $this->getUrl($item[$this->getData('name')]);
            }
        }

        return $dataSource;
    }

    /**
     * @inheritdoc
     */
    public function prepare(): void
    {
        parent::prepare();
        $this->setData(
            'config',
            array_replace_recursive(
                (array)$this->getData('config'),
                [
<<<<<<< HEAD
                    'onInsertUrl' => $this->urlInterface->getUrl('media_gallery/image/oninsert'),
=======
                    'allowedActions' => $this->getAllowedActions(),
                    'onInsertUrl' => $this->urlInterface->getUrl('cms/wysiwyg_images/oninsert'),
>>>>>>> 2ead5afa
                    'storeId' => $this->storeManager->getStore()->getId()
                ]
            )
        );
    }

    /**
     * Return allowed actions for media gallery image
     */
    private function getAllowedActions(): array
    {
        $allowedActions = [];
        foreach (self::ACL_IMAGE_ACTIONS as $key => $action) {
            if ($this->authorization->isAllowed($action)) {
                $allowedActions[] = $key;
            }
        }

        return $allowedActions;
    }

    /**
     * Get URL for the provided media asset path
     *
     * @param string $path
     * @return string
     * @throws NoSuchEntityException
     */
    private function getUrl(string $path): string
    {
        return $this->storage->getThumbnailUrl($this->images->getStorageRoot() . $path);
    }
}<|MERGE_RESOLUTION|>--- conflicted
+++ resolved
@@ -114,13 +114,9 @@
             array_replace_recursive(
                 (array)$this->getData('config'),
                 [
-<<<<<<< HEAD
+                    'allowedActions' => $this->getAllowedActions(),
                     'onInsertUrl' => $this->urlInterface->getUrl('media_gallery/image/oninsert'),
-=======
-                    'allowedActions' => $this->getAllowedActions(),
-                    'onInsertUrl' => $this->urlInterface->getUrl('cms/wysiwyg_images/oninsert'),
->>>>>>> 2ead5afa
-                    'storeId' => $this->storeManager->getStore()->getId()
+                    'storeId' => $this->storeManager->getStore()->getId(),
                 ]
             )
         );
