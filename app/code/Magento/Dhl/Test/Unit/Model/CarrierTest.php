--- conflicted
+++ resolved
@@ -33,10 +33,7 @@
 use Magento\Store\Model\StoreManager;
 use Magento\Store\Model\Website;
 use PHPUnit\Framework\MockObject\MockObject as MockObject;
-<<<<<<< HEAD
-=======
 use PHPUnit\Framework\TestCase;
->>>>>>> b2f063af
 use Psr\Log\LoggerInterface;
 
 /**
@@ -132,7 +129,7 @@
 
         $this->productMetadataMock = $this->getMockBuilder(ProductMetadataInterface::class)
             ->disableOriginalConstructor()
-            ->getMockForAbstractClass();
+            ->getMock();
         $this->productMetadataMock->method('getName')
             ->willReturn('Software_Product_Name_30_Char_123456789');
         $this->productMetadataMock->method('getVersion')
@@ -215,14 +212,8 @@
      */
     public function testPrepareShippingLabelContentException(\SimpleXMLElement $xml)
     {
-<<<<<<< HEAD
-        $this->expectException(\Magento\Framework\Exception\LocalizedException::class);
-        $this->expectExceptionMessage('Unable to retrieve shipping label');
-
-=======
         $this->expectException('Magento\Framework\Exception\LocalizedException');
         $this->expectExceptionMessage('Unable to retrieve shipping label');
->>>>>>> b2f063af
         $this->_invokePrepareShippingLabelContent($xml);
     }
 
@@ -381,21 +372,11 @@
 
     /**
      * Tests that an exception is thrown when an invalid service prefix is provided.
-<<<<<<< HEAD
-     *
-     */
-    public function testBuildMessageReferenceInvalidPrefix()
-    {
-        $this->expectException(\Magento\Framework\Exception\LocalizedException::class);
-        $this->expectExceptionMessage('Invalid service prefix');
-
-=======
      */
     public function testBuildMessageReferenceInvalidPrefix()
     {
         $this->expectException('Magento\Framework\Exception\LocalizedException');
         $this->expectExceptionMessage('Invalid service prefix');
->>>>>>> b2f063af
         $method = new \ReflectionMethod($this->model, 'buildMessageReference');
         $method->setAccessible(true);
 
