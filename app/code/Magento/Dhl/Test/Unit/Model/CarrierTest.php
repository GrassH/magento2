<?php
/**
 * Copyright © Magento, Inc. All rights reserved.
 * See COPYING.txt for license details.
 */
namespace Magento\Dhl\Test\Unit\Model;

use Magento\Dhl\Model\Carrier;
use Magento\Dhl\Model\Validator\XmlValidator;
use Magento\Framework\App\Config\ScopeConfigInterface;
use Magento\Framework\App\ProductMetadataInterface;
use Magento\Framework\Filesystem\Directory\Read;
use Magento\Framework\Filesystem\Directory\ReadFactory;
use Magento\Framework\HTTP\ZendClient;
use Magento\Framework\HTTP\ZendClientFactory;
use Magento\Framework\Locale\ResolverInterface;
use Magento\Framework\Module\Dir\Reader;
use Magento\Framework\Stdlib\DateTime\DateTime;
use Magento\Framework\TestFramework\Unit\Helper\ObjectManager;
use Magento\Framework\Xml\Security;
use Magento\Quote\Model\Quote\Address\RateRequest;
use Magento\Quote\Model\Quote\Address\RateResult\Error;
use Magento\Quote\Model\Quote\Address\RateResult\ErrorFactory;
use Magento\Quote\Model\Quote\Address\RateResult\Method;
use Magento\Quote\Model\Quote\Address\RateResult\MethodFactory;
use Magento\Sales\Model\Order;
use Magento\Shipping\Helper\Carrier as CarrierHelper;
use Magento\Shipping\Model\Rate\Result;
use Magento\Shipping\Model\Rate\ResultFactory;
use Magento\Shipping\Model\Shipment\Request;
use Magento\Shipping\Model\Simplexml\Element;
use Magento\Shipping\Model\Simplexml\ElementFactory;
use Magento\Store\Model\StoreManager;
use Magento\Store\Model\Website;
use PHPUnit_Framework_MockObject_MockObject as MockObject;
use Psr\Log\LoggerInterface;
use Magento\Store\Model\ScopeInterface;

/**
 * @SuppressWarnings(PHPMD.CouplingBetweenObjects)
 */
class CarrierTest extends \PHPUnit\Framework\TestCase
{
    /**
     * @var ObjectManager
     */
    private $objectManager;

    /**
     * @var \Zend_Http_Response|MockObject
     */
    private $httpResponse;

    /**
     * @var Carrier
     */
    private $model;

    /**
     * @var Error|MockObject
     */
    private $error;

    /**
     * @var ErrorFactory|MockObject
     */
    private $errorFactory;

    /**
     * @var ScopeConfigInterface|MockObject
     */
    private $scope;

    /**
     * @var ZendClient|MockObject
     */
    private $httpClient;

    /**
     * @var XmlValidator|MockObject
     */
    private $xmlValidator;

    /**
     * @var Request|MockObject
     */
    private $request;

    /**
     * @var LoggerInterface|MockObject
     */
    private $logger;

    /**
     * @var DateTime|MockObject
     */
    private $coreDateMock;

    /**
     * @var ProductMetadataInterface
     */
    private $productMetadataMock;


    /**
     * @inheritdoc
     */
    protected function setUp()
    {
        $this->objectManager = new ObjectManager($this);

        $this->request = $this->getMockBuilder(Request::class)
            ->disableOriginalConstructor()
            ->setMethods(
                [
                    'getPackages',
                    'getOrigCountryId',
                    'setPackages',
                    'setPackageWeight',
                    'setPackageValue',
                    'setValueWithDiscount',
                    'setPackageCustomsValue',
                    'setFreeMethodWeight',
                    'getPackageWeight',
                    'getFreeMethodWeight',
                    'getOrderShipment',
                ]
            )
            ->getMock();

        $this->scope = $this->getMockForAbstractClass(ScopeConfigInterface::class);

        $this->error = $this->getMockBuilder(Error::class)
            ->setMethods(['setCarrier', 'setCarrierTitle', 'setErrorMessage'])
            ->getMock();
        $this->errorFactory = $this->getMockBuilder(ErrorFactory::class)
            ->disableOriginalConstructor()
            ->setMethods(['create'])
            ->getMock();
        $this->errorFactory->method('create')
            ->willReturn($this->error);

        $this->xmlValidator = $this->getMockBuilder(XmlValidator::class)
            ->disableOriginalConstructor()
            ->getMock();

        $this->logger = $this->getMockForAbstractClass(LoggerInterface::class);

        $this->coreDateMock = $this->getMockBuilder(DateTime::class)
            ->disableOriginalConstructor()
            ->getMock();
        $this->coreDateMock->method('date')
            ->willReturn('currentTime');

        $this->productMetadataMock = $this->getMockBuilder(ProductMetadataInterface::class)
            ->disableOriginalConstructor()
            ->getMock();
        $this->productMetadataMock->method('getName')
            ->willReturn('Software_Product_Name_30_Char_123456789');
        $this->productMetadataMock->method('getVersion')
            ->willReturn('10Char_Ver123456789');

        $this->model = $this->objectManager->getObject(
            Carrier::class,
            [
                'scopeConfig' => $this->scope,
                'rateErrorFactory' => $this->errorFactory,
                'logger' => $this->logger,
                'xmlSecurity' => new Security(),
                'xmlElFactory' => $this->getXmlFactory(),
                'rateFactory' => $this->getRateFactory(),
                'rateMethodFactory' => $this->getRateMethodFactory(),
                'carrierHelper' => $this->getCarrierHelper(),
                'coreDate' => $this->getCoreDate(),
                'configReader' => $this->getConfigReader(),
                'storeManager' => $this->getStoreManager(),
                'readFactory' => $this->getReadFactory(),
                'httpClientFactory' => $this->getHttpClientFactory(),
                'data' => ['id' => 'dhl', 'store' => '1'],
                'xmlValidator' => $this->xmlValidator,
<<<<<<< HEAD
                'productMetadata' => $this->getProductMetadata()
=======
                'coreDate' => $this->coreDateMock,
                'productMetadata' => $this->productMetadataMock
>>>>>>> 9b038038
            ]
        );
    }

    /**
     * Emulates the config's `getValue` method.
     *
     * @param string $path
     * @return string|null
     */
    public function scopeConfigGetValue($path)
    {
        $pathMap = [
            'carriers/dhl/shipment_days' => 'Mon,Tue,Wed,Thu,Fri,Sat',
            'carriers/dhl/intl_shipment_days' => 'Mon,Tue,Wed,Thu,Fri,Sat',
            'carriers/dhl/allowed_methods' => 'IE',
            'carriers/dhl/international_searvice' => 'IE',
            'carriers/dhl/gateway_url' => 'https://xmlpi-ea.dhl.com/XMLShippingServlet',
            'carriers/dhl/id' => 'some ID',
            'carriers/dhl/password' => 'some password',
            'carriers/dhl/content_type' => 'N',
            'carriers/dhl/nondoc_methods' => '1,3,4,8,P,Q,E,F,H,J,M,V,Y',
            'carriers/dhl/showmethod' => 1,
            'carriers/dhl/title' => 'DHL Title',
            'carriers/dhl/specificerrmsg' => 'dhl error message',
            'carriers/dhl/unit_of_measure' => 'K',
            'carriers/dhl/size' => '1',
            'carriers/dhl/height' => '1.6',
            'carriers/dhl/width' => '1.6',
            'carriers/dhl/depth' => '1.6',
            'carriers/dhl/debug' => 1,
            'shipping/origin/country_id' => 'GB'
        ];
        return isset($pathMap[$path]) ? $pathMap[$path] : null;
    }

    public function testPrepareShippingLabelContent()
    {
        $xml = simplexml_load_file(
            __DIR__ . '/_files/response_shipping_label.xml'
        );
        $result = $this->_invokePrepareShippingLabelContent($xml);
        $this->assertEquals(1111, $result->getTrackingNumber());
        $this->assertEquals(base64_decode('OutputImageContent'), $result->getShippingLabelContent());
    }

    /**
     * @dataProvider prepareShippingLabelContentExceptionDataProvider
     * @expectedException \Magento\Framework\Exception\LocalizedException
     * @expectedExceptionMessage Unable to retrieve shipping label
     */
    public function testPrepareShippingLabelContentException(\SimpleXMLElement $xml)
    {
        $this->_invokePrepareShippingLabelContent($xml);
    }

    /**
     * @return array
     */
    public function prepareShippingLabelContentExceptionDataProvider()
    {
        $filesPath = __DIR__ . DIRECTORY_SEPARATOR . '_files' . DIRECTORY_SEPARATOR;
        $empty = $billingNumberOnly = $outputImageOnly = simplexml_load_file(
            $filesPath . 'response_shipping_label.xml'
        );
        unset(
            $empty->{'AirwayBillNumber'},
            $empty->{'LabelImage'},
            $billingNumberOnly->{'LabelImage'},
            $outputImageOnly->{'AirwayBillNumber'}
        );

        return [[$empty], [$billingNumberOnly], [$outputImageOnly]];
    }

    /**
     * @param \SimpleXMLElement $xml
     * @return \Magento\Framework\DataObject
     */
    protected function _invokePrepareShippingLabelContent(\SimpleXMLElement $xml)
    {
        $model = $this->objectManager->getObject(Carrier::class);
        $method = new \ReflectionMethod($model, '_prepareShippingLabelContent');
        $method->setAccessible(true);
        return $method->invoke($model, $xml);
    }

    /**
     * Tests that valid rates are returned when sending a quotes request.
     */
    public function testCollectRates()
    {
        $requestData = require __DIR__ . '/_files/dhl_quote_request_data.php';
        $responseXml = file_get_contents(__DIR__ . '/_files/dhl_quote_response.xml');

        $this->scope->method('getValue')
            ->willReturnCallback([$this, 'scopeConfigGetValue']);

        $this->scope->method('isSetFlag')
            ->willReturn(true);

        $this->httpResponse->method('getBody')
            ->willReturn($responseXml);

        $request = $this->objectManager->getObject(RateRequest::class, $requestData);

        $reflectionClass = new \ReflectionObject($this->httpClient);
        $rawPostData = $reflectionClass->getProperty('raw_post_data');
        $rawPostData->setAccessible(true);

        $this->logger->expects($this->once())
            ->method('debug')
            ->with($this->stringContains('<SiteID>****</SiteID><Password>****</Password>'));

        $expectedRates = require __DIR__ . '/_files/dhl_quote_response_rates.php';
        $actualRates = $this->model->collectRates($request)->getAllRates();

        self::assertEquals(count($expectedRates), count($actualRates));

        foreach ($actualRates as $i => $actualRate) {
            $actualRate = $actualRate->getData();
            unset($actualRate['method_title']);
            self::assertEquals($expectedRates[$i], $actualRate);
        }

        $requestXml = $rawPostData->getValue($this->httpClient);
        self::assertContains('<Weight>18.223</Weight>', $requestXml);
        self::assertContains('<Height>0.630</Height>', $requestXml);
        self::assertContains('<Width>0.630</Width>', $requestXml);
        self::assertContains('<Depth>0.630</Depth>', $requestXml);
    }

    /**
     * Tests that an error is returned when attempting to collect rates for an inactive shipping method.
     */
    public function testCollectRatesErrorMessage()
    {
        $this->scope->method('getValue')
            ->willReturnCallback([$this, 'scopeConfigGetValue']);

        $this->scope->expects($this->once())->method('isSetFlag')->willReturn(false);

        $this->error->expects($this->once())->method('setCarrier')->with('dhl');
        $this->error->expects($this->once())->method('setCarrierTitle');
        $this->error->expects($this->once())->method('setErrorMessage');

        $request = new RateRequest();
        $request->setPackageWeight(1);

        $this->assertSame($this->error, $this->model->collectRates($request));
    }

    /**
     * Test request to shipment sends valid xml values.
     *
     * @param string $origCountryId
     * @param string $expectedRegionCode
     * @dataProvider requestToShipmentDataProvider
     */
    public function testRequestToShipment(string $origCountryId, string $expectedRegionCode)
    {
        $expectedRequestXml = file_get_contents(__DIR__ . '/_files/shipment_request.xml');
        $scopeConfigValueMap = [
            ['carriers/dhl/account', 'store', null, '1234567890'],
            ['carriers/dhl/gateway_url', 'store', null, 'https://xmlpi-ea.dhl.com/XMLShippingServlet'],
            ['carriers/dhl/id', 'store', null, 'some ID'],
            ['carriers/dhl/password', 'store', null, 'some password'],
            ['carriers/dhl/content_type', 'store', null, 'N'],
            ['carriers/dhl/nondoc_methods', 'store', null, '1,3,4,8,P,Q,E,F,H,J,M,V,Y'],
            ['shipping/origin/country_id', 'store', null, $origCountryId],
        ];

        $this->scope->method('getValue')
            ->willReturnMap($scopeConfigValueMap);

        $this->httpResponse->method('getBody')
            ->willReturn(utf8_encode(file_get_contents(__DIR__ . '/_files/response_shipping_label.xml')));

        $packages = [
            'package' => [
                'params' => [
                    'width' => '3',
                    'length' => '3',
                    'height' => '3',
                    'dimension_units' => 'INCH',
                    'weight_units' => 'POUND',
                    'weight' => '0.454000000001',
                    'customs_value' => '10.00',
                    'container' => Carrier::DHL_CONTENT_TYPE_NON_DOC,
                ],
                'items' => [
                    'item1' => [
                        'name' => 'item_name',
                    ],
                ],
            ],
        ];

        $order = $this->getMockBuilder(Order::class)
            ->disableOriginalConstructor()
            ->getMock();
        $order->method('getSubtotal')
            ->willReturn('10.00');

        $shipment = $this->getMockBuilder(Order\Shipment::class)
            ->disableOriginalConstructor()
            ->getMock();
        $shipment->method('getOrder')
            ->willReturn($order);

        $this->request->method('getPackages')
            ->willReturn($packages);
        $this->request->method('getOrigCountryId')
            ->willReturn($origCountryId);
        $this->request->method('setPackages')
            ->willReturnSelf();
        $this->request->method('setPackageWeight')
            ->willReturnSelf();
        $this->request->method('setPackageValue')
            ->willReturnSelf();
        $this->request->method('setValueWithDiscount')
            ->willReturnSelf();
        $this->request->method('setPackageCustomsValue')
            ->willReturnSelf();
        $this->request->method('setFreeMethodWeight')
            ->willReturnSelf();
        $this->request->method('getPackageWeight')
            ->willReturn('0.454000000001');
        $this->request->method('getFreeMethodWeight')
            ->willReturn('0.454000000001');
        $this->request->method('getOrderShipment')
            ->willReturn($shipment);

        $this->logger->method('debug')
            ->with($this->stringContains('<SiteID>****</SiteID><Password>****</Password>'));

        $result = $this->model->requestToShipment($this->request);

        $reflectionClass = new \ReflectionObject($this->httpClient);
        $rawPostData = $reflectionClass->getProperty('raw_post_data');
        $rawPostData->setAccessible(true);

        $this->assertNotNull($result);
        $requestXml = $rawPostData->getValue($this->httpClient);
        $requestElement = new Element($requestXml);
        $this->assertEquals($expectedRegionCode, $requestElement->RegionCode->__toString());
        $requestElement->RegionCode = 'Checked';
        $messageReference = $requestElement->Request->ServiceHeader->MessageReference->__toString();
        $this->assertStringStartsWith('MAGE_SHIP_', $messageReference);
        $this->assertGreaterThanOrEqual(28, strlen($messageReference));
        $this->assertLessThanOrEqual(32, strlen($messageReference));
        $requestElement->Request->ServiceHeader->MessageReference = 'MAGE_SHIP_CHECKED';
        $expectedRequestElement = new Element($expectedRequestXml);
        $this->assertXmlStringEqualsXmlString($expectedRequestElement->asXML(), $requestElement->asXML());
    }

    /**
     * Data provider to testRequestToShipment
     *
     * @return array
     */
    public function requestToShipmentDataProvider()
    {
        return [
            [
                'GB', 'EU'
            ],
            [
                'SG', 'AP'
            ]
        ];
    }

    /**
     * @dataProvider dhlProductsDataProvider
     *
     * @param string $docType
     * @param array $products
     */
    public function testGetDhlProducts(string $docType, array $products)
    {
        $this->assertEquals($products, $this->model->getDhlProducts($docType));
    }

    /**
     * @return array
     */
    public function dhlProductsDataProvider() : array
    {
        return [
            'doc' => [
                'docType' => Carrier::DHL_CONTENT_TYPE_DOC,
                'products' => [
                    '2' => 'Easy shop',
                    '5' => 'Sprintline',
                    '6' => 'Secureline',
                    '7' => 'Express easy',
                    '9' => 'Europack',
                    'B' => 'Break bulk express',
                    'C' => 'Medical express',
                    'D' => 'Express worldwide',
                    'U' => 'Express worldwide',
                    'K' => 'Express 9:00',
                    'L' => 'Express 10:30',
                    'G' => 'Domestic economy select',
                    'W' => 'Economy select',
                    'I' => 'Domestic express 9:00',
                    'N' => 'Domestic express',
                    'O' => 'Others',
                    'R' => 'Globalmail business',
                    'S' => 'Same day',
                    'T' => 'Express 12:00',
                    'X' => 'Express envelope',
                ],
            ],
            'non-doc' => [
                'docType' => Carrier::DHL_CONTENT_TYPE_NON_DOC,
                'products' => [
                    '1' => 'Domestic express 12:00',
                    '3' => 'Easy shop',
                    '4' => 'Jetline',
                    '8' => 'Express easy',
                    'P' => 'Express worldwide',
                    'Q' => 'Medical express',
                    'E' => 'Express 9:00',
                    'F' => 'Freight worldwide',
                    'H' => 'Economy select',
                    'J' => 'Jumbo box',
                    'M' => 'Express 10:30',
                    'V' => 'Europack',
                    'Y' => 'Express 12:00',
                ],
            ],
        ];
    }

    /**
     * Tests that the built message reference string is of the appropriate format.
     *
     * @expectedException \Magento\Framework\Exception\LocalizedException
     * @expectedExceptionMessage Invalid service prefix
     * @throws \ReflectionException
     */
    public function testBuildMessageReference()
    {
        $method = new \ReflectionMethod($this->model, 'buildMessageReference');
        $method->setAccessible(true);

        $constPrefixQuote = new \ReflectionClassConstant($this->model, 'SERVICE_PREFIX_QUOTE');
        $constPrefixShipval = new \ReflectionClassConstant($this->model, 'SERVICE_PREFIX_SHIPVAL');
        $constPrefixTracking = new \ReflectionClassConstant($this->model, 'SERVICE_PREFIX_TRACKING');

        $msgRefQuote = $method->invoke($this->model, $constPrefixQuote->getValue());
        self::assertGreaterThanOrEqual(28, strlen($msgRefQuote));
        self::assertLessThanOrEqual(32, strlen($msgRefQuote));

        $msgRefShip = $method->invoke($this->model, $constPrefixShipval->getValue());
        self::assertGreaterThanOrEqual(28, strlen($msgRefShip));
        self::assertLessThanOrEqual(32, strlen($msgRefShip));

        $msgRefTrack = $method->invoke($this->model, $constPrefixTracking->getValue());
        self::assertGreaterThanOrEqual(28, strlen($msgRefTrack));
        self::assertLessThanOrEqual(32, strlen($msgRefTrack));

        $method->invoke($this->model, 'TEST');
    }

    /**
<<<<<<< HEAD
     * Tests that the built software name string is of the appropriate format.
     *
     * @throws \ReflectionException
     */
    public function testBuildSoftwareName()
    {
        $method = new \ReflectionMethod($this->model, 'buildSoftwareName');
        $method->setAccessible(true);

        $name = $method->invoke($this->model);
        self::assertLessThanOrEqual(30, $name);

        $nameExceedsLength = $method->invoke($this->model);
        self::assertLessThanOrEqual(30, $nameExceedsLength);
    }

    /**
     * Tests that the built software version string is of the appropriate format.
     *
     * @throws \ReflectionException
     */
    public function testBuildSoftwareVersion()
    {
        $method = new \ReflectionMethod($this->model, 'buildSoftwareVersion');
        $method->setAccessible(true);

        $version = $method->invoke($this->model);
        self::assertLessThanOrEqual(10, strlen($version));

        $versionExceedsLength = $method->invoke($this->model);
        self::assertLessThanOrEqual(10, strlen($versionExceedsLength));
    }

    /**
=======
>>>>>>> 9b038038
     * Creates mock for XML factory.
     *
     * @return ElementFactory|MockObject
     */
    private function getXmlFactory(): MockObject
    {
        $xmlElFactory = $this->getMockBuilder(ElementFactory::class)
            ->disableOriginalConstructor()
            ->setMethods(['create'])
            ->getMock();
        $xmlElFactory->method('create')
            ->willReturnCallback(
                function ($data) {
                    $helper = new ObjectManager($this);

                    return $helper->getObject(
                        Element::class,
                        ['data' => $data['data']]
                    );
                }
            );

        return $xmlElFactory;
    }

    /**
     * Creates mock for rate factory.
     *
     * @return ResultFactory|MockObject
     */
    private function getRateFactory(): MockObject
    {
        $rateFactory = $this->getMockBuilder(ResultFactory::class)
            ->disableOriginalConstructor()
            ->setMethods(['create'])
            ->getMock();
        $rateResult = $this->getMockBuilder(Result::class)
            ->disableOriginalConstructor()
            ->setMethods(null)
            ->getMock();
        $rateFactory->method('create')
            ->willReturn($rateResult);

        return $rateFactory;
    }

    /**
     * Creates mock for rate method factory.
     *
     * @return MethodFactory|MockObject
     */
    private function getRateMethodFactory(): MockObject
    {
        $rateMethodFactory = $this->getMockBuilder(MethodFactory::class)
            ->disableOriginalConstructor()
            ->setMethods(['create'])
            ->getMock();

        $rateMethodFactory->method('create')
            ->willReturnCallback(function () {
                $rateMethod = $this->getMockBuilder(Method::class)
                    ->disableOriginalConstructor()
                    ->setMethods(['setPrice'])
                    ->getMock();
                $rateMethod->method('setPrice')
                    ->willReturnSelf();

                return $rateMethod;
            });

        return $rateMethodFactory;
    }

    /**
     * @return MockObject
     */
    private function getConfigReader(): MockObject
    {
        $configReader = $this->getMockBuilder(Reader::class)
            ->disableOriginalConstructor()
            ->getMock();
        $configReader->method('getModuleDir')
            ->willReturn('/etc/path');

        return $configReader;
    }

    /**
     * @return MockObject
     */
    private function getReadFactory(): MockObject
    {
        $modulesDirectory = $this->getMockBuilder(Read::class)
            ->disableOriginalConstructor()
            ->setMethods(['getRelativePath', 'readFile'])
            ->getMock();
        $modulesDirectory->method('readFile')
            ->willReturn(file_get_contents(__DIR__ . '/_files/countries.xml'));
        $readFactory = $this->createMock(ReadFactory::class);
        $readFactory->method('create')
            ->willReturn($modulesDirectory);

        return $readFactory;
    }

    /**
     * @return MockObject
     */
    private function getStoreManager(): MockObject
    {
        $storeManager = $this->getMockBuilder(StoreManager::class)
            ->disableOriginalConstructor()
            ->setMethods(['getWebsite'])
            ->getMock();
        $website = $this->getMockBuilder(Website::class)
            ->disableOriginalConstructor()
            ->setMethods(['getBaseCurrencyCode', '__wakeup'])
            ->getMock();
        $website->method('getBaseCurrencyCode')
            ->willReturn('USD');
        $storeManager->method('getWebsite')
            ->willReturn($website);

        return $storeManager;
    }

    /**
     * @return CarrierHelper
     */
    private function getCarrierHelper(): CarrierHelper
    {
        $localeResolver = $this->getMockForAbstractClass(ResolverInterface::class);
        $localeResolver->method('getLocale')
            ->willReturn('fr_FR');
        $carrierHelper = $this->objectManager->getObject(
            CarrierHelper::class,
            [
                'localeResolver' => $localeResolver,
            ]
        );

        return $carrierHelper;
    }

    /**
     * @return MockObject
     */
    private function getCoreDate(): MockObject
    {
        $coreDate = $this->getMockBuilder(\Magento\Framework\Stdlib\DateTime\DateTime::class)
            ->disableOriginalConstructor()
            ->getMock();
        $coreDate->method('date')->willReturnCallback(function () {
            return date(\DATE_RFC3339);
        });

        return $coreDate;
    }

    /**
     * @return MockObject
     */
    private function getHttpClientFactory(): MockObject
    {
        $this->httpResponse = $this->getMockBuilder(\Zend_Http_Response::class)
            ->disableOriginalConstructor()
            ->getMock();
        $this->httpClient = $this->getMockBuilder(ZendClient::class)
            ->disableOriginalConstructor()
            ->setMethods(['request'])
            ->getMock();
        $this->httpClient->method('request')
            ->willReturn($this->httpResponse);
        $httpClientFactory = $this->getMockBuilder(ZendClientFactory::class)
            ->disableOriginalConstructor()
            ->getMock();
        $httpClientFactory->method('create')
            ->willReturn($this->httpClient);

        return $httpClientFactory;
    }

    /**
     * @return MockObject
     */
    private function getProductMetadata(): MockObject
    {
        $productMetadata = $this->createMock(\Magento\Framework\App\ProductMetadata::class);

        $productMetadata->method('getName')->willReturnOnConsecutiveCalls(
            'Magento',
            str_pad('Magento', 24, '_')
        );

        $productMetadata->method('getVersion')->willReturnOnConsecutiveCalls(
            '2.3.1',
            'dev-MC-1000'
        );

        return $productMetadata;
    }
}<|MERGE_RESOLUTION|>--- conflicted
+++ resolved
@@ -171,19 +171,14 @@
                 'rateFactory' => $this->getRateFactory(),
                 'rateMethodFactory' => $this->getRateMethodFactory(),
                 'carrierHelper' => $this->getCarrierHelper(),
-                'coreDate' => $this->getCoreDate(),
                 'configReader' => $this->getConfigReader(),
                 'storeManager' => $this->getStoreManager(),
                 'readFactory' => $this->getReadFactory(),
                 'httpClientFactory' => $this->getHttpClientFactory(),
                 'data' => ['id' => 'dhl', 'store' => '1'],
                 'xmlValidator' => $this->xmlValidator,
-<<<<<<< HEAD
-                'productMetadata' => $this->getProductMetadata()
-=======
                 'coreDate' => $this->coreDateMock,
                 'productMetadata' => $this->productMetadataMock
->>>>>>> 9b038038
             ]
         );
     }
@@ -552,7 +547,6 @@
     }
 
     /**
-<<<<<<< HEAD
      * Tests that the built software name string is of the appropriate format.
      *
      * @throws \ReflectionException
@@ -587,8 +581,6 @@
     }
 
     /**
-=======
->>>>>>> 9b038038
      * Creates mock for XML factory.
      *
      * @return ElementFactory|MockObject
