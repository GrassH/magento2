{
    "name": "magento/module-dhl",
    "description": "N/A",
    "require": {
        "php": "~5.6.0|7.0.2|~7.0.6",
        "magento/module-config": "100.2.*",
        "magento/module-store": "100.2.*",
        "magento/module-shipping": "100.2.*",
        "magento/module-backend": "100.2.*",
        "magento/module-directory": "100.2.*",
        "magento/module-sales": "100.2.*",
        "magento/module-catalog": "101.1.*",
        "magento/module-catalog-inventory": "100.2.*",
        "magento/module-quote": "100.2.*",
        "magento/framework": "100.2.*",
        "lib-libxml": "*"
    },
    "suggest": {
<<<<<<< HEAD
        "magento/module-checkout": "100.1.*",
        "magento/module-rma": "100.1.*"
=======
        "magento/module-checkout": "100.2.*"
>>>>>>> 7e9d1812
    },
    "type": "magento2-module",
    "version": "100.2.0-dev",
    "license": [
        "OSL-3.0",
        "AFL-3.0"
    ],
    "autoload": {
        "files": [
            "registration.php"
        ],
        "psr-4": {
            "Magento\\Dhl\\": ""
        }
    }
}<|MERGE_RESOLUTION|>--- conflicted
+++ resolved
@@ -16,12 +16,8 @@
         "lib-libxml": "*"
     },
     "suggest": {
-<<<<<<< HEAD
-        "magento/module-checkout": "100.1.*",
-        "magento/module-rma": "100.1.*"
-=======
-        "magento/module-checkout": "100.2.*"
->>>>>>> 7e9d1812
+        "magento/module-checkout": "100.2.*",
+        "magento/module-rma": "100.2.*"
     },
     "type": "magento2-module",
     "version": "100.2.0-dev",
