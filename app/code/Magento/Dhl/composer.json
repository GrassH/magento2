{
    "name": "magento/module-dhl",
    "description": "N/A",
    "require": {
        "php": "~5.5.0|~5.6.0",
<<<<<<< HEAD
        "magento/module-core": "0.42.0-beta9",
=======
        "magento/module-config": "0.42.0-beta9",
>>>>>>> 71cd40d1
        "magento/module-store": "0.42.0-beta9",
        "magento/module-shipping": "0.42.0-beta9",
        "magento/module-backend": "0.42.0-beta9",
        "magento/module-directory": "0.42.0-beta9",
        "magento/module-sales": "0.42.0-beta9",
        "magento/module-checkout": "0.42.0-beta9",
        "magento/module-catalog": "0.42.0-beta9",
        "magento/module-catalog-inventory": "0.42.0-beta9",
        "magento/module-quote": "0.42.0-beta9",
        "magento/framework": "0.42.0-beta9",
        "lib-libxml": "*",
        "magento/magento-composer-installer": "*"
    },
    "type": "magento2-module",
    "version": "0.42.0-beta9",
    "license": [
        "OSL-3.0",
        "AFL-3.0"
    ],
    "extra": {
        "map": [
            [
                "*",
                "Magento/Dhl"
            ]
        ]
    }
}<|MERGE_RESOLUTION|>--- conflicted
+++ resolved
@@ -3,16 +3,13 @@
     "description": "N/A",
     "require": {
         "php": "~5.5.0|~5.6.0",
-<<<<<<< HEAD
-        "magento/module-core": "0.42.0-beta9",
-=======
         "magento/module-config": "0.42.0-beta9",
->>>>>>> 71cd40d1
         "magento/module-store": "0.42.0-beta9",
         "magento/module-shipping": "0.42.0-beta9",
         "magento/module-backend": "0.42.0-beta9",
         "magento/module-directory": "0.42.0-beta9",
         "magento/module-sales": "0.42.0-beta9",
+        "magento/module-core": "0.42.0-beta9",
         "magento/module-checkout": "0.42.0-beta9",
         "magento/module-catalog": "0.42.0-beta9",
         "magento/module-catalog-inventory": "0.42.0-beta9",
