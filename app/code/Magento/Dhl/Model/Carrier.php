--- conflicted
+++ resolved
@@ -299,17 +299,10 @@
     /**
      * Collect and get rates
      *
-<<<<<<< HEAD
      * @param RateRequest $request
      * @return bool|Result|Error
      */
     public function collectRates(RateRequest $request)
-=======
-     * @param \Magento\Framework\DataObject $request
-     * @return bool|Result|null
-     */
-    public function collectRates(\Magento\Framework\DataObject $request)
->>>>>>> 607763e6
     {
         if (!$this->canCollectRates()) {
             return $this->getErrorMessage();
@@ -1263,12 +1256,7 @@
         if (isset($this->_countryParams->{$countryCode})) {
             $countryParams = new \Magento\Framework\DataObject($this->_countryParams->{$countryCode}->asArray());
         }
-<<<<<<< HEAD
-
-        return isset($countryParams) ? $countryParams : new \Magento\Framework\Object();
-=======
         return isset($countryParams) ? $countryParams : new \Magento\Framework\DataObject();
->>>>>>> 607763e6
     }
 
     /**
@@ -1831,7 +1819,7 @@
                             $shipmentEventArray['deliverydate'] = (string)$shipmentEvent->Date;
                             $shipmentEventArray['deliverytime'] = (string)$shipmentEvent->Time;
                             $shipmentEventArray['deliverylocation'] = (string)$shipmentEvent->ServiceArea
-                                    ->Description . ' [' . (string)$shipmentEvent->ServiceArea->ServiceAreaCode . ']';
+                                ->Description . ' [' . (string)$shipmentEvent->ServiceArea->ServiceAreaCode . ']';
                             $packageProgress[] = $shipmentEventArray;
                         }
                         $awbinfoData['progressdetail'] = $packageProgress;
@@ -1890,7 +1878,7 @@
      * Do request to shipment
      *
      * @param \Magento\Shipping\Model\Shipment\Request $request
-     * @return array|\Magento\Framework\DataObject
+     * @return array|\Magento\Framework\Object
      * @throws \Magento\Framework\Exception\LocalizedException
      */
     public function requestToShipment($request)
@@ -1901,7 +1889,7 @@
         }
         $result = $this->_doShipmentRequest($request);
 
-        $response = new \Magento\Framework\DataObject(
+        $response = new \Magento\Framework\Object(
             [
                 'info' => [
                     [
