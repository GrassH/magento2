--- conflicted
+++ resolved
@@ -57,7 +57,7 @@
      *
      * @var string[]
      */
-    protected $_customizableContainerTypes = [self::DHL_CONTENT_TYPE_NON_DOC];
+    protected $_customizableContainerTypes = [self::DHL_CONTENT_TYPE_NON_DOC, self::DHL_CONTENT_TYPE_DOC];
 
     /**
      * Code of the carrier
@@ -1578,21 +1578,12 @@
         /**
          * Shipment bill to account – required if Shipping PaymentType is other than 'S'
          */
-<<<<<<< HEAD
         $nodeBilling->addChild('BillingAccountNumber', (string)substr($this->getConfigData('account'), 0, 9));
-=======
-        $nodeBilling->addChild('BillingAccountNumber', (string)$this->getConfigData('account'));
->>>>>>> bd97c6ff
         if ($this->isDutiable(
             $rawRequest->getShipperAddressCountryCode(),
             $rawRequest->getRecipientAddressCountryCode()
         )) {
-<<<<<<< HEAD
             $nodeBilling->addChild('DutyAccountNumber', (string)substr($this->getConfigData('account'), 0, 9));
-=======
-            $nodeBilling->addChild('DutyPaymentType', 'S');
-            $nodeBilling->addChild('DutyAccountNumber', (string)$this->getConfigData('account'));
->>>>>>> bd97c6ff
         }
 
         /** Receiver */
