<?php
/**
 * Copyright © Magento, Inc. All rights reserved.
 * See COPYING.txt for license details.
 */

namespace Magento\Dhl\Model;

use Magento\Catalog\Model\Product\Type;
use Magento\Framework\App\ProductMetadataInterface;
use Magento\Framework\Module\Dir;
use Magento\Sales\Exception\DocumentValidationException;
use Magento\Sales\Model\Order\Shipment;
use Magento\Quote\Model\Quote\Address\RateRequest;
use Magento\Quote\Model\Quote\Address\RateResult\Error;
use Magento\Shipping\Model\Carrier\AbstractCarrier;
use Magento\Shipping\Model\Rate\Result;
use Magento\Framework\Xml\Security;
use Magento\Dhl\Model\Validator\XmlValidator;
use Magento\Framework\App\ProductMetadataInterface;

/**
 * DHL International (API v1.4)
 * @SuppressWarnings(PHPMD.TooManyFields)
 * @SuppressWarnings(PHPMD.ExcessiveClassComplexity)
 * @SuppressWarnings(PHPMD.CouplingBetweenObjects)
 */
class Carrier extends \Magento\Dhl\Model\AbstractDhl implements \Magento\Shipping\Model\Carrier\CarrierInterface
{
    /**#@+
     * Carrier Product indicator
     */
    const DHL_CONTENT_TYPE_DOC = 'D';
    const DHL_CONTENT_TYPE_NON_DOC = 'N';
    /**#@-*/

    /**#@+
     * Minimum allowed values for shipping package dimensions
     */
    const DIMENSION_MIN_CM = 3;
    const DIMENSION_MIN_IN = 1;
    /**#@-*/

    /**
     * Config path to UE country list
     */
    const XML_PATH_EU_COUNTRIES_LIST = 'general/country/eu_countries';

    /**
     * Container types that could be customized
     *
     * @var string[]
     */
    protected $_customizableContainerTypes = [self::DHL_CONTENT_TYPE_NON_DOC];

    /**
     * Code of the carrier
     */
    const CODE = 'dhl';

    /**
     * DHL service prefixes used for message reference
     */
    private const SERVICE_PREFIX_QUOTE = 'QUOT';
    private const SERVICE_PREFIX_SHIPVAL = 'SHIP';
    private const SERVICE_PREFIX_TRACKING = 'TRCK';

    /**
     * Rate request data
     *
     * @var RateRequest|null
     */
    protected $_request;

    /**
     * Rate result data
     *
     * @var Result|null
     */
    protected $_result;

    /**
     * Countries parameters data
     *
     * @var \Magento\Shipping\Model\Simplexml\Element|null
     */
    protected $_countryParams;

    /**
     * Errors placeholder
     *
     * @var string[]
     */
    protected $_errors = [];

    /**
     * Dhl rates result
     *
     * @var array
     */
    protected $_rates = [];

    /**
     * Carrier's code
     *
     * @var string
     */
    protected $_code = self::CODE;

    /**
     * Free Method config path
     *
     * @var string
     */
    protected $_freeMethod = 'free_method_nondoc';

    /**
     * Max weight without fee
     *
     * @var int
     */
    protected $_maxWeight = 70;

    /**
     * Flag if response is for shipping label creating
     *
     * @var bool
     */
    protected $_isShippingLabelFlag = false;

    /**
     * Request variables array
     *
     * @var array
     */
    protected $_requestVariables = [
        'id' => ['code' => 'dhl_id', 'setCode' => 'id'],
        'password' => ['code' => 'dhl_password', 'setCode' => 'password'],
        'account' => ['code' => 'dhl_account', 'setCode' => 'account_nbr'],
        'shipping_key' => ['code' => 'dhl_shipping_key', 'setCode' => 'shipping_key'],
        'shipping_intlkey' => ['code' => 'dhl_shipping_intl_key', 'setCode' => 'shipping_intl_key'],
        'shipment_type' => ['code' => 'dhl_shipment_type', 'setCode' => 'shipment_type'],
        'dutiable' => ['code' => 'dhl_dutiable', 'setCode' => 'dutiable'],
        'dutypaymenttype' => ['code' => 'dhl_duty_payment_type', 'setCode' => 'duty_payment_type'],
        'contentdesc' => ['code' => 'dhl_content_desc', 'setCode' => 'content_desc'],
    ];

    /**
     * Flag that shows if shipping is domestic
     *
     * @var bool
     */
    protected $_isDomestic = false;

    /**
     * Core string
     *
     * @var \Magento\Framework\Stdlib\StringUtils
     */
    protected $string;

    /**
     * Carrier helper
     *
     * @var \Magento\Shipping\Helper\Carrier
     */
    protected $_carrierHelper;

    /**
     * @var \Magento\Framework\Stdlib\DateTime\DateTime
     */
    protected $_coreDate;

    /**
     * @var \Magento\Store\Model\StoreManagerInterface
     */
    protected $_storeManager;

    /**
     * @var \Magento\Framework\Module\Dir\Reader
     */
    protected $_configReader;

    /**
     * @var \Magento\Framework\Math\Division
     */
    protected $mathDivision;

    /**
     * @var \Magento\Framework\Filesystem\Directory\ReadFactory
     */
    protected $readFactory;

    /**
     * @var \Magento\Framework\Stdlib\DateTime
     */
    protected $_dateTime;

    /**
     * @var \Magento\Framework\HTTP\ZendClientFactory
     */
    protected $_httpClientFactory;

    /**
     * @inheritdoc
     */
    protected $_debugReplacePrivateDataKeys = [
        'SiteID', 'Password'
    ];

    /**
     * @var \Magento\Framework\App\ProductMetadataInterface
     */
    private $productMetadata;

    /**
     * Xml response validator
     *
     * @var \Magento\Dhl\Model\Validator\XmlValidator
     */
    private $xmlValidator;

    /**
     * @var ProductMetadataInterface
     */
    private $productMetadata;

    /**
     * @param \Magento\Framework\App\Config\ScopeConfigInterface $scopeConfig
     * @param \Magento\Quote\Model\Quote\Address\RateResult\ErrorFactory $rateErrorFactory
     * @param \Psr\Log\LoggerInterface $logger
     * @param Security $xmlSecurity
     * @param \Magento\Shipping\Model\Simplexml\ElementFactory $xmlElFactory
     * @param \Magento\Shipping\Model\Rate\ResultFactory $rateFactory
     * @param \Magento\Quote\Model\Quote\Address\RateResult\MethodFactory $rateMethodFactory
     * @param \Magento\Shipping\Model\Tracking\ResultFactory $trackFactory
     * @param \Magento\Shipping\Model\Tracking\Result\ErrorFactory $trackErrorFactory
     * @param \Magento\Shipping\Model\Tracking\Result\StatusFactory $trackStatusFactory
     * @param \Magento\Directory\Model\RegionFactory $regionFactory
     * @param \Magento\Directory\Model\CountryFactory $countryFactory
     * @param \Magento\Directory\Model\CurrencyFactory $currencyFactory
     * @param \Magento\Directory\Helper\Data $directoryData
     * @param \Magento\CatalogInventory\Api\StockRegistryInterface $stockRegistry
     * @param \Magento\Shipping\Helper\Carrier $carrierHelper
     * @param \Magento\Framework\Stdlib\DateTime\DateTime $coreDate
     * @param \Magento\Framework\Module\Dir\Reader $configReader
     * @param \Magento\Store\Model\StoreManagerInterface $storeManager
     * @param \Magento\Framework\Stdlib\StringUtils $string
     * @param \Magento\Framework\Math\Division $mathDivision
     * @param \Magento\Framework\Filesystem\Directory\ReadFactory $readFactory
     * @param \Magento\Framework\Stdlib\DateTime $dateTime
     * @param \Magento\Framework\HTTP\ZendClientFactory $httpClientFactory
     * @param array $data
<<<<<<< HEAD
     * @param \Magento\Dhl\Model\Validator\XmlValidator $xmlValidator
     * @param \Magento\Framework\App\ProductMetadataInterface $productMetadata
=======
     * @param \Magento\Dhl\Model\Validator\XmlValidator|null $xmlValidator
     * @param ProductMetadataInterface|null $productMetadata
>>>>>>> 9b038038
     * @SuppressWarnings(PHPMD.ExcessiveParameterList)
     */
    public function __construct(
        \Magento\Framework\App\Config\ScopeConfigInterface $scopeConfig,
        \Magento\Quote\Model\Quote\Address\RateResult\ErrorFactory $rateErrorFactory,
        \Psr\Log\LoggerInterface $logger,
        Security $xmlSecurity,
        \Magento\Shipping\Model\Simplexml\ElementFactory $xmlElFactory,
        \Magento\Shipping\Model\Rate\ResultFactory $rateFactory,
        \Magento\Quote\Model\Quote\Address\RateResult\MethodFactory $rateMethodFactory,
        \Magento\Shipping\Model\Tracking\ResultFactory $trackFactory,
        \Magento\Shipping\Model\Tracking\Result\ErrorFactory $trackErrorFactory,
        \Magento\Shipping\Model\Tracking\Result\StatusFactory $trackStatusFactory,
        \Magento\Directory\Model\RegionFactory $regionFactory,
        \Magento\Directory\Model\CountryFactory $countryFactory,
        \Magento\Directory\Model\CurrencyFactory $currencyFactory,
        \Magento\Directory\Helper\Data $directoryData,
        \Magento\CatalogInventory\Api\StockRegistryInterface $stockRegistry,
        \Magento\Shipping\Helper\Carrier $carrierHelper,
        \Magento\Framework\Stdlib\DateTime\DateTime $coreDate,
        \Magento\Framework\Module\Dir\Reader $configReader,
        \Magento\Store\Model\StoreManagerInterface $storeManager,
        \Magento\Framework\Stdlib\StringUtils $string,
        \Magento\Framework\Math\Division $mathDivision,
        \Magento\Framework\Filesystem\Directory\ReadFactory $readFactory,
        \Magento\Framework\Stdlib\DateTime $dateTime,
        \Magento\Framework\HTTP\ZendClientFactory $httpClientFactory,
        array $data = [],
        \Magento\Dhl\Model\Validator\XmlValidator $xmlValidator = null,
<<<<<<< HEAD
        \Magento\Framework\App\ProductMetadataInterface $productMetadata = null
=======
        ProductMetadataInterface $productMetadata = null
>>>>>>> 9b038038
    ) {
        $this->readFactory = $readFactory;
        $this->_carrierHelper = $carrierHelper;
        $this->_coreDate = $coreDate;
        $this->_storeManager = $storeManager;
        $this->_configReader = $configReader;
        $this->string = $string;
        $this->mathDivision = $mathDivision;
        $this->_dateTime = $dateTime;
        $this->_httpClientFactory = $httpClientFactory;
        parent::__construct(
            $scopeConfig,
            $rateErrorFactory,
            $logger,
            $xmlSecurity,
            $xmlElFactory,
            $rateFactory,
            $rateMethodFactory,
            $trackFactory,
            $trackErrorFactory,
            $trackStatusFactory,
            $regionFactory,
            $countryFactory,
            $currencyFactory,
            $directoryData,
            $stockRegistry,
            $data
        );
        if ($this->getConfigData('content_type') == self::DHL_CONTENT_TYPE_DOC) {
            $this->_freeMethod = 'free_method_doc';
        }
<<<<<<< HEAD

        $objectManager = \Magento\Framework\App\ObjectManager::getInstance();
        $this->xmlValidator = $xmlValidator ?: $objectManager->get(XmlValidator::class);
        $this->productMetadata = $productMetadata ?: $objectManager->get(ProductMetadataInterface::class);
=======
        $this->xmlValidator = $xmlValidator
            ?: \Magento\Framework\App\ObjectManager::getInstance()->get(XmlValidator::class);
        $this->productMetadata = $productMetadata
            ?: \Magento\Framework\App\ObjectManager::getInstance()->get(ProductMetadataInterface::class);
>>>>>>> 9b038038
    }

    /**
     * Returns value of given variable
     *
     * @param string|int $origValue
     * @param string $pathToValue
     * @return string|int|null
     */
    protected function _getDefaultValue($origValue, $pathToValue)
    {
        if (!$origValue) {
            $origValue = $this->_scopeConfig->getValue(
                $pathToValue,
                \Magento\Store\Model\ScopeInterface::SCOPE_STORE,
                $this->getStore()
            );
        }

        return $origValue;
    }

    /**
     * Collect and get rates
     *
     * @param RateRequest $request
     * @return bool|Result|Error
     */
    public function collectRates(RateRequest $request)
    {
        if (!$this->canCollectRates()) {
            return $this->getErrorMessage();
        }

        $requestDhl = clone $request;
        $this->setStore($requestDhl->getStoreId());

        $origCompanyName = $this->_getDefaultValue(
            $requestDhl->getOrigCompanyName(),
            \Magento\Store\Model\Information::XML_PATH_STORE_INFO_NAME
        );
        $origCountryId = $this->_getDefaultValue($requestDhl->getOrigCountryId(), Shipment::XML_PATH_STORE_COUNTRY_ID);
        $origState = $this->_getDefaultValue($requestDhl->getOrigState(), Shipment::XML_PATH_STORE_REGION_ID);
        $origCity = $this->_getDefaultValue($requestDhl->getOrigCity(), Shipment::XML_PATH_STORE_CITY);
        $origPostcode = $this->_getDefaultValue($requestDhl->getOrigPostcode(), Shipment::XML_PATH_STORE_ZIP);

        $requestDhl->setOrigCompanyName($origCompanyName)
            ->setCountryId($origCountryId)
            ->setOrigState($origState)
            ->setOrigCity($origCity)
            ->setOrigPostal($origPostcode);
        $this->setRequest($requestDhl);

        $this->_result = $this->_getQuotes();
        $this->_updateFreeMethodQuote($request);

        return $this->_result;
    }

    /**
     * Set Free Method Request
     *
     * @param string $freeMethod
     * @return void
     */
    protected function _setFreeMethodRequest($freeMethod)
    {
        $this->_rawRequest->setFreeMethodRequest(true);
        $freeWeight = $this->getTotalNumOfBoxes($this->_rawRequest->getFreeMethodWeight());
        $this->_rawRequest->setWeight($freeWeight);
        $this->_rawRequest->setService($freeMethod);
    }

    /**
     * Returns request result
     *
     * @return Result|null
     */
    public function getResult()
    {
        return $this->_result;
    }

    /**
     * Fills request object with Dhl config parameters
     *
     * @param \Magento\Framework\DataObject $requestObject
     * @return \Magento\Framework\DataObject
     */
    protected function _addParams(\Magento\Framework\DataObject $requestObject)
    {
        foreach ($this->_requestVariables as $code => $objectCode) {
            if ($this->_request->getDhlId()) {
                $value = $this->_request->getData($objectCode['code']);
            } else {
                $value = $this->getConfigData($code);
            }
            $requestObject->setData($objectCode['setCode'], $value);
        }

        return $requestObject;
    }

    /**
     * Prepare and set request in property of current instance
     *
     * @param \Magento\Framework\DataObject $request
     * @return $this
     * @SuppressWarnings(PHPMD.CyclomaticComplexity)
     * @SuppressWarnings(PHPMD.NPathComplexity)
     */
    public function setRequest(\Magento\Framework\DataObject $request)
    {
        $this->_request = $request;
        $this->setStore($request->getStoreId());

        $requestObject = new \Magento\Framework\DataObject();

        $requestObject->setIsGenerateLabelReturn($request->getIsGenerateLabelReturn());

        $requestObject->setStoreId($request->getStoreId());

        if ($request->getLimitMethod()) {
            $requestObject->setService($request->getLimitMethod());
        }

        $requestObject = $this->_addParams($requestObject);

        if ($request->getDestPostcode()) {
            $requestObject->setDestPostal($request->getDestPostcode());
        }

        $requestObject->setOrigCountry(
            $this->_getDefaultValue($request->getOrigCountry(), Shipment::XML_PATH_STORE_COUNTRY_ID)
        )->setOrigCountryId(
            $this->_getDefaultValue($request->getOrigCountryId(), Shipment::XML_PATH_STORE_COUNTRY_ID)
        );

        $shippingWeight = $request->getPackageWeight();

        $requestObject->setValue(sprintf('%.2f', $request->getPackageValue()))
            ->setValueWithDiscount($request->getPackageValueWithDiscount())
            ->setCustomsValue($request->getPackageCustomsValue())
            ->setDestStreet($this->string->substr(str_replace("\n", '', $request->getDestStreet()), 0, 35))
            ->setDestStreetLine2($request->getDestStreetLine2())
            ->setDestCity($request->getDestCity())
            ->setOrigCompanyName($request->getOrigCompanyName())
            ->setOrigCity($request->getOrigCity())
            ->setOrigPhoneNumber($request->getOrigPhoneNumber())
            ->setOrigPersonName($request->getOrigPersonName())
            ->setOrigEmail(
                $this->_scopeConfig->getValue(
                    'trans_email/ident_general/email',
                    \Magento\Store\Model\ScopeInterface::SCOPE_STORE,
                    $requestObject->getStoreId()
                )
            )
            ->setOrigCity($request->getOrigCity())
            ->setOrigPostal($request->getOrigPostal())
            ->setOrigStreetLine2($request->getOrigStreetLine2())
            ->setDestPhoneNumber($request->getDestPhoneNumber())
            ->setDestPersonName($request->getDestPersonName())
            ->setDestCompanyName($request->getDestCompanyName());

        $originStreet2 = $this->_scopeConfig->getValue(
            Shipment::XML_PATH_STORE_ADDRESS2,
            \Magento\Store\Model\ScopeInterface::SCOPE_STORE,
            $requestObject->getStoreId()
        );

        $requestObject->setOrigStreet($request->getOrigStreet() ? $request->getOrigStreet() : $originStreet2);

        if (is_numeric($request->getOrigState())) {
            $requestObject->setOrigState($this->_regionFactory->create()->load($request->getOrigState())->getCode());
        } else {
            $requestObject->setOrigState($request->getOrigState());
        }

        if ($request->getDestCountryId()) {
            $destCountry = $request->getDestCountryId();
        } else {
            $destCountry = self::USA_COUNTRY_ID;
        }

        // for DHL, Puerto Rico state for US will assume as Puerto Rico country
        // for Puerto Rico, dhl will ship as international
        if ($destCountry == self::USA_COUNTRY_ID
            && ($request->getDestPostcode() == '00912' || $request->getDestRegionCode() == self::PUERTORICO_COUNTRY_ID)
        ) {
            $destCountry = self::PUERTORICO_COUNTRY_ID;
        }

        $requestObject->setDestCountryId($destCountry)
            ->setDestState($request->getDestRegionCode())
            ->setWeight($shippingWeight)
            ->setFreeMethodWeight($request->getFreeMethodWeight())
            ->setOrderShipment($request->getOrderShipment());

        if ($request->getPackageId()) {
            $requestObject->setPackageId($request->getPackageId());
        }

        $requestObject->setBaseSubtotalInclTax($request->getBaseSubtotalInclTax());

        $this->setRawRequest($requestObject);

        return $this;
    }

    /**
     * Get allowed shipping methods
     *
     * @return string[]
     * @throws \Magento\Framework\Exception\LocalizedException
     */
    public function getAllowedMethods()
    {
        $contentType = $this->getConfigData('content_type');

        if ($this->_isDomestic) {
            $allowedMethods = array_merge(
                explode(',', $this->getConfigData('doc_methods')),
                explode(',', $this->getConfigData('nondoc_methods'))
            );
        } else {
            switch ($contentType) {
                case self::DHL_CONTENT_TYPE_DOC:
                    $allowedMethods = explode(',', $this->getConfigData('doc_methods'));
                    break;
                case self::DHL_CONTENT_TYPE_NON_DOC:
                    $allowedMethods = explode(',', $this->getConfigData('nondoc_methods'));
                    break;
                default:
                    throw new \Magento\Framework\Exception\LocalizedException(__('Wrong Content Type'));
            }
        }
        $methods = [];
        foreach ($allowedMethods as $method) {
            $methods[$method] = $this->getDhlProductTitle($method);
        }

        return $methods;
    }

    /**
     * Get configuration data of carrier
     *
     * @param string $type
     * @param string $code
     * @return array|bool
     */
    public function getCode($type, $code = '')
    {
        $codes = [
            'unit_of_measure' => ['L' => __('Pounds'), 'K' => __('Kilograms')],
            'unit_of_dimension' => ['I' => __('Inches'), 'C' => __('Centimeters')],
            'unit_of_dimension_cut' => ['I' => __('inch'), 'C' => __('cm')],
            'dimensions' => ['HEIGHT' => __('Height'), 'DEPTH' => __('Depth'), 'WIDTH' => __('Width')],
            'size' => ['0' => __('Regular'), '1' => __('Specific')],
            'dimensions_variables' => [
                'L' => \Zend_Measure_Weight::POUND,
                'LB' => \Zend_Measure_Weight::POUND,
                'POUND' => \Zend_Measure_Weight::POUND,
                'K' => \Zend_Measure_Weight::KILOGRAM,
                'KG' => \Zend_Measure_Weight::KILOGRAM,
                'KILOGRAM' => \Zend_Measure_Weight::KILOGRAM,
                'I' => \Zend_Measure_Length::INCH,
                'IN' => \Zend_Measure_Length::INCH,
                'INCH' => \Zend_Measure_Length::INCH,
                'C' => \Zend_Measure_Length::CENTIMETER,
                'CM' => \Zend_Measure_Length::CENTIMETER,
                'CENTIMETER' => \Zend_Measure_Length::CENTIMETER,
            ],
        ];

        if (!isset($codes[$type])) {
            return false;
        } elseif ('' === $code) {
            return $codes[$type];
        }

        $code = strtoupper($code);
        if (!isset($codes[$type][$code])) {
            return false;
        } else {
            return $codes[$type][$code];
        }
    }

    /**
     * Returns DHL shipment methods (depending on package content type, if necessary)
     *
     * @param string $doc Package content type (doc/non-doc) see DHL_CONTENT_TYPE_* constants
     * @return array
     */
    public function getDhlProducts($doc)
    {
        $docType = [
            '2' => __('Easy shop'),
            '5' => __('Sprintline'),
            '6' => __('Secureline'),
            '7' => __('Express easy'),
            '9' => __('Europack'),
            'B' => __('Break bulk express'),
            'C' => __('Medical express'),
            'D' => __('Express worldwide'),
            'U' => __('Express worldwide'),
            'K' => __('Express 9:00'),
            'L' => __('Express 10:30'),
            'G' => __('Domestic economy select'),
            'W' => __('Economy select'),
            'I' => __('Domestic express 9:00'),
            'N' => __('Domestic express'),
            'O' => __('Others'),
            'R' => __('Globalmail business'),
            'S' => __('Same day'),
            'T' => __('Express 12:00'),
            'X' => __('Express envelope'),
        ];

        $nonDocType = [
            '1' => __('Domestic express 12:00'),
            '3' => __('Easy shop'),
            '4' => __('Jetline'),
            '8' => __('Express easy'),
            'P' => __('Express worldwide'),
            'Q' => __('Medical express'),
            'E' => __('Express 9:00'),
            'F' => __('Freight worldwide'),
            'H' => __('Economy select'),
            'J' => __('Jumbo box'),
            'M' => __('Express 10:30'),
            'V' => __('Europack'),
            'Y' => __('Express 12:00'),
        ];

        if ($this->_isDomestic) {
            return $docType + $nonDocType;
        }
        if ($doc == self::DHL_CONTENT_TYPE_DOC) {
            // Documents shipping
            return $docType;
        } else {
            // Services for shipping non-documents cargo
            return $nonDocType;
        }
    }

    /**
     * Returns title of DHL shipping method by its code
     *
     * @param string $code One-symbol code (see getDhlProducts())
     * @return bool
     * @SuppressWarnings(PHPMD.BooleanGetMethodName)
     */
    public function getDhlProductTitle($code)
    {
        $contentType = $this->getConfigData('content_type');
        $dhlProducts = $this->getDhlProducts($contentType);

        return isset($dhlProducts[$code]) ? $dhlProducts[$code] : false;
    }

    /**
     * Convert item weight to needed weight based on config weight unit dimensions
     *
     * @param float $weight
     * @param bool $maxWeight
     * @param string|bool $configWeightUnit
     * @return float
     */
    protected function _getWeight($weight, $maxWeight = false, $configWeightUnit = false)
    {
        if ($maxWeight) {
            $configWeightUnit = \Zend_Measure_Weight::KILOGRAM;
        } elseif ($configWeightUnit) {
            $configWeightUnit = $this->getCode('dimensions_variables', $configWeightUnit);
        } else {
            $configWeightUnit = $this->getCode(
                'dimensions_variables',
                (string)$this->getConfigData('unit_of_measure')
            );
        }

        $countryWeightUnit = $this->getCode('dimensions_variables', $this->_getWeightUnit());

        if ($configWeightUnit != $countryWeightUnit) {
            $weight = $this->_carrierHelper->convertMeasureWeight(
                (float)$weight,
                $configWeightUnit,
                $countryWeightUnit
            );
        }

        return sprintf('%.3f', $weight);
    }

    /**
     * Prepare items to pieces
     *
     * @return array
     * @SuppressWarnings(PHPMD.CyclomaticComplexity)
     * @SuppressWarnings(PHPMD.NPathComplexity)
     */
    protected function _getAllItems()
    {
        $allItems = $this->_request->getAllItems();
        $fullItems = [];

        foreach ($allItems as $item) {
            if ($item->getProductType() == Type::TYPE_BUNDLE && $item->getProduct()->getShipmentType()) {
                continue;
            }

            $qty = $item->getQty();
            $changeQty = true;
            $checkWeight = true;
            $decimalItems = [];

            if ($item->getParentItem()) {
                if (!$item->getParentItem()->getProduct()->getShipmentType()) {
                    continue;
                }
                if ($item->getIsQtyDecimal()) {
                    $qty = $item->getParentItem()->getQty();
                } else {
                    $qty = $item->getParentItem()->getQty() * $item->getQty();
                }
            }

            $itemWeight = $item->getWeight();
            if ($item->getIsQtyDecimal() && $item->getProductType() != Type::TYPE_BUNDLE) {
                $productId = $item->getProduct()->getId();
                $stockItemDo = $this->stockRegistry->getStockItem($productId, $item->getStore()->getWebsiteId());
                $isDecimalDivided = $stockItemDo->getIsDecimalDivided();
                if ($isDecimalDivided) {
                    if ($stockItemDo->getEnableQtyIncrements()
                        && $stockItemDo->getQtyIncrements()
                    ) {
                        $itemWeight = $itemWeight * $stockItemDo->getQtyIncrements();
                        $qty = round($item->getWeight() / $itemWeight * $qty);
                        $changeQty = false;
                    } else {
                        $itemWeight = $this->_getWeight($itemWeight * $item->getQty());
                        $maxWeight = $this->_getWeight($this->_maxWeight, true);
                        if ($itemWeight > $maxWeight) {
                            $qtyItem = floor($itemWeight / $maxWeight);
                            $decimalItems[] = ['weight' => $maxWeight, 'qty' => $qtyItem];
                            $weightItem = $this->mathDivision->getExactDivision($itemWeight, $maxWeight);
                            if ($weightItem) {
                                $decimalItems[] = ['weight' => $weightItem, 'qty' => 1];
                            }
                            $checkWeight = false;
                        }
                    }
                } else {
                    $itemWeight = $itemWeight * $item->getQty();
                }
            }

            if ($checkWeight && $this->_getWeight($itemWeight) > $this->_getWeight($this->_maxWeight, true)) {
                return [];
            }

            if ($changeQty
                && !$item->getParentItem()
                && $item->getIsQtyDecimal()
                && $item->getProductType() != Type::TYPE_BUNDLE
            ) {
                $qty = 1;
            }

            if (!empty($decimalItems)) {
                foreach ($decimalItems as $decimalItem) {
                    $fullItems = array_merge(
                        $fullItems,
                        array_fill(0, $decimalItem['qty'] * $qty, $decimalItem['weight'])
                    );
                }
            } else {
                $fullItems = array_merge($fullItems, array_fill(0, $qty, $this->_getWeight($itemWeight)));
            }
        }
        sort($fullItems);

        return $fullItems;
    }

    /**
     * Make pieces
     *
     * @param \Magento\Shipping\Model\Simplexml\Element $nodeBkgDetails
     * @return void
     * @SuppressWarnings(PHPMD.CyclomaticComplexity)
     */
    protected function _makePieces(\Magento\Shipping\Model\Simplexml\Element $nodeBkgDetails)
    {
        $divideOrderWeight = (string)$this->getConfigData('divide_order_weight');
        $nodePieces = $nodeBkgDetails->addChild('Pieces', '', '');
        $items = $this->_getAllItems();
        $numberOfPieces = 0;

        if ($divideOrderWeight && !empty($items)) {
            $maxWeight = $this->_getWeight($this->_maxWeight, true);
            $sumWeight = 0;

            $reverseOrderItems = $items;
            arsort($reverseOrderItems);

            foreach ($reverseOrderItems as $key => $weight) {
                if (!isset($items[$key])) {
                    continue;
                }
                unset($items[$key]);
                $sumWeight = $weight;
                foreach ($items as $key => $weight) {
                    if ($sumWeight + $weight < $maxWeight) {
                        unset($items[$key]);
                        $sumWeight += $weight;
                    } elseif ($sumWeight + $weight > $maxWeight) {
                        $numberOfPieces++;
                        $nodePiece = $nodePieces->addChild('Piece', '', '');
                        $nodePiece->addChild('PieceID', $numberOfPieces);
                        $this->_addDimension($nodePiece);
                        $nodePiece->addChild('Weight', sprintf('%.3f', $sumWeight));
                        break;
                    } else {
                        unset($items[$key]);
                        $numberOfPieces++;
                        $sumWeight += $weight;
                        $nodePiece = $nodePieces->addChild('Piece', '', '');
                        $nodePiece->addChild('PieceID', $numberOfPieces);
                        $this->_addDimension($nodePiece);
                        $nodePiece->addChild('Weight', sprintf('%.3f', $sumWeight));
                        $sumWeight = 0;
                        break;
                    }
                }
            }
            if ($sumWeight > 0) {
                $numberOfPieces++;
                $nodePiece = $nodePieces->addChild('Piece', '', '');
                $nodePiece->addChild('PieceID', $numberOfPieces);
                $this->_addDimension($nodePiece);
                $nodePiece->addChild('Weight', sprintf('%.3f', $sumWeight));
            }
        } else {
            $nodePiece = $nodePieces->addChild('Piece', '', '');
            $nodePiece->addChild('PieceID', 1);
            $this->_addDimension($nodePiece);
            $nodePiece->addChild('Weight', $this->_getWeight($this->_rawRequest->getWeight()));
        }

        $handlingAction = $this->getConfigData('handling_action');
        if ($handlingAction == AbstractCarrier::HANDLING_ACTION_PERORDER || !$numberOfPieces) {
            $numberOfPieces = 1;
        }
        $this->_numBoxes = $numberOfPieces;
    }

    /**
     * Convert item dimension to needed dimension based on config dimension unit of measure
     *
     * @param float $dimension
     * @param string|bool $configWeightUnit
     * @return float
     */
    protected function _getDimension($dimension, $configWeightUnit = false)
    {
        if (!$configWeightUnit) {
            $configWeightUnit = $this->getCode(
                'dimensions_variables',
                (string)$this->getConfigData('unit_of_measure')
            );
        } else {
            $configWeightUnit = $this->getCode('dimensions_variables', $configWeightUnit);
        }

        if ($configWeightUnit == \Zend_Measure_Weight::POUND) {
            $configDimensionUnit = \Zend_Measure_Length::INCH;
        } else {
            $configDimensionUnit = \Zend_Measure_Length::CENTIMETER;
        }

        $countryDimensionUnit = $this->getCode('dimensions_variables', $this->_getDimensionUnit());

        if ($configDimensionUnit != $countryDimensionUnit) {
            $dimension = $this->_carrierHelper->convertMeasureDimension(
                (float)$dimension,
                $configDimensionUnit,
                $countryDimensionUnit
            );
        }

        return sprintf('%.3f', $dimension);
    }

    /**
     * Add dimension to piece
     *
     * @param \Magento\Shipping\Model\Simplexml\Element $nodePiece
     * @return void
     */
    protected function _addDimension($nodePiece)
    {
        $sizeChecker = (string)$this->getConfigData('size');

        $height = $this->_getDimension((float)$this->getConfigData('height'));
        $depth = $this->_getDimension((float)$this->getConfigData('depth'));
        $width = $this->_getDimension((float)$this->getConfigData('width'));

        if ($sizeChecker && $height && $depth && $width) {
            $nodePiece->addChild('Height', $height);
            $nodePiece->addChild('Depth', $depth);
            $nodePiece->addChild('Width', $width);
        }
    }

    /**
     * Get shipping quotes
     *
     * @return \Magento\Framework\Model\AbstractModel|Result
     */
    protected function _getQuotes()
    {
        $responseBody = '';
        try {
            for ($offset = 0; $offset <= self::UNAVAILABLE_DATE_LOOK_FORWARD; $offset++) {
                $debugPoint = [];

                $requestXml = $this->_buildQuotesRequestXml();
                $date = date(self::REQUEST_DATE_FORMAT, strtotime($this->_getShipDate() . " +{$offset} days"));
                $this->_setQuotesRequestXmlDate($requestXml, $date);


                $request = $requestXml->asXML();
                $debugPoint['request'] = $this->filterDebugData($request);
                $responseBody = $this->_getCachedQuotes($request);
                $debugPoint['from_cache'] = $responseBody === null;

                if ($debugPoint['from_cache']) {
                    $responseBody = $this->_getQuotesFromServer($request);
                }

                $debugPoint['response'] = $this->filterDebugData($responseBody);

                $bodyXml = $this->_xmlElFactory->create(['data' => $responseBody]);
                $code = $bodyXml->xpath('//GetQuoteResponse/Note/Condition/ConditionCode');
                if (isset($code[0]) && (int)$code[0] == self::CONDITION_CODE_SERVICE_DATE_UNAVAILABLE) {
                    $debugPoint['info'] = sprintf(__("DHL service is not available at %s date"), $date);
                } else {
                    $this->_debug($debugPoint);
                    break;
                }

                $this->_setCachedQuotes($request, $responseBody);
                $this->_debug($debugPoint);
            }
        } catch (\Exception $e) {
            $this->_errors[$e->getCode()] = $e->getMessage();
        }

        return $this->_parseResponse($responseBody);
    }

    /**
     * Get shipping quotes from DHL service
     *
     * @param string $request
     * @return string
     */
    protected function _getQuotesFromServer($request)
    {
        $client = $this->_httpClientFactory->create();
        $client->setUri((string)$this->getConfigData('gateway_url'));
        $client->setConfig(['maxredirects' => 0, 'timeout' => 30]);
        $client->setRawData(utf8_encode($request));

        return $client->request(\Zend_Http_Client::POST)->getBody();
    }

    /**
     * Build quotes request XML object
     *
     * @return \SimpleXMLElement
     */
    protected function _buildQuotesRequestXml()
    {
        $rawRequest = $this->_rawRequest;

        $xmlStr = '<?xml version="1.0" encoding = "UTF-8"?>' .
            '<req:DCTRequest schemaVersion="2.0" ' .
            'xmlns:req="http://www.dhl.com" ' .
            'xmlns:xsi="http://www.w3.org/2001/XMLSchema-instance" ' .
            'xsi:schemaLocation="http://www.dhl.com DCT-req_global-2.0.xsd"/>';

        $xml = $this->_xmlElFactory->create(['data' => $xmlStr]);
        $nodeGetQuote = $xml->addChild('GetQuote', '', '');
        $nodeRequest = $nodeGetQuote->addChild('Request');

        $nodeServiceHeader = $nodeRequest->addChild('ServiceHeader');
        $nodeServiceHeader->addChild('MessageTime', $this->buildMessageTimestamp());
        $nodeServiceHeader->addChild(
            'MessageReference',
            $this->buildMessageReference(self::SERVICE_PREFIX_QUOTE)
        );
        $nodeServiceHeader->addChild('SiteID', (string) $this->getConfigData('id'));
        $nodeServiceHeader->addChild('Password', (string) $this->getConfigData('password'));

        $nodeMetaData = $nodeRequest->addChild('MetaData');
        $nodeMetaData->addChild('SoftwareName', $this->buildSoftwareName());
        $nodeMetaData->addChild('SoftwareVersion', $this->buildSoftwareVersion());

        $nodeFrom = $nodeGetQuote->addChild('From');
        $nodeFrom->addChild('CountryCode', $rawRequest->getOrigCountryId());
        $nodeFrom->addChild('Postalcode', $rawRequest->getOrigPostal());
        $nodeFrom->addChild('City', $rawRequest->getOrigCity());

        $nodeBkgDetails = $nodeGetQuote->addChild('BkgDetails');
        $nodeBkgDetails->addChild('PaymentCountryCode', $rawRequest->getOrigCountryId());
        $nodeBkgDetails->addChild(
            'Date',
            (new \DateTime())->format(\Magento\Framework\Stdlib\DateTime::DATETIME_PHP_FORMAT)
        );
        $nodeBkgDetails->addChild('ReadyTime', 'PT' . (int)(string)$this->getConfigData('ready_time') . 'H00M');

        $nodeBkgDetails->addChild('DimensionUnit', $this->_getDimensionUnit());
        $nodeBkgDetails->addChild('WeightUnit', $this->_getWeightUnit());

        $this->_makePieces($nodeBkgDetails);

        $nodeBkgDetails->addChild('PaymentAccountNumber', (string)$this->getConfigData('account'));

        $nodeTo = $nodeGetQuote->addChild('To');
        $nodeTo->addChild('CountryCode', $rawRequest->getDestCountryId());
        $nodeTo->addChild('Postalcode', $rawRequest->getDestPostal());
        $nodeTo->addChild('City', $rawRequest->getDestCity());

        if ($this->isDutiable($rawRequest->getOrigCountryId(), $rawRequest->getDestCountryId())) {
            // IsDutiable flag and Dutiable node indicates that cargo is not a documentation
            $nodeBkgDetails->addChild('IsDutiable', 'Y');
            $nodeDutiable = $nodeGetQuote->addChild('Dutiable');
            $baseCurrencyCode = $this->_storeManager
                ->getWebsite($this->_request->getWebsiteId())
                ->getBaseCurrencyCode();
            $nodeDutiable->addChild('DeclaredCurrency', $baseCurrencyCode);
            $nodeDutiable->addChild('DeclaredValue', sprintf("%.2F", $rawRequest->getValue()));
        }

        return $xml;
    }

    /**
     * Set pick-up date in request XML object
     *
     * @param \SimpleXMLElement $requestXml
     * @param string $date
     * @return \SimpleXMLElement
     */
    protected function _setQuotesRequestXmlDate(\SimpleXMLElement $requestXml, $date)
    {
        $requestXml->GetQuote->BkgDetails->Date = $date;

        return $requestXml;
    }

    /**
     * Parse response from DHL web service
     *
     * @param string $response
     * @return bool|\Magento\Framework\DataObject|Result|Error
     * @throws \Magento\Framework\Exception\LocalizedException
     * @SuppressWarnings(PHPMD.CyclomaticComplexity)
     */
    protected function _parseResponse($response)
    {
        $responseError = __('The response is in wrong format.');
        try {
            $this->xmlValidator->validate($response);
            $xml = simplexml_load_string($response);
            if (isset($xml->GetQuoteResponse->BkgDetails->QtdShp)) {
                foreach ($xml->GetQuoteResponse->BkgDetails->QtdShp as $quotedShipment) {
                    $this->_addRate($quotedShipment);
                }
            } elseif (isset($xml->AirwayBillNumber)) {
                return $this->_prepareShippingLabelContent($xml);
            } else {
                $this->_errors[] = $responseError;
            }
        } catch (DocumentValidationException $e) {
            if ($e->getCode() > 0) {
                $this->_errors[$e->getCode()] =  $e->getMessage();
            } else {
                $this->_errors[] = $e->getMessage();
            }
        }
        /* @var $result Result */
        $result = $this->_rateFactory->create();
        if ($this->_rates) {
            foreach ($this->_rates as $rate) {
                $method = $rate['service'];
                $data = $rate['data'];
                /* @var $rate \Magento\Quote\Model\Quote\Address\RateResult\Method */
                $rate = $this->_rateMethodFactory->create();
                $rate->setCarrier(self::CODE);
                $rate->setCarrierTitle($this->getConfigData('title'));
                $rate->setMethod($method);
                $rate->setMethodTitle($data['term']);
                $rate->setCost($data['price_total']);
                $rate->setPrice($data['price_total']);
                $result->append($rate);
            }
        } else {
            if (!empty($this->_errors)) {
                if ($this->_isShippingLabelFlag) {
                    throw new \Magento\Framework\Exception\LocalizedException($responseError);
                }
                $this->debugErrors($this->_errors);
            }
            $result->append($this->getErrorMessage());
        }

        return $result;
    }

    /**
     * Add rate to DHL rates array
     *
     * @param \SimpleXMLElement $shipmentDetails
     * @return $this
     * @SuppressWarnings(PHPMD.CyclomaticComplexity)
     */
    protected function _addRate(\SimpleXMLElement $shipmentDetails)
    {
        if (isset($shipmentDetails->ProductShortName)
            && isset($shipmentDetails->ShippingCharge)
            && isset($shipmentDetails->GlobalProductCode)
            && isset($shipmentDetails->CurrencyCode)
            && array_key_exists((string)$shipmentDetails->GlobalProductCode, $this->getAllowedMethods())
        ) {
            // DHL product code, e.g. '3', 'A', 'Q', etc.
            $dhlProduct = (string)$shipmentDetails->GlobalProductCode;
            $totalEstimate = (float)(string)$shipmentDetails->ShippingCharge;
            $currencyCode = (string)$shipmentDetails->CurrencyCode;
            $baseCurrencyCode = $this->_storeManager->getWebsite($this->_request->getWebsiteId())
                ->getBaseCurrencyCode();
            $dhlProductDescription = $this->getDhlProductTitle($dhlProduct);

            if ($currencyCode != $baseCurrencyCode) {
                /* @var $currency \Magento\Directory\Model\Currency */
                $currency = $this->_currencyFactory->create();
                $rates = $currency->getCurrencyRates($currencyCode, [$baseCurrencyCode]);
                if (!empty($rates) && isset($rates[$baseCurrencyCode])) {
                    // Convert to store display currency using store exchange rate
                    $totalEstimate = $totalEstimate * $rates[$baseCurrencyCode];
                } else {
                    $rates = $currency->getCurrencyRates($baseCurrencyCode, [$currencyCode]);
                    if (!empty($rates) && isset($rates[$currencyCode])) {
                        $totalEstimate = $totalEstimate / $rates[$currencyCode];
                    }
                    if (!isset($rates[$currencyCode]) || !$totalEstimate) {
                        $totalEstimate = false;
                        $this->_errors[] = __(
                            'We had to skip DHL method %1 because we couldn\'t find exchange rate %2 (Base Currency).',
                            $currencyCode,
                            $baseCurrencyCode
                        );
                    }
                }
            }
            if ($totalEstimate) {
                $data = [
                    'term' => $dhlProductDescription,
                    'price_total' => $this->getMethodPrice($totalEstimate, $dhlProduct),
                ];
                if (!empty($this->_rates)) {
                    foreach ($this->_rates as $product) {
                        if ($product['data']['term'] == $data['term']
                            && $product['data']['price_total'] == $data['price_total']
                        ) {
                            return $this;
                        }
                    }
                }
                $this->_rates[] = ['service' => $dhlProduct, 'data' => $data];
            } else {
                $this->_errors[] = __("Zero shipping charge for '%1'", $dhlProductDescription);
            }
        } else {
            $dhlProductDescription = false;
            if (isset($shipmentDetails->GlobalProductCode)) {
                $dhlProductDescription = $this->getDhlProductTitle((string)$shipmentDetails->GlobalProductCode);
            }
            $dhlProductDescription = $dhlProductDescription ? $dhlProductDescription : __("DHL");
            $this->_errors[] = __("Zero shipping charge for '%1'", $dhlProductDescription);
        }

        return $this;
    }

    /**
     * Returns dimension unit (cm or inch)
     *
     * @return string
     * @throws \Magento\Framework\Exception\LocalizedException
     */
    protected function _getDimensionUnit()
    {
        $countryId = $this->_rawRequest->getOrigCountryId();
        $measureUnit = $this->getCountryParams($countryId)->getMeasureUnit();
        if (empty($measureUnit)) {
            throw new \Magento\Framework\Exception\LocalizedException(
                __("Cannot identify measure unit for %1", $countryId)
            );
        }

        return $measureUnit;
    }

    /**
     * Returns weight unit (kg or pound)
     *
     * @return string
     * @throws \Magento\Framework\Exception\LocalizedException
     */
    protected function _getWeightUnit()
    {
        $countryId = $this->_rawRequest->getOrigCountryId();
        $weightUnit = $this->getCountryParams($countryId)->getWeightUnit();
        if (empty($weightUnit)) {
            throw new \Magento\Framework\Exception\LocalizedException(
                __("Cannot identify weight unit for %1", $countryId)
            );
        }

        return $weightUnit;
    }

    /**
     * Get Country Params by Country Code
     *
     * @param string $countryCode
     * @return \Magento\Framework\DataObject
     *
     * @see $countryCode ISO 3166 Codes (Countries) A2
     */
    protected function getCountryParams($countryCode)
    {
        if (empty($this->_countryParams)) {
            $etcPath = $this->_configReader->getModuleDir(Dir::MODULE_ETC_DIR, 'Magento_Dhl');
            $directoryRead = $this->readFactory->create($etcPath);
            $countriesXml = $directoryRead->readFile('countries.xml');
            $this->_countryParams = $this->_xmlElFactory->create(['data' => $countriesXml]);
        }
        if (isset($this->_countryParams->{$countryCode})) {
            $countryParams = new \Magento\Framework\DataObject($this->_countryParams->{$countryCode}->asArray());
        }
        return isset($countryParams) ? $countryParams : new \Magento\Framework\DataObject();
    }

    /**
     * Do shipment request to carrier web service, obtain Print Shipping Labels and process errors in response
     *
     * @param \Magento\Framework\DataObject $request
     * @return \Magento\Framework\DataObject
     */
    protected function _doShipmentRequest(\Magento\Framework\DataObject $request)
    {
        $this->_prepareShipmentRequest($request);
        $this->_mapRequestToShipment($request);
        $this->setRequest($request);

        return $this->_doRequest();
    }

    /**
     * Processing additional validation to check is carrier applicable.
     *
     * @param \Magento\Framework\DataObject $request
     * @return $this|\Magento\Framework\DataObject|boolean
     * @deprecated
     */
    public function proccessAdditionalValidation(\Magento\Framework\DataObject $request)
    {
        return $this->processAdditionalValidation($request);
    }

    /**
     * Processing additional validation to check is carrier applicable.
     *
     * @param \Magento\Framework\DataObject $request
     * @return $this|\Magento\Framework\DataObject|boolean
     */
    public function processAdditionalValidation(\Magento\Framework\DataObject $request)
    {
        //Skip by item validation if there is no items in request
        if (!count($this->getAllItems($request))) {
            $this->_errors[] = __('There is no items in this order');
        }

        $countryParams = $this->getCountryParams(
            $this->_scopeConfig->getValue(
                Shipment::XML_PATH_STORE_COUNTRY_ID,
                \Magento\Store\Model\ScopeInterface::SCOPE_STORE,
                $request->getStoreId()
            )
        );
        if (!$countryParams->getData()) {
            $this->_errors[] = __('Please specify origin country.');
        }

        if (!empty($this->_errors)) {
            $this->debugErrors($this->_errors);

            return false;
        }

        return $this;
    }

    /**
     * Return container types of carrier
     *
     * @param \Magento\Framework\DataObject|null $params
     * @return array
     * @SuppressWarnings(PHPMD.UnusedFormalParameter)
     */
    public function getContainerTypes(\Magento\Framework\DataObject $params = null)
    {
        return [
            self::DHL_CONTENT_TYPE_DOC => __('Documents'),
            self::DHL_CONTENT_TYPE_NON_DOC => __('Non Documents')
        ];
    }

    /**
     * Map request to shipment
     *
     * @param \Magento\Framework\DataObject $request
     * @return void
     * @throws \Magento\Framework\Exception\LocalizedException
     */
    protected function _mapRequestToShipment(\Magento\Framework\DataObject $request)
    {
        $request->setOrigCountryId($request->getShipperAddressCountryCode());
        $this->setRawRequest($request);
        $customsValue = 0;
        $packageWeight = 0;
        $packages = $request->getPackages();
        foreach ($packages as &$piece) {
            $params = $piece['params'];
            if ($params['width'] || $params['length'] || $params['height']) {
                $minValue = $this->_getMinDimension($params['dimension_units']);
                if ($params['width'] < $minValue || $params['length'] < $minValue || $params['height'] < $minValue) {
                    $message = __('Height, width and length should be equal or greater than %1', $minValue);
                    throw new \Magento\Framework\Exception\LocalizedException($message);
                }
            }

            $weightUnits = $piece['params']['weight_units'];
            $piece['params']['height'] = $this->_getDimension($piece['params']['height'], $weightUnits);
            $piece['params']['length'] = $this->_getDimension($piece['params']['length'], $weightUnits);
            $piece['params']['width'] = $this->_getDimension($piece['params']['width'], $weightUnits);
            $piece['params']['dimension_units'] = $this->_getDimensionUnit();
            $piece['params']['weight'] = $this->_getWeight($piece['params']['weight'], false, $weightUnits);
            $piece['params']['weight_units'] = $this->_getWeightUnit();

            $customsValue += $piece['params']['customs_value'];
            $packageWeight += $piece['params']['weight'];
        }

        $request->setPackages($packages)
            ->setPackageWeight($packageWeight)
            ->setPackageValue($customsValue)
            ->setValueWithDiscount($customsValue)
            ->setPackageCustomsValue($customsValue)
            ->setFreeMethodWeight(0);
    }

    /**
     * Retrieve minimum allowed value for dimensions in given dimension unit
     *
     * @param string $dimensionUnit
     * @return int
     */
    protected function _getMinDimension($dimensionUnit)
    {
        return $dimensionUnit == "CENTIMETER" ? self::DIMENSION_MIN_CM : self::DIMENSION_MIN_IN;
    }

    /**
     * Do rate request and handle errors
     *
     * @return Result|\Magento\Framework\DataObject
     * @throws \Magento\Framework\Exception\LocalizedException
     * @SuppressWarnings(PHPMD.CyclomaticComplexity)
     * @SuppressWarnings(PHPMD.NPathComplexity)
     * @SuppressWarnings(PHPMD.ExcessiveMethodLength)
     */
    protected function _doRequest()
    {
        $rawRequest = $this->_request;

        $xmlStr = '<?xml version="1.0" encoding="UTF-8"?>' .
            '<req:ShipmentRequest' .
            ' xmlns:req="http://www.dhl.com"' .
            ' xmlns:xsi="http://www.w3.org/2001/XMLSchema-instance"' .
            ' xsi:schemaLocation="http://www.dhl.com ship-val-global-req-6.2.xsd"' .
            ' schemaVersion="6.2" />';
        $xml = $this->_xmlElFactory->create(['data' => $xmlStr]);

        $nodeRequest = $xml->addChild('Request', '', '');
        $nodeServiceHeader = $nodeRequest->addChild('ServiceHeader');
        $nodeServiceHeader->addChild('MessageTime', $this->buildMessageTimestamp());
        // MessageReference must be 28 to 32 chars.
        $nodeServiceHeader->addChild(
            'MessageReference',
            $this->buildMessageReference(self::SERVICE_PREFIX_SHIPVAL)
        );
        $nodeServiceHeader->addChild('SiteID', (string)$this->getConfigData('id'));
        $nodeServiceHeader->addChild('Password', (string)$this->getConfigData('password'));

        $nodeMetaData = $nodeRequest->addChild('MetaData');
        $nodeMetaData->addChild('SoftwareName', $this->productMetadata->getName());
        $nodeMetaData->addChild('SoftwareVersion', $this->productMetadata->getVersion());

        $originRegion = $this->getCountryParams(
            $this->_scopeConfig->getValue(
                Shipment::XML_PATH_STORE_COUNTRY_ID,
                \Magento\Store\Model\ScopeInterface::SCOPE_STORE,
                $this->getStore()
            )
        )->getRegion();
        if ($originRegion) {
            $xml->addChild('RegionCode', $originRegion, '');
        }
        $xml->addChild('RequestedPickupTime', 'N', '');
        $xml->addChild('NewShipper', 'N', '');
        $xml->addChild('LanguageCode', 'EN', '');
        $xml->addChild('PiecesEnabled', 'Y', '');

        /** Billing */
        $nodeBilling = $xml->addChild('Billing', '', '');
        $nodeBilling->addChild('ShipperAccountNumber', (string)$this->getConfigData('account'));
        /**
         * Method of Payment:
         * S (Shipper)
         * R (Receiver)
         * T (Third Party)
         */
        $nodeBilling->addChild('ShippingPaymentType', 'S');

        /**
         * Shipment bill to account – required if Shipping PaymentType is other than 'S'
         */
        $nodeBilling->addChild('BillingAccountNumber', (string)$this->getConfigData('account'));
        $nodeBilling->addChild('DutyPaymentType', 'S');
        $nodeBilling->addChild('DutyAccountNumber', (string)$this->getConfigData('account'));

        /** Receiver */
        $nodeConsignee = $xml->addChild('Consignee', '', '');

        $companyName = $rawRequest->getRecipientContactCompanyName() ? $rawRequest
            ->getRecipientContactCompanyName() : $rawRequest
            ->getRecipientContactPersonName();

        $nodeConsignee->addChild('CompanyName', substr($companyName, 0, 35));

        $address = $rawRequest->getRecipientAddressStreet1() . ' ' . $rawRequest->getRecipientAddressStreet2();
        $address = $this->string->split($address, 35, false, true);
        if (is_array($address)) {
            foreach ($address as $addressLine) {
                $nodeConsignee->addChild('AddressLine', $addressLine);
            }
        } else {
            $nodeConsignee->addChild('AddressLine', $address);
        }

        $nodeConsignee->addChild('City', $rawRequest->getRecipientAddressCity());
        $recipientAddressStateOrProvinceCode = $rawRequest->getRecipientAddressStateOrProvinceCode();
        if ($recipientAddressStateOrProvinceCode) {
            $nodeConsignee->addChild('Division', $recipientAddressStateOrProvinceCode);
        }
        $nodeConsignee->addChild('PostalCode', $rawRequest->getRecipientAddressPostalCode());
        $nodeConsignee->addChild('CountryCode', $rawRequest->getRecipientAddressCountryCode());
        $nodeConsignee->addChild(
            'CountryName',
            $this->getCountryParams($rawRequest->getRecipientAddressCountryCode())->getName()
        );
        $nodeContact = $nodeConsignee->addChild('Contact');
        $nodeContact->addChild('PersonName', substr($rawRequest->getRecipientContactPersonName(), 0, 34));
        $nodeContact->addChild('PhoneNumber', substr($rawRequest->getRecipientContactPhoneNumber(), 0, 24));

        /**
         * Commodity
         * The CommodityCode element contains commodity code for shipment contents. Its
         * value should lie in between 1 to 9999.This field is mandatory.
         */
        $nodeCommodity = $xml->addChild('Commodity', '', '');
        $nodeCommodity->addChild('CommodityCode', '1');

        /** Dutiable */
        if ($this->isDutiable(
            $rawRequest->getShipperAddressCountryCode(),
            $rawRequest->getRecipientAddressCountryCode()
        )) {
            $nodeDutiable = $xml->addChild('Dutiable', '', '');
            $nodeDutiable->addChild(
                'DeclaredValue',
                sprintf("%.2F", $rawRequest->getOrderShipment()->getOrder()->getSubtotal())
            );
            $baseCurrencyCode = $this->_storeManager->getWebsite($rawRequest->getWebsiteId())->getBaseCurrencyCode();
            $nodeDutiable->addChild('DeclaredCurrency', $baseCurrencyCode);
        }

        /**
         * Reference
         * This element identifies the reference information. It is an optional field in the
         * shipment validation request. Only the first reference will be taken currently.
         */
        $nodeReference = $xml->addChild('Reference', '', '');
        $nodeReference->addChild('ReferenceID', 'shipment reference');
        $nodeReference->addChild('ReferenceType', 'St');

        /** Shipment Details */
        $this->_shipmentDetails($xml, $rawRequest);

        /** Shipper */
        $nodeShipper = $xml->addChild('Shipper', '', '');
        $nodeShipper->addChild('ShipperID', (string)$this->getConfigData('account'));
        $nodeShipper->addChild('CompanyName', $rawRequest->getShipperContactCompanyName());
        $nodeShipper->addChild('RegisteredAccount', (string)$this->getConfigData('account'));

        $address = $rawRequest->getShipperAddressStreet1() . ' ' . $rawRequest->getShipperAddressStreet2();
        $address = $this->string->split($address, 35, false, true);
        if (is_array($address)) {
            foreach ($address as $addressLine) {
                $nodeShipper->addChild('AddressLine', $addressLine);
            }
        } else {
            $nodeShipper->addChild('AddressLine', $address);
        }

        $nodeShipper->addChild('City', $rawRequest->getShipperAddressCity());
        $shipperAddressStateOrProvinceCode = $rawRequest->getShipperAddressStateOrProvinceCode();
        if ($shipperAddressStateOrProvinceCode) {
            $nodeShipper->addChild('Division', $shipperAddressStateOrProvinceCode);
        }
        $nodeShipper->addChild('PostalCode', $rawRequest->getShipperAddressPostalCode());
        $nodeShipper->addChild('CountryCode', $rawRequest->getShipperAddressCountryCode());
        $nodeShipper->addChild(
            'CountryName',
            $this->getCountryParams($rawRequest->getShipperAddressCountryCode())->getName()
        );
        $nodeContact = $nodeShipper->addChild('Contact', '', '');
        $nodeContact->addChild('PersonName', substr($rawRequest->getShipperContactPersonName(), 0, 34));
        $nodeContact->addChild('PhoneNumber', substr($rawRequest->getShipperContactPhoneNumber(), 0, 24));

        $xml->addChild('LabelImageFormat', 'PDF', '');

        $request = $xml->asXML();
        if (!$request && !(mb_detect_encoding($request) == 'UTF-8')) {
            $request = utf8_encode($request);
        }

        $responseBody = $this->_getCachedQuotes($request);
        if ($responseBody === null) {
            $debugData = ['request' => $this->filterDebugData($request)];
            try {
                /** @var \Magento\Framework\HTTP\ZendClient $client */
                $client = $this->_httpClientFactory->create();
                $client->setUri((string)$this->getConfigData('gateway_url'));
                $client->setConfig(['maxredirects' => 0, 'timeout' => 30]);
                $client->setRawData($request);
                $responseBody = $client->request(\Magento\Framework\HTTP\ZendClient::POST)->getBody();
                $responseBody = utf8_decode($responseBody);
                $debugData['result'] = $this->filterDebugData($responseBody);
                $this->_setCachedQuotes($request, $responseBody);
            } catch (\Exception $e) {
                $this->_errors[$e->getCode()] = $e->getMessage();
                $responseBody = '';
            }
            $this->_debug($debugData);
        }
        $this->_isShippingLabelFlag = true;

        return $this->_parseResponse($responseBody);
    }

    /**
     * Generation Shipment Details Node according to origin region
     *
     * @param \Magento\Shipping\Model\Simplexml\Element $xml
     * @param RateRequest $rawRequest
     * @param string $originRegion
     * @return void
     * @SuppressWarnings(PHPMD.CyclomaticComplexity)
     * @SuppressWarnings(PHPMD.NPathComplexity)
     */
    protected function _shipmentDetails($xml, $rawRequest, $originRegion = '')
    {
        $nodeShipmentDetails = $xml->addChild('ShipmentDetails', '', '');
        $nodeShipmentDetails->addChild('NumberOfPieces', count($rawRequest->getPackages()));

        $nodePieces = $nodeShipmentDetails->addChild('Pieces', '', '');

        /*
         * Package type
         * EE (DHL Express Envelope), OD (Other DHL Packaging), CP (Custom Packaging)
         * DC (Document), DM (Domestic), ED (Express Document), FR (Freight)
         * BD (Jumbo Document), BP (Jumbo Parcel), JD (Jumbo Junior Document)
         * JP (Jumbo Junior Parcel), PA (Parcel), DF (DHL Flyer)
         */
        $i = 0;
        foreach ($rawRequest->getPackages() as $package) {
            $nodePiece = $nodePieces->addChild('Piece', '', '');
            $packageType = 'EE';
            if ($package['params']['container'] == self::DHL_CONTENT_TYPE_NON_DOC) {
                $packageType = 'CP';
            }
            $nodePiece->addChild('PieceID', ++$i);
            $nodePiece->addChild('PackageType', $packageType);
            $nodePiece->addChild('Weight', sprintf('%.3f', $package['params']['weight']));
            $params = $package['params'];
            if ($params['width'] && $params['length'] && $params['height']) {
                $nodePiece->addChild('Width', round($params['width']));
                $nodePiece->addChild('Height', round($params['height']));
                $nodePiece->addChild('Depth', round($params['length']));
            }
            $content = [];
            foreach ($package['items'] as $item) {
                $content[] = $item['name'];
            }
            $nodePiece->addChild('PieceContents', substr(implode(',', $content), 0, 34));
        }

        $nodeShipmentDetails->addChild('Weight', sprintf('%.3f', $rawRequest->getPackageWeight()));
        $nodeShipmentDetails->addChild('WeightUnit', substr($this->_getWeightUnit(), 0, 1));
        $nodeShipmentDetails->addChild('GlobalProductCode', $rawRequest->getShippingMethod());
        $nodeShipmentDetails->addChild('LocalProductCode', $rawRequest->getShippingMethod());
        $nodeShipmentDetails->addChild(
            'Date',
            $this->_coreDate->date('Y-m-d', strtotime('now + 1day'))
        );
        $nodeShipmentDetails->addChild('Contents', 'DHL Parcel');
        /**
         * The DoorTo Element defines the type of delivery service that applies to the shipment.
         * The valid values are DD (Door to Door), DA (Door to Airport) , AA and DC (Door to
         * Door non-compliant)
         */
        $nodeShipmentDetails->addChild('DoorTo', 'DD');
        $nodeShipmentDetails->addChild('DimensionUnit', substr($this->_getDimensionUnit(), 0, 1));
        if ($package['params']['container'] == self::DHL_CONTENT_TYPE_NON_DOC) {
            $packageType = 'CP';
        }
        $nodeShipmentDetails->addChild('PackageType', $packageType);
        if ($this->isDutiable($rawRequest->getOrigCountryId(), $rawRequest->getDestCountryId())) {
            $nodeShipmentDetails->addChild('IsDutiable', 'Y');
        }
        $nodeShipmentDetails->addChild(
            'CurrencyCode',
            $this->_storeManager->getWebsite($this->_request->getWebsiteId())->getBaseCurrencyCode()
        );
    }

    /**
     * Get tracking
     *
     * @param string|string[] $trackings
     * @return Result|null
     */
    public function getTracking($trackings)
    {
        if (!is_array($trackings)) {
            $trackings = [$trackings];
        }
        $this->_getXMLTracking($trackings);

        return $this->_result;
    }

    /**
     * Send request for tracking
     *
     * @param string[] $trackings
     * @return void
     */
    protected function _getXMLTracking($trackings)
    {
        $xmlStr = '<?xml version="1.0" encoding="UTF-8"?>' .
            '<req:KnownTrackingRequest' .
            ' xmlns:req="http://www.dhl.com"' .
            ' xmlns:xsi="http://www.w3.org/2001/XMLSchema-instance"' .
            ' xsi:schemaLocation="http://www.dhl.com TrackingRequestKnown.xsd" />';

        $xml = $this->_xmlElFactory->create(['data' => $xmlStr]);

        $requestNode = $xml->addChild('Request', '', '');
        $serviceHeaderNode = $requestNode->addChild('ServiceHeader', '', '');
        $serviceHeaderNode->addChild('SiteID', (string)$this->getConfigData('id'));
        $serviceHeaderNode->addChild('Password', (string)$this->getConfigData('password'));

        $xml->addChild('LanguageCode', 'EN', '');
        foreach ($trackings as $tracking) {
            $xml->addChild('AWBNumber', $tracking, '');
        }
        /**
         * Checkpoint details selection flag
         * LAST_CHECK_POINT_ONLY
         * ALL_CHECK_POINTS
         */
        $xml->addChild('LevelOfDetails', 'ALL_CHECK_POINTS', '');

        /**
         * Value that indicates for getting the tracking details with the additional
         * piece details and its respective Piece Details, Piece checkpoints along with
         * Shipment Details if queried.
         *
         * S-Only Shipment Details
         * B-Both Shipment & Piece Details
         * P-Only Piece Details
         * Default is ‘S’
         */
        //$xml->addChild('PiecesEnabled', 'ALL_CHECK_POINTS');

        $request = $xml->asXML();
        $request = utf8_encode($request);

        $responseBody = $this->_getCachedQuotes($request);
        if ($responseBody === null) {
            $debugData = ['request' => $this->filterDebugData($request)];
            try {
                /** @var \Magento\Framework\HTTP\ZendClient $client */
                $client = $this->_httpClientFactory->create();
                $client->setUri((string)$this->getConfigData('gateway_url'));
                $client->setConfig(['maxredirects' => 0, 'timeout' => 30]);
                $client->setRawData($request);
                $responseBody = $client->request(\Magento\Framework\HTTP\ZendClient::POST)->getBody();
                $debugData['result'] = $this->filterDebugData($responseBody);
                $this->_setCachedQuotes($request, $responseBody);
            } catch (\Exception $e) {
                $this->_errors[$e->getCode()] = $e->getMessage();
                $responseBody = '';
            }
            $this->_debug($debugData);
        }

        $this->_parseXmlTrackingResponse($trackings, $responseBody);
    }

    /**
     * Parse xml tracking response
     *
     * @param string[] $trackings
     * @param string $response
     * @return void
     * @SuppressWarnings(PHPMD.CyclomaticComplexity)
     * @SuppressWarnings(PHPMD.NPathComplexity)
     */
    protected function _parseXmlTrackingResponse($trackings, $response)
    {
        $errorTitle = __('Unable to retrieve tracking');
        $resultArr = [];

        if (strlen(trim($response)) > 0) {
            $xml = $this->parseXml($response, \Magento\Shipping\Model\Simplexml\Element::class);
            if (!is_object($xml)) {
                $errorTitle = __('Response is in the wrong format');
            }
            if (is_object($xml)
                && (isset($xml->Response->Status->ActionStatus)
                    && $xml->Response->Status->ActionStatus == 'Failure'
                    || isset($xml->GetQuoteResponse->Note->Condition))
            ) {
                if (isset($xml->Response->Status->Condition)) {
                    $nodeCondition = $xml->Response->Status->Condition;
                }
                $code = isset($nodeCondition->ConditionCode) ? (string)$nodeCondition->ConditionCode : 0;
                $data = isset($nodeCondition->ConditionData) ? (string)$nodeCondition->ConditionData : '';
                $this->_errors[$code] = __('Error #%1 : %2', $code, $data);
            } elseif (is_object($xml) && is_object($xml->AWBInfo)) {
                foreach ($xml->AWBInfo as $awbinfo) {
                    $awbinfoData = [];
                    $trackNum = isset($awbinfo->AWBNumber) ? (string)$awbinfo->AWBNumber : '';
                    if (!is_object($awbinfo) || !$awbinfo->ShipmentInfo) {
                        $this->_errors[$trackNum] = __('Unable to retrieve tracking');
                        continue;
                    }
                    $shipmentInfo = $awbinfo->ShipmentInfo;

                    if ($shipmentInfo->ShipmentDesc) {
                        $awbinfoData['service'] = (string)$shipmentInfo->ShipmentDesc;
                    }

                    $awbinfoData['weight'] = (string)$shipmentInfo->Weight . ' ' . (string)$shipmentInfo->WeightUnit;

                    $packageProgress = [];
                    if (isset($shipmentInfo->ShipmentEvent)) {
                        foreach ($shipmentInfo->ShipmentEvent as $shipmentEvent) {
                            $shipmentEventArray = [];
                            $shipmentEventArray['activity'] = (string)$shipmentEvent->ServiceEvent->EventCode
                                . ' ' . (string)$shipmentEvent->ServiceEvent->Description;
                            $shipmentEventArray['deliverydate'] = (string)$shipmentEvent->Date;
                            $shipmentEventArray['deliverytime'] = (string)$shipmentEvent->Time;
                            $shipmentEventArray['deliverylocation'] = (string)$shipmentEvent->ServiceArea
                                ->Description . ' [' . (string)$shipmentEvent->ServiceArea->ServiceAreaCode . ']';
                            $packageProgress[] = $shipmentEventArray;
                        }
                        $awbinfoData['progressdetail'] = $packageProgress;
                    }
                    $resultArr[$trackNum] = $awbinfoData;
                }
            }
        }

        $result = $this->_trackFactory->create();

        if (!empty($resultArr)) {
            foreach ($resultArr as $trackNum => $data) {
                $tracking = $this->_trackStatusFactory->create();
                $tracking->setCarrier($this->_code);
                $tracking->setCarrierTitle($this->getConfigData('title'));
                $tracking->setTracking($trackNum);
                $tracking->addData($data);
                $result->append($tracking);
            }
        }

        if (!empty($this->_errors) || empty($resultArr)) {
            $resultArr = !empty($this->_errors) ? $this->_errors : $trackings;
            foreach ($resultArr as $trackNum => $err) {
                $error = $this->_trackErrorFactory->create();
                $error->setCarrier($this->_code);
                $error->setCarrierTitle($this->getConfigData('title'));
                $error->setTracking(!empty($this->_errors) ? $trackNum : $err);
                $error->setErrorMessage(!empty($this->_errors) ? $err : $errorTitle);
                $result->append($error);
            }
        }

        $this->_result = $result;
    }

    /**
     * Get final price for shipping method with handling fee per package
     *
     * @param float $cost
     * @param string $handlingType
     * @param float $handlingFee
     * @return float
     */
    protected function _getPerpackagePrice($cost, $handlingType, $handlingFee)
    {
        if ($handlingType == AbstractCarrier::HANDLING_TYPE_PERCENT) {
            return $cost + $cost * $this->_numBoxes * $handlingFee / 100;
        }

        return $cost + $this->_numBoxes * $handlingFee;
    }

    /**
     * Do request to shipment
     *
     * @param \Magento\Shipping\Model\Shipment\Request $request
     * @return array|\Magento\Framework\DataObject
     * @throws \Magento\Framework\Exception\LocalizedException
     */
    public function requestToShipment($request)
    {
        $packages = $request->getPackages();
        if (!is_array($packages) || !$packages) {
            throw new \Magento\Framework\Exception\LocalizedException(__('No packages for request'));
        }
        $result = $this->_doShipmentRequest($request);

        $response = new \Magento\Framework\DataObject(
            [
                'info' => [
                    [
                        'tracking_number' => $result->getTrackingNumber(),
                        'label_content' => $result->getShippingLabelContent(),
                    ],
                ],
            ]
        );

        $request->setMasterTrackingId($result->getTrackingNumber());

        return $response;
    }

    /**
     * Check if shipping is domestic
     *
     * @param string $origCountryCode
     * @param string $destCountryCode
     * @return bool
     */
    protected function _checkDomesticStatus($origCountryCode, $destCountryCode)
    {
        $this->_isDomestic = false;

        $origCountry = (string)$this->getCountryParams($origCountryCode)->getData('name');
        $destCountry = (string)$this->getCountryParams($destCountryCode)->getData('name');
        $isDomestic = (string)$this->getCountryParams($destCountryCode)->getData('domestic');

        if (($origCountry == $destCountry && $isDomestic)
            || ($this->_carrierHelper->isCountryInEU($origCountryCode)
                && $this->_carrierHelper->isCountryInEU($destCountryCode)
            )
        ) {
            $this->_isDomestic = true;
        }

        return $this->_isDomestic;
    }

    /**
     * Prepare shipping label data
     *
     * @param \SimpleXMLElement $xml
     * @return \Magento\Framework\DataObject
     * @throws \Magento\Framework\Exception\LocalizedException
     */
    protected function _prepareShippingLabelContent(\SimpleXMLElement $xml)
    {
        $result = new \Magento\Framework\DataObject();
        try {
            if (!isset($xml->AirwayBillNumber) || !isset($xml->LabelImage->OutputImage)) {
                throw new \Magento\Framework\Exception\LocalizedException(__('Unable to retrieve shipping label'));
            }
            $result->setTrackingNumber((string)$xml->AirwayBillNumber);
            $labelContent = (string)$xml->LabelImage->OutputImage;
            $result->setShippingLabelContent(base64_decode($labelContent));
        } catch (\Exception $e) {
            throw new \Magento\Framework\Exception\LocalizedException(__($e->getMessage()));
        }

        return $result;
    }

    /**
     * @param string $origCountryId
     * @param string $destCountryId
     *
     * @return bool
     */
    protected function isDutiable($origCountryId, $destCountryId)
    {
        $this->_checkDomesticStatus($origCountryId, $destCountryId);

        return
            self::DHL_CONTENT_TYPE_NON_DOC == $this->getConfigData('content_type')
            || !$this->_isDomestic;
    }

    /**
     * Builds a datetime string to be used as the MessageTime in accordance to the expected format.
     *
     * @param string|null $datetime
     * @return string
     */
    private function buildMessageTimestamp(string $datetime = null): string
    {
        return $this->_coreDate->date(\DATE_RFC3339, $datetime);
    }

    /**
     * Builds a string to be used as the MessageReference.
     *
     * @param string $servicePrefix
     * @return string
     * @throws \Magento\Framework\Exception\LocalizedException
     */
    private function buildMessageReference(string $servicePrefix): string
    {
        $validPrefixes = [
            self::SERVICE_PREFIX_QUOTE,
            self::SERVICE_PREFIX_SHIPVAL,
            self::SERVICE_PREFIX_TRACKING
        ];

        if (!in_array($servicePrefix, $validPrefixes)) {
            throw new \Magento\Framework\Exception\LocalizedException(
                __("Invalid service prefix \"$servicePrefix\" provided while attempting to build MessageReference")
            );
        }

        return str_replace('.', '', uniqid("MAGE_{$servicePrefix}_", true));
    }
<<<<<<< HEAD

    /**
     * Builds a string to be used as the request SoftwareName.
     *
     * @return string
     */
    private function buildSoftwareName(): string
    {
        return substr($this->productMetadata->getName(), 0, 30);
    }

    /**
     * Builds a string to be used as the request SoftwareVersion.
     *
     * @return string
     */
    private function buildSoftwareVersion(): string
    {
        return substr($this->productMetadata->getVersion(), 0, 10);
    }
=======
>>>>>>> 9b038038
}<|MERGE_RESOLUTION|>--- conflicted
+++ resolved
@@ -17,7 +17,6 @@
 use Magento\Shipping\Model\Rate\Result;
 use Magento\Framework\Xml\Security;
 use Magento\Dhl\Model\Validator\XmlValidator;
-use Magento\Framework\App\ProductMetadataInterface;
 
 /**
  * DHL International (API v1.4)
@@ -207,11 +206,6 @@
     protected $_debugReplacePrivateDataKeys = [
         'SiteID', 'Password'
     ];
-
-    /**
-     * @var \Magento\Framework\App\ProductMetadataInterface
-     */
-    private $productMetadata;
 
     /**
      * Xml response validator
@@ -251,13 +245,8 @@
      * @param \Magento\Framework\Stdlib\DateTime $dateTime
      * @param \Magento\Framework\HTTP\ZendClientFactory $httpClientFactory
      * @param array $data
-<<<<<<< HEAD
-     * @param \Magento\Dhl\Model\Validator\XmlValidator $xmlValidator
-     * @param \Magento\Framework\App\ProductMetadataInterface $productMetadata
-=======
      * @param \Magento\Dhl\Model\Validator\XmlValidator|null $xmlValidator
      * @param ProductMetadataInterface|null $productMetadata
->>>>>>> 9b038038
      * @SuppressWarnings(PHPMD.ExcessiveParameterList)
      */
     public function __construct(
@@ -287,11 +276,7 @@
         \Magento\Framework\HTTP\ZendClientFactory $httpClientFactory,
         array $data = [],
         \Magento\Dhl\Model\Validator\XmlValidator $xmlValidator = null,
-<<<<<<< HEAD
-        \Magento\Framework\App\ProductMetadataInterface $productMetadata = null
-=======
         ProductMetadataInterface $productMetadata = null
->>>>>>> 9b038038
     ) {
         $this->readFactory = $readFactory;
         $this->_carrierHelper = $carrierHelper;
@@ -323,17 +308,10 @@
         if ($this->getConfigData('content_type') == self::DHL_CONTENT_TYPE_DOC) {
             $this->_freeMethod = 'free_method_doc';
         }
-<<<<<<< HEAD
-
-        $objectManager = \Magento\Framework\App\ObjectManager::getInstance();
-        $this->xmlValidator = $xmlValidator ?: $objectManager->get(XmlValidator::class);
-        $this->productMetadata = $productMetadata ?: $objectManager->get(ProductMetadataInterface::class);
-=======
         $this->xmlValidator = $xmlValidator
             ?: \Magento\Framework\App\ObjectManager::getInstance()->get(XmlValidator::class);
         $this->productMetadata = $productMetadata
             ?: \Magento\Framework\App\ObjectManager::getInstance()->get(ProductMetadataInterface::class);
->>>>>>> 9b038038
     }
 
     /**
@@ -968,7 +946,6 @@
                 $date = date(self::REQUEST_DATE_FORMAT, strtotime($this->_getShipDate() . " +{$offset} days"));
                 $this->_setQuotesRequestXmlDate($requestXml, $date);
 
-
                 $request = $requestXml->asXML();
                 $debugPoint['request'] = $this->filterDebugData($request);
                 $responseBody = $this->_getCachedQuotes($request);
@@ -2024,7 +2001,6 @@
 
         return str_replace('.', '', uniqid("MAGE_{$servicePrefix}_", true));
     }
-<<<<<<< HEAD
 
     /**
      * Builds a string to be used as the request SoftwareName.
@@ -2045,6 +2021,4 @@
     {
         return substr($this->productMetadata->getVersion(), 0, 10);
     }
-=======
->>>>>>> 9b038038
 }