--- conflicted
+++ resolved
@@ -2195,11 +2195,7 @@
      * @param RateRequest $rawRequest
      * @return void
      */
-<<<<<<< HEAD
-    private function addExportDeclaration(\Magento\Shipping\Model\Simplexml\Element $xml, RateRequest $rawRequest)
-=======
     private function addExportDeclaration(\Magento\Shipping\Model\Simplexml\Element $xml, RateRequest $rawRequest): void
->>>>>>> f39f4346
     {
         $nodeExportDeclaration = $xml->addChild('ExportDeclaration', '', '');
         $nodeExportDeclaration->addChild(
@@ -2243,11 +2239,7 @@
      * @param RateRequest $rawRequest
      * @return string
      */
-<<<<<<< HEAD
-    private function getInvoiceNumbers(RateRequest $rawRequest)
-=======
     private function getInvoiceNumbers(RateRequest $rawRequest): string
->>>>>>> f39f4346
     {
         $invoiceNumbers = [];
         $order = $rawRequest->getOrderShipment()->getOrder();
