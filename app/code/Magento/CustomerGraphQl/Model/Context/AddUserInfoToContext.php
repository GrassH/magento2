<?php
/**
 * Copyright © Magento, Inc. All rights reserved.
 * See COPYING.txt for license details.
 */
declare(strict_types=1);

namespace Magento\CustomerGraphQl\Model\Context;

use Magento\Authorization\Model\UserContextInterface;
use Magento\Customer\Model\ResourceModel\CustomerRepository;
use Magento\Customer\Model\Session;
use Magento\GraphQl\Model\Query\ContextParametersInterface;
use Magento\GraphQl\Model\Query\UserContextParametersProcessorInterface;

/**
 * @inheritdoc
 */
class AddUserInfoToContext implements UserContextParametersProcessorInterface
{
    /**
     * @var UserContextInterface
     */
    private $userContext;

    /**
     * @var Session
     */
    private $session;

    /**
     * @var CustomerRepository
     */
    private $customerRepository;

    /**
     * @param UserContextInterface $userContext
     * @param Session $session
     * @param CustomerRepository $customerRepository
     */
    public function __construct(
        UserContextInterface $userContext,
        Session $session,
        CustomerRepository $customerRepository
    ) {
        $this->userContext = $userContext;
        $this->session = $session;
        $this->customerRepository = $customerRepository;
<<<<<<< HEAD
=======
    }

    /**
     * @inheritdoc
     */
    public function setUserContext(UserContextInterface $userContext): void
    {
        $this->userContext = $userContext;
>>>>>>> 055e4ed3
    }

    /**
     * @inheritdoc
     */
    public function execute(ContextParametersInterface $contextParameters): ContextParametersInterface
    {
        $currentUserId = $this->userContext->getUserId();
        if (null !== $currentUserId) {
            $currentUserId = (int)$currentUserId;
        }
        $contextParameters->setUserId($currentUserId);

        $currentUserType = $this->userContext->getUserType();
        if (null !== $currentUserType) {
            $currentUserType = (int)$currentUserType;
        }
        $contextParameters->setUserType($currentUserType);

        $isCustomer = $this->isCustomer($currentUserId, $currentUserType);
        $contextParameters->addExtensionAttribute('is_customer', $isCustomer);
        if ($isCustomer) {
            $customer = $this->customerRepository->getById($currentUserId);
            $this->session->setCustomerData($customer);
            $this->session->setCustomerGroupId($customer->getGroupId());
        }
        return $contextParameters;
    }

    /**
     * Checking if current user is logged
     *
     * @param int|null $customerId
     * @param int|null $customerType
     * @return bool
     */
    private function isCustomer(?int $customerId, ?int $customerType): bool
    {
        return !empty($customerId)
            && !empty($customerType)
            && $customerType === UserContextInterface::USER_TYPE_CUSTOMER;
    }
}<|MERGE_RESOLUTION|>--- conflicted
+++ resolved
@@ -46,8 +46,6 @@
         $this->userContext = $userContext;
         $this->session = $session;
         $this->customerRepository = $customerRepository;
-<<<<<<< HEAD
-=======
     }
 
     /**
@@ -56,7 +54,6 @@
     public function setUserContext(UserContextInterface $userContext): void
     {
         $this->userContext = $userContext;
->>>>>>> 055e4ed3
     }
 
     /**
