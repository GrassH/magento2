--- conflicted
+++ resolved
@@ -62,16 +62,12 @@
         array $value = null,
         array $args = null
     ) {
-<<<<<<< HEAD
-        if (empty($args['id'])) {
-=======
         /** @var ContextInterface $context */
         if (false === $context->getExtensionAttributes()->getIsCustomer()) {
             throw new GraphQlAuthorizationException(__('The current customer isn\'t authorized.'));
         }
 
-        if (!isset($args['id']) || empty($args['id'])) {
->>>>>>> 85ed3e7d
+        if (empty($args['id'])) {
             throw new GraphQlInputException(__('Address "id" value must be specified'));
         }
 
