--- conflicted
+++ resolved
@@ -70,19 +70,11 @@
         array $args = null
     ) {
         if (!isset($args['id']) || empty($args['id'])) {
-<<<<<<< HEAD
-            throw new GraphQlInputException(__('Address "id" value should be specified'));
-        }
-
-        if (!isset($args['input']) || !is_array($args['input']) || empty($args['input'])) {
-            throw new GraphQlInputException(__('"input" value should be specified'));
-=======
             throw new GraphQlInputException(__('Address "id" value must be specified'));
         }
 
         if (!isset($args['input']) || !is_array($args['input']) || empty($args['input'])) {
             throw new GraphQlInputException(__('"input" value must be specified'));
->>>>>>> f85e6644
         }
 
         $customer = $this->getCustomer->execute($context);
