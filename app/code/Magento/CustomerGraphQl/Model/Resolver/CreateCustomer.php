<?php
/**
 * Copyright © Magento, Inc. All rights reserved.
 * See COPYING.txt for license details.
 */
declare(strict_types=1);

namespace Magento\CustomerGraphQl\Model\Resolver;

use Magento\CustomerGraphQl\Model\Customer\CreateCustomerAccount;
use Magento\CustomerGraphQl\Model\Customer\ExtractCustomerData;
use Magento\Framework\GraphQl\Config\Element\Field;
use Magento\Framework\GraphQl\Exception\GraphQlInputException;
use Magento\Framework\GraphQl\Query\ResolverInterface;
use Magento\Framework\GraphQl\Schema\Type\ResolveInfo;
use Magento\Store\Model\ScopeInterface;
use Magento\Newsletter\Model\Config;

/**
 * Create customer account resolver
 */
class CreateCustomer implements ResolverInterface
{
    /**
     * @var ExtractCustomerData
     */
    private $extractCustomerData;

    /**
     * @var CreateCustomerAccount
     */
    private $createCustomerAccount;

    /**
     * @var Config
     */
    private $config;

    /**
     * CreateCustomer constructor.
     *
     * @param ExtractCustomerData $extractCustomerData
     * @param CreateCustomerAccount $createCustomerAccount
     * @param Config $config
     */
    public function __construct(
        ExtractCustomerData $extractCustomerData,
        CreateCustomerAccount $createCustomerAccount,
        Config $config
    ) {
        $this->config = $config;
        $this->extractCustomerData = $extractCustomerData;
        $this->createCustomerAccount = $createCustomerAccount;
    }

    /**
     * @inheritdoc
     */
    public function resolve(
        Field $field,
        $context,
        ResolveInfo $info,
        array $value = null,
        array $args = null
    ) {
        if (empty($args['input']) || !is_array($args['input'])) {
            throw new GraphQlInputException(__('"input" value should be specified'));
        }

<<<<<<< HEAD
        if (!$this->config->isActive()) {
            $args['input']['is_subscribed'] = false;
        }

        $customer = $this->createCustomerAccount->execute($args['input']);
=======
        $customer = $this->createCustomerAccount->execute(
            $args['input'],
            $context->getExtensionAttributes()->getStore()
        );
>>>>>>> 034806f7

        $data = $this->extractCustomerData->execute($customer);
        return ['customer' => $data];
    }
}<|MERGE_RESOLUTION|>--- conflicted
+++ resolved
@@ -67,18 +67,14 @@
             throw new GraphQlInputException(__('"input" value should be specified'));
         }
 
-<<<<<<< HEAD
         if (!$this->config->isActive()) {
             $args['input']['is_subscribed'] = false;
         }
-
-        $customer = $this->createCustomerAccount->execute($args['input']);
-=======
+      
         $customer = $this->createCustomerAccount->execute(
             $args['input'],
             $context->getExtensionAttributes()->getStore()
         );
->>>>>>> 034806f7
 
         $data = $this->extractCustomerData->execute($customer);
         return ['customer' => $data];
