--- conflicted
+++ resolved
@@ -65,7 +65,7 @@
     /**
      * @inheritdoc
      */
-    protected function setUp(): void
+    protected function setUp() : void
     {
         $this->objectManager = new ObjectManager($this);
 
@@ -78,7 +78,7 @@
                     'getUserType',
                 ]
             )
-            ->getMockForAbstractClass();
+            ->getMock();
 
         $this->contextExtensionMock = $this->getMockBuilder(ContextExtensionInterface::class)
             ->setMethods(
@@ -89,7 +89,7 @@
                     'setIsCustomer',
                 ]
             )
-            ->getMockForAbstractClass();
+            ->getMock();
 
         $this->fieldMock = $this->getMockBuilder(Field::class)
             ->disableOriginalConstructor()
@@ -147,21 +147,11 @@
 
     /**
      * Test mutation when customer isn't authorized.
-<<<<<<< HEAD
-     *
-     */
-    public function testCustomerNotAuthorized()
-    {
-        $this->expectException(\Magento\Framework\GraphQl\Exception\GraphQlAuthorizationException::class);
-        $this->expectExceptionMessage('The current customer isn\'t authorized.');
-
-=======
      */
     public function testCustomerNotAuthorized()
     {
         $this->expectException('Magento\Framework\GraphQl\Exception\GraphQlAuthorizationException');
         $this->expectExceptionMessage('The current customer isn\'t authorized.');
->>>>>>> b2f063af
         $isCustomer = false;
 
         $this->contextMock
