--- conflicted
+++ resolved
@@ -2,23 +2,6 @@
     "name": "magento/module-customer-graph-ql",
     "description": "N/A",
     "type": "magento2-module",
-<<<<<<< HEAD
-    "require": {
-        "php": "~7.4.0||~8.1.0",
-        "magento/module-authorization": "*",
-        "magento/module-customer": "*",
-        "magento/module-eav": "*",
-        "magento/module-graph-ql": "*",
-        "magento/module-newsletter": "*",
-        "magento/module-integration": "*",
-        "magento/module-store": "*",
-        "magento/framework": "*",
-        "magento/module-directory": "*",
-        "magento/module-tax": "*",
-        "magento/module-graph-ql-cache": "*"
-    },
-=======
->>>>>>> 4c36116d
     "license": [
         "OSL-3.0",
         "AFL-3.0"
