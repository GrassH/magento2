{
  "name": "magento/module-customer-graph-ql",
  "description": "N/A",
  "type": "magento2-module",
  "require": {
    "php": "~7.1.3||~7.2.0",
    "magento/module-customer": "*",
    "magento/module-authorization": "*",
    "magento/module-newsletter": "*",
    "magento/module-integration": "*",
<<<<<<< HEAD
    "magento/module-eav": "*",
=======
    "magento/module-store": "*",
>>>>>>> 1a805d05
    "magento/framework": "*"
  },
  "suggest": {
    "magento/module-graph-ql": "*"
  },
  "license": [
    "OSL-3.0",
    "AFL-3.0"
  ],
  "autoload": {
    "files": [
      "registration.php"
    ],
    "psr-4": {
      "Magento\\CustomerGraphQl\\": ""
    }
  }
}<|MERGE_RESOLUTION|>--- conflicted
+++ resolved
@@ -6,13 +6,10 @@
     "php": "~7.1.3||~7.2.0",
     "magento/module-customer": "*",
     "magento/module-authorization": "*",
+    "magento/module-eav": "*",
     "magento/module-newsletter": "*",
     "magento/module-integration": "*",
-<<<<<<< HEAD
-    "magento/module-eav": "*",
-=======
     "magento/module-store": "*",
->>>>>>> 1a805d05
     "magento/framework": "*"
   },
   "suggest": {
