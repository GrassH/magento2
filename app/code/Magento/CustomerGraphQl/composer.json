--- conflicted
+++ resolved
@@ -6,11 +6,8 @@
     "php": "~7.1.3||~7.2.0",
     "magento/module-customer": "*",
     "magento/module-authorization": "*",
-<<<<<<< HEAD
     "magento/newsletter": "*",
-=======
     "magento/module-integration": "*",
->>>>>>> 8460e4ee
     "magento/framework": "*"
   },
   "suggest": {
