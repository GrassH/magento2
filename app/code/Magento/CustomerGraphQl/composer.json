{
    "name": "magento/module-customer-graph-ql",
    "description": "N/A",
    "type": "magento2-module",
<<<<<<< HEAD
    "require": {
        "php": "~8.1.0||~8.2.0",
        "magento/module-authorization": "*",
        "magento/module-customer": "*",
        "magento/module-eav": "*",
        "magento/module-eav-graph-ql": "*",
        "magento/module-graph-ql": "*",
        "magento/module-newsletter": "*",
        "magento/module-integration": "*",
        "magento/module-store": "*",
        "magento/framework": "*",
        "magento/module-directory": "*",
        "magento/module-tax": "*",
        "magento/module-graph-ql-cache": "*",
        "magento/module-graph-ql-resolver-cache": "*"
    },
=======
>>>>>>> 9debdb8d
    "license": [
        "OSL-3.0",
        "AFL-3.0"
    ],
    "version": "100.4.7-beta1",
    "require": {
        "php": "~8.1.0||~8.2.0",
        "magento/module-authorization": "100.4.*",
        "magento/module-customer": "103.0.*",
        "magento/module-eav": "102.1.*",
        "magento/module-eav-graph-ql": "100.4.*",
        "magento/module-graph-ql": "100.4.*",
        "magento/module-newsletter": "100.4.*",
        "magento/module-integration": "100.4.*",
        "magento/module-store": "101.1.*",
        "magento/framework": "103.0.*",
        "magento/module-directory": "100.4.*",
        "magento/module-tax": "100.4.*",
        "magento/module-graph-ql-cache": "100.4.*"
    },
    "autoload": {
        "files": [
            "registration.php"
        ],
        "psr-4": {
            "Magento\\CustomerGraphQl\\": ""
        }
    }
}
<|MERGE_RESOLUTION|>--- conflicted
+++ resolved
@@ -2,25 +2,6 @@
     "name": "magento/module-customer-graph-ql",
     "description": "N/A",
     "type": "magento2-module",
-<<<<<<< HEAD
-    "require": {
-        "php": "~8.1.0||~8.2.0",
-        "magento/module-authorization": "*",
-        "magento/module-customer": "*",
-        "magento/module-eav": "*",
-        "magento/module-eav-graph-ql": "*",
-        "magento/module-graph-ql": "*",
-        "magento/module-newsletter": "*",
-        "magento/module-integration": "*",
-        "magento/module-store": "*",
-        "magento/framework": "*",
-        "magento/module-directory": "*",
-        "magento/module-tax": "*",
-        "magento/module-graph-ql-cache": "*",
-        "magento/module-graph-ql-resolver-cache": "*"
-    },
-=======
->>>>>>> 9debdb8d
     "license": [
         "OSL-3.0",
         "AFL-3.0"
@@ -39,7 +20,8 @@
         "magento/framework": "103.0.*",
         "magento/module-directory": "100.4.*",
         "magento/module-tax": "100.4.*",
-        "magento/module-graph-ql-cache": "100.4.*"
+        "magento/module-graph-ql-cache": "100.4.*",
+        "magento/module-graph-ql-resolver-cache": "*"
     },
     "autoload": {
         "files": [
