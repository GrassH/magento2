--- conflicted
+++ resolved
@@ -43,8 +43,6 @@
     <type name="Magento\GraphQl\Controller\GraphQl">
         <plugin name="ClearCustomerSessionAfterRequest" type="Magento\CustomerGraphQl\Plugin\ClearCustomerSessionAfterRequest" sortOrder="1" disabled="false" />
     </type>
-<<<<<<< HEAD
-=======
     <type name="Magento\GraphQlCache\Model\CacheId\CacheIdCalculator">
         <arguments>
             <argument name="idFactorProviders" xsi:type="array">
@@ -54,5 +52,4 @@
             </argument>
         </arguments>
     </type>
->>>>>>> 055e4ed3
 </config>