--- conflicted
+++ resolved
@@ -147,7 +147,38 @@
             <argument name="type" xsi:type="string">customer_address</argument>
         </arguments>
     </virtualType>
-<<<<<<< HEAD
+    <type name="Magento\EavGraphQl\Model\GetAttributeValueComposite">
+        <arguments>
+            <argument name="providers" xsi:type="array">
+                <item name="customer" xsi:type="object">Magento\CustomerGraphQl\Model\Customer\GetCustomAttributes</item>
+                <item name="customer_address" xsi:type="object">Magento\CustomerGraphQl\Model\Customer\GetCustomAttributes</item>
+            </argument>
+        </arguments>
+    </type>
+    <type name="Magento\CustomerGraphQl\Model\Customer\GetCustomAttributes">
+        <arguments>
+            <argument name="frontendInputs" xsi:type="array">
+                <item name="multiselect" xsi:type="string">multiselect</item>
+                <item name="select" xsi:type="string">select</item>
+            </argument>
+        </arguments>
+    </type>
+    <type name="Magento\EavGraphQl\Model\GetAttributeSelectedOptionComposite">
+        <arguments>
+            <argument name="providers" xsi:type="array">
+                <item name="customer" xsi:type="object">Magento\CustomerGraphQl\Model\Customer\GetCustomSelectedOptionAttributes</item>
+                <item name="customer_address" xsi:type="object">Magento\CustomerGraphQl\Model\Customer\GetCustomSelectedOptionAttributes</item>
+            </argument>
+        </arguments>
+    </type>
+    <type name="Magento\EavGraphQl\Model\TypeResolver\AttributeValue">
+        <arguments>
+            <argument name="frontendInputs" xsi:type="array">
+                <item name="multiselect" xsi:type="string">multiselect</item>
+                <item name="select" xsi:type="string">select</item>
+            </argument>
+        </arguments>
+    </type>
     <type name="Magento\GraphQlCache\Model\Cache\Query\Resolver\Result\ResolverIdentityClassLocator">
         <arguments>
             <argument name="cacheableResolverClassNameIdentityMap" xsi:type="array">
@@ -176,37 +207,6 @@
                     <item name="customer_id" xsi:type="string">Magento\CustomerGraphQl\CacheIdFactorProviders\CurrentCustomerFactorProvider</item>
                     <item name="isloggedin" xsi:type="string">Magento\CustomerGraphQl\CacheIdFactorProviders\IsLoggedInProvider</item>
                 </item>
-=======
-    <type name="Magento\EavGraphQl\Model\GetAttributeValueComposite">
-        <arguments>
-            <argument name="providers" xsi:type="array">
-                <item name="customer" xsi:type="object">Magento\CustomerGraphQl\Model\Customer\GetCustomAttributes</item>
-                <item name="customer_address" xsi:type="object">Magento\CustomerGraphQl\Model\Customer\GetCustomAttributes</item>
-            </argument>
-        </arguments>
-    </type>
-    <type name="Magento\CustomerGraphQl\Model\Customer\GetCustomAttributes">
-        <arguments>
-            <argument name="frontendInputs" xsi:type="array">
-                <item name="multiselect" xsi:type="string">multiselect</item>
-                <item name="select" xsi:type="string">select</item>
-            </argument>
-        </arguments>
-    </type>
-    <type name="Magento\EavGraphQl\Model\GetAttributeSelectedOptionComposite">
-        <arguments>
-            <argument name="providers" xsi:type="array">
-                <item name="customer" xsi:type="object">Magento\CustomerGraphQl\Model\Customer\GetCustomSelectedOptionAttributes</item>
-                <item name="customer_address" xsi:type="object">Magento\CustomerGraphQl\Model\Customer\GetCustomSelectedOptionAttributes</item>
-            </argument>
-        </arguments>
-    </type>
-    <type name="Magento\EavGraphQl\Model\TypeResolver\AttributeValue">
-        <arguments>
-            <argument name="frontendInputs" xsi:type="array">
-                <item name="multiselect" xsi:type="string">multiselect</item>
-                <item name="select" xsi:type="string">select</item>
->>>>>>> f9d71687
             </argument>
         </arguments>
     </type>
