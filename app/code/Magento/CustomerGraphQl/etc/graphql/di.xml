--- conflicted
+++ resolved
@@ -62,26 +62,16 @@
             </argument>
         </arguments>
     </type>
-<<<<<<< HEAD
-    <type name="Magento\GraphQlCache\Model\Cache\Query\Resolver\Result\ResolverIdentityClassLocator">
-        <arguments>
-            <argument name="cacheableResolverClassNameIdentityMap" xsi:type="array">
-                <item name="Magento\CustomerGraphQl\Model\Resolver\Customer" xsi:type="string">
-                    Magento\CustomerGraphQl\Model\Resolver\Cache\CustomerResolverCacheIdentity
-=======
     <type name="Magento\Framework\GraphQl\Schema\Type\Enum\DefaultDataMapper">
         <arguments>
             <argument name="map" xsi:type="array">
                 <item name="AttributeEntityTypeEnum" xsi:type="array">
                     <item name="customer" xsi:type="string">customer</item>
                     <item name="customer_address" xsi:type="string">customer_address</item>
->>>>>>> c766d6c7
                 </item>
             </argument>
         </arguments>
     </type>
-<<<<<<< HEAD
-=======
     <type name="Magento\EavGraphQl\Model\GetAttributesFormComposite">
         <arguments>
             <argument name="providers" xsi:type="array">
@@ -102,5 +92,13 @@
             <argument name="type" xsi:type="string">customer_address</argument>
         </arguments>
     </virtualType>
->>>>>>> c766d6c7
+    <type name="Magento\GraphQlCache\Model\Cache\Query\Resolver\Result\ResolverIdentityClassLocator">
+        <arguments>
+            <argument name="cacheableResolverClassNameIdentityMap" xsi:type="array">
+                <item name="Magento\CustomerGraphQl\Model\Resolver\Customer" xsi:type="string">
+                    Magento\CustomerGraphQl\Model\Resolver\Cache\CustomerResolverCacheIdentity
+                </item>
+            </argument>
+        </arguments>
+    </type>
 </config>