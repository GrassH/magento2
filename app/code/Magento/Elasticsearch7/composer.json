{
    "name": "magento/module-elasticsearch-7",
    "description": "N/A",
    "type": "magento2-module",
    "license": [
        "OSL-3.0",
        "AFL-3.0"
    ],
    "version": "100.4.7-beta2",
    "require": {
<<<<<<< HEAD
        "php": "~8.1.0||~8.2.0||~8.3.0",
        "magento/framework": "*",
        "magento/module-elasticsearch": "*",
=======
        "php": "~8.1.0||~8.2.0",
        "magento/framework": "103.0.*",
        "magento/module-elasticsearch": "101.0.*",
>>>>>>> 75f576f6
        "elasticsearch/elasticsearch": "^7.17",
        "magento/module-advanced-search": "100.4.*",
        "magento/module-catalog-search": "102.0.*",
        "magento/module-search": "101.1.*"
    },
    "suggest": {
        "magento/module-config": "101.2.*"
    },
    "autoload": {
        "files": [
            "registration.php"
        ],
        "psr-4": {
            "Magento\\Elasticsearch7\\": ""
        }
    }
}
<|MERGE_RESOLUTION|>--- conflicted
+++ resolved
@@ -8,15 +8,9 @@
     ],
     "version": "100.4.7-beta2",
     "require": {
-<<<<<<< HEAD
-        "php": "~8.1.0||~8.2.0||~8.3.0",
-        "magento/framework": "*",
-        "magento/module-elasticsearch": "*",
-=======
         "php": "~8.1.0||~8.2.0",
         "magento/framework": "103.0.*",
         "magento/module-elasticsearch": "101.0.*",
->>>>>>> 75f576f6
         "elasticsearch/elasticsearch": "^7.17",
         "magento/module-advanced-search": "100.4.*",
         "magento/module-catalog-search": "102.0.*",
