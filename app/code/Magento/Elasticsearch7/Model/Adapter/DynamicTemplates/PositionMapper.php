<?php
/**
 * Copyright © Magento, Inc. All rights reserved.
 * See COPYING.txt for license details.
 */
declare(strict_types=1);

namespace Magento\Elasticsearch7\Model\Adapter\DynamicTemplates;

/**
<<<<<<< HEAD
 * @inheritDoc
=======
 * @inheridoc
 * @deprecated because of EOL for Elasticsearch7
 * @see this class will be responsible for ES7 only
>>>>>>> 651928c5
 */
class PositionMapper implements MapperInterface
{
    /**
<<<<<<< HEAD
     * @inheritDoc
=======
     * Add/remove/edit dynamic template mapping.
     *
     * @param array $templates
     *
     * @return array
>>>>>>> 651928c5
     */
    public function processTemplates(array $templates): array
    {
        $templates[] = [
            'position_mapping' => [
                'match' => 'position_*',
                'match_mapping_type' => 'string',
                'mapping' => [
                    'type' => 'integer',
                    'index' => true,
                ],
            ],
        ];

        return $templates;
    }
}<|MERGE_RESOLUTION|>--- conflicted
+++ resolved
@@ -8,26 +8,18 @@
 namespace Magento\Elasticsearch7\Model\Adapter\DynamicTemplates;
 
 /**
-<<<<<<< HEAD
  * @inheritDoc
-=======
- * @inheridoc
  * @deprecated because of EOL for Elasticsearch7
  * @see this class will be responsible for ES7 only
->>>>>>> 651928c5
  */
 class PositionMapper implements MapperInterface
 {
     /**
-<<<<<<< HEAD
-     * @inheritDoc
-=======
      * Add/remove/edit dynamic template mapping.
      *
      * @param array $templates
      *
      * @return array
->>>>>>> 651928c5
      */
     public function processTemplates(array $templates): array
     {
