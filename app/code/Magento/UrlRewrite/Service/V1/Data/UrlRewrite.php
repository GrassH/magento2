--- conflicted
+++ resolved
@@ -39,11 +39,8 @@
 
     /**
      * URL suffix for rewrite (used in import)
-<<<<<<< HEAD
-     * @var string|null
-=======
+     * 
      * @var string
->>>>>>> 9bc19963
      */
     protected $urlSuffix;
 
