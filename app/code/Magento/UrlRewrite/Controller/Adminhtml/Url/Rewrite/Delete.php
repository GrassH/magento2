--- conflicted
+++ resolved
@@ -20,11 +20,7 @@
                 $this->_getUrlRewrite()->delete();
                 $this->messageManager->addSuccess(__('You deleted the URL rewrite.'));
             } catch (\Exception $e) {
-<<<<<<< HEAD
-                $this->messageManager->addException($e, __('Something went wrong while deleting URL rewrite.'));
-=======
                 $this->messageManager->addException($e, __('We can\'t delete URL Rewrite right now.'));
->>>>>>> 463c7151
                 $this->_redirect('adminhtml/*/edit/', ['id' => $this->_getUrlRewrite()->getId()]);
                 return;
             }
