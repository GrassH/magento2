--- conflicted
+++ resolved
@@ -9,13 +9,8 @@
 ?>
 <?php echo $block->getChildHtml() ?>
 
-<<<<<<< HEAD
 <?php if ($block->getChildBlock('form')): ?>
-<script type="text/javascript">
-=======
-<?php if ($this->getChildBlock('form')): ?>
 <script>
->>>>>>> 52b2e787
 require([
     'jquery',
     'mage/backend/form',
