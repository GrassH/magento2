<?php declare(strict_types=1);
/**
 * Copyright © Magento, Inc. All rights reserved.
 * See COPYING.txt for license details.
 */

namespace Magento\UrlRewrite\Test\Unit\Model\Storage;

use Magento\Framework\Api\DataObjectHelper;
use Magento\Framework\App\ResourceConnection;
use Magento\Framework\DB\Adapter\AdapterInterface;
use Magento\Framework\DB\Select;
use Magento\Framework\TestFramework\Unit\Helper\ObjectManager;
use Magento\UrlRewrite\Model\Storage\DbStorage;
use Magento\UrlRewrite\Service\V1\Data\UrlRewrite;
use Magento\UrlRewrite\Service\V1\Data\UrlRewriteFactory;
use PHPUnit\Framework\MockObject\MockObject;
use PHPUnit\Framework\TestCase;

class DbStorageTest extends TestCase
{
    /**
     * @var UrlRewriteFactory|MockObject
     */
    private $urlRewriteFactory;

    /**
     * @var DataObjectHelper|MockObject
     */
    private $dataObjectHelper;

    /**
     * @var AdapterInterface|MockObject
     */
    private $connectionMock;

    /**
     * @var Select|MockObject
     */
    private $select;

    /**
     * @var ResourceConnection|MockObject
     */
    private $resource;

    /**
     * @var DbStorage
     */
    private $storage;

    protected function setUp(): void
    {
        $this->urlRewriteFactory = $this->getMockBuilder(UrlRewriteFactory::class)
            ->setMethods(['create'])
            ->disableOriginalConstructor()->getMock();
        $this->dataObjectHelper = $this->createMock(DataObjectHelper::class);
        $this->connectionMock = $this->getMockForAbstractClass(AdapterInterface::class);
        $this->select = $this->getMockBuilder(Select::class)
            ->disableOriginalConstructor()
            ->getMock();
        $this->resource = $this->createMock(ResourceConnection::class);

        $this->resource->method('getConnection')
            ->willReturn($this->connectionMock);
        $this->connectionMock->method('select')
            ->willReturn($this->select);

        $this->storage = (new ObjectManager($this))->getObject(
            DbStorage::class,
            [
                'urlRewriteFactory' => $this->urlRewriteFactory,
                'dataObjectHelper' => $this->dataObjectHelper,
                'resource' => $this->resource,
            ]
        );
    }

    public function testFindAllByData()
    {
        $data = ['col1' => 'val1', 'col2' => 'val2'];

        $this->select->expects($this->at(1))
            ->method('where')
            ->with('col1 IN (?)', 'val1');

        $this->select->expects($this->at(2))
            ->method('where')
            ->with('col2 IN (?)', 'val2');

        $this->connectionMock
            ->method('quoteIdentifier')
            ->willReturnArgument(0);

        $this->connectionMock->expects($this->once())
            ->method('fetchAll')
            ->with($this->select)
            ->willReturn([['row1'], ['row2']]);

        $this->dataObjectHelper->expects($this->at(0))
            ->method('populateWithArray')
            ->with(['urlRewrite1'], ['row1'], UrlRewrite::class)
            ->willReturnSelf();

        $this->urlRewriteFactory->expects($this->at(0))
            ->method('create')
            ->willReturn(['urlRewrite1']);

        $this->dataObjectHelper->expects($this->at(1))
            ->method('populateWithArray')
            ->with(['urlRewrite2'], ['row2'], UrlRewrite::class)
            ->willReturnSelf();

        $this->urlRewriteFactory->expects($this->at(1))
            ->method('create')
            ->willReturn(['urlRewrite2']);

        $this->assertEquals([['urlRewrite1'], ['urlRewrite2']], $this->storage->findAllByData($data));
    }

    public function testFindOneByData()
    {
        $data = ['col1' => 'val1', 'col2' => 'val2'];

        $this->select->expects($this->at(1))
            ->method('where')
            ->with('col1 IN (?)', 'val1');

        $this->select->expects($this->at(2))
            ->method('where')
            ->with('col2 IN (?)', 'val2');

        $this->connectionMock->method('quoteIdentifier')
            ->willReturnArgument(0);

        $this->connectionMock->expects($this->once())
            ->method('fetchRow')
            ->with($this->select)
            ->willReturn(['row1']);

        $this->connectionMock->expects($this->never())->method('fetchAll');

        $this->dataObjectHelper->expects($this->at(0))
            ->method('populateWithArray')
            ->with(['urlRewrite1'], ['row1'], UrlRewrite::class)
            ->willReturnSelf();

        $this->urlRewriteFactory->expects($this->at(0))
            ->method('create')
            ->willReturn(['urlRewrite1']);

        $this->assertEquals(['urlRewrite1'], $this->storage->findOneByData($data));
    }

    public function testFindOneByDataWithRequestPath()
    {
        $origRequestPath = 'page-one';
        $data = [
            'col1' => 'val1',
            'col2' => 'val2',
            UrlRewrite::REQUEST_PATH => $origRequestPath,
        ];

        $this->select->expects($this->at(1))
            ->method('where')
            ->with('col1 IN (?)', 'val1');

        $this->select->expects($this->at(2))
            ->method('where')
            ->with('col2 IN (?)', 'val2');

        $this->select->expects($this->at(3))
            ->method('where')
            ->with('request_path IN (?)', [$origRequestPath, $origRequestPath . '/']);

        $this->connectionMock->method('quoteIdentifier')
            ->willReturnArgument(0);

        $this->connectionMock->expects($this->never())
            ->method('fetchRow');

        $urlRewriteRowInDb = [
            UrlRewrite::REQUEST_PATH => $origRequestPath,
            UrlRewrite::TARGET_PATH => $origRequestPath,
            UrlRewrite::REDIRECT_TYPE => 0,
        ];

        $this->connectionMock->expects($this->once())
            ->method('fetchAll')
            ->with($this->select)
            ->willReturn([$urlRewriteRowInDb]);

        $this->dataObjectHelper->expects($this->at(0))
            ->method('populateWithArray')
            ->with(['urlRewrite1'], $urlRewriteRowInDb, UrlRewrite::class)
            ->willReturnSelf();

        $this->urlRewriteFactory->expects($this->at(0))
            ->method('create')
            ->willReturn(['urlRewrite1']);

        $this->assertEquals(['urlRewrite1'], $this->storage->findOneByData($data));
    }

    public function testFindOneByDataWithRequestPathIsDifferent()
    {
        $origRequestPath = 'page-one';
        $data = [
            'col1' => 'val1',
            'col2' => 'val2',
            UrlRewrite::REQUEST_PATH => $origRequestPath,
        ];

        $this->select->expects($this->at(1))
            ->method('where')
            ->with('col1 IN (?)', 'val1');

        $this->select->expects($this->at(2))
            ->method('where')
            ->with('col2 IN (?)', 'val2');

        $this->select->expects($this->at(3))
            ->method('where')
            ->with('request_path IN (?)', [$origRequestPath, $origRequestPath . '/']);

        $this->connectionMock->method('quoteIdentifier')
            ->willReturnArgument(0);

        $this->connectionMock->expects($this->never())
            ->method('fetchRow');

        $urlRewriteRowInDb = [
            UrlRewrite::REQUEST_PATH => $origRequestPath . '/',
            UrlRewrite::TARGET_PATH => $origRequestPath . '/',
            UrlRewrite::REDIRECT_TYPE => 0,
            UrlRewrite::STORE_ID => 1,
        ];

        $this->connectionMock->expects($this->once())
            ->method('fetchAll')
            ->with($this->select)
            ->willReturn([$urlRewriteRowInDb]);

        $urlRewriteRedirect = [
            'request_path' => $origRequestPath,
            'redirect_type' => 301,
            'store_id' => 1,
            'entity_type' => 'custom',
            'entity_id' => '0',
            'target_path' => $origRequestPath . '/',
            'description' => null,
            'is_autogenerated' => '0',
            'metadata' => null,
        ];

        $this->dataObjectHelper->expects($this->at(0))
            ->method('populateWithArray')
            ->with(['urlRewrite1'], $urlRewriteRedirect, UrlRewrite::class)
            ->willReturnSelf();

        $this->urlRewriteFactory->expects($this->at(0))
            ->method('create')
            ->willReturn(['urlRewrite1']);

        $this->assertEquals(['urlRewrite1'], $this->storage->findOneByData($data));
    }

    public function testFindOneByDataWithRequestPathIsDifferent2()
    {
        $origRequestPath = 'page-one/';
        $data = [
            'col1' => 'val1',
            'col2' => 'val2',
            UrlRewrite::REQUEST_PATH => $origRequestPath,
        ];

        $this->select->expects($this->at(1))
            ->method('where')
            ->with('col1 IN (?)', 'val1');

        $this->select->expects($this->at(2))
            ->method('where')
            ->with('col2 IN (?)', 'val2');

        $this->select->expects($this->at(3))
            ->method('where')
            ->with('request_path IN (?)', [rtrim($origRequestPath, '/'), rtrim($origRequestPath, '/') . '/']);

        $this->connectionMock
            ->method('quoteIdentifier')
            ->willReturnArgument(0);

        $this->connectionMock->expects($this->never())
            ->method('fetchRow');

        $urlRewriteRowInDb = [
            UrlRewrite::REQUEST_PATH => rtrim($origRequestPath, '/'),
            UrlRewrite::TARGET_PATH => rtrim($origRequestPath, '/'),
            UrlRewrite::REDIRECT_TYPE => 0,
            UrlRewrite::STORE_ID => 1,
        ];

        $this->connectionMock->expects($this->once())
            ->method('fetchAll')
            ->with($this->select)
            ->willReturn([$urlRewriteRowInDb]);

        $urlRewriteRedirect = [
            'request_path' => $origRequestPath,
            'redirect_type' => 301,
            'store_id' => 1,
            'entity_type' => 'custom',
            'entity_id' => '0',
            'target_path' => rtrim($origRequestPath, '/'),
            'description' => null,
            'is_autogenerated' => '0',
            'metadata' => null,
        ];

        $this->dataObjectHelper->expects($this->at(0))
            ->method('populateWithArray')
            ->with(['urlRewrite1'], $urlRewriteRedirect, UrlRewrite::class)
            ->willReturnSelf();

        $this->urlRewriteFactory->expects($this->at(0))
            ->method('create')
            ->willReturn(['urlRewrite1']);

        $this->assertEquals(['urlRewrite1'], $this->storage->findOneByData($data));
    }

    public function testFindOneByDataWithRequestPathIsRedirect()
    {
        $origRequestPath = 'page-one';
        $data = [
            'col1' => 'val1',
            'col2' => 'val2',
            UrlRewrite::REQUEST_PATH => $origRequestPath,
        ];

        $this->select->expects($this->at(1))
            ->method('where')
            ->with('col1 IN (?)', 'val1');

        $this->select->expects($this->at(2))
            ->method('where')
            ->with('col2 IN (?)', 'val2');

        $this->select->expects($this->at(3))
            ->method('where')
            ->with('request_path IN (?)', [$origRequestPath, $origRequestPath . '/']);

        $this->connectionMock->method('quoteIdentifier')
            ->willReturnArgument(0);

        $this->connectionMock->expects($this->never())
            ->method('fetchRow');

        $urlRewriteRowInDb = [
            UrlRewrite::REQUEST_PATH => $origRequestPath . '/',
            UrlRewrite::TARGET_PATH => 'page-A/',
            UrlRewrite::REDIRECT_TYPE => 301,
            UrlRewrite::STORE_ID => 1,
        ];

        $this->connectionMock->expects($this->once())
            ->method('fetchAll')
            ->with($this->select)
            ->willReturn([$urlRewriteRowInDb]);

        $this->dataObjectHelper->expects($this->at(0))
            ->method('populateWithArray')
            ->with(['urlRewrite1'], $urlRewriteRowInDb, UrlRewrite::class)
            ->willReturnSelf();

        $this->urlRewriteFactory->expects($this->at(0))
            ->method('create')
            ->willReturn(['urlRewrite1']);

        $this->assertEquals(['urlRewrite1'], $this->storage->findOneByData($data));
    }

    public function testFindOneByDataWithRequestPathTwoResults()
    {
        $origRequestPath = 'page-one';
        $data = [
            'col1'                   => 'val1',
            'col2'                   => 'val2',
            UrlRewrite::REQUEST_PATH => $origRequestPath,
        ];

        $this->select->expects($this->at(1))
            ->method('where')
            ->with('col1 IN (?)', 'val1');

        $this->select->expects($this->at(2))
            ->method('where')
            ->with('col2 IN (?)', 'val2');

        $this->select->expects($this->at(3))
            ->method('where')
            ->with('request_path IN (?)', [$origRequestPath, $origRequestPath . '/']);

        $this->connectionMock->method('quoteIdentifier')
            ->willReturnArgument(0);

        $this->connectionMock->expects($this->never())
            ->method('fetchRow');

        $urlRewriteRowInDb = [
            UrlRewrite::REQUEST_PATH => $origRequestPath . '/',
            UrlRewrite::TARGET_PATH => 'page-A/',
            UrlRewrite::REDIRECT_TYPE => 301,
            UrlRewrite::STORE_ID => 1,
        ];

        $urlRewriteRowInDb2 = [
            UrlRewrite::REQUEST_PATH => $origRequestPath,
            UrlRewrite::TARGET_PATH => 'page-B/',
            UrlRewrite::REDIRECT_TYPE => 301,
            UrlRewrite::STORE_ID => 1,
        ];

        $this->connectionMock->expects($this->once())
            ->method('fetchAll')
            ->with($this->select)
            ->willReturn([$urlRewriteRowInDb, $urlRewriteRowInDb2]);

        $this->dataObjectHelper->expects($this->at(0))
            ->method('populateWithArray')
            ->with(['urlRewrite1'], $urlRewriteRowInDb2, UrlRewrite::class)
            ->willReturnSelf();

        $this->urlRewriteFactory->expects($this->at(0))
            ->method('create')
            ->willReturn(['urlRewrite1']);

        $this->assertEquals(['urlRewrite1'], $this->storage->findOneByData($data));
    }

    /**
     * @SuppressWarnings(PHPMD.ExcessiveMethodLength)
     */
    public function testReplace()
    {
        $urlFirst = $this->createMock(UrlRewrite::class);
        $urlSecond = $this->createMock(UrlRewrite::class);

        // delete
        $urlFirst->method('getEntityType')
            ->willReturn('product');
        $urlFirst->method('getEntityId')
            ->willReturn('entity_1');
        $urlFirst->method('getStoreId')
            ->willReturn('store_id_1');

        $urlSecond->method('getEntityType')
            ->willReturn('category');
        $urlSecond->method('getEntityId')
            ->willReturn('entity_2');
        $urlSecond->method('getStoreId')
            ->willReturn('store_id_2');

        $this->connectionMock->method('quoteIdentifier')
            ->willReturnArgument(0);

        $this->select->method($this->anything())
            ->willReturnSelf();

        $this->resource->method('getTableName')
            ->with(DbStorage::TABLE_NAME)
            ->willReturn('table_name');

        // insert

        $urlFirst->method('toArray')
            ->willReturn(['row1']);
        $urlSecond->method('toArray')
            ->willReturn(['row2']);

        $this->resource->method('getTableName')
            ->with(DbStorage::TABLE_NAME)
            ->willReturn('table_name');

        $urls = [$urlFirst, $urlSecond];

        $this->assertEquals($urls, $this->storage->replace($urls));
    }

<<<<<<< HEAD
    /**
     */
    public function testReplaceIfThrewExceptionOnDuplicateUrl()
    {
        $this->expectException(\Magento\UrlRewrite\Model\Exception\UrlAlreadyExistsException::class);

=======
    public function testReplaceIfThrewExceptionOnDuplicateUrl()
    {
        $this->expectException('Magento\UrlRewrite\Model\Exception\UrlAlreadyExistsException');
>>>>>>> b2f063af
        $url = $this->createMock(UrlRewrite::class);

        $url->method('toArray')
            ->willReturn(['row1']);

        $this->connectionMock->expects($this->once())
            ->method('insertMultiple')
            ->willThrowException(
                new \Exception('SQLSTATE[23000]: test: 1062 test', DbStorage::ERROR_CODE_DUPLICATE_ENTRY)
            );
        $conflictingUrl = [
            UrlRewrite::URL_REWRITE_ID => 'conflicting-url'
        ];
        $this->connectionMock
            ->method('fetchRow')
            ->willReturn($conflictingUrl);

        $this->storage->replace([$url]);
    }

    /**
     * Validates a case when DB errors on duplicate entry, but calculated URLs are not really duplicated
     *
     * An example is when URL length exceeds length of the DB field, so URLs are trimmed and become conflicting
<<<<<<< HEAD
     *
     */
    public function testReplaceIfThrewExceptionOnDuplicateEntry()
    {
        $this->expectException(\Exception::class);
        $this->expectExceptionMessage('SQLSTATE[23000]: test: 1062 test');

=======
     */
    public function testReplaceIfThrewExceptionOnDuplicateEntry()
    {
        $this->expectException('Exception');
        $this->expectExceptionMessage('SQLSTATE[23000]: test: 1062 test');
>>>>>>> b2f063af
        $url = $this->createMock(UrlRewrite::class);

        $url->method('toArray')
            ->willReturn(['row1']);

        $this->connectionMock->expects($this->once())
            ->method('insertMultiple')
            ->willThrowException(
                new \Exception('SQLSTATE[23000]: test: 1062 test', DbStorage::ERROR_CODE_DUPLICATE_ENTRY)
            );

        $this->storage->replace([$url]);
    }

<<<<<<< HEAD
    /**
     */
    public function testReplaceIfThrewCustomException()
    {
        $this->expectException(\RuntimeException::class);

=======
    public function testReplaceIfThrewCustomException()
    {
        $this->expectException('RuntimeException');
>>>>>>> b2f063af
        $url = $this->createMock(UrlRewrite::class);

        $url->method('toArray')
            ->willReturn(['row1']);

        $this->connectionMock->expects($this->once())
            ->method('insertMultiple')
            ->willThrowException(new \RuntimeException());

        $this->storage->replace([$url]);
    }

    public function testDeleteByData()
    {
        $data = ['col1' => 'val1', 'col2' => 'val2'];

        $this->connectionMock->method('quoteIdentifier')
            ->willReturnArgument(0);

        $this->select->expects($this->at(1))
            ->method('where')
            ->with('col1 IN (?)', 'val1');

        $this->select->expects($this->at(2))
            ->method('where')
            ->with('col2 IN (?)', 'val2');

        $this->select->expects($this->at(3))
            ->method('deleteFromSelect')
            ->with('table_name')
            ->willReturn('sql delete query');

        $this->resource->method('getTableName')
            ->with(DbStorage::TABLE_NAME)
            ->willReturn('table_name');

        $this->connectionMock->expects($this->once())
            ->method('query')
            ->with('sql delete query');

        $this->storage->deleteByData($data);
    }
}<|MERGE_RESOLUTION|>--- conflicted
+++ resolved
@@ -55,7 +55,7 @@
             ->setMethods(['create'])
             ->disableOriginalConstructor()->getMock();
         $this->dataObjectHelper = $this->createMock(DataObjectHelper::class);
-        $this->connectionMock = $this->getMockForAbstractClass(AdapterInterface::class);
+        $this->connectionMock = $this->createMock(AdapterInterface::class);
         $this->select = $this->getMockBuilder(Select::class)
             ->disableOriginalConstructor()
             ->getMock();
@@ -90,7 +90,7 @@
 
         $this->connectionMock
             ->method('quoteIdentifier')
-            ->willReturnArgument(0);
+            ->will($this->returnArgument(0));
 
         $this->connectionMock->expects($this->once())
             ->method('fetchAll')
@@ -100,7 +100,7 @@
         $this->dataObjectHelper->expects($this->at(0))
             ->method('populateWithArray')
             ->with(['urlRewrite1'], ['row1'], UrlRewrite::class)
-            ->willReturnSelf();
+            ->will($this->returnSelf());
 
         $this->urlRewriteFactory->expects($this->at(0))
             ->method('create')
@@ -109,7 +109,7 @@
         $this->dataObjectHelper->expects($this->at(1))
             ->method('populateWithArray')
             ->with(['urlRewrite2'], ['row2'], UrlRewrite::class)
-            ->willReturnSelf();
+            ->will($this->returnSelf());
 
         $this->urlRewriteFactory->expects($this->at(1))
             ->method('create')
@@ -131,7 +131,7 @@
             ->with('col2 IN (?)', 'val2');
 
         $this->connectionMock->method('quoteIdentifier')
-            ->willReturnArgument(0);
+            ->will($this->returnArgument(0));
 
         $this->connectionMock->expects($this->once())
             ->method('fetchRow')
@@ -143,7 +143,7 @@
         $this->dataObjectHelper->expects($this->at(0))
             ->method('populateWithArray')
             ->with(['urlRewrite1'], ['row1'], UrlRewrite::class)
-            ->willReturnSelf();
+            ->will($this->returnSelf());
 
         $this->urlRewriteFactory->expects($this->at(0))
             ->method('create')
@@ -174,7 +174,7 @@
             ->with('request_path IN (?)', [$origRequestPath, $origRequestPath . '/']);
 
         $this->connectionMock->method('quoteIdentifier')
-            ->willReturnArgument(0);
+            ->will($this->returnArgument(0));
 
         $this->connectionMock->expects($this->never())
             ->method('fetchRow');
@@ -224,7 +224,7 @@
             ->with('request_path IN (?)', [$origRequestPath, $origRequestPath . '/']);
 
         $this->connectionMock->method('quoteIdentifier')
-            ->willReturnArgument(0);
+            ->will($this->returnArgument(0));
 
         $this->connectionMock->expects($this->never())
             ->method('fetchRow');
@@ -256,7 +256,7 @@
         $this->dataObjectHelper->expects($this->at(0))
             ->method('populateWithArray')
             ->with(['urlRewrite1'], $urlRewriteRedirect, UrlRewrite::class)
-            ->willReturnSelf();
+            ->will($this->returnSelf());
 
         $this->urlRewriteFactory->expects($this->at(0))
             ->method('create')
@@ -288,7 +288,7 @@
 
         $this->connectionMock
             ->method('quoteIdentifier')
-            ->willReturnArgument(0);
+            ->will($this->returnArgument(0));
 
         $this->connectionMock->expects($this->never())
             ->method('fetchRow');
@@ -320,7 +320,7 @@
         $this->dataObjectHelper->expects($this->at(0))
             ->method('populateWithArray')
             ->with(['urlRewrite1'], $urlRewriteRedirect, UrlRewrite::class)
-            ->willReturnSelf();
+            ->will($this->returnSelf());
 
         $this->urlRewriteFactory->expects($this->at(0))
             ->method('create')
@@ -351,7 +351,7 @@
             ->with('request_path IN (?)', [$origRequestPath, $origRequestPath . '/']);
 
         $this->connectionMock->method('quoteIdentifier')
-            ->willReturnArgument(0);
+            ->will($this->returnArgument(0));
 
         $this->connectionMock->expects($this->never())
             ->method('fetchRow');
@@ -402,7 +402,7 @@
             ->with('request_path IN (?)', [$origRequestPath, $origRequestPath . '/']);
 
         $this->connectionMock->method('quoteIdentifier')
-            ->willReturnArgument(0);
+            ->will($this->returnArgument(0));
 
         $this->connectionMock->expects($this->never())
             ->method('fetchRow');
@@ -487,18 +487,9 @@
         $this->assertEquals($urls, $this->storage->replace($urls));
     }
 
-<<<<<<< HEAD
-    /**
-     */
     public function testReplaceIfThrewExceptionOnDuplicateUrl()
     {
-        $this->expectException(\Magento\UrlRewrite\Model\Exception\UrlAlreadyExistsException::class);
-
-=======
-    public function testReplaceIfThrewExceptionOnDuplicateUrl()
-    {
         $this->expectException('Magento\UrlRewrite\Model\Exception\UrlAlreadyExistsException');
->>>>>>> b2f063af
         $url = $this->createMock(UrlRewrite::class);
 
         $url->method('toArray')
@@ -523,21 +514,11 @@
      * Validates a case when DB errors on duplicate entry, but calculated URLs are not really duplicated
      *
      * An example is when URL length exceeds length of the DB field, so URLs are trimmed and become conflicting
-<<<<<<< HEAD
-     *
-     */
-    public function testReplaceIfThrewExceptionOnDuplicateEntry()
-    {
-        $this->expectException(\Exception::class);
-        $this->expectExceptionMessage('SQLSTATE[23000]: test: 1062 test');
-
-=======
      */
     public function testReplaceIfThrewExceptionOnDuplicateEntry()
     {
         $this->expectException('Exception');
         $this->expectExceptionMessage('SQLSTATE[23000]: test: 1062 test');
->>>>>>> b2f063af
         $url = $this->createMock(UrlRewrite::class);
 
         $url->method('toArray')
@@ -552,18 +533,9 @@
         $this->storage->replace([$url]);
     }
 
-<<<<<<< HEAD
-    /**
-     */
     public function testReplaceIfThrewCustomException()
     {
-        $this->expectException(\RuntimeException::class);
-
-=======
-    public function testReplaceIfThrewCustomException()
-    {
         $this->expectException('RuntimeException');
->>>>>>> b2f063af
         $url = $this->createMock(UrlRewrite::class);
 
         $url->method('toArray')
@@ -581,7 +553,7 @@
         $data = ['col1' => 'val1', 'col2' => 'val2'];
 
         $this->connectionMock->method('quoteIdentifier')
-            ->willReturnArgument(0);
+            ->will($this->returnArgument(0));
 
         $this->select->expects($this->at(1))
             ->method('where')
