<?php declare(strict_types=1);
/**
 * Copyright © Magento, Inc. All rights reserved.
 * See COPYING.txt for license details.
 */
namespace Magento\UrlRewrite\Test\Unit\Model\Storage;

use Magento\Framework\Api\DataObjectHelper;
use Magento\UrlRewrite\Model\Exception\UrlAlreadyExistsException;
use Magento\UrlRewrite\Model\Storage\AbstractStorage;
use Magento\UrlRewrite\Service\V1\Data\UrlRewrite;
use Magento\UrlRewrite\Service\V1\Data\UrlRewriteFactory;
use PHPUnit\Framework\MockObject\MockObject;
use PHPUnit\Framework\TestCase;

class AbstractStorageTest extends TestCase
{
    /**
<<<<<<< HEAD
     * @var \Magento\UrlRewrite\Service\V1\Data\UrlRewriteFactory|\PHPUnit\Framework\MockObject\MockObject
=======
     * @var UrlRewriteFactory|MockObject
>>>>>>> b2f063af
     */
    protected $urlRewriteFactory;

    /**
<<<<<<< HEAD
     * @var \Magento\Framework\Api\DataObjectHelper|\PHPUnit\Framework\MockObject\MockObject
=======
     * @var DataObjectHelper|MockObject
>>>>>>> b2f063af
     */
    protected $dataObjectHelper;

    /**
<<<<<<< HEAD
     * @var \Magento\UrlRewrite\Model\Storage\AbstractStorage|\PHPUnit\Framework\MockObject\MockObject
=======
     * @var AbstractStorage|MockObject
>>>>>>> b2f063af
     */
    protected $storage;

    protected function setUp(): void
    {
        $this->urlRewriteFactory = $this->getMockBuilder(UrlRewriteFactory::class)
            ->setMethods(['create'])
            ->disableOriginalConstructor()->getMock();
        $this->dataObjectHelper = $this->getMockBuilder(DataObjectHelper::class)
            ->disableOriginalConstructor()->getMock();

        $this->storage = $this->getMockForAbstractClass(
            AbstractStorage::class,
            [$this->urlRewriteFactory, $this->dataObjectHelper],
            '',
            true,
            true,
            true
        );
    }

    public function testFindAllByData()
    {
        $data = [['field1' => 'value1']];
        $rows = [['row1'], ['row2']];
        $urlRewrites = [['urlRewrite1'], ['urlRewrite2']];

        $this->storage->expects($this->once())
            ->method('doFindAllByData')
            ->with($data)
            ->willReturn($rows);

        $this->dataObjectHelper->expects($this->at(0))
            ->method('populateWithArray')
<<<<<<< HEAD
            ->with($urlRewrites[0], $rows[0], \Magento\UrlRewrite\Service\V1\Data\UrlRewrite::class)
            ->willReturnSelf();
=======
            ->with($urlRewrites[0], $rows[0], UrlRewrite::class)
            ->will($this->returnSelf());
>>>>>>> b2f063af

        $this->urlRewriteFactory->expects($this->at(0))
            ->method('create')
            ->willReturn($urlRewrites[0]);

        $this->dataObjectHelper->expects($this->at(1))
            ->method('populateWithArray')
<<<<<<< HEAD
            ->with($urlRewrites[1], $rows[1], \Magento\UrlRewrite\Service\V1\Data\UrlRewrite::class)
            ->willReturnSelf();
=======
            ->with($urlRewrites[1], $rows[1], UrlRewrite::class)
            ->will($this->returnSelf());
>>>>>>> b2f063af

        $this->urlRewriteFactory->expects($this->at(1))
            ->method('create')
            ->willReturn($urlRewrites[1]);

        $this->assertEquals($urlRewrites, $this->storage->findAllByData($data));
    }

    public function testFindOneByDataIfNotFound()
    {
        $data = [['field1' => 'value1']];

        $this->storage->expects($this->once())
            ->method('doFindOneByData')
            ->with($data)
            ->willReturn(null);

        $this->assertNull($this->storage->findOneByData($data));
    }

    public function testFindOneByDataIfFound()
    {
        $data = [['field1' => 'value1']];
        $row = ['row1'];
        $urlRewrite = ['urlRewrite1'];

        $this->storage->expects($this->once())
            ->method('doFindOneByData')
            ->with($data)
            ->willReturn($row);

        $this->dataObjectHelper->expects($this->once())
            ->method('populateWithArray')
<<<<<<< HEAD
            ->with($urlRewrite, $row, \Magento\UrlRewrite\Service\V1\Data\UrlRewrite::class)
            ->willReturnSelf();
=======
            ->with($urlRewrite, $row, UrlRewrite::class)
            ->will($this->returnSelf());
>>>>>>> b2f063af

        $this->urlRewriteFactory->expects($this->any())
            ->method('create')
            ->willReturn($urlRewrite);

        $this->assertEquals($urlRewrite, $this->storage->findOneByData($data));
    }

    public function testReplaceIfUrlsAreEmpty()
    {
        $this->storage->expects($this->never())->method('doReplace');

        $this->storage->replace([]);
    }

<<<<<<< HEAD
    /**
     */
    public function testReplaceIfThrewDuplicateEntryExceptionWithCustomMessage()
    {
        $this->expectException(\Magento\UrlRewrite\Model\Exception\UrlAlreadyExistsException::class);
        $this->expectExceptionMessage('Custom storage message');

=======
    public function testReplaceIfThrewDuplicateEntryExceptionWithCustomMessage()
    {
        $this->expectException('Magento\UrlRewrite\Model\Exception\UrlAlreadyExistsException');
        $this->expectExceptionMessage('Custom storage message');
>>>>>>> b2f063af
        $this->storage
            ->expects($this->once())
            ->method('doReplace')
            ->will($this->throwException(
                new UrlAlreadyExistsException(__('Custom storage message'))
            ));

        $this->storage->replace([['UrlRewrite1']]);
    }

<<<<<<< HEAD
    /**
     */
    public function testReplaceIfThrewDuplicateEntryExceptionDefaultMessage()
    {
        $this->expectException(\Magento\UrlRewrite\Model\Exception\UrlAlreadyExistsException::class);
        $this->expectExceptionMessage('URL key for specified store already exists');

=======
    public function testReplaceIfThrewDuplicateEntryExceptionDefaultMessage()
    {
        $this->expectException('Magento\UrlRewrite\Model\Exception\UrlAlreadyExistsException');
        $this->expectExceptionMessage('URL key for specified store already exists');
>>>>>>> b2f063af
        $this->storage
            ->expects($this->once())
            ->method('doReplace')
            ->will($this->throwException(
                new UrlAlreadyExistsException()
            ));

        $this->storage->replace([['UrlRewrite1']]);
    }

    public function testReplace()
    {
        $urls = [['UrlRewrite1'], ['UrlRewrite2']];

        $this->storage
            ->expects($this->once())
            ->method('doReplace')
            ->with($urls);

        $this->storage->replace($urls);
    }
}<|MERGE_RESOLUTION|>--- conflicted
+++ resolved
@@ -16,29 +16,17 @@
 class AbstractStorageTest extends TestCase
 {
     /**
-<<<<<<< HEAD
-     * @var \Magento\UrlRewrite\Service\V1\Data\UrlRewriteFactory|\PHPUnit\Framework\MockObject\MockObject
-=======
      * @var UrlRewriteFactory|MockObject
->>>>>>> b2f063af
      */
     protected $urlRewriteFactory;
 
     /**
-<<<<<<< HEAD
-     * @var \Magento\Framework\Api\DataObjectHelper|\PHPUnit\Framework\MockObject\MockObject
-=======
      * @var DataObjectHelper|MockObject
->>>>>>> b2f063af
      */
     protected $dataObjectHelper;
 
     /**
-<<<<<<< HEAD
-     * @var \Magento\UrlRewrite\Model\Storage\AbstractStorage|\PHPUnit\Framework\MockObject\MockObject
-=======
      * @var AbstractStorage|MockObject
->>>>>>> b2f063af
      */
     protected $storage;
 
@@ -69,35 +57,25 @@
         $this->storage->expects($this->once())
             ->method('doFindAllByData')
             ->with($data)
-            ->willReturn($rows);
+            ->will($this->returnValue($rows));
 
         $this->dataObjectHelper->expects($this->at(0))
             ->method('populateWithArray')
-<<<<<<< HEAD
-            ->with($urlRewrites[0], $rows[0], \Magento\UrlRewrite\Service\V1\Data\UrlRewrite::class)
-            ->willReturnSelf();
-=======
             ->with($urlRewrites[0], $rows[0], UrlRewrite::class)
             ->will($this->returnSelf());
->>>>>>> b2f063af
 
         $this->urlRewriteFactory->expects($this->at(0))
             ->method('create')
-            ->willReturn($urlRewrites[0]);
+            ->will($this->returnValue($urlRewrites[0]));
 
         $this->dataObjectHelper->expects($this->at(1))
             ->method('populateWithArray')
-<<<<<<< HEAD
-            ->with($urlRewrites[1], $rows[1], \Magento\UrlRewrite\Service\V1\Data\UrlRewrite::class)
-            ->willReturnSelf();
-=======
             ->with($urlRewrites[1], $rows[1], UrlRewrite::class)
             ->will($this->returnSelf());
->>>>>>> b2f063af
 
         $this->urlRewriteFactory->expects($this->at(1))
             ->method('create')
-            ->willReturn($urlRewrites[1]);
+            ->will($this->returnValue($urlRewrites[1]));
 
         $this->assertEquals($urlRewrites, $this->storage->findAllByData($data));
     }
@@ -109,7 +87,7 @@
         $this->storage->expects($this->once())
             ->method('doFindOneByData')
             ->with($data)
-            ->willReturn(null);
+            ->will($this->returnValue(null));
 
         $this->assertNull($this->storage->findOneByData($data));
     }
@@ -123,21 +101,16 @@
         $this->storage->expects($this->once())
             ->method('doFindOneByData')
             ->with($data)
-            ->willReturn($row);
+            ->will($this->returnValue($row));
 
         $this->dataObjectHelper->expects($this->once())
             ->method('populateWithArray')
-<<<<<<< HEAD
-            ->with($urlRewrite, $row, \Magento\UrlRewrite\Service\V1\Data\UrlRewrite::class)
-            ->willReturnSelf();
-=======
             ->with($urlRewrite, $row, UrlRewrite::class)
             ->will($this->returnSelf());
->>>>>>> b2f063af
 
         $this->urlRewriteFactory->expects($this->any())
             ->method('create')
-            ->willReturn($urlRewrite);
+            ->will($this->returnValue($urlRewrite));
 
         $this->assertEquals($urlRewrite, $this->storage->findOneByData($data));
     }
@@ -149,20 +122,10 @@
         $this->storage->replace([]);
     }
 
-<<<<<<< HEAD
-    /**
-     */
-    public function testReplaceIfThrewDuplicateEntryExceptionWithCustomMessage()
-    {
-        $this->expectException(\Magento\UrlRewrite\Model\Exception\UrlAlreadyExistsException::class);
-        $this->expectExceptionMessage('Custom storage message');
-
-=======
     public function testReplaceIfThrewDuplicateEntryExceptionWithCustomMessage()
     {
         $this->expectException('Magento\UrlRewrite\Model\Exception\UrlAlreadyExistsException');
         $this->expectExceptionMessage('Custom storage message');
->>>>>>> b2f063af
         $this->storage
             ->expects($this->once())
             ->method('doReplace')
@@ -173,20 +136,10 @@
         $this->storage->replace([['UrlRewrite1']]);
     }
 
-<<<<<<< HEAD
-    /**
-     */
-    public function testReplaceIfThrewDuplicateEntryExceptionDefaultMessage()
-    {
-        $this->expectException(\Magento\UrlRewrite\Model\Exception\UrlAlreadyExistsException::class);
-        $this->expectExceptionMessage('URL key for specified store already exists');
-
-=======
     public function testReplaceIfThrewDuplicateEntryExceptionDefaultMessage()
     {
         $this->expectException('Magento\UrlRewrite\Model\Exception\UrlAlreadyExistsException');
         $this->expectExceptionMessage('URL key for specified store already exists');
->>>>>>> b2f063af
         $this->storage
             ->expects($this->once())
             ->method('doReplace')
