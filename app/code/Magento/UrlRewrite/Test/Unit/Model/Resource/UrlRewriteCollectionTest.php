<?php
/**
 * Copyright © 2015 Magento. All rights reserved.
 * See COPYING.txt for license details.
 */
namespace Magento\UrlRewrite\Test\Unit\Model\Resource;

use Magento\Framework\TestFramework\Unit\Helper\ObjectManager;

class UrlRewriteCollectionTest extends \PHPUnit_Framework_TestCase
{
    /**
     * @var \Magento\Store\Model\StoreManagerInterface|\PHPUnit_Framework_MockObject_MockObject
     */
    protected $storeManager;

    /**
     * @var \Magento\Framework\Model\Resource\Db\AbstractDb|\PHPUnit_Framework_MockObject_MockObject
     */
    protected $resource;

    /**
     * @var \Magento\Framework\DB\Select|\PHPUnit_Framework_MockObject_MockObject
     */
    protected $select;

    /**
     * @var \Magento\Framework\DB\Adapter\AdapterInterface|\PHPUnit_Framework_MockObject_MockObject
     */
    protected $connectionMock;

    /**
     * @var \Magento\Framework\DB\Adapter\AdapterInterface|\PHPUnit_Framework_MockObject_MockObject
     */
    protected $connection;

    /**
     * @var \Magento\UrlRewrite\Model\Resource\UrlRewriteCollection
     */
    protected $collection;

    protected function setUp()
    {
        $this->storeManager = $this->getMock('Magento\Store\Model\StoreManagerInterface');
<<<<<<< HEAD
        $this->select = $this->getMock('Zend_Db_Select', ['from', 'where'], [], '', false);
        $this->connectionMock = $this->getMock(
=======
        $this->select = $this->getMock('Magento\Framework\DB\Select', ['from', 'where'], [], '', false);
        $this->adapter = $this->getMock(
>>>>>>> 3219ce16
            'Magento\Framework\DB\Adapter\Pdo\Mysql',
            ['select', 'prepareSqlCondition', 'quoteIdentifier'],
            [],
            '',
            false
        );
        $this->resource = $this->getMockForAbstractClass(
            'Magento\Framework\Model\Resource\Db\AbstractDb',
            [],
            '',
            false,
            true,
            true,
            ['getConnection', '__wakeup', 'getMainTable', 'getTable']
        );

        $this->select->expects($this->any())
            ->method('where')
            ->will($this->returnSelf());
        $this->connectionMock->expects($this->any())
            ->method('select')
            ->will($this->returnValue($this->select));
        $this->connectionMock->expects($this->any())
            ->method('quoteIdentifier')
            ->will($this->returnArgument(0));
        $this->resource->expects($this->any())
            ->method('getConnection')
            ->will($this->returnValue($this->connectionMock));
        $this->resource->expects($this->any())
            ->method('getMainTable')
            ->will($this->returnValue('test_main_table'));
        $this->resource->expects($this->any())
            ->method('getTable')
            ->with('test_main_table')
            ->will($this->returnValue('test_main_table'));

        $this->collection = (new ObjectManager($this))->getObject(
            'Magento\UrlRewrite\Model\Resource\UrlRewriteCollection',
            [
                'storeManager' => $this->storeManager,
                'resource' => $this->resource,
            ]
        );
    }

    /**
     * @param array $storeId
     * @param bool $withAdmin
     * @param array $condition
     * @dataProvider dataProviderForTestAddStoreIfStoreIsArray
     * @covers \Magento\UrlRewrite\Model\Resource\UrlRewriteCollection
     */
    public function testAddStoreFilterIfStoreIsArray($storeId, $withAdmin, $condition)
    {
        $this->connectionMock->expects($this->once())
            ->method('prepareSqlCondition')
            ->with('store_id', ['in' => $condition]);

        $this->collection->addStoreFilter($storeId, $withAdmin);
    }

    /**
     * @return array
     */
    public function dataProviderForTestAddStoreIfStoreIsArray()
    {
        return [
            [[112, 113], false, [112, 113]],
            [[112, 113], true, [112, 113, 0]],
        ];
    }

    /**
     * @param int $storeId
     * @param bool $withAdmin
     * @param array $condition
     * @dataProvider dataProviderForTestAddStoreFilterIfStoreIsInt
     * @covers \Magento\UrlRewrite\Model\Resource\UrlRewriteCollection
     */
    public function testAddStoreFilterIfStoreIsInt($storeId, $withAdmin, $condition)
    {
        $store = $this->getMock('Magento\Store\Model\Store', [], [], '', false);
        $store->expects($this->once())->method('getId')->will($this->returnValue($storeId));
        $this->storeManager->expects($this->once())->method('getStore')->will($this->returnValue($store));

        $this->connectionMock->expects($this->once())
            ->method('prepareSqlCondition')
            ->with('store_id', ['in' => $condition]);

        $this->collection->addStoreFilter($storeId, $withAdmin);
    }

    /**
     * @return array
     */
    public function dataProviderForTestAddStoreFilterIfStoreIsInt()
    {
        return [
            [112, false, [112]],
            [112, true, [112, 0]],
        ];
    }
}<|MERGE_RESOLUTION|>--- conflicted
+++ resolved
@@ -42,13 +42,8 @@
     protected function setUp()
     {
         $this->storeManager = $this->getMock('Magento\Store\Model\StoreManagerInterface');
-<<<<<<< HEAD
-        $this->select = $this->getMock('Zend_Db_Select', ['from', 'where'], [], '', false);
+        $this->select = $this->getMock('Magento\Framework\DB\Select', ['from', 'where'], [], '', false);
         $this->connectionMock = $this->getMock(
-=======
-        $this->select = $this->getMock('Magento\Framework\DB\Select', ['from', 'where'], [], '', false);
-        $this->adapter = $this->getMock(
->>>>>>> 3219ce16
             'Magento\Framework\DB\Adapter\Pdo\Mysql',
             ['select', 'prepareSqlCondition', 'quoteIdentifier'],
             [],
