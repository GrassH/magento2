<?php declare(strict_types=1);
/**
 * Copyright © Magento, Inc. All rights reserved.
 * See COPYING.txt for license details.
 */
namespace Magento\UrlRewrite\Test\Unit\Model\ResourceModel;

use Magento\Framework\DB\Adapter\AdapterInterface;
use Magento\Framework\DB\Adapter\Pdo\Mysql;
use Magento\Framework\DB\Select;
use Magento\Framework\Model\ResourceModel\Db\AbstractDb;
use Magento\Framework\TestFramework\Unit\Helper\ObjectManager;
use Magento\Store\Model\Store;
use Magento\Store\Model\StoreManagerInterface;
use Magento\UrlRewrite\Model\ResourceModel\UrlRewriteCollection;
use PHPUnit\Framework\MockObject\MockObject;
use PHPUnit\Framework\TestCase;

class UrlRewriteCollectionTest extends TestCase
{
    /**
<<<<<<< HEAD
     * @var \Magento\Store\Model\StoreManagerInterface|\PHPUnit\Framework\MockObject\MockObject
=======
     * @var StoreManagerInterface|MockObject
>>>>>>> b2f063af
     */
    protected $storeManager;

    /**
<<<<<<< HEAD
     * @var \Magento\Framework\Model\ResourceModel\Db\AbstractDb|\PHPUnit\Framework\MockObject\MockObject
=======
     * @var AbstractDb|MockObject
>>>>>>> b2f063af
     */
    protected $resource;

    /**
<<<<<<< HEAD
     * @var \Magento\Framework\DB\Select|\PHPUnit\Framework\MockObject\MockObject
=======
     * @var Select|MockObject
>>>>>>> b2f063af
     */
    protected $select;

    /**
<<<<<<< HEAD
     * @var \Magento\Framework\DB\Adapter\AdapterInterface|\PHPUnit\Framework\MockObject\MockObject
=======
     * @var AdapterInterface|MockObject
>>>>>>> b2f063af
     */
    protected $connectionMock;

    /**
<<<<<<< HEAD
     * @var \Magento\Framework\DB\Adapter\AdapterInterface|\PHPUnit\Framework\MockObject\MockObject
=======
     * @var AdapterInterface|MockObject
>>>>>>> b2f063af
     */
    protected $connection;

    /**
     * @var UrlRewriteCollection
     */
    protected $collection;

    protected function setUp(): void
    {
        $this->storeManager = $this->createMock(StoreManagerInterface::class);
        $this->select = $this->createPartialMock(Select::class, ['from', 'where']);
        $this->connectionMock = $this->createPartialMock(
            Mysql::class,
            ['select', 'prepareSqlCondition', 'quoteIdentifier']
        );
        $this->resource = $this->getMockForAbstractClass(
            AbstractDb::class,
            [],
            '',
            false,
            true,
            true,
            ['getConnection', '__wakeup', 'getMainTable', 'getTable']
        );

        $this->select->expects($this->any())
            ->method('where')
            ->willReturnSelf();
        $this->connectionMock->expects($this->any())
            ->method('select')
            ->willReturn($this->select);
        $this->connectionMock->expects($this->any())
            ->method('quoteIdentifier')
            ->willReturnArgument(0);
        $this->resource->expects($this->any())
            ->method('getConnection')
            ->willReturn($this->connectionMock);
        $this->resource->expects($this->any())
            ->method('getMainTable')
            ->willReturn('test_main_table');
        $this->resource->expects($this->any())
            ->method('getTable')
            ->with('test_main_table')
            ->willReturn('test_main_table');

        $this->collection = (new ObjectManager($this))->getObject(
            UrlRewriteCollection::class,
            [
                'storeManager' => $this->storeManager,
                'resource' => $this->resource,
            ]
        );
    }

    /**
     * @param array $storeId
     * @param bool $withAdmin
     * @param array $condition
     * @dataProvider dataProviderForTestAddStoreIfStoreIsArray
     * @covers \Magento\UrlRewrite\Model\ResourceModel\UrlRewriteCollection
     */
    public function testAddStoreFilterIfStoreIsArray($storeId, $withAdmin, $condition)
    {
        $this->connectionMock->expects($this->once())
            ->method('prepareSqlCondition')
            ->with('store_id', ['in' => $condition]);

        $this->collection->addStoreFilter($storeId, $withAdmin);
    }

    /**
     * @return array
     */
    public function dataProviderForTestAddStoreIfStoreIsArray()
    {
        return [
            [[112, 113], false, [112, 113]],
            [[112, 113], true, [112, 113, 0]],
        ];
    }

    /**
     * @param int $storeId
     * @param bool $withAdmin
     * @param array $condition
     * @dataProvider dataProviderForTestAddStoreFilterIfStoreIsInt
     * @covers \Magento\UrlRewrite\Model\ResourceModel\UrlRewriteCollection
     */
    public function testAddStoreFilterIfStoreIsInt($storeId, $withAdmin, $condition)
    {
<<<<<<< HEAD
        $store = $this->createMock(\Magento\Store\Model\Store::class);
        $store->expects($this->once())->method('getId')->willReturn($storeId);
        $this->storeManager->expects($this->once())->method('getStore')->willReturn($store);
=======
        $store = $this->createMock(Store::class);
        $store->expects($this->once())->method('getId')->will($this->returnValue($storeId));
        $this->storeManager->expects($this->once())->method('getStore')->will($this->returnValue($store));
>>>>>>> b2f063af

        $this->connectionMock->expects($this->once())
            ->method('prepareSqlCondition')
            ->with('store_id', ['in' => $condition]);

        $this->collection->addStoreFilter($storeId, $withAdmin);
    }

    /**
     * @return array
     */
    public function dataProviderForTestAddStoreFilterIfStoreIsInt()
    {
        return [
            [112, false, [112]],
            [112, true, [112, 0]],
        ];
    }
}<|MERGE_RESOLUTION|>--- conflicted
+++ resolved
@@ -19,47 +19,27 @@
 class UrlRewriteCollectionTest extends TestCase
 {
     /**
-<<<<<<< HEAD
-     * @var \Magento\Store\Model\StoreManagerInterface|\PHPUnit\Framework\MockObject\MockObject
-=======
      * @var StoreManagerInterface|MockObject
->>>>>>> b2f063af
      */
     protected $storeManager;
 
     /**
-<<<<<<< HEAD
-     * @var \Magento\Framework\Model\ResourceModel\Db\AbstractDb|\PHPUnit\Framework\MockObject\MockObject
-=======
      * @var AbstractDb|MockObject
->>>>>>> b2f063af
      */
     protected $resource;
 
     /**
-<<<<<<< HEAD
-     * @var \Magento\Framework\DB\Select|\PHPUnit\Framework\MockObject\MockObject
-=======
      * @var Select|MockObject
->>>>>>> b2f063af
      */
     protected $select;
 
     /**
-<<<<<<< HEAD
-     * @var \Magento\Framework\DB\Adapter\AdapterInterface|\PHPUnit\Framework\MockObject\MockObject
-=======
      * @var AdapterInterface|MockObject
->>>>>>> b2f063af
      */
     protected $connectionMock;
 
     /**
-<<<<<<< HEAD
-     * @var \Magento\Framework\DB\Adapter\AdapterInterface|\PHPUnit\Framework\MockObject\MockObject
-=======
      * @var AdapterInterface|MockObject
->>>>>>> b2f063af
      */
     protected $connection;
 
@@ -88,23 +68,23 @@
 
         $this->select->expects($this->any())
             ->method('where')
-            ->willReturnSelf();
+            ->will($this->returnSelf());
         $this->connectionMock->expects($this->any())
             ->method('select')
-            ->willReturn($this->select);
+            ->will($this->returnValue($this->select));
         $this->connectionMock->expects($this->any())
             ->method('quoteIdentifier')
-            ->willReturnArgument(0);
+            ->will($this->returnArgument(0));
         $this->resource->expects($this->any())
             ->method('getConnection')
-            ->willReturn($this->connectionMock);
+            ->will($this->returnValue($this->connectionMock));
         $this->resource->expects($this->any())
             ->method('getMainTable')
-            ->willReturn('test_main_table');
+            ->will($this->returnValue('test_main_table'));
         $this->resource->expects($this->any())
             ->method('getTable')
             ->with('test_main_table')
-            ->willReturn('test_main_table');
+            ->will($this->returnValue('test_main_table'));
 
         $this->collection = (new ObjectManager($this))->getObject(
             UrlRewriteCollection::class,
@@ -151,15 +131,9 @@
      */
     public function testAddStoreFilterIfStoreIsInt($storeId, $withAdmin, $condition)
     {
-<<<<<<< HEAD
-        $store = $this->createMock(\Magento\Store\Model\Store::class);
-        $store->expects($this->once())->method('getId')->willReturn($storeId);
-        $this->storeManager->expects($this->once())->method('getStore')->willReturn($store);
-=======
         $store = $this->createMock(Store::class);
         $store->expects($this->once())->method('getId')->will($this->returnValue($storeId));
         $this->storeManager->expects($this->once())->method('getStore')->will($this->returnValue($store));
->>>>>>> b2f063af
 
         $this->connectionMock->expects($this->once())
             ->method('prepareSqlCondition')
