<?xml version="1.0" encoding="UTF-8"?>
<!--
 /**
  * Copyright © Magento, Inc. All rights reserved.
  * See COPYING.txt for license details.
  */
-->

<sections xmlns:xsi="http://www.w3.org/2001/XMLSchema-instance"
        xsi:noNamespaceSchemaLocation="urn:magento:mftf:Page/etc/SectionObject.xsd">
    <section name="AdminUrlRewriteIndexSection">
        <element name="requestPathFilter" type="input" selector="#urlrewriteGrid_filter_request_path"/>
        <element name="requestPathColumnValue" type="text" selector="//*[@id='urlrewriteGrid']//tbody//td[@data-column='request_path' and normalize-space(.)='{{columnValue}}']" parameterized="true"/>
        <element name="targetPathColumnValue" type="text" selector="//*[@id='urlrewriteGrid']//tbody//td[@data-column='target_path' and normalize-space(.)='{{columnValue}}']" parameterized="true"/>
        <element name="searchButton" type="button" selector="//button[@data-ui-id='widget-button-1']" timeout="30"/>
        <element name="resetButton" type="button" selector="button[data-ui-id='widget-button-0']" timeout="30"/>
        <element name="emptyRecordMessage" type="text" selector="//*[@class='empty-text']"/>
        <element name="targetPathColumn" type="text" selector="//tr[@data-role='row'][{{var1}}]/td[@data-column='target_path']" parameterized="true"/>
        <element name="redirectTypeColumn" type="text" selector="//tr[@data-role='row'][{{var1}}]/td[@data-column='redirect_type']" parameterized="true"/>
        <element name="requestPathColumn" type="text" selector="//tr[@data-role='row'][{{var1}}]/td[@data-column='request_path']" parameterized="true"/>
        <element name="emptyRecords" type="text" selector="//td[@class='empty-text']"/>
        <element name="successMessage" type="text" selector="#messages"/>
<<<<<<< HEAD
        <element name="editButton" type="text" selector="//tr[@data-role='row'][{{var1}}]/td/a[contains(.,'Edit')]" parameterized="true"/>
=======
        <element name="editButton" type="text" selector="//tr[@data-role='row'][{{rowNumber}}]/td/a[contains(.,'Edit')]" parameterized="true"/>
        <element name="storeView" type="text" selector="//tr[@data-role='row'][{{var1}}]/td[@data-column='store_id']" parameterized="true"/>
>>>>>>> 7605b301
    </section>
</sections><|MERGE_RESOLUTION|>--- conflicted
+++ resolved
@@ -20,11 +20,7 @@
         <element name="requestPathColumn" type="text" selector="//tr[@data-role='row'][{{var1}}]/td[@data-column='request_path']" parameterized="true"/>
         <element name="emptyRecords" type="text" selector="//td[@class='empty-text']"/>
         <element name="successMessage" type="text" selector="#messages"/>
-<<<<<<< HEAD
-        <element name="editButton" type="text" selector="//tr[@data-role='row'][{{var1}}]/td/a[contains(.,'Edit')]" parameterized="true"/>
-=======
         <element name="editButton" type="text" selector="//tr[@data-role='row'][{{rowNumber}}]/td/a[contains(.,'Edit')]" parameterized="true"/>
         <element name="storeView" type="text" selector="//tr[@data-role='row'][{{var1}}]/td[@data-column='store_id']" parameterized="true"/>
->>>>>>> 7605b301
     </section>
 </sections>