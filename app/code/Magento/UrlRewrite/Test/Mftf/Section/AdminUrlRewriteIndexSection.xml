<?xml version="1.0" encoding="UTF-8"?>
<!--
 /**
  * Copyright © Magento, Inc. All rights reserved.
  * See COPYING.txt for license details.
  */
-->

<sections xmlns:xsi="http://www.w3.org/2001/XMLSchema-instance"
        xsi:noNamespaceSchemaLocation="urn:magento:mftf:Page/etc/SectionObject.xsd">
    <section name="AdminUrlRewriteIndexSection">
        <element name="requestPathFilter" type="input" selector="#urlrewriteGrid_filter_request_path"/>
        <element name="requestPathColumnValue" type="text" selector="//*[@id='urlrewriteGrid']//tbody//td[@data-column='request_path' and normalize-space(.)='{{columnValue}}']" parameterized="true"/>
        <element name="targetPathColumnValue" type="text" selector="//*[@id='urlrewriteGrid']//tbody//td[@data-column='target_path' and normalize-space(.)='{{columnValue}}']" parameterized="true"/>
        <element name="searchButton" type="button" selector="//button[@data-ui-id='widget-button-1']" timeout="30"/>
        <element name="resetButton" type="button" selector="button[data-ui-id='widget-button-0']" timeout="30"/>
        <element name="emptyRecordMessage" type="text" selector="//*[@class='empty-text']"/>
        <element name="targetPathColumn" type="text" selector="//tr[@data-role='row'][{{var1}}]/td[@data-column='target_path']" parameterized="true"/>
        <element name="redirectTypeColumn" type="text" selector="//tr[@data-role='row'][{{var1}}]/td[@data-column='redirect_type']" parameterized="true"/>
        <element name="requestPathColumn" type="text" selector="//tr[@data-role='row'][{{var1}}]/td[@data-column='request_path']" parameterized="true"/>
        <element name="emptyRecords" type="text" selector="//td[@class='empty-text']"/>
<<<<<<< HEAD
=======
        <element name="successMessage" type="text" selector="#messages"/>
        <element name="editButton" type="text" selector="//tr[@data-role='row'][{{rowNumber}}]/td/a[contains(.,'Edit')]" parameterized="true"/>
        <element name="storeView" type="text" selector="//tr[@data-role='row'][{{var1}}]/td[@data-column='store_id']" parameterized="true"/>
>>>>>>> bd049307
    </section>
</sections><|MERGE_RESOLUTION|>--- conflicted
+++ resolved
@@ -19,11 +19,8 @@
         <element name="redirectTypeColumn" type="text" selector="//tr[@data-role='row'][{{var1}}]/td[@data-column='redirect_type']" parameterized="true"/>
         <element name="requestPathColumn" type="text" selector="//tr[@data-role='row'][{{var1}}]/td[@data-column='request_path']" parameterized="true"/>
         <element name="emptyRecords" type="text" selector="//td[@class='empty-text']"/>
-<<<<<<< HEAD
-=======
         <element name="successMessage" type="text" selector="#messages"/>
         <element name="editButton" type="text" selector="//tr[@data-role='row'][{{rowNumber}}]/td/a[contains(.,'Edit')]" parameterized="true"/>
         <element name="storeView" type="text" selector="//tr[@data-role='row'][{{var1}}]/td[@data-column='store_id']" parameterized="true"/>
->>>>>>> bd049307
     </section>
 </sections>