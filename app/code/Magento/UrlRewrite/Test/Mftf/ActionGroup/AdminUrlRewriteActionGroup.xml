<?xml version="1.0" encoding="UTF-8"?>
<!--
 /**
  * Copyright © Magento, Inc. All rights reserved.
  * See COPYING.txt for license details.
  */
-->

<actionGroups xmlns:xsi="http://www.w3.org/2001/XMLSchema-instance"
              xsi:noNamespaceSchemaLocation="urn:magento:mftf:Test/etc/actionGroupSchema.xsd">
    <actionGroup name="AdminAddUrlRewrite">
        <arguments>
            <argument name="category" type="string"/>
            <argument name="customUrlRewriteValue" type="string"/>
            <argument name="storeValue" type="string"/>
            <argument name="requestPath" type="string"/>
            <argument name="redirectTypeValue" type="string"/>
            <argument name="description" type="string"/>
        </arguments>
        <amOnPage url="{{AdminUrlRewriteEditPage.url}}" stepKey="openUrlRewriteEditPage"/>
        <waitForPageLoad stepKey="waitForUrlRewriteEditPageToLoad"/>
        <click selector="{{AdminUrlRewriteEditSection.createCustomUrlRewrite}}" stepKey="clickOnCustonUrlRewrite"/>
        <click selector="{{AdminUrlRewriteEditSection.createCustomUrlRewriteValue('customUrlRewriteValue')}}" stepKey="selectForCategory"/>
        <waitForPageLoad stepKey="waitForCategoryEditSectionToLoad"/>
        <click selector="{{AdminUrlRewriteEditSection.categoryInTree($$category.name$$)}}"  stepKey="selectCategoryInTree"/>
        <waitForPageLoad stepKey="waitForPageToLoad"/>
        <click selector="{{AdminUrlRewriteEditSection.store}}" stepKey="clickOnStore"/>
        <click selector="{{AdminUrlRewriteEditSection.storeValue('storeValue')}}" stepKey="clickOnStoreValue"/>
        <fillField selector="{{AdminUrlRewriteEditSection.requestPath}}" userInput="{{requestPath}}" stepKey="fillRequestPath"/>
        <click selector="{{AdminUrlRewriteEditSection.redirectType}}" stepKey="selectRedirectType"/>
        <click selector="{{AdminUrlRewriteEditSection.redirectTypeValue('redirectTypeValue')}}" stepKey="clickOnRedirectTypeValue"/>
        <fillField selector="{{AdminUrlRewriteEditSection.description}}" userInput="{{description}}" stepKey="fillDescription"/>
        <click selector="{{AdminUrlRewriteEditSection.saveButton}}" stepKey="clickOnSaveButton"/>
        <seeElement selector="{{AdminUrlRewriteIndexSection.successMessage}}" stepKey="seeSuccessSaveMessage"/>
    </actionGroup>
    <actionGroup name="AdminAddUrlRewriteForProduct">
        <arguments>
            <argument name="storeValue" type="string"/>
            <argument name="requestPath" type="string"/>
            <argument name="redirectTypeValue" type="string"/>
            <argument name="description" type="string"/>
        </arguments>
        <waitForElementVisible selector="{{AdminUrlRewriteProductSection.skipCategoryButton}}" stepKey="waitForSkipCategoryButton"/>
        <click selector="{{AdminUrlRewriteProductSection.skipCategoryButton}}" stepKey="clickOnSkipCategoryButton"/>
        <waitForPageLoad stepKey="waitForProductPageToLoad"/>
        <click selector="{{AdminUrlRewriteEditSection.store}}" stepKey="clickOnStore"/>
        <click selector="{{AdminUrlRewriteEditSection.storeValue('storeValue')}}" stepKey="clickOnStoreValue"/>
        <fillField selector="{{AdminUrlRewriteEditSection.requestPath}}" userInput="{{requestPath}}" stepKey="fillRequestPath"/>
        <click selector="{{AdminUrlRewriteEditSection.redirectType}}" stepKey="selectRedirectType"/>
        <click selector="{{AdminUrlRewriteEditSection.redirectTypeValue('redirectTypeValue')}}" stepKey="clickOnRedirectTypeValue"/>
        <fillField selector="{{AdminUrlRewriteEditSection.description}}" userInput="{{description}}" stepKey="fillDescription"/>
        <click selector="{{AdminUrlRewriteEditSection.saveButton}}" stepKey="clickOnSaveButton"/>
        <seeElement selector="{{AdminUrlRewriteIndexSection.successMessage}}" stepKey="seeSuccessSaveMessage"/>
    </actionGroup>
    <actionGroup name="AdminAddCustomUrlRewrite">
        <arguments>
            <argument name="customUrlRewriteValue" type="string"/>
            <argument name="storeValue" type="string"/>
            <argument name="requestPath" type="string"/>
            <argument name="targetPath" type="string"/>
            <argument name="redirectTypeValue" type="string"/>
            <argument name="description" type="string"/>
        </arguments>
        <amOnPage url="{{AdminUrlRewriteEditPage.url}}" stepKey="openUrlRewriteEditPage"/>
        <waitForPageLoad stepKey="waitForUrlRewriteEditPageToLoad" after="openUrlRewriteEditPage"/>
        <click selector="{{AdminUrlRewriteEditSection.createCustomUrlRewrite}}" stepKey="clickOnCustonUrlRewrite"/>
        <click selector="{{AdminUrlRewriteEditSection.createCustomUrlRewriteValue('customUrlRewriteValue')}}" stepKey="selectCustom"/>
        <click selector="{{AdminUrlRewriteEditSection.store}}" stepKey="clickOnStore"/>
        <click selector="{{AdminUrlRewriteEditSection.storeValue('storeValue')}}" stepKey="clickOnStoreValue"/>
        <fillField selector="{{AdminUrlRewriteEditSection.requestPath}}" userInput="{{requestPath}}" stepKey="fillRequestPath"/>
        <fillField selector="{{AdminUrlRewriteEditSection.targetPath}}" userInput="{{targetPath}}" stepKey="fillTargetPath"/>
        <click selector="{{AdminUrlRewriteEditSection.redirectType}}" stepKey="selectRedirectType"/>
        <click selector="{{AdminUrlRewriteEditSection.redirectTypeValue('redirectTypeValue')}}" stepKey="selectRedirectTypeValue"/>
        <fillField selector="{{AdminUrlRewriteEditSection.description}}" userInput="{{description}}" stepKey="fillDescription"/>
        <click selector="{{AdminUrlRewriteEditSection.saveButton}}" stepKey="clickOnSaveButton"/>
        <seeElement selector="{{AdminUrlRewriteIndexSection.successMessage}}" stepKey="seeSuccessSaveMessage"/>
    </actionGroup>
    <actionGroup name="AdminUpdateUrlRewrite">
        <arguments>
            <argument name="storeValue" type="string"/>
            <argument name="requestPath" type="string"/>
            <argument name="redirectTypeValue" type="string"/>
            <argument name="description" type="string"/>
        </arguments>
        <click selector="{{AdminUrlRewriteEditSection.store}}" stepKey="clickOnStore"/>
        <click selector="{{AdminUrlRewriteEditSection.storeValue('storeValue')}}" stepKey="clickOnStoreValue"/>
        <fillField selector="{{AdminUrlRewriteEditSection.requestPath}}" userInput="{{requestPath}}" stepKey="fillRequestPath"/>
        <click selector="{{AdminUrlRewriteEditSection.redirectType}}" stepKey="selectRedirectType"/>
        <click selector="{{AdminUrlRewriteEditSection.redirectTypeValue('redirectTypeValue')}}" stepKey="selectRedirectTypeValue"/>
        <fillField selector="{{AdminUrlRewriteEditSection.description}}" userInput="{{description}}" stepKey="fillDescription"/>
        <click selector="{{AdminUrlRewriteEditSection.saveButton}}" stepKey="clickOnSaveButton"/>
        <seeElement selector="{{AdminUrlRewriteIndexSection.successMessage}}" stepKey="seeSuccessSaveMessage"/>
    </actionGroup>
<<<<<<< HEAD
    <actionGroup name="AdminUpdateCustomUrlRewrite">
        <arguments>
            <argument name="storeValue" type="string"/>
            <argument name="requestPath" type="string"/>
            <argument name="targetPath" type="string"/>
            <argument name="redirectTypeValue" type="string"/>
            <argument name="description" type="string"/>
        </arguments>
        <click selector="{{AdminUrlRewriteEditSection.store}}" stepKey="clickOnStore"/>
        <click selector="{{AdminUrlRewriteEditSection.storeValue('storeValue')}}" stepKey="clickOnStoreValue"/>
        <fillField selector="{{AdminUrlRewriteEditSection.requestPath}}" userInput="{{requestPath}}" stepKey="fillRequestPath"/>
        <fillField selector="{{AdminUrlRewriteEditSection.targetPath}}" userInput="{{targetPath}}" stepKey="fillTargetPath"/>
        <selectOption selector="{{AdminUrlRewriteEditSection.redirectType}}" userInput="{{redirectTypeValue}}" stepKey="selectRedirectTypeValue"/>
        <fillField selector="{{AdminUrlRewriteEditSection.description}}" userInput="{{description}}" stepKey="fillDescription"/>
        <click selector="{{AdminUrlRewriteEditSection.saveButton}}" stepKey="clickOnSaveButton"/>
        <seeElement selector="{{AdminUrlRewriteIndexSection.successMessage}}" stepKey="seeSuccessSaveMessage"/>
    </actionGroup>
=======
>>>>>>> e21a7bbf
</actionGroups><|MERGE_RESOLUTION|>--- conflicted
+++ resolved
@@ -91,7 +91,6 @@
         <click selector="{{AdminUrlRewriteEditSection.saveButton}}" stepKey="clickOnSaveButton"/>
         <seeElement selector="{{AdminUrlRewriteIndexSection.successMessage}}" stepKey="seeSuccessSaveMessage"/>
     </actionGroup>
-<<<<<<< HEAD
     <actionGroup name="AdminUpdateCustomUrlRewrite">
         <arguments>
             <argument name="storeValue" type="string"/>
@@ -109,6 +108,4 @@
         <click selector="{{AdminUrlRewriteEditSection.saveButton}}" stepKey="clickOnSaveButton"/>
         <seeElement selector="{{AdminUrlRewriteIndexSection.successMessage}}" stepKey="seeSuccessSaveMessage"/>
     </actionGroup>
-=======
->>>>>>> e21a7bbf
 </actionGroups>