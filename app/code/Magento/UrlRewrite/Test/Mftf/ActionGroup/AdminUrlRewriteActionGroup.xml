<?xml version="1.0" encoding="UTF-8"?>
<!--
 /**
  * Copyright © Magento, Inc. All rights reserved.
  * See COPYING.txt for license details.
  */
-->

<actionGroups xmlns:xsi="http://www.w3.org/2001/XMLSchema-instance"
              xsi:noNamespaceSchemaLocation="urn:magento:mftf:Test/etc/actionGroupSchema.xsd">
    <actionGroup name="AdminAddUrlRewrite">
        <arguments>
            <argument name="category" type="string"/>
            <argument name="customUrlRewriteValue" type="string"/>
            <argument name="storeValue" type="string"/>
            <argument name="requestPath" type="string"/>
            <argument name="redirectTypeValue" type="string"/>
            <argument name="description" type="string"/>
        </arguments>
        <amOnPage url="{{AdminUrlRewriteEditPage.url}}" stepKey="openUrlRewriteEditPage"/>
        <waitForPageLoad stepKey="waitForUrlRewriteEditPageToLoad"/>
        <click selector="{{AdminUrlRewriteEditSection.createCustomUrlRewrite}}" stepKey="clickOnCustonUrlRewrite"/>
        <click selector="{{AdminUrlRewriteEditSection.createCustomUrlRewriteValue('customUrlRewriteValue')}}" stepKey="selectForCategory"/>
        <waitForPageLoad stepKey="waitForCategoryEditSectionToLoad"/>
        <click selector="{{AdminUrlRewriteEditSection.categoryInTree($$category.name$$)}}"  stepKey="selectCategoryInTree"/>
        <waitForPageLoad stepKey="waitForPageToLoad"/>
        <click selector="{{AdminUrlRewriteEditSection.store}}" stepKey="clickOnStore"/>
        <click selector="{{AdminUrlRewriteEditSection.storeValue('storeValue')}}" stepKey="clickOnStoreValue"/>
        <fillField selector="{{AdminUrlRewriteEditSection.requestPath}}" userInput="{{requestPath}}" stepKey="fillRequestPath"/>
        <click selector="{{AdminUrlRewriteEditSection.redirectType}}" stepKey="selectRedirectType"/>
        <click selector="{{AdminUrlRewriteEditSection.redirectTypeValue('redirectTypeValue')}}" stepKey="clickOnRedirectTypeValue"/>
        <fillField selector="{{AdminUrlRewriteEditSection.description}}" userInput="{{description}}" stepKey="fillDescription"/>
        <click selector="{{AdminUrlRewriteEditSection.saveButton}}" stepKey="clickOnSaveButton"/>
        <seeElement selector="{{AdminUrlRewriteIndexSection.successMessage}}" stepKey="seeSuccessSaveMessage"/>
    </actionGroup>
    <actionGroup name="AdminAddUrlRewriteForProduct">
        <arguments>
            <argument name="storeValue" type="string"/>
            <argument name="requestPath" type="string"/>
            <argument name="redirectTypeValue" type="string"/>
            <argument name="description" type="string"/>
        </arguments>
        <waitForElementVisible selector="{{AdminUrlRewriteProductSection.skipCategoryButton}}" stepKey="waitForSkipCategoryButton"/>
        <click selector="{{AdminUrlRewriteProductSection.skipCategoryButton}}" stepKey="clickOnSkipCategoryButton"/>
        <waitForPageLoad stepKey="waitForProductPageToLoad"/>
        <click selector="{{AdminUrlRewriteEditSection.store}}" stepKey="clickOnStore"/>
        <click selector="{{AdminUrlRewriteEditSection.storeValue('storeValue')}}" stepKey="clickOnStoreValue"/>
        <fillField selector="{{AdminUrlRewriteEditSection.requestPath}}" userInput="{{requestPath}}" stepKey="fillRequestPath"/>
        <click selector="{{AdminUrlRewriteEditSection.redirectType}}" stepKey="selectRedirectType"/>
        <click selector="{{AdminUrlRewriteEditSection.redirectTypeValue('redirectTypeValue')}}" stepKey="clickOnRedirectTypeValue"/>
        <fillField selector="{{AdminUrlRewriteEditSection.description}}" userInput="{{description}}" stepKey="fillDescription"/>
        <click selector="{{AdminUrlRewriteEditSection.saveButton}}" stepKey="clickOnSaveButton"/>
        <seeElement selector="{{AdminUrlRewriteIndexSection.successMessage}}" stepKey="seeSuccessSaveMessage"/>
    </actionGroup>
<<<<<<< HEAD
=======
    <actionGroup name="AdminAddCustomUrlRewrite">
        <arguments>
            <argument name="customUrlRewriteValue" type="string"/>
            <argument name="storeValue" type="string"/>
            <argument name="requestPath" type="string"/>
            <argument name="targetPath" type="string"/>
            <argument name="redirectTypeValue" type="string"/>
            <argument name="description" type="string"/>
        </arguments>
        <amOnPage url="{{AdminUrlRewriteEditPage.url}}" stepKey="openUrlRewriteEditPage"/>
        <waitForPageLoad stepKey="waitForUrlRewriteEditPageToLoad" after="openUrlRewriteEditPage"/>
        <click selector="{{AdminUrlRewriteEditSection.createCustomUrlRewrite}}" stepKey="clickOnCustonUrlRewrite"/>
        <click selector="{{AdminUrlRewriteEditSection.createCustomUrlRewriteValue('customUrlRewriteValue')}}" stepKey="selectCustom"/>
        <click selector="{{AdminUrlRewriteEditSection.store}}" stepKey="clickOnStore"/>
        <click selector="{{AdminUrlRewriteEditSection.storeValue('storeValue')}}" stepKey="clickOnStoreValue"/>
        <fillField selector="{{AdminUrlRewriteEditSection.requestPath}}" userInput="{{requestPath}}" stepKey="fillRequestPath"/>
        <fillField selector="{{AdminUrlRewriteEditSection.targetPath}}" userInput="{{targetPath}}" stepKey="fillTargetPath"/>
        <click selector="{{AdminUrlRewriteEditSection.redirectType}}" stepKey="selectRedirectType"/>
        <click selector="{{AdminUrlRewriteEditSection.redirectTypeValue('redirectTypeValue')}}" stepKey="selectRedirectTypeValue"/>
        <fillField selector="{{AdminUrlRewriteEditSection.description}}" userInput="{{description}}" stepKey="fillDescription"/>
        <click selector="{{AdminUrlRewriteEditSection.saveButton}}" stepKey="clickOnSaveButton"/>
        <seeElement selector="{{AdminUrlRewriteIndexSection.successMessage}}" stepKey="seeSuccessSaveMessage"/>
    </actionGroup>
>>>>>>> 1421bbc3
</actionGroups><|MERGE_RESOLUTION|>--- conflicted
+++ resolved
@@ -52,8 +52,6 @@
         <click selector="{{AdminUrlRewriteEditSection.saveButton}}" stepKey="clickOnSaveButton"/>
         <seeElement selector="{{AdminUrlRewriteIndexSection.successMessage}}" stepKey="seeSuccessSaveMessage"/>
     </actionGroup>
-<<<<<<< HEAD
-=======
     <actionGroup name="AdminAddCustomUrlRewrite">
         <arguments>
             <argument name="customUrlRewriteValue" type="string"/>
@@ -77,5 +75,4 @@
         <click selector="{{AdminUrlRewriteEditSection.saveButton}}" stepKey="clickOnSaveButton"/>
         <seeElement selector="{{AdminUrlRewriteIndexSection.successMessage}}" stepKey="seeSuccessSaveMessage"/>
     </actionGroup>
->>>>>>> 1421bbc3
 </actionGroups>