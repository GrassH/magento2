<?xml version="1.0" encoding="UTF-8"?>
<!--
 /**
  * Copyright © Magento, Inc. All rights reserved.
  * See COPYING.txt for license details.
  */
-->

<actionGroups xmlns:xsi="http://www.w3.org/2001/XMLSchema-instance"
              xsi:noNamespaceSchemaLocation="urn:magento:mftf:Test/etc/actionGroupSchema.xsd">
    <actionGroup name="AdminAddUrlRewrite">
        <arguments>
            <argument name="category" type="string"/>
            <argument name="customUrlRewriteValue" type="string"/>
            <argument name="storeValue" type="string"/>
            <argument name="requestPath" type="string"/>
            <argument name="redirectTypeValue" type="string"/>
            <argument name="description" type="string"/>
        </arguments>
        <amOnPage url="{{AdminUrlRewriteEditPage.url}}" stepKey="openUrlRewriteEditPage"/>
        <waitForPageLoad stepKey="waitForUrlRewriteEditPageToLoad"/>
        <click selector="{{AdminUrlRewriteEditSection.createCustomUrlRewrite}}" stepKey="clickOnCustonUrlRewrite"/>
        <click selector="{{AdminUrlRewriteEditSection.createCustomUrlRewriteValue('customUrlRewriteValue')}}" stepKey="selectForCategory"/>
        <waitForPageLoad stepKey="waitForCategoryEditSectionToLoad"/>
        <click selector="{{AdminUrlRewriteEditSection.categoryInTree($$category.name$$)}}"  stepKey="selectCategoryInTree"/>
        <waitForPageLoad stepKey="waitForPageToLoad"/>
        <click selector="{{AdminUrlRewriteEditSection.store}}" stepKey="clickOnStore"/>
        <click selector="{{AdminUrlRewriteEditSection.storeValue('storeValue')}}" stepKey="clickOnStoreValue"/>
        <fillField selector="{{AdminUrlRewriteEditSection.requestPath}}" userInput="{{requestPath}}" stepKey="fillRequestPath"/>
        <click selector="{{AdminUrlRewriteEditSection.redirectType}}" stepKey="selectRedirectType"/>
        <click selector="{{AdminUrlRewriteEditSection.redirectTypeValue('redirectTypeValue')}}" stepKey="clickOnRedirectTypeValue"/>
        <fillField selector="{{AdminUrlRewriteEditSection.description}}" userInput="{{description}}" stepKey="fillDescription"/>
        <click selector="{{AdminUrlRewriteEditSection.saveButton}}" stepKey="clickOnSaveButton"/>
        <seeElement selector="{{AdminUrlRewriteIndexSection.successMessage}}" stepKey="seeSuccessSaveMessage"/>
    </actionGroup>
    <actionGroup name="AdminAddUrlRewriteForProduct">
        <arguments>
            <argument name="storeValue" type="string"/>
            <argument name="requestPath" type="string"/>
            <argument name="redirectTypeValue" type="string"/>
            <argument name="description" type="string"/>
        </arguments>
        <waitForElementVisible selector="{{AdminUrlRewriteProductSection.skipCategoryButton}}" stepKey="waitForSkipCategoryButton"/>
        <click selector="{{AdminUrlRewriteProductSection.skipCategoryButton}}" stepKey="clickOnSkipCategoryButton"/>
        <waitForPageLoad stepKey="waitForProductPageToLoad"/>
        <click selector="{{AdminUrlRewriteEditSection.store}}" stepKey="clickOnStore"/>
        <click selector="{{AdminUrlRewriteEditSection.storeValue('storeValue')}}" stepKey="clickOnStoreValue"/>
        <fillField selector="{{AdminUrlRewriteEditSection.requestPath}}" userInput="{{requestPath}}" stepKey="fillRequestPath"/>
        <click selector="{{AdminUrlRewriteEditSection.redirectType}}" stepKey="selectRedirectType"/>
        <click selector="{{AdminUrlRewriteEditSection.redirectTypeValue('redirectTypeValue')}}" stepKey="clickOnRedirectTypeValue"/>
        <fillField selector="{{AdminUrlRewriteEditSection.description}}" userInput="{{description}}" stepKey="fillDescription"/>
        <click selector="{{AdminUrlRewriteEditSection.saveButton}}" stepKey="clickOnSaveButton"/>
        <seeElement selector="{{AdminUrlRewriteIndexSection.successMessage}}" stepKey="seeSuccessSaveMessage"/>
    </actionGroup>
    <actionGroup name="AdminAddCustomUrlRewrite">
        <arguments>
            <argument name="customUrlRewriteValue" type="string"/>
            <argument name="storeValue" type="string"/>
            <argument name="requestPath" type="string"/>
            <argument name="targetPath" type="string"/>
            <argument name="redirectTypeValue" type="string"/>
            <argument name="description" type="string"/>
        </arguments>
        <amOnPage url="{{AdminUrlRewriteEditPage.url}}" stepKey="openUrlRewriteEditPage"/>
        <waitForPageLoad stepKey="waitForUrlRewriteEditPageToLoad" after="openUrlRewriteEditPage"/>
        <click selector="{{AdminUrlRewriteEditSection.createCustomUrlRewrite}}" stepKey="clickOnCustonUrlRewrite"/>
        <click selector="{{AdminUrlRewriteEditSection.createCustomUrlRewriteValue('customUrlRewriteValue')}}" stepKey="selectCustom"/>
        <click selector="{{AdminUrlRewriteEditSection.store}}" stepKey="clickOnStore"/>
        <click selector="{{AdminUrlRewriteEditSection.storeValue('storeValue')}}" stepKey="clickOnStoreValue"/>
        <fillField selector="{{AdminUrlRewriteEditSection.requestPath}}" userInput="{{requestPath}}" stepKey="fillRequestPath"/>
        <fillField selector="{{AdminUrlRewriteEditSection.targetPath}}" userInput="{{targetPath}}" stepKey="fillTargetPath"/>
        <click selector="{{AdminUrlRewriteEditSection.redirectType}}" stepKey="selectRedirectType"/>
        <click selector="{{AdminUrlRewriteEditSection.redirectTypeValue('redirectTypeValue')}}" stepKey="selectRedirectTypeValue"/>
        <fillField selector="{{AdminUrlRewriteEditSection.description}}" userInput="{{description}}" stepKey="fillDescription"/>
        <click selector="{{AdminUrlRewriteEditSection.saveButton}}" stepKey="clickOnSaveButton"/>
        <seeElement selector="{{AdminUrlRewriteIndexSection.successMessage}}" stepKey="seeSuccessSaveMessage"/>
    </actionGroup>
    <actionGroup name="AdminUpdateUrlRewrite">
        <arguments>
<<<<<<< HEAD
            <argument name="storeValue" type="string"/>
            <argument name="requestPath" type="string"/>
            <argument name="redirectTypeValue" type="string"/>
            <argument name="description" type="string"/>
        </arguments>
        <click selector="{{AdminUrlRewriteEditSection.store}}" stepKey="clickOnStore"/>
        <click selector="{{AdminUrlRewriteEditSection.storeValue('storeValue')}}" stepKey="clickOnStoreValue"/>
        <fillField selector="{{AdminUrlRewriteEditSection.requestPath}}" userInput="{{requestPath}}" stepKey="fillRequestPath"/>
        <click selector="{{AdminUrlRewriteEditSection.redirectType}}" stepKey="selectRedirectType"/>
        <click selector="{{AdminUrlRewriteEditSection.redirectTypeValue('redirectTypeValue')}}" stepKey="selectRedirectTypeValue"/>
        <fillField selector="{{AdminUrlRewriteEditSection.description}}" userInput="{{description}}" stepKey="fillDescription"/>
        <click selector="{{AdminUrlRewriteEditSection.saveButton}}" stepKey="clickOnSaveButton"/>
        <seeElement selector="{{AdminUrlRewriteIndexSection.successMessage}}" stepKey="seeSuccessSaveMessage"/>
    </actionGroup>
    <actionGroup name="AdminUpdateCustomUrlRewrite">
        <arguments>
            <argument name="storeValue" type="string"/>
            <argument name="requestPath" type="string"/>
            <argument name="targetPath" type="string"/>
            <argument name="redirectTypeValue" type="string"/>
            <argument name="description" type="string"/>
        </arguments>
        <click selector="{{AdminUrlRewriteEditSection.store}}" stepKey="clickOnStore"/>
        <click selector="{{AdminUrlRewriteEditSection.storeValue('storeValue')}}" stepKey="clickOnStoreValue"/>
        <fillField selector="{{AdminUrlRewriteEditSection.requestPath}}" userInput="{{requestPath}}" stepKey="fillRequestPath"/>
        <fillField selector="{{AdminUrlRewriteEditSection.targetPath}}" userInput="{{targetPath}}" stepKey="fillTargetPath"/>
        <selectOption selector="{{AdminUrlRewriteEditSection.redirectType}}" userInput="{{redirectTypeValue}}" stepKey="selectRedirectTypeValue"/>
        <fillField selector="{{AdminUrlRewriteEditSection.description}}" userInput="{{description}}" stepKey="fillDescription"/>
=======
            <argument name="urlRewrite" defaultValue="updateUrlRewrite"/>
        </arguments>
        <fillField selector="{{AdminUrlRewriteEditSection.requestPath}}" userInput="{{urlRewrite.request_path}}" stepKey="fillRequestPath"/>
        <click selector="{{AdminUrlRewriteEditSection.redirectType}}" stepKey="selectRedirectType"/>
        <click selector="{{AdminUrlRewriteEditSection.redirectTypeValue(urlRewrite.redirect_type_label)}}" stepKey="selectRedirectTypeValue"/>
        <fillField selector="{{AdminUrlRewriteEditSection.description}}" userInput="{{urlRewrite.description}}" stepKey="fillDescription"/>
>>>>>>> 190b72ae
        <click selector="{{AdminUrlRewriteEditSection.saveButton}}" stepKey="clickOnSaveButton"/>
        <seeElement selector="{{AdminUrlRewriteIndexSection.successMessage}}" stepKey="seeSuccessSaveMessage"/>
    </actionGroup>
</actionGroups><|MERGE_RESOLUTION|>--- conflicted
+++ resolved
@@ -77,17 +77,16 @@
     </actionGroup>
     <actionGroup name="AdminUpdateUrlRewrite">
         <arguments>
-<<<<<<< HEAD
             <argument name="storeValue" type="string"/>
             <argument name="requestPath" type="string"/>
             <argument name="redirectTypeValue" type="string"/>
             <argument name="description" type="string"/>
         </arguments>
         <click selector="{{AdminUrlRewriteEditSection.store}}" stepKey="clickOnStore"/>
-        <click selector="{{AdminUrlRewriteEditSection.storeValue('storeValue')}}" stepKey="clickOnStoreValue"/>
+        <click selector="{{AdminUrlRewriteEditSection.storeValue(storeValue)}}" stepKey="clickOnStoreValue"/>
         <fillField selector="{{AdminUrlRewriteEditSection.requestPath}}" userInput="{{requestPath}}" stepKey="fillRequestPath"/>
         <click selector="{{AdminUrlRewriteEditSection.redirectType}}" stepKey="selectRedirectType"/>
-        <click selector="{{AdminUrlRewriteEditSection.redirectTypeValue('redirectTypeValue')}}" stepKey="selectRedirectTypeValue"/>
+        <click selector="{{AdminUrlRewriteEditSection.redirectTypeValue(redirectTypeValue)}}" stepKey="selectRedirectTypeValue"/>
         <fillField selector="{{AdminUrlRewriteEditSection.description}}" userInput="{{description}}" stepKey="fillDescription"/>
         <click selector="{{AdminUrlRewriteEditSection.saveButton}}" stepKey="clickOnSaveButton"/>
         <seeElement selector="{{AdminUrlRewriteIndexSection.successMessage}}" stepKey="seeSuccessSaveMessage"/>
@@ -106,14 +105,6 @@
         <fillField selector="{{AdminUrlRewriteEditSection.targetPath}}" userInput="{{targetPath}}" stepKey="fillTargetPath"/>
         <selectOption selector="{{AdminUrlRewriteEditSection.redirectType}}" userInput="{{redirectTypeValue}}" stepKey="selectRedirectTypeValue"/>
         <fillField selector="{{AdminUrlRewriteEditSection.description}}" userInput="{{description}}" stepKey="fillDescription"/>
-=======
-            <argument name="urlRewrite" defaultValue="updateUrlRewrite"/>
-        </arguments>
-        <fillField selector="{{AdminUrlRewriteEditSection.requestPath}}" userInput="{{urlRewrite.request_path}}" stepKey="fillRequestPath"/>
-        <click selector="{{AdminUrlRewriteEditSection.redirectType}}" stepKey="selectRedirectType"/>
-        <click selector="{{AdminUrlRewriteEditSection.redirectTypeValue(urlRewrite.redirect_type_label)}}" stepKey="selectRedirectTypeValue"/>
-        <fillField selector="{{AdminUrlRewriteEditSection.description}}" userInput="{{urlRewrite.description}}" stepKey="fillDescription"/>
->>>>>>> 190b72ae
         <click selector="{{AdminUrlRewriteEditSection.saveButton}}" stepKey="clickOnSaveButton"/>
         <seeElement selector="{{AdminUrlRewriteIndexSection.successMessage}}" stepKey="seeSuccessSaveMessage"/>
     </actionGroup>
