<?xml version="1.0" encoding="UTF-8"?>
<!--
 /**
  * Copyright © Magento, Inc. All rights reserved.
  * See COPYING.txt for license details.
  */
-->

<actionGroups xmlns:xsi="http://www.w3.org/2001/XMLSchema-instance"
              xsi:noNamespaceSchemaLocation="urn:magento:mftf:Test/etc/actionGroupSchema.xsd">
    <actionGroup name="AdminSearchByRequestPath">
        <arguments>
            <argument name="redirectPath" type="string"/>
            <argument name="redirectType" type="string"/>
            <argument name="targetPath" type="string"/>
        </arguments>
        <amOnPage url="{{AdminUrlRewriteIndexPage.url}}" stepKey="openUrlRewriteEditPage"/>
        <waitForPageLoad stepKey="waitForUrlRewriteEditPageToLoad"/>
        <click selector="{{AdminUrlRewriteIndexSection.resetButton}}" stepKey="clickOnResetButton"/>
        <waitForPageLoad stepKey="waitForPageToLoad"/>
        <fillField selector="{{AdminUrlRewriteIndexSection.requestPathFilter}}" userInput="{{redirectPath}}" stepKey="fillRedirectPathFilter"/>
        <click selector="{{AdminUrlRewriteIndexSection.searchButton}}" stepKey="clickOnSearchButton"/>
        <waitForPageLoad stepKey="waitForPageToLoad1"/>
        <see selector="{{AdminUrlRewriteIndexSection.requestPathColumn('1')}}" userInput="{{redirectPath}}" stepKey="seeTheRedirectPathForOldUrl"/>
        <see selector="{{AdminUrlRewriteIndexSection.targetPathColumn('1')}}" userInput="{{targetPath}}" stepKey="seeTheTargetPath" />
        <see selector="{{AdminUrlRewriteIndexSection.redirectTypeColumn('1')}}" userInput="{{redirectType}}" stepKey="seeTheRedirectTypeForOldUrl" />
    </actionGroup>
    <actionGroup name="AdminSearchProductBySku">
        <arguments>
            <argument name="productSku" type="string"/>
        </arguments>
        <amOnPage url="{{AdminUrlRewriteProductPage.url}}" stepKey="openUrlRewriteProductPage"/>
        <waitForPageLoad stepKey="waitForUrlRewriteProductPageToLoad"/>
        <click selector="{{AdminUrlRewriteProductSection.resetFilter}}" stepKey="clickOnResetFilter"/>
        <waitForPageLoad stepKey="waitForPageToLoad"/>
        <fillField selector="{{AdminUrlRewriteProductSection.skuFilter}}" userInput="{{productSku}}" stepKey="fillProductSkuFilter"/>
        <click selector="{{AdminUrlRewriteProductSection.searchFilter}}" stepKey="clickOnSearchFilter"/>
        <waitForPageLoad stepKey="waitForProductToLoad"/>
        <click selector="{{AdminUrlRewriteProductSection.productRow}}" stepKey="clickOnFirstRow"/>
        <waitForPageLoad stepKey="waitForProductCategoryPageToLoad"/>
    </actionGroup>
    <actionGroup name="AdminSearchDeletedUrlRewrite">
        <arguments>
            <argument name="requestPath" type="string"/>
        </arguments>
        <amOnPage url="{{AdminUrlRewriteIndexPage.url}}" stepKey="openUrlRewriteEditPage"/>
        <waitForPageLoad stepKey="waitForUrlRewriteEditPageToLoad"/>
        <click selector="{{AdminUrlRewriteIndexSection.resetButton}}" stepKey="clickOnResetButton"/>
        <waitForPageLoad stepKey="waitForPageToLoad"/>
        <fillField selector="{{AdminUrlRewriteIndexSection.requestPathFilter}}" userInput="{{requestPath}}" stepKey="fillRedirectPathFilter"/>
        <click selector="{{AdminUrlRewriteIndexSection.searchButton}}" stepKey="clickOnSearchButton"/>
        <waitForPageLoad stepKey="waitForPageToLoad1"/>
        <see selector="{{AdminUrlRewriteIndexSection.emptyRecords}}" userInput="We couldn't find any records." stepKey="seeEmptyRecordMessage"/>
    </actionGroup>
<<<<<<< HEAD
=======
    <actionGroup name="AdminDeleteUrlRewrite">
        <arguments>
            <argument name="requestPath" type="string"/>
        </arguments>
        <amOnPage url="{{AdminUrlRewriteIndexPage.url}}" stepKey="openUrlRewriteEditPage"/>
        <waitForPageLoad stepKey="waitForUrlRewriteEditPageToLoad"/>
        <click selector="{{AdminUrlRewriteIndexSection.resetButton}}" stepKey="clickOnResetButton"/>
        <waitForPageLoad stepKey="waitForPageToLoad"/>
        <fillField selector="{{AdminUrlRewriteIndexSection.requestPathFilter}}" userInput="{{requestPath}}" stepKey="fillRedirectPathFilter"/>
        <click selector="{{AdminUrlRewriteIndexSection.searchButton}}" stepKey="clickOnSearchButton"/>
        <waitForPageLoad stepKey="waitForPageToLoad1"/>
        <click selector="{{AdminUrlRewriteIndexSection.editButton('1')}}" stepKey="clickOnEditButton"/>
        <waitForPageLoad stepKey="waitForEditPageToLoad"/>
        <click selector="{{AdminUrlRewriteEditSection.deleteButton}}" stepKey="clickOnDeleteButton"/>
        <waitForPageLoad stepKey="waitForPageToLoad2"/>
        <waitForElementVisible selector="{{AdminUrlRewriteEditSection.okButton}}" stepKey="waitForOkButtonToVisible"/>
        <click selector="{{AdminUrlRewriteEditSection.okButton}}" stepKey="clickOnOkButton"/>
        <waitForPageLoad stepKey="waitForPageToLoad3"/>
        <see selector="{{AdminUrlRewriteIndexSection.successMessage}}" userInput="You deleted the URL rewrite." stepKey="seeSuccessMessage"/>
    </actionGroup>
>>>>>>> 1421bbc3
</actionGroups><|MERGE_RESOLUTION|>--- conflicted
+++ resolved
@@ -52,8 +52,6 @@
         <waitForPageLoad stepKey="waitForPageToLoad1"/>
         <see selector="{{AdminUrlRewriteIndexSection.emptyRecords}}" userInput="We couldn't find any records." stepKey="seeEmptyRecordMessage"/>
     </actionGroup>
-<<<<<<< HEAD
-=======
     <actionGroup name="AdminDeleteUrlRewrite">
         <arguments>
             <argument name="requestPath" type="string"/>
@@ -74,5 +72,4 @@
         <waitForPageLoad stepKey="waitForPageToLoad3"/>
         <see selector="{{AdminUrlRewriteIndexSection.successMessage}}" userInput="You deleted the URL rewrite." stepKey="seeSuccessMessage"/>
     </actionGroup>
->>>>>>> 1421bbc3
 </actionGroups>