<?xml version="1.0" encoding="UTF-8"?>
<!--
 /**
  * Copyright © Magento, Inc. All rights reserved.
  * See COPYING.txt for license details.
  */
-->

<actionGroups xmlns:xsi="http://www.w3.org/2001/XMLSchema-instance"
              xsi:noNamespaceSchemaLocation="urn:magento:mftf:Test/etc/actionGroupSchema.xsd">
    <actionGroup name="AdminSearchByRequestPath">
        <arguments>
            <argument name="redirectPath" type="string"/>
            <argument name="redirectType" type="string"/>
            <argument name="targetPath" type="string"/>
        </arguments>
        <amOnPage url="{{AdminUrlRewriteIndexPage.url}}" stepKey="openUrlRewriteEditPage"/>
        <waitForPageLoad stepKey="waitForUrlRewriteEditPageToLoad"/>
        <click selector="{{AdminUrlRewriteIndexSection.resetButton}}" stepKey="clickOnResetButton"/>
        <waitForPageLoad stepKey="waitForPageToLoad"/>
        <fillField selector="{{AdminUrlRewriteIndexSection.requestPathFilter}}" userInput="{{redirectPath}}" stepKey="fillRedirectPathFilter"/>
        <click selector="{{AdminUrlRewriteIndexSection.searchButton}}" stepKey="clickOnSearchButton"/>
        <waitForPageLoad stepKey="waitForPageToLoad1"/>
        <see selector="{{AdminUrlRewriteIndexSection.requestPathColumn('1')}}" userInput="{{redirectPath}}" stepKey="seeTheRedirectPathForOldUrl"/>
        <see selector="{{AdminUrlRewriteIndexSection.targetPathColumn('1')}}" userInput="{{targetPath}}" stepKey="seeTheTargetPath" />
        <see selector="{{AdminUrlRewriteIndexSection.redirectTypeColumn('1')}}" userInput="{{redirectType}}" stepKey="seeTheRedirectTypeForOldUrl" />
    </actionGroup>
    <actionGroup name="AdminSearchUrlRewriteProductBySku">
        <arguments>
            <argument name="productSku" type="string"/>
        </arguments>
        <amOnPage url="{{AdminUrlRewriteProductPage.url}}" stepKey="openUrlRewriteProductPage"/>
        <waitForPageLoad stepKey="waitForUrlRewriteProductPageToLoad"/>
        <click selector="{{AdminUrlRewriteProductSection.resetFilter}}" stepKey="clickOnResetFilter"/>
        <waitForPageLoad stepKey="waitForPageToLoad"/>
        <fillField selector="{{AdminUrlRewriteProductSection.skuFilter}}" userInput="{{productSku}}" stepKey="fillProductSkuFilter"/>
        <click selector="{{AdminUrlRewriteProductSection.searchFilter}}" stepKey="clickOnSearchFilter"/>
        <waitForPageLoad stepKey="waitForProductToLoad"/>
        <click selector="{{AdminUrlRewriteProductSection.productRow}}" stepKey="clickOnFirstRow"/>
        <waitForPageLoad stepKey="waitForProductCategoryPageToLoad"/>
    </actionGroup>
    <actionGroup name="AdminSearchDeletedUrlRewrite">
        <arguments>
            <argument name="requestPath" type="string"/>
        </arguments>
        <amOnPage url="{{AdminUrlRewriteIndexPage.url}}" stepKey="openUrlRewriteEditPage"/>
        <waitForPageLoad stepKey="waitForUrlRewriteEditPageToLoad"/>
        <click selector="{{AdminUrlRewriteIndexSection.resetButton}}" stepKey="clickOnResetButton"/>
        <waitForPageLoad stepKey="waitForPageToLoad"/>
        <fillField selector="{{AdminUrlRewriteIndexSection.requestPathFilter}}" userInput="{{requestPath}}" stepKey="fillRedirectPathFilter"/>
        <click selector="{{AdminUrlRewriteIndexSection.searchButton}}" stepKey="clickOnSearchButton"/>
        <waitForPageLoad stepKey="waitForPageToLoad1"/>
        <see selector="{{AdminUrlRewriteIndexSection.emptyRecords}}" userInput="We couldn't find any records." stepKey="seeEmptyRecordMessage"/>
    </actionGroup>
    <actionGroup name="AdminDeleteUrlRewrite">
        <arguments>
            <argument name="requestPath" type="string"/>
        </arguments>
        <amOnPage url="{{AdminUrlRewriteIndexPage.url}}" stepKey="openUrlRewriteEditPage"/>
        <waitForPageLoad stepKey="waitForUrlRewriteEditPageToLoad"/>
        <click selector="{{AdminUrlRewriteIndexSection.resetButton}}" stepKey="clickOnResetButton"/>
        <waitForPageLoad stepKey="waitForPageToLoad"/>
        <fillField selector="{{AdminUrlRewriteIndexSection.requestPathFilter}}" userInput="{{requestPath}}" stepKey="fillRedirectPathFilter"/>
        <click selector="{{AdminUrlRewriteIndexSection.searchButton}}" stepKey="clickOnSearchButton"/>
        <waitForPageLoad stepKey="waitForPageToLoad1"/>
        <click selector="{{AdminUrlRewriteIndexSection.editButton('1')}}" stepKey="clickOnEditButton"/>
        <waitForPageLoad stepKey="waitForEditPageToLoad"/>
        <click selector="{{AdminUrlRewriteEditSection.deleteButton}}" stepKey="clickOnDeleteButton"/>
        <waitForPageLoad stepKey="waitForPageToLoad2"/>
        <waitForElementVisible selector="{{AdminUrlRewriteEditSection.okButton}}" stepKey="waitForOkButtonToVisible"/>
        <click selector="{{AdminUrlRewriteEditSection.okButton}}" stepKey="clickOnOkButton"/>
        <waitForPageLoad stepKey="waitForPageToLoad3"/>
        <see selector="{{AdminUrlRewriteIndexSection.successMessage}}" userInput="You deleted the URL rewrite." stepKey="seeSuccessMessage"/>
    </actionGroup>
<<<<<<< HEAD
=======
    <actionGroup name="AssertPageByUrlRewriteIsNotFound">
        <arguments>
            <argument name="requestPath" type="string"/>
        </arguments>
        <amOnPage url="{{requestPath}}" stepKey="amOnPage"/>
        <waitForPageLoad stepKey="waitForStorefrontPageLoad"/>
        <see userInput="Whoops, our bad..." stepKey="seeWhoops"/>
    </actionGroup>
>>>>>>> e21a7bbf
    <actionGroup name="AdminSearchAndSelectUrlRewriteInGrid">
        <arguments>
            <argument name="requestPath" type="string"/>
        </arguments>
        <amOnPage url="{{AdminUrlRewriteIndexPage.url}}" stepKey="openUrlRewriteEditPage"/>
        <waitForPageLoad stepKey="waitForUrlRewriteEditPageToLoad"/>
        <click selector="{{AdminUrlRewriteIndexSection.resetButton}}" stepKey="clickOnResetButton"/>
        <waitForPageLoad stepKey="waitForPageToLoad"/>
        <fillField selector="{{AdminUrlRewriteIndexSection.requestPathFilter}}" userInput="{{requestPath}}" stepKey="fillRedirectPathFilter"/>
        <click selector="{{AdminUrlRewriteIndexSection.searchButton}}" stepKey="clickOnSearchButton"/>
        <waitForPageLoad stepKey="waitForPageToLoad1"/>
        <click selector="{{AdminUrlRewriteIndexSection.editButton('1')}}" stepKey="clickOnEditButton"/>
        <waitForPageLoad stepKey="waitForEditPageToLoad"/>
    </actionGroup>
<<<<<<< HEAD
    <actionGroup name="AssertPageByUrlRewriteIsNotFound">
        <arguments>
            <argument name="requestPath" type="string"/>
        </arguments>
        <amOnPage url="$$urlRewrite.request_path$$" stepKey="amOnPage"/>
        <waitForPageLoad stepKey="waitForStorefrontPageLoad"/>
        <see userInput="Whoops, our bad..." stepKey="seeWhoops"/>
    </actionGroup>
=======
>>>>>>> e21a7bbf
</actionGroups><|MERGE_RESOLUTION|>--- conflicted
+++ resolved
@@ -72,8 +72,6 @@
         <waitForPageLoad stepKey="waitForPageToLoad3"/>
         <see selector="{{AdminUrlRewriteIndexSection.successMessage}}" userInput="You deleted the URL rewrite." stepKey="seeSuccessMessage"/>
     </actionGroup>
-<<<<<<< HEAD
-=======
     <actionGroup name="AssertPageByUrlRewriteIsNotFound">
         <arguments>
             <argument name="requestPath" type="string"/>
@@ -82,7 +80,6 @@
         <waitForPageLoad stepKey="waitForStorefrontPageLoad"/>
         <see userInput="Whoops, our bad..." stepKey="seeWhoops"/>
     </actionGroup>
->>>>>>> e21a7bbf
     <actionGroup name="AdminSearchAndSelectUrlRewriteInGrid">
         <arguments>
             <argument name="requestPath" type="string"/>
@@ -97,15 +94,4 @@
         <click selector="{{AdminUrlRewriteIndexSection.editButton('1')}}" stepKey="clickOnEditButton"/>
         <waitForPageLoad stepKey="waitForEditPageToLoad"/>
     </actionGroup>
-<<<<<<< HEAD
-    <actionGroup name="AssertPageByUrlRewriteIsNotFound">
-        <arguments>
-            <argument name="requestPath" type="string"/>
-        </arguments>
-        <amOnPage url="$$urlRewrite.request_path$$" stepKey="amOnPage"/>
-        <waitForPageLoad stepKey="waitForStorefrontPageLoad"/>
-        <see userInput="Whoops, our bad..." stepKey="seeWhoops"/>
-    </actionGroup>
-=======
->>>>>>> e21a7bbf
 </actionGroups>