<?xml version="1.0" encoding="UTF-8"?>
<!--
 /**
  * Copyright © Magento, Inc. All rights reserved.
  * See COPYING.txt for license details.
  */
-->
<tests xmlns:xsi="http://www.w3.org/2001/XMLSchema-instance"
       xsi:noNamespaceSchemaLocation="urn:magento:mftf:Test/etc/testSchema.xsd">
    <test name="AdminUpdateCmsPageRewriteEntityWithTemporaryRedirectTest">
        <annotations>
            <stories value="Update CMS Page URL Redirect With Temporary Redirect"/>
            <title value="Update CMS Page URL Redirect With Temporary Redirect"/>
            <description value="Login as Admin and tried to update the created URL Rewrite for CMS page"/>
<<<<<<< HEAD
            <severity value="CRITICAL"/>
=======
            <severity value="MINOR"/>
>>>>>>> a25c107b
            <group value="cMSContent"/>
            <group value="mtf_migrated"/>
        </annotations>

        <before>
            <createData entity="simpleCmsPage" stepKey="createCMSPage"/>
            <actionGroup ref="LoginAsAdmin" stepKey="login"/>
        </before>
        <after>
            <deleteData createDataKey="createCMSPage" stepKey="deleteCMSPage"/>
            <actionGroup ref="logout" stepKey="logout"/>
        </after>

        <!--Create Custom Store View-->
        <actionGroup ref="AdminCreateStoreViewActionGroup" stepKey="createCustomStoreView"/>

        <!-- Open CMS Edit Page, Get the CMS ID and Modify Store View Option to All Store Views -->
        <actionGroup ref="NavigateToCreatedCMSPageActionGroup" stepKey="navigateToCreatedCMSPage">
            <argument name="CMSPage" value="$$createCMSPage$$"/>
        </actionGroup>
        <grabFromCurrentUrl stepKey="cmsId" regex="#\/([0-9]*)?\/$#"/>
        <actionGroup ref="AddStoreViewToCmsPageActionGroup" stepKey="updateStoreViewForCmsPage">
            <argument name="CMSPage" value="$$createCMSPage$$"/>
            <argument name="storeViewName" value="All Store Views"/>
        </actionGroup>

        <!--Create CMS Page URL Redirect-->
        <actionGroup ref="AdminAddCustomUrlRewriteActionGroup" stepKey="addCustomUrlRewrite">
            <argument name="customUrlRewriteValue" value="Custom"/>
            <argument name="storeValue" value="Default Store View"/>
            <argument name="requestPath" value="created-new-cms-page"/>
            <argument name="redirectTypeValue" value="Permanent (301)"/>
            <argument name="targetPath" value="cms/page/view/page_id/{$cmsId}"/>
            <argument name="description" value="Created New CMS Page"/>
        </actionGroup>

        <!--Search created CMS page url rewrite in grid-->
        <actionGroup ref="AdminSearchAndSelectUrlRewriteInGridActionGroup" stepKey="searchUrlRewrite">
            <argument name="requestPath" value="created-new-cms-page"/>
        </actionGroup>

        <!-- Update URL Rewrite for CMS Page -->
        <actionGroup ref="AdminUpdateUrlRewriteActionGroup" stepKey="updateUrlRewrite">
            <argument name="storeValue" value="Default Store View"/>
            <argument name="requestPath" value="temporaryrequestpath.html"/>
            <argument name="redirectTypeValue" value="Temporary (302)"/>
            <argument name="description" value="test description_302"/>
        </actionGroup>

        <!-- Assert Url Rewrite Save Message -->
        <actionGroup ref="AssertMessageInAdminPanelActionGroup" stepKey="assertSuccessMessage">
            <argument name="message" value="The URL Rewrite has been saved."/>
        </actionGroup>

        <!-- Assert Url Rewrite Cms Page Redirect -->
        <actionGroup ref="NavigateToStorefrontForCreatedPageActionGroup" stepKey="navigateToTheStoreFront">
            <argument name="page" value="temporaryrequestpath.html"/>
        </actionGroup>
        <actionGroup ref="AssertStoreFrontCMSPageActionGroup" stepKey="assertCMSPage">
            <argument name="cmsTitle"  value="$$createCMSPage.title$$"/>
            <argument name="cmsContent" value="$$createCMSPage.content$$"/>
            <argument name="cmsContentHeading" value="$$createCMSPage.content_heading$$"/>
        </actionGroup>

        <actionGroup ref="AdminDeleteUrlRewriteActionGroup" stepKey="deleteCustomUrlRewrite">
            <argument name="requestPath" value="temporaryrequestpath.html"/>
        </actionGroup>
        <actionGroup ref="AdminDeleteStoreViewActionGroup" stepKey="deleteCustomStoreView"/>

    </test>
</tests><|MERGE_RESOLUTION|>--- conflicted
+++ resolved
@@ -12,11 +12,7 @@
             <stories value="Update CMS Page URL Redirect With Temporary Redirect"/>
             <title value="Update CMS Page URL Redirect With Temporary Redirect"/>
             <description value="Login as Admin and tried to update the created URL Rewrite for CMS page"/>
-<<<<<<< HEAD
-            <severity value="CRITICAL"/>
-=======
             <severity value="MINOR"/>
->>>>>>> a25c107b
             <group value="cMSContent"/>
             <group value="mtf_migrated"/>
         </annotations>
