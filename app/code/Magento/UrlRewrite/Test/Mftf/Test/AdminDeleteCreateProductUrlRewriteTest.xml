--- conflicted
+++ resolved
@@ -23,17 +23,12 @@
             <createData entity="SimpleProduct" stepKey="createSimpleProduct">
                 <requiredEntity createDataKey="createCategory"/>
             </createData>
-<<<<<<< HEAD
-            <magentoCLI command="indexer:reindex" stepKey="performReindex"/>
+            <actionGroup ref="CliIndexerReindexActionGroup" stepKey="performReindex">
+                <argument name="indices" value=""/>
+            </actionGroup>
             <actionGroup ref="CliCacheFlushActionGroup" stepKey="cleanCache">
                 <argument name="tags" value=""/>
             </actionGroup>
-=======
-            <actionGroup ref="CliIndexerReindexActionGroup" stepKey="performReindex">
-                <argument name="indices" value=""/>
-            </actionGroup>
-            <magentoCLI command="cache:flush" stepKey="cleanCache"/>
->>>>>>> 567b3ead
         </before>
         <after>
             <!-- Clear filters: URL re-write, product -->
