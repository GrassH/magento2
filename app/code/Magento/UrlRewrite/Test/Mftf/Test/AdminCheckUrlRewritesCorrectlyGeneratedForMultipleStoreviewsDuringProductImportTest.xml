--- conflicted
+++ resolved
@@ -45,13 +45,8 @@
             <actionGroup ref="AdminDeleteStoreViewIfExistsActionGroup" stepKey="deleteStoreViewNl">
                 <argument name="storeViewName" value="{{customStoreNLNotUnique.name}}"/>
             </actionGroup>
-<<<<<<< HEAD
             <actionGroup ref="ClearFiltersAdminDataGridActionGroup" stepKey="clearStoreFilters"/>
-            <actionGroup ref="deleteProductByName" stepKey="deleteImportedProduct">
-=======
-            <actionGroup ref="clearFiltersAdminDataGrid" stepKey="clearStoreFilters"/>
             <actionGroup ref="DeleteProductByNameActionGroup" stepKey="deleteImportedProduct">
->>>>>>> bb860cce
                 <argument name="sku" value="productformagetwo68980"/>
                 <argument name="name" value="productformagetwo68980"/>
             </actionGroup>
@@ -174,13 +169,8 @@
             <actionGroup ref="AdminDeleteStoreViewIfExistsActionGroup" stepKey="deleteStoreViewNl">
                 <argument name="storeViewName" value="{{customStoreNLNotUnique.name}}"/>
             </actionGroup>
-<<<<<<< HEAD
             <actionGroup ref="ClearFiltersAdminDataGridActionGroup" stepKey="clearStoreGridFilters"/>
-            <actionGroup ref="deleteProductByName" stepKey="deleteImportedProduct">
-=======
-            <actionGroup ref="clearFiltersAdminDataGrid" stepKey="clearStoreGridFilters"/>
             <actionGroup ref="DeleteProductByNameActionGroup" stepKey="deleteImportedProduct">
->>>>>>> bb860cce
                 <argument name="sku" value="productformagetwo68980"/>
                 <argument name="name" value="productformagetwo68980"/>
             </actionGroup>
