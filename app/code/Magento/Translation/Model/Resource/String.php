--- conflicted
+++ resolved
@@ -39,11 +39,7 @@
         $this->_localeResolver = $localeResolver;
         $this->scopeResolver = $scopeResolver;
         $this->scope = $scope;
-<<<<<<< HEAD
-        parent::__construct($context);
-=======
-        parent::__construct($resource, $resourcePrefix);
->>>>>>> f6216a13
+        parent::__construct($context, $resourcePrefix);
     }
 
     /**
