--- conflicted
+++ resolved
@@ -75,11 +75,7 @@
         $this->rootDirectory = $filesystem->getDirectoryRead(DirectoryList::ROOT);
         $this->translate = $translate;
         $this->filesUtility = (null !== $filesUtility) ?
-<<<<<<< HEAD
-            $filesUtility : new \Magento\Framework\App\Utility\Files(new ComponentRegistrar(), $dirSearch, BP);
-=======
             $filesUtility : new \Magento\Framework\App\Utility\Files(new ComponentRegistrar(), $dirSearch);
->>>>>>> 07fa800c
     }
 
     /**
