--- conflicted
+++ resolved
@@ -4,13 +4,8 @@
  * See COPYING.txt for license details.
  */
 ?>
-<<<<<<< HEAD
 <?php /** @var $block \Magento\Translation\Block\Js */ ?>
-<script type="text/javascript">
-=======
-<?php /** @var $this \Magento\Translation\Block\Js */ ?>
 <script>
->>>>>>> 52b2e787
 //<![CDATA[
     require(
         ["jquery", "mage/translate"], function($){ $.mage.translate.add( <?php echo $block->getTranslatedJson() ?> ); }
