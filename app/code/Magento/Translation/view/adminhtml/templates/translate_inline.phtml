<?php
/**
 * Copyright © 2015 Magento. All rights reserved.
 * See COPYING.txt for license details.
 */
?>

<link rel="stylesheet" type="text/css" href="<?php echo $block->getViewFileUrl('prototype/windows/themes/default.css') ?>"/>
<link rel="stylesheet" type="text/css" href="<?php echo $block->getViewFileUrl('Magento_Core::prototype/magento.css') ?>"/>
<link rel="stylesheet" type="text/css" href="<?php echo $block->getViewFileUrl('mage/translate-inline.css') ?>"/>

<script id="translate-inline-icon" type="text/x-jQuery-tmpl">
    <img src="${img}" height="16" width="16" class="translate-edit-icon">
</script>
<script id="translate-form-template" type="text/x-jquery-tmpl">
    <form id="${id}">
        {{each(i, item) items}}
            <div class="magento_table_container"><table cellspacing="0">
                {{each item}}
                <tr>
                    <th class="label" style="text-transform: capitalize;">${$index}:</th>
                    <td class="value">${$value}</td>
                </tr>
                {{/each}}
                <tr>
                    <th class="label"><label for="perstore_${i}">Store View Specific:</label></th>
                    <td class="value">
                        <input id="perstore_${i}" name="translate[${i}][perstore]" type="checkbox" value="1"/>
                    </td>
                </tr>
                <tr>
                    <th class="label"><label for="custom_${i}">Custom:</label></th>
                    <td class="value">
                        <input name="translate[${i}][original]" type="hidden" value="${escape(item.original)}"/>
                        <input id="custom_${i}" name="translate[${i}][custom]" class="input-text" value="${escape(item.translated)}" />
                    </td>
                </tr>
            </table></div>
        {{/each}}
    </form>
    {{if message}}<p class="a-center accent">${message}</p>{{/if}}
</script>

<div data-role="translate-dialog"
<<<<<<< HEAD
     data-mage-init='{"translateInline":{"ajaxUrl":"<?php echo $block->getAjaxUrl() ?>"},"loader":{}}'></div>
<script type="text/javascript">
=======
     data-mage-init='{"translateInline":{"ajaxUrl":"<?php echo $this->getAjaxUrl() ?>"},"loader":{}}'></div>
<script>
>>>>>>> 52b2e787
require([
    "jquery",
    "mage/edit-trigger",
    "mage/translate-inline"
], function($){
        $('body').editTrigger({img: '<?php echo $block->getViewFileUrl('Magento_Core::fam_book_open.png') ?>', alwaysShown:true, singleElement:false});
        $('body').addClass('trnslate-inline-area');
});
</script><|MERGE_RESOLUTION|>--- conflicted
+++ resolved
@@ -42,13 +42,8 @@
 </script>
 
 <div data-role="translate-dialog"
-<<<<<<< HEAD
      data-mage-init='{"translateInline":{"ajaxUrl":"<?php echo $block->getAjaxUrl() ?>"},"loader":{}}'></div>
-<script type="text/javascript">
-=======
-     data-mage-init='{"translateInline":{"ajaxUrl":"<?php echo $this->getAjaxUrl() ?>"},"loader":{}}'></div>
 <script>
->>>>>>> 52b2e787
 require([
     "jquery",
     "mage/edit-trigger",
