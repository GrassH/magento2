<?php declare(strict_types=1);
/**
 * Copyright © Magento, Inc. All rights reserved.
 * See COPYING.txt for license details.
 */
namespace Magento\Translation\Test\Unit\Model\Inline;

use Magento\Framework\Locale\ResolverInterface;
use Magento\Framework\Serialize\Serializer\Json;
use Magento\Framework\Translate\ResourceInterface;
use Magento\Translation\Model\Inline\File;
use PHPUnit\Framework\MockObject\MockObject;
use PHPUnit\Framework\TestCase;

class FileTest extends TestCase
{
    /**
     * @var File
     */
    private $model;

    /**
<<<<<<< HEAD
     * @var \Magento\Framework\Translate\ResourceInterface|\PHPUnit\Framework\MockObject\MockObject
=======
     * @var ResourceInterface|MockObject
>>>>>>> b2f063af
     */
    private $translateResourceMock;

    /**
<<<<<<< HEAD
     * @var \Magento\Framework\Locale\ResolverInterface|\PHPUnit\Framework\MockObject\MockObject
=======
     * @var ResolverInterface|MockObject
>>>>>>> b2f063af
     */
    private $localeResolverMock;

    /**
     * @var Json
     */
    private $jsonSerializer;

    protected function setUp(): void
    {
        $this->translateResourceMock = $this->getMockBuilder(ResourceInterface::class)
            ->disableOriginalConstructor()
            ->getMock();
        $this->localeResolverMock = $this->getMockBuilder(ResolverInterface::class)
            ->disableOriginalConstructor()
            ->getMock();
        $this->jsonSerializer = new Json();

        $this->model = new File(
            $this->translateResourceMock,
            $this->localeResolverMock,
            $this->jsonSerializer
        );
    }

    public function testGetTranslationFileContent()
    {
        $translations = ['string' => 'translatedString'];

        $this->localeResolverMock->expects($this->atLeastOnce())->method('getLocale')->willReturn('en_US');
        $this->translateResourceMock->expects($this->atLeastOnce())->method('getTranslationArray')
            ->willReturn($translations);

        $this->assertEquals(
            $this->jsonSerializer->serialize($translations),
            $this->model->getTranslationFileContent()
        );
    }
}<|MERGE_RESOLUTION|>--- conflicted
+++ resolved
@@ -20,20 +20,12 @@
     private $model;
 
     /**
-<<<<<<< HEAD
-     * @var \Magento\Framework\Translate\ResourceInterface|\PHPUnit\Framework\MockObject\MockObject
-=======
      * @var ResourceInterface|MockObject
->>>>>>> b2f063af
      */
     private $translateResourceMock;
 
     /**
-<<<<<<< HEAD
-     * @var \Magento\Framework\Locale\ResolverInterface|\PHPUnit\Framework\MockObject\MockObject
-=======
      * @var ResolverInterface|MockObject
->>>>>>> b2f063af
      */
     private $localeResolverMock;
 
