--- conflicted
+++ resolved
@@ -20,10 +20,6 @@
 use Magento\Translation\Model\Js\DataProvider as ModelDataProvider;
 use PHPUnit\Framework\MockObject\MockObject as MockObject;
 use PHPUnit\Framework\TestCase;
-<<<<<<< HEAD
-use PHPUnit\Framework\MockObject\MockObject as MockObject;
-=======
->>>>>>> b2f063af
 
 /**
  * Verify data provider translation
@@ -156,12 +152,7 @@
      */
     public function testGetDataThrowingException(array $config): void
     {
-<<<<<<< HEAD
-        $this->expectException(\Magento\Framework\Exception\LocalizedException::class);
-
-=======
         $this->expectException('Magento\Framework\Exception\LocalizedException');
->>>>>>> b2f063af
         $themePath = 'blank';
         $areaCode = 'adminhtml';
         $patterns = $config['patterns'];
