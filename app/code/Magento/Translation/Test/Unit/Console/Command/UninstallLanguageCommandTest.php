--- conflicted
+++ resolved
@@ -20,47 +20,27 @@
 class UninstallLanguageCommandTest extends TestCase
 {
     /**
-<<<<<<< HEAD
-     * @var DependencyChecker|\PHPUnit\Framework\MockObject\MockObject
-=======
      * @var DependencyChecker|MockObject
->>>>>>> b2f063af
      */
     private $dependencyChecker;
 
     /**
-<<<<<<< HEAD
-     * @var Remove|\PHPUnit\Framework\MockObject\MockObject
-=======
      * @var Remove|MockObject
->>>>>>> b2f063af
      */
     private $remove;
 
     /**
-<<<<<<< HEAD
-     * @var ComposerInformation|\PHPUnit\Framework\MockObject\MockObject
-=======
      * @var ComposerInformation|MockObject
->>>>>>> b2f063af
      */
     private $composerInfo;
 
     /**
-<<<<<<< HEAD
-     * @var Cache|\PHPUnit\Framework\MockObject\MockObject
-=======
      * @var Cache|MockObject
->>>>>>> b2f063af
      */
     private $cache;
 
     /**
-<<<<<<< HEAD
-     * @var BackupRollbackFactory|\PHPUnit\Framework\MockObject\MockObject
-=======
      * @var BackupRollbackFactory|MockObject
->>>>>>> b2f063af
      */
     private $backupRollbackFactory;
 
