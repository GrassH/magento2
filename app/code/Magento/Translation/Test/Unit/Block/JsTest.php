--- conflicted
+++ resolved
@@ -20,20 +20,12 @@
     protected $model;
 
     /**
-<<<<<<< HEAD
-     * @var \PHPUnit\Framework\MockObject\MockObject
-=======
      * @var MockObject
->>>>>>> b2f063af
      */
     protected $configMock;
 
     /**
-<<<<<<< HEAD
-     * @var \PHPUnit\Framework\MockObject\MockObject
-=======
      * @var MockObject
->>>>>>> b2f063af
      */
     protected $fileManagerMock;
 
