--- conflicted
+++ resolved
@@ -16,11 +16,7 @@
 class TranslationTest extends TestCase
 {
     /**
-<<<<<<< HEAD
-     * @var ConfigSourceInterface|\PHPUnit\Framework\MockObject\MockObject
-=======
      * @var ConfigSourceInterface|MockObject
->>>>>>> b2f063af
      */
     private $source;
 
@@ -29,11 +25,7 @@
      */
     private $configType;
 
-<<<<<<< HEAD
-    protected function setUp(): void
-=======
     public function setUp(): void
->>>>>>> b2f063af
     {
         $this->source = $this->getMockBuilder(ConfigSourceInterface::class)
             ->getMockForAbstractClass();
