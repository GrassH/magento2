--- conflicted
+++ resolved
@@ -11,23 +11,13 @@
     },
     "version": "100.4.5",
     "require": {
-<<<<<<< HEAD
         "php": "~8.1.0||~8.2.0",
-        "magento/framework": "*",
-        "magento/module-backend": "*",
-        "magento/module-developer": "*",
-        "magento/module-store": "*",
-        "magento/module-theme": "*",
-        "magento/module-deploy": "*"
-=======
-        "php": "~7.4.0||~8.1.0",
         "magento/framework": "103.0.*",
         "magento/module-backend": "102.0.*",
         "magento/module-developer": "100.4.*",
         "magento/module-store": "101.1.*",
         "magento/module-theme": "101.1.*",
         "magento/module-deploy": "100.4.*"
->>>>>>> 1df45659
     },
     "suggest": {
         "magento/module-deploy": "100.4.*"
