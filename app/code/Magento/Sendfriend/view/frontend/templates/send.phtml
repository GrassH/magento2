<?php
/**
 * Copyright © 2015 Magento. All rights reserved.
 * See COPYING.txt for license details.
 */

// @codingStandardsIgnoreFile

/**
 * Send to friend form
 *
 * @var $block \Magento\Sendfriend\Block\Send
 */
?>
<script id="add-recipient-tmpl" type="text/x-magento-template">
    <div class="actions-toolbar">
        <div class="secondary">
<<<<<<< HEAD
            <button type="button" id="btn-remove${_index_}" class="action remove"
               title="<?php echo $block->escapeJsQuote(__('Remove Recipent')) ?>">
               <span><?php echo $block->escapeJsQuote(__('Remove')) ?></span>
            </button>
=======
            <button type="button" id="btn-remove<%= data._index_ %>" class="action remove"
               title="<?php echo $block->escapeJsQuote(__('Remove')) ?>"><span><?php echo $block->escapeJsQuote(__('Remove')) ?></span></button>
>>>>>>> baadf057
        </div>
    </div>
    <fieldset class="fieldset">
        <div class="field name required">
            <label for="recipients-name<%= data._index_ %>" class="label"><span><?php echo __('Name')?></span></label>
            <div class="control">
                <input name="recipients[name][<%= data._index_ %>]" type="text" title="<?php echo __('Name') ?>" class="input-text"
                       id="recipients-name<%= data._index_ %>" data-validate="{required:true}"/>
            </div>
        </div>

        <div class="field email required">
            <label for="recipients-email<%= data._index_ %>" class="label"><span><?php echo __('Email') ?></span></label>
            <div class="control">
                <input name="recipients[email][<%= data._index_ %>]" title="<?php echo __('Email') ?>"
                       id="recipients-email<%= data._index_ %>" type="email" class="input-text"
                       data-validate="{required:true, 'validate-email':true}"/>
            </div>
        </div>
    </fieldset>
</script>

<form action="<?php echo $block->getSendUrl() ?>" method="post" id="product-sendtofriend-form"
      data-mage-init='{
        "rowBuilder":{
            "rowTemplate":"#add-recipient-tmpl",
            "rowContainer":"#recipients-options",
            "rowParentElem":"<div></div>",
            "remEventSelector":"button",
            "btnRemoveSelector":".action.remove",
            "maxRows":"<?php echo $block->getMaxRecipients() ?>",
            "maxRowsMsg":"#max-recipient-message",
            "addRowBtn":"#add-recipient-button",
            "additionalRowClass":"additional"},
        "validation":{}}'
      class="form send friend" data-hasRequired="<?php echo __('* Required Fields') ?>">
    <fieldset class="fieldset sender" id="sender_options">
        <?php echo $block->getBlockHtml('formkey')?>
        <legend class="legend"><span><?php echo __('Sender') ?></span></legend>
        <br>
        <div class="field sender required">
            <label for="sender-name" class="label"><span><?php echo __('Name') ?></span></label>
            <div class="control">
                <input name="sender[name]" value="<?php echo $block->escapeHtml($block->getUserName()) ?>"
                       title="<?php echo __('Name') ?>" id="sender-name" type="text" class="input-text"
                       data-validate="{required:true}"/>
            </div>
        </div>

        <div class="field email required">
            <label for="sender-email" class="label"><span><?php echo __('Email') ?></span></label>
            <div class="control">
                <input name="sender[email]" value="<?php echo $block->escapeHtml($block->getEmail()) ?>"
                       title="<?php echo __('Email') ?>" id="sender-email" type="text" class="input-text"
                       data-validate="{required:true, 'validate-email':true}"/>
            </div>
        </div>

        <div class="field text required">
            <label for="sender-message" class="label"><span><?php echo __('Message') ?></span></label>
            <div class="control">
                <textarea name="sender[message]" class="input-text" id="sender-message" cols="3" rows="3"
                          data-validate="{required:true}"><?php echo $block->escapeHtml($block->getMessage()) ?></textarea>
            </div>
        </div>
    </fieldset>

    <fieldset class="fieldset recipients">
        <?php echo $block->getBlockHtml('formkey')?>
        <legend class="legend"><span><?php echo __('Recipient') ?></span></legend>
        <br />
        <div id="recipients-options"></div>
        <?php if ($block->getMaxRecipients()): ?>
            <div id="max-recipient-message" style="display: none;" class="message notice limit" role="alert">
                <span><?php echo __('Maximum %1 email addresses allowed.', $block->getMaxRecipients()) ?></span>
            </div>
        <?php endif; ?>
        <div class="actions-toolbar">
            <div class="secondary">
            <?php if (1 < $block->getMaxRecipients()): ?>
                <button type="button" id="add-recipient-button" class="action add">
                    <span><?php echo __('Add Recipient') ?></span></button>
            <?php endif; ?>
            </div>
        </div>
    </fieldset>
    <div class="actions-toolbar">
        <div class="primary">
            <button type="submit"
                    class="action submit primary"<?php if (!$block->canSend()): ?> disabled="disabled"<?php endif ?>>
                <span><?php echo __('Send Email') ?></span></button>
        </div>
        <div class="secondary">
            <a class="action back" href="#" role="back"><span><?php echo __('Back') ?></span></a>
        </div>
    </div>
</form>
<script>
require(['jquery'], function(jQuery){

    //<![CDATA[
        jQuery('a[role="back"]').on('click', function() { history.back(); return false; });
    //]]>

});
</script><|MERGE_RESOLUTION|>--- conflicted
+++ resolved
@@ -15,15 +15,10 @@
 <script id="add-recipient-tmpl" type="text/x-magento-template">
     <div class="actions-toolbar">
         <div class="secondary">
-<<<<<<< HEAD
-            <button type="button" id="btn-remove${_index_}" class="action remove"
+            <button type="button" id="btn-remove<%= data._index_ %>" class="action remove"
                title="<?php echo $block->escapeJsQuote(__('Remove Recipent')) ?>">
                <span><?php echo $block->escapeJsQuote(__('Remove')) ?></span>
             </button>
-=======
-            <button type="button" id="btn-remove<%= data._index_ %>" class="action remove"
-               title="<?php echo $block->escapeJsQuote(__('Remove')) ?>"><span><?php echo $block->escapeJsQuote(__('Remove')) ?></span></button>
->>>>>>> baadf057
         </div>
     </div>
     <fieldset class="fieldset">
