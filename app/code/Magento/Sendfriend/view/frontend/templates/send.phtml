<?php
/**
 * Copyright © 2015 Magento. All rights reserved.
 * See COPYING.txt for license details.
 */

// @codingStandardsIgnoreFile

/**
 * Send to friend form
 *
 * @var $block \Magento\Sendfriend\Block\Send
 */
?>
<script id="add-recipient-tmpl" type="text/x-magento-template">
    <div class="actions-toolbar">
        <div class="secondary">
<<<<<<< HEAD
            <button type="button" id="btn-remove<%= _index_ %>" class="action remove"
               title="<?php echo $this->escapeJsQuote(__('Remove')) ?>"><span><?php echo $this->escapeJsQuote(__('Remove')) ?></span></button>
=======
            <button type="button" id="btn-remove${_index_}" class="action remove"
               title="<?php echo $block->escapeJsQuote(__('Remove')) ?>"><span><?php echo $block->escapeJsQuote(__('Remove')) ?></span></button>
>>>>>>> ec4580f7
        </div>
    </div>
    <fieldset class="fieldset">
        <div class="field name required">
            <label for="recipients-name<%= _index_ %>" class="label"><span><?php echo __('Name')?></span></label>
            <div class="control">
                <input name="recipients[name][<%= _index_ %>]" type="text" title="<?php echo __('Name') ?>" class="input-text"
                       id="recipients-name<%= _index_ %>" data-validate="{required:true}"/>
            </div>
        </div>

        <div class="field email required">
            <label for="recipients-email<%= _index_ %>" class="label"><span><?php echo __('Email') ?></span></label>
            <div class="control">
                <input name="recipients[email][<%= _index_ %>]" title="<?php echo __('Email') ?>"
                       id="recipients-email<%= _index_ %>" type="email" class="input-text"
                       data-validate="{required:true, 'validate-email':true}"/>
            </div>
        </div>
    </fieldset>
</script>

<form action="<?php echo $block->getSendUrl() ?>" method="post" id="product-sendtofriend-form"
      data-mage-init='{
        "rowBuilder":{
            "rowTemplate":"#add-recipient-tmpl",
            "rowContainer":"#recipients-options",
            "rowParentElem":"<div></div>",
            "remEventSelector":"button",
            "btnRemoveSelector":".action.remove",
            "maxRows":"<?php echo $block->getMaxRecipients() ?>",
            "maxRowsMsg":"#max-recipient-message",
            "addRowBtn":"#add-recipient-button",
            "additionalRowClass":"additional"},
        "validation":{}}'
      class="form send friend" data-hasRequired="<?php echo __('* Required Fields') ?>">
    <fieldset class="fieldset sender" id="sender_options">
        <?php echo $block->getBlockHtml('formkey')?>
        <legend class="legend"><span><?php echo __('Sender') ?></span></legend>
        <br>
        <div class="field sender required">
            <label for="sender-name" class="label"><span><?php echo __('Name') ?></span></label>
            <div class="control">
                <input name="sender[name]" value="<?php echo $block->escapeHtml($block->getUserName()) ?>"
                       title="<?php echo __('Name') ?>" id="sender-name" type="text" class="input-text"
                       data-validate="{required:true}"/>
            </div>
        </div>

        <div class="field email required">
            <label for="sender-email" class="label"><span><?php echo __('Email') ?></span></label>
            <div class="control">
                <input name="sender[email]" value="<?php echo $block->escapeHtml($block->getEmail()) ?>"
                       title="<?php echo __('Email') ?>" id="sender-email" type="text" class="input-text"
                       data-validate="{required:true, 'validate-email':true}"/>
            </div>
        </div>

        <div class="field text required">
            <label for="sender-message" class="label"><span><?php echo __('Message') ?></span></label>
            <div class="control">
                <textarea name="sender[message]" class="input-text" id="sender-message" cols="3" rows="3"
                          data-validate="{required:true}"><?php echo $block->escapeHtml($block->getMessage()) ?></textarea>
            </div>
        </div>
    </fieldset>

    <fieldset class="fieldset recipients">
        <?php echo $block->getBlockHtml('formkey')?>
        <legend class="legend"><span><?php echo __('Recipient') ?></span></legend>
        <br />
        <div id="recipients-options"></div>
        <?php if ($block->getMaxRecipients()): ?>
            <div id="max-recipient-message" style="display: none;" class="message notice limit">
                <span><?php echo __('Maximum %1 email addresses allowed.', $block->getMaxRecipients()) ?></span>
            </div>
        <?php endif; ?>
        <div class="actions-toolbar">
            <div class="secondary">
            <?php if (1 < $block->getMaxRecipients()): ?>
                <button type="button" id="add-recipient-button" class="action add">
                    <span><?php echo __('Add Recipient') ?></span></button>
            <?php endif; ?>
            </div>
        </div>
    </fieldset>
    <div class="actions-toolbar">
        <div class="primary">
            <button type="submit"
                    class="action submit primary"<?php if (!$block->canSend()): ?> disabled="disabled"<?php endif ?>>
                <span><?php echo __('Send Email') ?></span></button>
        </div>
        <div class="secondary">
            <a class="action back" href="#" role="back"><span><?php echo __('Back') ?></span></a>
        </div>
    </div>
</form>
<script>
require(['jquery'], function(jQuery){

    //<![CDATA[
        jQuery('a[role="back"]').on('click', function() { history.back(); return false; });
    //]]>

});
</script><|MERGE_RESOLUTION|>--- conflicted
+++ resolved
@@ -12,16 +12,11 @@
  * @var $block \Magento\Sendfriend\Block\Send
  */
 ?>
-<script id="add-recipient-tmpl" type="text/x-magento-template">
+<script id="add-recipient-tmpl" type="text/x-jQuery-tmpl">
     <div class="actions-toolbar">
         <div class="secondary">
-<<<<<<< HEAD
             <button type="button" id="btn-remove<%= _index_ %>" class="action remove"
-               title="<?php echo $this->escapeJsQuote(__('Remove')) ?>"><span><?php echo $this->escapeJsQuote(__('Remove')) ?></span></button>
-=======
-            <button type="button" id="btn-remove${_index_}" class="action remove"
                title="<?php echo $block->escapeJsQuote(__('Remove')) ?>"><span><?php echo $block->escapeJsQuote(__('Remove')) ?></span></button>
->>>>>>> ec4580f7
         </div>
     </div>
     <fieldset class="fieldset">
