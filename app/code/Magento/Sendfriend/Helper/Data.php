--- conflicted
+++ resolved
@@ -41,11 +41,7 @@
      */
     public function isEnabled($store = null)
     {
-<<<<<<< HEAD
-        return $this->scopeConfig->isSetFlag(self::XML_PATH_ENABLED, \Magento\Framework\Store\ScopeInterface::SCOPE_STORE, $store);
-=======
-        return $this->_scopeConfig->isSetFlag(self::XML_PATH_ENABLED, \Magento\Store\Model\ScopeInterface::SCOPE_STORE, $store);
->>>>>>> baadf057
+        return $this->scopeConfig->isSetFlag(self::XML_PATH_ENABLED, \Magento\Store\Model\ScopeInterface::SCOPE_STORE, $store);
     }
 
     /**
@@ -56,11 +52,7 @@
      */
     public function isAllowForGuest($store = null)
     {
-<<<<<<< HEAD
-        return $this->scopeConfig->isSetFlag(self::XML_PATH_ALLOW_FOR_GUEST, \Magento\Framework\Store\ScopeInterface::SCOPE_STORE, $store);
-=======
-        return $this->_scopeConfig->isSetFlag(self::XML_PATH_ALLOW_FOR_GUEST, \Magento\Store\Model\ScopeInterface::SCOPE_STORE, $store);
->>>>>>> baadf057
+        return $this->scopeConfig->isSetFlag(self::XML_PATH_ALLOW_FOR_GUEST, \Magento\Store\Model\ScopeInterface::SCOPE_STORE, $store);
     }
 
     /**
@@ -71,11 +63,7 @@
      */
     public function getMaxRecipients($store = null)
     {
-<<<<<<< HEAD
-        return (int)$this->scopeConfig->getValue(self::XML_PATH_MAX_RECIPIENTS, \Magento\Framework\Store\ScopeInterface::SCOPE_STORE, $store);
-=======
-        return (int)$this->_scopeConfig->getValue(self::XML_PATH_MAX_RECIPIENTS, \Magento\Store\Model\ScopeInterface::SCOPE_STORE, $store);
->>>>>>> baadf057
+        return (int)$this->scopeConfig->getValue(self::XML_PATH_MAX_RECIPIENTS, \Magento\Store\Model\ScopeInterface::SCOPE_STORE, $store);
     }
 
     /**
@@ -86,11 +74,7 @@
      */
     public function getMaxEmailPerPeriod($store = null)
     {
-<<<<<<< HEAD
-        return (int)$this->scopeConfig->getValue(self::XML_PATH_MAX_PER_HOUR, \Magento\Framework\Store\ScopeInterface::SCOPE_STORE, $store);
-=======
-        return (int)$this->_scopeConfig->getValue(self::XML_PATH_MAX_PER_HOUR, \Magento\Store\Model\ScopeInterface::SCOPE_STORE, $store);
->>>>>>> baadf057
+        return (int)$this->scopeConfig->getValue(self::XML_PATH_MAX_PER_HOUR, \Magento\Store\Model\ScopeInterface::SCOPE_STORE, $store);
     }
 
     /**
@@ -111,11 +95,7 @@
      */
     public function getLimitBy($store = null)
     {
-<<<<<<< HEAD
-        return (int)$this->scopeConfig->getValue(self::XML_PATH_LIMIT_BY, \Magento\Framework\Store\ScopeInterface::SCOPE_STORE, $store);
-=======
-        return (int)$this->_scopeConfig->getValue(self::XML_PATH_LIMIT_BY, \Magento\Store\Model\ScopeInterface::SCOPE_STORE, $store);
->>>>>>> baadf057
+        return (int)$this->scopeConfig->getValue(self::XML_PATH_LIMIT_BY, \Magento\Store\Model\ScopeInterface::SCOPE_STORE, $store);
     }
 
     /**
@@ -126,11 +106,7 @@
      */
     public function getEmailTemplate($store = null)
     {
-<<<<<<< HEAD
-        return $this->scopeConfig->getValue(self::XML_PATH_EMAIL_TEMPLATE, \Magento\Framework\Store\ScopeInterface::SCOPE_STORE, $store);
-=======
-        return $this->_scopeConfig->getValue(self::XML_PATH_EMAIL_TEMPLATE, \Magento\Store\Model\ScopeInterface::SCOPE_STORE, $store);
->>>>>>> baadf057
+        return $this->scopeConfig->getValue(self::XML_PATH_EMAIL_TEMPLATE, \Magento\Store\Model\ScopeInterface::SCOPE_STORE, $store);
     }
 
     /**
