<?php
/**
 * Copyright © 2015 Magento. All rights reserved.
 * See COPYING.txt for license details.
 */
namespace Magento\Sendfriend\Controller\Product;

use Magento\Framework\Controller\ResultFactory;

class Send extends \Magento\Sendfriend\Controller\Product
{
    /**
     * Show Send to a Friend Form
     *
     * @return \Magento\Framework\Controller\ResultInterface
     */
    public function execute()
    {
        $product = $this->_initProduct();

        if (!$product) {
            /** @var \Magento\Framework\Controller\Result\Forward $resultForward */
            $resultForward = $this->resultFactory->create(ResultFactory::TYPE_FORWARD);
            $resultForward->forward('noroute');
            return $resultForward;
        }
        /* @var $session \Magento\Catalog\Model\Session */
        $catalogSession = $this->_objectManager->get('Magento\Catalog\Model\Session');

        if ($this->sendFriend->getMaxSendsToFriend() && $this->sendFriend->isExceedLimit()) {
            $this->messageManager->addNotice(
                __('You can\'t send messages more than %1 times an hour.', $this->sendFriend->getMaxSendsToFriend())
            );
        }

<<<<<<< HEAD
        $this->_view->loadLayout();
=======
        /** @var \Magento\Framework\View\Result\Page $resultPage */
        $resultPage = $this->resultFactory->create(ResultFactory::TYPE_PAGE);
        $resultPage->getLayout()->initMessages();
>>>>>>> 05b2964d

        $this->_eventManager->dispatch('sendfriend_product', ['product' => $product]);
        $data = $catalogSession->getSendfriendFormData();
        if ($data) {
            $catalogSession->setSendfriendFormData(true);
            $block = $resultPage->getLayout()->getBlock('sendfriend.send');
            if ($block) {
                $block->setFormData($data);
            }
        }

        return $resultPage;
    }
}<|MERGE_RESOLUTION|>--- conflicted
+++ resolved
@@ -33,13 +33,8 @@
             );
         }
 
-<<<<<<< HEAD
-        $this->_view->loadLayout();
-=======
         /** @var \Magento\Framework\View\Result\Page $resultPage */
         $resultPage = $this->resultFactory->create(ResultFactory::TYPE_PAGE);
-        $resultPage->getLayout()->initMessages();
->>>>>>> 05b2964d
 
         $this->_eventManager->dispatch('sendfriend_product', ['product' => $product]);
         $data = $catalogSession->getSendfriendFormData();
