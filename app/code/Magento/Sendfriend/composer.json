{
    "name": "magento/module-sendfriend",
    "description": "N/A",
    "require": {
        "php": "~5.5.0|~5.6.0",
<<<<<<< HEAD
        "magento/module-catalog": "0.42.0-beta7",
        "magento/module-core": "0.42.0-beta7",
        "magento/module-customer": "0.42.0-beta7",
        "magento/module-theme": "0.42.0-beta7",
        "magento/framework": "0.42.0-beta7",
=======
        "magento/module-catalog": "0.42.0-beta6",
        "magento/module-customer": "0.42.0-beta6",
        "magento/module-theme": "0.42.0-beta6",
        "magento/framework": "0.42.0-beta6",
>>>>>>> 6505ac26
        "magento/magento-composer-installer": "*"
    },
    "type": "magento2-module",
    "version": "0.42.0-beta7",
    "license": [
        "OSL-3.0",
        "AFL-3.0"
    ],
    "extra": {
        "map": [
            [
                "*",
                "Magento/Sendfriend"
            ]
        ]
    }
}<|MERGE_RESOLUTION|>--- conflicted
+++ resolved
@@ -3,18 +3,10 @@
     "description": "N/A",
     "require": {
         "php": "~5.5.0|~5.6.0",
-<<<<<<< HEAD
         "magento/module-catalog": "0.42.0-beta7",
-        "magento/module-core": "0.42.0-beta7",
         "magento/module-customer": "0.42.0-beta7",
         "magento/module-theme": "0.42.0-beta7",
         "magento/framework": "0.42.0-beta7",
-=======
-        "magento/module-catalog": "0.42.0-beta6",
-        "magento/module-customer": "0.42.0-beta6",
-        "magento/module-theme": "0.42.0-beta6",
-        "magento/framework": "0.42.0-beta6",
->>>>>>> 6505ac26
         "magento/magento-composer-installer": "*"
     },
     "type": "magento2-module",
