{
    "name": "magento/module-backend",
    "description": "N/A",
    "type": "magento2-module",
    "license": [
        "OSL-3.0",
        "AFL-3.0"
    ],
    "config": {
        "sort-packages": true
    },
    "version": "102.0.3",
    "require": {
<<<<<<< HEAD
        "php": "~7.4.0||~8.1.0",
        "magento/framework": "*",
        "magento/module-backup": "*",
        "magento/module-catalog": "*",
        "magento/module-config": "*",
        "magento/module-cms": "*",
        "magento/module-customer": "*",
        "magento/module-developer": "*",
        "magento/module-directory": "*",
        "magento/module-eav": "*",
        "magento/module-quote": "*",
        "magento/module-reports": "*",
        "magento/module-require-js": "*",
        "magento/module-sales": "*",
        "magento/module-security": "*",
        "magento/module-store": "*",
        "magento/module-translation": "*",
        "magento/module-ui": "*",
        "magento/module-user": "*"
=======
        "php": "~7.3.0||~7.4.0",
        "magento/framework": "103.0.*",
        "magento/module-backup": "100.4.*",
        "magento/module-catalog": "104.0.*",
        "magento/module-config": "101.2.*",
        "magento/module-cms": "104.0.*",
        "magento/module-customer": "103.0.*",
        "magento/module-developer": "100.4.*",
        "magento/module-directory": "100.4.*",
        "magento/module-eav": "102.1.*",
        "magento/module-quote": "101.2.*",
        "magento/module-reports": "100.4.*",
        "magento/module-require-js": "100.4.*",
        "magento/module-sales": "103.0.*",
        "magento/module-security": "100.4.*",
        "magento/module-store": "101.1.*",
        "magento/module-translation": "100.4.*",
        "magento/module-ui": "101.2.*",
        "magento/module-user": "101.2.*"
>>>>>>> 4c36116d
    },
    "suggest": {
        "magento/module-theme": "101.1.*"
    },
    "autoload": {
        "files": [
            "registration.php",
            "cli_commands.php"
        ],
        "psr-4": {
            "Magento\\Backend\\": ""
        }
    }
}
<|MERGE_RESOLUTION|>--- conflicted
+++ resolved
@@ -11,27 +11,6 @@
     },
     "version": "102.0.3",
     "require": {
-<<<<<<< HEAD
-        "php": "~7.4.0||~8.1.0",
-        "magento/framework": "*",
-        "magento/module-backup": "*",
-        "magento/module-catalog": "*",
-        "magento/module-config": "*",
-        "magento/module-cms": "*",
-        "magento/module-customer": "*",
-        "magento/module-developer": "*",
-        "magento/module-directory": "*",
-        "magento/module-eav": "*",
-        "magento/module-quote": "*",
-        "magento/module-reports": "*",
-        "magento/module-require-js": "*",
-        "magento/module-sales": "*",
-        "magento/module-security": "*",
-        "magento/module-store": "*",
-        "magento/module-translation": "*",
-        "magento/module-ui": "*",
-        "magento/module-user": "*"
-=======
         "php": "~7.3.0||~7.4.0",
         "magento/framework": "103.0.*",
         "magento/module-backup": "100.4.*",
@@ -51,7 +30,6 @@
         "magento/module-translation": "100.4.*",
         "magento/module-ui": "101.2.*",
         "magento/module-user": "101.2.*"
->>>>>>> 4c36116d
     },
     "suggest": {
         "magento/module-theme": "101.1.*"
