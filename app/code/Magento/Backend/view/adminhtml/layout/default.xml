<?xml version="1.0"?>
<!--
/**
 * Copyright © Magento, Inc. All rights reserved.
 * See COPYING.txt for license details.
 */
-->
<page xmlns:xsi="http://www.w3.org/2001/XMLSchema-instance" layout="admin-1column" xsi:noNamespaceSchemaLocation="urn:magento:framework:View/Layout/etc/page_configuration.xsd">
    <head>
        <title>Magento Admin</title>
        <meta name="viewport" content="width=1024"/>
        <meta name="format-detection" content="telephone=no"/>
        <link src="requirejs/require.js"/>
        <css src="extjs/resources/css/ext-all.css"/>
        <css src="extjs/resources/css/ytheme-magento.css"/>
    </head>
    <body>
        <attribute name="id" value="html-body"/>
        <block name="require.js" class="Magento\Backend\Block\Page\RequireJs" template="Magento_Backend::page/js/require_js.phtml"/>
        <block class="Magento\Framework\View\Element\Template" name="head.additional" template="Magento_Backend::page/container.phtml"/>
        <referenceContainer name="global.notices">
            <block class="Magento\Backend\Block\Page\Notices" name="global_notices" as="global_notices" template="Magento_Backend::page/notices.phtml"/>
        </referenceContainer>
        <referenceContainer name="header">
            <block class="Magento\Backend\Block\Page\Header" name="logo" before="-">
                <arguments>
                    <argument name="show_part" xsi:type="string">logo</argument>
                    <argument name="edition" translate="true" xsi:type="string">Community Edition</argument>
                    <argument name="logo_image_src" xsi:type="string">images/magento-icon.svg</argument>
                </arguments>
            </block>
            <block class="Magento\Backend\Block\GlobalSearch" name="global.search" as="search" after="logo" aclResource="Magento_Backend::global_search"/>
            <block class="Magento\Backend\Block\Page\Header" name="user" after="-">
                <arguments>
                    <argument name="show_part" xsi:type="string">user</argument>
                </arguments>
            </block>
        </referenceContainer>
        <referenceContainer name="page.menu">
            <block class="Magento\Backend\Block\Menu" name="menu" as="menu" template="Magento_Backend::menu.phtml"/>
        </referenceContainer>
        <referenceContainer name="page.breadcrumbs">
            <block class="Magento\Backend\Block\Widget\Breadcrumbs" name="breadcrumbs" as="breadcrumbs"/>
        </referenceContainer>
        <referenceContainer name="page.formkey">
            <block class="Magento\Backend\Block\Admin\Formkey" name="formkey" as="formkey" template="Magento_Backend::admin/formkey.phtml"/>
        </referenceContainer>
        <referenceContainer name="main.top">
            <block class="Magento\Theme\Block\Html\Title" name="page.title" template="Magento_Theme::title.phtml"/>
        </referenceContainer>
        <referenceContainer name="page.messages">
            <block class="Magento\Framework\View\Element\Messages" name="messages" as="messages"/>
        </referenceContainer>
        <referenceContainer name="page.main.actions">
            <block class="Magento\Framework\View\Element\Template" name="page.actions.toolbar" template="Magento_Backend::pageactions.phtml" after="-"/>
        </referenceContainer>
        <referenceContainer name="footer">
            <container name="legal" htmlTag="div" htmlClass="footer-legal">
                <container name="legal.copyright" htmlTag="p" htmlClass="copyright col-m-6">
                    <block class="Magento\Backend\Block\Page\Copyright" name="copyright" as="copyright" />
                </container>
                <container name="legal.system" htmlTag="div" htmlClass="footer-legal-system col-m-6">
                    <block class="Magento\Backend\Block\Page\Footer" name="version" as="version" />
                    <block class="Magento\Framework\View\Element\Template" name="privacyPolicy" as="privacyPolicy" template="Magento_Backend::page/privacyPolicy.phtml">
                        <arguments>
                            <argument name="privacypolicy_url" xsi:type="string">https://magento.com/sites/default/files/REVISED-MAGENTO-PRIVACY-POLICY.pdf</argument>
                        </arguments>
                    </block>
                    <block class="Magento\Framework\View\Element\Template" name="report" as="report" template="Magento_Backend::page/report.phtml">
                        <arguments>
                            <argument name="bugreport_url" xsi:type="string">https://github.com/magento/magento2/issues</argument>
                        </arguments>
                    </block>
<<<<<<< HEAD

=======
>>>>>>> edfbc395
                </container>
            </container>
        </referenceContainer>
        <referenceContainer name="after.body.start">
            <block class="Magento\RequireJs\Block\Html\Head\Config" name="requirejs-config"/>
            <block class="Magento\Translation\Block\Html\Head\Config" name="translate-config"/>
            <block class="Magento\Translation\Block\Js" name="translate" template="Magento_Translation::translate.phtml"/>
            <block class="Magento\Framework\View\Element\Js\Components" name="head.components" as="components" template="Magento_Backend::page/js/components.phtml"/>
            <block class="Magento\Framework\View\Element\Html\Calendar" name="head.calendar" as="calendar" template="Magento_Backend::page/js/calendar.phtml"/>
        </referenceContainer>
    </body>
</page><|MERGE_RESOLUTION|>--- conflicted
+++ resolved
@@ -71,10 +71,6 @@
                             <argument name="bugreport_url" xsi:type="string">https://github.com/magento/magento2/issues</argument>
                         </arguments>
                     </block>
-<<<<<<< HEAD
-
-=======
->>>>>>> edfbc395
                 </container>
             </container>
         </referenceContainer>
