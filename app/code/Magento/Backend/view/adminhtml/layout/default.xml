<?xml version="1.0"?>
<!--
/**
 * Copyright © 2015 Magento. All rights reserved.
 * See COPYING.txt for license details.
 */
-->
<page xmlns:xsi="http://www.w3.org/2001/XMLSchema-instance" layout="admin-1column" xsi:noNamespaceSchemaLocation="../../../../../../../lib/internal/Magento/Framework/View/Layout/etc/page_configuration.xsd">
    <head>
        <title>Magento Admin</title>
        <link src="requirejs/require.js"/>
<<<<<<< HEAD
        <css src="mage/calendar.css"/>
=======
>>>>>>> e673fcfb
        <css src="extjs/resources/css/ext-all.css"/>
        <css src="extjs/resources/css/ytheme-magento.css"/>
    </head>
    <body>
        <attribute name="id" value="html-body"/>
        <block name="require.js" class="Magento\Backend\Block\Page\RequireJs" template="Magento_Backend::page/js/require_js.phtml"/>
        <referenceContainer name="global.notices">
            <block class="Magento\Backend\Block\Page\Notices" name="global_notices" as="global_notices" template="page/notices.phtml"/>
        </referenceContainer>
        <referenceContainer name="header">
            <block class="Magento\Backend\Block\Page\Header" name="logo" before="-">
                <arguments>
                    <argument name="show_part" xsi:type="string">logo</argument>
                    <argument name="edition" translate="true" xsi:type="string">Community Edition</argument>
                    <argument name="logo_image_src" xsi:type="string">images/magento-icon.svg</argument>
                </arguments>
            </block>
            <block class="Magento\Backend\Block\GlobalSearch" name="global.search" as="search" after="logo" acl="Magento_Backend::global_search"/>
            <block class="Magento\Backend\Block\Page\Header" name="user" after="-">
                <arguments>
                    <argument name="show_part" xsi:type="string">user</argument>
                </arguments>
            </block>
        </referenceContainer>
        <referenceContainer name="page.menu">
            <block class="Magento\Backend\Block\Menu" name="menu" as="menu" template="Magento_Backend::menu.phtml"/>
        </referenceContainer>
        <referenceContainer name="page.breadcrumbs">
            <block class="Magento\Backend\Block\Widget\Breadcrumbs" name="breadcrumbs" as="breadcrumbs"/>
        </referenceContainer>
        <referenceContainer name="page.formkey">
            <block class="Magento\Backend\Block\Admin\Formkey" name="formkey" as="formkey" template="Magento_Backend::admin/formkey.phtml"/>
        </referenceContainer>
        <referenceContainer name="page.js.translate">
            <block class="Magento\Framework\View\Element\Template" name="js_translate" as="js_translate" template="Magento_Backend::page/js/translate.phtml"/>
        </referenceContainer>
        <referenceContainer name="main.top">
            <block class="Magento\Theme\Block\Html\Title" name="page.title" template="title.phtml"/>
        </referenceContainer>
        <referenceContainer name="page.messages">
            <block class="Magento\Framework\View\Element\Messages" name="messages" as="messages"/>
        </referenceContainer>
        <referenceContainer name="page.main.actions">
            <block class="Magento\Framework\View\Element\Template" name="page.actions.toolbar" template="Magento_Backend::pageactions.phtml" after="-"/>
        </referenceContainer>
        <referenceContainer name="footer">
            <block class="Magento\Backend\Block\Page\Locale" name="locale.switcher" template="Magento_Backend::page/locale.phtml"/>
            <container name="legal" htmlTag="div" htmlClass="footer-legal col-m-6 col-m-offset-1">
                <block class="Magento\Backend\Block\Page\Footer" name="version" as="version" />
                <block class="Magento\Backend\Block\Page\Copyright" name="copyright" as="copyright" />
                <block class="Magento\Framework\View\Element\Template" name="report" as="report" template="Magento_Backend::page/report.phtml">
                    <arguments>
                        <argument name="bugreport_url" xsi:type="string">https://github.com/magento/magento2/issues</argument>
                    </arguments>
                </block>
            </container>
        </referenceContainer>
        <referenceContainer name="backend.page">
            <block class="Magento\Framework\View\Element\Template" name="page.loader" template="Magento_Backend::admin/loader.phtml" after="-"/>
        </referenceContainer>
        <referenceContainer name="after.body.start">
            <block class="Magento\RequireJs\Block\Html\Head\Config" name="requirejs-config"/>
            <block class="Magento\Translation\Block\Js" name="translate" template="Magento_Translation::translate.phtml"/>
            <block class="Magento\Framework\View\Element\Js\Components" name="head.components" as="components" template="Magento_Backend::page/js/components.phtml"/>
            <block class="Magento\Framework\View\Element\Html\Calendar" name="head.calendar" as="calendar" template="Magento_Backend::page/js/calendar.phtml"/>
        </referenceContainer>
    </body>
</page><|MERGE_RESOLUTION|>--- conflicted
+++ resolved
@@ -9,10 +9,6 @@
     <head>
         <title>Magento Admin</title>
         <link src="requirejs/require.js"/>
-<<<<<<< HEAD
-        <css src="mage/calendar.css"/>
-=======
->>>>>>> e673fcfb
         <css src="extjs/resources/css/ext-all.css"/>
         <css src="extjs/resources/css/ytheme-magento.css"/>
     </head>
