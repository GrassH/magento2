<?php
/**
 * Copyright © 2015 Magento. All rights reserved.
 * See COPYING.txt for license details.
 */

// @codingStandardsIgnoreFile

?>
<?php
/**
 * Template for \Magento\Backend\Block\Widget\Grid
 *
 *  getId()
 *  getCollection()
 *  getColumns()
 *  getPagerVisibility()
 *  getVarNamePage()
 *
 */
/* @var $block \Magento\Backend\Block\Widget\Grid */
$numColumns = sizeof($block->getColumns());
?>
<?php if ($block->getCollection()): ?>

<?php if ($block->canDisplayContainer()): ?>
<<<<<<< HEAD
<div id="<?php echo $block->escapeHtml($block->getId()) ?>" data-grid-id="<?php echo $block->escapeHtml($block->getId()) ?>">
=======
<div id="<?php /* @escapeNotVerified */ echo $block->getId() ?>" data-grid-id="<?php /* @escapeNotVerified */ echo $block->getId() ?>">
>>>>>>> b4128b27
<?php else: ?>
<?php echo $block->getLayout()->getMessagesBlock()->getGroupedHtml() ?>
<?php endif; ?>

        <div class="admin__data-grid-header admin__data-grid-toolbar">
            <?php $massActionAvailable = $block->getChildBlock('grid.massaction') && $block->getChildBlock('grid.massaction')->isAvailable() ?>
            <?php if ($block->getPagerVisibility() || $block->getExportTypes() || $block->getChildBlock('grid.columnSet')->getFilterVisibility() || $massActionAvailable): ?>
            <div class="admin__data-grid-header-row">
                <?php if ($massActionAvailable): ?>
                    <?php echo $block->getMainButtonsHtml() ? '<div class="admin__filter-actions">' . $block->getMainButtonsHtml() . '</div>' : ''; ?>
                <?php endif; ?>

                <?php if ($block->getChildBlock('grid.export')): ?>
                    <?php echo $block->getChildHtml('grid.export'); ?>
                <?php endif; ?>
            </div>
            <?php endif; ?>
            <div class="<?php if($massActionAvailable) { echo '_massaction ';} ?>admin__data-grid-header-row">
                <?php if ($massActionAvailable): ?>
                    <?php echo $block->getChildHtml('grid.massaction') ?>
                <?php else: ?>
                    <?php echo $block->getMainButtonsHtml() ? '<div class="admin__filter-actions">' . $block->getMainButtonsHtml() . '</div>' : ''; ?>
                <?php endif; ?>
                    <?php $countRecords = $block->getCollection()->getSize(); ?>
                    <div class="admin__control-support-text">
<<<<<<< HEAD
                        <span id="<?php echo $block->escapeHtml($block->getHtmlId()) ?>-total-count" <?php echo $block->getUiId('total-count') ?>>
                            <?php echo $countRecords ?>
                        </span>
                        <?php echo __('records found') ?>
                        <span id="<?php echo $block->escapeHtml($block->getHtmlId()) ?>_massaction-count"
                              class="mass-select-info _empty"><strong data-role="counter">0</strong> <span><?php echo __('selected') ?></span></span>
                    </div>
                <?php if ($block->getPagerVisibility()): ?>
                    <div class="admin__data-grid-pager-wrap">
                        <select name="<?php echo $block->getVarNameLimit() ?>"
                                id="<?php echo $block->escapeHtml($block->getHtmlId())?>_page-limit"
                                onchange="<?php echo $block->getJsObjectName() ?>.loadByElement(this)" <?php echo $block->getUiId('per-page') ?>
=======
                        <span id="<?php echo $block->getHtmlId() ?>-total-count" <?php /* @escapeNotVerified */ echo $block->getUiId('total-count') ?>>
                            <?php /* @escapeNotVerified */ echo $countRecords ?>
                        </span>
                        <?php /* @escapeNotVerified */ echo __('records found') ?>
                        <span id="<?php echo $block->getHtmlId() ?>_massaction-count"
                              class="mass-select-info _empty"><strong data-role="counter">0</strong> <span><?php /* @escapeNotVerified */ echo __('selected') ?></span></span>
                    </div>
                <?php if ($block->getPagerVisibility()): ?>
                    <div class="admin__data-grid-pager-wrap">
                        <select name="<?php /* @escapeNotVerified */ echo $block->getVarNameLimit() ?>"
                                id="<?php echo $block->getHtmlId()?>_page-limit"
                                onchange="<?php /* @escapeNotVerified */ echo $block->getJsObjectName() ?>.loadByElement(this)" <?php /* @escapeNotVerified */ echo $block->getUiId('per-page') ?>
>>>>>>> b4128b27
                                class="admin__control-select">
                            <option value="20"<?php if ($block->getCollection()->getPageSize() == 20): ?>
                                selected="selected"<?php endif; ?>>20
                            </option>
                            <option value="30"<?php if ($block->getCollection()->getPageSize() == 30): ?>
                                selected="selected"<?php endif; ?>>30
                            </option>
                            <option value="50"<?php if ($block->getCollection()->getPageSize() == 50): ?>
                                selected="selected"<?php endif; ?>>50
                            </option>
                            <option value="100"<?php if ($block->getCollection()->getPageSize() == 100): ?>
                                selected="selected"<?php endif; ?>>100
                            </option>
                            <option value="200"<?php if ($block->getCollection()->getPageSize() == 200): ?>
                                selected="selected"<?php endif; ?>>200
                            </option>
                        </select>
<<<<<<< HEAD
                        <label for="<?php echo $block->escapeHtml($block->getHtmlId())?>_page-limit"
                            class="admin__control-support-text"><?php echo __('per page') ?></label>
=======
                        <label for="<?php echo $block->getHtmlId()?>_page-limit"
                            class="admin__control-support-text"><?php /* @escapeNotVerified */ echo __('per page') ?></label>
>>>>>>> b4128b27
                        <div class="admin__data-grid-pager">
                            <?php $_curPage = $block->getCollection()->getCurPage() ?>
                            <?php $_lastPage = $block->getCollection()->getLastPageNumber() ?>

                            <?php if ($_curPage > 1): ?>
                                <button class="action-previous"
                                        type="button"
                                        onclick="<?php /* @escapeNotVerified */ echo $block->getJsObjectName() ?>.setPage('<?php /* @escapeNotVerified */ echo($_curPage - 1) ?>');return false;">
                                            <span><?php /* @escapeNotVerified */ echo __('Previous page') ?></span>
                                </button>
                            <?php else: ?>
                                <button type="button" class="action-previous disabled"><span><?php /* @escapeNotVerified */ echo __('Previous page') ?></span></button>
                            <?php endif; ?>

                            <input type="text"
<<<<<<< HEAD
                                   id="<?php echo $block->escapeHtml($block->getHtmlId())?>_page-current"
                                   name="<?php echo $block->getVarNamePage() ?>"
                                   value="<?php echo $_curPage ?>"
=======
                                   id="<?php echo $block->getHtmlId()?>_page-current"
                                   name="<?php /* @escapeNotVerified */ echo $block->getVarNamePage() ?>"
                                   value="<?php /* @escapeNotVerified */ echo $_curPage ?>"
>>>>>>> b4128b27
                                   class="admin__control-text"
                                   onkeypress="<?php /* @escapeNotVerified */ echo $block->getJsObjectName() ?>.inputPage(event, '<?php /* @escapeNotVerified */ echo $_lastPage ?>')" <?php /* @escapeNotVerified */ echo $block->getUiId('current-page') ?> />

                            <label class="admin__control-support-text" for="<?php echo $block->escapeHtml($block->getHtmlId())
                            ?>_page-current">
                                <?php /* @escapeNotVerified */ echo __('of %1', '<span>' . $block->getCollection()->getLastPageNumber() . '</span>') ?>
                            </label>
                            <?php if ($_curPage < $_lastPage): ?>
                                <button title="<?php /* @escapeNotVerified */ echo __('Next page') ?>"
                                        class="action-next"
                                        onclick="<?php /* @escapeNotVerified */ echo $block->getJsObjectName() ?>.setPage('<?php /* @escapeNotVerified */ echo($_curPage + 1) ?>');return false;">
                                    <span><?php /* @escapeNotVerified */ echo __('Next page') ?></span>
                                </button>
                            <?php else: ?>
                                <button type="button" class="action-next disabled"><span><?php /* @escapeNotVerified */ echo __('Next page') ?></span></button>
                            <?php endif; ?>
                        </div>
                    </div>
                <?php endif ?>
            </div>
        </div>
        <div class="admin__data-grid-wrap admin__data-grid-wrap-static">
        <?php if ($block->getGridCssClass()): ?>
<<<<<<< HEAD
            <table class="<?php echo $block->getGridCssClass() ?> data-grid" id="<?php echo $block->escapeHtml($block->getId()) ?>_table">
=======
            <table class="<?php /* @escapeNotVerified */ echo $block->getGridCssClass() ?> data-grid" id="<?php /* @escapeNotVerified */ echo $block->getId() ?>_table">
>>>>>>> b4128b27
                <!-- Rendering column set -->
                <?php echo $block->getChildHtml('grid.columnSet'); ?>
            </table>
        <?php else: ?>

<<<<<<< HEAD
            <table class="data-grid" id="<?php echo $block->escapeHtml($block->getId()) ?>_table">
=======
            <table class="data-grid" id="<?php /* @escapeNotVerified */ echo $block->getId() ?>_table">
>>>>>>> b4128b27
                <!-- Rendering column set -->
                <?php echo $block->getChildHtml('grid.columnSet'); ?>
            </table>

            <?php if ($block->getChildBlock('grid.bottom.links')): ?>
                <?php echo $block->getChildHtml('grid.bottom.links') ?>
            <?php endif; ?>

        <?php endif ?>
        </div>
<?php if ($block->canDisplayContainer()): ?>
</div>
<script>
    var deps = [];

    <?php if ($block->getDependencyJsObject()): ?>
    deps.push('uiRegistry');
    <?php endif; ?>

    <?php if (strpos($block->getRowClickCallback(), 'order.') !== false): ?>
    deps.push('Magento_Sales/order/create/form')
    <?php endif; ?>

    deps.push('mage/adminhtml/grid');

    require(deps, function(<?php echo ($block->getDependencyJsObject() ? 'registry' : '') ?>){
        <?php //TODO: getJsObjectName and getRowClickCallback has unexpected behavior. Should be removed ?>

        <?php if ($block->getDependencyJsObject()): ?>
            registry.get('<?php /* @escapeNotVerified */ echo $block->getDependencyJsObject() ?>', function (<?php /* @escapeNotVerified */ echo $block->getDependencyJsObject() ?>) {
        <?php endif; ?>

<<<<<<< HEAD
        <?php echo $block->getJsObjectName() ?> = new varienGrid('<?php echo $block->escapeHtml($block->getId()) ?>', '<?php echo $block->getGridUrl() ?>', '<?php echo $block->getVarNamePage() ?>', '<?php echo $block->getVarNameSort() ?>', '<?php echo $block->getVarNameDir() ?>', '<?php echo $block->getVarNameFilter() ?>');
        <?php echo $block->getJsObjectName() ?>.useAjax = <?php echo $block->getUseAjax() ? 'true' : 'false' ?>;
=======
        <?php /* @escapeNotVerified */ echo $block->getJsObjectName() ?> = new varienGrid('<?php /* @escapeNotVerified */ echo $block->getId() ?>', '<?php /* @escapeNotVerified */ echo $block->getGridUrl() ?>', '<?php /* @escapeNotVerified */ echo $block->getVarNamePage() ?>', '<?php /* @escapeNotVerified */ echo $block->getVarNameSort() ?>', '<?php /* @escapeNotVerified */ echo $block->getVarNameDir() ?>', '<?php /* @escapeNotVerified */ echo $block->getVarNameFilter() ?>');
        <?php /* @escapeNotVerified */ echo $block->getJsObjectName() ?>.useAjax = <?php /* @escapeNotVerified */ echo $block->getUseAjax() ? 'true' : 'false' ?>;
>>>>>>> b4128b27
        <?php if ($block->getRowClickCallback()): ?>
        <?php /* @escapeNotVerified */ echo $block->getJsObjectName() ?>.rowClickCallback = <?php /* @escapeNotVerified */ echo $block->getRowClickCallback() ?>;
        <?php endif; ?>
        <?php if ($block->getCheckboxCheckCallback()): ?>
        <?php /* @escapeNotVerified */ echo $block->getJsObjectName() ?>.checkboxCheckCallback = <?php /* @escapeNotVerified */ echo $block->getCheckboxCheckCallback() ?>;
        <?php endif; ?>
        <?php if ($block->getSortableUpdateCallback()): ?>
        <?php /* @escapeNotVerified */ echo $block->getJsObjectName() ?>.sortableUpdateCallback = <?php /* @escapeNotVerified */ echo $block->getSortableUpdateCallback()?>;
        <?php endif; ?>
        <?php /* @escapeNotVerified */ echo $block->getJsObjectName() ?>.bindSortable();
        <?php if ($block->getRowInitCallback()): ?>
        <?php /* @escapeNotVerified */ echo $block->getJsObjectName() ?>.initRowCallback = <?php /* @escapeNotVerified */ echo $block->getRowInitCallback() ?>;
        <?php /* @escapeNotVerified */ echo $block->getJsObjectName() ?>.initGridRows();
        <?php endif; ?>
        <?php if ($block->getChildBlock('grid.massaction') && $block->getChildBlock('grid.massaction')->isAvailable()): ?>
        <?php /* @escapeNotVerified */ echo $block->getChildBlock('grid.massaction')->getJavaScript() ?>
        <?php endif ?>
        <?php /* @escapeNotVerified */ echo $block->getAdditionalJavaScript(); ?>

        <?php if ($block->getDependencyJsObject()): ?>
            });
        <?php endif; ?>
    });
</script>
<?php endif; ?>

<?php if ($block->getChildBlock('grid.js')): ?>
    <?php echo $block->getChildHtml('grid.js'); ?>
<?php endif; ?>

<?php endif ?><|MERGE_RESOLUTION|>--- conflicted
+++ resolved
@@ -24,11 +24,7 @@
 <?php if ($block->getCollection()): ?>
 
 <?php if ($block->canDisplayContainer()): ?>
-<<<<<<< HEAD
 <div id="<?php echo $block->escapeHtml($block->getId()) ?>" data-grid-id="<?php echo $block->escapeHtml($block->getId()) ?>">
-=======
-<div id="<?php /* @escapeNotVerified */ echo $block->getId() ?>" data-grid-id="<?php /* @escapeNotVerified */ echo $block->getId() ?>">
->>>>>>> b4128b27
 <?php else: ?>
 <?php echo $block->getLayout()->getMessagesBlock()->getGroupedHtml() ?>
 <?php endif; ?>
@@ -54,33 +50,18 @@
                 <?php endif; ?>
                     <?php $countRecords = $block->getCollection()->getSize(); ?>
                     <div class="admin__control-support-text">
-<<<<<<< HEAD
-                        <span id="<?php echo $block->escapeHtml($block->getHtmlId()) ?>-total-count" <?php echo $block->getUiId('total-count') ?>>
-                            <?php echo $countRecords ?>
-                        </span>
-                        <?php echo __('records found') ?>
-                        <span id="<?php echo $block->escapeHtml($block->getHtmlId()) ?>_massaction-count"
-                              class="mass-select-info _empty"><strong data-role="counter">0</strong> <span><?php echo __('selected') ?></span></span>
-                    </div>
-                <?php if ($block->getPagerVisibility()): ?>
-                    <div class="admin__data-grid-pager-wrap">
-                        <select name="<?php echo $block->getVarNameLimit() ?>"
-                                id="<?php echo $block->escapeHtml($block->getHtmlId())?>_page-limit"
-                                onchange="<?php echo $block->getJsObjectName() ?>.loadByElement(this)" <?php echo $block->getUiId('per-page') ?>
-=======
-                        <span id="<?php echo $block->getHtmlId() ?>-total-count" <?php /* @escapeNotVerified */ echo $block->getUiId('total-count') ?>>
+                        <span id="<?php echo $block->escapeHtml($block->getHtmlId()) ?>-total-count" <?php /* @escapeNotVerified */ echo $block->getUiId('total-count') ?>>
                             <?php /* @escapeNotVerified */ echo $countRecords ?>
                         </span>
                         <?php /* @escapeNotVerified */ echo __('records found') ?>
-                        <span id="<?php echo $block->getHtmlId() ?>_massaction-count"
+                        <span id="<?php echo $block->escapeHtml($block->getHtmlId()) ?>_massaction-count"
                               class="mass-select-info _empty"><strong data-role="counter">0</strong> <span><?php /* @escapeNotVerified */ echo __('selected') ?></span></span>
                     </div>
                 <?php if ($block->getPagerVisibility()): ?>
                     <div class="admin__data-grid-pager-wrap">
                         <select name="<?php /* @escapeNotVerified */ echo $block->getVarNameLimit() ?>"
-                                id="<?php echo $block->getHtmlId()?>_page-limit"
+                                id="<?php echo $block->escapeHtml($block->getHtmlId())?>_page-limit"
                                 onchange="<?php /* @escapeNotVerified */ echo $block->getJsObjectName() ?>.loadByElement(this)" <?php /* @escapeNotVerified */ echo $block->getUiId('per-page') ?>
->>>>>>> b4128b27
                                 class="admin__control-select">
                             <option value="20"<?php if ($block->getCollection()->getPageSize() == 20): ?>
                                 selected="selected"<?php endif; ?>>20
@@ -98,13 +79,8 @@
                                 selected="selected"<?php endif; ?>>200
                             </option>
                         </select>
-<<<<<<< HEAD
                         <label for="<?php echo $block->escapeHtml($block->getHtmlId())?>_page-limit"
-                            class="admin__control-support-text"><?php echo __('per page') ?></label>
-=======
-                        <label for="<?php echo $block->getHtmlId()?>_page-limit"
                             class="admin__control-support-text"><?php /* @escapeNotVerified */ echo __('per page') ?></label>
->>>>>>> b4128b27
                         <div class="admin__data-grid-pager">
                             <?php $_curPage = $block->getCollection()->getCurPage() ?>
                             <?php $_lastPage = $block->getCollection()->getLastPageNumber() ?>
@@ -120,15 +96,9 @@
                             <?php endif; ?>
 
                             <input type="text"
-<<<<<<< HEAD
                                    id="<?php echo $block->escapeHtml($block->getHtmlId())?>_page-current"
-                                   name="<?php echo $block->getVarNamePage() ?>"
-                                   value="<?php echo $_curPage ?>"
-=======
-                                   id="<?php echo $block->getHtmlId()?>_page-current"
                                    name="<?php /* @escapeNotVerified */ echo $block->getVarNamePage() ?>"
                                    value="<?php /* @escapeNotVerified */ echo $_curPage ?>"
->>>>>>> b4128b27
                                    class="admin__control-text"
                                    onkeypress="<?php /* @escapeNotVerified */ echo $block->getJsObjectName() ?>.inputPage(event, '<?php /* @escapeNotVerified */ echo $_lastPage ?>')" <?php /* @escapeNotVerified */ echo $block->getUiId('current-page') ?> />
 
@@ -152,21 +122,13 @@
         </div>
         <div class="admin__data-grid-wrap admin__data-grid-wrap-static">
         <?php if ($block->getGridCssClass()): ?>
-<<<<<<< HEAD
-            <table class="<?php echo $block->getGridCssClass() ?> data-grid" id="<?php echo $block->escapeHtml($block->getId()) ?>_table">
-=======
-            <table class="<?php /* @escapeNotVerified */ echo $block->getGridCssClass() ?> data-grid" id="<?php /* @escapeNotVerified */ echo $block->getId() ?>_table">
->>>>>>> b4128b27
+            <table class="<?php /* @escapeNotVerified */ echo $block->getGridCssClass() ?> data-grid" id="<?php echo $block->escapeHtml($block->getId()) ?>_table">
                 <!-- Rendering column set -->
                 <?php echo $block->getChildHtml('grid.columnSet'); ?>
             </table>
         <?php else: ?>
 
-<<<<<<< HEAD
             <table class="data-grid" id="<?php echo $block->escapeHtml($block->getId()) ?>_table">
-=======
-            <table class="data-grid" id="<?php /* @escapeNotVerified */ echo $block->getId() ?>_table">
->>>>>>> b4128b27
                 <!-- Rendering column set -->
                 <?php echo $block->getChildHtml('grid.columnSet'); ?>
             </table>
@@ -199,13 +161,8 @@
             registry.get('<?php /* @escapeNotVerified */ echo $block->getDependencyJsObject() ?>', function (<?php /* @escapeNotVerified */ echo $block->getDependencyJsObject() ?>) {
         <?php endif; ?>
 
-<<<<<<< HEAD
-        <?php echo $block->getJsObjectName() ?> = new varienGrid('<?php echo $block->escapeHtml($block->getId()) ?>', '<?php echo $block->getGridUrl() ?>', '<?php echo $block->getVarNamePage() ?>', '<?php echo $block->getVarNameSort() ?>', '<?php echo $block->getVarNameDir() ?>', '<?php echo $block->getVarNameFilter() ?>');
-        <?php echo $block->getJsObjectName() ?>.useAjax = <?php echo $block->getUseAjax() ? 'true' : 'false' ?>;
-=======
-        <?php /* @escapeNotVerified */ echo $block->getJsObjectName() ?> = new varienGrid('<?php /* @escapeNotVerified */ echo $block->getId() ?>', '<?php /* @escapeNotVerified */ echo $block->getGridUrl() ?>', '<?php /* @escapeNotVerified */ echo $block->getVarNamePage() ?>', '<?php /* @escapeNotVerified */ echo $block->getVarNameSort() ?>', '<?php /* @escapeNotVerified */ echo $block->getVarNameDir() ?>', '<?php /* @escapeNotVerified */ echo $block->getVarNameFilter() ?>');
+        <?php /* @escapeNotVerified */ echo $block->getJsObjectName() ?> = new varienGrid('<?php echo $block->escapeHtml($block->getId()) ?>', '<?php /* @escapeNotVerified */ echo $block->getGridUrl() ?>', '<?php /* @escapeNotVerified */ echo $block->getVarNamePage() ?>', '<?php /* @escapeNotVerified */ echo $block->getVarNameSort() ?>', '<?php /* @escapeNotVerified */ echo $block->getVarNameDir() ?>', '<?php /* @escapeNotVerified */ echo $block->getVarNameFilter() ?>');
         <?php /* @escapeNotVerified */ echo $block->getJsObjectName() ?>.useAjax = <?php /* @escapeNotVerified */ echo $block->getUseAjax() ? 'true' : 'false' ?>;
->>>>>>> b4128b27
         <?php if ($block->getRowClickCallback()): ?>
         <?php /* @escapeNotVerified */ echo $block->getJsObjectName() ?>.rowClickCallback = <?php /* @escapeNotVerified */ echo $block->getRowClickCallback() ?>;
         <?php endif; ?>
