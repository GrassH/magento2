<?php
/**
 * Copyright © 2015 Magento. All rights reserved.
 * See COPYING.txt for license details.
 */
?>
<?php
/**
 * @var $block \Magento\Backend\Block\Widget\Grid\Serializer
 */
?>
<?php $_id = 'id_' . md5(microtime()) ?>
<?php $formId = $block->getFormId()?>
<?php if (!empty($formId)) :?>
<script>
    Event.observe(window, "load", function(){
        var serializeInput  = document.createElement('input');
        serializeInput.type = 'hidden';
        serializeInput.name = '<?php echo $block->getInputElementName()?>';
        serializeInput.id   = '<?php echo $_id?>';
        try {
            document.getElementById('<?php echo $formId?>').appendChild(serializeInput);
            new serializerController('<?php echo $_id?>', <?php echo $block->getDataAsJSON() ?>, <?php echo $block->getColumnInputNames(true) ?>, <?php echo $block->getGridBlock()->getJsObjectName() ?>, '<?php echo $block->getReloadParamName()?>');
        } catch(e) {
            //Error add serializer
        }
    });
</script>
<?php else :?>
<<<<<<< HEAD
<input type="hidden" name="<?php echo $block->getInputElementName()?>"  value="" id="<?php echo $_id?>" />
<script type="text/javascript">
=======
<input type="hidden" name="<?php echo $this->getInputElementName()?>"  value="" id="<?php echo $_id?>" />
<script>
>>>>>>> 52b2e787
    require([
        'mage/adminhtml/grid'
    ], function(){
        new serializerController('<?php echo $_id?>', <?php echo $block->getDataAsJSON() ?>, <?php echo $block->getColumnInputNames(true) ?>, <?php echo $block->getGridBlock()->getJsObjectName() ?>, '<?php echo $block->getReloadParamName()?>');
    });
</script>
<?php endif;?><|MERGE_RESOLUTION|>--- conflicted
+++ resolved
@@ -27,13 +27,8 @@
     });
 </script>
 <?php else :?>
-<<<<<<< HEAD
 <input type="hidden" name="<?php echo $block->getInputElementName()?>"  value="" id="<?php echo $_id?>" />
 <script type="text/javascript">
-=======
-<input type="hidden" name="<?php echo $this->getInputElementName()?>"  value="" id="<?php echo $_id?>" />
-<script>
->>>>>>> 52b2e787
     require([
         'mage/adminhtml/grid'
     ], function(){
