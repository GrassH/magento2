<?php
/**
 * Copyright © 2015 Magento. All rights reserved.
 * See COPYING.txt for license details.
 */

// @codingStandardsIgnoreFile

?>
<?php
/** @var $element \Magento\Framework\Data\Form\Element\Fieldset */
$element = $block->getElement();
$containerId = $element->getFieldsetContainerId();
$id = $element->getHtmlId();
$isCollapsable = $element->getCollapsable();
$isWrapped = $containerId || $element->getHeaderBar() || $isCollapsable;
$titleActions = '<div class="actions">' . $element->getHeaderBar() . '</div>';
$isField = $element->getFieldsetType() == 'field';
$advancedAfter = $element->getAdvancedPosition() == 'after'; // To place advanced options inside or after fieldset
$advancedLabel = $element->getAdvancedLabel();
if (!isset($advancedLabel)) {
    $advancedLabel = __('Additional Settings');
}

$cssClass = ($isField) ? 'field ' . $element->getClass() : 'fieldset admin__fieldset ' . $element->getClass();

if ($isField) {
    $count = $element->getCountBasicChildren();
    $cssClass .= ($element->hasAdvanced()) ? ' complex' : '';
}
?>

<?php
/**
* @todo investigate situations, when the following is needed:
* echo $element->getHeaderBar();
* echo $element->getSubFieldsetHtml();
*/ ?>

<?php if ($isWrapped): ?>
    <div class="fieldset-wrapper <?php echo($isCollapsable) ? 'admin__collapsible-block-wrapper ' : ''; ?>"
        id="<?php /* @escapeNotVerified */ echo $containerId ? $containerId : $id . '-wrapper';?>"
        data-role="<?php /* @escapeNotVerified */ echo $id ?>-wrapper">
        <div class="fieldset-wrapper-title admin__fieldset-wrapper-title">
            <strong <?php /* @escapeNotVerified */ echo($isCollapsable) ?
                'class="admin__collapsible-title" data-toggle="collapse" data-target="#' . $id . '-content"' :
                'class="title"'; ?>>
                <span><?php /* @escapeNotVerified */ echo $element->getLegend() ?></span>
            </strong>
            <?php /* @escapeNotVerified */ echo $titleActions; ?>
        </div>
        <div class="fieldset-wrapper-content admin__fieldset-wrapper-content<?php echo($isCollapsable) ? ' collapse' : ''; ?>"
            id="<?php /* @escapeNotVerified */ echo $id ?>-content"
            data-role="<?php /* @escapeNotVerified */ echo $id ?>-content">
<?php endif; ?>

    <?php if (!$element->getNoContainer()): ?>
        <fieldset class="<?php /* @escapeNotVerified */ echo $cssClass ?>" id="<?php /* @escapeNotVerified */ echo $id ?>">
        <?php if ($element->getLegend() && !$isWrapped): ?>
<<<<<<< HEAD
            <legend class="<?php echo $isField ? 'label admin__field-label' : 'admin__legend legend'?>">
                <span><?php echo $element->getLegend() ?></span>
=======
            <legend class="<?php /* @escapeNotVerified */ echo $isField ? 'label' : 'legend'?>">
                <span><?php /* @escapeNotVerified */ echo $element->getLegend() ?></span>
>>>>>>> 488cd041
            </legend><br />
        <?php endif; ?>
    <?php endif; ?>


    <div class="messages">
        <?php if ($element->getComment() && !$isField): ?>
            <div class="message message-notice"><?php echo $block->escapeHtml($element->getComment()) ?></div>
        <?php endif; ?>
    </div>


    <?php echo($isField) ? '<div class="control admin__field-control">' : ''; ?>

    <?php if ($element->hasHtmlContent() && !$isField): ?>
        <?php echo $element->getHtmlContent(); ?>
    <?php else: ?>

        <?php if ($isField && $count > 1):?>
            <div class="fields-group-<?php /* @escapeNotVerified */ echo $count?>">
        <?php endif; ?>

        <?php echo $element->getBasicChildrenHtml(); ?>

        <?php echo($isField && $count > 1) ? '</div>' : '' ?>

        <?php if ($element->getComment() && $isField): ?>
            <div class="note"><?php echo $block->escapeHtml($element->getComment()) ?></div>
        <?php endif; ?>

        <?php if ($element->hasAdvanced() && !$isField): ?>
            <?php echo(!$element->getNoContainer() && $advancedAfter)  ? '</fieldset>' : ''?>
            <details data-mage-init='{"details": {}}' class="details" id="details<?php /* @escapeNotVerified */ echo $id ?>">
                <summary class="details-summary" id="details-summary<?php /* @escapeNotVerified */ echo $id ?>">
                    <span><?php /* @escapeNotVerified */ echo $advancedLabel ?></span>
                </summary>
                <div class="details-content" id="details-content<?php /* @escapeNotVerified */ echo $id ?>">
                    <?php echo $element->getAdvancedChildrenHtml(); ?>
                </div>
            </details>
        <?php elseif ($element->hasAdvanced() && $isField): ?>
            <div class="nested" id="nested<?php /* @escapeNotVerified */ echo $id ?>">
                <?php echo $element->getAdvancedChildrenHtml(); ?>
            </div>
        <?php endif; ?>

        <?php echo($isField) ? '</div>' : ''; ?>

    <?php endif; ?>


    <?php if (!$element->getNoContainer() && !$advancedAfter): ?>
        </fieldset>
    <?php endif; ?>

<?php if ($isWrapped): ?>
        </div>
    </div>
<?php endif; ?><|MERGE_RESOLUTION|>--- conflicted
+++ resolved
@@ -57,13 +57,8 @@
     <?php if (!$element->getNoContainer()): ?>
         <fieldset class="<?php /* @escapeNotVerified */ echo $cssClass ?>" id="<?php /* @escapeNotVerified */ echo $id ?>">
         <?php if ($element->getLegend() && !$isWrapped): ?>
-<<<<<<< HEAD
-            <legend class="<?php echo $isField ? 'label admin__field-label' : 'admin__legend legend'?>">
-                <span><?php echo $element->getLegend() ?></span>
-=======
-            <legend class="<?php /* @escapeNotVerified */ echo $isField ? 'label' : 'legend'?>">
+            <legend class="<?php /* @escapeNotVerified */ echo $isField ? 'label admin__field-label' : 'admin__legend legend'?>">
                 <span><?php /* @escapeNotVerified */ echo $element->getLegend() ?></span>
->>>>>>> 488cd041
             </legend><br />
         <?php endif; ?>
     <?php endif; ?>
