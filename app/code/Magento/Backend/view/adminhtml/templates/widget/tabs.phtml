--- conflicted
+++ resolved
@@ -4,13 +4,9 @@
  * See COPYING.txt for license details.
  */
 
-<<<<<<< HEAD
-/** @var $block \Magento\Backend\Block\Widget\Tabs */
-=======
 // @codingStandardsIgnoreFile
 
-/** @var $this \Magento\Backend\Block\Widget\Tabs */
->>>>>>> c2cfbbfd
+/** @var $block \Magento\Backend\Block\Widget\Tabs */
 ?>
 <?php if (!empty($tabs)): ?>
 <div id="<?php echo $block->getId() ?>">
