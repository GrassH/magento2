<?php
/**
 * Copyright © 2015 Magento. All rights reserved.
 * See COPYING.txt for license details.
 */
?>
<?php switch ($element->getType()) {
    case 'fieldset': ?>

    <fieldset>
        <legend><?php echo $element->getLegend() ?></legend><br />
        <?php foreach ($element->getElements() as $_element): ?>
            <?php echo $formBlock->drawElement($_element) ?>
        <?php endforeach; ?>
    </fieldset>
      <?php break;
    case 'column': ?>
      <?php break;
    case 'hidden': ?>
    <input type="<?php echo $element->getType() ?>" name="<?php echo $element->getName() ?>" id="<?php echo $element->getHtmlId() ?>" value="<?php echo $element->getValue() ?>">
      <?php break;
    case 'select': ?>
    <span class="form_row">
        <?php if ($element->getLabel()): ?><label for="<?php echo $element->getHtmlId() ?>"><?php echo $element->getLabel() ?>:</label><?php endif; ?>
        <select name="<?php echo $element->getName() ?>" id="<?php echo $element->getHtmlId() ?>" class="select<?php echo $element->getClass() ?>" title="<?php echo $element->getTitle() ?>">
        <?php foreach ($element->getValues() as $_value): ?>
            <option <?php echo $_value->serialize() ?><?php if ($_value->getValue() == $element->getValue()): ?> selected="selected"<?php endif; ?>><?php echo $_value->getLabel() ?></option>
        <?php endforeach; ?>
        </select>
    </span>
      <?php break;
    case 'text':
    case 'button':
    case 'password': ?>
    <span class="form_row">
        <?php if ($element->getLabel()): ?><label for="<?php echo $element->getHtmlId() ?>" <?php echo $this->getUiId('label') ?>><?php echo $element->getLabel() ?>:</label><?php endif; ?>
        <input type="<?php echo $element->getType() ?>" name="<?php echo $element->getName() ?>" id="<?php echo $element->getHtmlId() ?>" value="<?php echo $element->getValue() ?>" class="input-text <?php echo $element->getClass() ?>" title="<?php echo $element->getTitle() ?>" <?php echo($element->getOnClick() ? 'onClick="' . $element->getOnClick() . '"' : '') ?>/>
    </span>
      <?php break;
    case 'radio': ?>
    <span class="form_row">
        <?php if ($element->getLabel()): ?><label for="<?php echo $element->getHtmlId() ?>"><?php echo $element->getLabel() ?>:</label><?php endif; ?>
        <input type="<?php echo $element->getType() ?>" name="<?php echo $element->getName() ?>" id="<?php echo $element->getHtmlId() ?>" value="<?php echo $element->getValue() ?>" class="input-text <?php echo $element->getClass() ?>" title="<?php echo $element->getTitle() ?>"/>
    </span>
      <?php break;
    case 'hidden': ?>
        <input type="<?php echo $element->getType() ?>" name="<?php echo $element->getName() ?>" id="<?php echo $element->getHtmlId() ?>" value="<?php echo $element->getValue() ?>">
      <?php break;
    case 'radios': ?>
    <span class="form_row">
        <label for="<?php echo $element->getHtmlId() ?>"><?php echo $element->getLabel() ?>:</label>
    <?php foreach ($element->getRadios() as $_radio): ?>
    <input type="radio" name="<?php echo $_radio->getName() ?>" id="<?php echo $_radio->getHtmlId() ?>" value="<?php echo $_radio->getValue() ?>" class="input-radio <?php echo $_radio->getClass() ?>" title="<?php echo $_radio->getTitle() ?>" <?php echo($_radio->getValue() == $element->getChecked()) ? 'checked="true"' : '' ?> >&nbsp;<?php echo $_radio->getLabel() ?>
    <?php endforeach; ?>
    </span>
      <?php break;
    case 'wysiwyg': ?>
    <span class="form_row">
      <label for="<?php echo $element->getHtmlId() ?>"><?php echo $element->getLabel() ?>:</label>
<<<<<<< HEAD
        <script type="text/javascript">
        require([
            'tinymce'
        ], function(tinyMCE){
            tinyMCE.init({
                mode : "exact",
                theme : "advanced",
                elements : "<?php echo $element->getName(); ?>",
                plugins : "inlinepopups,style,layer,table,save,advhr,advimage,advlink,emotions,iespell,insertdatetime,preview,zoom,media,searchreplace,print,contextmenu,paste,directionality,fullscreen,noneditable,visualchars,nonbreaking,xhtmlxtras",
                theme_advanced_buttons1 : "newdocument,|,bold,italic,underline,strikethrough,|,justifyleft,justifycenter,justifyright,justifyfull,|,styleselect,formatselect,fontselect,fontsizeselect",
                theme_advanced_buttons2 : "cut,copy,paste,pastetext,pasteword,|,search,replace,|,bullist,numlist,|,outdent,indent,|,undo,redo,|,link,unlink,anchor,image,cleanup,help,code,|,insertdate,inserttime,preview,|,forecolor,backcolor",
                theme_advanced_buttons3 : "tablecontrols,|,hr,removeformat,visualaid,|,sub,sup,|,charmap,emotions,iespell,media,advhr,|,print,|,ltr,rtl,|,fullscreen",
                theme_advanced_buttons4 : "insertlayer,moveforward,movebackward,absolute,|,styleprops,|,cite,abbr,acronym,del,ins,|,visualchars,nonbreaking",
                theme_advanced_toolbar_location : "top",
                theme_advanced_toolbar_align : "left",
                theme_advanced_path_location : "bottom",
                extended_valid_elements : "a[name|href|target|title|onclick],img[class|src|border=0|alt|title|hspace|vspace|width|height|align|onmouseover|onmouseout|name],hr[class|width|size|noshade],font[face|size|color|style],span[class|align|style]",
                theme_advanced_resize_horizontal : 'false',
                theme_advanced_resizing : 'true',
                apply_source_formatting : 'true',
                convert_urls : 'false',
                force_br_newlines : 'true',
                doctype : '<!DOCTYPE html PUBLIC "-//W3C//DTD XHTML 1.0 Strict//EN" "http://www.w3.org/TR/xhtml1/DTD/xhtml1-strict.dtd">'
=======
        <script type="text/javascript" src="<?php echo $this->getViewFileUrl('tiny_mce/tiny_mce.js') ?>"></script>
        <script>
>>>>>>> 3de5edb8

            });
        });
</script>
      <textarea name="<?php echo $element->getName() ?>" title="<?php echo $element->getTitle() ?>" id="<?php echo $element->getHtmlId() ?>" class="textarea <?php echo $element->getClass() ?>" cols="80" rows="20"><?php echo $element->getValue(); ?></textarea>
    </span>
      <?php break;
        case 'textarea': ?>
            <span class="form_row">
                    <label for="<?php echo $element->getHtmlId() ?>"><?php echo $element->getLabel() ?>:</label>
                    <textarea name="<?php echo $element->getName() ?>" title="<?php echo $element->getTitle() ?>" id="<?php echo $element->getHtmlId() ?>" class="textarea <?php echo $element->getClass() ?>" cols="15" rows="2"><?php echo $element->getValue(); ?></textarea>
            </span>
      <?php break;
    case 'editor': ?>
      <?php break;
    case 'file': ?>
      <?php break;
    case 'checkbox': ?>
      <?php break;
} ?>
<?php if ($element->getScript()): ?>
<script>
    <?php echo $element->getScript() ?>
</script>
<?php endif; ?><|MERGE_RESOLUTION|>--- conflicted
+++ resolved
@@ -57,8 +57,7 @@
     case 'wysiwyg': ?>
     <span class="form_row">
       <label for="<?php echo $element->getHtmlId() ?>"><?php echo $element->getLabel() ?>:</label>
-<<<<<<< HEAD
-        <script type="text/javascript">
+        <script>
         require([
             'tinymce'
         ], function(tinyMCE){
@@ -81,11 +80,6 @@
                 convert_urls : 'false',
                 force_br_newlines : 'true',
                 doctype : '<!DOCTYPE html PUBLIC "-//W3C//DTD XHTML 1.0 Strict//EN" "http://www.w3.org/TR/xhtml1/DTD/xhtml1-strict.dtd">'
-=======
-        <script type="text/javascript" src="<?php echo $this->getViewFileUrl('tiny_mce/tiny_mce.js') ?>"></script>
-        <script>
->>>>>>> 3de5edb8
-
             });
         });
 </script>
