<?php
/**
 * Copyright © 2015 Magento. All rights reserved.
 * See COPYING.txt for license details.
 */
?>
<?php switch ($element->getType()) {
    case 'fieldset': ?>

    <fieldset>
        <legend><?php echo $element->getLegend() ?></legend><br />
        <?php foreach ($element->getElements() as $_element): ?>
            <?php echo $formBlock->drawElement($_element) ?>
        <?php endforeach; ?>
    </fieldset>
      <?php break;
    case 'column': ?>
      <?php break;
    case 'hidden': ?>
    <input type="<?php echo $element->getType() ?>" name="<?php echo $element->getName() ?>" id="<?php echo $element->getHtmlId() ?>" value="<?php echo $element->getValue() ?>">
      <?php break;
    case 'select': ?>
    <span class="form_row">
        <?php if ($element->getLabel()): ?><label for="<?php echo $element->getHtmlId() ?>"><?php echo $element->getLabel() ?>:</label><?php endif; ?>
        <select name="<?php echo $element->getName() ?>" id="<?php echo $element->getHtmlId() ?>" class="select<?php echo $element->getClass() ?>" title="<?php echo $element->getTitle() ?>">
        <?php foreach ($element->getValues() as $_value): ?>
            <option <?php echo $_value->serialize() ?><?php if ($_value->getValue() == $element->getValue()): ?> selected="selected"<?php endif; ?>><?php echo $_value->getLabel() ?></option>
        <?php endforeach; ?>
        </select>
    </span>
      <?php break;
    case 'text':
    case 'button':
    case 'password': ?>
    <span class="form_row">
        <?php if ($element->getLabel()): ?><label for="<?php echo $element->getHtmlId() ?>" <?php echo $block->getUiId('label') ?>><?php echo $element->getLabel() ?>:</label><?php endif; ?>
        <input type="<?php echo $element->getType() ?>" name="<?php echo $element->getName() ?>" id="<?php echo $element->getHtmlId() ?>" value="<?php echo $element->getValue() ?>" class="input-text <?php echo $element->getClass() ?>" title="<?php echo $element->getTitle() ?>" <?php echo($element->getOnClick() ? 'onClick="' . $element->getOnClick() . '"' : '') ?>/>
    </span>
      <?php break;
    case 'radio': ?>
    <span class="form_row">
        <?php if ($element->getLabel()): ?><label for="<?php echo $element->getHtmlId() ?>"><?php echo $element->getLabel() ?>:</label><?php endif; ?>
        <input type="<?php echo $element->getType() ?>" name="<?php echo $element->getName() ?>" id="<?php echo $element->getHtmlId() ?>" value="<?php echo $element->getValue() ?>" class="input-text <?php echo $element->getClass() ?>" title="<?php echo $element->getTitle() ?>"/>
    </span>
      <?php break;
    case 'hidden': ?>
        <input type="<?php echo $element->getType() ?>" name="<?php echo $element->getName() ?>" id="<?php echo $element->getHtmlId() ?>" value="<?php echo $element->getValue() ?>">
      <?php break;
    case 'radios': ?>
    <span class="form_row">
        <label for="<?php echo $element->getHtmlId() ?>"><?php echo $element->getLabel() ?>:</label>
    <?php foreach ($element->getRadios() as $_radio): ?>
    <input type="radio" name="<?php echo $_radio->getName() ?>" id="<?php echo $_radio->getHtmlId() ?>" value="<?php echo $_radio->getValue() ?>" class="input-radio <?php echo $_radio->getClass() ?>" title="<?php echo $_radio->getTitle() ?>" <?php echo($_radio->getValue() == $element->getChecked()) ? 'checked="true"' : '' ?> >&nbsp;<?php echo $_radio->getLabel() ?>
    <?php endforeach; ?>
    </span>
      <?php break;
    case 'wysiwyg': ?>
    <span class="form_row">
      <label for="<?php echo $element->getHtmlId() ?>"><?php echo $element->getLabel() ?>:</label>
<<<<<<< HEAD
        <script type="text/javascript" src="<?php echo $block->getViewFileUrl('tiny_mce/tiny_mce.js') ?>"></script>
        <script type="text/javascript">
=======
        <script type="text/javascript" src="<?php echo $this->getViewFileUrl('tiny_mce/tiny_mce.js') ?>"></script>
        <script>
>>>>>>> 52b2e787

        //<![CDATA[
        tinyMCE.init({
            mode : "exact",
            theme : "advanced",
            elements : "<?php echo $element->getName(); ?>",
            plugins : "inlinepopups,style,layer,table,save,advhr,advimage,advlink,emotions,iespell,insertdatetime,preview,zoom,media,searchreplace,print,contextmenu,paste,directionality,fullscreen,noneditable,visualchars,nonbreaking,xhtmlxtras",
            theme_advanced_buttons1 : "newdocument,|,bold,italic,underline,strikethrough,|,justifyleft,justifycenter,justifyright,justifyfull,|,styleselect,formatselect,fontselect,fontsizeselect",
            theme_advanced_buttons2 : "cut,copy,paste,pastetext,pasteword,|,search,replace,|,bullist,numlist,|,outdent,indent,|,undo,redo,|,link,unlink,anchor,image,cleanup,help,code,|,insertdate,inserttime,preview,|,forecolor,backcolor",
            theme_advanced_buttons3 : "tablecontrols,|,hr,removeformat,visualaid,|,sub,sup,|,charmap,emotions,iespell,media,advhr,|,print,|,ltr,rtl,|,fullscreen",
            theme_advanced_buttons4 : "insertlayer,moveforward,movebackward,absolute,|,styleprops,|,cite,abbr,acronym,del,ins,|,visualchars,nonbreaking",
            theme_advanced_toolbar_location : "top",
            theme_advanced_toolbar_align : "left",
            theme_advanced_path_location : "bottom",
            extended_valid_elements : "a[name|href|target|title|onclick],img[class|src|border=0|alt|title|hspace|vspace|width|height|align|onmouseover|onmouseout|name],hr[class|width|size|noshade],font[face|size|color|style],span[class|align|style]",
            theme_advanced_resize_horizontal : 'false',
            theme_advanced_resizing : 'true',
            apply_source_formatting : 'true',
            convert_urls : 'false',
            force_br_newlines : 'true',
            doctype : '<!DOCTYPE html PUBLIC "-//W3C//DTD XHTML 1.0 Strict//EN" "http://www.w3.org/TR/xhtml1/DTD/xhtml1-strict.dtd">'

        });
        //]]>

</script>
      <textarea name="<?php echo $element->getName() ?>" title="<?php echo $element->getTitle() ?>" id="<?php echo $element->getHtmlId() ?>" class="textarea <?php echo $element->getClass() ?>" cols="80" rows="20"><?php echo $element->getValue(); ?></textarea>
    </span>
      <?php break;
        case 'textarea': ?>
            <span class="form_row">
                    <label for="<?php echo $element->getHtmlId() ?>"><?php echo $element->getLabel() ?>:</label>
                    <textarea name="<?php echo $element->getName() ?>" title="<?php echo $element->getTitle() ?>" id="<?php echo $element->getHtmlId() ?>" class="textarea <?php echo $element->getClass() ?>" cols="15" rows="2"><?php echo $element->getValue(); ?></textarea>
            </span>
      <?php break;
    case 'editor': ?>
      <?php break;
    case 'file': ?>
      <?php break;
    case 'checkbox': ?>
      <?php break;
} ?>
<?php if ($element->getScript()): ?>
<script>
    <?php echo $element->getScript() ?>
</script>
<?php endif; ?><|MERGE_RESOLUTION|>--- conflicted
+++ resolved
@@ -57,13 +57,8 @@
     case 'wysiwyg': ?>
     <span class="form_row">
       <label for="<?php echo $element->getHtmlId() ?>"><?php echo $element->getLabel() ?>:</label>
-<<<<<<< HEAD
         <script type="text/javascript" src="<?php echo $block->getViewFileUrl('tiny_mce/tiny_mce.js') ?>"></script>
         <script type="text/javascript">
-=======
-        <script type="text/javascript" src="<?php echo $this->getViewFileUrl('tiny_mce/tiny_mce.js') ?>"></script>
-        <script>
->>>>>>> 52b2e787
 
         //<![CDATA[
         tinyMCE.init({
