--- conflicted
+++ resolved
@@ -26,11 +26,7 @@
 <?php if ($block->getCollection()): ?>
     <?php if ($block->canDisplayContainer()): ?>
 
-<<<<<<< HEAD
     <div id="<?php echo $block->escapeHtml($block->getId()) ?>" data-grid-id="<?php echo $block->escapeHtml($block->getId()) ?>">
-=======
-    <div id="<?php /* @escapeNotVerified */ echo $block->getId() ?>" data-grid-id="<?php /* @escapeNotVerified */ echo $block->getId() ?>">
->>>>>>> b4128b27
     <?php else: ?>
         <?php echo $block->getLayout()->getMessagesBlock()->getGroupedHtml() ?>
     <?php endif; ?>
@@ -45,13 +41,8 @@
                 <div class="admin__data-grid-export">
                     <label
                         class="admin__control-support-text"
-<<<<<<< HEAD
-                        for="<?php echo $block->escapeHtml($block->getId()) ?>_export"><?php echo __('Export to:') ?></label>
+                        for="<?php echo $block->escapeHtml($block->getId()) ?>_export"><?php /* @escapeNotVerified */ echo __('Export to:') ?></label>
                     <select name="<?php echo $block->escapeHtml($block->getId()) ?>_export" id="<?php echo $block->escapeHtml($block->getId()) ?>_export"
-=======
-                        for="<?php /* @escapeNotVerified */ echo $block->getId() ?>_export"><?php /* @escapeNotVerified */ echo __('Export to:') ?></label>
-                    <select name="<?php /* @escapeNotVerified */ echo $block->getId() ?>_export" id="<?php /* @escapeNotVerified */ echo $block->getId() ?>_export"
->>>>>>> b4128b27
                             class="admin__control-select">
                         <?php foreach ($block->getExportTypes() as $_type): ?>
                             <option value="<?php /* @escapeNotVerified */ echo $_type->getUrl() ?>"><?php /* @escapeNotVerified */ echo $_type->getLabel() ?></option>
@@ -70,34 +61,19 @@
                 <?php endif; ?>
                 <?php $countRecords = $block->getCollection()->getSize(); ?>
                 <div class="admin__control-support-text">
-<<<<<<< HEAD
-                        <span id="<?php echo $block->escapeHtml($block->getHtmlId()) ?>-total-count" <?php echo $block->getUiId('total-count') ?>>
-                            <?php echo $countRecords ?>
-                        </span>
-                    <?php echo __('records found') ?>
-                    <span id="<?php echo $block->escapeHtml($block->getHtmlId()) ?>_massaction-count"
-                          class="mass-select-info _empty"><strong data-role="counter">0</strong> <span><?php echo __('selected') ?></span></span>
-=======
-                        <span id="<?php echo $block->getHtmlId() ?>-total-count" <?php /* @escapeNotVerified */ echo $block->getUiId('total-count') ?>>
+                        <span id="<?php echo $block->escapeHtml($block->getHtmlId()) ?>-total-count" <?php /* @escapeNotVerified */ echo $block->getUiId('total-count') ?>>
                             <?php /* @escapeNotVerified */ echo $countRecords ?>
                         </span>
                     <?php /* @escapeNotVerified */ echo __('records found') ?>
-                    <span id="<?php echo $block->getHtmlId() ?>_massaction-count"
+                    <span id="<?php echo $block->escapeHtml($block->getHtmlId()) ?>_massaction-count"
                           class="mass-select-info _empty"><strong data-role="counter">0</strong> <span><?php /* @escapeNotVerified */ echo __('selected') ?></span></span>
->>>>>>> b4128b27
                 </div>
 
             <?php if ($block->getPagerVisibility()): ?>
                 <div class="admin__data-grid-pager-wrap">
-<<<<<<< HEAD
-                    <select name="<?php echo $block->getVarNameLimit() ?>"
+                    <select name="<?php /* @escapeNotVerified */ echo $block->getVarNameLimit() ?>"
                             id="<?php echo $block->escapeHTML($block->getHtmlId())?>_page-limit"
-                            onchange="<?php echo $block->getJsObjectName() ?>.loadByElement(this)"
-=======
-                    <select name="<?php /* @escapeNotVerified */ echo $block->getVarNameLimit() ?>"
-                            id="<?php echo $block->getHtmlId()?>_page-limit"
                             onchange="<?php /* @escapeNotVerified */ echo $block->getJsObjectName() ?>.loadByElement(this)"
->>>>>>> b4128b27
                             class="admin__control-select">
                         <option value="20"<?php if ($block->getCollection()->getPageSize() == 20): ?>
                             selected="selected"<?php endif; ?>>20
@@ -115,13 +91,8 @@
                             selected="selected"<?php endif; ?>>200
                         </option>
                     </select>
-<<<<<<< HEAD
                     <label for="<?php echo $block->escapeHTML($block->getHtmlId())?><?php echo $block->escapeHTML($block->getHtmlId())?>_page-limit"
-                        class="admin__control-support-text"><?php echo __('per page') ?></label>
-=======
-                    <label for="<?php echo $block->getHtmlId()?><?php echo $block->getHtmlId()?>_page-limit"
                         class="admin__control-support-text"><?php /* @escapeNotVerified */ echo __('per page') ?></label>
->>>>>>> b4128b27
 
                     <div class="admin__data-grid-pager">
                         <?php $_curPage = $block->getCollection()->getCurPage() ?>
@@ -136,23 +107,13 @@
                             <button type="button" class="action-previous disabled"><span><?php /* @escapeNotVerified */ echo __('Previous page') ?></span></button>
                         <?php endif; ?>
                         <input type="text"
-<<<<<<< HEAD
                                id="<?php echo $block->escapeHTML($block->getHtmlId())?>_page-current"
-                               name="<?php echo $block->getVarNamePage() ?>"
-                               value="<?php echo $_curPage ?>"
-                               class="admin__control-text"
-                               onkeypress="<?php echo $block->getJsObjectName() ?>.inputPage(event, '<?php echo $_lastPage ?>')" <?php echo $block->getUiId('current-page') ?> />
-                        <label class="admin__control-support-text" for="<?php echo $block->escapeHTML($block->getHtmlId())?>_page-current">
-                            <?php echo __('of %1', '<span>' . $block->getCollection()->getLastPageNumber() . '</span>') ?>
-=======
-                               id="<?php echo $block->getHtmlId()?>_page-current"
                                name="<?php /* @escapeNotVerified */ echo $block->getVarNamePage() ?>"
                                value="<?php /* @escapeNotVerified */ echo $_curPage ?>"
                                class="admin__control-text"
                                onkeypress="<?php /* @escapeNotVerified */ echo $block->getJsObjectName() ?>.inputPage(event, '<?php /* @escapeNotVerified */ echo $_lastPage ?>')" <?php /* @escapeNotVerified */ echo $block->getUiId('current-page') ?> />
-                        <label class="admin__control-support-text" for="<?php echo $block->getHtmlId()?>_page-current">
+                        <label class="admin__control-support-text" for="<?php echo $block->escapeHTML($block->getHtmlId())?>_page-current">
                             <?php /* @escapeNotVerified */ echo __('of %1', '<span>' . $block->getCollection()->getLastPageNumber() . '</span>') ?>
->>>>>>> b4128b27
                         </label>
                         <?php if ($_curPage < $_lastPage): ?>
                             <button type="button"
@@ -172,11 +133,7 @@
     <?php endif; ?>
 
     <div class="admin__data-grid-wrap admin__data-grid-wrap-static">
-<<<<<<< HEAD
         <table class="data-grid" id="<?php echo $block->escapeHtml($block->getId()) ?>_table">
-=======
-        <table class="data-grid" id="<?php /* @escapeNotVerified */ echo $block->getId() ?>_table">
->>>>>>> b4128b27
             <?php
             /* This part is commented to remove all <col> tags from the code. */
             /* foreach ($block->getColumns() as $_column): ?>
@@ -306,13 +263,8 @@
         registry.get('<?php /* @escapeNotVerified */ echo $block->getDependencyJsObject() ?>', function (<?php /* @escapeNotVerified */ echo $block->getDependencyJsObject() ?>) {
     <?php endif; ?>
 
-<<<<<<< HEAD
-    <?php echo $block->getJsObjectName() ?> = new varienGrid(<?php echo $this->helper('Magento\Framework\Json\Helper\Data')->jsonEncode($block->getId()) ?>, '<?php echo $block->getGridUrl() ?>', '<?php echo $block->getVarNamePage() ?>', '<?php echo $block->getVarNameSort() ?>', '<?php echo $block->getVarNameDir() ?>', '<?php echo $block->getVarNameFilter() ?>');
-    <?php echo $block->getJsObjectName() ?>.useAjax = '<?php echo $block->getUseAjax() ?>';
-=======
-    <?php /* @escapeNotVerified */ echo $block->getJsObjectName() ?> = new varienGrid('<?php /* @escapeNotVerified */ echo $block->getId() ?>', '<?php /* @escapeNotVerified */ echo $block->getGridUrl() ?>', '<?php /* @escapeNotVerified */ echo $block->getVarNamePage() ?>', '<?php /* @escapeNotVerified */ echo $block->getVarNameSort() ?>', '<?php /* @escapeNotVerified */ echo $block->getVarNameDir() ?>', '<?php /* @escapeNotVerified */ echo $block->getVarNameFilter() ?>');
+    <?php /* @escapeNotVerified */ echo $block->getJsObjectName() ?> = new varienGrid(<?php echo $this->helper('Magento\Framework\Json\Helper\Data')->jsonEncode($block->getId()) ?>, '<?php /* @escapeNotVerified */ echo $block->getGridUrl() ?>', '<?php /* @escapeNotVerified */ echo $block->getVarNamePage() ?>', '<?php /* @escapeNotVerified */ echo $block->getVarNameSort() ?>', '<?php /* @escapeNotVerified */ echo $block->getVarNameDir() ?>', '<?php /* @escapeNotVerified */ echo $block->getVarNameFilter() ?>');
     <?php /* @escapeNotVerified */ echo $block->getJsObjectName() ?>.useAjax = '<?php /* @escapeNotVerified */ echo $block->getUseAjax() ?>';
->>>>>>> b4128b27
     <?php if ($block->getRowClickCallback()): ?>
     <?php /* @escapeNotVerified */ echo $block->getJsObjectName() ?>.rowClickCallback = <?php /* @escapeNotVerified */ echo $block->getRowClickCallback() ?>;
     <?php endif; ?>
