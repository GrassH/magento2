<?php
/**
 * Copyright © 2015 Magento. All rights reserved.
 * See COPYING.txt for license details.
 */

// @codingStandardsIgnoreFile

?>
<<<<<<< HEAD
<?php if ($block->getChildHtml()):?>
    <div class="page-actions" <?php echo $block->getUiId('content-header') ?>>
        <?php echo $block->getChildHtml(); ?>
=======
<?php if ($this->getChildHtml()):?>
    <div data-mage-init='{"floatingHeader": {}}' class="page-actions" <?php echo $this->getUiId('content-header') ?>>
        <?php echo $this->getChildHtml(); ?>
>>>>>>> 9e8434e9
    </div>
<?php endif; ?><|MERGE_RESOLUTION|>--- conflicted
+++ resolved
@@ -7,14 +7,8 @@
 // @codingStandardsIgnoreFile
 
 ?>
-<<<<<<< HEAD
 <?php if ($block->getChildHtml()):?>
-    <div class="page-actions" <?php echo $block->getUiId('content-header') ?>>
+    <div data-mage-init='{"floatingHeader": {}}' class="page-actions" <?php echo $this->getUiId('content-header') ?>>
         <?php echo $block->getChildHtml(); ?>
-=======
-<?php if ($this->getChildHtml()):?>
-    <div data-mage-init='{"floatingHeader": {}}' class="page-actions" <?php echo $this->getUiId('content-header') ?>>
-        <?php echo $this->getChildHtml(); ?>
->>>>>>> 9e8434e9
     </div>
 <?php endif; ?>