--- conflicted
+++ resolved
@@ -6,59 +6,31 @@
 
 // @codingStandardsIgnoreFile
 ?>
-<<<<<<< HEAD
 <div class="additional-cache-management">
     <h2>
-        <span><?php echo __('Additional Cache Management') ?></span>
+        <span><?php /* @escapeNotVerified */ echo __('Additional Cache Management') ?></span>
     </h2>
     <p>
-        <button onclick="setLocation('<?php echo $block->getCleanImagesUrl() ?>')" type="button">
-            <?php echo __('Flush Catalog Images Cache') ?>
+        <button onclick="setLocation('<?php /* @escapeNotVerified */ echo $block->getCleanImagesUrl() ?>')" type="button">
+            <?php /* @escapeNotVerified */ echo __('Flush Catalog Images Cache') ?>
         </button>
-        <span><?php echo __('Pregenerated product images files') ?></span>
+        <span><?php /* @escapeNotVerified */ echo __('Pregenerated product images files') ?></span>
     </p>
     <p>
-        <button onclick="setLocation('<?php echo $block->getCleanMediaUrl() ?>')" type="button">
-            <?php echo __('Flush JavaScript/CSS Cache') ?>
+        <button onclick="setLocation('<?php /* @escapeNotVerified */ echo $block->getCleanMediaUrl() ?>')" type="button">
+            <?php /* @escapeNotVerified */ echo __('Flush JavaScript/CSS Cache') ?>
         </button>
-        <span><?php echo __('Themes JavaScript and CSS files combined to one file.') ?></span>
+        <span><?php /* @escapeNotVerified */ echo __('Themes JavaScript and CSS files combined to one file.') ?></span>
     </p>
     <?php
     if (!$block->isInProductionMode()):
         ?>
         <p>
-            <button onclick="setLocation('<?php echo $block->getCleanStaticFilesUrl() ?>')" type="button">
-                <?php echo __('Flush Static Files Cache') ?>
-            </button>
-            <span><?php echo __('Preprocessed view files and static files') ?></span>
-        </p>
-=======
-<div class="fieldset additional-cache-management">
-    <div class="legend">
-        <span><?php /* @escapeNotVerified */ echo __('Additional Cache Management') ?></span>
-    </div>
-    <div class="field">
-        <button onclick="setLocation('<?php /* @escapeNotVerified */ echo $block->getCleanImagesUrl() ?>')" type="button">
-            <?php /* @escapeNotVerified */ echo __('Flush Catalog Images Cache') ?>
-        </button>
-        <label class="label"><?php /* @escapeNotVerified */ echo __('Pregenerated product images files') ?></label>
-    </div>
-    <div class="field">
-        <button onclick="setLocation('<?php /* @escapeNotVerified */ echo $block->getCleanMediaUrl() ?>')" type="button">
-            <?php /* @escapeNotVerified */ echo __('Flush JavaScript/CSS Cache') ?>
-        </button>
-        <label class="label"><?php /* @escapeNotVerified */ echo __('Themes JavaScript and CSS files combined to one file.') ?></label>
-    </div>
-    <?php
-    if (!$block->isInProductionMode()):
-        ?>
-        <div class="field">
             <button onclick="setLocation('<?php /* @escapeNotVerified */ echo $block->getCleanStaticFilesUrl() ?>')" type="button">
                 <?php /* @escapeNotVerified */ echo __('Flush Static Files Cache') ?>
             </button>
-            <label class="label"><?php /* @escapeNotVerified */ echo __('Preprocessed view files and static files') ?></label>
-        </div>
->>>>>>> b2cbffb8
+            <span><?php /* @escapeNotVerified */ echo __('Preprocessed view files and static files') ?></span>
+        </p>
     <?php
     endif;
     ?>
