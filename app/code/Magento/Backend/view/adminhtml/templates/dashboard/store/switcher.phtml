--- conflicted
+++ resolved
@@ -59,11 +59,5 @@
             var periodParam = select.value ? 'period/' + select.value + '/' : '';
             setLocation('<?php echo $this->getSwitchUrl() ?>' + storeParam + periodParam);
         }
-<<<<<<< HEAD
-        var periodParam = select.value ? 'period/'+select.value + '/' : '';
-        setLocation('<?php echo $block->getSwitchUrl() ?>'+storeParam+periodParam);
-    }
-=======
     });
->>>>>>> 9e8434e9
 </script>