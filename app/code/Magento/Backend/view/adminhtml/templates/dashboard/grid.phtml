<?php
/**
 * Copyright © 2015 Magento. All rights reserved.
 * See COPYING.txt for license details.
 */
?>
<?php

$numColumns = sizeof($block->getColumns());
?>
<?php if ($block->getCollection()): ?>
<div class="dashboard-data-wrapper">
    <table class="dashboard-data" id="<?php echo $block->getId() ?>_table">
        <?php
        /* This part is commented to remove all <col> tags from the code. */
        /* foreach ($block->getColumns() as $_column): ?>
        <col <?php echo $_column->getHtmlProperty() ?> />
        <?php endforeach; */ ?>
        <?php if ($block->getHeadersVisibility() || $block->getFilterVisibility()): ?>
            <thead>
                <?php if ($block->getHeadersVisibility()): ?>
                    <tr class="headings">
                    <?php foreach ($block->getColumns() as $_column): ?>
                        <th <?php echo $_column->getHeaderHtmlProperty() ?>><?php echo $_column->getHeaderHtml() ?></th>
                    <?php endforeach; ?>
                    </tr>
                <?php endif; ?>
            </thead>
        <?php endif; ?>
        <tbody>
        <?php if (($block->getCollection()->getSize()>0) && (!$block->getIsCollapsed())): ?>
        <?php foreach ($block->getCollection() as $_index => $_item): ?>
            <tr title="<?php echo $block->getRowUrl($_item) ?>">
            <?php $i = 0; foreach ($block->getColumns() as $_column): ?>
                <td class="<?php echo $_column->getCssProperty() ?> <?php echo ++$i == $numColumns ? 'last' : '' ?>"><?php echo(($_html = $_column->getRowField($_item)) != '' ? $_html : '&nbsp;') ?></td>
            <?php endforeach; ?>
            </tr>
        <?php endforeach; ?>
        <?php elseif ($block->getEmptyText()): ?>
            <tr>
                <td class="<?php echo $block->getEmptyTextClass() ?>" colspan="100"><?php echo $block->getEmptyText() ?></td>
            </tr>
        <?php endif; ?>
        </tbody>
    </table>
</div>
<<<<<<< HEAD
<?php if ($block->canDisplayContainer()): ?>
<script type="text/javascript">
=======
<?php if ($this->canDisplayContainer()): ?>
<script>
>>>>>>> 52b2e787
var deps = ['mage/adminhtml/grid'];

<?php if (strpos($block->getRowClickCallback(), 'order.') !== false): ?>
deps.push('Magento_Sales/order/create/form')
<?php endif; ?>

require(deps, function(){
    <?php //TODO: getJsObjectName and getRowClickCallback has unexpected behavior. Should be removed ?>

    <?php echo $block->getJsObjectName() ?> = new varienGrid('<?php echo $block->getId() ?>', '<?php echo $block->getGridUrl() ?>', '<?php echo $block->getVarNamePage() ?>', '<?php echo $block->getVarNameSort() ?>', '<?php echo $block->getVarNameDir() ?>', '<?php echo $block->getVarNameFilter() ?>');
    <?php echo $block->getJsObjectName() ?>.useAjax = '<?php echo $block->getUseAjax() ?>';
    <?php if ($block->getRowClickCallback()): ?>
        <?php echo $block->getJsObjectName() ?>.rowClickCallback = <?php echo $block->getRowClickCallback() ?>;
    <?php endif; ?>
    <?php if ($block->getCheckboxCheckCallback()): ?>
        <?php echo $block->getJsObjectName() ?>.checkboxCheckCallback = <?php echo $block->getCheckboxCheckCallback() ?>;
    <?php endif; ?>
    <?php if ($block->getRowInitCallback()): ?>
        <?php echo $block->getJsObjectName() ?>.initRowCallback = <?php echo $block->getRowInitCallback() ?>;
        <?php echo $block->getJsObjectName() ?>.rows.each(function(row){<?php echo $block->getRowInitCallback() ?>(<?php echo $block->getJsObjectName() ?>, row)});
    <?php endif; ?>
    <?php if ($block->getMassactionBlock()->isAvailable()): ?>
    <?php echo $block->getMassactionBlock()->getJavaScript() ?>
    <?php endif ?>

});
</script>
<?php endif; ?>
<?php endif ?><|MERGE_RESOLUTION|>--- conflicted
+++ resolved
@@ -44,13 +44,8 @@
         </tbody>
     </table>
 </div>
-<<<<<<< HEAD
 <?php if ($block->canDisplayContainer()): ?>
-<script type="text/javascript">
-=======
-<?php if ($this->canDisplayContainer()): ?>
 <script>
->>>>>>> 52b2e787
 var deps = ['mage/adminhtml/grid'];
 
 <?php if (strpos($block->getRowClickCallback(), 'order.') !== false): ?>
