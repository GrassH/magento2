<?php
/**
 * Copyright © 2015 Magento. All rights reserved.
 * See COPYING.txt for license details.
 */

// @codingStandardsIgnoreFile

?>

<form method="post" action="" id="login-form" data-mage-init='{"form": {}, "validation": {}}' autocomplete="off">
    <fieldset class="admin__fieldset">
        <legend class="admin__legend"><span><?php echo __('Welcome, please sign in') ?></span></legend><br/>
        <input name="form_key" type="hidden" value="<?php echo $block->getFormKey() ?>" />
        <div class="admin__field _required field-username">
            <label for="username" class="admin__field-label"><span><?php echo __('Username') ?></span></label>
            <div class="admin__field-control">
<<<<<<< HEAD
                <input type="text" id="username" name="login[username]" autofocus value="" data-validate="{required:true}" class="admin__control-input" placeholder="<?php echo __('user name') ?>" />
=======
                <input
                    id="username"
                    class="admin__control-text"
                    type="text"
                    name="login[username]"
                    autofocus
                    value=""
                    data-validate="{required:true}"
                    placeholder="<?php echo __('user name') ?>"/>
>>>>>>> 580f648a
            </div>
        </div>
        <div class="admin__field _required field-password">
            <label for="login" class="admin__field-label"><span><?php echo __('Password') ?></span></label>
            <div class="admin__field-control">
                <!-- This is a dummy hidden field to trick firefox from auto filling the password -->
<<<<<<< HEAD
                <input type="text" class="admin__control-dummy" name="dummy" id="dummy" />
                <input type="password" id="login" name="login[password]" data-validate="{required:true}" class="admin__control-input" value="" placeholder="<?php echo __('password') ?>" />
=======
                <input
                    id="dummy"
                    class="admin__control-dummy"
                    type="text"
                    name="dummy"/>
                <input
                    id="login"
                    class="admin__control-text"
                    type="password"
                    name="login[password]"
                    data-validate="{required:true}"
                    value="" placeholder="<?php echo __('password') ?>" />
>>>>>>> 580f648a
            </div>
        </div>
        <?php echo $block->getChildHtml('form.additional.info'); ?>
        <div class="form-actions">
            <?php echo $block->getChildHtml('form.buttons'); ?>
        </div>
    </fieldset>
</form><|MERGE_RESOLUTION|>--- conflicted
+++ resolved
@@ -15,9 +15,6 @@
         <div class="admin__field _required field-username">
             <label for="username" class="admin__field-label"><span><?php echo __('Username') ?></span></label>
             <div class="admin__field-control">
-<<<<<<< HEAD
-                <input type="text" id="username" name="login[username]" autofocus value="" data-validate="{required:true}" class="admin__control-input" placeholder="<?php echo __('user name') ?>" />
-=======
                 <input
                     id="username"
                     class="admin__control-text"
@@ -27,17 +24,12 @@
                     value=""
                     data-validate="{required:true}"
                     placeholder="<?php echo __('user name') ?>"/>
->>>>>>> 580f648a
             </div>
         </div>
         <div class="admin__field _required field-password">
             <label for="login" class="admin__field-label"><span><?php echo __('Password') ?></span></label>
             <div class="admin__field-control">
                 <!-- This is a dummy hidden field to trick firefox from auto filling the password -->
-<<<<<<< HEAD
-                <input type="text" class="admin__control-dummy" name="dummy" id="dummy" />
-                <input type="password" id="login" name="login[password]" data-validate="{required:true}" class="admin__control-input" value="" placeholder="<?php echo __('password') ?>" />
-=======
                 <input
                     id="dummy"
                     class="admin__control-dummy"
@@ -50,7 +42,6 @@
                     name="login[password]"
                     data-validate="{required:true}"
                     value="" placeholder="<?php echo __('password') ?>" />
->>>>>>> 580f648a
             </div>
         </div>
         <?php echo $block->getChildHtml('form.additional.info'); ?>
