<?php
/**
 * Copyright © 2015 Magento. All rights reserved.
 * See COPYING.txt for license details.
 */

// @codingStandardsIgnoreFile

/**
 * @var $block \Magento\Backend\Block\Page\System\Config\Robots\Reset
 * @var $coreHelper \Magento\Core\Helper\Data
 */
$coreHelper = $this->helper('Magento\Core\Helper\Data');
?>

<script>
<<<<<<< HEAD
    function resetRobotsToDefault()
    {
        $('design_search_engine_robots_custom_instructions').value = <?php
            echo $coreHelper->jsonEncode($block->getRobotsDefaultCustomInstructions())
        ?>;
    }
=======
    require([
        'prototype'
    ], function () {
        window.resetRobotsToDefault = function(){
            $('design_search_engine_robots_custom_instructions').value = <?php
                echo $coreHelper->jsonEncode($this->getRobotsDefaultCustomInstructions())
            ?>;
        }
    });
>>>>>>> 9e8434e9
</script>

<?php echo $block->getButtonHtml() ?><|MERGE_RESOLUTION|>--- conflicted
+++ resolved
@@ -14,24 +14,15 @@
 ?>
 
 <script>
-<<<<<<< HEAD
-    function resetRobotsToDefault()
-    {
-        $('design_search_engine_robots_custom_instructions').value = <?php
-            echo $coreHelper->jsonEncode($block->getRobotsDefaultCustomInstructions())
-        ?>;
-    }
-=======
     require([
         'prototype'
     ], function () {
         window.resetRobotsToDefault = function(){
             $('design_search_engine_robots_custom_instructions').value = <?php
-                echo $coreHelper->jsonEncode($this->getRobotsDefaultCustomInstructions())
+                echo $coreHelper->jsonEncode($block->getRobotsDefaultCustomInstructions())
             ?>;
         }
     });
->>>>>>> 9e8434e9
 </script>
 
 <?php echo $block->getButtonHtml() ?>