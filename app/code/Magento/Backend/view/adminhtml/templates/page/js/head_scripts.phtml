--- conflicted
+++ resolved
@@ -4,16 +4,6 @@
  * See COPYING.txt for license details.
  */
 ?>
-<<<<<<< HEAD
-=======
-<script>
-    Ext.BLANK_IMAGE_URL = BLANK_IMG;
-    Ext.UpdateManager.defaults.loadScripts = false;
-    Ext.UpdateManager.defaults.disableCaching = true;
-</script>
-
-<script type="text/javascript" src="<?php echo $this->getViewFileUrl('tiny_mce/tiny_mce_src.js') ?>"></script>
->>>>>>> 3de5edb8
 
 <script>
     Fieldset.addToPrefix(<?php echo $this->helper('Magento\Backend\Helper\Data')->getCurrentUserId() ?>);
