"Invalid Form Key. Please refresh the page.","Invalid Form Key. Please refresh the page."
"You entered an invalid Secret Key. Please refresh the page.","You entered an invalid Secret Key. Please refresh the page."
"Cache Storage Management","Cache Storage Management"
"Flush Magento Cache","Flush Magento Cache"
"The cache storage may contain additional data. Are you sure that you want to flush it?","The cache storage may contain additional data. Are you sure that you want to flush it?"
"Flush Cache Storage","Flush Cache Storage"
Invalidated,Invalidated
Orders,Orders
Amounts,Amounts
Bestsellers,Bestsellers
"Most Viewed Products","Most Viewed Products"
"New Customers","New Customers"
Customers,Customers
Customer,Customer
Guest,Guest
Items,Items
Total,Total
"Lifetime Sales","Lifetime Sales"
"Average Order","Average Order"
Average,Average
Product,Product
Price,Price
Quantity,Quantity
Views,Views
Revenue,Revenue
Tax,Tax
Shipping,Shipping
"Images (.gif, .jpg, .png)","Images (.gif, .jpg, .png)"
"Media (.avi, .flv, .swf)","Media (.avi, .flv, .swf)"
"All Files","All Files"
"Reset to Default","Reset to Default"
"All Store Views","All Store Views"
"What is this?","What is this?"
"Save Account","Save Account"
"My Account","My Account"
"Account Information","Account Information"
"User Name","User Name"
"First Name","First Name"
"Last Name","Last Name"
Email,Email
"User Email","User Email"
"New Password","New Password"
"Password Confirmation","Password Confirmation"
"Interface Locale","Interface Locale"
"Current User Identity Verification","Current User Identity Verification"
"Your Password","Your Password"
"Save Cache Settings","Save Cache Settings"
"Catalog Rewrites","Catalog Rewrites"
Refresh,Refresh
"Images Cache","Images Cache"
Clear,Clear
"Search Index","Search Index"
Rebuild,Rebuild
"Inventory Stock Status","Inventory Stock Status"
"Rebuild Catalog Index","Rebuild Catalog Index"
"Rebuild Flat Catalog Category","Rebuild Flat Catalog Category"
"Rebuild Flat Catalog Product","Rebuild Flat Catalog Product"
"Cache Control","Cache Control"
"All Cache","All Cache"
"No change","No change"
Disable,Disable
Enable,Enable
"Add Design Change","Add Design Change"
Back,Back
Delete,Delete
"Are you sure?","Are you sure?"
Save,Save
"Edit Design Change","Edit Design Change"
"New Store Design Change","New Store Design Change"
"General Settings","General Settings"
Store,Store
"-- Please Select --","-- Please Select --"
"Custom Design","Custom Design"
"Date From","Date From"
"Date To","Date To"
"Design Change","Design Change"
General,General
Cancel,Cancel
"Delete %1 '%2'","Delete %1 '%2'"
"Delete %1","Delete %1"
"Block Information","Block Information"
"Backup Options","Backup Options"
"Create DB Backup","Create DB Backup"
Yes,Yes
No,No
"Delete Store","Delete Store"
"Delete Web Site","Delete Web Site"
"Save Web Site","Save Web Site"
"Save Store","Save Store"
"Save Store View","Save Store View"
"Delete Store View","Delete Store View"
"Edit Web Site","Edit Web Site"
"New Web Site","New Web Site"
"Edit Store","Edit Store"
"New Store","New Store"
"Edit Store View","Edit Store View"
"New Store View","New Store View"
"Store Information","Store Information"
"Web Site","Web Site"
Name,Name
Code,Code
"Root Category","Root Category"
"Default Store View","Default Store View"
"Store View Information","Store View Information"
Status,Status
Disabled,Disabled
Enabled,Enabled
"Sort Order","Sort Order"
"Web Site Information","Web Site Information"
"Default Store","Default Store"
"Set as Default","Set as Default"
Stores,Stores
"Create Website","Create Website"
"Create Store","Create Store"
"Create Store View","Create Store View"
Home,Home
Reset,Reset
"Are you sure you want to do this?","Are you sure you want to do this?"
"Add New Image","Add New Image"
"Export block for grid %1 is not defined","Export block for grid %1 is not defined"
"Reset Filter","Reset Filter"
Search,Search
Any,Any
"All Countries","All Countries"
From,From
To,To
"Date selector","Date selector"
"[ deleted ]","[ deleted ]"
"Select All","Select All"
" [deleted]"," [deleted]"
"We couldn't find any records.","We couldn't find any records."
"Add New","Add New"
"Invalid export type supplied for grid export block","Invalid export type supplied for grid export block"
Export,Export
"Please correct the column format and try again.","Please correct the column format and try again."
"Please select items.","Please select items."
Submit,Submit
"Unknown block type","Unknown block type"
"Please correct the tab configuration and try again. Tab Id should be not empty","Please correct the tab configuration and try again. Tab Id should be not empty"
"Please correct the tab configuration and try again.","Please correct the tab configuration and try again."
"You have logged out.","You have logged out."
"Specified cache type(s) don't exist: %1","Specified cache type(s) don't exist: %1"
"The image cache was cleaned.","The image cache was cleaned."
"An error occurred while clearing the image cache.","An error occurred while clearing the image cache."
"The JavaScript/CSS cache has been cleaned.","The JavaScript/CSS cache has been cleaned."
"An error occurred while clearing the JavaScript/CSS cache.","An error occurred while clearing the JavaScript/CSS cache."
"The static files cache has been cleaned.","The static files cache has been cleaned."
"You flushed the cache storage.","You flushed the cache storage."
"The Magento cache storage has been flushed.","The Magento cache storage has been flushed."
"Cache Management","Cache Management"
"You can't change status of cache type(s) in production mode","You can't change status of cache type(s) in production mode"
"%1 cache type(s) disabled.","%1 cache type(s) disabled."
"An error occurred while disabling cache.","An error occurred while disabling cache."
"%1 cache type(s) enabled.","%1 cache type(s) enabled."
"An error occurred while enabling cache.","An error occurred while enabling cache."
"%1 cache type(s) refreshed.","%1 cache type(s) refreshed."
"An error occurred while refreshing cache.","An error occurred while refreshing cache."
Dashboard,Dashboard
"We updated lifetime statistic.","We updated lifetime statistic."
"We can't refresh lifetime statistics.","We can't refresh lifetime statistics."
"invalid request","invalid request"
"see error log for details","see error log for details"
"Service unavailable: %1","Service unavailable: %1"
Error,Error
"Access Denied.","Access Denied."
"You need more permissions to do this.","You need more permissions to do this."
"No search modules were registered","No search modules were registered"
"Please make sure that all global admin search modules are installed and activated.","Please make sure that all global admin search modules are installed and activated."
"You saved the account.","You saved the account."
"An error occurred while saving account.","An error occurred while saving account."
"You deleted the design change.","You deleted the design change."
"You can't delete the design change.","You can't delete the design change."
"Store Design","Store Design"
"Edit Store Design Change","Edit Store Design Change"
"You saved the design change.","You saved the design change."
System,System
"Manage Stores","Manage Stores"
"The database was backed up.","The database was backed up."
"We can't create a backup right now. Please try again later.","We can't create a backup right now. Please try again later."
"Deleting a %1 will not delete the information associated with the %1 (e.g. categories, products, etc.), but the %1 will not be able to be restored. It is suggested that you create a database backup before deleting the %1.","Deleting a %1 will not delete the information associated with the %1 (e.g. categories, products, etc.), but the %1 will not be able to be restored. It is suggested that you create a database backup before deleting the %1."
"Something went wrong. Please try again.","Something went wrong. Please try again."
"This store cannot be deleted.","This store cannot be deleted."
"You deleted the store.","You deleted the store."
"Unable to delete the store. Please try again later.","Unable to delete the store. Please try again later."
"This store view cannot be deleted.","This store view cannot be deleted."
"Store View","Store View"
"You deleted the store view.","You deleted the store view."
"Unable to delete the store view. Please try again later.","Unable to delete the store view. Please try again later."
"This website cannot be deleted.","This website cannot be deleted."
"You deleted the website.","You deleted the website."
"Unable to delete the website. Please try again later.","Unable to delete the website. Please try again later."
"The website does not exist.","The website does not exist."
"Before modifying the website code please make sure it is not used in index.php.","Before modifying the website code please make sure it is not used in index.php."
"The store does not exist","The store does not exist"
"Store view doesn't exist","Store view doesn't exist"
"Before modifying the store view code please make sure it is not used in index.php.","Before modifying the store view code please make sure it is not used in index.php."
"New ","New "
"All Stores","All Stores"
"You saved the website.","You saved the website."
"The default store cannot be disabled","The default store cannot be disabled"
"You saved the store view.","You saved the store view."
"An inactive store view cannot be saved as default store view","An inactive store view cannot be saved as default store view"
"You saved the store.","You saved the store."
"Something went wrong while saving. Please review the error log.","Something went wrong while saving. Please review the error log."
"Last 24 Hours","Last 24 Hours"
"Last 7 Days","Last 7 Days"
"Current Month","Current Month"
YTD,YTD
2YTD,2YTD
"Authentication storage is incorrect.","Authentication storage is incorrect."
"You did not sign in correctly or your account is temporarily disabled.","You did not sign in correctly or your account is temporarily disabled."
"Authentication error occurred.","Authentication error occurred."
"Admin session lifetime must be less than or equal to 31536000 seconds (one year)","Admin session lifetime must be less than or equal to 31536000 seconds (one year)"
"Admin session lifetime must be greater than or equal to 60 seconds","Admin session lifetime must be greater than or equal to 60 seconds"
Order,Order
"Order #%1","Order #%1"
"You need more permissions to access this.","You need more permissions to access this."
"Sorry, you need permissions to view this content.","Sorry, you need permissions to view this content."
"Next steps","Next steps"
"If you think this is an error, try signing out and signing in again.","If you think this is an error, try signing out and signing in again."
"Contact a system administrator or store owner to gain permissions.","Contact a system administrator or store owner to gain permissions."
"Return to","Return to"
"previous page","previous page"
"Welcome, please sign in","Welcome, please sign in"
Username,Username
"user name","user name"
Password,Password
password,password
"Sign in","Sign in"
"Select Range:","Select Range:"
"No Data Found","No Data Found"
"Chart is disabled. To enable the chart, click <a href=""%1"">here</a>.","Chart is disabled. To enable the chart, click <a href=""%1"">here</a>."
"Last Orders","Last Orders"
"Last Search Terms","Last Search Terms"
"Top Search Terms","Top Search Terms"
"There are no search keywords.","There are no search keywords."
"View Statistics For:","View Statistics For:"
"All Websites","All Websites"
"Reload Data","Reload Data"
"Browse Files...","Browse Files..."
Magento,Magento
"Copyright &copy; %1 Magento Commerce Inc. All rights reserved.","Copyright &copy; %1 Magento Commerce Inc. All rights reserved."
"ver. %1","ver. %1"
"Magento Admin Panel","Magento Admin Panel"
"Account Setting","Account Setting"
"Customer View","Customer View"
"Sign Out","Sign Out"
"About the calendar","About the calendar"
Close,Close
"Go Today","Go Today"
Previous,Previous
Next,Next
WK,WK
Time,Time
Hour,Hour
Minute,Minute
"JavaScript may be disabled in your browser.","JavaScript may be disabled in your browser."
"To use this website you must first enable JavaScript in your browser.","To use this website you must first enable JavaScript in your browser."
"This is only a demo store. You can browse and place orders, but nothing will be processed.","This is only a demo store. You can browse and place orders, but nothing will be processed."
"Report an Issue","Report an Issue"
"Scope:","Scope:"
"Stores Configuration","Stores Configuration"
"Please confirm scope switching. All data that hasn't been saved will be lost.","Please confirm scope switching. All data that hasn't been saved will be lost."
"Additional Cache Management","Additional Cache Management"
"Flush Catalog Images Cache","Flush Catalog Images Cache"
"Pregenerated product images files","Pregenerated product images files"
"Flush JavaScript/CSS Cache","Flush JavaScript/CSS Cache"
"Themes JavaScript and CSS files combined to one file","Themes JavaScript and CSS files combined to one file"
"Flush Static Files Cache","Flush Static Files Cache"
"Preprocessed view files and static files","Preprocessed view files and static files"
Catalog,Catalog
JavaScript/CSS,JavaScript/CSS
"JavaScript/CSS Cache","JavaScript/CSS Cache"
"No records found.","No records found."
Images,Images
"Big Image","Big Image"
Thumbnail,Thumbnail
"Additional Settings","Additional Settings"
"records found","records found"
selected,selected
"per page","per page"
"Previous page","Previous page"
"of %1","of %1"
"Next page","Next page"
"Export to:","Export to:"
Actions,Actions
"Mass Actions","Mass Actions"
"Unselect All","Unselect All"
"Select Visible","Select Visible"
"Unselect Visible","Unselect Visible"
"Changes have been made to this section that have not been saved.","Changes have been made to this section that have not been saved."
"This tab contains invalid data. Please resolve this before saving.","This tab contains invalid data. Please resolve this before saving."
"The information in this tab has been changed.","The information in this tab has been changed."
Loading...,Loading...
"We could not detect a size.","We could not detect a size."
"We don't recognize or support this file extension type.","We don't recognize or support this file extension type."
"Allow everything","Allow everything"
"Magento Admin","Magento Admin"
"Global Search","Global Search"
Marketing,Marketing
"SEO & Search","SEO & Search"
"User Content","User Content"
Content,Content
Elements,Elements
Design,Design
Schedule,Schedule
Settings,Settings
Attributes,Attributes
"Other Settings","Other Settings"
"Data Transfer","Data Transfer"
"Magento Connect","Magento Connect"
"Connect Manager","Connect Manager"
"Package Extensions","Package Extensions"
Tools,Tools
Currency,Currency
Communications,Communications
Services,Services
Advanced,Advanced
"Disable Modules Output","Disable Modules Output"
"Store Email Addresses","Store Email Addresses"
"Custom Email 1","Custom Email 1"
"Sender Email","Sender Email"
"Sender Name","Sender Name"
"Custom Email 2","Custom Email 2"
"General Contact","General Contact"
"Sales Representative","Sales Representative"
"Customer Support","Customer Support"
Developer,Developer
Debug,Debug
"Enabled Template Path Hints for Storefront","Enabled Template Path Hints for Storefront"
"Enabled Template Path Hints for Admin","Enabled Template Path Hints for Admin"
"Add Block Names to Hints","Add Block Names to Hints"
"Template Settings","Template Settings"
"Allow Symlinks","Allow Symlinks"
"<strong class=""colorRed">Warning!</strong> Enabling this feature is not recommended on production environments because it represents a potential security risk.","<strong class=""colorRed"">Warning!</strong> Enabling this feature is not recommended on production environments because it represents a potential security risk."
"Minify Html","Minify Html"
"Minification is not applied in developer mode.","Minification is not applied in developer mode."
"Translate Inline","Translate Inline"
"Enabled for Storefront","Enabled for Storefront"
"Enabled for Admin","Enabled for Admin"
"Translate, blocks and other output caches should be disabled for both Storefront and Admin inline translations.","Translate, blocks and other output caches should be disabled for both Storefront and Admin inline translations."
"JavaScript Settings","JavaScript Settings"
"Merge JavaScript Files","Merge JavaScript Files"
"Enable JavaScript Bundling","Enable JavaScript Bundling"
"Minify JavaScript Files","Minify JavaScript Files"
"CSS Settings","CSS Settings"
"Merge CSS Files","Merge CSS Files"
"Minify CSS Files","Minify CSS Files"
"Image Processing Settings","Image Processing Settings"
"Image Adapter","Image Adapter"
"Static Files Settings","Static Files Settings"
"Sign Static Files","Sign Static Files"
"Country Options","Country Options"
"Allow Countries","Allow Countries"
"Default Country","Default Country"
"European Union Countries","European Union Countries"
"Top destinations","Top destinations"
"Locale Options","Locale Options"
Timezone,Timezone
Locale,Locale
"First Day of Week","First Day of Week"
"Weekend Days","Weekend Days"
"Store Name","Store Name"
"Store Phone Number","Store Phone Number"
"Store Hours of Operation","Store Hours of Operation"
Country,Country
Region/State,Region/State
"ZIP/Postal Code","ZIP/Postal Code"
City,City
"Street Address","Street Address"
"Street Address Line 2","Street Address Line 2"
"VAT Number","VAT Number"
"Single-Store Mode","Single-Store Mode"
"Enable Single-Store Mode","Enable Single-Store Mode"
"This setting will not be taken into account if system has more than one store view.","This setting will not be taken into account if system has more than one store view."
"Mail Sending Settings","Mail Sending Settings"
"Disable Email Communications","Disable Email Communications"
Host,Host
"Port (25)","Port (25)"
"Set Return-Path","Set Return-Path"
"Return-Path Email","Return-Path Email"
Admin,Admin
"Admin User Emails","Admin User Emails"
"Forgot Password Email Template","Forgot Password Email Template"
"Email template chosen based on theme fallback when ""Default"" option is selected.","Email template chosen based on theme fallback when ""Default"" option is selected."
"Forgot and Reset Email Sender","Forgot and Reset Email Sender"
"Startup Page","Startup Page"
"Admin Base URL","Admin Base URL"
"Use Custom Admin URL","Use Custom Admin URL"
"Custom Admin URL","Custom Admin URL"
"Make sure that base URL ends with '/' (slash), e.g. http://yourdomain/magento/","Make sure that base URL ends with '/' (slash), e.g. http://yourdomain/magento/"
"Use Custom Admin Path","Use Custom Admin Path"
"Custom Admin Path","Custom Admin Path"
"You will have to sign in after you save your custom admin path.","You will have to sign in after you save your custom admin path."
Security,Security
"Recovery Link Expiration Period (hours)","Recovery Link Expiration Period (hours)"
"Please enter a number 1 or greater in this field.","Please enter a number 1 or greater in this field."
"Add Secret Key to URLs","Add Secret Key to URLs"
"Login is Case Sensitive","Login is Case Sensitive"
"Admin Session Lifetime (seconds)","Admin Session Lifetime (seconds)"
"Please enter at least 60 and at most 31536000 (one year).","Please enter at least 60 and at most 31536000 (one year)."
"Enable Charts","Enable Charts"
Web,Web
"Url Options","Url Options"
"Add Store Code to Urls","Add Store Code to Urls"
<<<<<<< HEAD
"
                        <strong class=""colorRed">Warning!</strong> When using Store Code in URLs, in some cases system may not work properly if URLs without Store Codes are specified in the third-party services (e.g. PayPal etc.).
                    ","
                        <strong class=""colorRed">Warning!</strong> When using Store Code in URLs, in some cases system may not work properly if URLs without Store Codes are specified in the third-party services (e.g. PayPal etc.).
                    "
=======
"<strong style=""color:red"">Warning!</strong> When using Store Code in URLs, in some cases system may not work properly if URLs without Store Codes are specified in the third-party services (e.g. PayPal etc.).","<strong style=""color:red"">Warning!</strong> When using Store Code in URLs, in some cases system may not work properly if URLs without Store Codes are specified in the third-party services (e.g. PayPal etc.)."
"Enable Frontend Resize","Enable Frontend Resize"
"Resize performed via javascript before file upload.","Resize performed via javascript before file upload."
>>>>>>> 56e17b8c
"Auto-redirect to Base URL","Auto-redirect to Base URL"
"Search Engine Optimization","Search Engine Optimization"
"Use Web Server Rewrites","Use Web Server Rewrites"
"Base URLs","Base URLs"
"Base URL","Base URL"
"Specify URL or {{base_url}} placeholder.","Specify URL or {{base_url}} placeholder."
"Base Link URL","Base Link URL"
"Base URL for Static View Files","Base URL for Static View Files"
"May be empty or start with {{unsecure_base_url}} placeholder.","May be empty or start with {{unsecure_base_url}} placeholder."
"Base URL for User Media Files","Base URL for User Media Files"
"Base URLs (Secure)","Base URLs (Secure)"
"Secure Base URL","Secure Base URL"
"Specify URL or {{base_url}}, or {{unsecure_base_url}} placeholder.","Specify URL or {{base_url}}, or {{unsecure_base_url}} placeholder."
"Secure Base Link URL","Secure Base Link URL"
"Secure Base URL for Static View Files","Secure Base URL for Static View Files"
"May be empty or start with {{secure_base_url}}, or {{unsecure_base_url}} placeholder.","May be empty or start with {{secure_base_url}}, or {{unsecure_base_url}} placeholder."
"Secure Base URL for User Media Files","Secure Base URL for User Media Files"
"Use Secure URLs on Storefront","Use Secure URLs on Storefront"
"Use Secure URLs in Admin","Use Secure URLs in Admin"
"Enable HTTP Strict Transport Security (HSTS)","Enable HTTP Strict Transport Security (HSTS)"
"Upgrade Insecure Requests","Upgrade Insecure Requests"
"Offloader header","Offloader header"
"Default Pages","Default Pages"
"Default Web URL","Default Web URL"
"Default No-route URL","Default No-route URL"
"Session Validation Settings","Session Validation Settings"
"Validate REMOTE_ADDR","Validate REMOTE_ADDR"
"Validate HTTP_VIA","Validate HTTP_VIA"
"Validate HTTP_X_FORWARDED_FOR","Validate HTTP_X_FORWARDED_FOR"
"Validate HTTP_USER_AGENT","Validate HTTP_USER_AGENT"
"Use SID on Storefront","Use SID on Storefront"
"Allows customers to stay logged in when switching between different stores.","Allows customers to stay logged in when switching between different stores."
"Cache Type","Cache Type"
Description,Description
Tags,Tags
"<h1 class=""page-heading"">404 Error</h1><p>Page not found.</p>","<h1 class=""page-heading"">404 Error</h1><p>Page not found.</p>"
"Community Edition","Community Edition"
"Default Theme","Default Theme"
"If no value is specified, the system default is used. The system default may be modified by third-party extensions.","If no value is specified, the system default is used. The system default may be modified by third-party extensions."
"Applied Theme","Applied Theme"
"Design Rule","Design Rule"
"User Agent Rules","User Agent Rules"
Pagination,Pagination
"How many links to display at once.","How many links to display at once."
"Pagination Frame","Pagination Frame"
"If current frame position does not cover utmost pages, it renders the link to current position plus/minus this value.","If current frame position does not cover utmost pages, it renders the link to current position plus/minus this value."
"Pagination Frame Skip","Pagination Frame Skip"
"Alternative text for the previous pages link in the pagination menu. If empty, the default arrow image is used.","Alternative text for the previous pages link in the pagination menu. If empty, the default arrow image is used."
"Anchor Text for Previous","Anchor Text for Previous"
"Alternative text for the next pages link in the pagination menu. If empty, default arrow image is used.","Alternative text for the next pages link in the pagination menu. If empty, default arrow image is used."
"Anchor Text for Next","Anchor Text for Next"
"Theme Name","Theme Name"
"Use URL parameter to enable template path hints for Storefront","Use URL parameter to enable template path hints for Storefront"
"Add the following parameter to the URL to show template hints ?templatehints=[parameter_value]","Add the following parameter to the URL to show template hints ?templatehints=[parameter_value]"<|MERGE_RESOLUTION|>--- conflicted
+++ resolved
@@ -403,17 +403,14 @@
 Web,Web
 "Url Options","Url Options"
 "Add Store Code to Urls","Add Store Code to Urls"
-<<<<<<< HEAD
 "
                         <strong class=""colorRed">Warning!</strong> When using Store Code in URLs, in some cases system may not work properly if URLs without Store Codes are specified in the third-party services (e.g. PayPal etc.).
                     ","
                         <strong class=""colorRed">Warning!</strong> When using Store Code in URLs, in some cases system may not work properly if URLs without Store Codes are specified in the third-party services (e.g. PayPal etc.).
                     "
-=======
 "<strong style=""color:red"">Warning!</strong> When using Store Code in URLs, in some cases system may not work properly if URLs without Store Codes are specified in the third-party services (e.g. PayPal etc.).","<strong style=""color:red"">Warning!</strong> When using Store Code in URLs, in some cases system may not work properly if URLs without Store Codes are specified in the third-party services (e.g. PayPal etc.)."
 "Enable Frontend Resize","Enable Frontend Resize"
 "Resize performed via javascript before file upload.","Resize performed via javascript before file upload."
->>>>>>> 56e17b8c
 "Auto-redirect to Base URL","Auto-redirect to Base URL"
 "Search Engine Optimization","Search Engine Optimization"
 "Use Web Server Rewrites","Use Web Server Rewrites"
