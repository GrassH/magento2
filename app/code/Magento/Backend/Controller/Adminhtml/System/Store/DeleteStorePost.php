--- conflicted
+++ resolved
@@ -42,12 +42,8 @@
         } catch (\Magento\Framework\Exception\LocalizedException $e) {
             $this->messageManager->addErrorMessage($e->getMessage());
         } catch (\Exception $e) {
-<<<<<<< HEAD
-            $this->messageManager->addExceptionMessage($e, __('Unable to delete the store view. Please try again later.'));
-=======
             $this->messageManager
                 ->addExceptionMessage($e, __('Unable to delete the store view. Please try again later.'));
->>>>>>> 8fd89cfd
         }
         return $redirectResult->setPath('adminhtml/*/editStore', ['store_id' => $itemId]);
     }
