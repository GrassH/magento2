--- conflicted
+++ resolved
@@ -35,14 +35,9 @@
             return $redirectResult->setPath('*/*/editWebsite', ['website_id' => $itemId]);
         }
 
-<<<<<<< HEAD
-        $model->delete();
-        $this->messageManager->addSuccess(__('You deleted the website.'));
-        return $redirectResult->setPath('adminhtml/*/');
-=======
         try {
             $model->delete();
-            $this->messageManager->addSuccess(__('The website has been deleted.'));
+            $this->messageManager->addSuccess(__('You deleted the website.'));
             return $redirectResult->setPath('adminhtml/*/');
         } catch (\Magento\Framework\Exception\LocalizedException $e) {
             $this->messageManager->addError($e->getMessage());
@@ -50,6 +45,5 @@
             $this->messageManager->addException($e, __('Unable to delete website. Please, try again later.'));
         }
         return $redirectResult->setPath('*/*/editWebsite', ['website_id' => $itemId]);
->>>>>>> ba557240
     }
 }