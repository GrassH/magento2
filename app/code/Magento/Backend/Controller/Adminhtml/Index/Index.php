<?php
/**
 *
 * Copyright © 2015 Magento. All rights reserved.
 * See COPYING.txt for license details.
 */
namespace Magento\Backend\Controller\Adminhtml\Index;

class Index extends \Magento\Backend\Controller\Adminhtml\Index
{
    /**
<<<<<<< HEAD
     * @param \Magento\Backend\App\Action\Context $context
     */
    public function __construct(\Magento\Backend\App\Action\Context $context)
    {
        parent::__construct($context);
    }

    /**
=======
>>>>>>> 41f2fc8f
     * Admin area entry point
     * Always redirects to the startup page url
     *
     * @return \Magento\Backend\Model\View\Result\Redirect
     */
    public function execute()
    {
        /** @var \Magento\Backend\Model\View\Result\Redirect $resultRedirect */
        $resultRedirect = $this->resultRedirectFactory->create();
        return $resultRedirect->setPath($this->_backendUrl->getStartupPageUrl());
    }
}<|MERGE_RESOLUTION|>--- conflicted
+++ resolved
@@ -9,17 +9,6 @@
 class Index extends \Magento\Backend\Controller\Adminhtml\Index
 {
     /**
-<<<<<<< HEAD
-     * @param \Magento\Backend\App\Action\Context $context
-     */
-    public function __construct(\Magento\Backend\App\Action\Context $context)
-    {
-        parent::__construct($context);
-    }
-
-    /**
-=======
->>>>>>> 41f2fc8f
      * Admin area entry point
      * Always redirects to the startup page url
      *
