<?php
/**
 *
 * Copyright © 2015 Magento. All rights reserved.
 * See COPYING.txt for license details.
 */
namespace Magento\Backend\Controller\Adminhtml\Index;

class ChangeLocale extends \Magento\Backend\Controller\Adminhtml\Index
{
    /**
<<<<<<< HEAD
     * Constructor
     *
     * @param \Magento\Backend\App\Action\Context $context
     */
    public function __construct(
        \Magento\Backend\App\Action\Context $context
    ) {
        parent::__construct($context);
    }

    /**
=======
>>>>>>> 41f2fc8f
     * Change locale action
     *
     * @return \Magento\Backend\Model\View\Result\Redirect
     */
    public function execute()
    {
        $redirectResult = $this->resultRedirectFactory->create();
        $redirectResult->setRefererUrl();
        return $redirectResult;
    }
}<|MERGE_RESOLUTION|>--- conflicted
+++ resolved
@@ -9,20 +9,6 @@
 class ChangeLocale extends \Magento\Backend\Controller\Adminhtml\Index
 {
     /**
-<<<<<<< HEAD
-     * Constructor
-     *
-     * @param \Magento\Backend\App\Action\Context $context
-     */
-    public function __construct(
-        \Magento\Backend\App\Action\Context $context
-    ) {
-        parent::__construct($context);
-    }
-
-    /**
-=======
->>>>>>> 41f2fc8f
      * Change locale action
      *
      * @return \Magento\Backend\Model\View\Result\Redirect
