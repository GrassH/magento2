<?php
/**
 *
 * Copyright © 2015 Magento. All rights reserved.
 * See COPYING.txt for license details.
 */
namespace Magento\Backend\Controller\Adminhtml\Auth;

class Logout extends \Magento\Backend\Controller\Adminhtml\Auth
{
    /**
<<<<<<< HEAD
     * @param \Magento\Backend\App\Action\Context $context
     */
    public function __construct(
        \Magento\Backend\App\Action\Context $context
    ) {
        parent::__construct($context);
    }

    /**
=======
>>>>>>> bdd4b6f3
     * Administrator logout action
     *
     * @return \Magento\Backend\Model\View\Result\Redirect
     */
    public function execute()
    {
        $this->_auth->logout();
        $this->messageManager->addSuccess(__('You have logged out.'));

        /** @var \Magento\Backend\Model\View\Result\Redirect $resultRedirect */
        $resultRedirect = $this->resultRedirectFactory->create();
        return $resultRedirect->setPath($this->_helper->getHomePageUrl());
    }
}<|MERGE_RESOLUTION|>--- conflicted
+++ resolved
@@ -9,18 +9,6 @@
 class Logout extends \Magento\Backend\Controller\Adminhtml\Auth
 {
     /**
-<<<<<<< HEAD
-     * @param \Magento\Backend\App\Action\Context $context
-     */
-    public function __construct(
-        \Magento\Backend\App\Action\Context $context
-    ) {
-        parent::__construct($context);
-    }
-
-    /**
-=======
->>>>>>> bdd4b6f3
      * Administrator logout action
      *
      * @return \Magento\Backend\Model\View\Result\Redirect
