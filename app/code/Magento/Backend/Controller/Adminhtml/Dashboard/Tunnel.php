<?php
/**
 *
 * Copyright © 2015 Magento. All rights reserved.
 * See COPYING.txt for license details.
 */
namespace Magento\Backend\Controller\Adminhtml\Dashboard;

use Magento\Backend\App\Action;
use Magento\Framework\Controller\Result;
use Magento\Framework\Encryption\Helper\Security;

class Tunnel extends \Magento\Backend\Controller\Adminhtml\Dashboard
{
    /**
     * @var \Magento\Framework\Controller\Result\RawFactory
     */
    protected $resultRawFactory;

    /**
     * @param Action\Context $context
     * @param \Magento\Framework\Controller\Result\RawFactory $resultRawFactory
     */
    public function __construct(
        Action\Context $context,
        Result\RawFactory $resultRawFactory
    ) {
        parent::__construct($context);
        $this->resultRawFactory = $resultRawFactory;
    }

    /**
     * Forward request for a graph image to the web-service
     *
     * This is done in order to include the image to a HTTPS-page regardless of web-service settings
     *
     * @return  \Magento\Framework\Controller\Result\Raw
     */
    public function execute()
    {
        $error = __('invalid request');
        $httpCode = 400;
        $gaData = $this->_request->getParam('ga');
        $gaHash = $this->_request->getParam('h');
        /** @var \Magento\Framework\Controller\Result\Raw $resultRaw */
        $resultRaw = $this->resultRawFactory->create();
        if ($gaData && $gaHash) {
            /** @var $helper \Magento\Backend\Helper\Dashboard\Data */
            $helper = $this->_objectManager->get('Magento\Backend\Helper\Dashboard\Data');
            $newHash = $helper->getChartDataHash($gaData);
<<<<<<< HEAD
            if ($newHash == $gaHash) {
=======
            if (Security::compareStrings($newHash, $gaHash)) {
>>>>>>> 428354a8
                $params = null;
                $paramsJson = base64_decode(urldecode($gaData));
                if ($paramsJson) {
                    $params = json_decode($paramsJson, true);
                }
                if ($params) {
                    try {
                        /** @var $httpClient \Magento\Framework\HTTP\ZendClient */
                        $httpClient = $this->_objectManager->create('Magento\Framework\HTTP\ZendClient');
                        $response = $httpClient->setUri(
                            \Magento\Backend\Block\Dashboard\Graph::API_URL
                        )->setParameterGet(
                            $params
                        )->setConfig(
                            ['timeout' => 5]
                        )->request(
                            'GET'
                        );

                        $headers = $response->getHeaders();

                        $resultRaw->setHeader('Content-type', $headers['Content-type'])
                            ->setContents($response->getBody());
                        return $resultRaw;
                    } catch (\Exception $e) {
                        $this->_objectManager->get('Psr\Log\LoggerInterface')->critical($e);
                        $error = __('see error log for details');
                        $httpCode = 503;
                    }
                }
            }
        }
        $resultRaw->setHeader('Content-Type', 'text/plain; charset=UTF-8')
            ->setHttpResponseCode($httpCode)
            ->setContents(__('Service unavailable: %1', $error));
        return $resultRaw;
    }
}<|MERGE_RESOLUTION|>--- conflicted
+++ resolved
@@ -48,11 +48,7 @@
             /** @var $helper \Magento\Backend\Helper\Dashboard\Data */
             $helper = $this->_objectManager->get('Magento\Backend\Helper\Dashboard\Data');
             $newHash = $helper->getChartDataHash($gaData);
-<<<<<<< HEAD
-            if ($newHash == $gaHash) {
-=======
             if (Security::compareStrings($newHash, $gaHash)) {
->>>>>>> 428354a8
                 $params = null;
                 $paramsJson = base64_decode(urldecode($gaData));
                 if ($paramsJson) {
