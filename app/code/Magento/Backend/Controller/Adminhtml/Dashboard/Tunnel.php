<?php
/**
 *
 * Copyright © 2015 Magento. All rights reserved.
 * See COPYING.txt for license details.
 */
namespace Magento\Backend\Controller\Adminhtml\Dashboard;

use Magento\Backend\App\Action;
use Magento\Framework\Controller\Result;
use Magento\Framework\Encryption\Helper\Security;

class Tunnel extends \Magento\Backend\Controller\Adminhtml\Dashboard
{
    /**
     * @var \Magento\Framework\Controller\Result\RawFactory
     */
    protected $resultRawFactory;

    /**
     * @param Action\Context $context
     * @param \Magento\Framework\Controller\Result\RawFactory $resultRawFactory
     */
    public function __construct(
        Action\Context $context,
        Result\RawFactory $resultRawFactory
    ) {
        parent::__construct($context);
        $this->resultRawFactory = $resultRawFactory;
    }

    /**
     * Forward request for a graph image to the web-service
     *
     * This is done in order to include the image to a HTTPS-page regardless of web-service settings
     *
     * @return  \Magento\Framework\Controller\Result\Raw
     */
    public function execute()
    {
        $error = __('invalid request');
        $httpCode = 400;
        $gaData = $this->_request->getParam('ga');
        $gaHash = $this->_request->getParam('h');
        /** @var \Magento\Framework\Controller\Result\Raw $resultRaw */
        $resultRaw = $this->resultRawFactory->create();
        if ($gaData && $gaHash) {
            /** @var $helper \Magento\Backend\Helper\Dashboard\Data */
            $helper = $this->_objectManager->get('Magento\Backend\Helper\Dashboard\Data');
            $newHash = $helper->getChartDataHash($gaData);
<<<<<<< HEAD
            if (Security::compareStrings($newHash, $gaHash)) {
                $params = json_decode(base64_decode(urldecode($gaData)), true);
=======
            if ($newHash == $gaHash) {
                $params = null;
                $paramsJson = base64_decode(urldecode($gaData));
                if ($paramsJson) {
                    $params = json_decode($paramsJson, true);
                }
>>>>>>> 607763e6
                if ($params) {
                    try {
                        /** @var $httpClient \Magento\Framework\HTTP\ZendClient */
                        $httpClient = $this->_objectManager->create('Magento\Framework\HTTP\ZendClient');
                        $response = $httpClient->setUri(
                            \Magento\Backend\Block\Dashboard\Graph::API_URL
                        )->setParameterGet(
                            $params
                        )->setConfig(
                            ['timeout' => 5]
                        )->request(
                            'GET'
                        );

                        $headers = $response->getHeaders();

                        $resultRaw->setHeader('Content-type', $headers['Content-type'])
                            ->setContents($response->getBody());
                        return $resultRaw;
                    } catch (\Exception $e) {
                        $this->_objectManager->get('Psr\Log\LoggerInterface')->critical($e);
                        $error = __('see error log for details');
                        $httpCode = 503;
                    }
                }
            }
        }
        $resultRaw->setHeader('Content-Type', 'text/plain; charset=UTF-8')
            ->setHttpResponseCode($httpCode)
            ->setContents(__('Service unavailable: %1', $error));
        return $resultRaw;
    }
}<|MERGE_RESOLUTION|>--- conflicted
+++ resolved
@@ -48,17 +48,12 @@
             /** @var $helper \Magento\Backend\Helper\Dashboard\Data */
             $helper = $this->_objectManager->get('Magento\Backend\Helper\Dashboard\Data');
             $newHash = $helper->getChartDataHash($gaData);
-<<<<<<< HEAD
             if (Security::compareStrings($newHash, $gaHash)) {
-                $params = json_decode(base64_decode(urldecode($gaData)), true);
-=======
-            if ($newHash == $gaHash) {
                 $params = null;
                 $paramsJson = base64_decode(urldecode($gaData));
                 if ($paramsJson) {
                     $params = json_decode($paramsJson, true);
                 }
->>>>>>> 607763e6
                 if ($params) {
                     try {
                         /** @var $httpClient \Magento\Framework\HTTP\ZendClient */
