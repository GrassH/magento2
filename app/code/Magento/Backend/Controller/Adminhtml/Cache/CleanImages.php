--- conflicted
+++ resolved
@@ -22,11 +22,7 @@
         $this->_eventManager->dispatch('clean_catalog_images_cache_after');
         $this->messageManager->addSuccess(__('The image cache was cleaned.'));
 
-<<<<<<< HEAD
-        return $this->getDefaultRedirect();
-=======
         return $this->getDefaultResult();
->>>>>>> 7d5fec50
     }
 
     /**
@@ -34,11 +30,7 @@
      *
      * @return \Magento\Backend\Model\View\Result\Redirect
      */
-<<<<<<< HEAD
-    public function getDefaultRedirect()
-=======
     public function getDefaultResult()
->>>>>>> 7d5fec50
     {
         $resultRedirect = $this->resultRedirectFactory->create();
         return $resultRedirect->setPath('adminhtml/*');
