<?php
/**
 *
 * Copyright © 2015 Magento. All rights reserved.
 * See COPYING.txt for license details.
 */
namespace Magento\Backend\Controller\Adminhtml\Cache;

use Magento\Framework\Exception\LocalizedException;

class MassDisable extends \Magento\Backend\Controller\Adminhtml\Cache
{
    /**
     * Mass action for cache disabling
     *
     * @return \Magento\Backend\Model\View\Result\Redirect
     * @throws \Magento\Framework\Exception\LocalizedException|\Exception
     */
    public function execute()
    {
        $types = $this->getRequest()->getParam('types');
        $updatedTypes = 0;
        if (!is_array($types)) {
            $types = [];
        }
        $this->_validateTypes($types);
        foreach ($types as $code) {
            if ($this->_cacheState->isEnabled($code)) {
                $this->_cacheState->setEnabled($code, false);
                $updatedTypes++;
            }
            $this->_cacheTypeList->cleanType($code);
        }
        if ($updatedTypes > 0) {
            $this->_cacheState->persist();
            $this->messageManager->addSuccess(__("%1 cache type(s) disabled.", $updatedTypes));
        }

<<<<<<< HEAD
        return $this->getDefaultRedirect();
=======
        return $this->getDefaultResult();
>>>>>>> 7d5fec50
    }

    /**
     * {@inheritdoc}
     *
     * @return \Magento\Backend\Model\View\Result\Redirect
     */
<<<<<<< HEAD
    public function getDefaultRedirect()
=======
    public function getDefaultResult()
>>>>>>> 7d5fec50
    {
        $resultRedirect = $this->resultRedirectFactory->create();
        return $resultRedirect->setPath('adminhtml/*');
    }
}<|MERGE_RESOLUTION|>--- conflicted
+++ resolved
@@ -36,11 +36,7 @@
             $this->messageManager->addSuccess(__("%1 cache type(s) disabled.", $updatedTypes));
         }
 
-<<<<<<< HEAD
-        return $this->getDefaultRedirect();
-=======
         return $this->getDefaultResult();
->>>>>>> 7d5fec50
     }
 
     /**
@@ -48,11 +44,7 @@
      *
      * @return \Magento\Backend\Model\View\Result\Redirect
      */
-<<<<<<< HEAD
-    public function getDefaultRedirect()
-=======
     public function getDefaultResult()
->>>>>>> 7d5fec50
     {
         $resultRedirect = $this->resultRedirectFactory->create();
         return $resultRedirect->setPath('adminhtml/*');
