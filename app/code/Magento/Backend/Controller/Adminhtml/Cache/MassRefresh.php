--- conflicted
+++ resolved
@@ -20,20 +20,6 @@
         $updatedTypes = 0;
         if (!is_array($types)) {
             $types = [];
-<<<<<<< HEAD
-        }
-        $this->_validateTypes($types);
-        foreach ($types as $type) {
-            $this->_cacheTypeList->cleanType($type);
-            $this->_eventManager->dispatch('adminhtml_cache_refresh_type', ['type' => $type]);
-            $updatedTypes++;
-        }
-        if ($updatedTypes > 0) {
-            $this->messageManager->addSuccess(__("%1 cache type(s) refreshed.", $updatedTypes));
-        }
-
-        return $this->getDefaultRedirect();
-=======
         }
         $this->_validateTypes($types);
         foreach ($types as $type) {
@@ -46,7 +32,6 @@
         }
 
         return $this->getDefaultResult();
->>>>>>> 7d5fec50
     }
 
     /**
@@ -54,11 +39,7 @@
      *
      * @return \Magento\Backend\Model\View\Result\Redirect
      */
-<<<<<<< HEAD
-    public function getDefaultRedirect()
-=======
     public function getDefaultResult()
->>>>>>> 7d5fec50
     {
         $resultRedirect = $this->resultRedirectFactory->create();
         return $resultRedirect->setPath('adminhtml/*');
