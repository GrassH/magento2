<?php
/**
 * Copyright © 2015 Magento. All rights reserved.
 * See COPYING.txt for license details.
 */
namespace Magento\Backend\Model\View\Result;

use Magento\Backend\App\AbstractAction;
use Magento\Backend\Model\Session;
use Magento\Backend\Model\UrlInterface;
use Magento\Framework\App;
use Magento\Framework\App\ActionFlag;

class Redirect extends \Magento\Framework\Controller\Result\Redirect
{
    /**
     * @var \Magento\Backend\Model\Session
     */
    protected $session;

    /**
     * @var \Magento\Framework\App\ActionFlag
     */
    protected $actionFlag;

    /**
     * Constructor
     *
     * @param App\Response\RedirectInterface $redirect
     * @param \Magento\Backend\Model\UrlInterface $urlBuilder
     * @param Session $session
     * @param ActionFlag $actionFlag
     */
    public function __construct(
        App\Response\RedirectInterface $redirect,
        \Magento\Backend\Model\UrlInterface $urlBuilder,
        Session $session,
        ActionFlag $actionFlag
    ) {
        $this->session = $session;
        $this->actionFlag = $actionFlag;
        parent::__construct($redirect, $urlBuilder);
    }

    /**
     * Set referer url or dashboard if referer does not exist
     *
     * @return $this
     */
    public function setRefererOrBaseUrl()
    {
<<<<<<< HEAD
        $this->url = $this->redirect->getRedirectUrl($this->urlBuilder->getUrl('adminhtml/index'));
=======
        $this->url = $this->redirect->getRedirectUrl($this->urlBuilder->getUrl($this->urlBuilder->getStartupPageUrl()));
>>>>>>> 7d5fec50
        return $this;
    }

    /**
     * {@inheritdoc}
     */
    protected function render(App\ResponseInterface $response)
    {
        $this->session->setIsUrlNotice($this->actionFlag->get('', AbstractAction::FLAG_IS_URLS_CHECKED));
        return parent::render($response);
    }
}<|MERGE_RESOLUTION|>--- conflicted
+++ resolved
@@ -49,11 +49,7 @@
      */
     public function setRefererOrBaseUrl()
     {
-<<<<<<< HEAD
-        $this->url = $this->redirect->getRedirectUrl($this->urlBuilder->getUrl('adminhtml/index'));
-=======
         $this->url = $this->redirect->getRedirectUrl($this->urlBuilder->getUrl($this->urlBuilder->getStartupPageUrl()));
->>>>>>> 7d5fec50
         return $this;
     }
 
