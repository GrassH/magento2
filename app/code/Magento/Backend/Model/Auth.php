<?php
/**
 * Copyright © Magento, Inc. All rights reserved.
 * See COPYING.txt for license details.
 */
namespace Magento\Backend\Model;

use Magento\Framework\Exception\AuthenticationException;
use Magento\Framework\Exception\Plugin\AuthenticationException as PluginAuthenticationException;
use Magento\Framework\Phrase;

/**
 * Backend Auth model
<<<<<<< HEAD
=======
 *
>>>>>>> 75d1e40f
 * @api
 */
class Auth
{
    /**
     * @var \Magento\Backend\Model\Auth\StorageInterface
     */
    protected $_authStorage;

    /**
     * @var \Magento\Backend\Model\Auth\Credential\StorageInterface
     */
    protected $_credentialStorage;

    /**
     * Backend data
     *
     * @var \Magento\Backend\Helper\Data
     */
    protected $_backendData;

    /**
     * Core event manager proxy
     *
     * @var \Magento\Framework\Event\ManagerInterface
     */
    protected $_eventManager;

    /**
     * @var \Magento\Framework\App\Config\ScopeConfigInterface
     */
    protected $_coreConfig;

    /**
     * @var \Magento\Framework\Data\Collection\ModelFactory
     */
    protected $_modelFactory;

    /**
     * @param \Magento\Framework\Event\ManagerInterface $eventManager
     * @param \Magento\Backend\Helper\Data $backendData
     * @param \Magento\Backend\Model\Auth\StorageInterface $authStorage
     * @param \Magento\Backend\Model\Auth\Credential\StorageInterface $credentialStorage
     * @param \Magento\Framework\App\Config\ScopeConfigInterface $coreConfig
     * @param \Magento\Framework\Data\Collection\ModelFactory $modelFactory
     */
    public function __construct(
        \Magento\Framework\Event\ManagerInterface $eventManager,
        \Magento\Backend\Helper\Data $backendData,
        \Magento\Backend\Model\Auth\StorageInterface $authStorage,
        \Magento\Backend\Model\Auth\Credential\StorageInterface $credentialStorage,
        \Magento\Framework\App\Config\ScopeConfigInterface $coreConfig,
        \Magento\Framework\Data\Collection\ModelFactory $modelFactory
    ) {
        $this->_eventManager = $eventManager;
        $this->_backendData = $backendData;
        $this->_authStorage = $authStorage;
        $this->_credentialStorage = $credentialStorage;
        $this->_coreConfig = $coreConfig;
        $this->_modelFactory = $modelFactory;
    }

    /**
     * Set auth storage if it is instance of \Magento\Backend\Model\Auth\StorageInterface
     *
     * @param \Magento\Backend\Model\Auth\StorageInterface $storage
     * @return $this
     * @throws \Magento\Framework\Exception\AuthenticationException
     */
    public function setAuthStorage($storage)
    {
        if (!$storage instanceof \Magento\Backend\Model\Auth\StorageInterface) {
            self::throwException(__('Authentication storage is incorrect.'));
        }
        $this->_authStorage = $storage;
        return $this;
    }

    /**
     * Return auth storage.
     * If auth storage was not defined outside - returns default object of auth storage
     *
     * @return \Magento\Backend\Model\Auth\StorageInterface
     * @codeCoverageIgnore
     */
    public function getAuthStorage()
    {
        return $this->_authStorage;
    }

    /**
     * Return current (successfully authenticated) user,
     * an instance of \Magento\Backend\Model\Auth\Credential\StorageInterface
     *
     * @return \Magento\Backend\Model\Auth\Credential\StorageInterface
     */
    public function getUser()
    {
        return $this->getAuthStorage()->getUser();
    }

    /**
     * Initialize credential storage from configuration
     *
     * @return void
     */
    protected function _initCredentialStorage()
    {
        $this->_credentialStorage = $this->_modelFactory->create(
            \Magento\Backend\Model\Auth\Credential\StorageInterface::class
        );
    }

    /**
     * Return credential storage object
     *
     * @return null|\Magento\Backend\Model\Auth\Credential\StorageInterface
     * @codeCoverageIgnore
     */
    public function getCredentialStorage()
    {
        return $this->_credentialStorage;
    }

    /**
     * Perform login process
     *
     * @param string $username
     * @param string $password
     * @return void
     * @throws \Magento\Framework\Exception\AuthenticationException
     */
    public function login($username, $password)
    {
        if (empty($username) || empty($password)) {
            self::throwException(__('You did not sign in correctly or your account is temporarily disabled.'));
        }

        try {
            $this->_initCredentialStorage();
            $this->getCredentialStorage()->login($username, $password);
            if ($this->getCredentialStorage()->getId()) {
                $this->getAuthStorage()->setUser($this->getCredentialStorage());
                $this->getAuthStorage()->processLogin();

                $this->_eventManager->dispatch(
                    'backend_auth_user_login_success',
                    ['user' => $this->getCredentialStorage()]
                );
            }

            if (!$this->getAuthStorage()->getUser()) {
                self::throwException(__('You did not sign in correctly or your account is temporarily disabled.'));
            }
        } catch (PluginAuthenticationException $e) {
            $this->_eventManager->dispatch(
                'backend_auth_user_login_failed',
                ['user_name' => $username, 'exception' => $e]
            );
            throw $e;
        } catch (\Magento\Framework\Exception\LocalizedException $e) {
            $this->_eventManager->dispatch(
                'backend_auth_user_login_failed',
                ['user_name' => $username, 'exception' => $e]
            );
            self::throwException(
                __($e->getMessage()? : 'You did not sign in correctly or your account is temporarily disabled.')
            );
        }
    }

    /**
     * Perform logout process
     *
     * @return void
     */
    public function logout()
    {
        $this->getAuthStorage()->processLogout();
    }

    /**
     * Check if current user is logged in
     *
     * @return bool
     */
    public function isLoggedIn()
    {
        return $this->getAuthStorage()->isLoggedIn();
    }

    /**
     * Throws specific Backend Authentication \Exception
     *
     * @param \Magento\Framework\Phrase $msg
     * @return void
     * @throws \Magento\Framework\Exception\AuthenticationException
     * @static
     */
    public static function throwException(Phrase $msg = null)
    {
        if ($msg === null) {
            $msg = __('Authentication error occurred.');
        }
        throw new AuthenticationException($msg);
    }
}<|MERGE_RESOLUTION|>--- conflicted
+++ resolved
@@ -11,10 +11,7 @@
 
 /**
  * Backend Auth model
-<<<<<<< HEAD
-=======
  *
->>>>>>> 75d1e40f
  * @api
  */
 class Auth
