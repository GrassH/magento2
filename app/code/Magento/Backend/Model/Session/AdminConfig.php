--- conflicted
+++ resolved
@@ -35,15 +35,9 @@
     private $backendAppList;
 
     /**
-<<<<<<< HEAD
-     * @var \Magento\Backend\Model\UrlInterface
-     */
-    private $backendUrl;
-=======
      * @var \Magento\Backend\Model\UrlFactory
      */
     private $backendUrlFactory;
->>>>>>> a5ee548e
 
     /**
      * @param \Magento\Framework\ValidatorFactory $validatorFactory
@@ -55,11 +49,7 @@
      * @param string $scopeType
      * @param \Magento\Backend\App\BackendAppList $backendAppList
      * @param FrontNameResolver $frontNameResolver
-<<<<<<< HEAD
-     * @param \Magento\Backend\Model\UrlInterface $backendUrl
-=======
      * @param \Magento\Backend\Model\UrlFactory $backendUrlFactory
->>>>>>> a5ee548e
      * @param string $lifetimePath
      * @param string $sessionName
      * @SuppressWarnings(PHPMD.ExcessiveParameterList)
@@ -74,11 +64,7 @@
         $scopeType,
         \Magento\Backend\App\BackendAppList $backendAppList,
         FrontNameResolver $frontNameResolver,
-<<<<<<< HEAD
-        \Magento\Backend\Model\UrlInterface $backendUrl,
-=======
         \Magento\Backend\Model\UrlFactory $backendUrlFactory,
->>>>>>> a5ee548e
         $lifetimePath = self::XML_PATH_COOKIE_LIFETIME,
         $sessionName = self::SESSION_NAME_ADMIN
     ) {
@@ -94,11 +80,7 @@
         );
         $this->_frontNameResolver = $frontNameResolver;
         $this->backendAppList = $backendAppList;
-<<<<<<< HEAD
-        $this->backendUrl = $backendUrl;
-=======
         $this->backendUrlFactory = $backendUrlFactory;
->>>>>>> a5ee548e
         $adminPath = $this->extractAdminPath();
         $this->setCookiePath($adminPath);
         $this->setName($sessionName);
@@ -113,11 +95,7 @@
     {
         $backendApp = $this->backendAppList->getCurrentApp();
         $cookiePath = null;
-<<<<<<< HEAD
-        $baseUrl = parse_url($this->backendUrl->getBaseUrl(), PHP_URL_PATH);
-=======
         $baseUrl = parse_url($this->backendUrlFactory->create()->getBaseUrl(), PHP_URL_PATH);
->>>>>>> a5ee548e
         if (!$backendApp) {
             $cookiePath = $baseUrl . $this->_frontNameResolver->getFrontName();
             return $cookiePath;
