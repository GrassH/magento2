--- conflicted
+++ resolved
@@ -155,16 +155,12 @@
             if ($this->getStoreId()) {
                 if (!$this->getQuoteId()) {
                     $this->_quote->setCustomerGroupId($this->groupManagement->getDefaultGroup()->getId());
-<<<<<<< HEAD
                     $this->_quote->setIsActive(false);
-                    $this->quoteRepository->save($this->_quote);
-=======
                     $this->_quote->setStoreId($this->getStoreId());
-
+                    
                     $this->quoteRepository->save($this->_quote);
                     $this->setQuoteId($this->_quote->getId());
                     $this->_quote = $this->quoteRepository->get($this->getQuoteId(), [$this->getStoreId()]);
->>>>>>> 383362a2
                 } else {
                     $this->_quote = $this->quoteRepository->get($this->getQuoteId(), [$this->getStoreId()]);
                     $this->_quote->setStoreId($this->getStoreId());
