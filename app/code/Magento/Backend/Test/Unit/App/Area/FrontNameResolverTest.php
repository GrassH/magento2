<?php declare(strict_types=1);
/**
 * Copyright © Magento, Inc. All rights reserved.
 * See COPYING.txt for license details.
 */
namespace Magento\Backend\Test\Unit\App\Area;

use Laminas\Uri\Uri;
use Magento\Backend\App\Area\FrontNameResolver;
use Magento\Backend\App\Config;
use Magento\Backend\Setup\ConfigOptionsList;
use Magento\Framework\App\Config\ScopeConfigInterface;
use Magento\Framework\App\DeploymentConfig;
use Magento\Framework\App\Request\Http;
use Magento\Store\Model\ScopeInterface;
use Magento\Store\Model\Store;
use PHPUnit\Framework\MockObject\MockObject;
use PHPUnit\Framework\TestCase;

class FrontNameResolverTest extends TestCase
{
    /**
     * @var FrontNameResolver
     */
    protected $model;

    /**
<<<<<<< HEAD
     * @var \PHPUnit\Framework\MockObject\MockObject|\Magento\Backend\App\Config
=======
     * @var MockObject|Config
>>>>>>> b2f063af
     */
    protected $configMock;

    /**
<<<<<<< HEAD
     * @var \PHPUnit\Framework\MockObject\MockObject|\Magento\Framework\App\Config\ScopeConfigInterface
=======
     * @var MockObject|ScopeConfigInterface
>>>>>>> b2f063af
     */
    protected $scopeConfigMock;

    /**
<<<<<<< HEAD
     * @var \PHPUnit\Framework\MockObject\MockObject|\Laminas\Uri\Uri
=======
     * @var MockObject|Uri
>>>>>>> b2f063af
     */
    protected $uri;

    /**
<<<<<<< HEAD
     * @var \PHPUnit\Framework\MockObject\MockObject|\Magento\Framework\App\Request\Http
=======
     * @var MockObject|Http
>>>>>>> b2f063af
     */
    protected $request;

    /**
     * @var string
     */
    protected $_defaultFrontName = 'defaultFrontName';

    protected function setUp(): void
    {
<<<<<<< HEAD
        /** @var \PHPUnit\Framework\MockObject\MockObject|DeploymentConfig $deploymentConfigMock */
        $deploymentConfigMock = $this->createMock(\Magento\Framework\App\DeploymentConfig::class);
        $deploymentConfigMock->expects($this->once())
            ->method('get')
            ->with(ConfigOptionsList::CONFIG_PATH_BACKEND_FRONTNAME)
            ->willReturn($this->_defaultFrontName);
        $this->uri = $this->createMock(\Laminas\Uri\Uri::class);
=======
        /** @var MockObject|DeploymentConfig $deploymentConfigMock */
        $deploymentConfigMock = $this->createMock(DeploymentConfig::class);
        $deploymentConfigMock->expects($this->once())
            ->method('get')
            ->with(ConfigOptionsList::CONFIG_PATH_BACKEND_FRONTNAME)
            ->will($this->returnValue($this->_defaultFrontName));
        $this->uri = $this->createMock(Uri::class);
>>>>>>> b2f063af

        $this->request = $this->createMock(Http::class);

        $this->configMock = $this->createMock(Config::class);
        $this->scopeConfigMock = $this->createMock(ScopeConfigInterface::class);
        $this->model = new FrontNameResolver(
            $this->configMock,
            $deploymentConfigMock,
            $this->scopeConfigMock,
            $this->uri,
            $this->request
        );
    }

    public function testIfCustomPathUsed()
    {
        $this->configMock->expects(
            $this->at(0)
        )->method(
            'getValue'
        )->with(
            'admin/url/use_custom_path'
        )->willReturn(
            true
        );
        $this->configMock->expects(
            $this->at(1)
        )->method(
            'getValue'
        )->with(
            'admin/url/custom_path'
        )->willReturn(
            'expectedValue'
        );
        $this->assertEquals('expectedValue', $this->model->getFrontName());
    }

    public function testIfCustomPathNotUsed()
    {
        $this->configMock->expects(
            $this->once()
        )->method(
            'getValue'
        )->with(
            'admin/url/use_custom_path'
        )->willReturn(
            false
        );
        $this->assertEquals($this->_defaultFrontName, $this->model->getFrontName());
    }

    /**
     * @param string $url
     * @param string $host
     * @param string $useCustomAdminUrl
     * @param string $customAdminUrl
     * @param string $expectedValue
     * @dataProvider hostsDataProvider
     */
    public function testIsHostBackend($url, $host, $useCustomAdminUrl, $customAdminUrl, $expectedValue)
    {
        $this->scopeConfigMock->expects($this->exactly(2))
            ->method('getValue')
            ->willReturnMap(
                
                    [
                        [Store::XML_PATH_UNSECURE_BASE_URL, ScopeInterface::SCOPE_STORE, null, $url],
                        [
                            FrontNameResolver::XML_PATH_USE_CUSTOM_ADMIN_URL,
                            ScopeInterface::SCOPE_STORE,
                            null,
                            $useCustomAdminUrl
                        ],
                        [
                            FrontNameResolver::XML_PATH_CUSTOM_ADMIN_URL,
                            ScopeInterface::SCOPE_STORE,
                            null,
                            $customAdminUrl
                        ],
                    ]
                
            );

        $this->request->expects($this->any())
            ->method('getServer')
            ->willReturn($host);

        $urlParts = [];
        $this->uri->expects($this->once())
            ->method('parse')
            ->willReturnCallback(
                function ($url) use (&$urlParts) {
                    $urlParts = parse_url($url);
                }
            );
        $this->uri->expects($this->once())
            ->method('getScheme')
            ->willReturnCallback(
                function () use (&$urlParts) {
                    return array_key_exists('scheme', $urlParts) ? $urlParts['scheme'] : '';
                }
            );
        $this->uri->expects($this->once())
            ->method('getHost')
            ->willReturnCallback(
                function () use (&$urlParts) {
                    return array_key_exists('host', $urlParts) ? $urlParts['host'] : '';
                }
            );
        $this->uri->expects($this->once())
            ->method('getPort')
            ->willReturnCallback(
                function () use (&$urlParts) {
                    return array_key_exists('port', $urlParts) ? $urlParts['port'] : '';
                }
            );

        $this->assertEquals($this->model->isHostBackend(), $expectedValue);
    }

    /**
     * @return array
     */
    public function hostsDataProvider()
    {
        return [
            'withoutPort' => [
                'url' => 'http://magento2.loc/',
                'host' => 'magento2.loc',
                'useCustomAdminUrl' => '0',
                'customAdminUrl' => '',
                'expectedValue' => true
            ],
            'withPort' => [
                'url' => 'http://magento2.loc:8080/',
                'host' => 'magento2.loc:8080',
                'useCustomAdminUrl' => '0',
                'customAdminUrl' => '',
                'expectedValue' => true
            ],
            'withStandartPortInUrlWithoutPortInHost' => [
                'url' => 'http://magento2.loc:80/',
                'host' => 'magento2.loc',
                'useCustomAdminUrl' => '0',
                'customAdminUrl' => '',
                'expectedValue' => true
            ],
            'withoutStandartPortInUrlWithPortInHost' => [
                'url' => 'https://magento2.loc/',
                'host' => 'magento2.loc:443',
                'useCustomAdminUrl' => '0',
                'customAdminUrl' => '',
                'expectedValue' => true
            ],
            'differentHosts' => [
                'url' => 'http://m2.loc/',
                'host' => 'magento2.loc',
                'useCustomAdminUrl' => '0',
                'customAdminUrl' => '',
                'expectedValue' => false
            ],
            'differentPortsOnOneHost' => [
                'url' => 'http://magento2.loc/',
                'host' => 'magento2.loc:8080',
                'useCustomAdminUrl' => '0',
                'customAdminUrl' => '',
                'expectedValue' => false
            ],
            'withCustomAdminUrl' => [
                'url' => 'http://magento2.loc/',
                'host' => 'myhost.loc',
                'useCustomAdminUrl' => '1',
                'customAdminUrl' => 'https://myhost.loc/',
                'expectedValue' => true
            ],
            'withCustomAdminUrlWrongHost' => [
                'url' => 'http://magento2.loc/',
                'host' => 'SomeOtherHost.loc',
                'useCustomAdminUrl' => '1',
                'customAdminUrl' => 'https://myhost.loc/',
                'expectedValue' => false
            ]
        ];
    }
}<|MERGE_RESOLUTION|>--- conflicted
+++ resolved
@@ -25,38 +25,22 @@
     protected $model;
 
     /**
-<<<<<<< HEAD
-     * @var \PHPUnit\Framework\MockObject\MockObject|\Magento\Backend\App\Config
-=======
      * @var MockObject|Config
->>>>>>> b2f063af
      */
     protected $configMock;
 
     /**
-<<<<<<< HEAD
-     * @var \PHPUnit\Framework\MockObject\MockObject|\Magento\Framework\App\Config\ScopeConfigInterface
-=======
      * @var MockObject|ScopeConfigInterface
->>>>>>> b2f063af
      */
     protected $scopeConfigMock;
 
     /**
-<<<<<<< HEAD
-     * @var \PHPUnit\Framework\MockObject\MockObject|\Laminas\Uri\Uri
-=======
      * @var MockObject|Uri
->>>>>>> b2f063af
      */
     protected $uri;
 
     /**
-<<<<<<< HEAD
-     * @var \PHPUnit\Framework\MockObject\MockObject|\Magento\Framework\App\Request\Http
-=======
      * @var MockObject|Http
->>>>>>> b2f063af
      */
     protected $request;
 
@@ -67,15 +51,6 @@
 
     protected function setUp(): void
     {
-<<<<<<< HEAD
-        /** @var \PHPUnit\Framework\MockObject\MockObject|DeploymentConfig $deploymentConfigMock */
-        $deploymentConfigMock = $this->createMock(\Magento\Framework\App\DeploymentConfig::class);
-        $deploymentConfigMock->expects($this->once())
-            ->method('get')
-            ->with(ConfigOptionsList::CONFIG_PATH_BACKEND_FRONTNAME)
-            ->willReturn($this->_defaultFrontName);
-        $this->uri = $this->createMock(\Laminas\Uri\Uri::class);
-=======
         /** @var MockObject|DeploymentConfig $deploymentConfigMock */
         $deploymentConfigMock = $this->createMock(DeploymentConfig::class);
         $deploymentConfigMock->expects($this->once())
@@ -83,7 +58,6 @@
             ->with(ConfigOptionsList::CONFIG_PATH_BACKEND_FRONTNAME)
             ->will($this->returnValue($this->_defaultFrontName));
         $this->uri = $this->createMock(Uri::class);
->>>>>>> b2f063af
 
         $this->request = $this->createMock(Http::class);
 
@@ -106,8 +80,8 @@
             'getValue'
         )->with(
             'admin/url/use_custom_path'
-        )->willReturn(
-            true
+        )->will(
+            $this->returnValue(true)
         );
         $this->configMock->expects(
             $this->at(1)
@@ -115,8 +89,8 @@
             'getValue'
         )->with(
             'admin/url/custom_path'
-        )->willReturn(
-            'expectedValue'
+        )->will(
+            $this->returnValue('expectedValue')
         );
         $this->assertEquals('expectedValue', $this->model->getFrontName());
     }
@@ -129,8 +103,8 @@
             'getValue'
         )->with(
             'admin/url/use_custom_path'
-        )->willReturn(
-            false
+        )->will(
+            $this->returnValue(false)
         );
         $this->assertEquals($this->_defaultFrontName, $this->model->getFrontName());
     }
@@ -147,8 +121,8 @@
     {
         $this->scopeConfigMock->expects($this->exactly(2))
             ->method('getValue')
-            ->willReturnMap(
-                
+            ->will(
+                $this->returnValueMap(
                     [
                         [Store::XML_PATH_UNSECURE_BASE_URL, ScopeInterface::SCOPE_STORE, null, $url],
                         [
@@ -164,12 +138,12 @@
                             $customAdminUrl
                         ],
                     ]
-                
+                )
             );
 
         $this->request->expects($this->any())
             ->method('getServer')
-            ->willReturn($host);
+            ->will($this->returnValue($host));
 
         $urlParts = [];
         $this->uri->expects($this->once())
