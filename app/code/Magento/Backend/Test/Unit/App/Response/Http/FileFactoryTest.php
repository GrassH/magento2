<?php declare(strict_types=1);
/**
 * Copyright © Magento, Inc. All rights reserved.
 * See COPYING.txt for license details.
 */
namespace Magento\Backend\Test\Unit\App\Response\Http;

use Magento\Backend\App\Response\Http\FileFactory as HttpFileFactory;
use Magento\Backend\Model\Auth;
use Magento\Backend\Model\Session;
use Magento\Backend\Model\Url;
use Magento\Framework\App\Response\Http;
use Magento\Framework\TestFramework\Unit\Helper\ObjectManager;
use PHPUnit\Framework\MockObject\MockObject;
use PHPUnit\Framework\TestCase;

class FileFactoryTest extends TestCase
{
    /**
     * @var \Magento\Framework\App\Response\Http\FileFactory
     */
    protected $_model;

    /**
<<<<<<< HEAD
     * @var \PHPUnit\Framework\MockObject\MockObject
=======
     * @var MockObject
>>>>>>> b2f063af
     */
    protected $_authMock;

    /**
<<<<<<< HEAD
     * @var \PHPUnit\Framework\MockObject\MockObject
=======
     * @var MockObject
>>>>>>> b2f063af
     */
    protected $_backendUrl;

    /**
<<<<<<< HEAD
     * @var \PHPUnit\Framework\MockObject\MockObject
=======
     * @var MockObject
>>>>>>> b2f063af
     */
    protected $_sessionMock;

    /**
<<<<<<< HEAD
     * @var \PHPUnit\Framework\MockObject\MockObject
=======
     * @var MockObject
>>>>>>> b2f063af
     */
    protected $_responseMock;

    protected function setUp(): void
    {
        $helper = new ObjectManager($this);
        $this->_responseMock = $this->createPartialMock(
            Http::class,
            ['setRedirect', '__wakeup']
        );
        $this->_responseMock->expects(
            $this->any()
        )->method(
            'setRedirect'
        )->willReturn(
            $this->_responseMock
        );
        $this->_sessionMock = $this->createPartialMock(Session::class, ['setIsUrlNotice']);
        $this->_backendUrl = $this->createMock(Url::class);
        $this->_authMock = $this->createMock(Auth::class);
        $this->_model = $helper->getObject(
            HttpFileFactory::class,
            [
                'response' => $this->_responseMock,
                'auth' => $this->_authMock,
                'backendUrl' => $this->_backendUrl,
                'session' => $this->_sessionMock
            ]
        );
    }

    public function testCreate()
    {
        $authStorageMock = $this->createPartialMock(
            \Magento\Backend\Model\Auth\Session::class,
            ['isFirstPageAfterLogin', 'processLogout', 'processLogin']
        );
        $this->_authMock->expects($this->once())->method('getAuthStorage')->willReturn($authStorageMock);
        $authStorageMock->expects($this->once())->method('isFirstPageAfterLogin')->willReturn(true);
        $this->_sessionMock->expects($this->once())->method('setIsUrlNotice');
        $this->_model->create('fileName', null);
    }
}<|MERGE_RESOLUTION|>--- conflicted
+++ resolved
@@ -22,38 +22,22 @@
     protected $_model;
 
     /**
-<<<<<<< HEAD
-     * @var \PHPUnit\Framework\MockObject\MockObject
-=======
      * @var MockObject
->>>>>>> b2f063af
      */
     protected $_authMock;
 
     /**
-<<<<<<< HEAD
-     * @var \PHPUnit\Framework\MockObject\MockObject
-=======
      * @var MockObject
->>>>>>> b2f063af
      */
     protected $_backendUrl;
 
     /**
-<<<<<<< HEAD
-     * @var \PHPUnit\Framework\MockObject\MockObject
-=======
      * @var MockObject
->>>>>>> b2f063af
      */
     protected $_sessionMock;
 
     /**
-<<<<<<< HEAD
-     * @var \PHPUnit\Framework\MockObject\MockObject
-=======
      * @var MockObject
->>>>>>> b2f063af
      */
     protected $_responseMock;
 
@@ -68,8 +52,8 @@
             $this->any()
         )->method(
             'setRedirect'
-        )->willReturn(
-            $this->_responseMock
+        )->will(
+            $this->returnValue($this->_responseMock)
         );
         $this->_sessionMock = $this->createPartialMock(Session::class, ['setIsUrlNotice']);
         $this->_backendUrl = $this->createMock(Url::class);
@@ -91,8 +75,8 @@
             \Magento\Backend\Model\Auth\Session::class,
             ['isFirstPageAfterLogin', 'processLogout', 'processLogin']
         );
-        $this->_authMock->expects($this->once())->method('getAuthStorage')->willReturn($authStorageMock);
-        $authStorageMock->expects($this->once())->method('isFirstPageAfterLogin')->willReturn(true);
+        $this->_authMock->expects($this->once())->method('getAuthStorage')->will($this->returnValue($authStorageMock));
+        $authStorageMock->expects($this->once())->method('isFirstPageAfterLogin')->will($this->returnValue(true));
         $this->_sessionMock->expects($this->once())->method('setIsUrlNotice');
         $this->_model->create('fileName', null);
     }
