--- conflicted
+++ resolved
@@ -20,20 +20,12 @@
     protected $plugin;
 
     /**
-<<<<<<< HEAD
-     * @var \PHPUnit\Framework\MockObject\MockObject|RequestInterface
-=======
      * @var MockObject|RequestInterface
->>>>>>> b2f063af
      */
     protected $requestMock;
 
     /**
-<<<<<<< HEAD
-     * @var \PHPUnit\Framework\MockObject\MockObject|AbstractAction
-=======
      * @var MockObject|AbstractAction
->>>>>>> b2f063af
      */
     protected $subjectMock;
 
@@ -70,11 +62,11 @@
         $this->requestMock->expects($this->at(0))
             ->method('getPost')
             ->with('massaction_prepare_key')
-            ->willReturn('key');
+            ->will($this->returnValue('key'));
         $this->requestMock->expects($this->at(1))
             ->method('getPost')
             ->with('key')
-            ->willReturn($postData);
+            ->will($this->returnValue($postData));
         $this->requestMock->expects($this->once())
             ->method('setPostValue')
             ->with('key', $convertedData);
@@ -98,7 +90,7 @@
         $this->requestMock->expects($this->once())
             ->method('getPost')
             ->with('massaction_prepare_key')
-            ->willReturn(false);
+            ->will($this->returnValue(false));
         $this->requestMock->expects($this->never())
             ->method('setPostValue');
 
