--- conflicted
+++ resolved
@@ -15,29 +15,17 @@
 class NoRouteHandlerTest extends TestCase
 {
     /**
-<<<<<<< HEAD
-     * @var \PHPUnit\Framework\MockObject\MockObject
-=======
      * @var MockObject
->>>>>>> b2f063af
      */
     protected $_helperMock;
 
     /**
-<<<<<<< HEAD
-     * @var \PHPUnit\Framework\MockObject\MockObject
-=======
      * @var MockObject
->>>>>>> b2f063af
      */
     protected $_requestMock;
 
     /**
-<<<<<<< HEAD
-     * @var \PHPUnit\Framework\MockObject\MockObject
-=======
      * @var MockObject
->>>>>>> b2f063af
      */
     protected $_routeConfigMock;
 
@@ -48,19 +36,11 @@
 
     protected function setUp(): void
     {
-<<<<<<< HEAD
-        $this->_requestMock = $this->createMock(\Magento\Framework\App\Request\Http::class);
-        $this->_routeConfigMock = $this->createMock(\Magento\Framework\App\Route\ConfigInterface::class);
-        $this->_helperMock = $this->createMock(\Magento\Backend\Helper\Data::class);
-        $this->_helperMock->expects($this->any())->method('getAreaFrontName')->willReturn('backend');
-        $this->_model = new \Magento\Backend\App\Router\NoRouteHandler($this->_helperMock, $this->_routeConfigMock);
-=======
         $this->_requestMock = $this->createMock(Http::class);
         $this->_routeConfigMock = $this->createMock(ConfigInterface::class);
         $this->_helperMock = $this->createMock(Data::class);
         $this->_helperMock->expects($this->any())->method('getAreaFrontName')->will($this->returnValue('backend'));
         $this->_model = new NoRouteHandler($this->_helperMock, $this->_routeConfigMock);
->>>>>>> b2f063af
     }
 
     /**
@@ -72,12 +52,12 @@
             ->expects($this->once())
             ->method('getRouteFrontName')
             ->with('adminhtml')
-            ->willReturn('admin');
+            ->will($this->returnValue('admin'));
 
         $this->_requestMock
             ->expects($this->once())
             ->method('getPathInfo')
-            ->willReturn('backend/admin/custom');
+            ->will($this->returnValue('backend/admin/custom'));
 
         $this->_requestMock->expects(
             $this->once()
@@ -85,8 +65,8 @@
             'setModuleName'
         )->with(
             'admin'
-        )->willReturn(
-            $this->_requestMock
+        )->will(
+            $this->returnValue($this->_requestMock)
         );
 
         $this->_requestMock->expects(
@@ -95,8 +75,8 @@
             'setControllerName'
         )->with(
             'noroute'
-        )->willReturn(
-            $this->_requestMock
+        )->will(
+            $this->returnValue($this->_requestMock)
         );
 
         $this->_requestMock->expects(
@@ -105,11 +85,11 @@
             'setActionName'
         )->with(
             'index'
-        )->willReturn(
-            $this->_requestMock
+        )->will(
+            $this->returnValue($this->_requestMock)
         );
 
-        $this->assertTrue($this->_model->process($this->_requestMock));
+        $this->assertEquals(true, $this->_model->process($this->_requestMock));
     }
 
     /**
@@ -121,8 +101,8 @@
             $this->once()
         )->method(
             'getPathInfo'
-        )->willReturn(
-            'module/controller/action'
+        )->will(
+            $this->returnValue('module/controller/action')
         );
 
         $this->_requestMock->expects($this->never())->method('setModuleName');
@@ -131,6 +111,6 @@
 
         $this->_requestMock->expects($this->never())->method('setActionName');
 
-        $this->assertFalse($this->_model->process($this->_requestMock));
+        $this->assertEquals(false, $this->_model->process($this->_requestMock));
     }
 }