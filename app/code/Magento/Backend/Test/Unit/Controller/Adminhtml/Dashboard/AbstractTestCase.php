<?php declare(strict_types=1);
/**
 * Copyright © Magento, Inc. All rights reserved.
 * See COPYING.txt for license details.
 */

namespace Magento\Backend\Test\Unit\Controller\Adminhtml\Dashboard;

use Magento\Framework\Controller\Result\Raw;
use Magento\Framework\Controller\Result\RawFactory;
use Magento\Framework\TestFramework\Unit\Helper\ObjectManager;
use Magento\Framework\View\Layout;
use Magento\Framework\View\LayoutFactory;
use PHPUnit\Framework\TestCase;

/**
 * Abstract test class
 */
class AbstractTestCase extends TestCase
{
    /**
     * Assertions for controller execute method
     *
     * @param $controllerName
     * @param $blockName
     */
    protected function assertExecute($controllerName, $blockName)
    {
        $objectManager = new ObjectManager($this);
        $outPut = "data";
        $resultRawMock = $this->createPartialMock(Raw::class, ['setContents']);
        $resultRawFactoryMock =
<<<<<<< HEAD
            $this->createPartialMock(\Magento\Framework\Controller\Result\RawFactory::class, ['create']);
        $layoutFactoryMock = $this->createPartialMock(\Magento\Framework\View\LayoutFactory::class, ['create']);
        $layoutMock = $this->createPartialMock(\Magento\Framework\View\Layout::class, ['createBlock', 'toHtml']);
        $layoutFactoryMock->expects($this->once())->method('create')->willReturn($layoutMock);
        $layoutMock->expects($this->once())->method('createBlock')->with($blockName)->willReturnSelf();
        $layoutMock->expects($this->once())->method('toHtml')->willReturn($outPut);
        $resultRawFactoryMock->expects($this->once())->method('create')->willReturn($resultRawMock);
        $resultRawMock->expects($this->once())->method('setContents')->with($outPut)->willReturnSelf();
=======
            $this->createPartialMock(RawFactory::class, ['create']);
        $layoutFactoryMock = $this->createPartialMock(LayoutFactory::class, ['create']);
        $layoutMock = $this->createPartialMock(Layout::class, ['createBlock', 'toHtml']);
        $layoutFactoryMock->expects($this->once())->method('create')->will($this->returnValue($layoutMock));
        $layoutMock->expects($this->once())->method('createBlock')->with($blockName)->will($this->returnSelf());
        $layoutMock->expects($this->once())->method('toHtml')->will($this->returnValue($outPut));
        $resultRawFactoryMock->expects($this->once())->method('create')->will($this->returnValue($resultRawMock));
        $resultRawMock->expects($this->once())->method('setContents')->with($outPut)->will($this->returnSelf());
>>>>>>> b2f063af

        $controller = $objectManager->getObject(
            $controllerName,
            [
                'resultRawFactory' => $resultRawFactoryMock,
                'layoutFactory' => $layoutFactoryMock
            ]
        );
        $result = $controller->execute();
        $this->assertInstanceOf(Raw::class, $result);
    }
}<|MERGE_RESOLUTION|>--- conflicted
+++ resolved
@@ -30,16 +30,6 @@
         $outPut = "data";
         $resultRawMock = $this->createPartialMock(Raw::class, ['setContents']);
         $resultRawFactoryMock =
-<<<<<<< HEAD
-            $this->createPartialMock(\Magento\Framework\Controller\Result\RawFactory::class, ['create']);
-        $layoutFactoryMock = $this->createPartialMock(\Magento\Framework\View\LayoutFactory::class, ['create']);
-        $layoutMock = $this->createPartialMock(\Magento\Framework\View\Layout::class, ['createBlock', 'toHtml']);
-        $layoutFactoryMock->expects($this->once())->method('create')->willReturn($layoutMock);
-        $layoutMock->expects($this->once())->method('createBlock')->with($blockName)->willReturnSelf();
-        $layoutMock->expects($this->once())->method('toHtml')->willReturn($outPut);
-        $resultRawFactoryMock->expects($this->once())->method('create')->willReturn($resultRawMock);
-        $resultRawMock->expects($this->once())->method('setContents')->with($outPut)->willReturnSelf();
-=======
             $this->createPartialMock(RawFactory::class, ['create']);
         $layoutFactoryMock = $this->createPartialMock(LayoutFactory::class, ['create']);
         $layoutMock = $this->createPartialMock(Layout::class, ['createBlock', 'toHtml']);
@@ -48,7 +38,6 @@
         $layoutMock->expects($this->once())->method('toHtml')->will($this->returnValue($outPut));
         $resultRawFactoryMock->expects($this->once())->method('create')->will($this->returnValue($resultRawMock));
         $resultRawMock->expects($this->once())->method('setContents')->with($outPut)->will($this->returnSelf());
->>>>>>> b2f063af
 
         $controller = $objectManager->getObject(
             $controllerName,
