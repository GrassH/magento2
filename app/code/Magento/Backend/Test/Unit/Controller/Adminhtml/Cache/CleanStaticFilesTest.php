<?php declare(strict_types=1);
/**
 * Copyright © Magento, Inc. All rights reserved.
 * See COPYING.txt for license details.
 */

namespace Magento\Backend\Test\Unit\Controller\Adminhtml\Cache;

use Magento\Backend\App\Action\Context;
use Magento\Backend\Controller\Adminhtml\Cache\CleanStaticFiles;
use Magento\Backend\Model\View\Result\Redirect;
use Magento\Framework\App\State\CleanupFiles;
use Magento\Framework\Controller\ResultFactory;
use Magento\Framework\Event\ManagerInterface;
use Magento\Framework\ObjectManagerInterface;
use Magento\Framework\TestFramework\Unit\Helper\ObjectManager;
use PHPUnit\Framework\MockObject\MockObject;
use PHPUnit\Framework\TestCase;

class CleanStaticFilesTest extends TestCase
{
    /**
<<<<<<< HEAD
     * @var \Magento\Framework\ObjectManagerInterface | \PHPUnit\Framework\MockObject\MockObject
=======
     * @var ObjectManagerInterface|MockObject
>>>>>>> b2f063af
     */
    private $objectManagerMock;

    /**
<<<<<<< HEAD
     * @var  \Magento\Framework\Event\ManagerInterface | \PHPUnit\Framework\MockObject\MockObject
=======
     * @var  ManagerInterface|MockObject
>>>>>>> b2f063af
     */
    private $eventManagerMock;

    /**
<<<<<<< HEAD
     * @var \Magento\Framework\Message\ManagerInterface | \PHPUnit\Framework\MockObject\MockObject
=======
     * @var \Magento\Framework\Message\ManagerInterface|MockObject
>>>>>>> b2f063af
     */
    private $messageManagerMock;

    /**
<<<<<<< HEAD
     * @var \Magento\Framework\Controller\ResultFactory | \PHPUnit\Framework\MockObject\MockObject
=======
     * @var ResultFactory|MockObject
>>>>>>> b2f063af
     */
    private $resultFactoryMock;

    /**
     * @var CleanStaticFiles
     */
    private $controller;

    protected function setUp(): void
    {
        $this->objectManagerMock = $this->createMock(ObjectManagerInterface::class);
        $this->eventManagerMock = $this->getMockBuilder(ManagerInterface::class)
            ->disableOriginalConstructor()
            ->getMock();
        $this->messageManagerMock = $this->getMockBuilder(\Magento\Framework\Message\ManagerInterface::class)
            ->disableOriginalConstructor()
            ->getMock();
        $this->resultFactoryMock = $this->getMockBuilder(ResultFactory::class)
            ->disableOriginalConstructor()
            ->getMock();
        $objectHelper = new ObjectManager($this);
        $context = $objectHelper->getObject(
            Context::class,
            [
                'objectManager' => $this->objectManagerMock,
                'eventManager' => $this->eventManagerMock,
                'messageManager' => $this->messageManagerMock,
                'resultFactory' => $this->resultFactoryMock,
            ]
        );

        $this->controller = $objectHelper->getObject(
            CleanStaticFiles::class,
            ['context' => $context]
        );
    }

    public function testExecute()
    {
        $cleanupFilesMock = $this->getMockBuilder(CleanupFiles::class)
            ->disableOriginalConstructor()
            ->getMock();
        $cleanupFilesMock->expects($this->once())
            ->method('clearMaterializedViewFiles');
        $this->objectManagerMock->expects($this->once())->method('get')->willReturn($cleanupFilesMock);

        $this->eventManagerMock->expects($this->once())
            ->method('dispatch')
            ->with('clean_static_files_cache_after');

        $this->messageManagerMock->expects($this->once())
            ->method('addSuccessMessage')
            ->with('The static files cache has been cleaned.');

        $resultRedirect = $this->getMockBuilder(Redirect::class)
            ->disableOriginalConstructor()
            ->getMock();
        $this->resultFactoryMock->expects($this->atLeastOnce())
            ->method('create')
            ->with(ResultFactory::TYPE_REDIRECT)
            ->willReturn($resultRedirect);
        $resultRedirect->expects($this->once())
            ->method('setPath')
            ->with('adminhtml/*')
            ->willReturnSelf();

        // Run
        $this->controller->execute();
    }
}<|MERGE_RESOLUTION|>--- conflicted
+++ resolved
@@ -20,38 +20,22 @@
 class CleanStaticFilesTest extends TestCase
 {
     /**
-<<<<<<< HEAD
-     * @var \Magento\Framework\ObjectManagerInterface | \PHPUnit\Framework\MockObject\MockObject
-=======
      * @var ObjectManagerInterface|MockObject
->>>>>>> b2f063af
      */
     private $objectManagerMock;
 
     /**
-<<<<<<< HEAD
-     * @var  \Magento\Framework\Event\ManagerInterface | \PHPUnit\Framework\MockObject\MockObject
-=======
      * @var  ManagerInterface|MockObject
->>>>>>> b2f063af
      */
     private $eventManagerMock;
 
     /**
-<<<<<<< HEAD
-     * @var \Magento\Framework\Message\ManagerInterface | \PHPUnit\Framework\MockObject\MockObject
-=======
      * @var \Magento\Framework\Message\ManagerInterface|MockObject
->>>>>>> b2f063af
      */
     private $messageManagerMock;
 
     /**
-<<<<<<< HEAD
-     * @var \Magento\Framework\Controller\ResultFactory | \PHPUnit\Framework\MockObject\MockObject
-=======
      * @var ResultFactory|MockObject
->>>>>>> b2f063af
      */
     private $resultFactoryMock;
 
@@ -96,7 +80,7 @@
             ->getMock();
         $cleanupFilesMock->expects($this->once())
             ->method('clearMaterializedViewFiles');
-        $this->objectManagerMock->expects($this->once())->method('get')->willReturn($cleanupFilesMock);
+        $this->objectManagerMock->expects($this->once())->method('get')->will($this->returnValue($cleanupFilesMock));
 
         $this->eventManagerMock->expects($this->once())
             ->method('dispatch')
