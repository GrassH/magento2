<?php
/**
 * Unit test for \Magento\Backend\Controller\Adminhtml\System\Account controller
 *
 * Copyright © 2015 Magento. All rights reserved.
 * See COPYING.txt for license details.
 */
namespace Magento\Backend\Test\Unit\Controller\Adminhtml\System\Account;

class SaveTest extends \PHPUnit_Framework_TestCase
{
    /** @var \Magento\Backend\Controller\Adminhtml\System\Account */
    protected $_controller;

    /** @var \PHPUnit_Framework_MockObject_MockObject|\Magento\Framework\App\RequestInterface */
    protected $_requestMock;

    /** @var \PHPUnit_Framework_MockObject_MockObject|\Magento\Framework\App\ResponseInterface */
    protected $_responseMock;

    /** @var \PHPUnit_Framework_MockObject_MockObject|\Magento\Framework\ObjectManager\ObjectManager */
    protected $_objectManagerMock;

    /** @var \PHPUnit_Framework_MockObject_MockObject|\Magento\Framework\Message\ManagerInterface */
    protected $_messagesMock;

    /** @var \PHPUnit_Framework_MockObject_MockObject|\Magento\Backend\Helper\Data */
    protected $_helperMock;

    /** @var \PHPUnit_Framework_MockObject_MockObject|\Magento\Backend\Model\Auth\Session */
    protected $_authSessionMock;

    /** @var \PHPUnit_Framework_MockObject_MockObject|\Magento\User\Model\User */
    protected $_userMock;

    /** @var \PHPUnit_Framework_MockObject_MockObject|\Magento\Framework\Validator\locale */
    protected $_validatorMock;

    /** @var \PHPUnit_Framework_MockObject_MockObject|\Magento\Backend\Model\Locale\Manager */
    protected $_managerMock;

    /** @var \PHPUnit_Framework_MockObject_MockObject|\Magento\Framework\TranslateInterface */
    protected $_translatorMock;

    /** @var \PHPUnit_Framework_MockObject_MockObject |\Magento\Framework\Event\ManagerInterface */
    protected $eventManagerMock;

    protected function setUp()
    {
        $this->_requestMock = $this->getMockBuilder('Magento\Framework\App\Request\Http')
            ->disableOriginalConstructor()->setMethods(['getOriginalPathInfo'])
            ->getMock();
        $this->_responseMock = $this->getMockBuilder('Magento\Framework\App\Response\Http')
            ->disableOriginalConstructor()
            ->setMethods([])
            ->getMock();
        $this->_objectManagerMock = $this->getMockBuilder('Magento\Framework\ObjectManager\ObjectManager')
            ->disableOriginalConstructor()
            ->setMethods(['get', 'create'])
            ->getMock();
        $frontControllerMock = $this->getMockBuilder('Magento\Framework\App\FrontController')
            ->disableOriginalConstructor()
            ->getMock();

        $this->_helperMock = $this->getMockBuilder('Magento\Backend\Helper\Data')
            ->disableOriginalConstructor()
            ->setMethods(['getUrl'])
            ->getMock();
        $this->_messagesMock = $this->getMockBuilder('Magento\Framework\Message\Manager')
            ->disableOriginalConstructor()
            ->setMethods(['addSuccess'])
            ->getMockForAbstractClass();

        $this->_authSessionMock = $this->getMockBuilder('Magento\Backend\Model\Auth\Session')
            ->disableOriginalConstructor()
            ->setMethods(['getUser'])
            ->getMock();

        $this->_userMock = $this->getMockBuilder('Magento\User\Model\User')
            ->disableOriginalConstructor()
            ->setMethods(
<<<<<<< HEAD
                ['load', 'save', 'sendNotificationEmailsIfRequired', 'verifyIdentity', '__sleep', '__wakeup']
=======
                ['load', 'save', 'sendNotificationEmailsIfRequired', 'performIdentityCheck', '__sleep', '__wakeup']
>>>>>>> bf445547
            )
            ->getMock();

        $this->_validatorMock = $this->getMockBuilder('Magento\Framework\Validator\Locale')
            ->disableOriginalConstructor()
            ->setMethods(['isValid'])
            ->getMock();

        $this->_managerMock = $this->getMockBuilder('Magento\Backend\Model\Locale\Manager')
            ->disableOriginalConstructor()
            ->setMethods(['switchBackendInterfaceLocale'])
            ->getMock();

        $this->_translatorMock = $this->getMockBuilder('Magento\Framework\TranslateInterface')
            ->disableOriginalConstructor()
            ->getMock();

        $resultFactory = $this->getMockBuilder('Magento\Framework\Controller\ResultFactory')
            ->disableOriginalConstructor()
            ->setMethods(['create'])
            ->getMock();
        $resultRedirect = $this->getMockBuilder('Magento\Backend\Model\View\Result\Redirect')
            ->disableOriginalConstructor()
            ->getMock();
        $resultFactory->expects($this->atLeastOnce())
            ->method('create')
            ->with(\Magento\Framework\Controller\ResultFactory::TYPE_REDIRECT)
            ->willReturn($resultRedirect);

        $contextMock = $this->getMock('Magento\Backend\App\Action\Context', [], [], '', false);
        $contextMock->expects($this->any())->method('getRequest')->willReturn($this->_requestMock);
        $contextMock->expects($this->any())->method('getResponse')->willReturn($this->_responseMock);
        $contextMock->expects($this->any())->method('getObjectManager')->willReturn($this->_objectManagerMock);
        $contextMock->expects($this->any())->method('getFrontController')->willReturn($frontControllerMock);
        $contextMock->expects($this->any())->method('getHelper')->willReturn($this->_helperMock);
        $contextMock->expects($this->any())->method('getMessageManager')->willReturn($this->_messagesMock);
        $contextMock->expects($this->any())->method('getTranslator')->willReturn($this->_translatorMock);
        $contextMock->expects($this->once())->method('getResultFactory')->willReturn($resultFactory);

        $args = ['context' => $contextMock];

        $testHelper = new \Magento\Framework\TestFramework\Unit\Helper\ObjectManager($this);
        $this->_controller = $testHelper->getObject('Magento\Backend\Controller\Adminhtml\System\Account\Save', $args);
    }

    public function testSaveAction()
    {
        $userId = 1;
        $requestParams = [
            'password' => 'password',
            'password_confirmation' => true,
            'interface_locale' => 'US',
            'username' => 'Foo',
            'firstname' => 'Bar',
            'lastname' => 'Dummy',
            'email' => 'test@example.com',
            \Magento\Backend\Block\System\Account\Edit\Form::IDENTITY_VERIFICATION_PASSWORD_FIELD => 'current_password',
        ];

        $testedMessage = 'You saved the account.';

        $this->_authSessionMock->expects($this->any())->method('getUser')->will($this->returnValue($this->_userMock));

        $this->_userMock->expects($this->any())->method('load')->will($this->returnSelf());
        $this->_validatorMock->expects(
            $this->once()
        )->method(
            'isValid'
        )->with(
            $this->equalTo($requestParams['interface_locale'])
        )->will(
            $this->returnValue(true)
        );
        $this->_managerMock->expects($this->any())->method('switchBackendInterfaceLocale');

        $this->_objectManagerMock->expects(
            $this->at(0)
        )->method(
            'get'
        )->with(
            $this->equalTo('Magento\Backend\Model\Auth\Session')
        )->will(
            $this->returnValue($this->_authSessionMock)
        );
        $this->_objectManagerMock->expects(
            $this->at(1)
        )->method(
            'create'
        )->with(
            $this->equalTo('Magento\User\Model\User')
        )->will(
            $this->returnValue($this->_userMock)
        );
        $this->_objectManagerMock->expects(
            $this->at(2)
        )->method(
            'get'
        )->with(
            $this->equalTo('Magento\Framework\Validator\Locale')
        )->will(
            $this->returnValue($this->_validatorMock)
        );
        $this->_objectManagerMock->expects(
            $this->at(3)
        )->method(
            'get'
        )->with(
            $this->equalTo('Magento\Backend\Model\Locale\Manager')
        )->will(
            $this->returnValue($this->_managerMock)
        );

        $this->_userMock->setUserId($userId);
        $this->_userMock->expects($this->once())->method('performIdentityCheck')->will($this->returnValue(true));
        $this->_userMock->expects($this->once())->method('save');
<<<<<<< HEAD
        $this->_userMock->expects($this->once())->method('verifyIdentity')->will($this->returnValue(true));
=======
>>>>>>> bf445547
        $this->_userMock->expects($this->once())->method('sendNotificationEmailsIfRequired');

        $this->_requestMock->setParams($requestParams);

        $this->_messagesMock->expects($this->once())->method('addSuccess')->with($this->equalTo($testedMessage));

        $this->_controller->execute();
    }
}<|MERGE_RESOLUTION|>--- conflicted
+++ resolved
@@ -79,11 +79,7 @@
         $this->_userMock = $this->getMockBuilder('Magento\User\Model\User')
             ->disableOriginalConstructor()
             ->setMethods(
-<<<<<<< HEAD
-                ['load', 'save', 'sendNotificationEmailsIfRequired', 'verifyIdentity', '__sleep', '__wakeup']
-=======
                 ['load', 'save', 'sendNotificationEmailsIfRequired', 'performIdentityCheck', '__sleep', '__wakeup']
->>>>>>> bf445547
             )
             ->getMock();
 
@@ -199,10 +195,6 @@
         $this->_userMock->setUserId($userId);
         $this->_userMock->expects($this->once())->method('performIdentityCheck')->will($this->returnValue(true));
         $this->_userMock->expects($this->once())->method('save');
-<<<<<<< HEAD
-        $this->_userMock->expects($this->once())->method('verifyIdentity')->will($this->returnValue(true));
-=======
->>>>>>> bf445547
         $this->_userMock->expects($this->once())->method('sendNotificationEmailsIfRequired');
 
         $this->_requestMock->setParams($requestParams);
