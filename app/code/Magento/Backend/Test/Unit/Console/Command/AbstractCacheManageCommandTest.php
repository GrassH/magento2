<?php declare(strict_types=1);
/**
 * Copyright © Magento, Inc. All rights reserved.
 * See COPYING.txt for license details.
 */

namespace Magento\Backend\Test\Unit\Console\Command;

use Magento\Framework\Event\ManagerInterface;
use PHPUnit\Framework\MockObject\MockObject;
use Symfony\Component\Console\Tester\CommandTester;

abstract class AbstractCacheManageCommandTest extends AbstractCacheCommandTest
{
    /** @var  string */
    protected $cacheEventName;

<<<<<<< HEAD
    /** @var  \Magento\Framework\Event\ManagerInterface | \PHPUnit\Framework\MockObject\MockObject */
=======
    /** @var  ManagerInterface|MockObject */
>>>>>>> b2f063af
    protected $eventManagerMock;

    protected function setUp(): void
    {
        $this->eventManagerMock = $this->getMockBuilder(ManagerInterface::class)
            ->disableOriginalConstructor()
            ->getMock();
        parent::setUp();
    }

    /**
     * @return array
     */
    public function executeDataProvider()
    {
        return [
            'implicit all' => [
                [],
                ['A', 'B', 'C'],
                $this->getExpectedExecutionOutput(['A', 'B', 'C']),
            ],
            'specified types' => [
                ['types' => ['A', 'B']],
                ['A', 'B'],
                $this->getExpectedExecutionOutput(['A', 'B']),
            ],
        ];
    }

<<<<<<< HEAD
    /**
     */
    public function testExecuteInvalidCacheType()
    {
        $this->expectException(\InvalidArgumentException::class);
        $this->expectExceptionMessage('The following requested cache types are not supported:');

=======
    public function testExecuteInvalidCacheType()
    {
        $this->expectException('InvalidArgumentException');
        $this->expectExceptionMessage('The following requested cache types are not supported:');
>>>>>>> b2f063af
        $this->cacheManagerMock->expects($this->once())->method('getAvailableTypes')->willReturn(['A', 'B', 'C']);
        $param = ['types' => ['A', 'D']];
        $commandTester = new CommandTester($this->command);
        $commandTester->execute($param);
    }
}<|MERGE_RESOLUTION|>--- conflicted
+++ resolved
@@ -15,11 +15,7 @@
     /** @var  string */
     protected $cacheEventName;
 
-<<<<<<< HEAD
-    /** @var  \Magento\Framework\Event\ManagerInterface | \PHPUnit\Framework\MockObject\MockObject */
-=======
     /** @var  ManagerInterface|MockObject */
->>>>>>> b2f063af
     protected $eventManagerMock;
 
     protected function setUp(): void
@@ -49,20 +45,10 @@
         ];
     }
 
-<<<<<<< HEAD
-    /**
-     */
-    public function testExecuteInvalidCacheType()
-    {
-        $this->expectException(\InvalidArgumentException::class);
-        $this->expectExceptionMessage('The following requested cache types are not supported:');
-
-=======
     public function testExecuteInvalidCacheType()
     {
         $this->expectException('InvalidArgumentException');
         $this->expectExceptionMessage('The following requested cache types are not supported:');
->>>>>>> b2f063af
         $this->cacheManagerMock->expects($this->once())->method('getAvailableTypes')->willReturn(['A', 'B', 'C']);
         $param = ['types' => ['A', 'D']];
         $commandTester = new CommandTester($this->command);
