<?php declare(strict_types=1);
/**
 * Copyright © Magento, Inc. All rights reserved.
 * See COPYING.txt for license details.
 */
namespace Magento\Backend\Test\Unit\Helper;

use Magento\Backend\App\Area\FrontNameResolver;
use Magento\Backend\Helper\Data;
use Magento\Backend\Model\Auth;
use Magento\Backend\Model\Url;
use Magento\Framework\App\Helper\Context;
use Magento\Framework\App\RequestInterface;
use Magento\Framework\App\Route\Config;
use Magento\Framework\Locale\ResolverInterface;
use Magento\Framework\Math\Random;
use PHPUnit\Framework\MockObject\MockObject;
use PHPUnit\Framework\TestCase;

class DataTest extends TestCase
{
    /**
     * @var Data
     */
    protected $_helper;

    /**
<<<<<<< HEAD
     * @var \PHPUnit\Framework\MockObject\MockObject
=======
     * @var MockObject
>>>>>>> b2f063af
     */
    protected $_frontResolverMock;

    protected function setUp(): void
    {
        $this->_frontResolverMock = $this->createMock(FrontNameResolver::class);
        $this->_helper = new Data(
            $this->createMock(Context::class),
            $this->createMock(Config::class),
            $this->createMock(ResolverInterface::class),
            $this->createMock(Url::class),
            $this->createMock(Auth::class),
            $this->_frontResolverMock,
            $this->createMock(Random::class),
            $this->createMock(RequestInterface::class)
        );
    }

    public function testGetAreaFrontNameLocalConfigCustomFrontName()
    {
        $this->_frontResolverMock->expects(
            $this->once()
        )->method(
            'getFrontName'
        )->willReturn(
            'custom_backend'
        );

        $this->assertEquals('custom_backend', $this->_helper->getAreaFrontName());
    }

    /**
     * @param array $inputString
     * @param array $expected
     *
     * @dataProvider getPrepareFilterStringValuesDataProvider
     */
    public function testPrepareFilterStringValues(array $inputString, array $expected)
    {
        $inputString = base64_encode(http_build_query($inputString));

        $actual = $this->_helper->prepareFilterString($inputString);

        $this->assertEquals($expected, $actual);
    }

    /**
     * @return array
     */
    public function getPrepareFilterStringValuesDataProvider()
    {
        return [
            'both_spaces_value' => [
                ['field' => ' value '],
                ['field' => 'value'],
            ]
        ];
    }
}<|MERGE_RESOLUTION|>--- conflicted
+++ resolved
@@ -25,11 +25,7 @@
     protected $_helper;
 
     /**
-<<<<<<< HEAD
-     * @var \PHPUnit\Framework\MockObject\MockObject
-=======
      * @var MockObject
->>>>>>> b2f063af
      */
     protected $_frontResolverMock;
 
@@ -54,8 +50,8 @@
             $this->once()
         )->method(
             'getFrontName'
-        )->willReturn(
-            'custom_backend'
+        )->will(
+            $this->returnValue('custom_backend')
         );
 
         $this->assertEquals('custom_backend', $this->_helper->getAreaFrontName());
