--- conflicted
+++ resolved
@@ -28,11 +28,7 @@
     private $moduleService;
 
     /**
-<<<<<<< HEAD
-     * @var ModuleListInterface|\PHPUnit\Framework\MockObject\MockObject
-=======
      * @var ModuleListInterface|MockObject
->>>>>>> b2f063af
      */
     private $moduleListMock;
 
@@ -50,7 +46,7 @@
      */
     protected function setUp(): void
     {
-        $this->moduleListMock = $this->getMockForAbstractClass(ModuleListInterface::class);
+        $this->moduleListMock = $this->createMock(ModuleListInterface::class);
         $this->objectManager = new ObjectManager($this);
         $this->moduleService = $this->objectManager->getObject(
             ModuleService::class,
