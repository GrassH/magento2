--- conflicted
+++ resolved
@@ -135,12 +135,8 @@
             ->getMock();
         $this->aclBuilder->expects($this->any())->method('getAcl')->willReturn($aclMock);
         $userMock = $this->getMockBuilder(User::class)
-<<<<<<< HEAD
-            ->onlyMethods(['getReloadAclFlag', 'setReloadAclFlag', 'unsetData', 'save'])
-=======
             ->addMethods(['getReloadAclFlag','setReloadAclFlag'])
             ->onlyMethods(['unsetData', 'save'])
->>>>>>> 7177050a
             ->disableOriginalConstructor()
             ->getMock();
         $userMock->expects($this->any())->method('getReloadAclFlag')->willReturn(true);
