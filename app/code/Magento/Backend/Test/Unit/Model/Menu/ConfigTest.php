--- conflicted
+++ resolved
@@ -20,47 +20,27 @@
 class ConfigTest extends TestCase
 {
     /**
-<<<<<<< HEAD
-     * @var \Magento\Framework\App\Cache\Type\Config|\PHPUnit\Framework\MockObject\MockObject
-=======
      * @var Config|MockObject
->>>>>>> b2f063af
      */
     private $cacheInstanceMock;
 
     /**
-<<<<<<< HEAD
-     * @var \Magento\Backend\Model\Menu\Config\Reader|\PHPUnit\Framework\MockObject\MockObject
-=======
      * @var Reader|MockObject
->>>>>>> b2f063af
      */
     private $configReaderMock;
 
     /**
-<<<<<<< HEAD
-     * @var \Magento\Backend\Model\Menu|\PHPUnit\Framework\MockObject\MockObject
-=======
      * @var Menu|MockObject
->>>>>>> b2f063af
      */
     private $menuMock;
 
     /**
-<<<<<<< HEAD
-     * @var \Magento\Backend\Model\Menu\Builder|\PHPUnit\Framework\MockObject\MockObject
-=======
      * @var Builder|MockObject
->>>>>>> b2f063af
      */
     private $menuBuilderMock;
 
     /**
-<<<<<<< HEAD
-     * @var \Psr\Log\LoggerInterface|\PHPUnit\Framework\MockObject\MockObject
-=======
      * @var LoggerInterface|MockObject
->>>>>>> b2f063af
      */
     private $logger;
 
@@ -83,22 +63,17 @@
 
         $this->menuBuilderMock = $this->createMock(Builder::class);
 
-        $menuFactoryMock->expects($this->any())->method('create')->willReturn($this->menuMock);
+        $menuFactoryMock->expects($this->any())->method('create')->will($this->returnValue($this->menuMock));
 
-        $this->configReaderMock->expects($this->any())->method('read')->willReturn([]);
+        $this->configReaderMock->expects($this->any())->method('read')->will($this->returnValue([]));
 
         $appState = $this->createPartialMock(State::class, ['getAreaCode']);
         $appState->expects(
             $this->any()
         )->method(
             'getAreaCode'
-<<<<<<< HEAD
-        )->willReturn(
-            \Magento\Backend\App\Area\FrontNameResolver::AREA_CODE
-=======
         )->will(
             $this->returnValue(FrontNameResolver::AREA_CODE)
->>>>>>> b2f063af
         );
 
         $this->model = (new ObjectManager($this))->getObject(
@@ -122,8 +97,8 @@
             'load'
         )->with(
             $this->equalTo(\Magento\Backend\Model\Menu\Config::CACHE_MENU_OBJECT)
-        )->willReturn(
-            'menu_cache'
+        )->will(
+            $this->returnValue('menu_cache')
         );
 
         $this->menuMock->expects($this->once())->method('unserialize')->with('menu_cache');
@@ -139,18 +114,18 @@
             'load'
         )->with(
             $this->equalTo(\Magento\Backend\Model\Menu\Config::CACHE_MENU_OBJECT)
-        )->willReturn(
-            false
+        )->will(
+            $this->returnValue(false)
         );
 
-        $this->configReaderMock->expects($this->once())->method('read')->willReturn([]);
+        $this->configReaderMock->expects($this->once())->method('read')->will($this->returnValue([]));
 
         $this->menuBuilderMock->expects(
             $this->exactly(1)
         )->method(
             'getResult'
-        )->willReturn(
-            $this->menuMock
+        )->will(
+            $this->returnValue($this->menuMock)
         );
 
         $this->assertEquals($this->menuMock, $this->model->getMenu());
