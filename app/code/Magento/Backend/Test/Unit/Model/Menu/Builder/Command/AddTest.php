--- conflicted
+++ resolved
@@ -41,19 +41,9 @@
         $this->assertEquals($this->_params, $params);
     }
 
-<<<<<<< HEAD
-    /**
-     */
-    public function testChainWithAnotherAddCommandTrowsException()
-    {
-        $this->expectException(\InvalidArgumentException::class);
-
-        $this->_model->chain(new \Magento\Backend\Model\Menu\Builder\Command\Add($this->_params));
-=======
     public function testChainWithAnotherAddCommandTrowsException()
     {
         $this->expectException('InvalidArgumentException');
         $this->_model->chain(new Add($this->_params));
->>>>>>> b2f063af
     }
 }