<?php declare(strict_types=1);
/**
 * Copyright © Magento, Inc. All rights reserved.
 * See COPYING.txt for license details.
 */
namespace Magento\Backend\Test\Unit\Model\Menu;

use Magento\Backend\Model\Menu;
use Magento\Backend\Model\Menu\Builder;
use Magento\Backend\Model\Menu\Builder\Command\Add;
use Magento\Backend\Model\Menu\Builder\Command\Remove;
use Magento\Backend\Model\Menu\Builder\Command\Update;
use Magento\Backend\Model\Menu\Item;
use Magento\Backend\Model\Menu\Item\Factory;
use Magento\Framework\TestFramework\Unit\Helper\ObjectManager;
use PHPUnit\Framework\MockObject\MockObject;
use PHPUnit\Framework\TestCase;

class BuilderTest extends TestCase
{
    /**
     * @var Builder
     */
    private $model;

    /**
<<<<<<< HEAD
     * @var \Magento\Backend\Model\Menu|\PHPUnit\Framework\MockObject\MockObject
=======
     * @var Menu|MockObject
>>>>>>> b2f063af
     */
    private $menuMock;

    /**
<<<<<<< HEAD
     * @var \Magento\Backend\Model\Menu\Item\Factory|\PHPUnit\Framework\MockObject\MockObject
=======
     * @var Factory|MockObject
>>>>>>> b2f063af
     */
    private $factoryMock;

    protected function setUp(): void
    {
        $this->factoryMock = $this->createMock(Factory::class);
        $this->menuMock = $this->createPartialMock(Menu::class, ['addChild', 'add']);

        $this->model = (new ObjectManager($this))->getObject(
            Builder::class,
            [
                'menuItemFactory' => $this->factoryMock
            ]
        );
    }

    public function testProcessCommand()
    {
<<<<<<< HEAD
        $command = $this->createMock(\Magento\Backend\Model\Menu\Builder\Command\Add::class);
        $command->expects($this->any())->method('getId')->willReturn(1);
        $command2 = $this->createMock(\Magento\Backend\Model\Menu\Builder\Command\Update::class);
        $command2->expects($this->any())->method('getId')->willReturn(1);
=======
        $command = $this->createMock(Add::class);
        $command->expects($this->any())->method('getId')->will($this->returnValue(1));
        $command2 = $this->createMock(Update::class);
        $command2->expects($this->any())->method('getId')->will($this->returnValue(1));
>>>>>>> b2f063af
        $command->expects($this->once())->method('chain')->with($this->equalTo($command2));
        $this->model->processCommand($command);
        $this->model->processCommand($command2);
    }

    public function testGetResultBuildsTreeStructure()
    {
<<<<<<< HEAD
        $item1 = $this->createMock(\Magento\Backend\Model\Menu\Item::class);
        $item1->expects($this->once())->method('getChildren')->willReturn($this->menuMock);
        $this->factoryMock->expects($this->any())->method('create')->willReturn($item1);

        $item2 = $this->createMock(\Magento\Backend\Model\Menu\Item::class);
        $this->factoryMock->expects($this->at(1))->method('create')->willReturn($item2);
=======
        $item1 = $this->createMock(Item::class);
        $item1->expects($this->once())->method('getChildren')->will($this->returnValue($this->menuMock));
        $this->factoryMock->expects($this->any())->method('create')->will($this->returnValue($item1));

        $item2 = $this->createMock(Item::class);
        $this->factoryMock->expects($this->at(1))->method('create')->will($this->returnValue($item2));
>>>>>>> b2f063af

        $this->menuMock->expects(
            $this->at(0)
        )->method(
            'add'
        )->with(
            $this->isInstanceOf(Item::class),
            $this->equalTo(null),
            $this->equalTo(2)
        );

        $this->menuMock->expects(
            $this->at(1)
        )->method(
            'add'
        )->with(
            $this->isInstanceOf(Item::class),
            $this->equalTo(null),
            $this->equalTo(4)
        );

        $this->model->processCommand(
            new Add(
                [
                    'id' => 'item1',
                    'title' => 'Item 1',
                    'module' => 'Magento_Backend',
                    'sortOrder' => 2,
                    'resource' => 'Magento_Backend::item1',
                ]
            )
        );
        $this->model->processCommand(
            new Add(
                [
                    'id' => 'item2',
                    'parent' => 'item1',
                    'title' => 'two',
                    'module' => 'Magento_Backend',
                    'sortOrder' => 4,
                    'resource' => 'Magento_Backend::item2',
                ]
            )
        );

        $this->model->getResult($this->menuMock);
    }

    public function testGetResultSkipsRemovedItems()
    {
        $this->model->processCommand(
            new Add(
                [
                    'id' => 1,
                    'title' => 'Item 1',
                    'module' => 'Magento_Backend',
                    'resource' => 'Magento_Backend::i1',
                ]
            )
        );
        $this->model->processCommand(new Remove(['id' => 1]));

        $this->menuMock->expects($this->never())->method('addChild');

        $this->model->getResult($this->menuMock);
    }

<<<<<<< HEAD
    /**
     */
    public function testGetResultSkipItemsWithInvalidParent()
    {
        $this->expectException(\OutOfRangeException::class);

        $item1 = $this->createMock(\Magento\Backend\Model\Menu\Item::class);
        $this->factoryMock->expects($this->any())->method('create')->willReturn($item1);
=======
    public function testGetResultSkipItemsWithInvalidParent()
    {
        $this->expectException('OutOfRangeException');
        $item1 = $this->createMock(Item::class);
        $this->factoryMock->expects($this->any())->method('create')->will($this->returnValue($item1));
>>>>>>> b2f063af

        $this->model->processCommand(
            new Add(
                [
                    'id' => 'item1',
                    'parent' => 'not_exists',
                    'title' => 'Item 1',
                    'module' => 'Magento_Backend',
                    'resource' => 'Magento_Backend::item1',
                ]
            )
        );

        $this->model->getResult($this->menuMock);
    }
}<|MERGE_RESOLUTION|>--- conflicted
+++ resolved
@@ -24,20 +24,12 @@
     private $model;
 
     /**
-<<<<<<< HEAD
-     * @var \Magento\Backend\Model\Menu|\PHPUnit\Framework\MockObject\MockObject
-=======
      * @var Menu|MockObject
->>>>>>> b2f063af
      */
     private $menuMock;
 
     /**
-<<<<<<< HEAD
-     * @var \Magento\Backend\Model\Menu\Item\Factory|\PHPUnit\Framework\MockObject\MockObject
-=======
      * @var Factory|MockObject
->>>>>>> b2f063af
      */
     private $factoryMock;
 
@@ -56,17 +48,10 @@
 
     public function testProcessCommand()
     {
-<<<<<<< HEAD
-        $command = $this->createMock(\Magento\Backend\Model\Menu\Builder\Command\Add::class);
-        $command->expects($this->any())->method('getId')->willReturn(1);
-        $command2 = $this->createMock(\Magento\Backend\Model\Menu\Builder\Command\Update::class);
-        $command2->expects($this->any())->method('getId')->willReturn(1);
-=======
         $command = $this->createMock(Add::class);
         $command->expects($this->any())->method('getId')->will($this->returnValue(1));
         $command2 = $this->createMock(Update::class);
         $command2->expects($this->any())->method('getId')->will($this->returnValue(1));
->>>>>>> b2f063af
         $command->expects($this->once())->method('chain')->with($this->equalTo($command2));
         $this->model->processCommand($command);
         $this->model->processCommand($command2);
@@ -74,21 +59,12 @@
 
     public function testGetResultBuildsTreeStructure()
     {
-<<<<<<< HEAD
-        $item1 = $this->createMock(\Magento\Backend\Model\Menu\Item::class);
-        $item1->expects($this->once())->method('getChildren')->willReturn($this->menuMock);
-        $this->factoryMock->expects($this->any())->method('create')->willReturn($item1);
-
-        $item2 = $this->createMock(\Magento\Backend\Model\Menu\Item::class);
-        $this->factoryMock->expects($this->at(1))->method('create')->willReturn($item2);
-=======
         $item1 = $this->createMock(Item::class);
         $item1->expects($this->once())->method('getChildren')->will($this->returnValue($this->menuMock));
         $this->factoryMock->expects($this->any())->method('create')->will($this->returnValue($item1));
 
         $item2 = $this->createMock(Item::class);
         $this->factoryMock->expects($this->at(1))->method('create')->will($this->returnValue($item2));
->>>>>>> b2f063af
 
         $this->menuMock->expects(
             $this->at(0)
@@ -156,22 +132,11 @@
         $this->model->getResult($this->menuMock);
     }
 
-<<<<<<< HEAD
-    /**
-     */
-    public function testGetResultSkipItemsWithInvalidParent()
-    {
-        $this->expectException(\OutOfRangeException::class);
-
-        $item1 = $this->createMock(\Magento\Backend\Model\Menu\Item::class);
-        $this->factoryMock->expects($this->any())->method('create')->willReturn($item1);
-=======
     public function testGetResultSkipItemsWithInvalidParent()
     {
         $this->expectException('OutOfRangeException');
         $item1 = $this->createMock(Item::class);
         $this->factoryMock->expects($this->any())->method('create')->will($this->returnValue($item1));
->>>>>>> b2f063af
 
         $this->model->processCommand(
             new Add(
