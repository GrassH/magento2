<?php declare(strict_types=1);
/**
 * Copyright © Magento, Inc. All rights reserved.
 * See COPYING.txt for license details.
 */
namespace Magento\Backend\Test\Unit\Model\Search\Config\Result;

use Magento\Backend\Model\Search\Config\Result\Builder;
use Magento\Backend\Model\Search\Config\Structure\ElementBuilderInterface;
use Magento\Backend\Model\UrlInterface;
use Magento\Config\Model\Config\StructureElementInterface;
use PHPUnit\Framework\MockObject\MockObject;
use PHPUnit\Framework\TestCase;

/**
 * @SuppressWarnings(PHPMD.LongVariable)
 */
class BuilderTest extends TestCase
{
    /**
     * @var Builder
     */
    protected $model;

    /**
<<<<<<< HEAD
     * @var StructureElementInterface|\PHPUnit\Framework\MockObject\MockObject
=======
     * @var StructureElementInterface|MockObject
>>>>>>> b2f063af
     */
    protected $structureElementMock;

    /**
<<<<<<< HEAD
     * @var UrlInterface|\PHPUnit\Framework\MockObject\MockObject
=======
     * @var UrlInterface|MockObject
>>>>>>> b2f063af
     */
    protected $urlBuilderMock;

    /**
<<<<<<< HEAD
     * @var ElementBuilderInterface|\PHPUnit\Framework\MockObject\MockObject
=======
     * @var ElementBuilderInterface|MockObject
>>>>>>> b2f063af
     */
    protected $structureElementUrlParamsBuilderMock;

    protected function setUp(): void
    {
        $this->urlBuilderMock = $this->getMockForAbstractClass(UrlInterface::class);
        $this->structureElementMock = $this->getMockForAbstractClass(StructureElementInterface::class);
        $this->structureElementUrlParamsBuilderMock = $this->getMockForAbstractClass(ElementBuilderInterface::class);
        $this->model = new Builder($this->urlBuilderMock, ['section' => $this->structureElementUrlParamsBuilderMock]);
    }

    public function testAddWithNotSupportedStructureElementReturnsNothing()
    {
        $this->structureElementMock
            ->expects($this->once())
            ->method('getData')
            ->willReturn(['_elementType' => 'not_declared_structure_element_type']);
        $this->model->add($this->structureElementMock, '');
        $this->assertEquals([], $this->model->getAll());
    }

    public function testAddWithSupportedStructureElements()
    {
        $structureElementPath = '/section_code';
        $structureElementLabel = 'Section Label';
        $buildUrlParams = ['param_key' => 'param_value'];
        $generatedUrl = 'http://example.com';

        $expectedSearchResult = [
            [
                'id'          => $structureElementPath,
                'type'        => null,
                'name'        => 'Section Label',
                'description' => 'Section Label',
                'url'         => 'http://example.com',
            ],
        ];

        $this->structureElementMock
            ->expects($this->once())
            ->method('getData')
            ->willReturn(['_elementType' => 'section']);
        $this->structureElementMock
            ->expects($this->once())
            ->method('getPath')
            ->willReturn($structureElementPath);
        $this->structureElementMock
            ->expects($this->once())
            ->method('getLabel')
            ->willReturn($structureElementLabel);

        $this->structureElementUrlParamsBuilderMock->expects($this->once())
            ->method('build')
            ->willReturn($buildUrlParams);

        $this->urlBuilderMock
            ->expects($this->once())
            ->method('getUrl')
            ->with('*/system_config/edit', $buildUrlParams)
            ->willReturn($generatedUrl);

        $this->model->add($this->structureElementMock, $structureElementLabel);
        $this->assertEquals($expectedSearchResult, $this->model->getAll());
    }
}<|MERGE_RESOLUTION|>--- conflicted
+++ resolved
@@ -23,29 +23,17 @@
     protected $model;
 
     /**
-<<<<<<< HEAD
-     * @var StructureElementInterface|\PHPUnit\Framework\MockObject\MockObject
-=======
      * @var StructureElementInterface|MockObject
->>>>>>> b2f063af
      */
     protected $structureElementMock;
 
     /**
-<<<<<<< HEAD
-     * @var UrlInterface|\PHPUnit\Framework\MockObject\MockObject
-=======
      * @var UrlInterface|MockObject
->>>>>>> b2f063af
      */
     protected $urlBuilderMock;
 
     /**
-<<<<<<< HEAD
-     * @var ElementBuilderInterface|\PHPUnit\Framework\MockObject\MockObject
-=======
      * @var ElementBuilderInterface|MockObject
->>>>>>> b2f063af
      */
     protected $structureElementUrlParamsBuilderMock;
 
@@ -62,7 +50,7 @@
         $this->structureElementMock
             ->expects($this->once())
             ->method('getData')
-            ->willReturn(['_elementType' => 'not_declared_structure_element_type']);
+            ->will($this->returnValue(['_elementType' => 'not_declared_structure_element_type']));
         $this->model->add($this->structureElementMock, '');
         $this->assertEquals([], $this->model->getAll());
     }
@@ -105,7 +93,7 @@
             ->expects($this->once())
             ->method('getUrl')
             ->with('*/system_config/edit', $buildUrlParams)
-            ->willReturn($generatedUrl);
+            ->will($this->returnValue($generatedUrl));
 
         $this->model->add($this->structureElementMock, $structureElementLabel);
         $this->assertEquals($expectedSearchResult, $this->model->getAll());
