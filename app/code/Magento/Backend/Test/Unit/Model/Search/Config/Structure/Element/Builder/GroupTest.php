<?php declare(strict_types=1);
/**
 * Copyright © Magento, Inc. All rights reserved.
 * See COPYING.txt for license details.
 */

namespace Magento\Backend\Test\Unit\Model\Search\Config\Structure\Element\Builder;

use Magento\Backend\Model\Search\Config\Structure\Element\Builder\Group;
use Magento\Config\Model\Config\StructureElementInterface;
use PHPUnit\Framework\MockObject\MockObject;
use PHPUnit\Framework\TestCase;

class GroupTest extends TestCase
{
    /**
<<<<<<< HEAD
     * @var StructureElementInterface|\PHPUnit\Framework\MockObject\MockObject
=======
     * @var StructureElementInterface|MockObject
>>>>>>> b2f063af
     */
    private $structureElementMock;

    /**
     * @var Group
     */
    private $model;

    protected function setUp(): void
    {
        $this->structureElementMock = $this->getMockForAbstractClass(StructureElementInterface::class);
        $this->model = new Group();
    }

    public function testBuild()
    {
        $structureElementPath = 'path_part_1/path_part_2';

        $this->structureElementMock->expects($this->never())
            ->method('getId');
        $this->structureElementMock->expects($this->once())
            ->method('getPath')
            ->willReturn($structureElementPath);
        $this->assertEquals(
            [
                'section' => 'path_part_1',
                'group'   => 'path_part_2',
            ],
            $this->model->build($this->structureElementMock)
        );
    }
}<|MERGE_RESOLUTION|>--- conflicted
+++ resolved
@@ -14,11 +14,7 @@
 class GroupTest extends TestCase
 {
     /**
-<<<<<<< HEAD
-     * @var StructureElementInterface|\PHPUnit\Framework\MockObject\MockObject
-=======
      * @var StructureElementInterface|MockObject
->>>>>>> b2f063af
      */
     private $structureElementMock;
 
