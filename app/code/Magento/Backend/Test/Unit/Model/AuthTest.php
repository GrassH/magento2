--- conflicted
+++ resolved
@@ -22,29 +22,17 @@
     protected $_model;
 
     /**
-<<<<<<< HEAD
-     * @var \PHPUnit\Framework\MockObject\MockObject
-=======
      * @var MockObject
->>>>>>> b2f063af
      */
     protected $_eventManagerMock;
 
     /**
-<<<<<<< HEAD
-     * @var \PHPUnit\Framework\MockObject\MockObject
-=======
      * @var MockObject
->>>>>>> b2f063af
      */
     protected $_credentialStorage;
 
     /**
-<<<<<<< HEAD
-     * @var \PHPUnit\Framework\MockObject\MockObject
-=======
      * @var MockObject
->>>>>>> b2f063af
      */
     protected $_modelFactoryMock;
 
@@ -68,20 +56,6 @@
         );
     }
 
-<<<<<<< HEAD
-    /**
-     */
-    public function testLoginFailed()
-    {
-        $this->expectException(\Magento\Framework\Exception\AuthenticationException::class);
-
-        $this->_modelFactoryMock
-            ->expects($this->once())
-            ->method('create')
-            ->with(\Magento\Backend\Model\Auth\Credential\StorageInterface::class)
-            ->willReturn($this->_credentialStorage);
-        $exceptionMock = new \Magento\Framework\Exception\LocalizedException(
-=======
     public function testLoginFailed()
     {
         $this->expectException('Magento\Framework\Exception\AuthenticationException');
@@ -91,7 +65,6 @@
             ->with(StorageInterface::class)
             ->will($this->returnValue($this->_credentialStorage));
         $exceptionMock = new LocalizedException(
->>>>>>> b2f063af
             __(
                 'The account sign-in was incorrect or your account is disabled temporarily. '
                 . 'Please wait and try again later.'
