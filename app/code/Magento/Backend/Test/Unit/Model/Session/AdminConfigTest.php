--- conflicted
+++ resolved
@@ -26,20 +26,12 @@
 class AdminConfigTest extends TestCase
 {
     /**
-<<<<<<< HEAD
-     * @var \Magento\Framework\App\RequestInterface | \PHPUnit\Framework\MockObject\MockObject
-=======
      * @var RequestInterface|MockObject
->>>>>>> b2f063af
      */
     private $requestMock;
 
     /**
-<<<<<<< HEAD
-     * @var \Magento\Framework\ValidatorFactory | \PHPUnit\Framework\MockObject\MockObject
-=======
      * @var ValidatorFactory|MockObject
->>>>>>> b2f063af
      */
     private $validatorFactory;
 
@@ -49,20 +41,12 @@
     private $objectManager;
 
     /**
-<<<<<<< HEAD
-     * @var \Magento\Backend\Model\UrlFactory | \PHPUnit\Framework\MockObject\MockObject
-=======
      * @var UrlFactory|MockObject
->>>>>>> b2f063af
      */
     private $backendUrlFactory;
 
     /**
-<<<<<<< HEAD
-     * @var \Magento\Framework\Filesystem|\PHPUnit\Framework\MockObject\MockObject
-=======
      * @var Filesystem|MockObject
->>>>>>> b2f063af
      */
     private $filesystemMock;
 
@@ -72,20 +56,9 @@
             Http::class,
             ['getBasePath', 'isSecure', 'getHttpHost']
         );
-        $this->requestMock->expects($this->atLeastOnce())->method('getBasePath')->willReturn('/');
+        $this->requestMock->expects($this->atLeastOnce())->method('getBasePath')->will($this->returnValue('/'));
         $this->requestMock->expects($this->atLeastOnce())
             ->method('getHttpHost')
-<<<<<<< HEAD
-            ->willReturn('init.host');
-        $this->objectManager =  new \Magento\Framework\TestFramework\Unit\Helper\ObjectManager($this);
-        $this->validatorFactory = $this->getMockBuilder(\Magento\Framework\ValidatorFactory::class)
-            ->setMethods(['setInstanceName', 'create'])
-            ->disableOriginalConstructor()
-            ->getMock();
-        $backendUrl = $this->createMock(\Magento\Backend\Model\Url::class);
-        $backendUrl->expects($this->once())->method('getBaseUrl')->willReturn('/');
-        $this->backendUrlFactory = $this->createPartialMock(\Magento\Backend\Model\UrlFactory::class, ['create']);
-=======
             ->will($this->returnValue('init.host'));
         $this->objectManager =  new ObjectManager($this);
         $this->validatorFactory = $this->getMockBuilder(ValidatorFactory::class)
@@ -95,14 +68,13 @@
         $backendUrl = $this->createMock(Url::class);
         $backendUrl->expects($this->once())->method('getBaseUrl')->will($this->returnValue('/'));
         $this->backendUrlFactory = $this->createPartialMock(UrlFactory::class, ['create']);
->>>>>>> b2f063af
         $this->backendUrlFactory->expects($this->any())->method('create')->willReturn($backendUrl);
 
         $this->filesystemMock = $this->createMock(Filesystem::class);
         $dirMock = $this->getMockForAbstractClass(WriteInterface::class);
         $this->filesystemMock->expects($this->any())
             ->method('getDirectoryWrite')
-            ->willReturn($dirMock);
+            ->will($this->returnValue($dirMock));
     }
 
     public function testSetCookiePathNonDefault()
@@ -113,7 +85,7 @@
 
         $mockFrontNameResolver->expects($this->once())
             ->method('getFrontName')
-            ->willReturn('backend');
+            ->will($this->returnValue('backend'));
 
         $validatorMock = $this->getMockBuilder(ValidatorInterface::class)
             ->disableOriginalConstructor()
