<?php
/**
 * Copyright © 2016 Magento. All rights reserved.
 * See COPYING.txt for license details.
 */
namespace Magento\Backend\Test\Unit\Model\Session;

/**
 * Class QuoteTest
 * @SuppressWarnings(PHPMD.CouplingBetweenObjects)
 * @SuppressWarnings(PHPMD.TooManyFields)
 */
class QuoteTest extends \PHPUnit_Framework_TestCase
{
    /**
     * @var \Magento\Store\Model\StoreManagerInterface|\PHPUnit_Framework_MockObject_MockObject
     */
    protected $storeManagerMock;

    /**
     * @var \Magento\Sales\Model\OrderFactory|\PHPUnit_Framework_MockObject_MockObject
     */
    protected $orderFactoryMock;

    /**
     * @var \Magento\Framework\Stdlib\Cookie\CookieMetadataFactory|\PHPUnit_Framework_MockObject_MockObject
     */
    protected $cookieMetadataFactoryMock;

    /**
     * @var \Magento\Framework\Stdlib\CookieManagerInterface|\PHPUnit_Framework_MockObject_MockObject
     */
    protected $cookieManagerMock;

    /**
     * @var \Magento\Framework\Session\StorageInterface
     */
    protected $storage;

    /**
     * @var \Magento\Framework\Session\ValidatorInterface|\PHPUnit_Framework_MockObject_MockObject
     */
    protected $validatorMock;

    /**
     * @var \Magento\Framework\Session\SaveHandlerInterface|\PHPUnit_Framework_MockObject_MockObject
     */
    protected $saveHandlerMock;

    /**
     * @var \Magento\Framework\Session\Config\ConfigInterface|\PHPUnit_Framework_MockObject_MockObject
     */
    protected $sessionConfigMock;

    /**
     * @var \Magento\Framework\Session\SidResolverInterface|\PHPUnit_Framework_MockObject_MockObject
     */
    protected $sidResolverMock;

    /**
     * @var \Magento\Framework\App\Request\Http|\PHPUnit_Framework_MockObject_MockObject
     */
    protected $requestMock;

    /**
     * @var \Magento\Customer\Api\CustomerRepositoryInterface|\PHPUnit_Framework_MockObject_MockObject
     */
    protected $customerRepositoryMock;

    /**
     * @var \Magento\Framework\App\Config\ScopeConfigInterface|\PHPUnit_Framework_MockObject_MockObject
     */
    protected $scopeConfigMock;

    /**
     * @var \Magento\Quote\Model\QuoteFactory|\PHPUnit_Framework_MockObject_MockObject
     */
    protected $quoteRepositoryMock;

    /**
     * @var \Magento\Backend\Model\Session\Quote|\PHPUnit_Framework_MockObject_MockObject
     */
    protected $quote;

    /**
     * @var \Magento\Customer\Api\GroupManagementInterface|\PHPUnit_Framework_MockObject_MockObject
     */
    protected $groupManagementMock;

    /**
     * @var \PHPUnit_Framework_MockObject_MockObject
     */
    protected $quoteFactoryMock;

    /**
     * @var \PHPUnit_Framework_MockObject_MockObject
     */
    protected $cartManagementMock;

    /**
     * Set up
     *
     * @return void
     * @SuppressWarnings(PHPMD.ExcessiveMethodLength)
     */
    protected function setUp()
    {
        $this->customerRepositoryMock = $this->getMockForAbstractClass(
            \Magento\Customer\Api\CustomerRepositoryInterface::class,
            [],
            '',
            false,
            true,
            true,
            ['getCustomer']
        );
        $this->groupManagementMock = $this->getMockForAbstractClass(
            \Magento\Customer\Api\GroupManagementInterface::class,
            [],
            '',
            false,
            true,
            true,
            ['getDefaultGroup']
        );

        $this->scopeConfigMock = $this->getMockForAbstractClass(
            \Magento\Framework\App\Config\ScopeConfigInterface::class,
            [],
            '',
            false,
            true,
            true,
            ['getValue']
        );
        $this->quoteRepositoryMock = $this->getMock(\Magento\Quote\Api\CartRepositoryInterface::class);

        $this->requestMock = $this->getMock(
            \Magento\Framework\App\Request\Http::class,
            [],
            [],
            '',
            false
        );
        $this->sidResolverMock = $this->getMockForAbstractClass(
            \Magento\Framework\Session\SidResolverInterface::class,
            [],
            '',
            false
        );
        $this->sessionConfigMock = $this->getMockForAbstractClass(
            \Magento\Framework\Session\Config\ConfigInterface::class,
            [],
            '',
            false
        );
        $this->saveHandlerMock = $this->getMockForAbstractClass(
            \Magento\Framework\Session\SaveHandlerInterface::class,
            [],
            '',
            false
        );
        $this->validatorMock = $this->getMockForAbstractClass(
            \Magento\Framework\Session\ValidatorInterface::class,
            [],
            '',
            false
        );
<<<<<<< HEAD
        $this->storageMock = $this->getMockForAbstractClass(
            \Magento\Framework\Session\StorageInterface::class,
            [],
            '',
            false
        );
        $this->cookieManagerMock = $this->getMock(\Magento\Framework\Stdlib\CookieManagerInterface::class);
=======
        $this->storage = new \Magento\Framework\Session\Storage();
        $this->cookieManagerMock = $this->getMock('Magento\Framework\Stdlib\CookieManagerInterface');
>>>>>>> f5539378
        $this->cookieMetadataFactoryMock = $this->getMock(
            \Magento\Framework\Stdlib\Cookie\CookieMetadataFactory::class,
            [],
            [],
            '',
            false
        );
        $this->orderFactoryMock = $this->getMock(
            \Magento\Sales\Model\OrderFactory::class,
            ['create'],
            [],
            '',
            false
        );
        $appStateMock = $this->getMock(
            \Magento\Framework\App\State::class,
            [],
            [],
            '',
            false
        );
        $this->storeManagerMock = $this->getMockForAbstractClass(
            \Magento\Store\Model\StoreManagerInterface::class,
            [],
            '',
            false
        );

<<<<<<< HEAD
        $this->quoteFactoryMock = $this->getMock(\Magento\Quote\Model\QuoteFactory::class, ['create'], [], '', false);
=======
        $this->quoteFactoryMock = $this->getMock('\Magento\Quote\Model\QuoteFactory', ['create'], [], '', false);
        $this->cartManagementMock = $this->getMock(
            \Magento\Quote\Api\CartManagementInterface::class,
            [],
            [],
            '',
            false
        );
>>>>>>> f5539378

        $this->quote = $this->getMock(
            \Magento\Backend\Model\Session\Quote::class,
            ['getStoreId', 'getQuoteId', 'setQuoteId', 'hasCustomerId', 'getCustomerId'],
            [
                'request' => $this->requestMock,
                'sidResolver' => $this->sidResolverMock,
                'sessionConfig' => $this->sessionConfigMock,
                'saveHandler' => $this->saveHandlerMock,
                'validator' => $this->validatorMock,
                'storage' => $this->storage,
                'cookieManager' => $this->cookieManagerMock,
                'cookieMetadataFactory' => $this->cookieMetadataFactoryMock,
                'appState' => $appStateMock,
                'customerRepository' => $this->customerRepositoryMock,
                'quoteRepository' => $this->quoteRepositoryMock,
                'orderFactory' => $this->orderFactoryMock,
                'storeManager' => $this->storeManagerMock,
                'groupManagement' => $this->groupManagementMock,
                'quoteFactory' => $this->quoteFactoryMock
            ]
        );

        $this->prepareObjectManager([
            [\Magento\Quote\Api\CartManagementInterface::class, $this->cartManagementMock]
        ]);
    }

    /**
     * Run test getQuote method
     *
     * @return void
     */
    public function testGetQuoteWithoutQuoteId()
    {
        $quoteId = 22;
        $storeId = 10;
        $customerId = 66;
        $customerGroupId = 77;

        $this->quote->expects($this->any())
            ->method('getQuoteId')
            ->will($this->returnValue(null));
        $this->quote->expects($this->any())
            ->method('setQuoteId')
            ->with($quoteId);
        $cartInterfaceMock = $this->getMock(
            '\Magento\Quote\Api\Data\CartInterface',
            [
                'getId',
                'setId',
                'getCreatedAt',
                'setCreatedAt',
                'getUpdatedAt',
                'setUpdatedAt',
                'getConvertedAt',
                'setConvertedAt',
                'getIsActive',
                'setIsActive',
                'getIsVirtual',
                'getItems',
                'setItems',
                'getItemsCount',
                'setItemsCount',
                'getItemsQty',
                'setItemsQty',
                'getCustomer',
                'setCustomer',
                'getBillingAddress',
                'setBillingAddress',
                'getReservedOrderId',
                'setReservedOrderId',
                'getOrigOrderId',
                'setOrigOrderId',
                'getCurrency',
                'setCurrency',
                'getCustomerIsGuest',
                'setCustomerIsGuest',
                'getCustomerNote',
                'setCustomerNote',
                'getCustomerNoteNotify',
                'setCustomerNoteNotify',
                'getCustomerTaxClassId',
                'setCustomerTaxClassId',
                'getStoreId',
                'setStoreId',
                'getExtensionAttributes',
                'setExtensionAttributes',
                'setIgnoreOldQty',
                'setIsSuperMode',
                'setCustomerGroupId'
            ]
        );
        $this->quoteFactoryMock->expects($this->once())
            ->method('create')
            ->willReturn($cartInterfaceMock);
        $this->quote->expects($this->any())
            ->method('getStoreId')
            ->will($this->returnValue($storeId));
        $this->quote->expects($this->any())
            ->method('getCustomerId')
            ->will($this->returnValue($customerId));
        $cartInterfaceMock->expects($this->atLeastOnce())
            ->method('getId')
            ->willReturn($quoteId);


        $defaultGroup = $this->getMockBuilder(\Magento\Customer\Api\Data\GroupInterface::class)
            ->getMock();
        $defaultGroup->expects($this->any())
            ->method('getId')
            ->will($this->returnValue($customerGroupId));
        $this->groupManagementMock->expects($this->any())
            ->method('getDefaultGroup')
            ->will($this->returnValue($defaultGroup));

        $dataCustomerMock = $this->getMockBuilder(\Magento\Customer\Api\Data\CustomerInterface::class)
            ->disableOriginalConstructor()
            ->getMock();
        $this->customerRepositoryMock->expects($this->once())
            ->method('getById')
            ->with($customerId)
            ->willReturn($dataCustomerMock);

        $quoteMock = $this->getMock(
            \Magento\Quote\Model\Quote::class,
            [
                'setStoreId',
                'setCustomerGroupId',
                'setIsActive',
                'assignCustomer',
                'setIgnoreOldQty',
                'setIsSuperMode',
                '__wakeup'
            ],
            [],
            '',
            false
        );

        $this->quoteRepositoryMock->expects($this->once())->method('get')->willReturn($quoteMock);
        $cartInterfaceMock->expects($this->once())
            ->method('setCustomerGroupId')
            ->with($customerGroupId)
            ->will($this->returnSelf());
        $quoteMock->expects($this->once())
            ->method('assignCustomer')
            ->with($dataCustomerMock);
        $quoteMock->expects($this->once())
            ->method('setIgnoreOldQty')
            ->with(true);
        $quoteMock->expects($this->once())
            ->method('setIsSuperMode')
            ->with(true);
        $this->assertEquals($quoteMock, $this->quote->getQuote());
    }

    /**
     * Run test getQuote method
     *
     * @return void
     * @dataProvider getQuoteDataProvider
     */
    public function testGetQuoteWithQuoteId($customerId, $quoteCustomerId, $expectedNumberOfInvokes)
    {
        $quoteId = 22;
        $storeId = 10;

        $this->quote->expects($this->any())
            ->method('getQuoteId')
            ->will($this->returnValue($quoteId));
        $this->quote->expects($this->any())
            ->method('setQuoteId')
            ->with($quoteId);
        $this->quote->expects($this->any())
            ->method('getStoreId')
            ->will($this->returnValue($storeId));
        $this->quote->expects($this->any())
            ->method('getCustomerId')
            ->will($this->returnValue($customerId));

        $dataCustomerMock = $this->getMockBuilder(\Magento\Customer\Api\Data\CustomerInterface::class)
            ->disableOriginalConstructor()
            ->getMock();
        $this->customerRepositoryMock->expects($this->$expectedNumberOfInvokes())
            ->method('getById')
            ->with($customerId)
            ->willReturn($dataCustomerMock);

        $quoteMock = $this->getMock(
            \Magento\Quote\Model\Quote::class,
            [
                'setStoreId',
                'setCustomerGroupId',
                'setIsActive',
                'getId',
                'assignCustomer',
                'setIgnoreOldQty',
                'setIsSuperMode',
                'getCustomerId',
                '__wakeup'
            ],
            [],
            '',
            false
        );
        $quoteMock->expects($this->once())
            ->method('setStoreId')
            ->with($storeId);
        $quoteMock->expects($this->$expectedNumberOfInvokes())
            ->method('assignCustomer')
            ->with($dataCustomerMock);
        $quoteMock->expects($this->once())
            ->method('setIgnoreOldQty')
            ->with(true);
        $quoteMock->expects($this->once())
            ->method('setIsSuperMode')
            ->with(true);
        $quoteMock->expects($this->once())
            ->method('getCustomerId')
            ->will($this->returnValue($quoteCustomerId));

        $this->quoteRepositoryMock->expects($this->once())
            ->method('get')
            ->with($quoteId)
            ->willReturn($quoteMock);

        $this->assertEquals($quoteMock, $this->quote->getQuote());
    }

    /**
     * @return array
     */
    public function getQuoteDataProvider()
    {
        return [
            'customer ids different' => [66, null, 'once'],
            'customer ids same' => [66, 66, 'never'],
        ];
    }

    /**
     * @param array $map
     * @deprecated
     */
    private function prepareObjectManager($map)
    {
        $objectManagerMock = $this->getMock('Magento\Framework\ObjectManagerInterface');
        $objectManagerMock->expects($this->any())->method('getInstance')->willReturnSelf();
        $objectManagerMock->expects($this->any())->method('get')->will($this->returnValueMap($map));
        $reflectionClass = new \ReflectionClass('Magento\Framework\App\ObjectManager');
        $reflectionProperty = $reflectionClass->getProperty('_instance');
        $reflectionProperty->setAccessible(true);
        $reflectionProperty->setValue($objectManagerMock);
    }
}<|MERGE_RESOLUTION|>--- conflicted
+++ resolved
@@ -166,18 +166,8 @@
             '',
             false
         );
-<<<<<<< HEAD
-        $this->storageMock = $this->getMockForAbstractClass(
-            \Magento\Framework\Session\StorageInterface::class,
-            [],
-            '',
-            false
-        );
+        $this->storage = new \Magento\Framework\Session\Storage();
         $this->cookieManagerMock = $this->getMock(\Magento\Framework\Stdlib\CookieManagerInterface::class);
-=======
-        $this->storage = new \Magento\Framework\Session\Storage();
-        $this->cookieManagerMock = $this->getMock('Magento\Framework\Stdlib\CookieManagerInterface');
->>>>>>> f5539378
         $this->cookieMetadataFactoryMock = $this->getMock(
             \Magento\Framework\Stdlib\Cookie\CookieMetadataFactory::class,
             [],
@@ -206,10 +196,7 @@
             false
         );
 
-<<<<<<< HEAD
         $this->quoteFactoryMock = $this->getMock(\Magento\Quote\Model\QuoteFactory::class, ['create'], [], '', false);
-=======
-        $this->quoteFactoryMock = $this->getMock('\Magento\Quote\Model\QuoteFactory', ['create'], [], '', false);
         $this->cartManagementMock = $this->getMock(
             \Magento\Quote\Api\CartManagementInterface::class,
             [],
@@ -217,7 +204,6 @@
             '',
             false
         );
->>>>>>> f5539378
 
         $this->quote = $this->getMock(
             \Magento\Backend\Model\Session\Quote::class,
@@ -265,7 +251,7 @@
             ->method('setQuoteId')
             ->with($quoteId);
         $cartInterfaceMock = $this->getMock(
-            '\Magento\Quote\Api\Data\CartInterface',
+            \Magento\Quote\Api\Data\CartInterface::class,
             [
                 'getId',
                 'setId',
