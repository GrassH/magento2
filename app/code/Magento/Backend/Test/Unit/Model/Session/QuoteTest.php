<?php declare(strict_types=1);
/**
 * Copyright © Magento, Inc. All rights reserved.
 * See COPYING.txt for license details.
 */
namespace Magento\Backend\Test\Unit\Model\Session;

use Magento\Backend\Model\Session\Quote;
use Magento\Customer\Api\CustomerRepositoryInterface;
use Magento\Customer\Api\Data\CustomerInterface;
use Magento\Customer\Api\Data\GroupInterface;
use Magento\Customer\Api\GroupManagementInterface;
use Magento\Framework\App\Config\ScopeConfigInterface;
use Magento\Framework\App\Request\Http;
use Magento\Framework\App\State;
use Magento\Framework\Session\Config\ConfigInterface;
use Magento\Framework\Session\SaveHandlerInterface;
use Magento\Framework\Session\SidResolverInterface;
use Magento\Framework\Session\Storage;
use Magento\Framework\Session\StorageInterface;
use Magento\Framework\Session\ValidatorInterface;
use Magento\Framework\Stdlib\Cookie\CookieMetadataFactory;
use Magento\Framework\Stdlib\CookieManagerInterface;
use Magento\Framework\TestFramework\Unit\Helper\ObjectManager;
use Magento\Quote\Api\CartRepositoryInterface;
use Magento\Quote\Api\Data\CartInterface;
use Magento\Quote\Model\QuoteFactory;
use Magento\Sales\Model\OrderFactory;
use Magento\Store\Model\StoreManagerInterface;
use PHPUnit\Framework\MockObject\MockObject;
use PHPUnit\Framework\TestCase;

/**
 * @SuppressWarnings(PHPMD.CouplingBetweenObjects)
 * @SuppressWarnings(PHPMD.TooManyFields)
 */
class QuoteTest extends TestCase
{
    /**
     * @var ObjectManager
     */
    private $objectManager;

    /**
<<<<<<< HEAD
     * @var \Magento\Store\Model\StoreManagerInterface|\PHPUnit\Framework\MockObject\MockObject
=======
     * @var StoreManagerInterface|MockObject
>>>>>>> b2f063af
     */
    protected $storeManagerMock;

    /**
<<<<<<< HEAD
     * @var \Magento\Sales\Model\OrderFactory|\PHPUnit\Framework\MockObject\MockObject
=======
     * @var OrderFactory|MockObject
>>>>>>> b2f063af
     */
    protected $orderFactoryMock;

    /**
<<<<<<< HEAD
     * @var \Magento\Framework\Stdlib\Cookie\CookieMetadataFactory|\PHPUnit\Framework\MockObject\MockObject
=======
     * @var CookieMetadataFactory|MockObject
>>>>>>> b2f063af
     */
    protected $cookieMetadataFactoryMock;

    /**
<<<<<<< HEAD
     * @var \Magento\Framework\Stdlib\CookieManagerInterface|\PHPUnit\Framework\MockObject\MockObject
=======
     * @var CookieManagerInterface|MockObject
>>>>>>> b2f063af
     */
    protected $cookieManagerMock;

    /**
     * @var StorageInterface
     */
    protected $storage;

    /**
<<<<<<< HEAD
     * @var \Magento\Framework\Session\ValidatorInterface|\PHPUnit\Framework\MockObject\MockObject
=======
     * @var ValidatorInterface|MockObject
>>>>>>> b2f063af
     */
    protected $validatorMock;

    /**
<<<<<<< HEAD
     * @var \Magento\Framework\Session\SaveHandlerInterface|\PHPUnit\Framework\MockObject\MockObject
=======
     * @var SaveHandlerInterface|MockObject
>>>>>>> b2f063af
     */
    protected $saveHandlerMock;

    /**
<<<<<<< HEAD
     * @var \Magento\Framework\Session\Config\ConfigInterface|\PHPUnit\Framework\MockObject\MockObject
=======
     * @var ConfigInterface|MockObject
>>>>>>> b2f063af
     */
    protected $sessionConfigMock;

    /**
<<<<<<< HEAD
     * @var \Magento\Framework\Session\SidResolverInterface|\PHPUnit\Framework\MockObject\MockObject
=======
     * @var SidResolverInterface|MockObject
>>>>>>> b2f063af
     */
    protected $sidResolverMock;

    /**
<<<<<<< HEAD
     * @var \Magento\Framework\App\Request\Http|\PHPUnit\Framework\MockObject\MockObject
=======
     * @var Http|MockObject
>>>>>>> b2f063af
     */
    protected $requestMock;

    /**
<<<<<<< HEAD
     * @var \Magento\Customer\Api\CustomerRepositoryInterface|\PHPUnit\Framework\MockObject\MockObject
=======
     * @var CustomerRepositoryInterface|MockObject
>>>>>>> b2f063af
     */
    protected $customerRepositoryMock;

    /**
<<<<<<< HEAD
     * @var \Magento\Framework\App\Config\ScopeConfigInterface|\PHPUnit\Framework\MockObject\MockObject
=======
     * @var ScopeConfigInterface|MockObject
>>>>>>> b2f063af
     */
    protected $scopeConfigMock;

    /**
<<<<<<< HEAD
     * @var \Magento\Quote\Model\QuoteFactory|\PHPUnit\Framework\MockObject\MockObject
=======
     * @var QuoteFactory|MockObject
>>>>>>> b2f063af
     */
    protected $quoteRepositoryMock;

    /**
<<<<<<< HEAD
     * @var \Magento\Backend\Model\Session\Quote|\PHPUnit\Framework\MockObject\MockObject
=======
     * @var Quote|MockObject
>>>>>>> b2f063af
     */
    protected $quote;

    /**
<<<<<<< HEAD
     * @var \Magento\Customer\Api\GroupManagementInterface|\PHPUnit\Framework\MockObject\MockObject
=======
     * @var GroupManagementInterface|MockObject
>>>>>>> b2f063af
     */
    protected $groupManagementMock;

    /**
<<<<<<< HEAD
     * @var \PHPUnit\Framework\MockObject\MockObject
=======
     * @var MockObject
>>>>>>> b2f063af
     */
    protected $quoteFactoryMock;

    /**
     * Set up
     *
     * @return void
     * @SuppressWarnings(PHPMD.ExcessiveMethodLength)
     */
    protected function setUp(): void
    {
        $this->objectManager = new ObjectManager($this);
        $this->customerRepositoryMock = $this->getMockForAbstractClass(
            CustomerRepositoryInterface::class,
            [],
            '',
            false,
            true,
            true,
            ['getCustomer']
        );
        $this->groupManagementMock = $this->getMockForAbstractClass(
            GroupManagementInterface::class,
            [],
            '',
            false,
            true,
            true,
            ['getDefaultGroup']
        );

        $this->scopeConfigMock = $this->getMockForAbstractClass(
            ScopeConfigInterface::class,
            [],
            '',
            false,
            true,
            true,
            ['getValue']
        );
        $this->quoteRepositoryMock = $this->createMock(CartRepositoryInterface::class);

        $this->requestMock = $this->createMock(Http::class);
        $this->sidResolverMock = $this->getMockForAbstractClass(
            SidResolverInterface::class,
            [],
            '',
            false
        );
        $this->sessionConfigMock = $this->getMockForAbstractClass(
            ConfigInterface::class,
            [],
            '',
            false
        );
        $this->saveHandlerMock = $this->getMockForAbstractClass(
            SaveHandlerInterface::class,
            [],
            '',
            false
        );
        $this->validatorMock = $this->getMockForAbstractClass(
            ValidatorInterface::class,
            [],
            '',
            false
        );
        $this->storage = new Storage();
        $this->cookieManagerMock = $this->createMock(CookieManagerInterface::class);
        $this->cookieMetadataFactoryMock = $this->createMock(
            CookieMetadataFactory::class
        );
        $this->orderFactoryMock = $this->createPartialMock(OrderFactory::class, ['create']);
        $appStateMock = $this->createMock(State::class);
        $this->storeManagerMock = $this->getMockForAbstractClass(
            StoreManagerInterface::class,
            [],
            '',
            false
        );

        $this->quoteFactoryMock = $this->createPartialMock(QuoteFactory::class, ['create']);

        $this->quote = $this->getMockBuilder(Quote::class)
            ->setMethods(['getStoreId', 'getQuoteId', 'setQuoteId', 'hasCustomerId', 'getCustomerId'])
            ->setConstructorArgs(
                [
                    'request' => $this->requestMock,
                    'sidResolver' => $this->sidResolverMock,
                    'sessionConfig' => $this->sessionConfigMock,
                    'saveHandler' => $this->saveHandlerMock,
                    'validator' => $this->validatorMock,
                    'storage' => $this->storage,
                    'cookieManager' => $this->cookieManagerMock,
                    'cookieMetadataFactory' => $this->cookieMetadataFactoryMock,
                    'appState' => $appStateMock,
                    'customerRepository' => $this->customerRepositoryMock,
                    'quoteRepository' => $this->quoteRepositoryMock,
                    'orderFactory' => $this->orderFactoryMock,
                    'storeManager' => $this->storeManagerMock,
                    'groupManagement' => $this->groupManagementMock,
                    'quoteFactory' => $this->quoteFactoryMock
                ]
            )
            ->getMock();
    }

    /**
     * Run test getQuote method
     *
     * @return void
     */
    public function testGetQuoteWithoutQuoteId()
    {
        $quoteId = 22;
        $storeId = 10;
        $customerId = 66;
        $customerGroupId = 77;
        $this->quote->expects($this->any())->method('getQuoteId')->willReturn(null);
        $this->quote->expects($this->any())->method('setQuoteId')->with($quoteId);
        $cartInterfaceMock = $this->createPartialMock(
            CartInterface::class,
            [
                'getId',
                'setId',
                'getCreatedAt',
                'setCreatedAt',
                'getUpdatedAt',
                'setUpdatedAt',
                'getConvertedAt',
                'setConvertedAt',
                'getIsActive',
                'setIsActive',
                'getIsVirtual',
                'getItems',
                'setItems',
                'getItemsCount',
                'setItemsCount',
                'getItemsQty',
                'setItemsQty',
                'getCustomer',
                'setCustomer',
                'getBillingAddress',
                'setBillingAddress',
                'getReservedOrderId',
                'setReservedOrderId',
                'getOrigOrderId',
                'setOrigOrderId',
                'getCurrency',
                'setCurrency',
                'getCustomerIsGuest',
                'setCustomerIsGuest',
                'getCustomerNote',
                'setCustomerNote',
                'getCustomerNoteNotify',
                'setCustomerNoteNotify',
                'getCustomerTaxClassId',
                'setCustomerTaxClassId',
                'getStoreId',
                'setStoreId',
                'getExtensionAttributes',
                'setExtensionAttributes',
                'setIgnoreOldQty',
                'setIsSuperMode',
                'setCustomerGroupId'
            ]
        );
        $this->quoteFactoryMock->expects($this->once())->method('create')->willReturn($cartInterfaceMock);
        $this->quote->expects($this->any())->method('getStoreId')->willReturn($storeId);
        $this->quote->expects($this->any())->method('getCustomerId')->willReturn($customerId);
        $cartInterfaceMock->expects($this->atLeastOnce())->method('getId')->willReturn($quoteId);
<<<<<<< HEAD
        $defaultGroup = $this->getMockBuilder(\Magento\Customer\Api\Data\GroupInterface::class)->getMock();
        $defaultGroup->expects($this->any())->method('getId')->willReturn($customerGroupId);
=======
        $defaultGroup = $this->getMockBuilder(GroupInterface::class)->getMock();
        $defaultGroup->expects($this->any())->method('getId')->will($this->returnValue($customerGroupId));
>>>>>>> b2f063af
        $this->groupManagementMock
            ->method('getDefaultGroup')
            ->with($storeId)
            ->willReturn($defaultGroup);

        $dataCustomerMock = $this->getMockBuilder(CustomerInterface::class)
            ->disableOriginalConstructor()
            ->getMock();
        $this->customerRepositoryMock->expects($this->once())
            ->method('getById')
            ->with($customerId)
            ->willReturn($dataCustomerMock);

        $quoteMock = $this->createPartialMock(\Magento\Quote\Model\Quote::class, [
                'setStoreId',
                'setCustomerGroupId',
                'setIsActive',
                'assignCustomer',
                'setIgnoreOldQty',
                'setIsSuperMode',
                '__wakeup'
            ]);

        $this->quoteRepositoryMock->expects($this->once())->method('get')->willReturn($quoteMock);
        $cartInterfaceMock->expects($this->once())->method('setCustomerGroupId')->with($customerGroupId)
            ->willReturnSelf();
        $quoteMock->expects($this->once())->method('assignCustomer')->with($dataCustomerMock);
        $quoteMock->expects($this->once())->method('setIgnoreOldQty')->with(true);
        $quoteMock->expects($this->once())->method('setIsSuperMode')->with(true);
        $this->assertEquals($quoteMock, $this->quote->getQuote());
    }

    /**
     * Run test getQuote method
     *
     * @return void
     * @dataProvider getQuoteDataProvider
     */
    public function testGetQuoteWithQuoteId($customerId, $quoteCustomerId, $expectedNumberOfInvokes)
    {
        $quoteId = 22;
        $storeId = 10;

        $this->quote->expects($this->any())
            ->method('getQuoteId')
            ->willReturn($quoteId);
        $this->quote->expects($this->any())
            ->method('setQuoteId')
            ->with($quoteId);
        $this->quote->expects($this->any())
            ->method('getStoreId')
            ->willReturn($storeId);
        $this->quote->expects($this->any())
            ->method('getCustomerId')
            ->willReturn($customerId);

        $dataCustomerMock = $this->getMockBuilder(CustomerInterface::class)
            ->disableOriginalConstructor()
            ->getMock();
        $this->customerRepositoryMock->expects($this->$expectedNumberOfInvokes())
            ->method('getById')
            ->with($customerId)
            ->willReturn($dataCustomerMock);

        $quoteMock = $this->createPartialMock(\Magento\Quote\Model\Quote::class, [
                'setStoreId',
                'setCustomerGroupId',
                'setIsActive',
                'getId',
                'assignCustomer',
                'setIgnoreOldQty',
                'setIsSuperMode',
                'getCustomerId',
                '__wakeup'
            ]);
        $quoteMock->expects($this->once())
            ->method('setStoreId')
            ->with($storeId);
        $quoteMock->expects($this->$expectedNumberOfInvokes())
            ->method('assignCustomer')
            ->with($dataCustomerMock);
        $quoteMock->expects($this->once())
            ->method('setIgnoreOldQty')
            ->with(true);
        $quoteMock->expects($this->once())
            ->method('setIsSuperMode')
            ->with(true);
        $quoteMock->expects($this->once())
            ->method('getCustomerId')
            ->willReturn($quoteCustomerId);

        $this->quoteRepositoryMock->expects($this->once())
            ->method('get')
            ->with($quoteId)
            ->willReturn($quoteMock);

        $this->assertEquals($quoteMock, $this->quote->getQuote());
    }

    /**
     * @return array
     */
    public function getQuoteDataProvider()
    {
        return [
            'customer ids different' => [66, null, 'once'],
            'customer ids same' => [66, 66, 'never'],
        ];
    }
}<|MERGE_RESOLUTION|>--- conflicted
+++ resolved
@@ -42,38 +42,22 @@
     private $objectManager;
 
     /**
-<<<<<<< HEAD
-     * @var \Magento\Store\Model\StoreManagerInterface|\PHPUnit\Framework\MockObject\MockObject
-=======
      * @var StoreManagerInterface|MockObject
->>>>>>> b2f063af
      */
     protected $storeManagerMock;
 
     /**
-<<<<<<< HEAD
-     * @var \Magento\Sales\Model\OrderFactory|\PHPUnit\Framework\MockObject\MockObject
-=======
      * @var OrderFactory|MockObject
->>>>>>> b2f063af
      */
     protected $orderFactoryMock;
 
     /**
-<<<<<<< HEAD
-     * @var \Magento\Framework\Stdlib\Cookie\CookieMetadataFactory|\PHPUnit\Framework\MockObject\MockObject
-=======
      * @var CookieMetadataFactory|MockObject
->>>>>>> b2f063af
      */
     protected $cookieMetadataFactoryMock;
 
     /**
-<<<<<<< HEAD
-     * @var \Magento\Framework\Stdlib\CookieManagerInterface|\PHPUnit\Framework\MockObject\MockObject
-=======
      * @var CookieManagerInterface|MockObject
->>>>>>> b2f063af
      */
     protected $cookieManagerMock;
 
@@ -83,101 +67,57 @@
     protected $storage;
 
     /**
-<<<<<<< HEAD
-     * @var \Magento\Framework\Session\ValidatorInterface|\PHPUnit\Framework\MockObject\MockObject
-=======
      * @var ValidatorInterface|MockObject
->>>>>>> b2f063af
      */
     protected $validatorMock;
 
     /**
-<<<<<<< HEAD
-     * @var \Magento\Framework\Session\SaveHandlerInterface|\PHPUnit\Framework\MockObject\MockObject
-=======
      * @var SaveHandlerInterface|MockObject
->>>>>>> b2f063af
      */
     protected $saveHandlerMock;
 
     /**
-<<<<<<< HEAD
-     * @var \Magento\Framework\Session\Config\ConfigInterface|\PHPUnit\Framework\MockObject\MockObject
-=======
      * @var ConfigInterface|MockObject
->>>>>>> b2f063af
      */
     protected $sessionConfigMock;
 
     /**
-<<<<<<< HEAD
-     * @var \Magento\Framework\Session\SidResolverInterface|\PHPUnit\Framework\MockObject\MockObject
-=======
      * @var SidResolverInterface|MockObject
->>>>>>> b2f063af
      */
     protected $sidResolverMock;
 
     /**
-<<<<<<< HEAD
-     * @var \Magento\Framework\App\Request\Http|\PHPUnit\Framework\MockObject\MockObject
-=======
      * @var Http|MockObject
->>>>>>> b2f063af
      */
     protected $requestMock;
 
     /**
-<<<<<<< HEAD
-     * @var \Magento\Customer\Api\CustomerRepositoryInterface|\PHPUnit\Framework\MockObject\MockObject
-=======
      * @var CustomerRepositoryInterface|MockObject
->>>>>>> b2f063af
      */
     protected $customerRepositoryMock;
 
     /**
-<<<<<<< HEAD
-     * @var \Magento\Framework\App\Config\ScopeConfigInterface|\PHPUnit\Framework\MockObject\MockObject
-=======
      * @var ScopeConfigInterface|MockObject
->>>>>>> b2f063af
      */
     protected $scopeConfigMock;
 
     /**
-<<<<<<< HEAD
-     * @var \Magento\Quote\Model\QuoteFactory|\PHPUnit\Framework\MockObject\MockObject
-=======
      * @var QuoteFactory|MockObject
->>>>>>> b2f063af
      */
     protected $quoteRepositoryMock;
 
     /**
-<<<<<<< HEAD
-     * @var \Magento\Backend\Model\Session\Quote|\PHPUnit\Framework\MockObject\MockObject
-=======
      * @var Quote|MockObject
->>>>>>> b2f063af
      */
     protected $quote;
 
     /**
-<<<<<<< HEAD
-     * @var \Magento\Customer\Api\GroupManagementInterface|\PHPUnit\Framework\MockObject\MockObject
-=======
      * @var GroupManagementInterface|MockObject
->>>>>>> b2f063af
      */
     protected $groupManagementMock;
 
     /**
-<<<<<<< HEAD
-     * @var \PHPUnit\Framework\MockObject\MockObject
-=======
      * @var MockObject
->>>>>>> b2f063af
      */
     protected $quoteFactoryMock;
 
@@ -296,7 +236,7 @@
         $storeId = 10;
         $customerId = 66;
         $customerGroupId = 77;
-        $this->quote->expects($this->any())->method('getQuoteId')->willReturn(null);
+        $this->quote->expects($this->any())->method('getQuoteId')->will($this->returnValue(null));
         $this->quote->expects($this->any())->method('setQuoteId')->with($quoteId);
         $cartInterfaceMock = $this->createPartialMock(
             CartInterface::class,
@@ -346,16 +286,11 @@
             ]
         );
         $this->quoteFactoryMock->expects($this->once())->method('create')->willReturn($cartInterfaceMock);
-        $this->quote->expects($this->any())->method('getStoreId')->willReturn($storeId);
-        $this->quote->expects($this->any())->method('getCustomerId')->willReturn($customerId);
+        $this->quote->expects($this->any())->method('getStoreId')->will($this->returnValue($storeId));
+        $this->quote->expects($this->any())->method('getCustomerId')->will($this->returnValue($customerId));
         $cartInterfaceMock->expects($this->atLeastOnce())->method('getId')->willReturn($quoteId);
-<<<<<<< HEAD
-        $defaultGroup = $this->getMockBuilder(\Magento\Customer\Api\Data\GroupInterface::class)->getMock();
-        $defaultGroup->expects($this->any())->method('getId')->willReturn($customerGroupId);
-=======
         $defaultGroup = $this->getMockBuilder(GroupInterface::class)->getMock();
         $defaultGroup->expects($this->any())->method('getId')->will($this->returnValue($customerGroupId));
->>>>>>> b2f063af
         $this->groupManagementMock
             ->method('getDefaultGroup')
             ->with($storeId)
@@ -401,16 +336,16 @@
 
         $this->quote->expects($this->any())
             ->method('getQuoteId')
-            ->willReturn($quoteId);
+            ->will($this->returnValue($quoteId));
         $this->quote->expects($this->any())
             ->method('setQuoteId')
             ->with($quoteId);
         $this->quote->expects($this->any())
             ->method('getStoreId')
-            ->willReturn($storeId);
+            ->will($this->returnValue($storeId));
         $this->quote->expects($this->any())
             ->method('getCustomerId')
-            ->willReturn($customerId);
+            ->will($this->returnValue($customerId));
 
         $dataCustomerMock = $this->getMockBuilder(CustomerInterface::class)
             ->disableOriginalConstructor()
@@ -445,7 +380,7 @@
             ->with(true);
         $quoteMock->expects($this->once())
             ->method('getCustomerId')
-            ->willReturn($quoteCustomerId);
+            ->will($this->returnValue($quoteCustomerId));
 
         $this->quoteRepositoryMock->expects($this->once())
             ->method('get')
