--- conflicted
+++ resolved
@@ -17,21 +17,16 @@
         $itemId = 3;
         $urlPath = 'mng/item/edit';
 
-<<<<<<< HEAD
-        $itemMock = $this->createPartialMock(\Magento\Framework\DataObject::class, ['getItemId']);
-        $itemMock->expects($this->once())->method('getItemId')->willReturn($itemId);
-=======
         $itemMock = $this->createPartialMock(DataObject::class, ['getItemId']);
         $itemMock->expects($this->once())->method('getItemId')->will($this->returnValue($itemId));
->>>>>>> b2f063af
 
         $urlModelMock = $this->createMock(Url::class);
         $urlModelMock->expects(
             $this->once()
         )->method(
             'getUrl'
-        )->willReturn(
-            'http://localhost/' . $urlPath . '/flag/1/item_id/' . $itemId
+        )->will(
+            $this->returnValue('http://localhost/' . $urlPath . '/flag/1/item_id/' . $itemId)
         );
 
         $model = new UrlGenerator(
