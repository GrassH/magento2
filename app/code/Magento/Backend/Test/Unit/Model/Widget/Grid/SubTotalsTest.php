--- conflicted
+++ resolved
@@ -23,20 +23,12 @@
     protected $_model;
 
     /**
-<<<<<<< HEAD
-     * @var \PHPUnit\Framework\MockObject\MockObject
-=======
      * @var MockObject
->>>>>>> b2f063af
      */
     protected $_parserMock;
 
     /**
-<<<<<<< HEAD
-     * @var \PHPUnit\Framework\MockObject\MockObject
-=======
      * @var MockObject
->>>>>>> b2f063af
      */
     protected $_factoryMock;
 
@@ -51,13 +43,8 @@
             'create'
         )->with(
             ['sub_test1' => 3, 'sub_test2' => 2]
-<<<<<<< HEAD
-        )->willReturn(
-            new \Magento\Framework\DataObject(['sub_test1' => 3, 'sub_test2' => 2])
-=======
         )->will(
             $this->returnValue(new DataObject(['sub_test1' => 3, 'sub_test2' => 2]))
->>>>>>> b2f063af
         );
 
         $arguments = ['factory' => $this->_factoryMock, 'parser' => $this->_parserMock];
