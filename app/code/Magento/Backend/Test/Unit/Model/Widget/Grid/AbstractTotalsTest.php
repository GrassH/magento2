<?php declare(strict_types=1);
/**
 * Copyright © Magento, Inc. All rights reserved.
 * See COPYING.txt for license details.
 */
namespace Magento\Backend\Test\Unit\Model\Widget\Grid;

use Magento\Backend\Model\Widget\Grid\AbstractTotals;
use Magento\Backend\Model\Widget\Grid\Parser;
use Magento\Framework\Data\Collection;
use Magento\Framework\Data\Collection\EntityFactory;
use Magento\Framework\DataObject;
use Magento\Framework\DataObject\Factory;
use PHPUnit\Framework\MockObject\MockObject;
use PHPUnit\Framework\TestCase;

class AbstractTotalsTest extends TestCase
{
    /**
<<<<<<< HEAD
     * @var $_model \PHPUnit\Framework\MockObject\MockObject
=======
     * @var $_model MockObject
>>>>>>> b2f063af
     */
    protected $_model;

    /**
<<<<<<< HEAD
     * @var \PHPUnit\Framework\MockObject\MockObject
=======
     * @var MockObject
>>>>>>> b2f063af
     */
    protected $_parserMock;

    /**
<<<<<<< HEAD
     * @var \PHPUnit\Framework\MockObject\MockObject
=======
     * @var MockObject
>>>>>>> b2f063af
     */
    protected $_factoryMock;

    /**
     * Columns map for parserMock return expressions
     *
     * @var array
     */
    protected $_columnsValueMap;

    protected function setUp(): void
    {
        $this->_prepareParserMock();
        $this->_prepareFactoryMock();

        $arguments = ['factory' => $this->_factoryMock, 'parser' => $this->_parserMock];
        $this->_model = $this->getMockForAbstractClass(
            AbstractTotals::class,
            $arguments,
            '',
            true,
            false,
            true,
            []
        );
        $this->_model->expects($this->any())->method('_countSum')->willReturn(2);
        $this->_model->expects($this->any())->method('_countAverage')->willReturn(2);

        $this->_setUpColumns();
    }

    protected function tearDown(): void
    {
        unset($this->_parserMock);
        unset($this->_factoryMock);
    }

    /**
     * Retrieve test collection
     *
     * @return Collection
     */
    protected function _getTestCollection()
    {
        $collection = new Collection(
            $this->createMock(EntityFactory::class)
        );
        $items = [new DataObject(['test1' => '1', 'test2' => '2'])];
        foreach ($items as $item) {
            $collection->addItem($item);
        }

        return $collection;
    }

    /**
     * Prepare tested model by setting columns
     */
    protected function _setUpColumns()
    {
        $columns = [
            'test1' => 'sum',
            'test2' => 'avg',
            'test3' => 'test1+test2',
            'test4' => 'test1-test2',
            'test5' => 'test1*test2',
            'test6' => 'test1/test2',
            'test7' => 'test1/0',
        ];

        foreach ($columns as $index => $expression) {
            $this->_model->setColumn($index, $expression);
        }
    }

    /**
     * Prepare parser mock by setting test expressions for columns and operation used
     */
    protected function _prepareParserMock()
    {
        $this->_parserMock = $this->createPartialMock(
            Parser::class,
            ['parseExpression', 'isOperation']
        );

        $columnsValueMap = [
            ['test1+test2', ['test1', 'test2', '+']],
            ['test1-test2', ['test1', 'test2', '-']],
            ['test1*test2', ['test1', 'test2', '*']],
            ['test1/test2', ['test1', 'test2', '/']],
            ['test1/0', ['test1', '0', '/']],
        ];
        $this->_parserMock->expects(
            $this->any()
        )->method(
            'parseExpression'
        )->willReturnMap(
            $columnsValueMap
        );

        $isOperationValueMap = [
            ['+', true],
            ['-', true],
            ['*', true],
            ['/', true],
            ['test1', false],
            ['test2', false],
            ['0', false],
        ];
        $this->_parserMock->expects(
            $this->any()
        )->method(
            'isOperation'
        )->willReturnMap(
            $isOperationValueMap
        );
    }

    /**
     * Prepare factory mock for setting possible values
     */
    protected function _prepareFactoryMock()
    {
        $this->_factoryMock = $this->createPartialMock(Factory::class, ['create']);

        $createValueMap = [
            [
                [
                    'test1' => 2,
                    'test2' => 2,
                    'test3' => 4,
                    'test4' => 0,
                    'test5' => 4,
                    'test6' => 1,
                    'test7' => 0,
                ],
                new DataObject(
                    [
                        'test1' => 2,
                        'test2' => 2,
                        'test3' => 4,
                        'test4' => 0,
                        'test5' => 4,
                        'test6' => 1,
                        'test7' => 0,
                    ]
                ),
            ],
            [[], new DataObject()],
        ];
        $this->_factoryMock->expects($this->any())->method('create')->willReturnMap($createValueMap);
    }

    public function testColumns()
    {
        $expected = [
            'test1' => 'sum',
            'test2' => 'avg',
            'test3' => 'test1+test2',
            'test4' => 'test1-test2',
            'test5' => 'test1*test2',
            'test6' => 'test1/test2',
            'test7' => 'test1/0',
        ];

        $this->assertEquals($expected, $this->_model->getColumns());
    }

    public function testCountTotals()
    {
        $expected = new DataObject(
            ['test1' => 2, 'test2' => 2, 'test3' => 4, 'test4' => 0, 'test5' => 4, 'test6' => 1, 'test7' => 0]
        );
        $this->assertEquals($expected, $this->_model->countTotals($this->_getTestCollection()));
    }

    public function testReset()
    {
        $this->_model->countTotals($this->_getTestCollection());
        $this->_model->reset();

        $this->assertEquals(new DataObject(), $this->_model->getTotals());
        $this->assertNotEmpty($this->_model->getColumns());
    }

    public function testResetFull()
    {
        $this->_model->countTotals($this->_getTestCollection());
        $this->_model->reset(true);

        $this->assertEquals(new DataObject(), $this->_model->getTotals());
        $this->assertEmpty($this->_model->getColumns());
    }
}<|MERGE_RESOLUTION|>--- conflicted
+++ resolved
@@ -17,29 +17,17 @@
 class AbstractTotalsTest extends TestCase
 {
     /**
-<<<<<<< HEAD
-     * @var $_model \PHPUnit\Framework\MockObject\MockObject
-=======
      * @var $_model MockObject
->>>>>>> b2f063af
      */
     protected $_model;
 
     /**
-<<<<<<< HEAD
-     * @var \PHPUnit\Framework\MockObject\MockObject
-=======
      * @var MockObject
->>>>>>> b2f063af
      */
     protected $_parserMock;
 
     /**
-<<<<<<< HEAD
-     * @var \PHPUnit\Framework\MockObject\MockObject
-=======
      * @var MockObject
->>>>>>> b2f063af
      */
     protected $_factoryMock;
 
@@ -65,8 +53,8 @@
             true,
             []
         );
-        $this->_model->expects($this->any())->method('_countSum')->willReturn(2);
-        $this->_model->expects($this->any())->method('_countAverage')->willReturn(2);
+        $this->_model->expects($this->any())->method('_countSum')->will($this->returnValue(2));
+        $this->_model->expects($this->any())->method('_countAverage')->will($this->returnValue(2));
 
         $this->_setUpColumns();
     }
@@ -136,8 +124,8 @@
             $this->any()
         )->method(
             'parseExpression'
-        )->willReturnMap(
-            $columnsValueMap
+        )->will(
+            $this->returnValueMap($columnsValueMap)
         );
 
         $isOperationValueMap = [
@@ -153,8 +141,8 @@
             $this->any()
         )->method(
             'isOperation'
-        )->willReturnMap(
-            $isOperationValueMap
+        )->will(
+            $this->returnValueMap($isOperationValueMap)
         );
     }
 
@@ -190,7 +178,7 @@
             ],
             [[], new DataObject()],
         ];
-        $this->_factoryMock->expects($this->any())->method('create')->willReturnMap($createValueMap);
+        $this->_factoryMock->expects($this->any())->method('create')->will($this->returnValueMap($createValueMap));
     }
 
     public function testColumns()
