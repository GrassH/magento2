--- conflicted
+++ resolved
@@ -31,20 +31,12 @@
     protected $objectManagerHelper;
 
     /**
-<<<<<<< HEAD
-     * @var \Magento\Framework\View\LayoutInterface|\PHPUnit\Framework\MockObject\MockObject
-=======
      * @var LayoutInterface|MockObject
->>>>>>> b2f063af
      */
     protected $layoutMock;
 
     /**
-<<<<<<< HEAD
-     * @var \Magento\Backend\Block\Widget\Breadcrumbs|\PHPUnit\Framework\MockObject\MockObject
-=======
      * @var Breadcrumbs|MockObject
->>>>>>> b2f063af
      */
     protected $breadcrumbsBlockMock;
 
