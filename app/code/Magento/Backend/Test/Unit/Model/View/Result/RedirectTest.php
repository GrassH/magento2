--- conflicted
+++ resolved
@@ -22,18 +22,6 @@
     /** @var ObjectManagerHelper */
     protected $objectManagerHelper;
 
-<<<<<<< HEAD
-    /** @var \Magento\Backend\Model\Session|\PHPUnit\Framework\MockObject\MockObject */
-    protected $session;
-
-    /** @var \Magento\Framework\App\ActionFlag|\PHPUnit\Framework\MockObject\MockObject */
-    protected $actionFlag;
-
-    /** @var \Magento\Backend\Model\UrlInterface|\PHPUnit\Framework\MockObject\MockObject */
-    protected $urlBuilder;
-
-    /** @var \Magento\Framework\App\Response\RedirectInterface|\PHPUnit\Framework\MockObject\MockObject */
-=======
     /** @var Session|MockObject */
     protected $session;
 
@@ -44,7 +32,6 @@
     protected $urlBuilder;
 
     /** @var RedirectInterface|MockObject */
->>>>>>> b2f063af
     protected $redirect;
 
     protected $url = 'adminhtml/index';
