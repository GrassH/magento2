--- conflicted
+++ resolved
@@ -16,20 +16,12 @@
 class StructureManagerTest extends TestCase
 {
     /**
-<<<<<<< HEAD
-     * @var Structure|\PHPUnit\Framework\MockObject\MockObject
-=======
      * @var Structure|MockObject
->>>>>>> b2f063af
      */
     private $structureMock;
 
     /**
-<<<<<<< HEAD
-     * @var ScheduledStructure|\PHPUnit\Framework\MockObject\MockObject
-=======
      * @var ScheduledStructure|MockObject
->>>>>>> b2f063af
      */
     private $scheduledStructureMock;
 
@@ -38,11 +30,7 @@
      */
     private $structureManager;
 
-<<<<<<< HEAD
-    protected function setUp(): void
-=======
     public function setUp(): void
->>>>>>> b2f063af
     {
         $objectManager = new ObjectManager($this);
         $this->structureMock = $this->getMockBuilder(Structure::class)
