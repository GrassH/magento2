<?php declare(strict_types=1);
/**
 * Copyright © Magento, Inc. All rights reserved.
 * See COPYING.txt for license details.
 */

namespace Magento\Backend\Test\Unit\Block\Cache;

use Magento\Backend\Block\Cache\Permissions;
use Magento\Framework\Authorization;
use Magento\Framework\AuthorizationInterface;
use Magento\Framework\TestFramework\Unit\Helper\ObjectManager;
use PHPUnit\Framework\MockObject\MockObject;
use PHPUnit\Framework\TestCase;

class PermissionsTest extends TestCase
{
    /**
     * @var Permissions
     */
    private $permissions;

    /**
<<<<<<< HEAD
     * @var AuthorizationInterface|\PHPUnit\Framework\MockObject\MockObject
=======
     * @var AuthorizationInterface|MockObject
>>>>>>> b2f063af
     */
    private $mockAuthorization;

    /**
     * @var ObjectManager
     */
    private $objectManager;

<<<<<<< HEAD
    protected function setUp(): void
=======
    public function setUp(): void
>>>>>>> b2f063af
    {
        $this->objectManager = new ObjectManager($this);

        $this->mockAuthorization = $this->getMockBuilder(Authorization::class)
            ->disableOriginalConstructor()
            ->setMethods(['isAllowed'])
            ->getMock();

        $this->permissions = new Permissions($this->mockAuthorization);
    }

    public function testHasAccessToFlushCatalogImages()
    {
        $this->mockAuthorization->expects($this->atLeastOnce())
            ->method('isAllowed')
            ->with('Magento_Backend::flush_catalog_images')
            ->willReturn(true);

        $this->assertTrue($this->permissions->hasAccessToFlushCatalogImages());
    }

    public function testHasAccessToFlushJsCss()
    {
        $this->mockAuthorization->expects($this->atLeastOnce())
            ->method('isAllowed')
            ->with('Magento_Backend::flush_js_css')
            ->willReturn(true);

        $this->assertTrue($this->permissions->hasAccessToFlushJsCss());
    }

    public function testHasAccessToFlushStaticFiles()
    {
        $this->mockAuthorization->expects($this->atLeastOnce())
            ->method('isAllowed')
            ->with('Magento_Backend::flush_static_files')
            ->willReturn(true);

        $this->assertTrue($this->permissions->hasAccessToFlushStaticFiles());
    }
}<|MERGE_RESOLUTION|>--- conflicted
+++ resolved
@@ -21,11 +21,7 @@
     private $permissions;
 
     /**
-<<<<<<< HEAD
-     * @var AuthorizationInterface|\PHPUnit\Framework\MockObject\MockObject
-=======
      * @var AuthorizationInterface|MockObject
->>>>>>> b2f063af
      */
     private $mockAuthorization;
 
@@ -34,11 +30,7 @@
      */
     private $objectManager;
 
-<<<<<<< HEAD
-    protected function setUp(): void
-=======
     public function setUp(): void
->>>>>>> b2f063af
     {
         $this->objectManager = new ObjectManager($this);
 
