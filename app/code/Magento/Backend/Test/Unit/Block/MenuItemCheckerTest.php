<?php declare(strict_types=1);
/**
 * Copyright © Magento, Inc. All rights reserved.
 * See COPYING.txt for license details.
 */
namespace Magento\Backend\Test\Unit\Block;

use Magento\Backend\Block\MenuItemChecker;
use Magento\Backend\Model\Menu;
use Magento\Backend\Model\Menu\Item;
use PHPUnit\Framework\MockObject\MockObject;
use PHPUnit\Framework\TestCase;

class MenuItemCheckerTest extends TestCase
{
    /**
<<<<<<< HEAD
     * @var Item|\PHPUnit\Framework\MockObject\MockObject
=======
     * @var Item|MockObject
>>>>>>> b2f063af
     */
    private $activeMenuItemMock;

    /**
<<<<<<< HEAD
     * @var Item|\PHPUnit\Framework\MockObject\MockObject
=======
     * @var Item|MockObject
>>>>>>> b2f063af
     */
    private $menuItemMock;

    /**
<<<<<<< HEAD
     * @var Menu|\PHPUnit\Framework\MockObject\MockObject
=======
     * @var Menu|MockObject
>>>>>>> b2f063af
     */
    private $menuMock;

    /**
     * @var MenuItemChecker;
     */
    private $menuItemChecker;

    protected function setUp(): void
    {
        $this->menuItemMock = $this->getMockBuilder(Item::class)
            ->disableOriginalConstructor()
            ->getMock();
        $this->activeMenuItemMock = $this->getMockBuilder(Item::class)
            ->disableOriginalConstructor()
            ->getMock();
        $this->menuItemChecker = new MenuItemChecker();
    }

    /**
     * @param int $activeItemId
     * @param int $itemId
     * @param bool $isItem
     * @param bool $expected
     * @dataProvider dataProvider
     */
    public function testIsItemActive($activeItemId, $itemId, $isItem, $expected)
    {
        $this->menuMock = $this->getMockBuilder(Menu::class)
            ->disableOriginalConstructor()
            ->getMock();
        $this->menuItemMock->expects($this->any())->method('getId')->willReturn($itemId);
        $this->activeMenuItemMock->expects($this->any())->method('getId')->willReturn($activeItemId);
        $this->menuItemMock->expects($this->any())->method('getChildren')->willReturn($this->menuMock);
        $this->menuMock->expects($this->any())
            ->method('get')
            ->with($activeItemId)
            ->willReturn($isItem ? $this->activeMenuItemMock : null);
        $this->assertEquals(
            $expected,
            $this->menuItemChecker->isItemActive($this->activeMenuItemMock, $this->menuItemMock, 0)
        );
    }

    public function testIsItemActiveLevelNotZero()
    {
        $this->assertFalse(
            $this->menuItemChecker->isItemActive($this->activeMenuItemMock, $this->menuItemMock, 1)
        );
    }

    /**
     * @return array
     */
    public function dataProvider()
    {
        return [
            'outputItemEquals' => ['1', '1', false, true],
            'outputItemIsChild' => ['1', '2', true, true],
            'outputItemIsChildNull' => ['1', '2', false, false],
        ];
    }
}<|MERGE_RESOLUTION|>--- conflicted
+++ resolved
@@ -14,29 +14,17 @@
 class MenuItemCheckerTest extends TestCase
 {
     /**
-<<<<<<< HEAD
-     * @var Item|\PHPUnit\Framework\MockObject\MockObject
-=======
      * @var Item|MockObject
->>>>>>> b2f063af
      */
     private $activeMenuItemMock;
 
     /**
-<<<<<<< HEAD
-     * @var Item|\PHPUnit\Framework\MockObject\MockObject
-=======
      * @var Item|MockObject
->>>>>>> b2f063af
      */
     private $menuItemMock;
 
     /**
-<<<<<<< HEAD
-     * @var Menu|\PHPUnit\Framework\MockObject\MockObject
-=======
      * @var Menu|MockObject
->>>>>>> b2f063af
      */
     private $menuMock;
 
