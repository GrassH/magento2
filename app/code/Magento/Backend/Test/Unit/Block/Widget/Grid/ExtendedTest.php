<?php declare(strict_types=1);
/**
 * Copyright © Magento, Inc. All rights reserved.
 * See COPYING.txt for license details.
 */

/**
 * Test class for \Magento\Backend\Model\Url
 */
namespace Magento\Backend\Test\Unit\Block\Widget\Grid;

use Magento\Backend\Block\Widget\Grid\ColumnSet;
use Magento\Backend\Block\Widget\Grid\Extended;
use Magento\Framework\App\Request\Http;
use Magento\Framework\Data\Collection;
use Magento\Framework\TestFramework\Unit\Helper\ObjectManager;
use Magento\Framework\View\Layout;
use PHPUnit\Framework\TestCase;

class ExtendedTest extends TestCase
{
    /**
     * @var ObjectManager
     */
    protected $_objectManager;

    protected function setUp(): void
    {
        $this->_objectManager = new ObjectManager($this);
    }

    public function testPrepareLoadedCollection()
    {
<<<<<<< HEAD
        $request = $this->createPartialMock(\Magento\Framework\App\Request\Http::class, ['has']);
        $request->expects($this->any())->method('has')->willReturn(null);

        $columnSet = $this->createMock(\Magento\Backend\Block\Widget\Grid\ColumnSet::class);
        $layout = $this->createMock(\Magento\Framework\View\Layout::class);
        $layout->expects($this->any())->method('getChildName')->willReturn('grid.columnSet');
        $layout->expects($this->any())->method('getBlock')->willReturn($columnSet);

        $collection = $this->createMock(\Magento\Framework\Data\Collection::class);
        $collection->expects($this->atLeastOnce())->method('isLoaded')->willReturn(true);
=======
        $request = $this->createPartialMock(Http::class, ['has']);
        $request->expects($this->any())->method('has')->will($this->returnValue(null));

        $columnSet = $this->createMock(ColumnSet::class);
        $layout = $this->createMock(Layout::class);
        $layout->expects($this->any())->method('getChildName')->will($this->returnValue('grid.columnSet'));
        $layout->expects($this->any())->method('getBlock')->will($this->returnValue($columnSet));

        $collection = $this->createMock(Collection::class);
        $collection->expects($this->atLeastOnce())->method('isLoaded')->will($this->returnValue(true));
>>>>>>> b2f063af
        $collection->expects($this->atLeastOnce())->method('clear');
        $collection->expects($this->atLeastOnce())->method('load');

        /** @var Extended $block */
        $block = $this->_objectManager->getObject(
            Extended::class,
            ['request' => $request, 'layout' => $layout]
        );

        $block->setCollection($collection);
        $block->getPreparedCollection();
    }
}<|MERGE_RESOLUTION|>--- conflicted
+++ resolved
@@ -31,18 +31,6 @@
 
     public function testPrepareLoadedCollection()
     {
-<<<<<<< HEAD
-        $request = $this->createPartialMock(\Magento\Framework\App\Request\Http::class, ['has']);
-        $request->expects($this->any())->method('has')->willReturn(null);
-
-        $columnSet = $this->createMock(\Magento\Backend\Block\Widget\Grid\ColumnSet::class);
-        $layout = $this->createMock(\Magento\Framework\View\Layout::class);
-        $layout->expects($this->any())->method('getChildName')->willReturn('grid.columnSet');
-        $layout->expects($this->any())->method('getBlock')->willReturn($columnSet);
-
-        $collection = $this->createMock(\Magento\Framework\Data\Collection::class);
-        $collection->expects($this->atLeastOnce())->method('isLoaded')->willReturn(true);
-=======
         $request = $this->createPartialMock(Http::class, ['has']);
         $request->expects($this->any())->method('has')->will($this->returnValue(null));
 
@@ -53,7 +41,6 @@
 
         $collection = $this->createMock(Collection::class);
         $collection->expects($this->atLeastOnce())->method('isLoaded')->will($this->returnValue(true));
->>>>>>> b2f063af
         $collection->expects($this->atLeastOnce())->method('clear');
         $collection->expects($this->atLeastOnce())->method('load');
 
