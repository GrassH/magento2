<?php declare(strict_types=1);
/**
 * Copyright © Magento, Inc. All rights reserved.
 * See COPYING.txt for license details.
 */

/**
 * Test class for \Magento\Backend\Block\Widget\Button
 */
namespace Magento\Backend\Test\Unit\Block\Widget;

use Magento\Backend\Block\Widget\Button;
use Magento\Backend\Model\Url;
use Magento\Framework\TestFramework\Unit\Helper\ObjectManager;
use Magento\Framework\View\Layout;
use PHPUnit\Framework\MockObject\MockObject;
use PHPUnit\Framework\TestCase;

class ButtonTest extends TestCase
{
    /**
<<<<<<< HEAD
     * @var \PHPUnit\Framework\MockObject\MockObject
=======
     * @var MockObject
>>>>>>> b2f063af
     */
    protected $_layoutMock;

    /**
<<<<<<< HEAD
     * @var \PHPUnit\Framework\MockObject\MockObject
=======
     * @var MockObject
>>>>>>> b2f063af
     */
    protected $_factoryMock;

    /**
<<<<<<< HEAD
     * @var \PHPUnit\Framework\MockObject\MockObject
=======
     * @var MockObject
>>>>>>> b2f063af
     */
    protected $_blockMock;

    /**
<<<<<<< HEAD
     * @var \PHPUnit\Framework\MockObject\MockObject
=======
     * @var MockObject
>>>>>>> b2f063af
     */
    protected $_buttonMock;

    protected function setUp(): void
    {
        $this->_layoutMock = $this->createMock(Layout::class);

        $arguments = [
            'urlBuilder' => $this->createMock(Url::class),
            'layout' => $this->_layoutMock,
        ];

        $objectManagerHelper = new ObjectManager($this);
        $this->_blockMock = $objectManagerHelper->getObject(Button::class, $arguments);
    }

    protected function tearDown(): void
    {
        unset($this->_layoutMock);
        unset($this->_buttonMock);
    }

    /**
     * @covers \Magento\Backend\Block\Widget\Button::getAttributesHtml
     * @dataProvider getAttributesHtmlDataProvider
     */
    public function testGetAttributesHtml($data, $expect)
    {
        $this->_blockMock->setData($data);
        $attributes = $this->_blockMock->getAttributesHtml();
        $this->assertMatchesRegularExpression($expect, $attributes);
    }

    /**
     * @return array
     */
    public function getAttributesHtmlDataProvider()
    {
        return [
            [
                ['data_attribute' => ['validation' => ['required' => true]]],
                '/data-validation="[^"]*" /',
            ],
            [
                ['data_attribute' => ['mage-init' => ['button' => ['someKey' => 'someValue']]]],
                '/data-mage-init="[^"]*" /'
            ],
            [
                [
                    'data_attribute' => [
                        'mage-init' => ['button' => ['someKey' => 'someValue']],
                        'validation' => ['required' => true],
                    ],
                ],
                '/data-mage-init="[^"]*" data-validation="[^"]*" /'
            ]
        ];
    }
}<|MERGE_RESOLUTION|>--- conflicted
+++ resolved
@@ -19,38 +19,22 @@
 class ButtonTest extends TestCase
 {
     /**
-<<<<<<< HEAD
-     * @var \PHPUnit\Framework\MockObject\MockObject
-=======
      * @var MockObject
->>>>>>> b2f063af
      */
     protected $_layoutMock;
 
     /**
-<<<<<<< HEAD
-     * @var \PHPUnit\Framework\MockObject\MockObject
-=======
      * @var MockObject
->>>>>>> b2f063af
      */
     protected $_factoryMock;
 
     /**
-<<<<<<< HEAD
-     * @var \PHPUnit\Framework\MockObject\MockObject
-=======
      * @var MockObject
->>>>>>> b2f063af
      */
     protected $_blockMock;
 
     /**
-<<<<<<< HEAD
-     * @var \PHPUnit\Framework\MockObject\MockObject
-=======
      * @var MockObject
->>>>>>> b2f063af
      */
     protected $_buttonMock;
 
@@ -81,7 +65,7 @@
     {
         $this->_blockMock->setData($data);
         $attributes = $this->_blockMock->getAttributesHtml();
-        $this->assertMatchesRegularExpression($expect, $attributes);
+        $this->assertRegExp($expect, $attributes);
     }
 
     /**
