--- conflicted
+++ resolved
@@ -34,65 +34,37 @@
     protected $_block;
 
     /**
-<<<<<<< HEAD
-     * @var \Magento\Framework\View\Layout|\PHPUnit\Framework\MockObject\MockObject
-=======
      * @var Layout|MockObject
->>>>>>> b2f063af
      */
     protected $_layoutMock;
 
     /**
-<<<<<<< HEAD
-     * @var \Magento\Backend\Block\Widget\Grid|\PHPUnit\Framework\MockObject\MockObject
-=======
      * @var Grid|MockObject
->>>>>>> b2f063af
      */
     protected $_gridMock;
 
     /**
-<<<<<<< HEAD
-     * @var \PHPUnit\Framework\MockObject\MockObject
-=======
      * @var MockObject
->>>>>>> b2f063af
      */
     protected $_eventManagerMock;
 
     /**
-<<<<<<< HEAD
-     * @var \Magento\Backend\Model\Url|\PHPUnit\Framework\MockObject\MockObject
-=======
      * @var Url|MockObject
->>>>>>> b2f063af
      */
     protected $_urlModelMock;
 
     /**
-<<<<<<< HEAD
-     * @var \Magento\Framework\App\Request\Http|\PHPUnit\Framework\MockObject\MockObject
-=======
      * @var Http|MockObject
->>>>>>> b2f063af
      */
     protected $_requestMock;
 
     /**
-<<<<<<< HEAD
-     * @var Authorization|\PHPUnit\Framework\MockObject\MockObject
-=======
      * @var Authorization|MockObject
->>>>>>> b2f063af
      */
     protected $_authorizationMock;
 
     /**
-<<<<<<< HEAD
-     * @var VisibilityChecker|\PHPUnit\Framework\MockObject\MockObject
-=======
      * @var VisibilityChecker|MockObject
->>>>>>> b2f063af
      */
     private $visibilityCheckerMock;
 
@@ -156,7 +128,7 @@
 
         $this->gridCollectionMock = $this->createMock(Collection::class);
         $this->gridCollectionSelectMock = $this->createMock(Select::class);
-        $this->connectionMock = $this->getMockForAbstractClass(AdapterInterface::class);
+        $this->connectionMock = $this->createMock(AdapterInterface::class);
 
         $this->gridCollectionMock->expects($this->any())
             ->method('getSelect')
