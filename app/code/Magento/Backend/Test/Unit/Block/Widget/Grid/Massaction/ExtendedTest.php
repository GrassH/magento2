--- conflicted
+++ resolved
@@ -28,47 +28,27 @@
     protected $_block;
 
     /**
-<<<<<<< HEAD
-     * @var \PHPUnit\Framework\MockObject\MockObject
-=======
      * @var MockObject
->>>>>>> b2f063af
      */
     protected $_layoutMock;
 
     /**
-<<<<<<< HEAD
-     * @var \PHPUnit\Framework\MockObject\MockObject
-=======
      * @var MockObject
->>>>>>> b2f063af
      */
     protected $_gridMock;
 
     /**
-<<<<<<< HEAD
-     * @var \PHPUnit\Framework\MockObject\MockObject
-=======
      * @var MockObject
->>>>>>> b2f063af
      */
     protected $_eventManagerMock;
 
     /**
-<<<<<<< HEAD
-     * @var \PHPUnit\Framework\MockObject\MockObject
-=======
      * @var MockObject
->>>>>>> b2f063af
      */
     protected $_urlModelMock;
 
     /**
-<<<<<<< HEAD
-     * @var \PHPUnit\Framework\MockObject\MockObject
-=======
      * @var MockObject
->>>>>>> b2f063af
      */
     protected $_requestMock;
 
@@ -78,7 +58,7 @@
             Grid::class,
             ['getId', 'getCollection']
         );
-        $this->_gridMock->expects($this->any())->method('getId')->willReturn('test_grid');
+        $this->_gridMock->expects($this->any())->method('getId')->will($this->returnValue('test_grid'));
 
         $this->_layoutMock = $this->createPartialMock(
             Layout::class,
@@ -91,8 +71,8 @@
             'getParentName'
         )->with(
             'test_grid_massaction'
-        )->willReturn(
-            'test_grid'
+        )->will(
+            $this->returnValue('test_grid')
         );
         $this->_layoutMock->expects(
             $this->any()
@@ -100,8 +80,8 @@
             'getBlock'
         )->with(
             'test_grid'
-        )->willReturn(
-            $this->_gridMock
+        )->will(
+            $this->returnValue($this->_gridMock)
         );
 
         $this->_requestMock = $this->createMock(Http::class);
