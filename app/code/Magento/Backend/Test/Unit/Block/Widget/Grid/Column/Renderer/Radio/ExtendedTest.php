<?php declare(strict_types=1);
/**
 * Copyright © Magento, Inc. All rights reserved.
 * See COPYING.txt for license details.
 */
namespace Magento\Backend\Test\Unit\Block\Widget\Grid\Column\Renderer\Radio;

use Magento\Backend\Block\Context;
use Magento\Backend\Block\Widget\Grid\Column;
use Magento\Backend\Block\Widget\Grid\Column\Renderer\Options\Converter;
use Magento\Backend\Block\Widget\Grid\Column\Renderer\Radio\Extended;
use Magento\Framework\DataObject;
use PHPUnit\Framework\MockObject\MockObject;
use PHPUnit\Framework\TestCase;

class ExtendedTest extends TestCase
{
    /**
     * @var Extended
     */
    protected $_object;

    /**
<<<<<<< HEAD
     * @var \PHPUnit\Framework\MockObject\MockObject
=======
     * @var MockObject
>>>>>>> b2f063af
     */
    protected $_converter;

    /**
<<<<<<< HEAD
     * @var \PHPUnit\Framework\MockObject\MockObject
=======
     * @var MockObject
>>>>>>> b2f063af
     */
    protected $_column;

    protected function setUp(): void
    {
        $context = $this->createMock(Context::class);
        $this->_converter = $this->createPartialMock(
            Converter::class,
            ['toFlatArray']
        );
        $this->_column = $this->createPartialMock(
            Column::class,
            ['getValues', 'getIndex', 'getHtmlName']
        );
        $this->_object = new Extended($context, $this->_converter);
        $this->_object->setColumn($this->_column);
    }

    /**
     * @param array $rowData
     * @param string $expectedResult
     * @dataProvider renderDataProvider
     */
    public function testRender(array $rowData, $expectedResult)
    {
        $selectedFlatArray = [1 => 'One'];
        $this->_column->expects($this->once())->method('getValues')->willReturn($selectedFlatArray);
        $this->_column->expects($this->once())->method('getIndex')->willReturn('label');
        $this->_column->expects($this->once())->method('getHtmlName')->willReturn('test[]');
        $this->_converter->expects($this->never())->method('toFlatArray');
        $this->assertEquals($expectedResult, $this->_object->render(new DataObject($rowData)));
    }

    /**
     * @return array
     */
    public function renderDataProvider()
    {
        return [
            'checked' => [
                ['id' => 1, 'label' => 'One'],
                '<input type="radio" name="test[]" value="1" class="radio" checked="checked"/>',
            ],
            'not checked' => [
                ['id' => 2, 'label' => 'Two'],
                '<input type="radio" name="test[]" value="2" class="radio"/>',
            ]
        ];
    }
}<|MERGE_RESOLUTION|>--- conflicted
+++ resolved
@@ -21,20 +21,12 @@
     protected $_object;
 
     /**
-<<<<<<< HEAD
-     * @var \PHPUnit\Framework\MockObject\MockObject
-=======
      * @var MockObject
->>>>>>> b2f063af
      */
     protected $_converter;
 
     /**
-<<<<<<< HEAD
-     * @var \PHPUnit\Framework\MockObject\MockObject
-=======
      * @var MockObject
->>>>>>> b2f063af
      */
     protected $_column;
 
@@ -61,9 +53,9 @@
     public function testRender(array $rowData, $expectedResult)
     {
         $selectedFlatArray = [1 => 'One'];
-        $this->_column->expects($this->once())->method('getValues')->willReturn($selectedFlatArray);
-        $this->_column->expects($this->once())->method('getIndex')->willReturn('label');
-        $this->_column->expects($this->once())->method('getHtmlName')->willReturn('test[]');
+        $this->_column->expects($this->once())->method('getValues')->will($this->returnValue($selectedFlatArray));
+        $this->_column->expects($this->once())->method('getIndex')->will($this->returnValue('label'));
+        $this->_column->expects($this->once())->method('getHtmlName')->will($this->returnValue('test[]'));
         $this->_converter->expects($this->never())->method('toFlatArray');
         $this->assertEquals($expectedResult, $this->_object->render(new DataObject($rowData)));
     }
