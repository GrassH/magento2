<?php declare(strict_types=1);
/**
 * Copyright © Magento, Inc. All rights reserved.
 * See COPYING.txt for license details.
 */
namespace Magento\Backend\Test\Unit\Block\Widget;

use Magento\Backend\Block\Template\Context;
use Magento\Backend\Block\Widget\Form;
use Magento\Framework\Data\Form as DataForm;
use Magento\Framework\UrlInterface;
use PHPUnit\Framework\MockObject\MockObject;
use PHPUnit\Framework\TestCase;

class FormTest extends TestCase
{
    /** @var  Form */
    protected $model;

<<<<<<< HEAD
    /** @var  Context |\PHPUnit\Framework\MockObject\MockObject */
    protected $context;

    /** @var  DataForm |\PHPUnit\Framework\MockObject\MockObject */
    protected $dataForm;

    /** @var  UrlInterface |\PHPUnit\Framework\MockObject\MockObject */
=======
    /** @var  Context|MockObject */
    protected $context;

    /** @var  DataForm|MockObject */
    protected $dataForm;

    /** @var  UrlInterface|MockObject */
>>>>>>> b2f063af
    protected $urlBuilder;

    protected function setUp(): void
    {
        $this->prepareContext();

        $this->dataForm = $this->getMockBuilder(\Magento\Framework\Data\Form::class)
            ->disableOriginalConstructor()
            ->setMethods([
                'setParent',
                'setBaseUrl',
                'addCustomAttribute',
            ])
            ->getMock();

        $this->model = new Form(
            $this->context
        );
    }

    protected function prepareContext()
    {
        $this->urlBuilder = $this->getMockBuilder(UrlInterface::class)
            ->getMock();

        $this->context = $this->getMockBuilder(Context::class)
            ->disableOriginalConstructor()
            ->getMock();
        $this->context->expects($this->any())
            ->method('getUrlBuilder')
            ->willReturn($this->urlBuilder);
    }

    public function testSetForm()
    {
        $baseUrl = 'base_url';
        $attributeKey = 'attribute_key';
        $attributeValue = 'attribute_value';

        $this->dataForm->expects($this->once())
            ->method('setParent')
            ->with($this->model)
            ->willReturnSelf();
        $this->dataForm->expects($this->once())
            ->method('setBaseUrl')
            ->with($baseUrl)
            ->willReturnSelf();
        $this->dataForm->expects($this->once())
            ->method('addCustomAttribute')
            ->with($attributeKey, $attributeValue)
            ->willReturnSelf();

        $this->urlBuilder->expects($this->once())
            ->method('getBaseUrl')
            ->willReturn($baseUrl);

        $this->model->setData('custom_attributes', [$attributeKey => $attributeValue]);
        $this->assertEquals($this->model, $this->model->setForm($this->dataForm));
    }

    public function testSetFormNoCustomAttributes()
    {
        $baseUrl = 'base_url';

        $this->dataForm->expects($this->once())
            ->method('setParent')
            ->with($this->model)
            ->willReturnSelf();
        $this->dataForm->expects($this->once())
            ->method('setBaseUrl')
            ->with($baseUrl)
            ->willReturnSelf();

        $this->urlBuilder->expects($this->once())
            ->method('getBaseUrl')
            ->willReturn($baseUrl);

        $this->assertEquals($this->model, $this->model->setForm($this->dataForm));
    }
}<|MERGE_RESOLUTION|>--- conflicted
+++ resolved
@@ -17,15 +17,6 @@
     /** @var  Form */
     protected $model;
 
-<<<<<<< HEAD
-    /** @var  Context |\PHPUnit\Framework\MockObject\MockObject */
-    protected $context;
-
-    /** @var  DataForm |\PHPUnit\Framework\MockObject\MockObject */
-    protected $dataForm;
-
-    /** @var  UrlInterface |\PHPUnit\Framework\MockObject\MockObject */
-=======
     /** @var  Context|MockObject */
     protected $context;
 
@@ -33,7 +24,6 @@
     protected $dataForm;
 
     /** @var  UrlInterface|MockObject */
->>>>>>> b2f063af
     protected $urlBuilder;
 
     protected function setUp(): void
