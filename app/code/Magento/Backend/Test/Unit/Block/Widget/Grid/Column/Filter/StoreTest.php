<?php declare(strict_types=1);
/**
 * Copyright © Magento, Inc. All rights reserved.
 * See COPYING.txt for license details.
 */

namespace Magento\Backend\Test\Unit\Block\Widget\Grid\Column\Filter;

use Magento\Backend\Block\Context;
use Magento\Backend\Block\Widget\Grid\Column\Filter\Store;
use Magento\Framework\DB\Helper;
use Magento\Framework\TestFramework\Unit\Helper\ObjectManager as ObjectManagerHelper;
use PHPUnit\Framework\MockObject\MockObject;
use PHPUnit\Framework\TestCase;

class StoreTest extends TestCase
{
    /** @var Store */
    protected $object;

    /** @var ObjectManagerHelper */
    protected $objectManagerHelper;

<<<<<<< HEAD
    /** @var \Magento\Backend\Block\Context|\PHPUnit\Framework\MockObject\MockObject */
    protected $context;

    /** @var \Magento\Framework\DB\Helper|\PHPUnit\Framework\MockObject\MockObject */
    protected $helper;

    /** @var \Magento\Store\Model\System\Store|\PHPUnit\Framework\MockObject\MockObject */
=======
    /** @var Context|MockObject */
    protected $context;

    /** @var Helper|MockObject */
    protected $helper;

    /** @var \Magento\Store\Model\System\Store|MockObject */
>>>>>>> b2f063af
    protected $store;

    protected function setUp(): void
    {
        $this->context = $this->createMock(Context::class);
        $this->helper = $this->createMock(Helper::class);
        $this->store = $this->createMock(\Magento\Store\Model\System\Store::class);

        $this->objectManagerHelper = new ObjectManagerHelper($this);
        $this->store = $this->objectManagerHelper->getObject(
            Store::class,
            [
                'context' => $this->context,
                'resourceHelper' => $this->helper,
                'systemStore' => $this->store
            ]
        );
    }

    /**
     * @param null|array $expectedCondition
     * @param null|int|string $value
     * @dataProvider getConditionDataProvider
     */
    public function testGetCondition($expectedCondition, $value)
    {
        $this->store->setValue($value);
        $this->assertSame($expectedCondition, $this->store->getCondition());
    }

    /**
     * @return array
     */
    public function getConditionDataProvider()
    {
        return [
            [null, null],
            [null, Store::ALL_STORE_VIEWS],
            [['eq' => 1], 1],
            [['null' => true], '_deleted_'],
        ];
    }
}<|MERGE_RESOLUTION|>--- conflicted
+++ resolved
@@ -21,15 +21,6 @@
     /** @var ObjectManagerHelper */
     protected $objectManagerHelper;
 
-<<<<<<< HEAD
-    /** @var \Magento\Backend\Block\Context|\PHPUnit\Framework\MockObject\MockObject */
-    protected $context;
-
-    /** @var \Magento\Framework\DB\Helper|\PHPUnit\Framework\MockObject\MockObject */
-    protected $helper;
-
-    /** @var \Magento\Store\Model\System\Store|\PHPUnit\Framework\MockObject\MockObject */
-=======
     /** @var Context|MockObject */
     protected $context;
 
@@ -37,7 +28,6 @@
     protected $helper;
 
     /** @var \Magento\Store\Model\System\Store|MockObject */
->>>>>>> b2f063af
     protected $store;
 
     protected function setUp(): void
