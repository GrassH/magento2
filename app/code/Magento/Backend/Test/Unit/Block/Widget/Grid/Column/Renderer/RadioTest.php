<?php declare(strict_types=1);
/**
 * Copyright © Magento, Inc. All rights reserved.
 * See COPYING.txt for license details.
 */
namespace Magento\Backend\Test\Unit\Block\Widget\Grid\Column\Renderer;

use Magento\Backend\Block\Context;
use Magento\Backend\Block\Widget\Grid\Column;
use Magento\Backend\Block\Widget\Grid\Column\Renderer\Options\Converter;
use Magento\Backend\Block\Widget\Grid\Column\Renderer\Radio;
use Magento\Framework\DataObject;
use PHPUnit\Framework\MockObject\MockObject;
use PHPUnit\Framework\TestCase;

class RadioTest extends TestCase
{
    /**
     * @var Radio
     */
    protected $_object;

    /**
<<<<<<< HEAD
     * @var \PHPUnit\Framework\MockObject\MockObject
=======
     * @var MockObject
>>>>>>> b2f063af
     */
    protected $_converter;

    /**
<<<<<<< HEAD
     * @var \PHPUnit\Framework\MockObject\MockObject
=======
     * @var MockObject
>>>>>>> b2f063af
     */
    protected $_column;

    protected function setUp(): void
    {
        $context = $this->createMock(Context::class);
        $this->_converter = $this->createPartialMock(
            Converter::class,
            ['toFlatArray']
        );
        $this->_column = $this->createPartialMock(
            Column::class,
            ['getValues', 'getIndex', 'getHtmlName']
        );
        $this->_object = new Radio($context, $this->_converter);
        $this->_object->setColumn($this->_column);
    }

    /**
     * @param array $rowData
     * @param string $expectedResult
     * @dataProvider renderDataProvider
     */
    public function testRender(array $rowData, $expectedResult)
    {
        $selectedTreeArray = [['value' => 1, 'label' => 'One']];
        $selectedFlatArray = [1 => 'One'];
        $this->_column->expects($this->once())->method('getValues')->willReturn($selectedTreeArray);
        $this->_column->expects($this->once())->method('getIndex')->willReturn('label');
        $this->_column->expects($this->once())->method('getHtmlName')->willReturn('test[]');
        $this->_converter->expects(
            $this->once()
        )->method(
            'toFlatArray'
        )->with(
            $selectedTreeArray
        )->willReturn(
            $selectedFlatArray
        );
        $this->assertEquals($expectedResult, $this->_object->render(new DataObject($rowData)));
    }

    /**
     * @return array
     */
    public function renderDataProvider()
    {
        return [
            'checked' => [
                ['id' => 1, 'label' => 'One'],
                '<input type="radio" name="test[]" value="1" class="radio" checked="checked"/>',
            ],
            'not checked' => [
                ['id' => 2, 'label' => 'Two'],
                '<input type="radio" name="test[]" value="2" class="radio"/>',
            ]
        ];
    }
}<|MERGE_RESOLUTION|>--- conflicted
+++ resolved
@@ -21,20 +21,12 @@
     protected $_object;
 
     /**
-<<<<<<< HEAD
-     * @var \PHPUnit\Framework\MockObject\MockObject
-=======
      * @var MockObject
->>>>>>> b2f063af
      */
     protected $_converter;
 
     /**
-<<<<<<< HEAD
-     * @var \PHPUnit\Framework\MockObject\MockObject
-=======
      * @var MockObject
->>>>>>> b2f063af
      */
     protected $_column;
 
@@ -62,17 +54,17 @@
     {
         $selectedTreeArray = [['value' => 1, 'label' => 'One']];
         $selectedFlatArray = [1 => 'One'];
-        $this->_column->expects($this->once())->method('getValues')->willReturn($selectedTreeArray);
-        $this->_column->expects($this->once())->method('getIndex')->willReturn('label');
-        $this->_column->expects($this->once())->method('getHtmlName')->willReturn('test[]');
+        $this->_column->expects($this->once())->method('getValues')->will($this->returnValue($selectedTreeArray));
+        $this->_column->expects($this->once())->method('getIndex')->will($this->returnValue('label'));
+        $this->_column->expects($this->once())->method('getHtmlName')->will($this->returnValue('test[]'));
         $this->_converter->expects(
             $this->once()
         )->method(
             'toFlatArray'
         )->with(
             $selectedTreeArray
-        )->willReturn(
-            $selectedFlatArray
+        )->will(
+            $this->returnValue($selectedFlatArray)
         );
         $this->assertEquals($expectedResult, $this->_object->render(new DataObject($rowData)));
     }
