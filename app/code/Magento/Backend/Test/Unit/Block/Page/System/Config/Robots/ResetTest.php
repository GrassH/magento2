--- conflicted
+++ resolved
@@ -27,11 +27,7 @@
     private $_resetRobotsBlock;
 
     /**
-<<<<<<< HEAD
-     * @var \Magento\Framework\App\Config\ScopeConfigInterface|\PHPUnit\Framework\MockObject\MockObject
-=======
      * @var ScopeConfigInterface|MockObject
->>>>>>> b2f063af
      */
     protected $configMock;
 
@@ -54,7 +50,7 @@
     public function testGetRobotsDefaultCustomInstructions()
     {
         $expectedInstructions = 'User-agent: *';
-        $this->configMock->expects($this->once())->method('getValue')->willReturn($expectedInstructions);
+        $this->configMock->expects($this->once())->method('getValue')->will($this->returnValue($expectedInstructions));
         $this->assertEquals($expectedInstructions, $this->_resetRobotsBlock->getRobotsDefaultCustomInstructions());
     }
 }