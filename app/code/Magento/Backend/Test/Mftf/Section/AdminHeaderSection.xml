<?xml version="1.0" encoding="UTF-8"?>
<!--
 /**
  * Copyright © Magento, Inc. All rights reserved.
  * See COPYING.txt for license details.
  */
-->

<sections xmlns:xsi="http://www.w3.org/2001/XMLSchema-instance"
        xsi:noNamespaceSchemaLocation="urn:magento:mftf:Page/etc/SectionObject.xsd">
    <section name="AdminHeaderSection">
        <element name="pageTitle" type="text" selector=".page-header h1.page-title"/>
        <element name="adminUserAccountText" type="text" selector=".page-header .admin-user-account-text" />
<<<<<<< HEAD
=======
        <!-- Legacy heading section. Mostly used for admin 404 and 403 pages -->
        <element name="pageHeading" type="text" selector=".page-content .page-heading"/>
>>>>>>> f85e6644
    </section>
</sections><|MERGE_RESOLUTION|>--- conflicted
+++ resolved
@@ -11,10 +11,7 @@
     <section name="AdminHeaderSection">
         <element name="pageTitle" type="text" selector=".page-header h1.page-title"/>
         <element name="adminUserAccountText" type="text" selector=".page-header .admin-user-account-text" />
-<<<<<<< HEAD
-=======
         <!-- Legacy heading section. Mostly used for admin 404 and 403 pages -->
         <element name="pageHeading" type="text" selector=".page-content .page-heading"/>
->>>>>>> f85e6644
     </section>
 </sections>