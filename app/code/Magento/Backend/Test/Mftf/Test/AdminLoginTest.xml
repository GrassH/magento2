--- conflicted
+++ resolved
@@ -22,10 +22,6 @@
 
         <actionGroup ref="LoginAsAdmin" stepKey="loginAsAdmin"/>
         <seeInCurrentUrl url="{{AdminLoginPage.url}}" stepKey="seeAdminLoginUrl"/>
-<<<<<<< HEAD
-        <seeLink userInput="Privacy Policy" url="https://magento.com/sites/default/files/REVISED-MAGENTO-PRIVACY-POLICY.pdf" stepKey="seePrivacyPolicyLink"/>
-=======
         <actionGroup ref="logout" stepKey="logoutFromAdmin"/>
->>>>>>> 5027a803
     </test>
 </tests>