--- conflicted
+++ resolved
@@ -15,19 +15,11 @@
         <!-- Navigate to admin System Account Page-->
         <amOnPage url="{{AdminSystemAccountPage.url}}" stepKey="openAdminSystemAccountPage" />
         <waitForElementVisible selector="{{AdminSystemAccountSection.interfaceLocale}}" stepKey="waitForInterfaceLocale"/>
-<<<<<<< HEAD
-        <selectOption userInput="{{InterfaceLocaleByValue}}" selector="{{AdminSystemAccountSection.interfaceLocale}}" stepKey="setInterfaceLocate"/>
-        <fillField selector="{{AdminSystemAccountSection.currentPassword}}" userInput="{{_ENV.MAGENTO_ADMIN_PASSWORD}}" stepKey="fillPassword"/>
-        <click selector="{{AdminMainActionsSection.save}}" stepKey="clickSave"/>
-        <waitForElement selector="{{AdminMessagesSection.successMessage}}" stepKey="waitSuccessMessage"/>
-        <see selector="{{AdminMessagesSection.successMessage}}" userInput="You saved the account." stepKey="seeSuccessMessage"/>
-=======
         <!-- Change Admin locale to Français (France) / French (France) -->
         <selectOption userInput="{{InterfaceLocaleByValue}}" selector="{{AdminSystemAccountSection.interfaceLocale}}" stepKey="setInterfaceLocate"/>
         <fillField selector="{{AdminSystemAccountSection.currentPassword}}" userInput="{{_ENV.MAGENTO_ADMIN_PASSWORD}}" stepKey="fillPassword"/>
         <click selector="{{AdminMainActionsSection.save}}" stepKey="clickSave"/>
         <waitForElementVisible selector="{{AdminMessagesSection.success}}" stepKey="waitSuccessMessage"/>
         <see selector="{{AdminMessagesSection.success}}" userInput="You saved the account." stepKey="seeSuccessMessage"/>
->>>>>>> 22f53db4
     </actionGroup>
 </actionGroups>