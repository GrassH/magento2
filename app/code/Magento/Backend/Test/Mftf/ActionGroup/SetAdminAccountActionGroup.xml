<?xml version="1.0" encoding="UTF-8"?>
<!--
 /**
  * Copyright © Magento, Inc. All rights reserved.
  * See COPYING.txt for license details.
  */
-->

<actionGroups xmlns:xsi="http://www.w3.org/2001/XMLSchema-instance"
              xsi:noNamespaceSchemaLocation="urn:magento:mftf:Test/etc/actionGroupSchema.xsd">
    <actionGroup name="SetAdminAccountActionGroup">
        <annotations>
            <description>Update the Interface Language configuration setting using provided Interface Language.</description>
        </annotations>
        <arguments>
            <argument name="InterfaceLocaleByValue" defaultValue="en_US" type="string"/>
        </arguments>

        <!-- Navigate to admin System Account Page-->
<<<<<<< HEAD
        <amOnPage url="{{AdminSystemAccountPage.url}}" stepKey="openAdminSystemAccountPage"/>
        <waitForPageLoad stepKey="loadAdminSystemAccountPage"/>

=======
        <amOnPage url="{{AdminSystemAccountPage.url}}" stepKey="openAdminSystemAccountPage" />
        <waitForElementVisible selector="{{AdminSystemAccountSection.interfaceLocale}}" stepKey="waitForInterfaceLocale"/>
>>>>>>> 6ccd9422
        <!-- Change Admin locale to Français (France) / French (France) -->
        <selectOption userInput="{{InterfaceLocaleByValue}}" selector="{{AdminSystemAccountSection.interfaceLocale}}" stepKey="setInterfaceLocate"/>
        <fillField selector="{{AdminSystemAccountSection.currentPassword}}" userInput="{{_ENV.MAGENTO_ADMIN_PASSWORD}}" stepKey="fillPassword"/>
        <click selector="{{AdminMainActionsSection.save}}" stepKey="clickSave"/>
        <waitForElementVisible selector="{{AdminMessagesSection.success}}" stepKey="waitSuccessMessage"/>
        <see selector="{{AdminMessagesSection.success}}" userInput="You saved the account." stepKey="seeSuccessMessage"/>
    </actionGroup>
</actionGroups><|MERGE_RESOLUTION|>--- conflicted
+++ resolved
@@ -15,16 +15,9 @@
         <arguments>
             <argument name="InterfaceLocaleByValue" defaultValue="en_US" type="string"/>
         </arguments>
-
         <!-- Navigate to admin System Account Page-->
-<<<<<<< HEAD
-        <amOnPage url="{{AdminSystemAccountPage.url}}" stepKey="openAdminSystemAccountPage"/>
-        <waitForPageLoad stepKey="loadAdminSystemAccountPage"/>
-
-=======
         <amOnPage url="{{AdminSystemAccountPage.url}}" stepKey="openAdminSystemAccountPage" />
         <waitForElementVisible selector="{{AdminSystemAccountSection.interfaceLocale}}" stepKey="waitForInterfaceLocale"/>
->>>>>>> 6ccd9422
         <!-- Change Admin locale to Français (France) / French (France) -->
         <selectOption userInput="{{InterfaceLocaleByValue}}" selector="{{AdminSystemAccountSection.interfaceLocale}}" stepKey="setInterfaceLocate"/>
         <fillField selector="{{AdminSystemAccountSection.currentPassword}}" userInput="{{_ENV.MAGENTO_ADMIN_PASSWORD}}" stepKey="fillPassword"/>
