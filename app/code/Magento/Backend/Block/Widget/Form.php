<?php
/**
 * Copyright © 2015 Magento. All rights reserved.
 * See COPYING.txt for license details.
 */
namespace Magento\Backend\Block\Widget;

/**
 * Backend form widget
 *
 * @SuppressWarnings(PHPMD.NumberOfChildren)
 */
class Form extends \Magento\Backend\Block\Widget
{
    /**
     * Form Object
     *
     * @var \Magento\Framework\Data\Form
     */
    protected $_form;

    /**
     * @var string
     */
    protected $_template = 'Magento_Backend::widget/form.phtml';

    /**
     * @param \Magento\Backend\Block\Template\Context $context
     * @param array $data
     */
    public function __construct(\Magento\Backend\Block\Template\Context $context, array $data = [])
    {
        parent::__construct($context, $data);
    }

    /**
     * Class constructor
     *
     * @return void
     */
    protected function _construct()
    {
        parent::_construct();

        $this->setDestElementId('edit_form');
        $this->setShowGlobalIcon(false);
    }

    /**
     * Preparing global layout
     *
     * You can redefine this method in child classes for changing layout
     *
     * @return $this
     */
    protected function _prepareLayout()
    {
        \Magento\Framework\Data\Form::setElementRenderer(
            $this->getLayout()->createBlock(
                'Magento\Backend\Block\Widget\Form\Renderer\Element',
                $this->getNameInLayout() . '_element'
            )
        );
        \Magento\Framework\Data\Form::setFieldsetRenderer(
            $this->getLayout()->createBlock(
                'Magento\Backend\Block\Widget\Form\Renderer\Fieldset',
                $this->getNameInLayout() . '_fieldset'
            )
        );
        \Magento\Framework\Data\Form::setFieldsetElementRenderer(
            $this->getLayout()->createBlock(
                'Magento\Backend\Block\Widget\Form\Renderer\Fieldset\Element',
                $this->getNameInLayout() . '_fieldset_element'
            )
        );

        return parent::_prepareLayout();
    }

    /**
     * Get form object
     *
     * @return \Magento\Framework\Data\Form
     */
    public function getForm()
    {
        return $this->_form;
    }

    /**
     * Get form HTML
     *
     * @return string
     */
    public function getFormHtml()
    {
        if (is_object($this->getForm())) {
            return $this->getForm()->getHtml();
        }
        return '';
    }

    /**
     * Set form object
     *
     * @param \Magento\Framework\Data\Form $form
     * @return $this
     */
    public function setForm(\Magento\Framework\Data\Form $form)
    {
        $this->_form = $form;
        $this->_form->setParent($this);
        $this->_form->setBaseUrl($this->_urlBuilder->getBaseUrl());

        $customAttributes = $this->getData('custom_attributes');
        if (is_array($customAttributes)) {
            foreach ($customAttributes as $key => $value) {
                $this->_form->addCustomAttribute($key, $value);
            }
        }
        return $this;
    }

    /**
     * Prepare form before rendering HTML
     *
     * @return $this
     */
    protected function _prepareForm()
    {
        return $this;
    }

    /**
     * This method is called before rendering HTML
     *
     * @return $this
     */
    protected function _beforeToHtml()
    {
        $this->_prepareForm();
        $this->_initFormValues();
        return parent::_beforeToHtml();
    }

    /**
     * Initialize form fields values
     * Method will be called after prepareForm and can be used for field values initialization
     *
     * @return $this
     */
    protected function _initFormValues()
    {
        return $this;
    }

    /**
     * Set Fieldset to Form
     *
     * @param array $attributes attributes that are to be added
     * @param \Magento\Framework\Data\Form\Element\Fieldset $fieldset
     * @param array $exclude attributes that should be skipped
     * @return void
     */
    protected function _setFieldset($attributes, $fieldset, $exclude = [])
    {
        $this->_addElementTypes($fieldset);
        foreach ($attributes as $attribute) {
            /* @var $attribute \Magento\Eav\Model\Entity\Attribute */
            if (!$this->_isAttributeVisible($attribute)) {
                continue;
            }
            if (($inputType = $attribute->getFrontend()->getInputType()) && !in_array(
                $attribute->getAttributeCode(),
                $exclude
            ) && ('media_image' != $inputType || $attribute->getAttributeCode() == 'image')
            ) {
                $fieldType = $inputType;
                $rendererClass = $attribute->getFrontend()->getInputRendererClass();
                if (!empty($rendererClass)) {
                    $fieldType = $inputType . '_' . $attribute->getAttributeCode();
                    $fieldset->addType($fieldType, $rendererClass);
                }

                $element = $fieldset->addField(
                    $attribute->getAttributeCode(),
                    $fieldType,
                    [
                        'name' => $attribute->getAttributeCode(),
<<<<<<< HEAD
                        'label' => __($attribute->getFrontend()->getLabel()),
=======
                        'label' => $attribute->getFrontend()->getLocalizedLabel(),
>>>>>>> fc7a9560
                        'class' => $attribute->getFrontend()->getClass(),
                        'required' => $attribute->getIsRequired(),
                        'note' => $attribute->getNote()
                    ]
                )->setEntityAttribute(
                    $attribute
                );

                $element->setAfterElementHtml($this->_getAdditionalElementHtml($element));

                $this->_applyTypeSpecificConfig($inputType, $element, $attribute);
            }
        }
    }

    /**
     * Check whether attribute is visible
     *
     * @param \Magento\Eav\Model\Entity\Attribute $attribute
     * @return bool
     */
    protected function _isAttributeVisible(\Magento\Eav\Model\Entity\Attribute $attribute)
    {
        return !(!$attribute || $attribute->hasIsVisible() && !$attribute->getIsVisible());
    }

    /**
     * Apply configuration specific for different element type
     *
     * @param string $inputType
     * @param \Magento\Framework\Data\Form\Element\AbstractElement $element
     * @param \Magento\Eav\Model\Entity\Attribute $attribute
     * @return void
     */
    protected function _applyTypeSpecificConfig($inputType, $element, \Magento\Eav\Model\Entity\Attribute $attribute)
    {
        switch ($inputType) {
            case 'select':
                $element->setValues($attribute->getSource()->getAllOptions(true, true));
                break;
            case 'multiselect':
                $element->setValues($attribute->getSource()->getAllOptions(false, true));
                $element->setCanBeEmpty(true);
                break;
            case 'date':
                $element->setDateFormat($this->_localeDate->getDateFormatWithLongYear());
                break;
            case 'multiline':
                $element->setLineCount($attribute->getMultilineCount());
                break;
            default:
                break;
        }
    }

    /**
     * Add new element type
     *
     * @param \Magento\Framework\Data\Form\AbstractForm $baseElement
     * @return void
     */
    protected function _addElementTypes(\Magento\Framework\Data\Form\AbstractForm $baseElement)
    {
        $types = $this->_getAdditionalElementTypes();
        foreach ($types as $code => $className) {
            $baseElement->addType($code, $className);
        }
    }

    /**
     * Retrieve predefined additional element types
     *
     * @return array
     */
    protected function _getAdditionalElementTypes()
    {
        return [];
    }

    /**
     * Render additional element
     *
     * @param \Magento\Framework\Data\Form\Element\AbstractElement $element
     * @return string
     * @SuppressWarnings(PHPMD.UnusedFormalParameter)
     */
    protected function _getAdditionalElementHtml($element)
    {
        return '';
    }
}<|MERGE_RESOLUTION|>--- conflicted
+++ resolved
@@ -187,11 +187,7 @@
                     $fieldType,
                     [
                         'name' => $attribute->getAttributeCode(),
-<<<<<<< HEAD
-                        'label' => __($attribute->getFrontend()->getLabel()),
-=======
                         'label' => $attribute->getFrontend()->getLocalizedLabel(),
->>>>>>> fc7a9560
                         'class' => $attribute->getFrontend()->getClass(),
                         'required' => $attribute->getIsRequired(),
                         'note' => $attribute->getNote()
