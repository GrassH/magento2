<?php
/**
 * Copyright © Magento, Inc. All rights reserved.
 * See COPYING.txt for license details.
 */

namespace Magento\Backend\Block\Widget\Grid\Column\Renderer;

/**
 * Backend grid item renderer currency
 *
<<<<<<< HEAD
 * @author     Magento Core Team <core@magentocommerce.com>
=======
>>>>>>> 75d1e40f
 * @api
 */
class Currency extends \Magento\Backend\Block\Widget\Grid\Column\Renderer\AbstractRenderer
{
    /**
     * @var int
     */
    protected $_defaultWidth = 100;

    /**
     * Currency objects cache
     *
     * @var \Magento\Framework\DataObject[]
     */
    protected static $_currencies = [];

    /**
     * Application object
     *
     * @var \Magento\Store\Model\StoreManagerInterface
     */
    protected $_storeManager;

    /**
     * @var \Magento\Directory\Model\Currency\DefaultLocator
     */
    protected $_currencyLocator;

    /**
     * @var \Magento\Directory\Model\Currency
     */
    protected $_defaultBaseCurrency;

    /**
     * @var \Magento\Framework\Locale\CurrencyInterface
     */
    protected $_localeCurrency;

    /**
     * @param \Magento\Backend\Block\Context $context
     * @param \Magento\Store\Model\StoreManagerInterface $storeManager
     * @param \Magento\Directory\Model\Currency\DefaultLocator $currencyLocator
     * @param \Magento\Directory\Model\CurrencyFactory $currencyFactory
     * @param \Magento\Framework\Locale\CurrencyInterface $localeCurrency
     * @param array $data
     */
    public function __construct(
        \Magento\Backend\Block\Context $context,
        \Magento\Store\Model\StoreManagerInterface $storeManager,
        \Magento\Directory\Model\Currency\DefaultLocator $currencyLocator,
        \Magento\Directory\Model\CurrencyFactory $currencyFactory,
        \Magento\Framework\Locale\CurrencyInterface $localeCurrency,
        array $data = []
    ) {
        parent::__construct($context, $data);
        $this->_storeManager = $storeManager;
        $this->_currencyLocator = $currencyLocator;
        $this->_localeCurrency = $localeCurrency;
        $defaultBaseCurrencyCode = $this->_scopeConfig->getValue(
            \Magento\Directory\Model\Currency::XML_PATH_CURRENCY_BASE,
            'default'
        );
        $this->_defaultBaseCurrency = $currencyFactory->create()->load($defaultBaseCurrencyCode);
    }

    /**
     * Renders grid column
     *
     * @param   \Magento\Framework\DataObject $row
     * @return  string
     */
    public function render(\Magento\Framework\DataObject $row)
    {
        if ($data = (string)$this->_getValue($row)) {
            $currency_code = $this->_getCurrencyCode($row);
            $data = floatval($data) * $this->_getRate($row);
            $sign = (bool)(int)$this->getColumn()->getShowNumberSign() && $data > 0 ? '+' : '';
            $data = sprintf("%f", $data);
            $data = $this->_localeCurrency->getCurrency($currency_code)->toCurrency($data);
            return $sign . $data;
        }
        return $this->getColumn()->getDefault();
    }

    /**
     * Returns currency code, false on error
     *
     * @param \Magento\Framework\DataObject $row
     * @return string
     */
    protected function _getCurrencyCode($row)
    {
        if ($code = $this->getColumn()->getCurrencyCode()) {
            return $code;
        }
        if ($code = $row->getData($this->getColumn()->getCurrency())) {
            return $code;
        }

        return $this->_currencyLocator->getDefaultCurrency($this->_request);
    }

    /**
     * Get rate for current row, 1 by default
     *
     * @param \Magento\Framework\DataObject $row
     * @return float|int
     */
    protected function _getRate($row)
    {
        if ($rate = $this->getColumn()->getRate()) {
            return floatval($rate);
        }
        if ($rate = $row->getData($this->getColumn()->getRateField())) {
            return floatval($rate);
        }
        return $this->_defaultBaseCurrency->getRate($this->_getCurrencyCode($row));
    }

    /**
     * Returns HTML for CSS
     *
     * @return string
     */
    public function renderCss()
    {
        return parent::renderCss() . ' a-right';
    }
}<|MERGE_RESOLUTION|>--- conflicted
+++ resolved
@@ -9,10 +9,6 @@
 /**
  * Backend grid item renderer currency
  *
-<<<<<<< HEAD
- * @author     Magento Core Team <core@magentocommerce.com>
-=======
->>>>>>> 75d1e40f
  * @api
  */
 class Currency extends \Magento\Backend\Block\Widget\Grid\Column\Renderer\AbstractRenderer
