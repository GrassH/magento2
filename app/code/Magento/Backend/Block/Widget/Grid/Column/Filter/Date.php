<?php
/**
 * Copyright © 2015 Magento. All rights reserved.
 * See COPYING.txt for license details.
 */

// @codingStandardsIgnoreFile

namespace Magento\Backend\Block\Widget\Grid\Column\Filter;
use Magento\Framework\Stdlib\DateTime\TimezoneInterface;

/**
 * Date grid column filter
 */
class Date extends \Magento\Backend\Block\Widget\Grid\Column\Filter\AbstractFilter
{
    /**
     * @var \Magento\Framework\Math\Random
     */
    protected $mathRandom;

    /**
     * @var \Magento\Framework\Locale\ResolverInterface
     */
    protected $_localeResolver;

    /**
     * @param \Magento\Backend\Block\Context $context
     * @param \Magento\Framework\DB\Helper $resourceHelper
     * @param \Magento\Framework\Math\Random $mathRandom
     * @param \Magento\Framework\Locale\ResolverInterface $localeResolver
     * @param array $data
     */
    public function __construct(
        \Magento\Backend\Block\Context $context,
        \Magento\Framework\DB\Helper $resourceHelper,
        \Magento\Framework\Math\Random $mathRandom,
        \Magento\Framework\Locale\ResolverInterface $localeResolver,
        array $data = []
    ) {
        $this->mathRandom = $mathRandom;
        $this->_localeResolver = $localeResolver;
        parent::__construct($context, $resourceHelper, $data);
    }

    /**
     * @return string
     */
    public function getHtml()
    {
        $htmlId = $this->mathRandom->getUniqueHash($this->_getHtmlId());
        $format = $this->_localeDate->getDateFormat(\Magento\Framework\Stdlib\DateTime\TimezoneInterface::FORMAT_TYPE_SHORT);
        $html = '<div class="range" id="' .
            $htmlId .
            '_range"><div class="range-line date">' .
            '<input type="text" name="' .
            $this->_getHtmlName() .
            '[from]" id="' .
            $htmlId .
            '_from"' .
            ' value="' .
            $this->getEscapedValue(
                'from'
            ) . '" class="input-text no-changes" placeholder="' . __(
                'From'
            ) . '" ' . $this->getUiId(
                'filter',
                $this->_getHtmlName(),
                'from'
            ) . '/>' . '</div>';
        $html .= '<div class="range-line date">' .
            '<input type="text" name="' .
            $this->_getHtmlName() .
            '[to]" id="' .
            $htmlId .
            '_to"' .
            ' value="' .
            $this->getEscapedValue(
                'to'
            ) . '" class="input-text no-changes" placeholder="' . __(
                'To'
            ) . '" ' . $this->getUiId(
                'filter',
                $this->_getHtmlName(),
                'to'
            ) . '/>' . '</div></div>';
        $html .= '<input type="hidden" name="' .
            $this->_getHtmlName() .
            '[locale]"' .
            ' value="' .
            $this->_localeResolver->getLocaleCode() .
            '"/>';
        $html .= '<script>
            require(["jquery", "mage/calendar"], function($){
                $("#' .
            $htmlId .
            '_range").dateRange({
                    dateFormat: "' .
            $format .
            '",
                    buttonImage: "' .
            $this->getViewFileUrl(
                'images/grid-cal.png'
            ) . '",
                        buttonText: "' . $this->escapeHtml(__('Date selector')) .
            '",
                    from: {
                        id: "' .
            $htmlId .
            '_from"
                    },
                    to: {
                        id: "' .
            $htmlId .
            '_to"
                    }
                })
            });
        </script>';
        return $html;
    }

    /**
     * @param string|null $index
     * @return string
     */
    public function getEscapedValue($index = null)
    {
        $value = $this->getValue($index);
        if ($value instanceof \Zend_Date) {
            return $value->toString(
                $this->_localeDate->getDateFormat(\Magento\Framework\Stdlib\DateTime\TimezoneInterface::FORMAT_TYPE_SHORT)
            );
        }
        return $value;
    }

    /**
     * @param string|null $index
     * @return array|string|int|float|null
     */
    public function getValue($index = null)
    {
        if ($index) {
            if ($data = $this->getData('value', 'orig_' . $index)) {
                //date('Y-m-d', strtotime($data));
                return $data;
            }
            return null;
        }
        $value = $this->getData('value');
        if (is_array($value)) {
            $value['date'] = true;
        }
        return $value;
    }

    /**
     * @return array|string|int|float|null
     */
    public function getCondition()
    {
        $value = $this->getValue();

        return $value;
    }

    /**
     * @param array|string|int|float $value
     * @return $this
     */
    public function setValue($value)
    {
        if (isset($value['locale'])) {
            if (!empty($value['from'])) {
                $value['orig_from'] = $value['from'];
                $value['from'] = $this->_convertDate($value['from']);
            }
            if (!empty($value['to'])) {
                $value['orig_to'] = $value['to'];
                $value['to'] = $this->_convertDate($value['to']);
            }
        }
        if (empty($value['from']) && empty($value['to'])) {
            $value = null;
        }
        $this->setData('value', $value);
        return $this;
    }

    /**
     * Convert given date to default (UTC) timezone
     *
     * @param string $date
     * @return \Magento\Framework\Stdlib\DateTime\Date|null
     */
    protected function _convertDate($date)
    {
<<<<<<< HEAD
        $adminTimeZone = new \DateTimeZone(
            $this->_scopeConfig->getValue(
                $this->_localeDate->getDefaultTimezonePath(),
                \Magento\Framework\Store\ScopeInterface::SCOPE_STORE
            )
        );
        $simpleRes = new \DateTime($date, $adminTimeZone);
        $simpleRes->setTimezone(new \DateTimeZone('UTC'));
        return $simpleRes;
=======
        try {
            $dateObj = $this->_localeDate->date(null, null, $locale, false);

            //set default timezone for store (admin)
            $dateObj->setTimezone(
                $this->_scopeConfig->getValue(
                    $this->_localeDate->getDefaultTimezonePath(),
                    \Magento\Framework\Store\ScopeInterface::SCOPE_STORE
                )
            );

            //set beginning of day
            $dateObj->setHour(00);
            $dateObj->setMinute(00);
            $dateObj->setSecond(00);

            //set date with applying timezone of store
            $dateObj->set($date, \Zend_Date::DATE_SHORT, $locale);

            //convert store date to default date in UTC timezone without DST
            $dateObj->setTimezone(\Magento\Framework\Stdlib\DateTime\TimezoneInterface::DEFAULT_TIMEZONE);

            return $dateObj;
        } catch (\Exception $e) {
            return null;
        }
>>>>>>> 412f8113
    }
}<|MERGE_RESOLUTION|>--- conflicted
+++ resolved
@@ -196,7 +196,6 @@
      */
     protected function _convertDate($date)
     {
-<<<<<<< HEAD
         $adminTimeZone = new \DateTimeZone(
             $this->_scopeConfig->getValue(
                 $this->_localeDate->getDefaultTimezonePath(),
@@ -206,33 +205,5 @@
         $simpleRes = new \DateTime($date, $adminTimeZone);
         $simpleRes->setTimezone(new \DateTimeZone('UTC'));
         return $simpleRes;
-=======
-        try {
-            $dateObj = $this->_localeDate->date(null, null, $locale, false);
-
-            //set default timezone for store (admin)
-            $dateObj->setTimezone(
-                $this->_scopeConfig->getValue(
-                    $this->_localeDate->getDefaultTimezonePath(),
-                    \Magento\Framework\Store\ScopeInterface::SCOPE_STORE
-                )
-            );
-
-            //set beginning of day
-            $dateObj->setHour(00);
-            $dateObj->setMinute(00);
-            $dateObj->setSecond(00);
-
-            //set date with applying timezone of store
-            $dateObj->set($date, \Zend_Date::DATE_SHORT, $locale);
-
-            //convert store date to default date in UTC timezone without DST
-            $dateObj->setTimezone(\Magento\Framework\Stdlib\DateTime\TimezoneInterface::DEFAULT_TIMEZONE);
-
-            return $dateObj;
-        } catch (\Exception $e) {
-            return null;
-        }
->>>>>>> 412f8113
     }
 }