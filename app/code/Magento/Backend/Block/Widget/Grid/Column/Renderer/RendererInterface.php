<?php
/**
 * Copyright © Magento, Inc. All rights reserved.
 * See COPYING.txt for license details.
 */
namespace Magento\Backend\Block\Widget\Grid\Column\Renderer;

use Magento\Backend\Block\Widget\Grid\Column;

/**
 * Backend grid item renderer interface
 *
 * @api
<<<<<<< HEAD
=======
 * @deprecated in favour of UI component implementation
>>>>>>> 75d1e40f
 */
interface RendererInterface
{
    /**
     * Set column for renderer
     *
     * @param Column $column
     * @return void
     * @abstract
     * @api
     */
    public function setColumn($column);

    /**
     * Returns row associated with the renderer
     *
     * @abstract
     * @return void
     * @api
     */
    public function getColumn();

    /**
     * Renders grid column
     *
     * @param \Magento\Framework\DataObject $row
     * @return string
     * @api
     */
    public function render(\Magento\Framework\DataObject $row);
}<|MERGE_RESOLUTION|>--- conflicted
+++ resolved
@@ -11,10 +11,7 @@
  * Backend grid item renderer interface
  *
  * @api
-<<<<<<< HEAD
-=======
  * @deprecated in favour of UI component implementation
->>>>>>> 75d1e40f
  */
 interface RendererInterface
 {
