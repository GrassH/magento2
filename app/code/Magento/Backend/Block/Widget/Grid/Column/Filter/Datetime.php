<?php
/**
 * Copyright © 2015 Magento. All rights reserved.
 * See COPYING.txt for license details.
 */

// @codingStandardsIgnoreFile

namespace Magento\Backend\Block\Widget\Grid\Column\Filter;

/**
 * Date grid column filter
 *
 * @author      Magento Core Team <core@magentocommerce.com>
 * @todo        date format
 */
class Datetime extends \Magento\Backend\Block\Widget\Grid\Column\Filter\Date
{
    /**
     * full day is 86400, we need 23 hours:59 minutes:59 seconds = 86399
     */
    const END_OF_DAY_IN_SECONDS = 86399;

    /**
     * {@inheritdoc}
     */
    public function getValue($index = null)
    {
        if ($index) {
            if ($data = $this->getData('value', 'orig_' . $index)) {
                // date('Y-m-d', strtotime($data));
                return $data;
            }
            return null;
        }
        $value = $this->getData('value');
        if (is_array($value)) {
            $value['datetime'] = true;
        }
        if (!empty($value['to']) && !$this->getColumn()->getFilterTime()) {
            $datetimeTo = $value['to'];

            //calculate end date considering timezone specification
            /** @var $datetimeTo \DateTime */
            $datetimeTo->setTimezone(
                new \DateTimeZone(
                    $this->_scopeConfig->getValue(
                        $this->_localeDate->getDefaultTimezonePath(),
                        \Magento\Store\Model\ScopeInterface::SCOPE_STORE
                    )
                )
            );
            $datetimeTo->modify('+1 day')->modify('-1 second');
            $datetimeTo->setTimezone(
                new \DateTimeZone('UTC')
            );
        }
        return $value;
    }

    /**
     * Convert given date to default (UTC) timezone
     *
     * @param string $date
     * @return \DateTime|null
     */
    protected function _convertDate($date)
    {
        if ($this->getColumn()->getFilterTime()) {
            try {
<<<<<<< HEAD
                $adminTimeZone = new \DateTimeZone(
                    $this->_localeDate->getConfigTimezone()
                );
=======
                $timezone = $this->getColumn()->getTimezone() === false
                    ? 'UTC'
                    : $this->_scopeConfig->getValue(
                        $this->_localeDate->getDefaultTimezonePath(),
                        \Magento\Store\Model\ScopeInterface::SCOPE_STORE
                    );
                $adminTimeZone = new \DateTimeZone($timezone);
>>>>>>> dfd93150
                $simpleRes = new \DateTime($date, $adminTimeZone);
                $simpleRes->setTimezone(new \DateTimeZone('UTC'));
                return $simpleRes;
            } catch (\Exception $e) {
                return null;
            }
        }
        return parent::_convertDate($date);
    }

    /**
     * Render filter html
     *
     * @return string
     */
    public function getHtml()
    {
        $htmlId = $this->mathRandom->getUniqueHash($this->_getHtmlId());
        $format = $this->_localeDate->getDateFormat(\IntlDateFormatter::SHORT);
        $timeFormat = '';

        if ($this->getColumn()->getFilterTime()) {
            $timeFormat = $this->_localeDate->getTimeFormat(
                \IntlDateFormatter::SHORT
            );
        }

        $html =
            '<div class="range" id="' . $htmlId . '_range"><div class="range-line date">' . '<input type="text" name="'
            . $this->_getHtmlName() . '[from]" id="' . $htmlId . '_from"' . ' value="' . $this->getEscapedValue('from')
            . '" class="input-text admin__control-text no-changes" placeholder="' . __(
                'From'
            ) . '" ' . $this->getUiId(
                'filter',
                $this->_getHtmlName(),
                'from'
            ) . '/>' . '</div>';
        $html .= '<div class="range-line date">' . '<input type="text" name="' . $this->_getHtmlName() . '[to]" id="'
            . $htmlId . '_to"' . ' value="' . $this->getEscapedValue(
                'to'
            ) . '" class="input-text admin__control-text no-changes" placeholder="' . __(
                'To'
            ) . '" ' . $this->getUiId(
                'filter',
                $this->_getHtmlName(),
                'to'
            ) . '/>' . '</div></div>';
        $html .= '<input type="hidden" name="' . $this->_getHtmlName() . '[locale]"' . ' value="'
            . $this->localeResolver->getLocale() . '"/>';
        $html .= '<script>
            require(["jquery", "mage/calendar"],function($){
                    $("#' . $htmlId . '_range").dateRange({
                        dateFormat: "' . $format . '",
                        timeFormat: "' . $timeFormat . '",
                        showsTime: ' . ($this->getColumn()->getFilterTime() ? 'true' : 'false') . ',
                        buttonText: "' . $this->escapeHtml(__('Date selector')) . '",
                        from: {
                            id: "' . $htmlId . '_from"
                        },
                        to: {
                            id: "' . $htmlId . '_to"
                        }
                    })
            });
        </script>';
        return $html;
    }

    /**
     * Return escaped value for calendar
     *
     * @param string $index
     * @return string
     */
    public function getEscapedValue($index = null)
    {
        if ($this->getColumn()->getFilterTime()) {
            $value = $this->getValue($index);
            if ($value instanceof \DateTime) {
                return $this->_localeDate->formatDateTime($value);
            }
            return $value;
        }

        return parent::getEscapedValue($index);
    }
}<|MERGE_RESOLUTION|>--- conflicted
+++ resolved
@@ -68,19 +68,8 @@
     {
         if ($this->getColumn()->getFilterTime()) {
             try {
-<<<<<<< HEAD
-                $adminTimeZone = new \DateTimeZone(
-                    $this->_localeDate->getConfigTimezone()
-                );
-=======
-                $timezone = $this->getColumn()->getTimezone() === false
-                    ? 'UTC'
-                    : $this->_scopeConfig->getValue(
-                        $this->_localeDate->getDefaultTimezonePath(),
-                        \Magento\Store\Model\ScopeInterface::SCOPE_STORE
-                    );
+                $timezone = $this->getColumn()->getTimezone() !== false ? $this->_localeDate->getConfigTimezone() : 'UTC';
                 $adminTimeZone = new \DateTimeZone($timezone);
->>>>>>> dfd93150
                 $simpleRes = new \DateTime($date, $adminTimeZone);
                 $simpleRes->setTimezone(new \DateTimeZone('UTC'));
                 return $simpleRes;
