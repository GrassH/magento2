<?php
/**
 * Copyright © Magento, Inc. All rights reserved.
 * See COPYING.txt for license details.
 */
namespace Magento\Backend\Block\Widget\Grid\Column\Renderer;

/**
 * @api
<<<<<<< HEAD
=======
 * @deprecated in favour of UI component implementation
>>>>>>> 75d1e40f
 */
class DraggableHandle extends \Magento\Backend\Block\Widget\Grid\Column\Renderer\AbstractRenderer
{
    /**
     * Render grid row
     *
     * @param \Magento\Framework\DataObject $row
     * @return string
     */
    public function render(\Magento\Framework\DataObject $row)
    {
        return '<span class="' .
            $this->getColumn()->getInlineCss() .
            '"></span>' .
            '<input type="hidden" name="entity_id" value="' .
            $row->getData(
                $this->getColumn()->getIndex()
            ) . '"/>' . '<input type="hidden" name="position" value=""/>';
    }
}<|MERGE_RESOLUTION|>--- conflicted
+++ resolved
@@ -7,10 +7,7 @@
 
 /**
  * @api
-<<<<<<< HEAD
-=======
  * @deprecated in favour of UI component implementation
->>>>>>> 75d1e40f
  */
 class DraggableHandle extends \Magento\Backend\Block\Widget\Grid\Column\Renderer\AbstractRenderer
 {
