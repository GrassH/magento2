--- conflicted
+++ resolved
@@ -12,14 +12,6 @@
  * @api
  * @deprecated in favour of UI component implementation
  */
-<<<<<<< HEAD
-namespace Magento\Backend\Block\Widget\Grid\Column\Filter;
-
-/**
- * @api
- */
-=======
->>>>>>> 75d1e40f
 class AbstractFilter extends \Magento\Backend\Block\AbstractBlock implements
     \Magento\Backend\Block\Widget\Grid\Column\Filter\FilterInterface
 {
