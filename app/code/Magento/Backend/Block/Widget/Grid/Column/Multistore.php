<?php
/**
 * Copyright © Magento, Inc. All rights reserved.
 * See COPYING.txt for license details.
 */
namespace Magento\Backend\Block\Widget\Grid\Column;

/**
 * Grid column block that is displayed only in multistore mode
 *
<<<<<<< HEAD
 * @deprecated
 * @api
=======
 * @api
 * @deprecated in favour of UI component implementation
>>>>>>> 75d1e40f
 */
class Multistore extends \Magento\Backend\Block\Widget\Grid\Column
{
    /**
     * @param \Magento\Backend\Block\Template\Context $context
     * @param array $data
     */
    public function __construct(\Magento\Backend\Block\Template\Context $context, array $data = [])
    {
        parent::__construct($context, $data);
    }

    /**
     * Get header css class name
     *
     * @return string
     */
    public function isDisplayed()
    {
        return !$this->_storeManager->isSingleStoreMode();
    }
}<|MERGE_RESOLUTION|>--- conflicted
+++ resolved
@@ -8,13 +8,8 @@
 /**
  * Grid column block that is displayed only in multistore mode
  *
-<<<<<<< HEAD
- * @deprecated
- * @api
-=======
  * @api
  * @deprecated in favour of UI component implementation
->>>>>>> 75d1e40f
  */
 class Multistore extends \Magento\Backend\Block\Widget\Grid\Column
 {
