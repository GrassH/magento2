<?php
/**
 * Copyright © Magento, Inc. All rights reserved.
 * See COPYING.txt for license details.
 */
namespace Magento\Backend\Block\Widget\Grid\Column\Filter;

/**
 * Select grid column filter
 *
<<<<<<< HEAD
 * @author      Magento Core Team <core@magentocommerce.com>
 * @api
=======
 * @api
 * @deprecated in favour of UI component implementation
>>>>>>> 75d1e40f
 */
class Select extends \Magento\Backend\Block\Widget\Grid\Column\Filter\AbstractFilter
{
    /**
     * {@inheritdoc}
     */
    protected function _getOptions()
    {
        $emptyOption = ['value' => null, 'label' => ''];

        $optionGroups = $this->getColumn()->getOptionGroups();
        if ($optionGroups) {
            array_unshift($optionGroups, $emptyOption);
            return $optionGroups;
        }

        $colOptions = $this->getColumn()->getOptions();
        if (!empty($colOptions) && is_array($colOptions)) {
            $options = [$emptyOption];

            foreach ($colOptions as $key => $option) {
                if (is_array($option)) {
                    $options[] = $option;
                } else {
                    $options[] = ['value' => $key, 'label' => $option];
                }
            }
            return $options;
        }
        return [];
    }

    /**
     * Render an option with selected value
     *
     * @param array $option
     * @param string $value
     * @return string
     */
    protected function _renderOption($option, $value)
    {
        $selected = $option['value'] == $value && $value !== null ? ' selected="selected"' : '';
        return '<option value="' . $this->escapeHtml(
            $option['value']
        ) . '"' . $selected . '>' . $this->escapeHtml(
            $option['label']
        ) . '</option>';
    }

    /**
     * {@inheritdoc}
     */
    public function getHtml()
    {
        $html = '<select name="' . $this->_getHtmlName() . '" id="' . $this->_getHtmlId() . '"' . $this->getUiId(
            'filter',
            $this->_getHtmlName()
        ) . 'class="no-changes admin__control-select">';
        $value = $this->getValue();
        foreach ($this->_getOptions() as $option) {
            if (is_array($option['value'])) {
                $html .= '<optgroup label="' . $this->escapeHtml($option['label']) . '">';
                foreach ($option['value'] as $subOption) {
                    $html .= $this->_renderOption($subOption, $value);
                }
                $html .= '</optgroup>';
            } else {
                $html .= $this->_renderOption($option, $value);
            }
        }
        $html .= '</select>';
        return $html;
    }

    /**
     * {@inheritdoc}
     */
    public function getCondition()
    {
        if ($this->getValue() === null) {
            return null;
        }
        return ['eq' => $this->getValue()];
    }
}<|MERGE_RESOLUTION|>--- conflicted
+++ resolved
@@ -8,13 +8,8 @@
 /**
  * Select grid column filter
  *
-<<<<<<< HEAD
- * @author      Magento Core Team <core@magentocommerce.com>
- * @api
-=======
  * @api
  * @deprecated in favour of UI component implementation
->>>>>>> 75d1e40f
  */
 class Select extends \Magento\Backend\Block\Widget\Grid\Column\Filter\AbstractFilter
 {
