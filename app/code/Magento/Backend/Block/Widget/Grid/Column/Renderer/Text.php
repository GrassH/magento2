--- conflicted
+++ resolved
@@ -9,13 +9,9 @@
 
 /**
  * Backend grid item renderer
-<<<<<<< HEAD
- * @api
-=======
  *
  * @api
  * @deprecated in favour of UI component implementation
->>>>>>> 75d1e40f
  */
 class Text extends \Magento\Backend\Block\Widget\Grid\Column\Renderer\AbstractRenderer
 {
