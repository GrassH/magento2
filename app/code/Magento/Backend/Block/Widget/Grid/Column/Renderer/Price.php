--- conflicted
+++ resolved
@@ -7,13 +7,9 @@
 
 /**
  * Backend grid item renderer currency
-<<<<<<< HEAD
- * @api
-=======
  *
  * @api
  * @deprecated in favour of UI component implementation
->>>>>>> 75d1e40f
  */
 class Price extends \Magento\Backend\Block\Widget\Grid\Column\Renderer\AbstractRenderer
 {
