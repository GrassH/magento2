<?php
/**
 * Copyright © Magento, Inc. All rights reserved.
 * See COPYING.txt for license details.
 */
namespace Magento\Backend\Block\Widget\Grid\Column\Renderer;

/**
 * @api
 * @deprecated in favour of UI component implementation
 */
<<<<<<< HEAD
namespace Magento\Backend\Block\Widget\Grid\Column\Renderer;

/**
 * @api
 */
=======
>>>>>>> 75d1e40f
class Input extends \Magento\Backend\Block\Widget\Grid\Column\Renderer\AbstractRenderer
{
    /**
     * @var array
     */
    protected $_values;

    /**
     * Renders grid column
     *
     * @param   \Magento\Framework\DataObject $row
     * @return  string
     */
    public function render(\Magento\Framework\DataObject $row)
    {
        $html = '<input type="text" ';
        $html .= 'name="' . $this->getColumn()->getId() . '" ';
        $html .= 'value="' . $row->getData($this->getColumn()->getIndex()) . '"';
        $html .= 'class="input-text ' . $this->getColumn()->getInlineCss() . '"/>';
        return $html;
    }
}<|MERGE_RESOLUTION|>--- conflicted
+++ resolved
@@ -9,14 +9,6 @@
  * @api
  * @deprecated in favour of UI component implementation
  */
-<<<<<<< HEAD
-namespace Magento\Backend\Block\Widget\Grid\Column\Renderer;
-
-/**
- * @api
- */
-=======
->>>>>>> 75d1e40f
 class Input extends \Magento\Backend\Block\Widget\Grid\Column\Renderer\AbstractRenderer
 {
     /**
