<?php
/**
 * Copyright © Magento, Inc. All rights reserved.
 * See COPYING.txt for license details.
 */
namespace Magento\Backend\Block\Widget\Grid;

/**
 * Grid widget massaction default block
 *
<<<<<<< HEAD
 * @deprecated
 * @api
=======
 * @api
 * @deprecated in favour of UI component implementation
>>>>>>> 75d1e40f
 */
class Massaction extends \Magento\Backend\Block\Widget\Grid\Massaction\AbstractMassaction
{
}<|MERGE_RESOLUTION|>--- conflicted
+++ resolved
@@ -8,13 +8,8 @@
 /**
  * Grid widget massaction default block
  *
-<<<<<<< HEAD
- * @deprecated
- * @api
-=======
  * @api
  * @deprecated in favour of UI component implementation
->>>>>>> 75d1e40f
  */
 class Massaction extends \Magento\Backend\Block\Widget\Grid\Massaction\AbstractMassaction
 {
