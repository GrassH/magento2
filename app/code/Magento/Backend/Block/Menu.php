--- conflicted
+++ resolved
@@ -459,13 +459,8 @@
             ) . ' class="item-' . $itemClass . ' ' . $this->_renderItemCssClass(
                 $menuItem,
                 $level
-<<<<<<< HEAD
-            ) . '" role="menu-item">' . $this->_renderAnchor(
-=======
             ) . ($level == 0 ? '" id="' . $id . '" aria-haspopup="true' : '')
-                . '">'
-                . $this->_renderAnchor(
->>>>>>> 710a4e48
+                . '" role="menu-item">' . $this->_renderAnchor(
                 $menuItem,
                 $level
             ) . $this->_addSubMenu(
