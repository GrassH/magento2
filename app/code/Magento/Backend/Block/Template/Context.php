<?php
/**
 * Copyright © Magento, Inc. All rights reserved.
 * See COPYING.txt for license details.
 */
namespace Magento\Backend\Block\Template;

/**
 * Constructor modification point for Magento\Backend\Block\Template.
 *
 * All context classes were introduced to allow for backwards compatible constructor modifications
 * of classes that were supposed to be extended by extension developers.
 *
 * Do not call methods of this class directly.
 *
 * As Magento moves from inheritance-based APIs all such classes will be deprecated together with
 * the classes they were introduced for.
 *
 * @api
 * @SuppressWarnings(PHPMD.CookieAndSessionMisuse)
 * @SuppressWarnings(PHPMD.CouplingBetweenObjects)
 * @SuppressWarnings(PHPMD.CookieAndSessionMisuse)
 * @since 100.0.2
 */
class Context extends \Magento\Framework\View\Element\Template\Context
{
    /**
     * @var \Magento\Framework\AuthorizationInterface
     */
    protected $_authorization;

    /**
     * @var \Magento\Framework\Math\Random
     */
    protected $mathRandom;

    /**
     * @var \Magento\Backend\Model\Session
     */
    protected $_backendSession;

    /**
     * @var \Magento\Framework\Data\Form\FormKey
     */
    protected $formKey;

    /**
     * @var \Magento\Framework\Code\NameBuilder
     */
    protected $nameBuilder;

    /**
     * @var \Magento\Framework\View\Page\Config
     */
    protected $pageConfig;

    /**
     * @param \Magento\Framework\App\RequestInterface $request
     * @param \Magento\Framework\View\LayoutInterface $layout
     * @param \Magento\Framework\Event\ManagerInterface $eventManager
     * @param \Magento\Framework\UrlInterface $urlBuilder
     * @param \Magento\Framework\App\CacheInterface $cache
     * @param \Magento\Framework\View\DesignInterface $design
     * @param \Magento\Framework\Session\Generic $session
     * @param \Magento\Framework\Session\SidResolverInterface $sidResolver
     * @param \Magento\Framework\App\Config\ScopeConfigInterface $scopeConfig
     * @param \Magento\Framework\View\Asset\Repository $assetRepo
     * @param \Magento\Framework\View\ConfigInterface $viewConfig
     * @param \Magento\Framework\App\Cache\StateInterface $cacheState
     * @param \Psr\Log\LoggerInterface $logger
     * @param \Magento\Framework\Escaper $escaper
     * @param \Magento\Framework\Filter\FilterManager $filterManager
     * @param \Magento\Framework\Stdlib\DateTime\TimezoneInterface $localeDate
     * @param \Magento\Framework\Translate\Inline\StateInterface $inlineTranslation
     * @param \Magento\Framework\Filesystem $filesystem
     * @param \Magento\Framework\View\FileSystem $viewFileSystem
     * @param \Magento\Framework\View\TemplateEnginePool $enginePool
     * @param \Magento\Framework\App\State $appState
     * @param \Magento\Store\Model\StoreManagerInterface $storeManager
     * @param \Magento\Framework\View\Page\Config $pageConfig
     * @param \Magento\Framework\View\Element\Template\File\Resolver $resolver
     * @param \Magento\Framework\View\Element\Template\File\Validator $validator
     * @param \Magento\Framework\AuthorizationInterface $authorization
     * @param \Magento\Backend\Model\Session $backendSession
     * @param \Magento\Framework\Math\Random $mathRandom
     * @param \Magento\Framework\Data\Form\FormKey $formKey
     * @param \Magento\Framework\Code\NameBuilder $nameBuilder
     *
     * @SuppressWarnings(PHPMD.ExcessiveParameterList)
     */
    public function __construct(
        \Magento\Framework\App\RequestInterface $request,
        \Magento\Framework\View\LayoutInterface $layout,
        \Magento\Framework\Event\ManagerInterface $eventManager,
        \Magento\Framework\UrlInterface $urlBuilder,
        \Magento\Framework\App\CacheInterface $cache,
        \Magento\Framework\View\DesignInterface $design,
        \Magento\Framework\Session\Generic $session,
        \Magento\Framework\Session\SidResolverInterface $sidResolver,
        \Magento\Framework\App\Config\ScopeConfigInterface $scopeConfig,
        \Magento\Framework\View\Asset\Repository $assetRepo,
        \Magento\Framework\View\ConfigInterface $viewConfig,
        \Magento\Framework\App\Cache\StateInterface $cacheState,
        \Psr\Log\LoggerInterface $logger,
        \Magento\Framework\Escaper $escaper,
        \Magento\Framework\Filter\FilterManager $filterManager,
        \Magento\Framework\Stdlib\DateTime\TimezoneInterface $localeDate,
        \Magento\Framework\Translate\Inline\StateInterface $inlineTranslation,
        \Magento\Framework\Filesystem $filesystem,
        \Magento\Framework\View\FileSystem $viewFileSystem,
        \Magento\Framework\View\TemplateEnginePool $enginePool,
        \Magento\Framework\App\State $appState,
        \Magento\Store\Model\StoreManagerInterface $storeManager,
        \Magento\Framework\View\Page\Config $pageConfig,
        \Magento\Framework\View\Element\Template\File\Resolver $resolver,
        \Magento\Framework\View\Element\Template\File\Validator $validator,
        \Magento\Framework\AuthorizationInterface $authorization,
        \Magento\Backend\Model\Session $backendSession,
        \Magento\Framework\Math\Random $mathRandom,
        \Magento\Framework\Data\Form\FormKey $formKey,
        \Magento\Framework\Code\NameBuilder $nameBuilder
    ) {
        $this->_authorization = $authorization;
        $this->_backendSession = $backendSession;
        $this->mathRandom = $mathRandom;
        $this->formKey = $formKey;
        $this->nameBuilder = $nameBuilder;
        parent::__construct(
            $request,
            $layout,
            $eventManager,
            $urlBuilder,
            $cache,
            $design,
            $session,
            $sidResolver,
            $scopeConfig,
            $assetRepo,
            $viewConfig,
            $cacheState,
            $logger,
            $escaper,
            $filterManager,
            $localeDate,
            $inlineTranslation,
            $filesystem,
            $viewFileSystem,
            $enginePool,
            $appState,
            $storeManager,
            $pageConfig,
            $resolver,
            $validator
        );
    }

    /**
     * Get store manager
     *
     * @return \Magento\Store\Model\StoreManagerInterface
     */
    public function getStoreManager()
    {
        return $this->_storeManager;
    }

    /**
     * Retrieve Authorization
     *
     * @return \Magento\Framework\AuthorizationInterface
     */
    public function getAuthorization()
    {
        return $this->_authorization;
    }

    /**
<<<<<<< HEAD
     * Get backend session instance.
=======
     * Get Backend Session
>>>>>>> 9cdc1b70
     *
     * @return \Magento\Backend\Model\Session
     */
    public function getBackendSession()
    {
        return $this->_backendSession;
    }

    /**
<<<<<<< HEAD
     * Get math random instance.
=======
     * Get Math Random
>>>>>>> 9cdc1b70
     *
     * @return \Magento\Framework\Math\Random
     */
    public function getMathRandom()
    {
        return $this->mathRandom;
    }

    /**
<<<<<<< HEAD
     * Get form key instance.
=======
     * Get Form Key
>>>>>>> 9cdc1b70
     *
     * @return \Magento\Framework\Data\Form\FormKey
     */
    public function getFormKey()
    {
        return $this->formKey;
    }

    /**
<<<<<<< HEAD
     * Get name builder instance.
=======
     * Get Class Name Builder
>>>>>>> 9cdc1b70
     *
     * @return \Magento\Framework\Code\NameBuilder
     */
    public function getNameBuilder()
    {
        return $this->nameBuilder;
    }
}<|MERGE_RESOLUTION|>--- conflicted
+++ resolved
@@ -175,11 +175,7 @@
     }
 
     /**
-<<<<<<< HEAD
      * Get backend session instance.
-=======
-     * Get Backend Session
->>>>>>> 9cdc1b70
      *
      * @return \Magento\Backend\Model\Session
      */
@@ -189,11 +185,7 @@
     }
 
     /**
-<<<<<<< HEAD
      * Get math random instance.
-=======
-     * Get Math Random
->>>>>>> 9cdc1b70
      *
      * @return \Magento\Framework\Math\Random
      */
@@ -203,11 +195,7 @@
     }
 
     /**
-<<<<<<< HEAD
      * Get form key instance.
-=======
-     * Get Form Key
->>>>>>> 9cdc1b70
      *
      * @return \Magento\Framework\Data\Form\FormKey
      */
@@ -217,11 +205,7 @@
     }
 
     /**
-<<<<<<< HEAD
      * Get name builder instance.
-=======
-     * Get Class Name Builder
->>>>>>> 9cdc1b70
      *
      * @return \Magento\Framework\Code\NameBuilder
      */
