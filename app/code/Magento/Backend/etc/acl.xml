--- conflicted
+++ resolved
@@ -51,13 +51,7 @@
                     <resource id="Magento_Backend::tools" title="Tools" sortOrder="50">
                         <resource id="Magento_Backend::cache" title="Cache Management"  sortOrder="10" />
                     </resource>
-<<<<<<< HEAD
-                    <resource id="Magento_Adminhtml::system_other_settings" title="Other Settings"  sortOrder="80" />
-=======
-                    <resource id="Magento_Backend::system_other_settings" title="Other Settings"  sortOrder="80">
-                        <resource id="Magento_Backend::variable" title="Custom Variables"  sortOrder="20" />
-                    </resource>
->>>>>>> dc51ad10
+                    <resource id="Magento_Backend::system_other_settings" title="Other Settings"  sortOrder="80" />
                 </resource>
             </resource>
         </resources>
