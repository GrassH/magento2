--- conflicted
+++ resolved
@@ -127,13 +127,9 @@
             </argument>
         </arguments>
     </type>
-    <type name="Magento\Framework\App\Response\Header\XFrameOptions">
+    <type name="Magento\Framework\App\Response\HeaderProvider\XFrameOptions">
         <arguments>
-<<<<<<< HEAD
-            <argument name="xFrameOpt" xsi:type="const">Magento\Framework\App\Response\Header\XFrameOptions::BACKEND_X_FRAME_OPT</argument>
-=======
             <argument name="xFrameOpt" xsi:type="const">Magento\Framework\App\Response\HeaderProvider\XFrameOptions::BACKEND_X_FRAME_OPT</argument>
->>>>>>> c3e707b9
         </arguments>
     </type>
     <preference for="Magento\Framework\App\Router\PathConfigInterface" type="Magento\Backend\Model\AdminPathConfig" />
