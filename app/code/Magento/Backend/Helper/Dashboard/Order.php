--- conflicted
+++ resolved
@@ -22,20 +22,11 @@
      */
     public function __construct(
         \Magento\Framework\App\Helper\Context $context,
-<<<<<<< HEAD
-=======
-        \Magento\Framework\Store\StoreManagerInterface $storeManager,
->>>>>>> 62f0eef9
         \Magento\Reports\Model\Resource\Order\Collection $orderCollection
     ) {
         $this->_orderCollection = $orderCollection;
         parent::__construct(
-<<<<<<< HEAD
             $context
-=======
-            $context,
-            $storeManager
->>>>>>> 62f0eef9
         );
     }
 
