--- conflicted
+++ resolved
@@ -17,28 +17,11 @@
 
     /**
      * @param \Magento\Framework\App\Helper\Context $context
-<<<<<<< HEAD
-     * @param \Magento\Store\Model\StoreManagerInterface $storeManager
-=======
-     * @param \Magento\Framework\App\Config\ScopeConfigInterface $scopeConfig
-     * @param \Magento\Store\Model\StoreManagerInterface $storeManager
-     * @param \Magento\Framework\App\State $appState
-     * @param \Magento\Framework\Pricing\PriceCurrencyInterface $priceCurrency
->>>>>>> baadf057
      * @param \Magento\Reports\Model\Resource\Order\Collection $orderCollection
      */
     public function __construct(
         \Magento\Framework\App\Helper\Context $context,
-<<<<<<< HEAD
         \Magento\Reports\Model\Resource\Order\Collection $orderCollection
-=======
-        \Magento\Framework\App\Config\ScopeConfigInterface $scopeConfig,
-        \Magento\Store\Model\StoreManagerInterface $storeManager,
-        \Magento\Framework\App\State $appState,
-        \Magento\Framework\Pricing\PriceCurrencyInterface $priceCurrency,
-        \Magento\Reports\Model\Resource\Order\Collection $orderCollection,
-        $dbCompatibleMode = true
->>>>>>> baadf057
     ) {
         $this->_orderCollection = $orderCollection;
         parent::__construct(
