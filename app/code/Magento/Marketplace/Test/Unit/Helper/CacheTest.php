--- conflicted
+++ resolved
@@ -16,20 +16,12 @@
 class CacheTest extends TestCase
 {
     /**
-<<<<<<< HEAD
-     * @var \Magento\Framework\Config\CacheInterface|\PHPUnit\Framework\MockObject\MockObject
-=======
      * @var CacheInterface|MockObject
->>>>>>> b2f063af
      */
     private $cache;
 
     /**
-<<<<<<< HEAD
-     * @var  SerializerInterface|\PHPUnit\Framework\MockObject\MockObject
-=======
      * @var  SerializerInterface|MockObject
->>>>>>> b2f063af
      */
     private $serializer;
 
@@ -77,7 +69,7 @@
         $this->serializer->expects($this->never())
             ->method('unserialize');
 
-        $this->assertFalse($this->cacheHelper->loadPartnersFromCache());
+        $this->assertSame(false, $this->cacheHelper->loadPartnersFromCache());
     }
 
     public function testSavePartnersToCache()
