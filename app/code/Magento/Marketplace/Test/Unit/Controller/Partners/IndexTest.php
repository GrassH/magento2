<?php declare(strict_types=1);
/**
 * Copyright © Magento, Inc. All rights reserved.
 * See COPYING.txt for license details.
 */

namespace Magento\Marketplace\Test\Unit\Controller\Partners;

use Magento\Framework\App\Request\Http;
use Magento\Framework\HTTP\PhpEnvironment\Response;
use Magento\Framework\View\Element\BlockInterface;
use Magento\Framework\View\LayoutFactory;
use Magento\Framework\View\LayoutInterface;
use Magento\Marketplace\Controller\Adminhtml\Partners\Index;
use PHPUnit\Framework\MockObject\MockObject;
use PHPUnit\Framework\TestCase;

class IndexTest extends TestCase
{
    /**
<<<<<<< HEAD
     * @var \PHPUnit\Framework\MockObject\MockObject|\Magento\Marketplace\Controller\Adminhtml\Partners\Index
=======
     * @var MockObject|Index
>>>>>>> b2f063af
     */
    private $partnersControllerMock;

    protected function setUp(): void
    {
        $this->partnersControllerMock = $this->getControllerIndexMock(
            [
                'getRequest',
                'getResponse',
                'getLayoutFactory'
            ]
        );
    }

    /**
     * @covers \Magento\Marketplace\Controller\Adminhtml\Partners\Index::execute
     */
    public function testExecute()
    {
        $requestMock = $this->getRequestMock(['isAjax']);
        $requestMock->expects($this->once())
            ->method('isAjax')
            ->willReturn(true);

        $this->partnersControllerMock->expects($this->once())
            ->method('getRequest')
            ->willReturn($requestMock);

        $layoutMock = $this->getLayoutMock();
        $blockMock = $this->getBlockInterfaceMock();
        $blockMock->expects($this->once())
            ->method('toHtml')
            ->willReturn('');

        $layoutMock->expects($this->once())
            ->method('createBlock')
            ->willReturn($blockMock);

        $layoutMockFactory = $this->getLayoutFactoryMock(['create']);
        $layoutMockFactory->expects($this->once())
            ->method('create')
            ->willReturn($layoutMock);

        $this->partnersControllerMock->expects($this->once())
            ->method('getLayoutFactory')
            ->willReturn($layoutMockFactory);

        $responseMock = $this->getResponseMock(['appendBody']);
        $responseMock->expects($this->once())
            ->method('appendBody')
            ->willReturn('');
        $this->partnersControllerMock->expects($this->once())
            ->method('getResponse')
            ->willReturn($responseMock);

        $this->partnersControllerMock->execute();
    }

    /**
     * Gets partners controller mock
     *
<<<<<<< HEAD
     * @return \PHPUnit\Framework\MockObject\MockObject|\Magento\Marketplace\Controller\Adminhtml\Partners\Index
=======
     * @return MockObject|Index
>>>>>>> b2f063af
     */
    public function getControllerIndexMock($methods = null)
    {
        return $this->createPartialMock(Index::class, $methods);
    }

    /**
<<<<<<< HEAD
     * @return \PHPUnit\Framework\MockObject\MockObject|\Magento\Framework\View\LayoutFactory
=======
     * @return MockObject|LayoutFactory
>>>>>>> b2f063af
     */
    public function getLayoutFactoryMock($methods = null)
    {
        return $this->createPartialMock(LayoutFactory::class, $methods, []);
    }

    /**
<<<<<<< HEAD
     * @return \PHPUnit\Framework\MockObject\MockObject|\Magento\Framework\View\LayoutInterface
=======
     * @return MockObject|LayoutInterface
>>>>>>> b2f063af
     */
    public function getLayoutMock()
    {
        return $this->getMockForAbstractClass(LayoutInterface::class);
    }

    /**
<<<<<<< HEAD
     * @return \PHPUnit\Framework\MockObject\MockObject|\Magento\Framework\HTTP\PhpEnvironment\Response
=======
     * @return MockObject|Response
>>>>>>> b2f063af
     */
    public function getResponseMock($methods = null)
    {
        return $this->createPartialMock(Response::class, $methods, []);
    }

    /**
<<<<<<< HEAD
     * @return \PHPUnit\Framework\MockObject\MockObject|\Magento\Framework\App\Request\Http
=======
     * @return MockObject|Http
>>>>>>> b2f063af
     */
    public function getRequestMock($methods = null)
    {
        return $this->createPartialMock(Http::class, $methods, []);
    }

    /**
<<<<<<< HEAD
     * @return \PHPUnit\Framework\MockObject\MockObject|\Magento\Framework\View\Element\BlockInterface
=======
     * @return MockObject|BlockInterface
>>>>>>> b2f063af
     */
    public function getBlockInterfaceMock()
    {
        return $this->getMockForAbstractClass(BlockInterface::class);
    }
}<|MERGE_RESOLUTION|>--- conflicted
+++ resolved
@@ -18,11 +18,7 @@
 class IndexTest extends TestCase
 {
     /**
-<<<<<<< HEAD
-     * @var \PHPUnit\Framework\MockObject\MockObject|\Magento\Marketplace\Controller\Adminhtml\Partners\Index
-=======
      * @var MockObject|Index
->>>>>>> b2f063af
      */
     private $partnersControllerMock;
 
@@ -45,38 +41,38 @@
         $requestMock = $this->getRequestMock(['isAjax']);
         $requestMock->expects($this->once())
             ->method('isAjax')
-            ->willReturn(true);
+            ->will($this->returnValue(true));
 
         $this->partnersControllerMock->expects($this->once())
             ->method('getRequest')
-            ->willReturn($requestMock);
+            ->will($this->returnValue($requestMock));
 
         $layoutMock = $this->getLayoutMock();
         $blockMock = $this->getBlockInterfaceMock();
         $blockMock->expects($this->once())
             ->method('toHtml')
-            ->willReturn('');
+            ->will($this->returnValue(''));
 
         $layoutMock->expects($this->once())
             ->method('createBlock')
-            ->willReturn($blockMock);
+            ->will($this->returnValue($blockMock));
 
         $layoutMockFactory = $this->getLayoutFactoryMock(['create']);
         $layoutMockFactory->expects($this->once())
             ->method('create')
-            ->willReturn($layoutMock);
+            ->will($this->returnValue($layoutMock));
 
         $this->partnersControllerMock->expects($this->once())
             ->method('getLayoutFactory')
-            ->willReturn($layoutMockFactory);
+            ->will($this->returnValue($layoutMockFactory));
 
         $responseMock = $this->getResponseMock(['appendBody']);
         $responseMock->expects($this->once())
             ->method('appendBody')
-            ->willReturn('');
+            ->will($this->returnValue(''));
         $this->partnersControllerMock->expects($this->once())
             ->method('getResponse')
-            ->willReturn($responseMock);
+            ->will($this->returnValue($responseMock));
 
         $this->partnersControllerMock->execute();
     }
@@ -84,11 +80,7 @@
     /**
      * Gets partners controller mock
      *
-<<<<<<< HEAD
-     * @return \PHPUnit\Framework\MockObject\MockObject|\Magento\Marketplace\Controller\Adminhtml\Partners\Index
-=======
      * @return MockObject|Index
->>>>>>> b2f063af
      */
     public function getControllerIndexMock($methods = null)
     {
@@ -96,11 +88,7 @@
     }
 
     /**
-<<<<<<< HEAD
-     * @return \PHPUnit\Framework\MockObject\MockObject|\Magento\Framework\View\LayoutFactory
-=======
      * @return MockObject|LayoutFactory
->>>>>>> b2f063af
      */
     public function getLayoutFactoryMock($methods = null)
     {
@@ -108,11 +96,7 @@
     }
 
     /**
-<<<<<<< HEAD
-     * @return \PHPUnit\Framework\MockObject\MockObject|\Magento\Framework\View\LayoutInterface
-=======
      * @return MockObject|LayoutInterface
->>>>>>> b2f063af
      */
     public function getLayoutMock()
     {
@@ -120,11 +104,7 @@
     }
 
     /**
-<<<<<<< HEAD
-     * @return \PHPUnit\Framework\MockObject\MockObject|\Magento\Framework\HTTP\PhpEnvironment\Response
-=======
      * @return MockObject|Response
->>>>>>> b2f063af
      */
     public function getResponseMock($methods = null)
     {
@@ -132,11 +112,7 @@
     }
 
     /**
-<<<<<<< HEAD
-     * @return \PHPUnit\Framework\MockObject\MockObject|\Magento\Framework\App\Request\Http
-=======
      * @return MockObject|Http
->>>>>>> b2f063af
      */
     public function getRequestMock($methods = null)
     {
@@ -144,11 +120,7 @@
     }
 
     /**
-<<<<<<< HEAD
-     * @return \PHPUnit\Framework\MockObject\MockObject|\Magento\Framework\View\Element\BlockInterface
-=======
      * @return MockObject|BlockInterface
->>>>>>> b2f063af
      */
     public function getBlockInterfaceMock()
     {
