--- conflicted
+++ resolved
@@ -13,11 +13,7 @@
 class PartnersTest extends TestCase
 {
     /**
-<<<<<<< HEAD
-     * @var \PHPUnit\Framework\MockObject\MockObject|\Magento\Marketplace\Block\Partners
-=======
      * @var MockObject|Partners
->>>>>>> b2f063af
      */
     private $partnersBlockMock;
 
@@ -38,11 +34,11 @@
         $partnersModelMock = $this->getPartnersModelMock(['getPartners']);
         $partnersModelMock->expects($this->once())
             ->method('getPartners')
-            ->willReturn([]);
+            ->will($this->returnValue([]));
 
         $this->partnersBlockMock->expects($this->once())
             ->method('getPartnersModel')
-            ->willReturn($partnersModelMock);
+            ->will($this->returnValue($partnersModelMock));
 
         $this->partnersBlockMock->getPartners();
     }
@@ -50,11 +46,7 @@
     /**
      * Gets partners block mock
      *
-<<<<<<< HEAD
-     * @return \PHPUnit\Framework\MockObject\MockObject|\Magento\Marketplace\Block\Partners
-=======
      * @return MockObject|Partners
->>>>>>> b2f063af
      */
     public function getPartnersBlockMock($methods = null)
     {
@@ -64,11 +56,7 @@
     /**
      * Gets partners model mock
      *
-<<<<<<< HEAD
-     * @return \PHPUnit\Framework\MockObject\MockObject|\Magento\Marketplace\Model\Partners
-=======
      * @return MockObject|\Magento\Marketplace\Model\Partners
->>>>>>> b2f063af
      */
     public function getPartnersModelMock($methods)
     {
