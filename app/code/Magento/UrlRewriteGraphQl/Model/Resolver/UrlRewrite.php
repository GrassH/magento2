--- conflicted
+++ resolved
@@ -20,23 +20,10 @@
  */
 class UrlRewrite implements ResolverInterface
 {
+    /**
+     * @var UrlFinderInterface
+     */
     private $urlFinder;
-<<<<<<< HEAD
-    /**
-     * @var ValueFactory
-     */
-    private $valueFactory;
-
-    /**
-     * @param ValueFactory $valueFactory
-     * @param UrlFinderInterface $urlFinder
-     */
-    public function __construct(
-        ValueFactory $valueFactory,
-        UrlFinderInterface $urlFinder
-    ) {
-        $this->valueFactory = $valueFactory;
-=======
 
     /**
      * @param UrlFinderInterface $urlFinder
@@ -44,7 +31,6 @@
     public function __construct(
         UrlFinderInterface $urlFinder
     ) {
->>>>>>> e2cad891
         $this->urlFinder = $urlFinder;
     }
 
@@ -57,38 +43,20 @@
         ResolveInfo $info,
         array $value = null,
         array $args = null
-<<<<<<< HEAD
-    ): Value {
-        if (!isset($value['model'])) {
-            $result = function () {
-                return null;
-            };
-            return $this->valueFactory->create($result);
-=======
     ): array {
         if (!isset($value['model'])) {
             throw new GraphQlInputException(__('"model" value should be specified'));
->>>>>>> e2cad891
         }
 
         /** @var AbstractModel $entity */
         $entity = $value['model'];
         $entityId = $entity->getEntityId();
-<<<<<<< HEAD
-        
-        $urlRewritesCollection = $this->urlFinder->findAllByData([UrlRewriteDTO::ENTITY_ID => $entityId]);
-        $urlRewrites = [];
-
-        /** @var UrlRewriteDTO $urlRewrite */
-        foreach ($urlRewritesCollection as $urlRewrite) {
-=======
 
         $urlRewriteCollection = $this->urlFinder->findAllByData([UrlRewriteDTO::ENTITY_ID => $entityId]);
         $urlRewrites = [];
 
         /** @var UrlRewriteDTO $urlRewrite */
         foreach ($urlRewriteCollection as $urlRewrite) {
->>>>>>> e2cad891
             if ($urlRewrite->getRedirectType() !== 0) {
                 continue;
             }
@@ -99,15 +67,7 @@
             ];
         }
 
-<<<<<<< HEAD
-        $result = function () use ($urlRewrites) {
-            return $urlRewrites;
-        };
-
-        return $this->valueFactory->create($result);
-=======
         return $urlRewrites;
->>>>>>> e2cad891
     }
 
     /**
