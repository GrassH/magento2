--- conflicted
+++ resolved
@@ -4,7 +4,6 @@
     "type": "magento2-module",
     "require": {
         "php": "7.0.2|7.0.4|~7.0.6|~7.1.0",
-<<<<<<< HEAD
         "magento/framework": "*",
         "magento/module-graph-ql": "*",
         "magento/module-url-rewrite": "*",
@@ -12,16 +11,7 @@
 
     },
     "suggest": {
-        "magento/module-catalog-graph-ql": "*"
-=======
-        "magento/framework": "100.3.*",
-        "magento/module-url-rewrite": "100.3.*",
-        "magento/module-store": "100.3.*"
-
-    },
-    "suggest": {
-        "magento/module-graph-ql": "100.0.*"
->>>>>>> 3a8b2d6f
+        "magento/module-graph-ql": "*"
     },
     "license": [
         "OSL-3.0",
