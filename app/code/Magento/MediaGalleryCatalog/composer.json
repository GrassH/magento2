{
    "name": "magento/module-media-gallery-catalog",
    "description": "Magento module responsible for catalog gallery processor delete operation handling",
<<<<<<< HEAD
    "require": {
        "php": "~7.4.0||~8.1.0",
        "magento/framework": "*",
        "magento/module-media-gallery-api": "*",
        "magento/module-catalog": "*"
    },
=======
>>>>>>> 4c36116d
    "type": "magento2-module",
    "license": [
        "OSL-3.0",
        "AFL-3.0"
    ],
    "version": "100.4.1",
    "require": {
        "php": "~7.3.0||~7.4.0",
        "magento/framework": "103.0.*",
        "magento/module-media-gallery-api": "101.0.*",
        "magento/module-catalog": "104.0.*"
    },
    "autoload": {
        "files": [
            "registration.php"
        ],
        "psr-4": {
            "Magento\\MediaGalleryCatalog\\": ""
        }
    }
}
<|MERGE_RESOLUTION|>--- conflicted
+++ resolved
@@ -1,15 +1,6 @@
 {
     "name": "magento/module-media-gallery-catalog",
     "description": "Magento module responsible for catalog gallery processor delete operation handling",
-<<<<<<< HEAD
-    "require": {
-        "php": "~7.4.0||~8.1.0",
-        "magento/framework": "*",
-        "magento/module-media-gallery-api": "*",
-        "magento/module-catalog": "*"
-    },
-=======
->>>>>>> 4c36116d
     "type": "magento2-module",
     "license": [
         "OSL-3.0",
