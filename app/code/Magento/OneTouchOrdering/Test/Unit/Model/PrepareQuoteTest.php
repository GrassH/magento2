--- conflicted
+++ resolved
@@ -5,12 +5,6 @@
  */
 namespace Magento\OneTouchOrdering\Test\Unit\Model;
 
-<<<<<<< HEAD
-use Magento\Customer\Api\Data\AddressInterface;
-use Magento\Customer\Api\Data\CustomerInterface;
-use Magento\Framework\DataObject;
-=======
->>>>>>> 5277aef4
 use Magento\Framework\TestFramework\Unit\Helper\ObjectManager;
 use Magento\OneTouchOrdering\Model\CustomerData;
 use Magento\OneTouchOrdering\Model\PrepareQuote;
@@ -72,18 +66,12 @@
         );
     }
 
-    public function testPrepareDefaultShippingAddress()
+    public function testPrepare()
     {
-<<<<<<< HEAD
-        $params = new DataObject();
-        $customerDataModel = $this->createMock(CustomerInterface::class);
-        $customerAddressDataModel = $this->createMock(AddressInterface::class);
-=======
         $customerDataModel = $this->createMock(\Magento\Customer\Api\Data\CustomerInterface::class);
         $customerAddressDataModel = $this->createMock(
             \Magento\Customer\Api\Data\AddressInterface::class
         );
->>>>>>> 5277aef4
         $this->customerData
             ->expects($this->once())
             ->method('getCustomerDataModel')
@@ -107,45 +95,7 @@
             ->method('importCustomerAddressData')
             ->with($customerAddressDataModel);
         $this->quote->expects($this->once())->method('setInventoryProcessed')->with(false);
-<<<<<<< HEAD
-        $result = $this->prepareQuote->prepare($params);
-        $this->assertSame($this->quote, $result);
-    }
-
-    public function testPrepareShippingAddressByAddressId()
-    {
-        $addressId = 1;
-        $params = new DataObject(['customer_address' => $addressId]);
-        $customerDataModel = $this->createMock(CustomerInterface::class);
-        $customerAddressDataModel = $this->createMock(AddressInterface::class);
-        $this->customerData
-            ->expects($this->once())
-            ->method('getCustomerDataModel')
-            ->willReturn($customerDataModel);
-        $this->customerData
-            ->expects($this->once())
-            ->method('getDefaultBillingAddressDataModel')
-            ->willReturn($customerAddressDataModel);
-        $this->customerData
-            ->expects($this->once())
-            ->method('getShippingAddressDataModel')
-            ->with($addressId)
-            ->willReturn($customerAddressDataModel);
-        $this->storeManager->expects($this->once())->method('getStore')->willReturn($this->store);
-        $this->quoteFactory->expects($this->once())->method('create')->willReturn($this->quote);
-
-        $quoteAddressMock = $this->createMock(QuoteAddress::class);
-        $this->quote->expects($this->once())->method('getBillingAddress')->willReturn($quoteAddressMock);
-        $this->quote->expects($this->once())->method('getShippingAddress')->willReturn($quoteAddressMock);
-        $quoteAddressMock
-            ->expects($this->exactly(2))
-            ->method('importCustomerAddressData')
-            ->with($customerAddressDataModel);
-        $this->quote->expects($this->once())->method('setInventoryProcessed')->with(false);
-        $result = $this->prepareQuote->prepare($params);
-=======
         $result = $this->prepareQuote->prepare($this->customerData);
->>>>>>> 5277aef4
         $this->assertSame($this->quote, $result);
     }
 }