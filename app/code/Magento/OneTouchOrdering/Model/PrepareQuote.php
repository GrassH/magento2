--- conflicted
+++ resolved
@@ -46,11 +46,7 @@
      * @param CustomerData $customerData
      * @return Quote
      */
-<<<<<<< HEAD
-    public function prepare($params)
-=======
     public function prepare(CustomerData $customerData): Quote
->>>>>>> 5277aef4
     {
         $store = $this->storeManager->getStore();
         $quote = $this->quoteFactory->create();
@@ -63,17 +59,13 @@
         );
 
         if ($addressId = $params->getCustomerAddress()) {
-            $shippingAddressData = $this->customerData->getShippingAddressDataModel($addressId);
+            $shippingAddressData = $customerData->getShippingAddressDataModel($addressId);
         } else {
-            $shippingAddressData = $this->customerData->getDefaultShippingAddressDataModel();
+            $shippingAddressData = $customerData->getDefaultShippingAddressDataModel();
         }
 
         $quote->getShippingAddress()->importCustomerAddressData(
-<<<<<<< HEAD
             $shippingAddressData
-=======
-            $customerData->getDefaultShippingAddressDataModel()
->>>>>>> 5277aef4
         );
         $quote->setInventoryProcessed(false);
 
