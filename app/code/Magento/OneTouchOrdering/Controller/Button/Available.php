<?php
/**
 * Copyright © Magento, Inc. All rights reserved.
 * See COPYING.txt for license details.
 */
namespace Magento\OneTouchOrdering\Controller\Button;

use Magento\Framework\App\Action\Action;
use Magento\Framework\App\Action\Context;
use Magento\Framework\Controller\Result\Json as JsonResult;
use Magento\Framework\Controller\ResultFactory;
use Magento\OneTouchOrdering\Model\CustomerAddresses;
use Magento\OneTouchOrdering\Model\OneTouchOrdering;
<<<<<<< HEAD
use Magento\OneTouchOrdering\Helper\Data as OneTouchOrderingHelper;
=======
use Magento\Customer\Model\Session;
>>>>>>> 5277aef4

class Available extends Action
{
    /**
     * @var OneTouchOrdering
     */
<<<<<<< HEAD
    protected $oneTouchOrdering;
    /**
     * @var CustomerAddresses
     */
    protected $customerAddresses;
    /**
     * @var OneTouchOrderingHelper
     */
    private $oneTouchOrderingHelper;
=======
    private $oneTouchOrdering;
    /**
     * @var Session
     */
    private $customerSession;
>>>>>>> 5277aef4

    /**
     * Available constructor.
     * @param Context $context
     * @param OneTouchOrdering $oneTouchOrdering
     * @param Session $customerSession
     */
    public function __construct(
        Context $context,
        OneTouchOrdering $oneTouchOrdering,
<<<<<<< HEAD
        CustomerAddresses $customerAddresses,
        OneTouchOrderingHelper $oneTouchOrderingHelper
    ) {
        parent::__construct($context);
        $this->oneTouchOrdering = $oneTouchOrdering;
        $this->customerAddresses = $customerAddresses;
        $this->oneTouchOrderingHelper = $oneTouchOrderingHelper;
=======
        Session $customerSession
    ) {
        parent::__construct($context);
        $this->oneTouchOrdering = $oneTouchOrdering;
        $this->customerSession = $customerSession;
>>>>>>> 5277aef4
    }

    public function execute()
    {
        $available = false;

        /** @var JsonResult $result */
        $result = $this->resultFactory->create(ResultFactory::TYPE_JSON);
<<<<<<< HEAD

        $resultData = [
            'available' => $this->oneTouchOrdering->isOneTouchOrderingAvailable(),
        ];

        if ($this->oneTouchOrderingHelper->isSelectAddressEnabled()) {
            $resultData += [
                'addresses' => $this->customerAddresses->getFormattedAddresses(),
                'defaultAddress' => $this->customerAddresses->getDefaultAddressId()
            ];
        }

        $result->setData($resultData);
=======
        if ($this->customerSession->isLoggedIn()) {
            $available = $this->oneTouchOrdering->isAvailableForCustomer($this->customerSession->getCustomer());
        }
        $result->setData([
            'available' => $available
        ]);
>>>>>>> 5277aef4

        return $result;
    }
}<|MERGE_RESOLUTION|>--- conflicted
+++ resolved
@@ -11,34 +11,20 @@
 use Magento\Framework\Controller\ResultFactory;
 use Magento\OneTouchOrdering\Model\CustomerAddresses;
 use Magento\OneTouchOrdering\Model\OneTouchOrdering;
-<<<<<<< HEAD
-use Magento\OneTouchOrdering\Helper\Data as OneTouchOrderingHelper;
-=======
 use Magento\Customer\Model\Session;
->>>>>>> 5277aef4
 
 class Available extends Action
 {
     /**
      * @var OneTouchOrdering
      */
-<<<<<<< HEAD
-    protected $oneTouchOrdering;
-    /**
-     * @var CustomerAddresses
-     */
-    protected $customerAddresses;
-    /**
-     * @var OneTouchOrderingHelper
-     */
-    private $oneTouchOrderingHelper;
-=======
     private $oneTouchOrdering;
     /**
      * @var Session
      */
     private $customerSession;
->>>>>>> 5277aef4
+
+    private $customerAddresses;
 
     /**
      * Available constructor.
@@ -49,21 +35,12 @@
     public function __construct(
         Context $context,
         OneTouchOrdering $oneTouchOrdering,
-<<<<<<< HEAD
-        CustomerAddresses $customerAddresses,
-        OneTouchOrderingHelper $oneTouchOrderingHelper
-    ) {
-        parent::__construct($context);
-        $this->oneTouchOrdering = $oneTouchOrdering;
-        $this->customerAddresses = $customerAddresses;
-        $this->oneTouchOrderingHelper = $oneTouchOrderingHelper;
-=======
-        Session $customerSession
+        Session $customerSession,
+        CustomerAddresses $customerAddresses
     ) {
         parent::__construct($context);
         $this->oneTouchOrdering = $oneTouchOrdering;
         $this->customerSession = $customerSession;
->>>>>>> 5277aef4
     }
 
     public function execute()
@@ -72,28 +49,19 @@
 
         /** @var JsonResult $result */
         $result = $this->resultFactory->create(ResultFactory::TYPE_JSON);
-<<<<<<< HEAD
-
+        if ($this->customerSession->isLoggedIn()) {
+            $available = $this->oneTouchOrdering->isAvailableForCustomer($this->customerSession->getCustomer());
+        }
         $resultData = [
-            'available' => $this->oneTouchOrdering->isOneTouchOrderingAvailable(),
+            'available' => $available
         ];
-
-        if ($this->oneTouchOrderingHelper->isSelectAddressEnabled()) {
+        if (1) {
             $resultData += [
                 'addresses' => $this->customerAddresses->getFormattedAddresses(),
                 'defaultAddress' => $this->customerAddresses->getDefaultAddressId()
             ];
         }
-
         $result->setData($resultData);
-=======
-        if ($this->customerSession->isLoggedIn()) {
-            $available = $this->oneTouchOrdering->isAvailableForCustomer($this->customerSession->getCustomer());
-        }
-        $result->setData([
-            'available' => $available
-        ]);
->>>>>>> 5277aef4
 
         return $result;
     }
