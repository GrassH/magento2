# Copyright © Magento, Inc. All rights reserved.
# See COPYING.txt for license details.

interface ProductInterface {
    tier_prices: [ProductTierPrices] @deprecated(reason: "Use price_tiers for product tier price information.") @doc(description: "An array of ProductTierPrices objects.") @resolver(class: "Magento\\CatalogCustomerGraphQl\\Model\\Resolver\\TierPrices")
    price_tiers: [TierPrice] @doc(description: "An array of TierPrice objects.") @resolver(class: "Magento\\CatalogCustomerGraphQl\\Model\\Resolver\\PriceTiers")
}

type ProductTierPrices @doc(description: "ProductTierPrices is deprecated and has been replaced by TierPrice. The ProductTierPrices object defines a tier price, which is a quantity discount offered to a specific customer group.") {
    customer_group_id: String @deprecated(reason: "customer_group_id is not relevant for storefront.") @doc(description: "The ID of the customer group.")
    qty: Float @deprecated(reason: "ProductTierPrices is deprecated, use TierPrice.quantity.") @doc(description: "The number of items that must be purchased to qualify for tier pricing.")
    value: Float @deprecated(reason: "ProductTierPrices is deprecated. Use TierPrice.final_price") @doc(description: "The price of the fixed price item.")
    percentage_value: Float @deprecated(reason: "ProductTierPrices is deprecated. Use TierPrice.discount.") @doc(description: "The percentage discount of the item.")
    website_id: Float @deprecated(reason: "website_id is not relevant for storefront.") @doc(description: "The ID assigned to the website.")
}


<<<<<<< HEAD
type TierPrice @doc(description: "TierPrice defines a tier price, which is a price offered based on a particular quantity purchased.") {
    final_price: Money @doc(desription: "The price of the product at this tier.")
    quantity: Float @doc(description: "The number of items that must be purchased to qualify for this price tier.")
=======
type TierPrice @doc(description: "A price based on the quantity purchased.") {
    final_price: Money @doc(desription: "The price of the product at this tier.")
    quantity: Float @doc(description: "The minimum number of items that must be purchased to qualify for this price tier.")
>>>>>>> f9c4705c
    discount: ProductDiscount @doc(description: "The price discount that this tier represents.")
}<|MERGE_RESOLUTION|>--- conflicted
+++ resolved
@@ -15,14 +15,8 @@
 }
 
 
-<<<<<<< HEAD
-type TierPrice @doc(description: "TierPrice defines a tier price, which is a price offered based on a particular quantity purchased.") {
-    final_price: Money @doc(desription: "The price of the product at this tier.")
-    quantity: Float @doc(description: "The number of items that must be purchased to qualify for this price tier.")
-=======
 type TierPrice @doc(description: "A price based on the quantity purchased.") {
     final_price: Money @doc(desription: "The price of the product at this tier.")
     quantity: Float @doc(description: "The minimum number of items that must be purchased to qualify for this price tier.")
->>>>>>> f9c4705c
     discount: ProductDiscount @doc(description: "The price discount that this tier represents.")
 }