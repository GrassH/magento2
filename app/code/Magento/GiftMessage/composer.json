{
    "name": "magento/module-gift-message",
    "description": "N/A",
    "require": {
        "php": "~5.5.0|~5.6.0",
        "magento/module-store": "0.42.0-beta11",
        "magento/module-catalog": "0.42.0-beta11",
        "magento/module-checkout": "0.42.0-beta11",
        "magento/module-multishipping": "0.42.0-beta11",
        "magento/module-sales": "0.42.0-beta11",
        "magento/module-backend": "0.42.0-beta11",
        "magento/module-customer": "0.42.0-beta11",
        "magento/module-eav": "0.42.0-beta11",
        "magento/module-quote": "0.42.0-beta11",
        "magento/framework": "0.42.0-beta11",
        "magento/magento-composer-installer": "*"
    },
<<<<<<< HEAD
=======
    "suggest": {
        "magento/module-core": "0.42.0-beta11"
    },
>>>>>>> cef92a18
    "type": "magento2-module",
    "version": "0.42.0-beta11",
    "license": [
        "OSL-3.0",
        "AFL-3.0"
    ],
    "extra": {
        "map": [
            [
                "*",
                "Magento/GiftMessage"
            ]
        ]
    }
}<|MERGE_RESOLUTION|>--- conflicted
+++ resolved
@@ -15,12 +15,6 @@
         "magento/framework": "0.42.0-beta11",
         "magento/magento-composer-installer": "*"
     },
-<<<<<<< HEAD
-=======
-    "suggest": {
-        "magento/module-core": "0.42.0-beta11"
-    },
->>>>>>> cef92a18
     "type": "magento2-module",
     "version": "0.42.0-beta11",
     "license": [
