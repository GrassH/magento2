{
    "name": "magento/module-gift-message",
    "description": "N/A",
    "require": {
        "php": "~5.5.0|~5.6.0",
<<<<<<< HEAD
        "magento/module-catalog": "0.42.0-beta6",
        "magento/module-checkout": "0.42.0-beta6",
        "magento/module-multishipping": "0.42.0-beta6",
        "magento/module-sales": "0.42.0-beta6",
        "magento/module-backend": "0.42.0-beta6",
        "magento/module-customer": "0.42.0-beta6",
        "magento/module-eav": "0.42.0-beta6",
        "magento/module-quote": "0.42.0-beta6",
        "magento/framework": "0.42.0-beta6",
=======
        "magento/module-catalog": "0.42.0-beta7",
        "magento/module-checkout": "0.42.0-beta7",
        "magento/module-multishipping": "0.42.0-beta7",
        "magento/module-sales": "0.42.0-beta7",
        "magento/module-backend": "0.42.0-beta7",
        "magento/module-core": "0.42.0-beta7",
        "magento/module-customer": "0.42.0-beta7",
        "magento/module-eav": "0.42.0-beta7",
        "magento/module-quote": "0.42.0-beta7",
        "magento/framework": "0.42.0-beta7",
>>>>>>> bc18e4c1
        "magento/magento-composer-installer": "*"
    },
    "suggest": {
        "magento/module-core": "0.42.0-beta6"
    },
    "type": "magento2-module",
    "version": "0.42.0-beta7",
    "license": [
        "OSL-3.0",
        "AFL-3.0"
    ],
    "extra": {
        "map": [
            [
                "*",
                "Magento/GiftMessage"
            ]
        ]
    }
}<|MERGE_RESOLUTION|>--- conflicted
+++ resolved
@@ -3,32 +3,19 @@
     "description": "N/A",
     "require": {
         "php": "~5.5.0|~5.6.0",
-<<<<<<< HEAD
-        "magento/module-catalog": "0.42.0-beta6",
-        "magento/module-checkout": "0.42.0-beta6",
-        "magento/module-multishipping": "0.42.0-beta6",
-        "magento/module-sales": "0.42.0-beta6",
-        "magento/module-backend": "0.42.0-beta6",
-        "magento/module-customer": "0.42.0-beta6",
-        "magento/module-eav": "0.42.0-beta6",
-        "magento/module-quote": "0.42.0-beta6",
-        "magento/framework": "0.42.0-beta6",
-=======
         "magento/module-catalog": "0.42.0-beta7",
         "magento/module-checkout": "0.42.0-beta7",
         "magento/module-multishipping": "0.42.0-beta7",
         "magento/module-sales": "0.42.0-beta7",
         "magento/module-backend": "0.42.0-beta7",
-        "magento/module-core": "0.42.0-beta7",
         "magento/module-customer": "0.42.0-beta7",
         "magento/module-eav": "0.42.0-beta7",
         "magento/module-quote": "0.42.0-beta7",
         "magento/framework": "0.42.0-beta7",
->>>>>>> bc18e4c1
         "magento/magento-composer-installer": "*"
     },
     "suggest": {
-        "magento/module-core": "0.42.0-beta6"
+        "magento/module-core": "0.42.0-beta7"
     },
     "type": "magento2-module",
     "version": "0.42.0-beta7",
