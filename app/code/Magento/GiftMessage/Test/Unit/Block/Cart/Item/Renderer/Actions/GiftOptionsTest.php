<?php declare(strict_types=1);
/**
 * Copyright © Magento, Inc. All rights reserved.
 * See COPYING.txt for license details.
 */
namespace Magento\GiftMessage\Test\Unit\Block\Cart\Item\Renderer\Actions;

use Magento\Backend\Block\Template\Context;
use Magento\Checkout\Block\Checkout\LayoutProcessorInterface;
use Magento\Checkout\Model\CompositeConfigProvider;
use Magento\Framework\Json\Encoder;
use Magento\GiftMessage\Block\Cart\Item\Renderer\Actions\GiftOptions;
use Magento\Quote\Model\Quote\Item;
use PHPUnit\Framework\MockObject\MockObject;
use PHPUnit\Framework\TestCase;

class GiftOptionsTest extends TestCase
{
    /** @var GiftOptions */
    protected $model;

<<<<<<< HEAD
    /** @var Context|\PHPUnit\Framework\MockObject\MockObject */
    protected $contextMock;

    /** @var LayoutProcessorInterface|\PHPUnit\Framework\MockObject\MockObject */
    protected $layoutProcessorMock;

    /** @var Encoder|\PHPUnit\Framework\MockObject\MockObject */
=======
    /** @var Context|MockObject */
    protected $contextMock;

    /** @var LayoutProcessorInterface|MockObject */
    protected $layoutProcessorMock;

    /** @var Encoder|MockObject */
>>>>>>> b2f063af
    protected $jsonEncoderMock;

    /** @var array  */
    protected $jsLayout = ['root' => 'node'];

<<<<<<< HEAD
=======
    /**
     * @var MockObject|CompositeConfigProvider
     */
    private $compositeConfigProvider;

>>>>>>> b2f063af
    protected function setUp(): void
    {
        $this->contextMock = $this->getMockBuilder(Context::class)
            ->disableOriginalConstructor()
            ->getMock();

        $this->jsonEncoderMock = $this->getMockBuilder(Encoder::class)
            ->disableOriginalConstructor()
            ->getMock();

        $this->compositeConfigProvider = $this->getMockBuilder(CompositeConfigProvider::class)
            ->disableOriginalConstructor()
            ->getMock();

        $this->layoutProcessorMock = $this->getMockBuilder(
            LayoutProcessorInterface::class
        )
            ->disableOriginalConstructor()
            ->getMockForAbstractClass();

        $this->model = new GiftOptions(
            $this->contextMock,
            $this->jsonEncoderMock,
            [$this->layoutProcessorMock],
            ['jsLayout' => $this->jsLayout]
        );
    }

    public function testGetJsLayout()
    {
        /**
<<<<<<< HEAD
         * @var Item|\PHPUnit\Framework\MockObject\MockObject $itemMock
=======
         * @var Item|MockObject $itemMock
>>>>>>> b2f063af
         */
        $itemMock = $this->getMockBuilder(Item::class)
            ->disableOriginalConstructor()
            ->getMock();

        $this->layoutProcessorMock->expects($this->once())
            ->method('process')
            ->with($this->jsLayout, $itemMock)
            ->willReturnArgument(0);

        $this->jsonEncoderMock->expects($this->once())
            ->method('encode')
            ->with($this->jsLayout)
            ->willReturnArgument(0);

        $this->model->setItem($itemMock);
        $this->assertEquals($this->jsLayout, $this->model->getJsLayout());
    }
}<|MERGE_RESOLUTION|>--- conflicted
+++ resolved
@@ -19,15 +19,6 @@
     /** @var GiftOptions */
     protected $model;
 
-<<<<<<< HEAD
-    /** @var Context|\PHPUnit\Framework\MockObject\MockObject */
-    protected $contextMock;
-
-    /** @var LayoutProcessorInterface|\PHPUnit\Framework\MockObject\MockObject */
-    protected $layoutProcessorMock;
-
-    /** @var Encoder|\PHPUnit\Framework\MockObject\MockObject */
-=======
     /** @var Context|MockObject */
     protected $contextMock;
 
@@ -35,20 +26,16 @@
     protected $layoutProcessorMock;
 
     /** @var Encoder|MockObject */
->>>>>>> b2f063af
     protected $jsonEncoderMock;
 
     /** @var array  */
     protected $jsLayout = ['root' => 'node'];
 
-<<<<<<< HEAD
-=======
     /**
      * @var MockObject|CompositeConfigProvider
      */
     private $compositeConfigProvider;
 
->>>>>>> b2f063af
     protected function setUp(): void
     {
         $this->contextMock = $this->getMockBuilder(Context::class)
@@ -80,11 +67,7 @@
     public function testGetJsLayout()
     {
         /**
-<<<<<<< HEAD
-         * @var Item|\PHPUnit\Framework\MockObject\MockObject $itemMock
-=======
          * @var Item|MockObject $itemMock
->>>>>>> b2f063af
          */
         $itemMock = $this->getMockBuilder(Item::class)
             ->disableOriginalConstructor()
