<?php declare(strict_types=1);
/**
 *
 * Copyright © Magento, Inc. All rights reserved.
 * See COPYING.txt for license details.
 */

namespace Magento\GiftMessage\Test\Unit\Model\Type\Plugin;

use Magento\Framework\App\RequestInterface;
use Magento\Framework\TestFramework\Unit\Helper\ObjectManager;
use Magento\GiftMessage\Model\GiftMessageManager;
use Magento\GiftMessage\Model\Type\Plugin\Multishipping;
use Magento\Quote\Model\Quote;
use PHPUnit\Framework\MockObject\MockObject;
use PHPUnit\Framework\TestCase;

class MultishippingTest extends TestCase
{
    /**
     * @var Multishipping
     */
    protected $plugin;

    /**
<<<<<<< HEAD
     * @var \PHPUnit\Framework\MockObject\MockObject
=======
     * @var MockObject
>>>>>>> b2f063af
     */
    protected $messageMock;

    /**
<<<<<<< HEAD
     * @var \PHPUnit\Framework\MockObject\MockObject
=======
     * @var MockObject
>>>>>>> b2f063af
     */
    protected $requestMock;

    protected function setUp(): void
    {
        $objectManager = new ObjectManager($this);
        $this->messageMock = $this->createMock(GiftMessageManager::class);
        $this->requestMock = $this->createMock(RequestInterface::class);

        $this->plugin = $objectManager->getObject(
            Multishipping::class,
            [
                'message' => $this->messageMock,
                'request' => $this->requestMock,
            ]
        );
    }

    /**
     * @dataProvider beforeSetShippingMethodsDataProvider
     * @param array|null $methods
     */
    public function testBeforeSetShippingMethods($methods)
    {
        $this->requestMock->expects($this->once())
            ->method('getParam')
            ->with('giftmessage')
            ->willReturn('Expected Value');
        $subjectMock = $this->createMock(\Magento\Multishipping\Model\Checkout\Type\Multishipping::class);
<<<<<<< HEAD
        $quoteMock = $this->createMock(\Magento\Quote\Model\Quote::class);
        $subjectMock->expects($this->once())->method('getQuote')->willReturn($quoteMock);
=======
        $quoteMock = $this->createMock(Quote::class);
        $subjectMock->expects($this->once())->method('getQuote')->will($this->returnValue($quoteMock));
>>>>>>> b2f063af
        $this->messageMock->expects($this->once())->method('add')->with('Expected Value', $quoteMock);

        $this->plugin->beforeSetShippingMethods($subjectMock, $methods);
    }

    /**
     * @return array
     */
    public function beforeSetShippingMethodsDataProvider()
    {
        return [
            [null],
            [[]]
        ];
    }
}<|MERGE_RESOLUTION|>--- conflicted
+++ resolved
@@ -23,20 +23,12 @@
     protected $plugin;
 
     /**
-<<<<<<< HEAD
-     * @var \PHPUnit\Framework\MockObject\MockObject
-=======
      * @var MockObject
->>>>>>> b2f063af
      */
     protected $messageMock;
 
     /**
-<<<<<<< HEAD
-     * @var \PHPUnit\Framework\MockObject\MockObject
-=======
      * @var MockObject
->>>>>>> b2f063af
      */
     protected $requestMock;
 
@@ -64,15 +56,10 @@
         $this->requestMock->expects($this->once())
             ->method('getParam')
             ->with('giftmessage')
-            ->willReturn('Expected Value');
+            ->will($this->returnValue('Expected Value'));
         $subjectMock = $this->createMock(\Magento\Multishipping\Model\Checkout\Type\Multishipping::class);
-<<<<<<< HEAD
-        $quoteMock = $this->createMock(\Magento\Quote\Model\Quote::class);
-        $subjectMock->expects($this->once())->method('getQuote')->willReturn($quoteMock);
-=======
         $quoteMock = $this->createMock(Quote::class);
         $subjectMock->expects($this->once())->method('getQuote')->will($this->returnValue($quoteMock));
->>>>>>> b2f063af
         $this->messageMock->expects($this->once())->method('add')->with('Expected Value', $quoteMock);
 
         $this->plugin->beforeSetShippingMethods($subjectMock, $methods);
