--- conflicted
+++ resolved
@@ -22,20 +22,12 @@
     protected $model;
 
     /**
-<<<<<<< HEAD
-     * @var ItemRepository|\PHPUnit\Framework\MockObject\MockObject
-=======
      * @var ItemRepository|MockObject
->>>>>>> b2f063af
      */
     protected $repositoryMock;
 
     /**
-<<<<<<< HEAD
-     * @var QuoteIdMaskFactory|\PHPUnit\Framework\MockObject\MockObject
-=======
      * @var QuoteIdMaskFactory|MockObject
->>>>>>> b2f063af
      */
     protected $quoteIdMaskFactoryMock;
 
@@ -62,13 +54,8 @@
         $quoteId = 123;
         $itemId = 234;
 
-<<<<<<< HEAD
-        /** @var QuoteIdMask|\PHPUnit\Framework\MockObject\MockObject $quoteIdMaskMock */
-        $quoteIdMaskMock = $this->getMockBuilder(\Magento\Quote\Model\QuoteIdMask::class)
-=======
         /** @var QuoteIdMask|MockObject $quoteIdMaskMock */
         $quoteIdMaskMock = $this->getMockBuilder(QuoteIdMask::class)
->>>>>>> b2f063af
             ->setMethods(['getQuoteId', 'load'])
             ->disableOriginalConstructor()
             ->getMock();
@@ -85,13 +72,8 @@
             ->method('getQuoteId')
             ->willReturn($quoteId);
 
-<<<<<<< HEAD
-        /** @var MessageInterface|\PHPUnit\Framework\MockObject\MockObject $messageMock */
-        $messageMock = $this->getMockBuilder(\Magento\GiftMessage\Api\Data\MessageInterface::class)
-=======
         /** @var MessageInterface|MockObject $messageMock */
         $messageMock = $this->getMockBuilder(MessageInterface::class)
->>>>>>> b2f063af
             ->getMockForAbstractClass();
 
         $this->repositoryMock->expects($this->once())
@@ -108,13 +90,8 @@
         $quoteId = 123;
         $itemId = 234;
 
-<<<<<<< HEAD
-        /** @var QuoteIdMask|\PHPUnit\Framework\MockObject\MockObject $quoteIdMaskMock */
-        $quoteIdMaskMock = $this->getMockBuilder(\Magento\Quote\Model\QuoteIdMask::class)
-=======
         /** @var QuoteIdMask|MockObject $quoteIdMaskMock */
         $quoteIdMaskMock = $this->getMockBuilder(QuoteIdMask::class)
->>>>>>> b2f063af
             ->setMethods(['getQuoteId', 'load'])
             ->disableOriginalConstructor()
             ->getMock();
@@ -131,13 +108,8 @@
             ->method('getQuoteId')
             ->willReturn($quoteId);
 
-<<<<<<< HEAD
-        /** @var MessageInterface|\PHPUnit\Framework\MockObject\MockObject $messageMock */
-        $messageMock = $this->getMockBuilder(\Magento\GiftMessage\Api\Data\MessageInterface::class)
-=======
         /** @var MessageInterface|MockObject $messageMock */
         $messageMock = $this->getMockBuilder(MessageInterface::class)
->>>>>>> b2f063af
             ->getMockForAbstractClass();
 
         $this->repositoryMock->expects($this->once())
