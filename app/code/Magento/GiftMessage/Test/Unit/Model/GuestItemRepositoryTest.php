<?php declare(strict_types=1);
/**
 *
 * Copyright © Magento, Inc. All rights reserved.
 * See COPYING.txt for license details.
 */

namespace Magento\GiftMessage\Test\Unit\Model;

use Magento\GiftMessage\Model\GiftMessageManager;
use Magento\GiftMessage\Model\ItemRepository;
use Magento\GiftMessage\Model\Message;
use Magento\GiftMessage\Model\MessageFactory;
use Magento\Quote\Api\CartRepositoryInterface;
use Magento\Quote\Model\Quote;
use Magento\Quote\Model\Quote\Item;
use Magento\Store\Model\Store;
use Magento\Store\Model\StoreManagerInterface;
use PHPUnit\Framework\MockObject\MockObject;
use PHPUnit\Framework\TestCase;

/**
 * @SuppressWarnings(PHPMD.CouplingBetweenObjects)
 */
class GuestItemRepositoryTest extends TestCase
{
    /**
     * @var ItemRepository
     */
    protected $itemRepository;

    /**
<<<<<<< HEAD
     * @var \PHPUnit\Framework\MockObject\MockObject
=======
     * @var MockObject
>>>>>>> b2f063af
     */
    protected $quoteRepositoryMock;

    /**
<<<<<<< HEAD
     * @var \PHPUnit\Framework\MockObject\MockObject
=======
     * @var MockObject
>>>>>>> b2f063af
     */
    protected $messageFactoryMock;

    /**
<<<<<<< HEAD
     * @var \PHPUnit\Framework\MockObject\MockObject
=======
     * @var MockObject
>>>>>>> b2f063af
     */
    protected $quoteMock;

    /**
<<<<<<< HEAD
     * @var \PHPUnit\Framework\MockObject\MockObject
=======
     * @var MockObject
>>>>>>> b2f063af
     */
    protected $messageMock;

    /**
<<<<<<< HEAD
     * @var \PHPUnit\Framework\MockObject\MockObject
=======
     * @var MockObject
>>>>>>> b2f063af
     */
    protected $quoteItemMock;

    /**
     * @var string
     */
    protected $cartId = 13;

    /**
<<<<<<< HEAD
     * @var \PHPUnit\Framework\MockObject\MockObject
=======
     * @var MockObject
>>>>>>> b2f063af
     */
    protected $storeManagerMock;

    /**
<<<<<<< HEAD
     * @var \PHPUnit\Framework\MockObject\MockObject
=======
     * @var MockObject
>>>>>>> b2f063af
     */
    protected $giftMessageManagerMock;

    /**
<<<<<<< HEAD
     * @var \PHPUnit\Framework\MockObject\MockObject
=======
     * @var MockObject
>>>>>>> b2f063af
     */
    protected $helperMock;

    /**
<<<<<<< HEAD
     * @var \PHPUnit\Framework\MockObject\MockObject
=======
     * @var MockObject
>>>>>>> b2f063af
     */
    protected $storeMock;

    protected function setUp(): void
    {
        $this->quoteRepositoryMock = $this->createMock(CartRepositoryInterface::class);
        $this->messageFactoryMock = $this->createPartialMock(
            MessageFactory::class,
            [
                'create',
                '__wakeup'
            ]
        );
        $this->messageMock = $this->createMock(Message::class);
        $this->quoteItemMock = $this->createPartialMock(
            Item::class,
            [
                'getGiftMessageId',
                '__wakeup'
            ]
        );
        $this->quoteMock = $this->createPartialMock(
            Quote::class,
            [
                'getGiftMessageId',
                'getItemById',
                '__wakeup',
            ]
        );
        $this->storeManagerMock = $this->createMock(StoreManagerInterface::class);
        $this->giftMessageManagerMock =
            $this->createMock(GiftMessageManager::class);
        $this->helperMock = $this->createMock(\Magento\GiftMessage\Helper\Message::class);
        $this->storeMock = $this->createMock(Store::class);
        $this->itemRepository = new ItemRepository(
            $this->quoteRepositoryMock,
            $this->storeManagerMock,
            $this->giftMessageManagerMock,
            $this->helperMock,
            $this->messageFactoryMock
        );

        $this->quoteRepositoryMock->expects($this->once())
            ->method('getActive')
            ->with($this->cartId)
            ->willReturn($this->quoteMock);
    }

<<<<<<< HEAD
    /**
     */
    public function testGetWithNoSuchEntityException()
    {
        $this->expectException(\Magento\Framework\Exception\NoSuchEntityException::class);
        $this->expectExceptionMessage('No item with the provided ID was found in the Cart. Verify the ID and try again.');

=======
    public function testGetWithNoSuchEntityException()
    {
        $this->expectException('Magento\Framework\Exception\NoSuchEntityException');
        $this->expectExceptionMessage(
            'No item with the provided ID was found in the Cart. Verify the ID and try again.'
        );
>>>>>>> b2f063af
        $itemId = 2;

        $this->quoteMock->expects($this->once())->method('getItemById')->with($itemId)->willReturn(null);

        $this->itemRepository->get($this->cartId, $itemId);
    }

    public function testGetWithoutMessageId()
    {
        $messageId = 0;
        $itemId = 2;

        $this->quoteMock->expects($this->once())
            ->method('getItemById')
            ->with($itemId)
            ->willReturn($this->quoteItemMock);
        $this->quoteItemMock->expects($this->once())->method('getGiftMessageId')->willReturn($messageId);

        $this->assertNull($this->itemRepository->get($this->cartId, $itemId));
    }

    public function testGet()
    {
        $messageId = 123;
        $itemId = 2;

        $this->quoteMock->expects($this->once())
            ->method('getItemById')
            ->with($itemId)
            ->willReturn($this->quoteItemMock);
        $this->quoteItemMock->expects($this->once())->method('getGiftMessageId')->willReturn($messageId);
        $this->messageFactoryMock->expects($this->once())
            ->method('create')
            ->willReturn($this->messageMock);
        $this->messageMock->expects($this->once())
            ->method('load')
            ->with($messageId)
            ->willReturn($this->messageMock);

        $this->assertEquals($this->messageMock, $this->itemRepository->get($this->cartId, $itemId));
    }

<<<<<<< HEAD
    /**
     */
    public function testSaveWithNoSuchEntityException()
    {
        $this->expectException(\Magento\Framework\Exception\NoSuchEntityException::class);

=======
    public function testSaveWithNoSuchEntityException()
    {
        $this->expectException('Magento\Framework\Exception\NoSuchEntityException');
>>>>>>> b2f063af
        $itemId = 1;

        $this->quoteMock->expects($this->once())->method('getItemById')->with($itemId)->willReturn(null);
        $this->itemRepository->save($this->cartId, $this->messageMock, $itemId);

        $this->expectExceptionMessage(
            'No product with the "1" itemId exists in the Cart. Verify your information and try again.'
        );
    }

<<<<<<< HEAD
    /**
     */
    public function testSaveWithInvalidTransitionException()
    {
        $this->expectException(\Magento\Framework\Exception\State\InvalidTransitionException::class);
        $this->expectExceptionMessage('Gift messages can\'t be used for virtual products.');

=======
    public function testSaveWithInvalidTransitionException()
    {
        $this->expectException('Magento\Framework\Exception\State\InvalidTransitionException');
        $this->expectExceptionMessage('Gift messages can\'t be used for virtual products.');
>>>>>>> b2f063af
        $itemId = 1;

        $quoteItem = $this->createPartialMock(Item::class, ['getIsVirtual', '__wakeup']);
        $this->quoteMock->expects($this->once())
            ->method('getItemById')
            ->with($itemId)
            ->willReturn($quoteItem);
        $quoteItem->expects($this->once())->method('getIsVirtual')->willReturn(1);

        $this->itemRepository->save($this->cartId, $this->messageMock, $itemId);
    }

    public function testSave()
    {
        $itemId = 1;

        $quoteItem = $this->createPartialMock(Item::class, ['getIsVirtual', '__wakeup']);
        $this->quoteMock->expects($this->once())
            ->method('getItemById')
            ->with($itemId)
            ->willReturn($quoteItem);
        $quoteItem->expects($this->once())->method('getIsVirtual')->willReturn(0);
        $this->storeManagerMock->expects($this->once())->method('getStore')->willReturn($this->storeMock);
        $this->helperMock->expects($this->once())
            ->method('isMessagesAllowed')
            ->with('items', $this->quoteMock, $this->storeMock)
            ->willReturn(true);
        $this->giftMessageManagerMock->expects($this->once())
            ->method('setMessage')
            ->with($this->quoteMock, 'quote_item', $this->messageMock, $itemId)
            ->willReturn($this->giftMessageManagerMock);
        $this->messageMock->expects($this->once())->method('getMessage')->willReturn('message');

        $this->assertTrue($this->itemRepository->save($this->cartId, $this->messageMock, $itemId));
    }
}<|MERGE_RESOLUTION|>--- conflicted
+++ resolved
@@ -30,47 +30,27 @@
     protected $itemRepository;
 
     /**
-<<<<<<< HEAD
-     * @var \PHPUnit\Framework\MockObject\MockObject
-=======
-     * @var MockObject
->>>>>>> b2f063af
+     * @var MockObject
      */
     protected $quoteRepositoryMock;
 
     /**
-<<<<<<< HEAD
-     * @var \PHPUnit\Framework\MockObject\MockObject
-=======
-     * @var MockObject
->>>>>>> b2f063af
+     * @var MockObject
      */
     protected $messageFactoryMock;
 
     /**
-<<<<<<< HEAD
-     * @var \PHPUnit\Framework\MockObject\MockObject
-=======
-     * @var MockObject
->>>>>>> b2f063af
+     * @var MockObject
      */
     protected $quoteMock;
 
     /**
-<<<<<<< HEAD
-     * @var \PHPUnit\Framework\MockObject\MockObject
-=======
-     * @var MockObject
->>>>>>> b2f063af
+     * @var MockObject
      */
     protected $messageMock;
 
     /**
-<<<<<<< HEAD
-     * @var \PHPUnit\Framework\MockObject\MockObject
-=======
-     * @var MockObject
->>>>>>> b2f063af
+     * @var MockObject
      */
     protected $quoteItemMock;
 
@@ -80,38 +60,22 @@
     protected $cartId = 13;
 
     /**
-<<<<<<< HEAD
-     * @var \PHPUnit\Framework\MockObject\MockObject
-=======
-     * @var MockObject
->>>>>>> b2f063af
+     * @var MockObject
      */
     protected $storeManagerMock;
 
     /**
-<<<<<<< HEAD
-     * @var \PHPUnit\Framework\MockObject\MockObject
-=======
-     * @var MockObject
->>>>>>> b2f063af
+     * @var MockObject
      */
     protected $giftMessageManagerMock;
 
     /**
-<<<<<<< HEAD
-     * @var \PHPUnit\Framework\MockObject\MockObject
-=======
-     * @var MockObject
->>>>>>> b2f063af
+     * @var MockObject
      */
     protected $helperMock;
 
     /**
-<<<<<<< HEAD
-     * @var \PHPUnit\Framework\MockObject\MockObject
-=======
-     * @var MockObject
->>>>>>> b2f063af
+     * @var MockObject
      */
     protected $storeMock;
 
@@ -157,28 +121,18 @@
         $this->quoteRepositoryMock->expects($this->once())
             ->method('getActive')
             ->with($this->cartId)
-            ->willReturn($this->quoteMock);
-    }
-
-<<<<<<< HEAD
-    /**
-     */
-    public function testGetWithNoSuchEntityException()
-    {
-        $this->expectException(\Magento\Framework\Exception\NoSuchEntityException::class);
-        $this->expectExceptionMessage('No item with the provided ID was found in the Cart. Verify the ID and try again.');
-
-=======
+            ->will($this->returnValue($this->quoteMock));
+    }
+
     public function testGetWithNoSuchEntityException()
     {
         $this->expectException('Magento\Framework\Exception\NoSuchEntityException');
         $this->expectExceptionMessage(
             'No item with the provided ID was found in the Cart. Verify the ID and try again.'
         );
->>>>>>> b2f063af
         $itemId = 2;
 
-        $this->quoteMock->expects($this->once())->method('getItemById')->with($itemId)->willReturn(null);
+        $this->quoteMock->expects($this->once())->method('getItemById')->with($itemId)->will($this->returnValue(null));
 
         $this->itemRepository->get($this->cartId, $itemId);
     }
@@ -191,8 +145,8 @@
         $this->quoteMock->expects($this->once())
             ->method('getItemById')
             ->with($itemId)
-            ->willReturn($this->quoteItemMock);
-        $this->quoteItemMock->expects($this->once())->method('getGiftMessageId')->willReturn($messageId);
+            ->will($this->returnValue($this->quoteItemMock));
+        $this->quoteItemMock->expects($this->once())->method('getGiftMessageId')->will($this->returnValue($messageId));
 
         $this->assertNull($this->itemRepository->get($this->cartId, $itemId));
     }
@@ -205,34 +159,25 @@
         $this->quoteMock->expects($this->once())
             ->method('getItemById')
             ->with($itemId)
-            ->willReturn($this->quoteItemMock);
-        $this->quoteItemMock->expects($this->once())->method('getGiftMessageId')->willReturn($messageId);
+            ->will($this->returnValue($this->quoteItemMock));
+        $this->quoteItemMock->expects($this->once())->method('getGiftMessageId')->will($this->returnValue($messageId));
         $this->messageFactoryMock->expects($this->once())
             ->method('create')
-            ->willReturn($this->messageMock);
+            ->will($this->returnValue($this->messageMock));
         $this->messageMock->expects($this->once())
             ->method('load')
             ->with($messageId)
-            ->willReturn($this->messageMock);
+            ->will($this->returnValue($this->messageMock));
 
         $this->assertEquals($this->messageMock, $this->itemRepository->get($this->cartId, $itemId));
     }
 
-<<<<<<< HEAD
-    /**
-     */
     public function testSaveWithNoSuchEntityException()
     {
-        $this->expectException(\Magento\Framework\Exception\NoSuchEntityException::class);
-
-=======
-    public function testSaveWithNoSuchEntityException()
-    {
         $this->expectException('Magento\Framework\Exception\NoSuchEntityException');
->>>>>>> b2f063af
         $itemId = 1;
 
-        $this->quoteMock->expects($this->once())->method('getItemById')->with($itemId)->willReturn(null);
+        $this->quoteMock->expects($this->once())->method('getItemById')->with($itemId)->will($this->returnValue(null));
         $this->itemRepository->save($this->cartId, $this->messageMock, $itemId);
 
         $this->expectExceptionMessage(
@@ -240,28 +185,18 @@
         );
     }
 
-<<<<<<< HEAD
-    /**
-     */
-    public function testSaveWithInvalidTransitionException()
-    {
-        $this->expectException(\Magento\Framework\Exception\State\InvalidTransitionException::class);
-        $this->expectExceptionMessage('Gift messages can\'t be used for virtual products.');
-
-=======
     public function testSaveWithInvalidTransitionException()
     {
         $this->expectException('Magento\Framework\Exception\State\InvalidTransitionException');
         $this->expectExceptionMessage('Gift messages can\'t be used for virtual products.');
->>>>>>> b2f063af
         $itemId = 1;
 
         $quoteItem = $this->createPartialMock(Item::class, ['getIsVirtual', '__wakeup']);
         $this->quoteMock->expects($this->once())
             ->method('getItemById')
             ->with($itemId)
-            ->willReturn($quoteItem);
-        $quoteItem->expects($this->once())->method('getIsVirtual')->willReturn(1);
+            ->will($this->returnValue($quoteItem));
+        $quoteItem->expects($this->once())->method('getIsVirtual')->will($this->returnValue(1));
 
         $this->itemRepository->save($this->cartId, $this->messageMock, $itemId);
     }
@@ -274,17 +209,17 @@
         $this->quoteMock->expects($this->once())
             ->method('getItemById')
             ->with($itemId)
-            ->willReturn($quoteItem);
-        $quoteItem->expects($this->once())->method('getIsVirtual')->willReturn(0);
-        $this->storeManagerMock->expects($this->once())->method('getStore')->willReturn($this->storeMock);
+            ->will($this->returnValue($quoteItem));
+        $quoteItem->expects($this->once())->method('getIsVirtual')->will($this->returnValue(0));
+        $this->storeManagerMock->expects($this->once())->method('getStore')->will($this->returnValue($this->storeMock));
         $this->helperMock->expects($this->once())
             ->method('isMessagesAllowed')
             ->with('items', $this->quoteMock, $this->storeMock)
-            ->willReturn(true);
+            ->will($this->returnValue(true));
         $this->giftMessageManagerMock->expects($this->once())
             ->method('setMessage')
             ->with($this->quoteMock, 'quote_item', $this->messageMock, $itemId)
-            ->willReturn($this->giftMessageManagerMock);
+            ->will($this->returnValue($this->giftMessageManagerMock));
         $this->messageMock->expects($this->once())->method('getMessage')->willReturn('message');
 
         $this->assertTrue($this->itemRepository->save($this->cartId, $this->messageMock, $itemId));
