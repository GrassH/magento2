<?php declare(strict_types=1);
/**
 *
 * Copyright © Magento, Inc. All rights reserved.
 * See COPYING.txt for license details.
 */

namespace Magento\GiftMessage\Test\Unit\Model;

use Magento\GiftMessage\Model\CartRepository;
use Magento\GiftMessage\Model\GiftMessageManager;
use Magento\GiftMessage\Model\Message;
use Magento\GiftMessage\Model\MessageFactory;
use Magento\Quote\Api\CartRepositoryInterface;
use Magento\Quote\Model\Quote;
use Magento\Quote\Model\Quote\Item;
use Magento\Store\Model\Store;
use Magento\Store\Model\StoreManagerInterface;
use PHPUnit\Framework\MockObject\MockObject;
use PHPUnit\Framework\TestCase;

class CartRepositoryTest extends TestCase
{
    /**
     * @var CartRepository
     */
    protected $cartRepository;

    /**
<<<<<<< HEAD
     * @var \PHPUnit\Framework\MockObject\MockObject
=======
     * @var MockObject
>>>>>>> b2f063af
     */
    protected $quoteRepositoryMock;

    /**
<<<<<<< HEAD
     * @var \PHPUnit\Framework\MockObject\MockObject
=======
     * @var MockObject
>>>>>>> b2f063af
     */
    protected $messageFactoryMock;

    /**
<<<<<<< HEAD
     * @var \PHPUnit\Framework\MockObject\MockObject
=======
     * @var MockObject
>>>>>>> b2f063af
     */
    protected $quoteMock;

    /**
<<<<<<< HEAD
     * @var \PHPUnit\Framework\MockObject\MockObject
=======
     * @var MockObject
>>>>>>> b2f063af
     */
    protected $messageMock;

    /**
<<<<<<< HEAD
     * @var \PHPUnit\Framework\MockObject\MockObject
=======
     * @var MockObject
>>>>>>> b2f063af
     */
    protected $quoteItemMock;

    /**
     * @var string
     */
    protected $cartId = 13;

    /**
<<<<<<< HEAD
     * @var \PHPUnit\Framework\MockObject\MockObject
=======
     * @var MockObject
>>>>>>> b2f063af
     */
    protected $storeManagerMock;

    /**
<<<<<<< HEAD
     * @var \PHPUnit\Framework\MockObject\MockObject
=======
     * @var MockObject
>>>>>>> b2f063af
     */
    protected $giftMessageManagerMock;

    /**
<<<<<<< HEAD
     * @var \PHPUnit\Framework\MockObject\MockObject
=======
     * @var MockObject
>>>>>>> b2f063af
     */
    protected $helperMock;

    /**
<<<<<<< HEAD
     * @var \PHPUnit\Framework\MockObject\MockObject
=======
     * @var MockObject
>>>>>>> b2f063af
     */
    protected $storeMock;

    protected function setUp(): void
    {
        $this->quoteRepositoryMock = $this->createMock(CartRepositoryInterface::class);
        $this->messageFactoryMock = $this->createPartialMock(
            MessageFactory::class,
            [
                'create',
                '__wakeup'
            ]
        );
        $this->messageMock = $this->createMock(Message::class);
        $this->quoteItemMock = $this->createPartialMock(
            Item::class,
            [
                'getGiftMessageId',
                '__wakeup'
            ]
        );
        $this->quoteMock = $this->createPartialMock(
            Quote::class,
            [
                'getGiftMessageId',
                'getItemById',
                'getItemsCount',
                'isVirtual',
                '__wakeup',
            ]
        );
        $this->storeManagerMock = $this->createMock(StoreManagerInterface::class);
        $this->giftMessageManagerMock =
            $this->createMock(GiftMessageManager::class);
        $this->helperMock = $this->createMock(\Magento\GiftMessage\Helper\Message::class);
        $this->storeMock = $this->createMock(Store::class);
        $this->cartRepository = new CartRepository(
            $this->quoteRepositoryMock,
            $this->storeManagerMock,
            $this->giftMessageManagerMock,
            $this->helperMock,
            $this->messageFactoryMock
        );

        $this->quoteRepositoryMock->expects($this->once())
            ->method('getActive')
            ->with($this->cartId)
            ->willReturn($this->quoteMock);
    }

    public function testGetWithOutMessageId()
    {
        $messageId = 0;
        $this->quoteMock->expects($this->once())->method('getGiftMessageId')->willReturn($messageId);
        $this->assertNull($this->cartRepository->get($this->cartId));
    }

    public function testGet()
    {
        $messageId = 156;

        $this->quoteMock->expects($this->once())->method('getGiftMessageId')->willReturn($messageId);
        $this->messageFactoryMock->expects($this->once())
            ->method('create')
            ->willReturn($this->messageMock);
        $this->messageMock->expects($this->once())->method('load')->willReturn($this->messageMock);

        $this->assertEquals($this->messageMock, $this->cartRepository->get($this->cartId));
    }

<<<<<<< HEAD
    /**
     */
    public function testSaveWithInputException()
    {
        $this->expectException(\Magento\Framework\Exception\InputException::class);
        $this->expectExceptionMessage('Gift messages can\'t be used for an empty cart. Add an item and try again.');

        $this->quoteMock->expects($this->once())->method('getItemsCount')->willReturn(0);
        $this->cartRepository->save($this->cartId, $this->messageMock);
    }

    /**
     */
    public function testSaveWithInvalidTransitionException()
    {
        $this->expectException(\Magento\Framework\Exception\State\InvalidTransitionException::class);
        $this->expectExceptionMessage('Gift messages can\'t be used for virtual products.');

        $this->quoteMock->expects($this->once())->method('getItemsCount')->willReturn(1);
        $this->quoteMock->expects($this->once())->method('isVirtual')->willReturn(true);
=======
    public function testSaveWithInputException()
    {
        $this->expectException('Magento\Framework\Exception\InputException');
        $this->expectExceptionMessage('Gift messages can\'t be used for an empty cart. Add an item and try again.');
        $this->quoteMock->expects($this->once())->method('getItemsCount')->will($this->returnValue(0));
        $this->cartRepository->save($this->cartId, $this->messageMock);
    }

    public function testSaveWithInvalidTransitionException()
    {
        $this->expectException('Magento\Framework\Exception\State\InvalidTransitionException');
        $this->expectExceptionMessage('Gift messages can\'t be used for virtual products.');
        $this->quoteMock->expects($this->once())->method('getItemsCount')->will($this->returnValue(1));
        $this->quoteMock->expects($this->once())->method('isVirtual')->will($this->returnValue(true));
>>>>>>> b2f063af
        $this->cartRepository->save($this->cartId, $this->messageMock);
    }

    public function testSave()
    {
        $this->quoteMock->expects($this->once())->method('isVirtual')->willReturn(false);
        $this->quoteMock->expects($this->once())->method('getItemsCount')->willReturn(1);
        $this->storeManagerMock->expects($this->once())->method('getStore')->willReturn($this->storeMock);
        $this->helperMock->expects($this->once())
            ->method('isMessagesAllowed')
            ->with('quote', $this->quoteMock, $this->storeMock)
            ->willReturn(true);
        $this->giftMessageManagerMock->expects($this->once())
            ->method('setMessage')
            ->with($this->quoteMock, 'quote', $this->messageMock)
            ->willReturn($this->giftMessageManagerMock);
        $this->messageMock->expects($this->once())->method('getMessage')->willReturn('message');

        $this->assertTrue($this->cartRepository->save($this->cartId, $this->messageMock));
    }
}<|MERGE_RESOLUTION|>--- conflicted
+++ resolved
@@ -27,47 +27,27 @@
     protected $cartRepository;
 
     /**
-<<<<<<< HEAD
-     * @var \PHPUnit\Framework\MockObject\MockObject
-=======
      * @var MockObject
->>>>>>> b2f063af
      */
     protected $quoteRepositoryMock;
 
     /**
-<<<<<<< HEAD
-     * @var \PHPUnit\Framework\MockObject\MockObject
-=======
      * @var MockObject
->>>>>>> b2f063af
      */
     protected $messageFactoryMock;
 
     /**
-<<<<<<< HEAD
-     * @var \PHPUnit\Framework\MockObject\MockObject
-=======
      * @var MockObject
->>>>>>> b2f063af
      */
     protected $quoteMock;
 
     /**
-<<<<<<< HEAD
-     * @var \PHPUnit\Framework\MockObject\MockObject
-=======
      * @var MockObject
->>>>>>> b2f063af
      */
     protected $messageMock;
 
     /**
-<<<<<<< HEAD
-     * @var \PHPUnit\Framework\MockObject\MockObject
-=======
      * @var MockObject
->>>>>>> b2f063af
      */
     protected $quoteItemMock;
 
@@ -77,38 +57,22 @@
     protected $cartId = 13;
 
     /**
-<<<<<<< HEAD
-     * @var \PHPUnit\Framework\MockObject\MockObject
-=======
      * @var MockObject
->>>>>>> b2f063af
      */
     protected $storeManagerMock;
 
     /**
-<<<<<<< HEAD
-     * @var \PHPUnit\Framework\MockObject\MockObject
-=======
      * @var MockObject
->>>>>>> b2f063af
      */
     protected $giftMessageManagerMock;
 
     /**
-<<<<<<< HEAD
-     * @var \PHPUnit\Framework\MockObject\MockObject
-=======
      * @var MockObject
->>>>>>> b2f063af
      */
     protected $helperMock;
 
     /**
-<<<<<<< HEAD
-     * @var \PHPUnit\Framework\MockObject\MockObject
-=======
      * @var MockObject
->>>>>>> b2f063af
      */
     protected $storeMock;
 
@@ -156,13 +120,13 @@
         $this->quoteRepositoryMock->expects($this->once())
             ->method('getActive')
             ->with($this->cartId)
-            ->willReturn($this->quoteMock);
+            ->will($this->returnValue($this->quoteMock));
     }
 
     public function testGetWithOutMessageId()
     {
         $messageId = 0;
-        $this->quoteMock->expects($this->once())->method('getGiftMessageId')->willReturn($messageId);
+        $this->quoteMock->expects($this->once())->method('getGiftMessageId')->will($this->returnValue($messageId));
         $this->assertNull($this->cartRepository->get($this->cartId));
     }
 
@@ -170,37 +134,15 @@
     {
         $messageId = 156;
 
-        $this->quoteMock->expects($this->once())->method('getGiftMessageId')->willReturn($messageId);
+        $this->quoteMock->expects($this->once())->method('getGiftMessageId')->will($this->returnValue($messageId));
         $this->messageFactoryMock->expects($this->once())
             ->method('create')
-            ->willReturn($this->messageMock);
-        $this->messageMock->expects($this->once())->method('load')->willReturn($this->messageMock);
+            ->will($this->returnValue($this->messageMock));
+        $this->messageMock->expects($this->once())->method('load')->will($this->returnValue($this->messageMock));
 
         $this->assertEquals($this->messageMock, $this->cartRepository->get($this->cartId));
     }
 
-<<<<<<< HEAD
-    /**
-     */
-    public function testSaveWithInputException()
-    {
-        $this->expectException(\Magento\Framework\Exception\InputException::class);
-        $this->expectExceptionMessage('Gift messages can\'t be used for an empty cart. Add an item and try again.');
-
-        $this->quoteMock->expects($this->once())->method('getItemsCount')->willReturn(0);
-        $this->cartRepository->save($this->cartId, $this->messageMock);
-    }
-
-    /**
-     */
-    public function testSaveWithInvalidTransitionException()
-    {
-        $this->expectException(\Magento\Framework\Exception\State\InvalidTransitionException::class);
-        $this->expectExceptionMessage('Gift messages can\'t be used for virtual products.');
-
-        $this->quoteMock->expects($this->once())->method('getItemsCount')->willReturn(1);
-        $this->quoteMock->expects($this->once())->method('isVirtual')->willReturn(true);
-=======
     public function testSaveWithInputException()
     {
         $this->expectException('Magento\Framework\Exception\InputException');
@@ -215,23 +157,22 @@
         $this->expectExceptionMessage('Gift messages can\'t be used for virtual products.');
         $this->quoteMock->expects($this->once())->method('getItemsCount')->will($this->returnValue(1));
         $this->quoteMock->expects($this->once())->method('isVirtual')->will($this->returnValue(true));
->>>>>>> b2f063af
         $this->cartRepository->save($this->cartId, $this->messageMock);
     }
 
     public function testSave()
     {
-        $this->quoteMock->expects($this->once())->method('isVirtual')->willReturn(false);
-        $this->quoteMock->expects($this->once())->method('getItemsCount')->willReturn(1);
-        $this->storeManagerMock->expects($this->once())->method('getStore')->willReturn($this->storeMock);
+        $this->quoteMock->expects($this->once())->method('isVirtual')->will($this->returnValue(false));
+        $this->quoteMock->expects($this->once())->method('getItemsCount')->will($this->returnValue(1));
+        $this->storeManagerMock->expects($this->once())->method('getStore')->will($this->returnValue($this->storeMock));
         $this->helperMock->expects($this->once())
             ->method('isMessagesAllowed')
             ->with('quote', $this->quoteMock, $this->storeMock)
-            ->willReturn(true);
+            ->will($this->returnValue(true));
         $this->giftMessageManagerMock->expects($this->once())
             ->method('setMessage')
             ->with($this->quoteMock, 'quote', $this->messageMock)
-            ->willReturn($this->giftMessageManagerMock);
+            ->will($this->returnValue($this->giftMessageManagerMock));
         $this->messageMock->expects($this->once())->method('getMessage')->willReturn('message');
 
         $this->assertTrue($this->cartRepository->save($this->cartId, $this->messageMock));
