--- conflicted
+++ resolved
@@ -134,19 +134,7 @@
             '',
             false
         );
-<<<<<<< HEAD
-        $messageMock = $this->getMockForAbstractClass(
-            \Magento\GiftMessage\Api\Data\MessageInterface::class,
-            [],
-            '',
-            false,
-            false,
-            false,
-            ['getData']
-        );
-=======
         $messageMock = $this->getMock(\Magento\GiftMessage\Model\Message::class, [], [], '', false);
->>>>>>> f5539378
 
         $this->scopeConfigMock->expects($this->atLeastOnce())->method('getValue')->willReturnMap(
             [
