<?php declare(strict_types=1);
/**
 *
 * Copyright © Magento, Inc. All rights reserved.
 * See COPYING.txt for license details.
 */

namespace Magento\GiftMessage\Test\Unit\Model;

use Magento\GiftMessage\Model\GiftMessageManager;
use Magento\GiftMessage\Model\Message;
use Magento\GiftMessage\Model\MessageFactory;
use Magento\Quote\Model\Quote;
use Magento\Quote\Model\Quote\Address;
use Magento\Quote\Model\Quote\Item;
use PHPUnit\Framework\MockObject\MockObject;
use PHPUnit\Framework\TestCase;

class GiftMessageManagerTest extends TestCase
{
    /**
     * @var GiftMessageManager
     */
    protected $model;

    /**
<<<<<<< HEAD
     * @var \PHPUnit\Framework\MockObject\MockObject
=======
     * @var MockObject
>>>>>>> b2f063af
     */
    protected $messageFactoryMock;

    /**
<<<<<<< HEAD
     * @var \PHPUnit\Framework\MockObject\MockObject
=======
     * @var MockObject
>>>>>>> b2f063af
     */
    protected $quoteMock;

    /**
<<<<<<< HEAD
     * @var \PHPUnit\Framework\MockObject\MockObject
=======
     * @var MockObject
>>>>>>> b2f063af
     */
    protected $quoteItemMock;

    /**
<<<<<<< HEAD
     * @var \PHPUnit\Framework\MockObject\MockObject
=======
     * @var MockObject
>>>>>>> b2f063af
     */
    protected $quoteAddressMock;

    /**
<<<<<<< HEAD
     * @var \PHPUnit\Framework\MockObject\MockObject
=======
     * @var MockObject
>>>>>>> b2f063af
     */
    protected $quoteAddressItemMock;

    /**
<<<<<<< HEAD
     * @var \PHPUnit\Framework\MockObject\MockObject
=======
     * @var MockObject
>>>>>>> b2f063af
     */
    protected $giftMessageMock;

    protected function setUp(): void
    {
        $this->messageFactoryMock =
            $this->createPartialMock(MessageFactory::class, ['create', '__wakeup']);

        $this->quoteMock = $this->createPartialMock(
            Quote::class,
            [
                'setGiftMessageId',
                'getGiftMessageId',
                'save',
                'getItemById',
                'getAddressById',
                'getBillingAddress',
                'getShippingAddress',
                '__wakeup',
                'getCustomerId'
            ]
        );
        $this->quoteItemMock = $this->createPartialMock(
            Item::class,
            [
                'setGiftMessageId',
                'getGiftMessageId',
                'save',
                '__wakeup'
            ]
        );

        $this->quoteAddressMock = $this->createPartialMock(
            Address::class,
            [
                'getGiftMessageId',
                'setGiftMessageId',
                'getItemById',
                'save',
                '__wakeup'
            ]
        );

        $this->quoteAddressItemMock = $this->createPartialMock(
            \Magento\Quote\Model\Quote\Address\Item::class,
            [
                'getGiftMessageId',
                'setGiftMessageId',
                'save',
                '__wakeup'
            ]
        );

        $this->giftMessageMock = $this->createPartialMock(
            Message::class,
            [
                'setSender',
                'setRecipient',
                'setMessage',
                'setCustomerId',
                'getSender',
                'getRecipient',
                'getMessage',
                'getId',
                'delete',
                'save',
                '__wakeup',
                'load'
            ]
        );

        $this->model = new GiftMessageManager($this->messageFactoryMock);
    }

    public function testAddWhenGiftMessagesIsNoArray()
    {
        $giftMessages = '';
        $this->messageFactoryMock->expects($this->never())->method('create');
        $this->model->add($giftMessages, $this->quoteMock);
    }

    public function testAddWithSaveMessageIdAndEmptyMessageException()
    {
        $giftMessages = [
            'quote' => [
                0 => [
                    'from' => 'sender',
                    'to' => 'recipient',
                    'message' => ' ',
                ],
            ],
        ];

        $this->messageFactoryMock->expects($this->once())
            ->method('create')
            ->willReturn($this->giftMessageMock);
        $this->quoteMock->expects($this->once())->method('getGiftMessageId')->willReturn(null);
        $this->giftMessageMock->expects($this->never())->method('load');
        $this->giftMessageMock->expects($this->once())->method('getId')->willReturn(1);
        $this->giftMessageMock->expects($this->once())->method('delete');
        $this->quoteMock->expects($this->once())
            ->method('setGiftMessageId')
            ->with(0)
            ->willReturn($this->quoteMock);
        $exception = new \Exception();
        $this->quoteMock->expects($this->once())->method('save')->will($this->throwException($exception));

        $this->model->add($giftMessages, $this->quoteMock);
    }

    public function testAddWithSaveMessageIdException()
    {
        $entityId = 12;
        $giftMessages = [
                'quote_item' => [
                    12 => [
                    'from' => 'sender',
                    'to' => 'recipient',
                    'message' => 'message',
                    ],
                ],
        ];
        $customerId = 42;

        $this->messageFactoryMock->expects($this->once())
            ->method('create')
            ->willReturn($this->giftMessageMock);
        $this->quoteMock->expects($this->once())
            ->method('getItemById')
            ->with($entityId)
            ->willReturn($this->quoteItemMock);
        $this->quoteItemMock->expects($this->once())->method('getGiftMessageId')->willReturn(null);
        $this->giftMessageMock->expects($this->once())
            ->method('setSender')
            ->with('sender')
            ->willReturn($this->giftMessageMock);
        $this->giftMessageMock->expects($this->once())
            ->method('setRecipient')
            ->with('recipient')
            ->willReturn($this->giftMessageMock);
        $this->quoteMock->expects($this->once())->method('getCustomerId')->willReturn($customerId);
        $this->giftMessageMock->expects($this->once())
            ->method('setCustomerId')
            ->with($customerId)
            ->willReturn($this->giftMessageMock);
        $this->giftMessageMock->expects($this->once())
            ->method('setMessage')
            ->with('message')
            ->willReturn($this->giftMessageMock);
        $this->giftMessageMock->expects($this->once())->method('save');
        $this->giftMessageMock->expects($this->once())->method('getId')->willReturn(33);
        $this->quoteItemMock->expects($this->once())
            ->method('setGiftMessageId')
            ->with(33)
            ->willReturn($this->quoteItemMock);
        $exception = new \Exception();
        $this->quoteItemMock->expects($this->once())->method('save')->will($this->throwException($exception));

        $this->model->add($giftMessages, $this->quoteMock);
    }

    public function testAddWithQuoteAddress()
    {
        $entityId = 1;
        $giftMessages = [
            'quote_address' => [
                1 => [
                    'from' => 'sender',
                    'to' => 'recipient',
                    'message' => 'message',
                ],
            ],
        ];
        $customerId = 42;

        $this->messageFactoryMock->expects($this->once())
            ->method('create')
            ->willReturn($this->giftMessageMock);
        $this->quoteMock->expects($this->once())
            ->method('getAddressById')
            ->with($entityId)
            ->willReturn($this->quoteAddressMock);
        $this->quoteAddressMock->expects($this->once())->method('getGiftMessageId')->willReturn(null);
        $this->giftMessageMock->expects($this->once())
            ->method('setSender')
            ->with('sender')
            ->willReturn($this->giftMessageMock);
        $this->giftMessageMock->expects($this->once())
            ->method('setRecipient')
            ->with('recipient')
            ->willReturn($this->giftMessageMock);
        $this->giftMessageMock->expects($this->once())
            ->method('setMessage')
            ->with('message')
            ->willReturn($this->giftMessageMock);
        $this->quoteMock->expects($this->once())->method('getCustomerId')->willReturn($customerId);
        $this->giftMessageMock->expects($this->once())
            ->method('setCustomerId')
            ->with($customerId)
            ->willReturn($this->giftMessageMock);
        $this->giftMessageMock->expects($this->once())->method('save');
        $this->giftMessageMock->expects($this->once())->method('getId')->willReturn(33);
        $this->quoteAddressMock->expects($this->once())
            ->method('setGiftMessageId')
            ->with(33)
            ->willReturn($this->quoteAddressMock);
        $this->quoteAddressMock->expects($this->once())->method('save');
        $this->model->add($giftMessages, $this->quoteMock);
    }

    public function testAddWithQuoteAddressItem()
    {
        $entityId = 1;
        $giftMessages = [
            'quote_address_item' => [
                1 => [
                    'from' => 'sender',
                    'to' => 'recipient',
                    'message' => 'message',
                    'address' => 'address',
                ],
            ],
        ];
        $customerId = 42;

        $this->messageFactoryMock->expects($this->once())
            ->method('create')
            ->willReturn($this->giftMessageMock);
        $this->quoteMock->expects($this->once())
            ->method('getAddressById')
            ->with('address')
            ->willReturn($this->quoteAddressMock);
        $this->quoteAddressMock->expects($this->once())
            ->method('getItemById')
            ->with($entityId)
            ->willReturn($this->quoteAddressItemMock);
        $this->quoteAddressItemMock->expects($this->once())->method('getGiftMessageId')->willReturn(0);
        $this->giftMessageMock->expects($this->once())
            ->method('setSender')
            ->with('sender')
            ->willReturn($this->giftMessageMock);
        $this->giftMessageMock->expects($this->once())
            ->method('setRecipient')
            ->with('recipient')
            ->willReturn($this->giftMessageMock);
        $this->giftMessageMock->expects($this->once())
            ->method('setMessage')
            ->with('message')
            ->willReturn($this->giftMessageMock);
        $this->quoteMock->expects($this->once())->method('getCustomerId')->willReturn($customerId);
        $this->giftMessageMock->expects($this->once())
            ->method('setCustomerId')
            ->with($customerId)
            ->willReturn($this->giftMessageMock);
        $this->giftMessageMock->expects($this->once())->method('save');
        $this->giftMessageMock->expects($this->once())->method('getId')->willReturn(33);
        $this->quoteAddressItemMock->expects($this->once())
            ->method('setGiftMessageId')
            ->with(33)
            ->willReturn($this->quoteAddressItemMock);
        $this->quoteAddressItemMock->expects($this->once())
            ->method('save')
            ->willReturn($this->quoteAddressItemMock);

        $this->model->add($giftMessages, $this->quoteMock);
    }

<<<<<<< HEAD
    /**
     */
    public function testSetMessageCouldNotAddGiftMessageException()
    {
        $this->expectException(\Magento\Framework\Exception\CouldNotSaveException::class);
        $this->expectExceptionMessage('The gift message couldn\'t be added to Cart.');

        $this->giftMessageMock->expects($this->once())->method('getSender')->willReturn('sender');
        $this->giftMessageMock->expects($this->once())->method('getRecipient')->willReturn('recipient');
        $this->giftMessageMock->expects($this->once())->method('getMessage')->willReturn('Message');
=======
    public function testSetMessageCouldNotAddGiftMessageException()
    {
        $this->expectException('Magento\Framework\Exception\CouldNotSaveException');
        $this->expectExceptionMessage('The gift message couldn\'t be added to Cart.');
        $this->giftMessageMock->expects($this->once())->method('getSender')->will($this->returnValue('sender'));
        $this->giftMessageMock->expects($this->once())->method('getRecipient')->will($this->returnValue('recipient'));
        $this->giftMessageMock->expects($this->once())->method('getMessage')->will($this->returnValue('Message'));
>>>>>>> b2f063af

        $this->messageFactoryMock->expects($this->once())
            ->method('create')
            ->willThrowException(new \Exception());

        $this->model->setMessage($this->quoteMock, 'item', $this->giftMessageMock);
    }
}<|MERGE_RESOLUTION|>--- conflicted
+++ resolved
@@ -24,56 +24,32 @@
     protected $model;
 
     /**
-<<<<<<< HEAD
-     * @var \PHPUnit\Framework\MockObject\MockObject
-=======
-     * @var MockObject
->>>>>>> b2f063af
+     * @var MockObject
      */
     protected $messageFactoryMock;
 
     /**
-<<<<<<< HEAD
-     * @var \PHPUnit\Framework\MockObject\MockObject
-=======
-     * @var MockObject
->>>>>>> b2f063af
+     * @var MockObject
      */
     protected $quoteMock;
 
     /**
-<<<<<<< HEAD
-     * @var \PHPUnit\Framework\MockObject\MockObject
-=======
-     * @var MockObject
->>>>>>> b2f063af
+     * @var MockObject
      */
     protected $quoteItemMock;
 
     /**
-<<<<<<< HEAD
-     * @var \PHPUnit\Framework\MockObject\MockObject
-=======
-     * @var MockObject
->>>>>>> b2f063af
+     * @var MockObject
      */
     protected $quoteAddressMock;
 
     /**
-<<<<<<< HEAD
-     * @var \PHPUnit\Framework\MockObject\MockObject
-=======
-     * @var MockObject
->>>>>>> b2f063af
+     * @var MockObject
      */
     protected $quoteAddressItemMock;
 
     /**
-<<<<<<< HEAD
-     * @var \PHPUnit\Framework\MockObject\MockObject
-=======
-     * @var MockObject
->>>>>>> b2f063af
+     * @var MockObject
      */
     protected $giftMessageMock;
 
@@ -169,15 +145,15 @@
 
         $this->messageFactoryMock->expects($this->once())
             ->method('create')
-            ->willReturn($this->giftMessageMock);
-        $this->quoteMock->expects($this->once())->method('getGiftMessageId')->willReturn(null);
+            ->will($this->returnValue($this->giftMessageMock));
+        $this->quoteMock->expects($this->once())->method('getGiftMessageId')->will($this->returnValue(null));
         $this->giftMessageMock->expects($this->never())->method('load');
-        $this->giftMessageMock->expects($this->once())->method('getId')->willReturn(1);
+        $this->giftMessageMock->expects($this->once())->method('getId')->will($this->returnValue(1));
         $this->giftMessageMock->expects($this->once())->method('delete');
         $this->quoteMock->expects($this->once())
             ->method('setGiftMessageId')
             ->with(0)
-            ->willReturn($this->quoteMock);
+            ->will($this->returnValue($this->quoteMock));
         $exception = new \Exception();
         $this->quoteMock->expects($this->once())->method('save')->will($this->throwException($exception));
 
@@ -200,35 +176,35 @@
 
         $this->messageFactoryMock->expects($this->once())
             ->method('create')
-            ->willReturn($this->giftMessageMock);
+            ->will($this->returnValue($this->giftMessageMock));
         $this->quoteMock->expects($this->once())
             ->method('getItemById')
             ->with($entityId)
-            ->willReturn($this->quoteItemMock);
-        $this->quoteItemMock->expects($this->once())->method('getGiftMessageId')->willReturn(null);
+            ->will($this->returnValue($this->quoteItemMock));
+        $this->quoteItemMock->expects($this->once())->method('getGiftMessageId')->will($this->returnValue(null));
         $this->giftMessageMock->expects($this->once())
             ->method('setSender')
             ->with('sender')
-            ->willReturn($this->giftMessageMock);
+            ->will($this->returnValue($this->giftMessageMock));
         $this->giftMessageMock->expects($this->once())
             ->method('setRecipient')
             ->with('recipient')
-            ->willReturn($this->giftMessageMock);
+            ->will($this->returnValue($this->giftMessageMock));
         $this->quoteMock->expects($this->once())->method('getCustomerId')->willReturn($customerId);
         $this->giftMessageMock->expects($this->once())
             ->method('setCustomerId')
             ->with($customerId)
-            ->willReturn($this->giftMessageMock);
+            ->will($this->returnValue($this->giftMessageMock));
         $this->giftMessageMock->expects($this->once())
             ->method('setMessage')
             ->with('message')
-            ->willReturn($this->giftMessageMock);
+            ->will($this->returnValue($this->giftMessageMock));
         $this->giftMessageMock->expects($this->once())->method('save');
-        $this->giftMessageMock->expects($this->once())->method('getId')->willReturn(33);
+        $this->giftMessageMock->expects($this->once())->method('getId')->will($this->returnValue(33));
         $this->quoteItemMock->expects($this->once())
             ->method('setGiftMessageId')
             ->with(33)
-            ->willReturn($this->quoteItemMock);
+            ->will($this->returnValue($this->quoteItemMock));
         $exception = new \Exception();
         $this->quoteItemMock->expects($this->once())->method('save')->will($this->throwException($exception));
 
@@ -251,35 +227,35 @@
 
         $this->messageFactoryMock->expects($this->once())
             ->method('create')
-            ->willReturn($this->giftMessageMock);
+            ->will($this->returnValue($this->giftMessageMock));
         $this->quoteMock->expects($this->once())
             ->method('getAddressById')
             ->with($entityId)
-            ->willReturn($this->quoteAddressMock);
-        $this->quoteAddressMock->expects($this->once())->method('getGiftMessageId')->willReturn(null);
+            ->will($this->returnValue($this->quoteAddressMock));
+        $this->quoteAddressMock->expects($this->once())->method('getGiftMessageId')->will($this->returnValue(null));
         $this->giftMessageMock->expects($this->once())
             ->method('setSender')
             ->with('sender')
-            ->willReturn($this->giftMessageMock);
+            ->will($this->returnValue($this->giftMessageMock));
         $this->giftMessageMock->expects($this->once())
             ->method('setRecipient')
             ->with('recipient')
-            ->willReturn($this->giftMessageMock);
+            ->will($this->returnValue($this->giftMessageMock));
         $this->giftMessageMock->expects($this->once())
             ->method('setMessage')
             ->with('message')
-            ->willReturn($this->giftMessageMock);
+            ->will($this->returnValue($this->giftMessageMock));
         $this->quoteMock->expects($this->once())->method('getCustomerId')->willReturn($customerId);
         $this->giftMessageMock->expects($this->once())
             ->method('setCustomerId')
             ->with($customerId)
-            ->willReturn($this->giftMessageMock);
+            ->will($this->returnValue($this->giftMessageMock));
         $this->giftMessageMock->expects($this->once())->method('save');
-        $this->giftMessageMock->expects($this->once())->method('getId')->willReturn(33);
+        $this->giftMessageMock->expects($this->once())->method('getId')->will($this->returnValue(33));
         $this->quoteAddressMock->expects($this->once())
             ->method('setGiftMessageId')
             ->with(33)
-            ->willReturn($this->quoteAddressMock);
+            ->will($this->returnValue($this->quoteAddressMock));
         $this->quoteAddressMock->expects($this->once())->method('save');
         $this->model->add($giftMessages, $this->quoteMock);
     }
@@ -301,58 +277,46 @@
 
         $this->messageFactoryMock->expects($this->once())
             ->method('create')
-            ->willReturn($this->giftMessageMock);
+            ->will($this->returnValue($this->giftMessageMock));
         $this->quoteMock->expects($this->once())
             ->method('getAddressById')
             ->with('address')
-            ->willReturn($this->quoteAddressMock);
+            ->will($this->returnValue($this->quoteAddressMock));
         $this->quoteAddressMock->expects($this->once())
             ->method('getItemById')
             ->with($entityId)
-            ->willReturn($this->quoteAddressItemMock);
-        $this->quoteAddressItemMock->expects($this->once())->method('getGiftMessageId')->willReturn(0);
+            ->will($this->returnValue($this->quoteAddressItemMock));
+        $this->quoteAddressItemMock->expects($this->once())->method('getGiftMessageId')->will($this->returnValue(0));
         $this->giftMessageMock->expects($this->once())
             ->method('setSender')
             ->with('sender')
-            ->willReturn($this->giftMessageMock);
+            ->will($this->returnValue($this->giftMessageMock));
         $this->giftMessageMock->expects($this->once())
             ->method('setRecipient')
             ->with('recipient')
-            ->willReturn($this->giftMessageMock);
+            ->will($this->returnValue($this->giftMessageMock));
         $this->giftMessageMock->expects($this->once())
             ->method('setMessage')
             ->with('message')
-            ->willReturn($this->giftMessageMock);
+            ->will($this->returnValue($this->giftMessageMock));
         $this->quoteMock->expects($this->once())->method('getCustomerId')->willReturn($customerId);
         $this->giftMessageMock->expects($this->once())
             ->method('setCustomerId')
             ->with($customerId)
-            ->willReturn($this->giftMessageMock);
+            ->will($this->returnValue($this->giftMessageMock));
         $this->giftMessageMock->expects($this->once())->method('save');
-        $this->giftMessageMock->expects($this->once())->method('getId')->willReturn(33);
+        $this->giftMessageMock->expects($this->once())->method('getId')->will($this->returnValue(33));
         $this->quoteAddressItemMock->expects($this->once())
             ->method('setGiftMessageId')
             ->with(33)
-            ->willReturn($this->quoteAddressItemMock);
+            ->will($this->returnValue($this->quoteAddressItemMock));
         $this->quoteAddressItemMock->expects($this->once())
             ->method('save')
-            ->willReturn($this->quoteAddressItemMock);
-
-        $this->model->add($giftMessages, $this->quoteMock);
-    }
-
-<<<<<<< HEAD
-    /**
-     */
-    public function testSetMessageCouldNotAddGiftMessageException()
-    {
-        $this->expectException(\Magento\Framework\Exception\CouldNotSaveException::class);
-        $this->expectExceptionMessage('The gift message couldn\'t be added to Cart.');
-
-        $this->giftMessageMock->expects($this->once())->method('getSender')->willReturn('sender');
-        $this->giftMessageMock->expects($this->once())->method('getRecipient')->willReturn('recipient');
-        $this->giftMessageMock->expects($this->once())->method('getMessage')->willReturn('Message');
-=======
+            ->will($this->returnValue($this->quoteAddressItemMock));
+
+        $this->model->add($giftMessages, $this->quoteMock);
+    }
+
     public function testSetMessageCouldNotAddGiftMessageException()
     {
         $this->expectException('Magento\Framework\Exception\CouldNotSaveException');
@@ -360,7 +324,6 @@
         $this->giftMessageMock->expects($this->once())->method('getSender')->will($this->returnValue('sender'));
         $this->giftMessageMock->expects($this->once())->method('getRecipient')->will($this->returnValue('recipient'));
         $this->giftMessageMock->expects($this->once())->method('getMessage')->will($this->returnValue('Message'));
->>>>>>> b2f063af
 
         $this->messageFactoryMock->expects($this->once())
             ->method('create')
