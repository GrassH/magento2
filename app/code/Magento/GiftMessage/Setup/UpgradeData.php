--- conflicted
+++ resolved
@@ -38,24 +38,25 @@
         /** @var \Magento\Catalog\Setup\CategorySetup $categorySetup */
         $categorySetup = $this->categorySetupFactory->create(['setup' => $setup]);
         $entityTypeId = $categorySetup->getEntityTypeId(Product::ENTITY);
-        $attributeSetId = $categorySetup->getAttributeSetId($entityTypeId, 'Default');
+        $attributeSetId = $categorySetup->getDefaultAttributeSetId(Product::ENTITY);
         $attribute = $categorySetup->getAttribute($entityTypeId, 'gift_message_available');
 
         if (version_compare($context->getVersion(), '2.0.1', '<')) {
 
             $groupName = 'Gift Options';
 
-            $attributeSetId = $categorySetup->getDefaultAttributeSetId(Product::ENTITY);
             if (!$categorySetup->getAttributeGroup(Product::ENTITY, $attributeSetId, $groupName)) {
                 $categorySetup->addAttributeGroup(Product::ENTITY, $attributeSetId, $groupName, 60);
             }
 
-<<<<<<< HEAD
-            $entityTypeId = $categorySetup->getEntityTypeId(Product::ENTITY);
-            $attribute = $categorySetup->getAttribute($entityTypeId, 'gift_message_available');
+        if (version_compare($context->getVersion(), '2.0.1', '<')) {
 
-=======
->>>>>>> 5e16608b
+            $groupName = 'Gift Options';
+
+            if (!$categorySetup->getAttributeGroup(Product::ENTITY, $attributeSetId, $groupName)) {
+                $categorySetup->addAttributeGroup(Product::ENTITY, $attributeSetId, $groupName, 60);
+            }
+
             $categorySetup->addAttributeToGroup(
                 $entityTypeId,
                 $attributeSetId,
@@ -75,6 +76,16 @@
             );
         }
 
+        if (version_compare($context->getVersion(), '2.1.0', '<')) {
+
+            $categorySetup->updateAttribute(
+                $entityTypeId,
+                $attribute['attribute_id'],
+                'source_model',
+                'Magento\Catalog\Model\Product\Attribute\Source\Boolean'
+            );
+        }
+
         $setup->endSetup();
     }
 }