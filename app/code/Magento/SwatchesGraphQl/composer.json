{
    "name": "magento/module-swatches-graph-ql",
    "description": "N/A",
    "type": "magento2-module",
    "require": {
        "php": "7.0.2|7.0.4|~7.0.6|~7.1.0",
<<<<<<< HEAD
        "magento/framework": "*"
    },
    "suggest": {
        "magento/module-swatches": "*",
        "magento/module-catalog-graph-ql": "*"
=======
        "magento/framework": "100.3.*",
        "magento/module-swatches": "100.3.*",
        "magento/module-catalog": "100.3.*"
    },
    "suggest": {
        "magento/module-catalog-graph-ql": "100.0.*"
>>>>>>> 3a8b2d6f
    },
    "license": [
        "OSL-3.0",
        "AFL-3.0"
    ],
    "autoload": {
        "files": [
            "registration.php"
        ],
        "psr-4": {
            "Magento\\SwatchesGraphQl\\": ""
        }
    }
}<|MERGE_RESOLUTION|>--- conflicted
+++ resolved
@@ -4,20 +4,12 @@
     "type": "magento2-module",
     "require": {
         "php": "7.0.2|7.0.4|~7.0.6|~7.1.0",
-<<<<<<< HEAD
-        "magento/framework": "*"
+        "magento/framework": "*",
+        "magento/module-swatches": "*",
+        "magento/module-catalog": "*"
     },
     "suggest": {
-        "magento/module-swatches": "*",
         "magento/module-catalog-graph-ql": "*"
-=======
-        "magento/framework": "100.3.*",
-        "magento/module-swatches": "100.3.*",
-        "magento/module-catalog": "100.3.*"
-    },
-    "suggest": {
-        "magento/module-catalog-graph-ql": "100.0.*"
->>>>>>> 3a8b2d6f
     },
     "license": [
         "OSL-3.0",
