{
    "name": "magento/module-swatches-graph-ql",
    "description": "N/A",
    "type": "magento2-module",
    "license": [
        "OSL-3.0",
        "AFL-3.0"
    ],
    "version": "100.4.5-beta2",
    "require": {
<<<<<<< HEAD
        "php": "~8.1.0||~8.2.0||~8.3.0",
        "magento/framework": "*",
        "magento/module-swatches": "*",
        "magento/module-catalog": "*",
        "magento/module-catalog-graph-ql": "*"
=======
        "php": "~8.1.0||~8.2.0",
        "magento/framework": "103.0.*",
        "magento/module-swatches": "100.4.*",
        "magento/module-catalog": "104.0.*",
        "magento/module-catalog-graph-ql": "100.4.*"
>>>>>>> 75f576f6
    },
    "suggest": {
        "magento/module-configurable-product-graph-ql": "100.4.*"
    },
    "autoload": {
        "files": [
            "registration.php"
        ],
        "psr-4": {
            "Magento\\SwatchesGraphQl\\": ""
        }
    }
}
<|MERGE_RESOLUTION|>--- conflicted
+++ resolved
@@ -8,19 +8,11 @@
     ],
     "version": "100.4.5-beta2",
     "require": {
-<<<<<<< HEAD
         "php": "~8.1.0||~8.2.0||~8.3.0",
-        "magento/framework": "*",
-        "magento/module-swatches": "*",
-        "magento/module-catalog": "*",
-        "magento/module-catalog-graph-ql": "*"
-=======
-        "php": "~8.1.0||~8.2.0",
         "magento/framework": "103.0.*",
         "magento/module-swatches": "100.4.*",
         "magento/module-catalog": "104.0.*",
         "magento/module-catalog-graph-ql": "100.4.*"
->>>>>>> 75f576f6
     },
     "suggest": {
         "magento/module-configurable-product-graph-ql": "100.4.*"
