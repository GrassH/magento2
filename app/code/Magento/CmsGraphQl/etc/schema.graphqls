--- conflicted
+++ resolved
@@ -12,12 +12,8 @@
 
 type Query {
     cmsPage (
-<<<<<<< HEAD
-        id: Int @doc(description: "Id of the CMS page")
-=======
         id: Int @doc(description: "Id of the CMS page") @deprecated(reason: "The `id` is deprecated. Use `identifier` instead.") @doc(description: "The CMS page query returns information about a CMS page")
         identifier: String @doc(description: "Identifier of the CMS page")
->>>>>>> f85e6644
     ): CmsPage @resolver(class: "Magento\\CmsGraphQl\\Model\\Resolver\\Page") @doc(description: "The CMS page query returns information about a CMS page") @cache(cacheTag: "cms_p", cacheIdentity: "Magento\\CmsGraphQl\\Model\\Resolver\\Page\\Identity")
     cmsBlocks (
         identifiers: [String] @doc(description: "Identifiers of the CMS blocks")
