# Copyright © Magento, Inc. All rights reserved.
# See COPYING.txt for license details.
type StoreConfig @doc(description: "The type contains information about a store config") {
    front : String @doc(description: "Default Web URL")
    cms_home_page : String @doc(description: "CMS Home Page")
    no_route : String @doc(description: "Default No-route URL")
    cms_no_route : String @doc(description: "CMS No Route Page")
    cms_no_cookies : String @doc(description: "CMS No Cookies Page")
    show_cms_breadcrumbs : Int @doc(description: "Show Breadcrumbs for CMS Pages")
}


type Query {
    cmsPage (
<<<<<<< HEAD
        id: Int @doc(description: "Id of the CMS page") @deprecated(reason: "Use `identifier`") @doc(description: "The CMS page query returns information about a CMS page")
        identifier: String @doc(description: "Identifier of the CMS page")
    ): CmsPage @resolver(class: "Magento\\CmsGraphQl\\Model\\Resolver\\Page") @doc(description: "The CMS page query returns information about a CMS page")
=======
        id: Int @doc(description: "Id of the CMS page")
    ): CmsPage @resolver(class: "Magento\\CmsGraphQl\\Model\\Resolver\\Page") @doc(description: "The CMS page query returns information about a CMS page") @cache(cacheTag: "cms_p", cacheIdentity: "Magento\\CmsGraphQl\\Model\\Resolver\\Page\\Identity")
>>>>>>> 93a81623
    cmsBlocks (
        identifiers: [String] @doc(description: "Identifiers of the CMS blocks")
    ): CmsBlocks @resolver(class: "Magento\\CmsGraphQl\\Model\\Resolver\\Blocks") @doc(description: "The CMS block query returns information about CMS blocks") @cache(cacheTag: "cms_b", cacheIdentity: "Magento\\CmsGraphQl\\Model\\Resolver\\Block\\Identity")
}

type CmsPage @doc(description: "CMS page defines all CMS page information") {
    identifier: String @doc(description: "Identifier of the CMS page")
    url_key: String @doc(description: "URL key of CMS page")
    title: String @doc(description: "CMS page title")
    content: String @doc(description: "CMS page content")
    content_heading: String @doc(description: "CMS page content heading")
    page_layout: String @doc(description: "CMS page content heading")
    meta_title: String @doc(description: "CMS page meta title")
    meta_description: String @doc(description: "CMS page meta description")
    meta_keywords: String @doc(description: "CMS page meta keywords")
}

type CmsBlocks @doc(description: "CMS blocks information") {
    items: [CmsBlock] @doc(description: "An array of CMS blocks")
}

type CmsBlock @doc(description: "CMS block defines all CMS block information") {
    identifier: String @doc(description: "CMS block identifier")
    title: String @doc(description: "CMS block title")
    content: String @doc(description: "CMS block content")
}<|MERGE_RESOLUTION|>--- conflicted
+++ resolved
@@ -12,14 +12,9 @@
 
 type Query {
     cmsPage (
-<<<<<<< HEAD
         id: Int @doc(description: "Id of the CMS page") @deprecated(reason: "Use `identifier`") @doc(description: "The CMS page query returns information about a CMS page")
         identifier: String @doc(description: "Identifier of the CMS page")
-    ): CmsPage @resolver(class: "Magento\\CmsGraphQl\\Model\\Resolver\\Page") @doc(description: "The CMS page query returns information about a CMS page")
-=======
-        id: Int @doc(description: "Id of the CMS page")
     ): CmsPage @resolver(class: "Magento\\CmsGraphQl\\Model\\Resolver\\Page") @doc(description: "The CMS page query returns information about a CMS page") @cache(cacheTag: "cms_p", cacheIdentity: "Magento\\CmsGraphQl\\Model\\Resolver\\Page\\Identity")
->>>>>>> 93a81623
     cmsBlocks (
         identifiers: [String] @doc(description: "Identifiers of the CMS blocks")
     ): CmsBlocks @resolver(class: "Magento\\CmsGraphQl\\Model\\Resolver\\Blocks") @doc(description: "The CMS block query returns information about CMS blocks") @cache(cacheTag: "cms_b", cacheIdentity: "Magento\\CmsGraphQl\\Model\\Resolver\\Block\\Identity")
