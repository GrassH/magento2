--- conflicted
+++ resolved
@@ -59,11 +59,7 @@
     }
 
     /**
-<<<<<<< HEAD
-     * Get the page data
-=======
      * Returns page data by page_id
->>>>>>> f85e6644
      *
      * @param int $pageId
      * @return array
@@ -107,7 +103,6 @@
         $renderedContent = $this->widgetFilter->filter($page->getContent());
 
         $pageData = [
-            PageInterface::PAGE_ID => $page->getId(),
             'url_key' => $page->getIdentifier(),
             PageInterface::TITLE => $page->getTitle(),
             PageInterface::CONTENT => $renderedContent,
