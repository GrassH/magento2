--- conflicted
+++ resolved
@@ -9,18 +9,11 @@
     "version": "100.4.4-beta1",
     "require": {
         "php": "~8.1.0||~8.2.0",
-<<<<<<< HEAD
-        "magento/framework": "*",
-        "magento/module-cms": "*",
-        "magento/module-widget": "*",
-        "magento/module-store": "*",
-        "magento/module-graph-ql-resolver-cache": "*"
-=======
         "magento/framework": "103.0.*",
         "magento/module-cms": "104.0.*",
         "magento/module-widget": "101.2.*",
-        "magento/module-store": "101.1.*"
->>>>>>> 9debdb8d
+        "magento/module-store": "101.1.*",
+        "magento/module-graph-ql-resolver-cache": "*"
     },
     "suggest": {
         "magento/module-graph-ql": "100.4.*",
