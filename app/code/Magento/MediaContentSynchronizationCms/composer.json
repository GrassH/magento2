{
    "name": "magento/module-media-content-synchronization-cms",
    "description": "Magento module provides the implementation of MediaContentSynchronization functionality for Magento_Cms module",
<<<<<<< HEAD
    "require": {
        "php": "~7.4.0||~8.1.0",
        "magento/framework": "*",
        "magento/module-media-content-synchronization-api": "*",
        "magento/module-media-gallery-synchronization-api": "*",
        "magento/module-media-content-api": "*"
    },
=======
>>>>>>> 4c36116d
    "type": "magento2-module",
    "license": [
        "OSL-3.0",
        "AFL-3.0"
    ],
    "version": "100.4.1",
    "require": {
        "php": "~7.3.0||~7.4.0",
        "magento/framework": "103.0.*",
        "magento/module-media-content-synchronization-api": "100.4.*",
        "magento/module-media-gallery-synchronization-api": "100.4.*",
        "magento/module-media-content-api": "100.4.*"
    },
    "autoload": {
        "files": [
            "registration.php"
        ],
        "psr-4": {
            "Magento\\MediaContentSynchronizationCms\\": ""
        }
    }
}
<|MERGE_RESOLUTION|>--- conflicted
+++ resolved
@@ -1,16 +1,6 @@
 {
     "name": "magento/module-media-content-synchronization-cms",
     "description": "Magento module provides the implementation of MediaContentSynchronization functionality for Magento_Cms module",
-<<<<<<< HEAD
-    "require": {
-        "php": "~7.4.0||~8.1.0",
-        "magento/framework": "*",
-        "magento/module-media-content-synchronization-api": "*",
-        "magento/module-media-gallery-synchronization-api": "*",
-        "magento/module-media-content-api": "*"
-    },
-=======
->>>>>>> 4c36116d
     "type": "magento2-module",
     "license": [
         "OSL-3.0",
