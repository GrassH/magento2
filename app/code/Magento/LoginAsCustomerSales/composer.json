--- conflicted
+++ resolved
@@ -1,19 +1,5 @@
 {
     "name": "magento/module-login-as-customer-sales",
-<<<<<<< HEAD
-    "description": "",
-    "require": {
-        "php": "~8.1.0||~8.2.0||~8.3.0",
-        "magento/framework": "*",
-        "magento/module-backend": "*",
-        "magento/module-user": "*",
-        "magento/module-login-as-customer-api": "*"
-    },
-    "suggest": {
-        "magento/module-sales": "*"
-    },
-=======
->>>>>>> 75f576f6
     "type": "magento2-module",
     "license": [
         "OSL-3.0",
@@ -21,7 +7,7 @@
     ],
     "version": "100.4.5",
     "require": {
-        "php": "~8.1.0||~8.2.0",
+        "php": "~8.1.0||~8.2.0||~8.3.0",
         "magento/framework": "103.0.*",
         "magento/module-backend": "102.0.*",
         "magento/module-user": "101.2.*",
