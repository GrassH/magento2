{
    "name": "magento/module-login-as-customer-sales",
<<<<<<< HEAD
    "description": "",
    "require": {
        "php": "~7.4.0||~8.1.0",
        "magento/framework": "*",
        "magento/module-backend": "*",
        "magento/module-user": "*",
        "magento/module-login-as-customer-api": "*"
    },
    "suggest": {
        "magento/module-sales": "*"
    },
=======
>>>>>>> 4c36116d
    "type": "magento2-module",
    "license": [
        "OSL-3.0",
        "AFL-3.0"
    ],
    "version": "100.4.3",
    "require": {
        "php": "~7.3.0||~7.4.0",
        "magento/framework": "103.0.*",
        "magento/module-backend": "102.0.*",
        "magento/module-user": "101.2.*",
        "magento/module-login-as-customer-api": "100.4.*"
    },
    "suggest": {
        "magento/module-sales": "103.0.*"
    },
    "autoload": {
        "files": [
            "registration.php"
        ],
        "psr-4": {
            "Magento\\LoginAsCustomerSales\\": ""
        }
    }
}
<|MERGE_RESOLUTION|>--- conflicted
+++ resolved
@@ -1,19 +1,5 @@
 {
     "name": "magento/module-login-as-customer-sales",
-<<<<<<< HEAD
-    "description": "",
-    "require": {
-        "php": "~7.4.0||~8.1.0",
-        "magento/framework": "*",
-        "magento/module-backend": "*",
-        "magento/module-user": "*",
-        "magento/module-login-as-customer-api": "*"
-    },
-    "suggest": {
-        "magento/module-sales": "*"
-    },
-=======
->>>>>>> 4c36116d
     "type": "magento2-module",
     "license": [
         "OSL-3.0",
