{
    "name": "magento/module-elasticsearch",
    "description": "N/A",
    "type": "magento2-module",
    "license": [
        "OSL-3.0",
        "AFL-3.0"
    ],
    "version": "101.0.7-beta2",
    "require": {
<<<<<<< HEAD
        "php": "~8.1.0||~8.2.0||~8.3.0",
        "magento/module-advanced-search": "*",
        "magento/module-catalog": "*",
        "magento/module-catalog-search": "*",
        "magento/module-customer": "*",
        "magento/module-eav": "*",
        "magento/module-search": "*",
        "magento/module-store": "*",
        "magento/module-catalog-inventory": "*",
        "magento/framework": "*",
=======
        "php": "~8.1.0||~8.2.0",
        "magento/module-advanced-search": "100.4.*",
        "magento/module-catalog": "104.0.*",
        "magento/module-catalog-search": "102.0.*",
        "magento/module-customer": "103.0.*",
        "magento/module-eav": "102.1.*",
        "magento/module-search": "101.1.*",
        "magento/module-store": "101.1.*",
        "magento/module-catalog-inventory": "100.4.*",
        "magento/framework": "103.0.*",
>>>>>>> 75f576f6
        "elasticsearch/elasticsearch": "~7.17.0 || ~8.5.0"
    },
    "suggest": {
        "magento/module-config": "101.2.*"
    },
    "autoload": {
        "files": [
            "registration.php"
        ],
        "psr-4": {
            "Magento\\Elasticsearch\\": ""
        }
    }
}
<|MERGE_RESOLUTION|>--- conflicted
+++ resolved
@@ -8,19 +8,7 @@
     ],
     "version": "101.0.7-beta2",
     "require": {
-<<<<<<< HEAD
         "php": "~8.1.0||~8.2.0||~8.3.0",
-        "magento/module-advanced-search": "*",
-        "magento/module-catalog": "*",
-        "magento/module-catalog-search": "*",
-        "magento/module-customer": "*",
-        "magento/module-eav": "*",
-        "magento/module-search": "*",
-        "magento/module-store": "*",
-        "magento/module-catalog-inventory": "*",
-        "magento/framework": "*",
-=======
-        "php": "~8.1.0||~8.2.0",
         "magento/module-advanced-search": "100.4.*",
         "magento/module-catalog": "104.0.*",
         "magento/module-catalog-search": "102.0.*",
@@ -30,7 +18,6 @@
         "magento/module-store": "101.1.*",
         "magento/module-catalog-inventory": "100.4.*",
         "magento/framework": "103.0.*",
->>>>>>> 75f576f6
         "elasticsearch/elasticsearch": "~7.17.0 || ~8.5.0"
     },
     "suggest": {
