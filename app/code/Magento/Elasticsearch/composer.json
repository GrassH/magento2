--- conflicted
+++ resolved
@@ -2,18 +2,7 @@
     "name": "magento/module-elasticsearch",
     "description": "N/A",
     "require": {
-<<<<<<< HEAD
         "php": "~7.1.3||~7.2.0",
-        "magento/module-advanced-search": "100.2.*",
-        "magento/module-catalog": "102.0.*",
-        "magento/module-catalog-search": "100.2.*",
-        "magento/module-customer": "101.0.*",
-        "magento/module-eav": "101.0.*",
-        "magento/module-search": "100.2.*",
-        "magento/module-store": "100.2.*",
-        "magento/framework": "101.0.*",
-=======
-        "php": "7.0.2|7.0.4|~7.0.6|~7.1.0",
         "magento/module-advanced-search": "*",
         "magento/module-catalog": "*",
         "magento/module-catalog-search": "*",
@@ -22,7 +11,6 @@
         "magento/module-search": "*",
         "magento/module-store": "*",
         "magento/framework": "*",
->>>>>>> 81b10b7b
         "elasticsearch/elasticsearch": "~2.0|~5.1"
     },
     "suggest": {
