<?php
/**
 * Copyright © Magento, Inc. All rights reserved.
 * See COPYING.txt for license details.
 */
namespace Magento\Elasticsearch\SearchAdapter\Dynamic;

use Magento\Elasticsearch\SearchAdapter\QueryAwareInterface;
use Magento\Elasticsearch\SearchAdapter\QueryContainer;

/**
<<<<<<< HEAD
 * Provides data for search using ElasticSearch
=======
 * Elastic search data provider
>>>>>>> 7fc1ef69
 *
 * @api
 * @since 100.1.0
 */
class DataProvider implements \Magento\Framework\Search\Dynamic\DataProviderInterface, QueryAwareInterface
{
    /**
     * @var \Magento\Elasticsearch\SearchAdapter\ConnectionManager
     * @since 100.1.0
     */
    protected $connectionManager;

    /**
     * @var \Magento\Elasticsearch\Model\Adapter\FieldMapperInterface
     * @since 100.1.0
     */
    protected $fieldMapper;

    /**
     * @var \Magento\Catalog\Model\Layer\Filter\Price\Range
     * @since 100.1.0
     */
    protected $range;

    /**
     * @var \Magento\Framework\Search\Dynamic\IntervalFactory
     * @since 100.1.0
     */
    protected $intervalFactory;

    /**
     * @var \Magento\Elasticsearch\Model\Config
     * @deprecated 100.2.0 as this class shouldn't be responsible for query building
     * and should only modify existing query
     * @since 100.1.0
     */
    protected $clientConfig;

    /**
     * @var \Magento\Store\Model\StoreManagerInterface
     * @deprecated 100.2.0 as this class shouldn't be responsible for query building
     * and should only modify existing query
     * @since 100.1.0
     */
    protected $storeManager;

    /**
     * @var \Magento\Elasticsearch\SearchAdapter\SearchIndexNameResolver
     * @deprecated 100.2.0 as this class shouldn't be responsible for query building
     * and should only modify existing query
     * @since 100.1.0
     */
    protected $searchIndexNameResolver;

    /**
     * @var string
     * @deprecated 100.2.0 as this class shouldn't be responsible for query building
     * and should only modify existing query
     * @since 100.1.0
     */
    protected $indexerId;

    /**
     * @var \Magento\Framework\App\ScopeResolverInterface
     * @since 100.1.0
     */
    protected $scopeResolver;

    /**
     * @var QueryContainer
     */
    private $queryContainer;

    /**
     * @param \Magento\Elasticsearch\SearchAdapter\ConnectionManager $connectionManager
     * @param \Magento\Elasticsearch\Model\Adapter\FieldMapperInterface $fieldMapper
     * @param \Magento\Catalog\Model\Layer\Filter\Price\Range $range
     * @param \Magento\Framework\Search\Dynamic\IntervalFactory $intervalFactory
     * @param \Magento\Elasticsearch\Model\Config $clientConfig
     * @param \Magento\Store\Model\StoreManagerInterface $storeManager
     * @param \Magento\Elasticsearch\SearchAdapter\SearchIndexNameResolver $searchIndexNameResolver
     * @param string $indexerId
     * @param \Magento\Framework\App\ScopeResolverInterface $scopeResolver
     * @param QueryContainer|null $queryContainer
     *
     * @SuppressWarnings(PHPMD.ExcessiveParameterList)
     */
    public function __construct(
        \Magento\Elasticsearch\SearchAdapter\ConnectionManager $connectionManager,
        \Magento\Elasticsearch\Model\Adapter\FieldMapperInterface $fieldMapper,
        \Magento\Catalog\Model\Layer\Filter\Price\Range $range,
        \Magento\Framework\Search\Dynamic\IntervalFactory $intervalFactory,
        \Magento\Elasticsearch\Model\Config $clientConfig,
        \Magento\Store\Model\StoreManagerInterface $storeManager,
        \Magento\Elasticsearch\SearchAdapter\SearchIndexNameResolver $searchIndexNameResolver,
        $indexerId,
        \Magento\Framework\App\ScopeResolverInterface $scopeResolver,
        QueryContainer $queryContainer = null
    ) {
        $this->connectionManager = $connectionManager;
        $this->fieldMapper = $fieldMapper;
        $this->range = $range;
        $this->intervalFactory = $intervalFactory;
        $this->clientConfig = $clientConfig;
        $this->storeManager = $storeManager;
        $this->searchIndexNameResolver = $searchIndexNameResolver;
        $this->indexerId = $indexerId;
        $this->scopeResolver = $scopeResolver;
        $this->queryContainer = $queryContainer;
    }

    /**
     * @inheritdoc
     * @since 100.1.0
     */
    public function getRange()
    {
        return $this->range->getPriceRange();
    }

    /**
     * @inheritdoc
     * @since 100.1.0
     */
    public function getAggregations(\Magento\Framework\Search\Dynamic\EntityStorage $entityStorage)
    {
        $aggregations = [
            'count' => 0,
            'max' => 0,
            'min' => 0,
            'std' => 0,
        ];

        $query = $this->getBasicSearchQuery($entityStorage);

        $fieldName = $this->fieldMapper->getFieldName('price');
        $query['body']['aggregations'] = [
            'prices' => [
                'extended_stats' => [
                    'field' => $fieldName,
                ],
            ],
        ];

        $queryResult = $this->connectionManager->getConnection()
            ->query($query);

        if (isset($queryResult['aggregations']['prices'])) {
            $aggregations = [
                'count' => $queryResult['aggregations']['prices']['count'],
                'max' => $queryResult['aggregations']['prices']['max'],
                'min' => $queryResult['aggregations']['prices']['min'],
                'std' => $queryResult['aggregations']['prices']['std_deviation'],
            ];
        }

        return $aggregations;
    }

    /**
     * @inheritdoc
     * @since 100.1.0
     */
    public function getInterval(
        \Magento\Framework\Search\Request\BucketInterface $bucket,
        array $dimensions,
        \Magento\Framework\Search\Dynamic\EntityStorage $entityStorage
    ) {
        $entityIds = $entityStorage->getSource();
        $fieldName = $this->fieldMapper->getFieldName('price');
        $dimension = current($dimensions);
        $storeId = $this->scopeResolver->getScope($dimension->getValue())->getId();

        return $this->intervalFactory->create(
            [
                'entityIds' => $entityIds,
                'storeId' => $storeId,
                'fieldName' => $fieldName,
            ]
        );
    }

    /**
     * @inheritdoc
     * @since 100.1.0
     */
    public function getAggregation(
        \Magento\Framework\Search\Request\BucketInterface $bucket,
        array $dimensions,
        $range,
        \Magento\Framework\Search\Dynamic\EntityStorage $entityStorage
    ) {
        $result = [];

        $query = $this->getBasicSearchQuery($entityStorage);

        $fieldName = $this->fieldMapper->getFieldName($bucket->getField());
        $query['body']['aggregations'] = [
            'prices' => [
                'histogram' => [
                    'field' => $fieldName,
                    'interval' => (float)$range,
                ],
            ],
        ];

        $queryResult = $this->connectionManager->getConnection()
            ->query($query);
        foreach ($queryResult['aggregations']['prices']['buckets'] as $bucket) {
            $key = (int)($bucket['key'] / $range + 1);
            $result[$key] = $bucket['doc_count'];
        }

        return $result;
    }

    /**
     * @inheritdoc
     * @since 100.1.0
     */
    public function prepareData($range, array $dbRanges)
    {
        $data = [];
        if (!empty($dbRanges)) {
            $lastIndex = array_keys($dbRanges);
            $lastIndex = $lastIndex[count($lastIndex) - 1];
            foreach ($dbRanges as $index => $count) {
                $fromPrice = $index == 1 ? '' : ($index - 1) * $range;
                $toPrice = $index == $lastIndex ? '' : $index * $range;
                $data[] = [
                    'from' => $fromPrice,
                    'to' => $toPrice,
                    'count' => $count,
                ];
            }
        }

        return $data;
    }

    /**
     * Returns a basic search query which can be used for aggregations calculation
     *
     * The query may be requested from a query container if it has been set
     * or may be build by entity storage and dimensions.
     *
     * Building a query by entity storage is actually deprecated as the query
     * built in this way may cause ElasticSearch's TooManyClauses exception.
     *
     * The code which is responsible for building query in-place should be removed someday,
     * but for now it's a question of backward compatibility as this class may be used somewhere else
     * by extension developers and we can't guarantee that they'll pass a query into constructor.
     *
     * @param \Magento\Framework\Search\Dynamic\EntityStorage $entityStorage
     * @param array $dimensions
     * @return array
     */
    private function getBasicSearchQuery(
        \Magento\Framework\Search\Dynamic\EntityStorage $entityStorage,
        array $dimensions = []
    ) {
        if (null !== $this->queryContainer) {
            return $this->queryContainer->getQuery();
        }

        $entityIds = $entityStorage->getSource();

        $dimension = current($dimensions);
        $storeId = false !== $dimension
            ? $this->scopeResolver->getScope($dimension->getValue())->getId()
            : $this->storeManager->getStore()->getId();

        $query = [
            'index' => $this->searchIndexNameResolver->getIndexName($storeId, $this->indexerId),
            'type' => $this->clientConfig->getEntityType(),
            'body' => [
                'fields' => [
                    '_id',
                    '_score',
                ],
                'query' => [
                    'bool' => [
                        'must' => [
                            [
                                'terms' => [
                                    '_id' => $entityIds,
                                ],
                            ],
                        ],
                    ],
                ],
            ],
        ];

        return $query;
    }
}<|MERGE_RESOLUTION|>--- conflicted
+++ resolved
@@ -9,11 +9,7 @@
 use Magento\Elasticsearch\SearchAdapter\QueryContainer;
 
 /**
-<<<<<<< HEAD
- * Provides data for search using ElasticSearch
-=======
  * Elastic search data provider
->>>>>>> 7fc1ef69
  *
  * @api
  * @since 100.1.0
