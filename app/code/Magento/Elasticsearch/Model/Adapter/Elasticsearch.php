--- conflicted
+++ resolved
@@ -286,10 +286,7 @@
      * @param int $storeId
      * @param string $mappedIndexerId
      * @param bool $checkAlias
-<<<<<<< HEAD
-=======
-     *
->>>>>>> 7fc1ef69
+     *
      * @return $this
      */
     public function checkIndex(
