--- conflicted
+++ resolved
@@ -35,14 +35,10 @@
     /**#@-*/
 
     /**
-<<<<<<< HEAD
-     * Get field type by attribute
-=======
      * Get field type.
      *
      * @deprecated
      * @see ResolverInterface::getFieldType
->>>>>>> 4220e6e3
      *
      * @param AbstractAttribute $attribute
      * @return string
