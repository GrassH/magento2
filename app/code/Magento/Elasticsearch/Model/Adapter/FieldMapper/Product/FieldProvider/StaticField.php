--- conflicted
+++ resolved
@@ -114,19 +114,10 @@
             $allAttributes += $this->getField($attribute);
         }
 
-<<<<<<< HEAD
-            $allAttributes[$fieldName] = [
-                'type' => $this->fieldTypeResolver->getFieldType($attributeAdapter),
-            ];
-            if ($this->isNeedToAddCustomAnalyzer($fieldName) && $this->getCustomAnalyzer($fieldName)) {
-                $allAttributes[$fieldName]['analyzer'] = $this->getCustomAnalyzer($fieldName);
-            }
-=======
         $allAttributes['store_id'] = [
             'type' => $this->fieldTypeConverter->convert(FieldTypeConverterInterface::INTERNAL_DATA_TYPE_STRING),
             'index' => $this->indexTypeConverter->convert(IndexTypeConverterInterface::INTERNAL_NO_INDEX_VALUE),
         ];
->>>>>>> a360c066
 
         return $allAttributes;
     }
@@ -150,6 +141,9 @@
         $fieldMapping[$fieldName] = [
             'type' => $this->fieldTypeResolver->getFieldType($attributeAdapter),
         ];
+        if ($this->isNeedToAddCustomAnalyzer($fieldName) && $this->getCustomAnalyzer($fieldName)) {
+            $fieldMapping[$fieldName]['analyzer'] = $this->getCustomAnalyzer($fieldName);
+        }
 
         $index = $this->fieldIndexResolver->getFieldIndex($attributeAdapter);
         if (null !== $index) {
