<?php
/**
 * Copyright © Magento, Inc. All rights reserved.
 * See COPYING.txt for license details.
 */
declare(strict_types=1);

namespace Magento\Elasticsearch\Model\Adapter\FieldMapper\Product\FieldProvider;

use Magento\Catalog\Api\CategoryListInterface;
use Magento\Customer\Api\GroupRepositoryInterface;
use Magento\Elasticsearch\Model\Adapter\FieldMapper\Product\AttributeProvider;
use Magento\Elasticsearch\Model\Adapter\FieldMapper\Product\FieldProviderInterface;
use Magento\Elasticsearch\Model\Adapter\FieldMapper\Product\FieldProvider\FieldType\ConverterInterface
    as FieldTypeConverterInterface;
use Magento\Elasticsearch\Model\Adapter\FieldMapper\Product\FieldProvider\FieldIndex\ConverterInterface
    as IndexTypeConverterInterface;
use Magento\Elasticsearch\Model\Adapter\FieldMapper\Product\FieldProvider\FieldName\ResolverInterface
    as FieldNameResolver;
use Magento\Framework\Api\SearchCriteriaBuilder;
use Magento\Catalog\Model\ResourceModel\Category\Collection;
use Magento\Framework\App\ObjectManager;

/**
 * Provide dynamic fields for product.
 */
class DynamicField implements FieldProviderInterface
{
    /**
     * Category list.
     *
     * @deprecated
     * @var CategoryListInterface
     */
    private $categoryList;

    /**
     * Category collection.
     *
     * @var Collection
     */
    private $categoryCollection;

    /**
     * Customer group repository.
     *
     * @var GroupRepositoryInterface
     */
    private $groupRepository;

    /**
     * Search criteria builder.
     *
     * @var SearchCriteriaBuilder
     */
    private $searchCriteriaBuilder;

    /**
     * @var FieldTypeConverterInterface
     */
    private $fieldTypeConverter;

    /**
     * @var IndexTypeConverterInterface
     */
    private $indexTypeConverter;

    /**
     * @var AttributeProvider
     */
    private $attributeAdapterProvider;

    /**
     * @var FieldNameResolver
     */
    private $fieldNameResolver;

    /**
     * @param FieldTypeConverterInterface $fieldTypeConverter
     * @param IndexTypeConverterInterface $indexTypeConverter
     * @param GroupRepositoryInterface $groupRepository
     * @param SearchCriteriaBuilder $searchCriteriaBuilder
     * @param CategoryListInterface $categoryList
     * @param FieldNameResolver $fieldNameResolver
     * @param AttributeProvider $attributeAdapterProvider
     * @param Collection|null $categoryCollection
     */
    public function __construct(
        FieldTypeConverterInterface $fieldTypeConverter,
        IndexTypeConverterInterface $indexTypeConverter,
        GroupRepositoryInterface $groupRepository,
        SearchCriteriaBuilder $searchCriteriaBuilder,
        CategoryListInterface $categoryList,
        FieldNameResolver $fieldNameResolver,
        AttributeProvider $attributeAdapterProvider,
        Collection $categoryCollection = null
    ) {
        $this->groupRepository = $groupRepository;
        $this->searchCriteriaBuilder = $searchCriteriaBuilder;
        $this->fieldTypeConverter = $fieldTypeConverter;
        $this->indexTypeConverter = $indexTypeConverter;
        $this->categoryList = $categoryList;
        $this->fieldNameResolver = $fieldNameResolver;
        $this->attributeAdapterProvider = $attributeAdapterProvider;
        $this->categoryCollection = $categoryCollection ?:
            ObjectManager::getInstance()->get(Collection::class);
    }

    /**
     * @inheritdoc
     */
    public function getFields(array $context = []): array
    {
        $allAttributes = [];
        $categoryIds = $this->categoryCollection->getAllIds();
        $positionAttribute = $this->attributeAdapterProvider->getByAttributeCode('position');
        $categoryNameAttribute = $this->attributeAdapterProvider->getByAttributeCode('category_name');
        foreach ($categoryIds as $categoryId) {
            $categoryPositionKey = $this->fieldNameResolver->getFieldName(
                $positionAttribute,
                ['categoryId' => $categoryId]
            );
            $categoryNameKey = $this->fieldNameResolver->getFieldName(
                $categoryNameAttribute,
                ['categoryId' => $categoryId]
            );
            $allAttributes[$categoryPositionKey] = [
                'type' => $this->fieldTypeConverter->convert(FieldTypeConverterInterface::INTERNAL_DATA_TYPE_STRING),
                'index' => $this->indexTypeConverter->convert(IndexTypeConverterInterface::INTERNAL_NO_INDEX_VALUE)
            ];
            $allAttributes[$categoryNameKey] = [
                'type' => $this->fieldTypeConverter->convert(FieldTypeConverterInterface::INTERNAL_DATA_TYPE_STRING),
                'index' => $this->indexTypeConverter->convert(IndexTypeConverterInterface::INTERNAL_NO_INDEX_VALUE)
            ];
        }

        $searchCriteria = $this->searchCriteriaBuilder->create();
        $groups = $this->groupRepository->getList($searchCriteria)->getItems();
        $priceAttribute = $this->attributeAdapterProvider->getByAttributeCode('price');
        $ctx = isset($context['websiteId']) ? ['websiteId' => $context['websiteId']] : [];
        foreach ($groups as $group) {
            $ctx['customerGroupId'] = $group->getId();
            $groupPriceKey = $this->fieldNameResolver->getFieldName(
                $priceAttribute,
<<<<<<< HEAD
                array_merge($context, ['customerGroupId' => $group->getId()])
=======
                $ctx
>>>>>>> 2883b82a
            );
            $allAttributes[$groupPriceKey] = [
                'type' => $this->fieldTypeConverter->convert(FieldTypeConverterInterface::INTERNAL_DATA_TYPE_FLOAT),
                'store' => true
            ];
        }

        return $allAttributes;
    }
}<|MERGE_RESOLUTION|>--- conflicted
+++ resolved
@@ -142,11 +142,7 @@
             $ctx['customerGroupId'] = $group->getId();
             $groupPriceKey = $this->fieldNameResolver->getFieldName(
                 $priceAttribute,
-<<<<<<< HEAD
-                array_merge($context, ['customerGroupId' => $group->getId()])
-=======
                 $ctx
->>>>>>> 2883b82a
             );
             $allAttributes[$groupPriceKey] = [
                 'type' => $this->fieldTypeConverter->convert(FieldTypeConverterInterface::INTERNAL_DATA_TYPE_FLOAT),
