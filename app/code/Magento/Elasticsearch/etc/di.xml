--- conflicted
+++ resolved
@@ -13,8 +13,6 @@
     <preference for="Magento\Elasticsearch\Model\Adapter\FieldMapper\Product\FieldProvider\FieldIndex\ConverterInterface" type="Magento\Elasticsearch\Model\Adapter\FieldMapper\Product\FieldProvider\FieldIndex\Converter" />
     <preference for="Magento\Elasticsearch\Model\Adapter\FieldMapper\Product\FieldProvider\FieldType\ConverterInterface" type="Magento\Elasticsearch\Model\Adapter\FieldMapper\Product\FieldProvider\FieldType\Converter" />
     <preference for="Magento\Elasticsearch\Model\Adapter\FieldMapper\Product\FieldProviderInterface" type="Magento\Elasticsearch\Model\Adapter\FieldMapper\Product\CompositeFieldProvider" />
-<<<<<<< HEAD
-=======
     <type name="Magento\Elasticsearch\Model\Config">
         <arguments>
             <argument name="engineList" xsi:type="array">
@@ -23,7 +21,6 @@
             </argument>
         </arguments>
     </type>
->>>>>>> eb1d6706
 
     <virtualType name="Magento\Elasticsearch\Model\Layer\Search\Context" type="Magento\Catalog\Model\Layer\Search\Context">
         <arguments>
