--- conflicted
+++ resolved
@@ -416,11 +416,7 @@
     <type name="Magento\Search\Model\Search\PageSizeProvider">
         <arguments>
             <argument name="pageSizeBySearchEngine" xsi:type="array">
-<<<<<<< HEAD
-                <item name="elasticsearch" xsi:type="number">2147483647</item>
-=======
                 <item name="elasticsearch" xsi:type="number">10000</item>
->>>>>>> 8b7e6838
                 <item name="elasticsearch5" xsi:type="number">2147483647</item>
             </argument>
         </arguments>
