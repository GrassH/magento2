--- conflicted
+++ resolved
@@ -1,18 +1,5 @@
 {
     "name": "magento/module-login-as-customer-page-cache",
-<<<<<<< HEAD
-    "description": "",
-    "require": {
-        "php": "~7.4.0||~8.1.0",
-        "magento/framework": "*",
-        "magento/module-store": "*",
-        "magento/module-login-as-customer-api": "*"
-    },
-    "suggest": {
-        "magento/module-page-cache": "*"
-    },
-=======
->>>>>>> 4c36116d
     "type": "magento2-module",
     "license": [
         "OSL-3.0",
