--- conflicted
+++ resolved
@@ -2,12 +2,8 @@
     "name": "magento/module-version",
     "description": "N/A",
     "require": {
-        "php": "~5.4.11|~5.5.0|~5.6.0",
-<<<<<<< HEAD
-        "magento/framework": "0.42.0-beta8",
-=======
+        "php": "~5.5.0|~5.6.0",
         "magento/framework": "0.42.0-beta9",
->>>>>>> 8b1d769b
         "magento/magento-composer-installer": "*"
     },
     "type": "magento2-module",
