<?php
/**
 * Copyright © Magento, Inc. All rights reserved.
 * See COPYING.txt for license details.
 */
namespace Magento\Newsletter\Model\ResourceModel;

<<<<<<< HEAD
use Magento\Framework\App\ObjectManager;
use Magento\Store\Model\StoreManagerInterface;
=======
use Magento\Store\Model\StoreManagerInterface;
use Magento\Framework\App\ObjectManager;
>>>>>>> 77af5d65

/**
 * Newsletter subscriber resource model
 *
 * @author      Magento Core Team <core@magentocommerce.com>
 *
 * @api
 * @since 100.0.2
 */
class Subscriber extends \Magento\Framework\Model\ResourceModel\Db\AbstractDb
{
    /**
     * DB connection
     *
     * @var \Magento\Framework\DB\Adapter\AdapterInterface
     */
    protected $connection;

    /**
     * Name of subscriber link DB table
     *
     * @var string
     */
    protected $_subscriberLinkTable;

    /**
     * Name of scope for error messages
     *
     * @var string
     */
    protected $_messagesScope = 'newsletter/session';

    /**
     * Date
     *
     * @var \Magento\Framework\Stdlib\DateTime\DateTime
     */
    protected $_date;

    /**
     * @var \Magento\Framework\Math\Random
     */
    protected $mathRandom;

    /**
<<<<<<< HEAD
=======
     * Store manager
     *
>>>>>>> 77af5d65
     * @var StoreManagerInterface
     */
    private $storeManager;

    /**
     * Construct
     *
     * @param \Magento\Framework\Model\ResourceModel\Db\Context $context
     * @param \Magento\Framework\Stdlib\DateTime\DateTime $date
     * @param \Magento\Framework\Math\Random $mathRandom
     * @param string $connectionName
     * @param StoreManagerInterface $storeManager
     */
    public function __construct(
        \Magento\Framework\Model\ResourceModel\Db\Context $context,
        \Magento\Framework\Stdlib\DateTime\DateTime $date,
        \Magento\Framework\Math\Random $mathRandom,
        $connectionName = null,
        StoreManagerInterface $storeManager = null
    ) {
        $this->_date = $date;
        $this->mathRandom = $mathRandom;
<<<<<<< HEAD
        $this->storeManager = $storeManager ?: ObjectManager::getInstance()->get(StoreManagerInterface::class);
=======
        $this->storeManager = $storeManager ?: ObjectManager::getInstance()
            ->get(StoreManagerInterface::class);
>>>>>>> 77af5d65
        parent::__construct($context, $connectionName);
    }

    /**
     * Initialize resource model. Get tablename from config
     *
     * @return void
     */
    protected function _construct()
    {
        $this->_init('newsletter_subscriber', 'subscriber_id');
        $this->_subscriberLinkTable = $this->getTable('newsletter_queue_link');
        $this->connection = $this->getConnection();
    }

    /**
     * Set error messages scope
     *
     * @param string $scope
     * @return void
     */
    public function setMessagesScope($scope)
    {
        $this->_messagesScope = $scope;
    }

    /**
     * Load subscriber from DB by email
     *
     * @param string $subscriberEmail
     * @return array
     */
    public function loadByEmail($subscriberEmail)
    {
        $select = $this->connection->select()->from($this->getMainTable())->where('subscriber_email=:subscriber_email');

        $result = $this->connection->fetchRow($select, ['subscriber_email' => $subscriberEmail]);

        if (!$result) {
            return [];
        }

        return $result;
    }

    /**
     * Load subscriber by customer
     *
     * @param \Magento\Customer\Api\Data\CustomerInterface $customer
     * @return array
     */
    public function loadByCustomerData(\Magento\Customer\Api\Data\CustomerInterface $customer)
    {
<<<<<<< HEAD
        $storeIds = $this->storeManager->getWebsite($customer->getWebsiteId())->getStoreIds();
=======
        $storeId = (int)$customer->getStoreId() ?: $this->storeManager
            ->getWebsite($customer->getWebsiteId())->getDefaultStore()->getId();
>>>>>>> 77af5d65

        $select = $this->connection
            ->select()
            ->from($this->getMainTable())
<<<<<<< HEAD
            ->where('customer_id = ?', $customer->getId())
            ->where('store_id IN (?)', $storeIds);

        $result = $this->connection->fetchRow($select);
=======
            ->where('customer_id=:customer_id and store_id=:store_id');

        $result = $this->connection
            ->fetchRow(
                $select,
                [
                    'customer_id' => $customer->getId(),
                    'store_id' => $storeId
                ]
            );
>>>>>>> 77af5d65

        if ($result) {
            return $result;
        }

        $select = $this->connection
            ->select()
            ->from($this->getMainTable())
<<<<<<< HEAD
            ->where('subscriber_email = ?', $customer->getEmail())
            ->where('store_id IN (?)', $storeIds);

        $result = $this->connection->fetchRow($select);
=======
            ->where('subscriber_email=:subscriber_email and store_id=:store_id');

        $result = $this->connection
            ->fetchRow(
                $select,
                [
                    'subscriber_email' => $customer->getEmail(),
                    'store_id' => $storeId
                ]
            );
>>>>>>> 77af5d65

        if ($result) {
            return $result;
        }

        return [];
    }

    /**
     * Generates random code for subscription confirmation
     *
     * @return string
     */
    protected function _generateRandomCode()
    {
        return $this->mathRandom->getUniqueHash();
    }

    /**
     * Updates data when subscriber received
     *
     * @param \Magento\Newsletter\Model\Subscriber $subscriber
     * @param \Magento\Newsletter\Model\Queue $queue
     * @return $this
     * @throws \Magento\Framework\Exception\LocalizedException
     */
    public function received(\Magento\Newsletter\Model\Subscriber $subscriber, \Magento\Newsletter\Model\Queue $queue)
    {
        $this->connection->beginTransaction();
        try {
            $data['letter_sent_at'] = $this->_date->gmtDate();
            $this->connection->update(
                $this->_subscriberLinkTable,
                $data,
                ['subscriber_id = ?' => $subscriber->getId(), 'queue_id = ?' => $queue->getId()]
            );
            $this->connection->commit();
        } catch (\Exception $e) {
            $this->connection->rollBack();
            throw new \Magento\Framework\Exception\LocalizedException(__('We cannot mark as received subscriber.'));
        }
        return $this;
    }
}<|MERGE_RESOLUTION|>--- conflicted
+++ resolved
@@ -5,13 +5,8 @@
  */
 namespace Magento\Newsletter\Model\ResourceModel;
 
-<<<<<<< HEAD
 use Magento\Framework\App\ObjectManager;
 use Magento\Store\Model\StoreManagerInterface;
-=======
-use Magento\Store\Model\StoreManagerInterface;
-use Magento\Framework\App\ObjectManager;
->>>>>>> 77af5d65
 
 /**
  * Newsletter subscriber resource model
@@ -57,11 +52,8 @@
     protected $mathRandom;
 
     /**
-<<<<<<< HEAD
-=======
      * Store manager
      *
->>>>>>> 77af5d65
      * @var StoreManagerInterface
      */
     private $storeManager;
@@ -84,12 +76,7 @@
     ) {
         $this->_date = $date;
         $this->mathRandom = $mathRandom;
-<<<<<<< HEAD
         $this->storeManager = $storeManager ?: ObjectManager::getInstance()->get(StoreManagerInterface::class);
-=======
-        $this->storeManager = $storeManager ?: ObjectManager::getInstance()
-            ->get(StoreManagerInterface::class);
->>>>>>> 77af5d65
         parent::__construct($context, $connectionName);
     }
 
@@ -143,33 +130,15 @@
      */
     public function loadByCustomerData(\Magento\Customer\Api\Data\CustomerInterface $customer)
     {
-<<<<<<< HEAD
         $storeIds = $this->storeManager->getWebsite($customer->getWebsiteId())->getStoreIds();
-=======
-        $storeId = (int)$customer->getStoreId() ?: $this->storeManager
-            ->getWebsite($customer->getWebsiteId())->getDefaultStore()->getId();
->>>>>>> 77af5d65
 
         $select = $this->connection
             ->select()
             ->from($this->getMainTable())
-<<<<<<< HEAD
             ->where('customer_id = ?', $customer->getId())
             ->where('store_id IN (?)', $storeIds);
 
         $result = $this->connection->fetchRow($select);
-=======
-            ->where('customer_id=:customer_id and store_id=:store_id');
-
-        $result = $this->connection
-            ->fetchRow(
-                $select,
-                [
-                    'customer_id' => $customer->getId(),
-                    'store_id' => $storeId
-                ]
-            );
->>>>>>> 77af5d65
 
         if ($result) {
             return $result;
@@ -178,23 +147,10 @@
         $select = $this->connection
             ->select()
             ->from($this->getMainTable())
-<<<<<<< HEAD
             ->where('subscriber_email = ?', $customer->getEmail())
             ->where('store_id IN (?)', $storeIds);
 
         $result = $this->connection->fetchRow($select);
-=======
-            ->where('subscriber_email=:subscriber_email and store_id=:store_id');
-
-        $result = $this->connection
-            ->fetchRow(
-                $select,
-                [
-                    'subscriber_email' => $customer->getEmail(),
-                    'store_id' => $storeId
-                ]
-            );
->>>>>>> 77af5d65
 
         if ($result) {
             return $result;
