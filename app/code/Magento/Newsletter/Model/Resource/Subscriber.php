--- conflicted
+++ resolved
@@ -68,11 +68,7 @@
     ) {
         $this->_date = $date;
         $this->mathRandom = $mathRandom;
-<<<<<<< HEAD
-        parent::__construct($context);
-=======
-        parent::__construct($resource, $resourcePrefix);
->>>>>>> f6216a13
+        parent::__construct($context, $resourcePrefix);
     }
 
     /**
