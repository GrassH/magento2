--- conflicted
+++ resolved
@@ -28,18 +28,11 @@
      * @param string|null $resourcePrefix
      */
     public function __construct(
-<<<<<<< HEAD
         \Magento\Framework\Model\Resource\Db\Context $context,
-        \Magento\Framework\Stdlib\DateTime\DateTime $date
-    ) {
-        parent::__construct($context);
-=======
-        \Magento\Framework\App\Resource $resource,
         \Magento\Framework\Stdlib\DateTime\DateTime $date,
         $resourcePrefix = null
     ) {
-        parent::__construct($resource, $resourcePrefix);
->>>>>>> f6216a13
+        parent::__construct($context, $resourcePrefix);
         $this->_date = $date;
     }
 
