--- conflicted
+++ resolved
@@ -120,11 +120,7 @@
      * @param \Magento\Newsletter\Model\Resource\Subscriber\CollectionFactory $subscriberCollectionFactory
      * @param \Magento\Newsletter\Model\Queue\TransportBuilder $transportBuilder
      * @param \Magento\Framework\Model\Resource\AbstractResource $resource
-<<<<<<< HEAD
-     * @param \Magento\Framework\Data\Collection\Db $resourceCollection
-=======
      * @param \Magento\Framework\Data\Collection\AbstractDb $resourceCollection
->>>>>>> 140595df
      * @param array $data
      * @SuppressWarnings(PHPMD.ExcessiveParameterList)
      */
@@ -141,24 +137,11 @@
         \Magento\Newsletter\Model\Resource\Subscriber\CollectionFactory $subscriberCollectionFactory,
         \Magento\Newsletter\Model\Queue\TransportBuilder $transportBuilder,
         \Magento\Framework\Model\Resource\AbstractResource $resource = null,
-<<<<<<< HEAD
-        \Magento\Framework\Data\Collection\Db $resourceCollection = null,
-=======
         \Magento\Framework\Data\Collection\AbstractDb $resourceCollection = null,
->>>>>>> 140595df
         array $data = []
     ) {
         parent::__construct(
             $context,
-<<<<<<< HEAD
-            $design,
-            $registry,
-            $appEmulation,
-            $storeManager,
-            $resource,
-            $resourceCollection,
-            $data
-=======
             $registry,
             $design,
             $appEmulation,
@@ -166,7 +149,6 @@
             $data,
             $resource,
             $resourceCollection
->>>>>>> 140595df
         );
         $this->_templateFilter = $templateFilter;
         $this->_date = $date;
