--- conflicted
+++ resolved
@@ -5,17 +5,6 @@
  */
 namespace Magento\Newsletter\Model\Plugin;
 
-<<<<<<< HEAD
-use Magento\Customer\Api\CustomerRepositoryInterface as CustomerRepository;
-use Magento\Customer\Api\Data\CustomerExtensionInterface;
-use Magento\Customer\Api\Data\CustomerInterface;
-use Magento\Framework\Api\ExtensionAttributesFactory;
-use Magento\Framework\Api\SearchCriteria;
-use Magento\Framework\Api\SearchCriteriaInterface;
-use Magento\Framework\Api\SearchResults;
-use Magento\Newsletter\Model\ResourceModel\Subscriber;
-use Magento\Newsletter\Model\SubscriberFactory;
-=======
 use Magento\Customer\Api\CustomerRepositoryInterface;
 use Magento\Customer\Api\Data\CustomerInterface;
 use Magento\Customer\Model\Config\Share;
@@ -29,7 +18,6 @@
 use Magento\Store\Model\Store;
 use Magento\Store\Model\StoreManagerInterface;
 use Psr\Log\LoggerInterface;
->>>>>>> a1fad2b6
 
 /**
  * Newsletter Plugin for customer
@@ -312,43 +300,7 @@
     }
 
     /**
-<<<<<<< HEAD
-     * Plugin after getById customer that obtains newsletter subscription status for given customer.
-     *
-     * @param CustomerRepository $subject
-     * @param SearchResults $searchResults
-     * @param SearchCriteria $searchCriteria
-     * @return SearchResults
-     * @SuppressWarnings(PHPMD.UnusedFormalParameter)
-     */
-    public function afterGetList(
-        CustomerRepository $subject,
-        SearchResults $searchResults,
-        SearchCriteriaInterface $searchCriteria
-    ) {
-
-        foreach ($searchResults->getItems() as $customer) {
-            $extensionAttributes = $customer->getExtensionAttributes();
-
-            if ($extensionAttributes === null) {
-                /** @var CustomerExtensionInterface $extensionAttributes */
-                $extensionAttributes = $this->extensionFactory->create(CustomerInterface::class);
-                $customer->setExtensionAttributes($extensionAttributes);
-            }
-            if ($extensionAttributes->getIsSubscribed() === null) {
-                $isSubscribed = $this->isSubscribed($customer);
-                $extensionAttributes->setIsSubscribed($isSubscribed);
-            }
-        }
-
-        return $searchResults;
-    }
-
-    /**
-     * This method returns newsletters subscription status for given customer.
-=======
      * Retrieve current website id
->>>>>>> a1fad2b6
      *
      * @param CustomerInterface $customer
      * @return int
