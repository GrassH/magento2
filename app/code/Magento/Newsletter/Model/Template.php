<?php
/**
 * Copyright © Magento, Inc. All rights reserved.
 * See COPYING.txt for license details.
 */
namespace Magento\Newsletter\Model;

/**
 * Template model
 *
 * @method string getTemplateCode()
 * @method \Magento\Newsletter\Model\Template setTemplateCode(string $value)
 * @method \Magento\Newsletter\Model\Template setTemplateText(string $value)
 * @method \Magento\Newsletter\Model\Template setTemplateTextPreprocessed(string $value)
 * @method string getTemplateStyles()
 * @method \Magento\Newsletter\Model\Template setTemplateStyles(string $value)
 * @method int getTemplateType()
 * @method \Magento\Newsletter\Model\Template setTemplateType(int $value)
 * @method string getTemplateSubject()
 * @method \Magento\Newsletter\Model\Template setTemplateSubject(string $value)
 * @method string getTemplateSenderName()
 * @method \Magento\Newsletter\Model\Template setTemplateSenderName(string $value)
 * @method string getTemplateSenderEmail()
 * @method \Magento\Newsletter\Model\Template setTemplateSenderEmail(string $value)
 * @method int getTemplateActual()
 * @method \Magento\Newsletter\Model\Template setTemplateActual(int $value)
 * @method string getAddedAt()
 * @method \Magento\Newsletter\Model\Template setAddedAt(string $value)
 * @method string getModifiedAt()
 * @method \Magento\Newsletter\Model\Template setModifiedAt(string $value)
 *
 * @author      Magento Core Team <core@magentocommerce.com>
 * @SuppressWarnings(PHPMD.CouplingBetweenObjects)
 *
 * @api
 * @since 100.0.2
 */
class Template extends \Magento\Email\Model\AbstractTemplate
{
    /**
     * Mail object
     *
<<<<<<< HEAD
     * @var \Zend_Mail
     *
     * @deprecated 100.3.0 Unused property
=======
     * @deprecated 100.3.0 Unused property
     * @var string
>>>>>>> 2a774fc1
     */
    protected $_mail;

    /**
     * Store manager to emulate design
     *
     * @var \Magento\Store\Model\StoreManagerInterface
     */
    protected $_storeManager;

    /**
     * Http-request, used to determine current store in multi-store mode
     *
     * @var \Magento\Framework\App\RequestInterface
     */
    protected $_request;

    /**
<<<<<<< HEAD
=======
     * Factory of Filter class
     *
>>>>>>> 2a774fc1
     * @var \Magento\Newsletter\Model\Template\FilterFactory
     */
    protected $_filterFactory;

    /**
     * @param \Magento\Framework\Model\Context $context
     * @param \Magento\Framework\View\DesignInterface $design
     * @param \Magento\Framework\Registry $registry
     * @param \Magento\Store\Model\App\Emulation $appEmulation
     * @param \Magento\Store\Model\StoreManagerInterface $storeManager
     * @param \Magento\Framework\View\Asset\Repository $assetRepo
     * @param \Magento\Framework\Filesystem $filesystem
     * @param \Magento\Framework\App\Config\ScopeConfigInterface $scopeConfig
     * @param \Magento\Email\Model\Template\Config $emailConfig
     * @param \Magento\Email\Model\TemplateFactory $templateFactory The template directive requires an email
     *        template model, not newsletter model, as templates overridden in backend are loaded from email table.
     * @param \Magento\Framework\Filter\FilterManager $filterManager
     * @param \Magento\Framework\Url|\Magento\Framework\UrlInterface $urlModel
     * @param \Magento\Framework\App\RequestInterface $request
     * @param \Magento\Newsletter\Model\Template\FilterFactory $filterFactory ,
     * @param array $data
     * @SuppressWarnings(PHPMD.ExcessiveParameterList)
     */
    public function __construct(
        \Magento\Framework\Model\Context $context,
        \Magento\Framework\View\DesignInterface $design,
        \Magento\Framework\Registry $registry,
        \Magento\Store\Model\App\Emulation $appEmulation,
        \Magento\Store\Model\StoreManagerInterface $storeManager,
        \Magento\Framework\View\Asset\Repository $assetRepo,
        \Magento\Framework\Filesystem $filesystem,
        \Magento\Framework\App\Config\ScopeConfigInterface $scopeConfig,
        \Magento\Email\Model\Template\Config $emailConfig,
        \Magento\Email\Model\TemplateFactory $templateFactory,
        \Magento\Framework\Filter\FilterManager $filterManager,
        \Magento\Framework\UrlInterface $urlModel,
        \Magento\Framework\App\RequestInterface $request,
        \Magento\Newsletter\Model\Template\FilterFactory $filterFactory,
        array $data = []
    ) {
        parent::__construct(
            $context,
            $design,
            $registry,
            $appEmulation,
            $storeManager,
            $assetRepo,
            $filesystem,
            $scopeConfig,
            $emailConfig,
            $templateFactory,
            $filterManager,
            $urlModel,
            $data
        );
        $this->_storeManager = $storeManager;
        $this->_request = $request;
        $this->_filterFactory = $filterFactory;
    }

    /**
     * Initialize resource model
     *
     * @return void
     */
    protected function _construct()
    {
        $this->_init(\Magento\Newsletter\Model\ResourceModel\Template::class);
    }

    /**
     * Validate Newsletter template
     *
     * @return void
     * @throws \Magento\Framework\Exception\LocalizedException
     */
    public function validate()
    {
        $validators = [
            'template_code' => [\Zend_Filter_Input::ALLOW_EMPTY => false],
            'template_type' => 'Int',
            'template_sender_email' => 'EmailAddress',
            'template_sender_name' => [\Zend_Filter_Input::ALLOW_EMPTY => false],
        ];
        $data = [];
        foreach (array_keys($validators) as $validateField) {
            $data[$validateField] = $this->getDataUsingMethod($validateField);
        }

        $validateInput = new \Zend_Filter_Input([], $validators, $data);
        if (!$validateInput->isValid()) {
            $errorMessages = [];
            foreach ($validateInput->getMessages() as $messages) {
                if (is_array($messages)) {
                    foreach ($messages as $message) {
                        $errorMessages[] = $message;
                    }
                } else {
                    $errorMessages[] = $messages;
                }
            }

            throw new \Magento\Framework\Exception\LocalizedException(__(join("\n", $errorMessages)));
        }
    }

    /**
     * Processing object before save data
     *
     * @return $this
     */
    public function beforeSave()
    {
        $this->validate();
        parent::beforeSave();
        return $this;
    }

    /**
     * Getter for template type
     *
     * @return int|string
     */
    public function getType()
    {
        return $this->getTemplateType();
    }

    /**
     * Retrieve processed template subject
     *
     * @param array $variables
     * @return string
     */
    public function getProcessedTemplateSubject(array $variables)
    {
        $variables['this'] = $this;

        $filter = $this->getTemplateFilter();
        $filter->setVariables($variables);

        return $filter->filter($this->getTemplateSubject());
    }

    /**
     * Retrieve template text wrapper
     *
     * @return string
     */
    public function getTemplateText()
    {
        if (!$this->getData('template_text') && !$this->getId()) {
            $this->setData(
                'template_text',
                __(
                    'Follow this link to unsubscribe <!-- This tag is for unsubscribe link  -->' .
                    '<a href="{{var subscriber_data.unsubscription_link}}">
                        {{var subscriber_data.unsubscription_link}}' .
                    '</a>'
                )
            );
        }

        return $this->getData('template_text');
    }

    /**
     * Return the filter factory
     *
     * @return \Magento\Newsletter\Model\Template\FilterFactory
     */
    protected function getFilterFactory()
    {
        return $this->_filterFactory;
    }

    /**
     * Check if template can be added to newsletter queue
     *
     * @return boolean
     */
    public function isValidForSend()
    {
        return $this->getTemplateSenderName() && $this->getTemplateSenderEmail() && $this->getTemplateSubject();
    }
}<|MERGE_RESOLUTION|>--- conflicted
+++ resolved
@@ -40,14 +40,8 @@
     /**
      * Mail object
      *
-<<<<<<< HEAD
-     * @var \Zend_Mail
-     *
-     * @deprecated 100.3.0 Unused property
-=======
      * @deprecated 100.3.0 Unused property
      * @var string
->>>>>>> 2a774fc1
      */
     protected $_mail;
 
@@ -66,11 +60,6 @@
     protected $_request;
 
     /**
-<<<<<<< HEAD
-=======
-     * Factory of Filter class
-     *
->>>>>>> 2a774fc1
      * @var \Magento\Newsletter\Model\Template\FilterFactory
      */
     protected $_filterFactory;
