<?php
/**
 * Copyright © 2015 Magento. All rights reserved.
 * See COPYING.txt for license details.
 */
namespace Magento\Newsletter\Model;

/**
 * Template model
 *
 * @method \Magento\Newsletter\Model\Resource\Template _getResource()
 * @method \Magento\Newsletter\Model\Resource\Template getResource()
 * @method string getTemplateCode()
 * @method \Magento\Newsletter\Model\Template setTemplateCode(string $value)
 * @method \Magento\Newsletter\Model\Template setTemplateText(string $value)
 * @method \Magento\Newsletter\Model\Template setTemplateTextPreprocessed(string $value)
 * @method string getTemplateStyles()
 * @method \Magento\Newsletter\Model\Template setTemplateStyles(string $value)
 * @method int getTemplateType()
 * @method \Magento\Newsletter\Model\Template setTemplateType(int $value)
 * @method string getTemplateSubject()
 * @method \Magento\Newsletter\Model\Template setTemplateSubject(string $value)
 * @method string getTemplateSenderName()
 * @method \Magento\Newsletter\Model\Template setTemplateSenderName(string $value)
 * @method string getTemplateSenderEmail()
 * @method \Magento\Newsletter\Model\Template setTemplateSenderEmail(string $value)
 * @method int getTemplateActual()
 * @method \Magento\Newsletter\Model\Template setTemplateActual(int $value)
 * @method string getAddedAt()
 * @method \Magento\Newsletter\Model\Template setAddedAt(string $value)
 * @method string getModifiedAt()
 * @method \Magento\Newsletter\Model\Template setModifiedAt(string $value)
 *
 * @author      Magento Core Team <core@magentocommerce.com>
 * @SuppressWarnings(PHPMD.CouplingBetweenObjects)
 */
class Template extends \Magento\Email\Model\AbstractTemplate
{
    /**
     * Template Text Preprocessed flag
     *
     * @var bool
     */
    protected $_preprocessFlag = false;

    /**
     * Mail object
     *
     * @var \Zend_Mail
     */
    protected $_mail;

    /**
     * Store manager to emulate design
     *
     * @var \Magento\Framework\Store\StoreManagerInterface
     */
    protected $_storeManager;

    /**
     * Http-request, used to determine current store in multi-store mode
     *
     * @var \Magento\Framework\App\RequestInterface
     */
    protected $_request;

    /**
     * Filter for newsletter text
     *
     * @var \Magento\Newsletter\Model\Template\Filter
     */
    protected $_templateFilter;

    /**
     * Core store config
     *
     * @var \Magento\Framework\App\Config\ScopeConfigInterface
     */
    protected $_scopeConfig;

    /**
     * Template factory
     *
     * @var \Magento\Newsletter\Model\TemplateFactory
     */
    protected $_templateFactory;

    /**
     * @var \Magento\Framework\Filter\FilterManager
     */
    protected $_filterManager;

    /**
     * @param \Magento\Framework\Model\Context $context
     * @param \Magento\Framework\View\DesignInterface $design
     * @param \Magento\Framework\Registry $registry
<<<<<<< HEAD
     * @param \Magento\Store\Model\App\Emulation $appEmulation
     * @param \Magento\Store\Model\StoreManagerInterface $storeManager
=======
     * @param \Magento\Core\Model\App\Emulation $appEmulation
     * @param \Magento\Framework\Store\StoreManagerInterface $storeManager
>>>>>>> c5c95284
     * @param \Magento\Framework\App\RequestInterface $request
     * @param \Magento\Newsletter\Model\Template\Filter $filter
     * @param \Magento\Framework\App\Config\ScopeConfigInterface $scopeConfig
     * @param \Magento\Newsletter\Model\TemplateFactory $templateFactory
     * @param \Magento\Framework\Filter\FilterManager $filterManager
     * @param array $data
     * @SuppressWarnings(PHPMD.ExcessiveParameterList)
     */
    public function __construct(
        \Magento\Framework\Model\Context $context,
        \Magento\Framework\View\DesignInterface $design,
        \Magento\Framework\Registry $registry,
<<<<<<< HEAD
        \Magento\Store\Model\App\Emulation $appEmulation,
        \Magento\Store\Model\StoreManagerInterface $storeManager,
=======
        \Magento\Core\Model\App\Emulation $appEmulation,
        \Magento\Framework\Store\StoreManagerInterface $storeManager,
>>>>>>> c5c95284
        \Magento\Framework\App\RequestInterface $request,
        \Magento\Newsletter\Model\Template\Filter $filter,
        \Magento\Framework\App\Config\ScopeConfigInterface $scopeConfig,
        \Magento\Newsletter\Model\TemplateFactory $templateFactory,
        \Magento\Framework\Filter\FilterManager $filterManager,
        array $data = []
    ) {
        parent::__construct($context, $design, $registry, $appEmulation, $storeManager, $data);
        $this->_storeManager = $storeManager;
        $this->_request = $request;
        $this->_filter = $filter;
        $this->_scopeConfig = $scopeConfig;
        $this->_templateFactory = $templateFactory;
        $this->_filterManager = $filterManager;
    }

    /**
     * Initialize resource model
     *
     * @return void
     */
    protected function _construct()
    {
        $this->_init('Magento\Newsletter\Model\Resource\Template');
    }

    /**
     * Validate Newsletter template
     *
     * @return void
     * @throws \Magento\Framework\Model\Exception
     */
    public function validate()
    {
        $validators = [
            'template_code' => [\Zend_Filter_Input::ALLOW_EMPTY => false],
            'template_type' => 'Int',
            'template_sender_email' => 'EmailAddress',
            'template_sender_name' => [\Zend_Filter_Input::ALLOW_EMPTY => false],
        ];
        $data = [];
        foreach (array_keys($validators) as $validateField) {
            $data[$validateField] = $this->getDataUsingMethod($validateField);
        }

        $validateInput = new \Zend_Filter_Input([], $validators, $data);
        if (!$validateInput->isValid()) {
            $errorMessages = [];
            foreach ($validateInput->getMessages() as $messages) {
                if (is_array($messages)) {
                    foreach ($messages as $message) {
                        $errorMessages[] = $message;
                    }
                } else {
                    $errorMessages[] = $messages;
                }
            }

            throw new \Magento\Framework\Model\Exception(join("\n", $errorMessages));
        }
    }

    /**
     * Processing object before save data
     *
     * @return $this
     */
    public function beforeSave()
    {
        $this->validate();
        return parent::beforeSave();
    }

    /**
     * Load template by code
     *
     * @param string $templateCode
     * @return $this
     */
    public function loadByCode($templateCode)
    {
        $this->_getResource()->loadByCode($this, $templateCode);
        return $this;
    }

    /**
     * Getter for template type
     *
     * @return int|string
     */
    public function getType()
    {
        return $this->getTemplateType();
    }

    /**
     * Check is Preprocessed
     *
     * @return bool
     */
    public function isPreprocessed()
    {
        return strlen($this->getTemplateTextPreprocessed()) > 0;
    }

    /**
     * Check Template Text Preprocessed
     *
     * @return bool
     * @SuppressWarnings(PHPMD.BooleanGetMethodName)
     */
    public function getTemplateTextPreprocessed()
    {
        if ($this->_preprocessFlag) {
            $this->setTemplateTextPreprocessed($this->getProcessedTemplate());
        }

        return $this->getData('template_text_preprocessed');
    }

    /**
     * Retrieve processed template
     *
     * @param array $variables
     * @param bool $usePreprocess
     * @return string
     */
    public function getProcessedTemplate(array $variables = [], $usePreprocess = false)
    {
        if (!$this->_preprocessFlag) {
            $variables['this'] = $this;
        }

        if ($this->_storeManager->hasSingleStore()) {
            $this->_filter->setStoreId($this->_storeManager->getStore()->getId());
        } else {
            $this->_filter->setStoreId($this->_request->getParam('store_id'));
        }

        $this->_filter->setIncludeProcessor([$this, 'getInclude'])->setVariables($variables);

        if ($usePreprocess && $this->isPreprocessed()) {
            return $this->_filter->filter($this->getPreparedTemplateText(true));
        }

        return $this->_filter->filter($this->getPreparedTemplateText());
    }

    /**
     * Makes additional text preparations for HTML templates
     *
     * @param bool $usePreprocess Use Preprocessed text or original text
     * @return string
     */
    public function getPreparedTemplateText($usePreprocess = false)
    {
        $text = $usePreprocess ? $this->getTemplateTextPreprocessed() : $this->getTemplateText();

        if ($this->_preprocessFlag || $this->isPlain() || !$this->getTemplateStyles()) {
            return $text;
        }
        // wrap styles into style tag
        $html = "<style type=\"text/css\">\n%s\n</style>\n%s";
        return sprintf($html, $this->getTemplateStyles(), $text);
    }

    /**
     * Retrieve included template
     *
     * @param string $templateCode
     * @param array $variables
     * @return string
     */
    public function getInclude($templateCode, array $variables)
    {
        /** @var \Magento\Newsletter\Model\Template $template */
        $template = $this->_templateFactory->create();
        $template->loadByCode($templateCode)->getProcessedTemplate($variables);
        return $template;
    }

    /**
     * Retrieve processed template subject
     *
     * @param array $variables
     * @return string
     */
    public function getProcessedTemplateSubject(array $variables)
    {
        if (!$this->_preprocessFlag) {
            $variables['this'] = $this;
        }
        return $this->_filterManager->template($this->getTemplateSubject(), ['variables' => $variables]);
    }

    /**
     * Retrieve template text wrapper
     *
     * @return string
     */
    public function getTemplateText()
    {
        if (!$this->getData('template_text') && !$this->getId()) {
            $this->setData(
                'template_text',
                __(
                    'Follow this link to unsubscribe <!-- This tag is for unsubscribe link  -->' .
                    '<a href="{{var subscriber.getUnsubscriptionLink()}}">{{var subscriber.getUnsubscriptionLink()}}' .
                    '</a>'
                )
            );
        }

        return $this->getData('template_text');
    }

    /**
     * Check if template can be added to newsletter queue
     *
     * @return boolean
     */
    public function isValidForSend()
    {
        return !$this->_scopeConfig->isSetFlag(
            \Magento\Email\Model\Template::XML_PATH_SYSTEM_SMTP_DISABLE,
            \Magento\Framework\Store\ScopeInterface::SCOPE_STORE
        ) && $this->getTemplateSenderName() && $this->getTemplateSenderEmail() && $this->getTemplateSubject();
    }
}<|MERGE_RESOLUTION|>--- conflicted
+++ resolved
@@ -94,13 +94,8 @@
      * @param \Magento\Framework\Model\Context $context
      * @param \Magento\Framework\View\DesignInterface $design
      * @param \Magento\Framework\Registry $registry
-<<<<<<< HEAD
      * @param \Magento\Store\Model\App\Emulation $appEmulation
-     * @param \Magento\Store\Model\StoreManagerInterface $storeManager
-=======
-     * @param \Magento\Core\Model\App\Emulation $appEmulation
      * @param \Magento\Framework\Store\StoreManagerInterface $storeManager
->>>>>>> c5c95284
      * @param \Magento\Framework\App\RequestInterface $request
      * @param \Magento\Newsletter\Model\Template\Filter $filter
      * @param \Magento\Framework\App\Config\ScopeConfigInterface $scopeConfig
@@ -113,13 +108,8 @@
         \Magento\Framework\Model\Context $context,
         \Magento\Framework\View\DesignInterface $design,
         \Magento\Framework\Registry $registry,
-<<<<<<< HEAD
         \Magento\Store\Model\App\Emulation $appEmulation,
-        \Magento\Store\Model\StoreManagerInterface $storeManager,
-=======
-        \Magento\Core\Model\App\Emulation $appEmulation,
         \Magento\Framework\Store\StoreManagerInterface $storeManager,
->>>>>>> c5c95284
         \Magento\Framework\App\RequestInterface $request,
         \Magento\Newsletter\Model\Template\Filter $filter,
         \Magento\Framework\App\Config\ScopeConfigInterface $scopeConfig,
