--- conflicted
+++ resolved
@@ -2,21 +2,7 @@
     "name": "magento/module-newsletter",
     "description": "N/A",
     "require": {
-<<<<<<< HEAD
         "php": "~5.5.0|~5.6.0",
-        "magento/module-store": "0.42.0-beta5",
-        "magento/module-core": "0.42.0-beta5",
-        "magento/module-customer": "0.42.0-beta5",
-        "magento/module-widget": "0.42.0-beta5",
-        "magento/module-backend": "0.42.0-beta5",
-        "magento/module-cms": "0.42.0-beta5",
-        "magento/module-email": "0.42.0-beta5",
-        "magento/module-cron": "0.42.0-beta5",
-        "magento/module-eav": "0.42.0-beta5",
-        "magento/module-require-js": "0.42.0-beta5",
-        "magento/framework": "0.42.0-beta5",
-=======
-        "php": "~5.4.11|~5.5.0|~5.6.0",
         "magento/module-store": "0.42.0-beta6",
         "magento/module-core": "0.42.0-beta6",
         "magento/module-customer": "0.42.0-beta6",
@@ -28,7 +14,6 @@
         "magento/module-eav": "0.42.0-beta6",
         "magento/module-require-js": "0.42.0-beta6",
         "magento/framework": "0.42.0-beta6",
->>>>>>> 7e07209f
         "magento/magento-composer-installer": "*"
     },
     "type": "magento2-module",
