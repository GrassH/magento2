<?php
/**
 * Copyright © 2015 Magento. All rights reserved.
 * See COPYING.txt for license details.
 */
<<<<<<< HEAD
/* @var $block \Magento\Newsletter\Block\Adminhtml\Template\Edit */
=======

// @codingStandardsIgnoreFile

/* @var $this \Magento\Newsletter\Block\Adminhtml\Template\Edit */
>>>>>>> c2cfbbfd
?>
<form action="<?php echo $block->getSaveUrl() ?>" method="post" id="newsletter_template_edit_form">
    <?php echo $block->getBlockHtml('formkey')?>
    <div class="no-display">
        <input type="hidden" id="change_flag_element" name="_change_type_flag" value="" />
        <input type="hidden" id="save_as_flag" name="_save_as_flag" value="<?php echo $block->getSaveAsFlag() ?>" />
    </div>
    <?php echo $block->getForm() ?>
</form>
<form action="<?php echo $block->getPreviewUrl() ?>" method="post" id="newsletter_template_preview_form" target="_blank">
    <?php echo $block->getBlockHtml('formkey')?>
    <div class="no-display">
        <input type="hidden" id="preview_type" name="type" value="<?php echo $block->isTextType() ? 1 : 2 ?>" />
        <input type="hidden" id="preview_text" name="text" value="" />
        <input type="hidden" id="preview_styles" name="styles" value="" />
        <input type="hidden" id="preview_id" name="id" value="" />
    </div>
</form>
<script>
require(['jquery', 'mage/mage', 'prototype'], function(jQuery){

//<![CDATA[
    jQuery('#newsletter_template_edit_form').mage('form').mage('validation');
    jQuery('#newsletter_template_preview_form').mage('form').mage('validation');
    templateControl = {

        unconvertedText: '',
        typeChange: false,
        templateName: false,
        id: 'text',

        events: {
            'click [data-role=template-save]' : 'save',
            'click [data-role=template-save-as]': 'saveAs',
            'click [data-role=template-preview]' : 'preview',
            'click [data-role=template-unstrip]' : 'unStripTags',
            'click [data-role=template-strip]' : 'stripTags',
            'click [data-role=template-delete]': 'deleteTemplate'
        },

        init: function () {
            if ($('convert_button_back')) {
                $('convert_button_back').hide();
            }

            this.bindEvents();
        },

        bindEvents: function(){
            var events = this.events,
                eventName,
                selector,
                callback,
                key;

            for( key in events ){
                callback    = this[events[key]];
                key         = key.split(' ');

                eventName   = key[0];
                selector    = key.slice(1).join(' ');

                jQuery(selector).on(eventName, jQuery.proxy(callback, this) );
            }
        },

        stripTags: function () {
            if(!window.confirm("<?php echo __('Are you sure that you want to strip all tags?') ?>")) {
                return false;
            }
            if(this.isEditor()) {
                this.getEditor().turnOff();
                this.getEditor().getToggleButton().hide();
            }
            this.unconvertedText = $(this.id).value;
            $('convert_button').hide();
            $('convert_button_back').show();
            $(this.id).value =  $(this.id).value.stripScripts().stripTags();
            $('field_template_styles').hide();
            this.typeChange = true;
            return false;
        },

        unStripTags: function () {
            $('convert_button').show();
            $('convert_button_back').hide();
            $(this.id).value =  this.unconvertedText;
            if(this.isEditor()) {
                this.getEditor().turnOn();
                this.getEditor().getToggleButton().show();
            }
            this.typeChange = false;
            $('field_template_styles').show();
            return false;
        },

        save: function() {
            if (this.typeChange) {
                $('change_flag_element').value = '1';
            }
            if(this.isEditor()) {
                tinyMCE.triggerSave();
            }
            // Temporary solution will be replaced after refactoring of newsletter functionality
            jQuery('#newsletter_template_edit_form').triggerHandler('save');
            return false;
        },

        saveAs: function() {
            if (this.typeChange) {
                $('change_flag_element').value = '1';
            }

            if($F('code').blank() || $F('code')==templateControl.templateName) {
               value = prompt('<?php echo __('Please enter new template name.') ?>', templateControl.templateName + '<?php echo __(' Copy') ?>');
               if(!value) {
                   if(value !== null) {
                       $('code').value = '';
                       // Temporary solution will be replaced after refactoring of newsletter functionality
                       jQuery('#newsletter_template_edit_form').triggerHandler('save');
                   }
                   return false;
               } else {
                   $('code').value = value;
               }
            }

            $('save_as_flag').value = '1';

            if(this.isEditor()) {
                tinyMCE.triggerSave();
            }
            // Temporary solution will be replaced after refactoring of newsletter functionality
            jQuery('#newsletter_template_edit_form').triggerHandler('save');
            return false;
        },

        preview: function() {
            if (this.typeChange) {
                $('preview_type').value = 1;
            } else {
                $('preview_type').value = 2;
            }
            if (this.isEditor() && tinyMCE.get(this.id)) {
                tinyMCE.triggerSave();
                $('preview_text').value = tinyMCE.get(this.id).getContent();
                tinyMCE.triggerSave();
            } else {
                $('preview_text').value = $(this.id).value;
            }
            if ($('template_styles') != undefined) {
                $('preview_styles').value = $('template_styles').value;
            }
            if ($('id') != undefined) {
                $('preview_id').value = $('id').value;
            }
            // Temporary solution will be replaced after refactoring of newsletter functionality
            jQuery('#newsletter_template_preview_form').triggerHandler('save');
            return false;
        },

        deleteTemplate: function() {
            if(window.confirm("<?php echo __('Are you sure that you want to delete this template?') ?>")) {
                   window.location.href = '<?php echo $block->getDeleteUrl() ?>';
            }
        },

        isEditor: function() {
            return (typeof tinyMceEditors != 'undefined' && tinyMceEditors.get(this.id) != undefined)
        },

        getEditor: function() {
            return tinyMceEditors.get(this.id);
        }
    };

    templateControl.init();
    templateControl.templateName = "<?php echo $block->getJsTemplateName() ?>";
//]]>

});
</script><|MERGE_RESOLUTION|>--- conflicted
+++ resolved
@@ -3,14 +3,10 @@
  * Copyright © 2015 Magento. All rights reserved.
  * See COPYING.txt for license details.
  */
-<<<<<<< HEAD
-/* @var $block \Magento\Newsletter\Block\Adminhtml\Template\Edit */
-=======
 
 // @codingStandardsIgnoreFile
 
-/* @var $this \Magento\Newsletter\Block\Adminhtml\Template\Edit */
->>>>>>> c2cfbbfd
+/* @var $block \Magento\Newsletter\Block\Adminhtml\Template\Edit */
 ?>
 <form action="<?php echo $block->getSaveUrl() ?>" method="post" id="newsletter_template_edit_form">
     <?php echo $block->getBlockHtml('formkey')?>
