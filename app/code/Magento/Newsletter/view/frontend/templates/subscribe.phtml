--- conflicted
+++ resolved
@@ -10,11 +10,7 @@
 
 ?>
 <div class="block newsletter">
-<<<<<<< HEAD
-    <div class="title"><strong><?= /* @escapeNotVerified */ __('Newsletter') ?></strong></div>
-=======
-    <div class="title"><strong><?php echo $block->escapeHtml(__('Newsletter')) ?></strong></div>
->>>>>>> 1e19c936
+    <div class="title"><strong><?= $block->escapeHtml(__('Newsletter')) ?></strong></div>
     <div class="content">
         <form class="form subscribe"
             novalidate
