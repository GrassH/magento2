--- conflicted
+++ resolved
@@ -22,13 +22,9 @@
                 <label class="label" for="newsletter"><span><?= $block->escapeHtml(__('Sign Up for Our Newsletter:')) ?></span></label>
                 <div class="control">
                     <input name="email" type="email" id="newsletter"
-<<<<<<< HEAD
-                                placeholder="<?= $block->escapeHtml(__('Enter your email address')) ?>"
-=======
-                                placeholder="<?= $block->escapeHtmlAttr(__('Enter your email address')) ?>"
-                                data-mage-init='{"mage/trim-input":{}}'
->>>>>>> 3df1425f
-                                data-validate="{required:true, 'validate-email':true}"/>
+                           placeholder="<?= $block->escapeHtml(__('Enter your email address')) ?>"
+                           data-mage-init='{"mage/trim-input":{}}'
+                           data-validate="{required:true, 'validate-email':true}"/>
                 </div>
             </div>
             <div class="actions">
