<?xml version="1.0" encoding="UTF-8"?>
<!--
 /**
  * Copyright © Magento, Inc. All rights reserved.
  * See COPYING.txt for license details.
  */
-->

<entities xmlns:xsi="http://www.w3.org/2001/XMLSchema-instance"
        xsi:noNamespaceSchemaLocation="urn:magento:mftf:DataGenerator/etc/dataProfileSchema.xsd">
    <entity name="_defaultNewsletter" type="cms_page">
        <data key="name" unique="suffix">Test Newsletter Template</data>
        <data key="subject">Test Newsletter Subject</data>
        <data key="senderName">Admin</data>
        <data key="senderEmail">admin@magento.com</data>
        <data key="textAreaContent">Some Test Content</data>
<<<<<<< HEAD
=======
    </entity>
    <entity name="updatedNewsletter" type="cms_page">
        <data key="name" unique="suffix">Updated Newsletter Template</data>
        <data key="subject">Updated Newsletter Subject</data>
        <data key="senderName">Admin</data>
        <data key="senderEmail">admin@magento.com</data>
        <data key="textAreaContent">Some Updated Test Content</data>
>>>>>>> ca83f19f
    </entity>
</entities><|MERGE_RESOLUTION|>--- conflicted
+++ resolved
@@ -14,8 +14,6 @@
         <data key="senderName">Admin</data>
         <data key="senderEmail">admin@magento.com</data>
         <data key="textAreaContent">Some Test Content</data>
-<<<<<<< HEAD
-=======
     </entity>
     <entity name="updatedNewsletter" type="cms_page">
         <data key="name" unique="suffix">Updated Newsletter Template</data>
@@ -23,6 +21,5 @@
         <data key="senderName">Admin</data>
         <data key="senderEmail">admin@magento.com</data>
         <data key="textAreaContent">Some Updated Test Content</data>
->>>>>>> ca83f19f
     </entity>
 </entities>