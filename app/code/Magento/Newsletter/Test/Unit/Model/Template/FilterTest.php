<?php
/**
 * Copyright © Magento, Inc. All rights reserved.
 * See COPYING.txt for license details.
 */
declare(strict_types=1);

namespace Magento\Newsletter\Test\Unit\Model\Template;

use Magento\Framework\App\Config\ScopeConfigInterface;
use Magento\Framework\App\State;
use Magento\Framework\Escaper;
use Magento\Framework\Stdlib\StringUtils;
use Magento\Framework\UrlInterface;
use Magento\Framework\View\Asset\Repository;
use Magento\Framework\View\LayoutFactory;
use Magento\Framework\View\LayoutInterface;
use Magento\Newsletter\Model\Subscriber;
use Magento\Newsletter\Model\Template\Filter;
use Magento\Store\Api\Data\StoreInterface;
use Magento\Store\Model\StoreManagerInterface;
use Magento\Variable\Model\Source\Variables;
use Magento\Variable\Model\VariableFactory;
use Magento\Widget\Model\ResourceModel\Widget as WidgetResourceModel;
use Magento\Widget\Model\Widget as WidgetModel;
use Pelago\Emogrifier;
use PHPUnit\Framework\MockObject\MockObject;
use PHPUnit\Framework\TestCase;
use Psr\Log\LoggerInterface;

/**
 * @covers \Magento\Newsletter\Model\Template\Filter
 *
 * @SuppressWarnings(PHPMD.CouplingBetweenObjects)
 */
class FilterTest extends TestCase
{
    /**
     * @var Filter
     */
    private $filter;

    /**
<<<<<<< HEAD
     * @var \Magento\Store\Model\StoreManagerInterface|\PHPUnit\Framework\MockObject\MockObject
=======
     * @var StoreManagerInterface|MockObject
>>>>>>> b2f063af
     */
    private $storeManagerMock;

    /**
<<<<<<< HEAD
     * @var \Magento\Framework\App\State|\PHPUnit\Framework\MockObject\MockObject
=======
     * @var State|MockObject
>>>>>>> b2f063af
     */
    private $appStateMock;

    protected function setUp(): void
    {
        $scopeConfig = $this->getMockForAbstractClass(
            ScopeConfigInterface::class,
            [],
            '',
            false
        );
        $this->storeManagerMock = $this->getMockForAbstractClass(
            StoreManagerInterface::class,
            [],
            '',
            false
        );
        $logger = $this->getMockForAbstractClass(LoggerInterface::class, [], '', false);
        $layout = $this->getMockForAbstractClass(LayoutInterface::class, [], '', false);
        $urlModel = $this->getMockForAbstractClass(UrlInterface::class, [], '', false);
        $string = $this->createMock(StringUtils::class);
        $escaper = $this->createMock(Escaper::class);
        $assetRepo = $this->createMock(Repository::class);
        $coreVariableFactory = $this->createPartialMock(VariableFactory::class, ['create']);
        $layoutFactory = $this->createPartialMock(LayoutFactory::class, ['create']);
        $this->appStateMock = $this->createMock(State::class);
        $emogrifier = $this->createMock(Emogrifier::class);
        $configVariables = $this->createMock(Variables::class);
        $widgetResource = $this->createMock(WidgetResourceModel::class);
        $widget = $this->createMock(WidgetModel::class);

        $this->filter = new Filter(
            $string,
            $logger,
            $escaper,
            $assetRepo,
            $scopeConfig,
            $coreVariableFactory,
            $this->storeManagerMock,
            $layout,
            $layoutFactory,
            $this->appStateMock,
            $urlModel,
            $emogrifier,
            $configVariables,
            $widgetResource,
            $widget
        );
    }

    public function testWidgetDirective()
    {
        $subscriber = $this->createMock(Subscriber::class);
        $this->filter->setVariables(['subscriber' => $subscriber]);

        $construction = '{{widget type="\Magento\Cms\Block\Widget\Page\Link" page_id="1"}}';

        $store = $this->getMockForAbstractClass(StoreInterface::class, [], '', false);
        $store->expects($this->once())
            ->method('getId')
            ->willReturn(1);
        $this->storeManagerMock->expects($this->once())
            ->method('getStore')
            ->willReturn($store);
        $this->appStateMock->expects($this->once())
            ->method('emulateAreaCode')
            ->with(
                'frontend',
                [$this->filter, 'generateWidget'],
                [
                    [
                        1 => $construction,
                        2 => 'type="\Magento\Cms\Block\Widget\Page\Link" page_id="1" store_id ="1"'
                    ]
                ]
            )
            ->willReturn(
                '<div class="widget block block-cms-link-inline">
                    <a href="http://magento.test/">
                        <span>Home page</span>
                    </a>
                </div>'
            );

        $this->filter->widgetDirective([
                1 => $construction,
                2 => 'type="\Magento\Cms\Block\Widget\Page\Link" page_id="1"'
            ]);
    }

    public function testWidgetDirectiveWithoutRequiredVariable()
    {
        $construction = '{{widget type="\Magento\Cms\Block\Widget\Page\Link" page_id="1"}}';

        $this->storeManagerMock->expects($this->never())
            ->method('getStore');
        $result = $this->filter->widgetDirective(
            [
                0 => $construction,
                1 => 'type="\Magento\Cms\Block\Widget\Page\Link" page_id="1"'
            ]
        );

        $this->assertEquals($construction, $result);
    }
}<|MERGE_RESOLUTION|>--- conflicted
+++ resolved
@@ -41,20 +41,12 @@
     private $filter;
 
     /**
-<<<<<<< HEAD
-     * @var \Magento\Store\Model\StoreManagerInterface|\PHPUnit\Framework\MockObject\MockObject
-=======
      * @var StoreManagerInterface|MockObject
->>>>>>> b2f063af
      */
     private $storeManagerMock;
 
     /**
-<<<<<<< HEAD
-     * @var \Magento\Framework\App\State|\PHPUnit\Framework\MockObject\MockObject
-=======
      * @var State|MockObject
->>>>>>> b2f063af
      */
     private $appStateMock;
 
