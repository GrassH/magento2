<?php
/**
 * Copyright © Magento, Inc. All rights reserved.
 * See COPYING.txt for license details.
 */
declare(strict_types=1);

namespace Magento\Newsletter\Test\Unit\Model;

use Magento\Framework\Data\Collection\AbstractDb;
use Magento\Framework\Model\Context;
use Magento\Framework\Registry;
use Magento\Framework\TestFramework\Unit\Helper\ObjectManager;
use Magento\Newsletter\Model\Problem as ProblemModel;
use Magento\Newsletter\Model\Queue;
use Magento\Newsletter\Model\ResourceModel\Problem as ProblemResource;
use Magento\Newsletter\Model\Subscriber;
use Magento\Newsletter\Model\SubscriberFactory;
use PHPUnit\Framework\MockObject\MockObject;
use PHPUnit\Framework\TestCase;

<<<<<<< HEAD
=======
/**
 * @covers \Magento\Newsletter\Model\Problem
 */
>>>>>>> 0537aa9e
class ProblemTest extends TestCase
{
    /**
     * @var Context|MockObject
     */
    private $contextMock;

    /**
     * @var Registry|MockObject
     */
    private $registryMock;

    /**
     * @var SubscriberFactory|MockObject
     */
    private $subscriberFactoryMock;

    /**
     * @var Subscriber|MockObject
     */
    private $subscriberMock;

    /**
     * @var ProblemResource|MockObject
     */
    private $resourceModelMock;

    /**
     * @var AbstractDb|MockObject
     */
    private $abstractDbMock;

    /**
     * @var ObjectManager
     */
    private $objectManager;

    /**
     * @var ProblemModel
     */
    private $problemModel;

    /**
     * @inheritdoc
     */
    protected function setUp(): void
    {
        $this->contextMock = $this->getMockBuilder(Context::class)
            ->disableOriginalConstructor()
            ->getMock();
        $this->registryMock = $this->getMockBuilder(Registry::class)
            ->disableOriginalConstructor()
            ->getMock();
        $this->subscriberFactoryMock = $this->getMockBuilder(SubscriberFactory::class)
            ->disableOriginalConstructor()
            ->getMock();
        $this->subscriberMock = $this->getMockBuilder(Subscriber::class)
            ->disableOriginalConstructor()
            ->getMock();
        $this->resourceModelMock = $this->getMockBuilder(ProblemResource::class)
            ->disableOriginalConstructor()
            ->getMock();
        $this->abstractDbMock = $this->getMockBuilder(AbstractDb::class)
            ->disableOriginalConstructor()
            ->getMock();

        $this->resourceModelMock->expects($this->any())
            ->method('getIdFieldName')
            ->willReturn('id');

        $this->objectManager = new ObjectManager($this);

        $this->problemModel = $this->objectManager->getObject(
            ProblemModel::class,
            [
                'context' => $this->contextMock,
                'registry' => $this->registryMock,
                'subscriberFactory' => $this->subscriberFactoryMock,
                'resource' => $this->resourceModelMock,
                'resourceCollection' => $this->abstractDbMock,
                'data' => [],
            ]
        );
    }

    /**
     * @return void
     */
    public function testAddSubscriberData()
    {
        $subscriberId = 1;
        $this->subscriberMock->expects($this->once())
            ->method('getId')
            ->willReturn($subscriberId);

        $result = $this->problemModel->addSubscriberData($this->subscriberMock);

        self::assertEquals($result, $this->problemModel);
        self::assertEquals($subscriberId, $this->problemModel->getSubscriberId());
    }

    /**
     * @return void
     */
    public function testAddQueueData()
    {
        $queueId = 1;
        $queueMock =  $this->getMockBuilder(Queue::class)
            ->disableOriginalConstructor()
            ->getMock();
        $queueMock->expects($this->once())
            ->method('getId')
            ->willReturn($queueId);

        $result = $this->problemModel->addQueueData($queueMock);

        self::assertEquals($result, $this->problemModel);
        self::assertEquals($queueId, $this->problemModel->getQueueId());
    }

    /**
     * @return void
     */
    public function testAddErrorData()
    {
        $exceptionMessage = 'Some message';
        $exceptionCode = 111;
        $exception = new \Exception($exceptionMessage, $exceptionCode);

        $result = $this->problemModel->addErrorData($exception);

        self::assertEquals($result, $this->problemModel);
        self::assertEquals($exceptionMessage, $this->problemModel->getProblemErrorText());
        self::assertEquals($exceptionCode, $this->problemModel->getProblemErrorCode());
    }

    /**
     * @return void
     */
    public function testGetSubscriberWithNoSubscriberId()
    {
        self::assertNull($this->problemModel->getSubscriber());
    }

    /**
     * @return void
     */
    public function testGetSubscriber()
    {
        $this->setSubscriber();
        self::assertEquals($this->subscriberMock, $this->problemModel->getSubscriber());
    }

    /**
     * @return void
     */
    public function testUnsubscribeWithNoSubscriber()
    {
        $this->subscriberMock->expects($this->never())
            ->method('__call')
            ->with($this->equalTo('setSubscriberStatus'));

        $result = $this->problemModel->unsubscribe();

        self::assertEquals($this->problemModel, $result);
    }

    /**
     * @return void
     */
    public function testUnsubscribe()
    {
        $this->setSubscriber();
        $this->subscriberMock->expects($this->at(1))
            ->method('__call')
            ->with($this->equalTo('setSubscriberStatus'), $this->equalTo([Subscriber::STATUS_UNSUBSCRIBED]))
            ->willReturnSelf();
        $this->subscriberMock->expects($this->at(2))
            ->method('__call')
            ->with($this->equalTo('setIsStatusChanged'))
            ->willReturnSelf();
        $this->subscriberMock->expects($this->once())
            ->method('save');

        $result = $this->problemModel->unsubscribe();

        self::assertEquals($this->problemModel, $result);
    }

    /**
     * Sets subscriber to the Problem model
     */
    private function setSubscriber()
    {
        $subscriberId = 1;
        $this->problemModel->setSubscriberId($subscriberId);
        $this->subscriberFactoryMock->expects($this->once())
            ->method('create')
            ->willReturn($this->subscriberMock);
        $this->subscriberMock->expects($this->once())
            ->method('load')
            ->with($subscriberId)
            ->willReturnSelf();
    }
}<|MERGE_RESOLUTION|>--- conflicted
+++ resolved
@@ -19,12 +19,9 @@
 use PHPUnit\Framework\MockObject\MockObject;
 use PHPUnit\Framework\TestCase;
 
-<<<<<<< HEAD
-=======
 /**
  * @covers \Magento\Newsletter\Model\Problem
  */
->>>>>>> 0537aa9e
 class ProblemTest extends TestCase
 {
     /**
