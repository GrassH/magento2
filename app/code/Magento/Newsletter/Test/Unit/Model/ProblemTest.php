--- conflicted
+++ resolved
@@ -25,56 +25,32 @@
 class ProblemTest extends TestCase
 {
     /**
-<<<<<<< HEAD
-     * @var Context|\PHPUnit\Framework\MockObject\MockObject
-=======
      * @var Context|MockObject
->>>>>>> b2f063af
      */
     private $contextMock;
 
     /**
-<<<<<<< HEAD
-     * @var Registry|\PHPUnit\Framework\MockObject\MockObject
-=======
      * @var Registry|MockObject
->>>>>>> b2f063af
      */
     private $registryMock;
 
     /**
-<<<<<<< HEAD
-     * @var SubscriberFactory|\PHPUnit\Framework\MockObject\MockObject
-=======
      * @var SubscriberFactory|MockObject
->>>>>>> b2f063af
      */
     private $subscriberFactoryMock;
 
     /**
-<<<<<<< HEAD
-     * @var Subscriber|\PHPUnit\Framework\MockObject\MockObject
-=======
      * @var Subscriber|MockObject
->>>>>>> b2f063af
      */
     private $subscriberMock;
 
     /**
-<<<<<<< HEAD
-     * @var ProblemResource|\PHPUnit\Framework\MockObject\MockObject
-=======
      * @var ProblemResource|MockObject
->>>>>>> b2f063af
      */
     private $resourceModelMock;
 
     /**
-<<<<<<< HEAD
-     * @var AbstractDb|\PHPUnit\Framework\MockObject\MockObject
-=======
      * @var AbstractDb|MockObject
->>>>>>> b2f063af
      */
     private $abstractDbMock;
 
