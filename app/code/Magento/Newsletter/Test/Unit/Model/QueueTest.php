--- conflicted
+++ resolved
@@ -37,74 +37,42 @@
     private $queue;
 
     /**
-<<<<<<< HEAD
-     * @var \Magento\Newsletter\Model\Template\Filter|\PHPUnit\Framework\MockObject\MockObject
-=======
      * @var Filter|MockObject
->>>>>>> b2f063af
      */
     private $templateFilterMock;
 
     /**
-<<<<<<< HEAD
-     * @var \Magento\Framework\Stdlib\DateTime\DateTime|\PHPUnit\Framework\MockObject\MockObject
-=======
      * @var DateTime|MockObject
->>>>>>> b2f063af
      */
     private $dateMock;
 
     /**
-<<<<<<< HEAD
-     * @var \Magento\Newsletter\Model\TemplateFactory|\PHPUnit\Framework\MockObject\MockObject
-=======
      * @var TemplateFactory|MockObject
->>>>>>> b2f063af
      */
     private $templateFactoryMock;
 
     /**
-<<<<<<< HEAD
-     * @var \Magento\Newsletter\Model\ProblemFactory|\PHPUnit\Framework\MockObject\MockObject
-=======
      * @var ProblemFactory|MockObject
->>>>>>> b2f063af
      */
     private $problemFactoryMock;
 
     /**
-<<<<<<< HEAD
-     * @var \Magento\Newsletter\Model\ResourceModel\Subscriber\Collection|\PHPUnit\Framework\MockObject\MockObject
-=======
      * @var Collection|MockObject
->>>>>>> b2f063af
      */
     private $subscribersCollectionMock;
 
     /**
-<<<<<<< HEAD
-     * @var \PHPUnit\Framework\MockObject\MockObject
-=======
      * @var CollectionFactory|MockObject
->>>>>>> b2f063af
      */
     private $subscribersCollectionFactoryMock;
 
     /**
-<<<<<<< HEAD
-     * @var \Magento\Newsletter\Model\Queue\TransportBuilder|\PHPUnit\Framework\MockObject\MockObject
-=======
      * @var TransportBuilder|MockObject
->>>>>>> b2f063af
      */
     private $transportBuilderMock;
 
     /**
-<<<<<<< HEAD
-     * @var \Magento\Newsletter\Model\ResourceModel\Queue|\PHPUnit\Framework\MockObject\MockObject
-=======
      * @var QueueResourseModel|MockObject
->>>>>>> b2f063af
      */
     private $queueResourseModelMock;
 
