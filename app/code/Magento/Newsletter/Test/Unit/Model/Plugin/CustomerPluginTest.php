<?php
/**
 * Copyright © Magento, Inc. All rights reserved.
 * See COPYING.txt for license details.
 */
declare(strict_types=1);

namespace Magento\Newsletter\Test\Unit\Model\Plugin;

use Magento\Customer\Api\CustomerRepositoryInterface;
use Magento\Customer\Api\Data\CustomerExtensionInterface;
use Magento\Customer\Api\Data\CustomerInterface;
use Magento\Customer\Model\Config\Share;
use Magento\Customer\Model\ResourceModel\CustomerRepository;
use Magento\Framework\Api\ExtensionAttributesFactory;
use Magento\Framework\TestFramework\Unit\Helper\ObjectManager;
use Magento\Newsletter\Model\Plugin\CustomerPlugin;
use Magento\Newsletter\Model\ResourceModel\Subscriber\Collection;
use Magento\Newsletter\Model\ResourceModel\Subscriber\CollectionFactory;
use Magento\Newsletter\Model\Subscriber;
use Magento\Newsletter\Model\SubscriberFactory;
use Magento\Newsletter\Model\SubscriptionManagerInterface;
use Magento\Store\Api\Data\StoreInterface;
use Magento\Store\Model\StoreManagerInterface;
use Magento\Store\Model\Website;
use PHPUnit\Framework\MockObject\MockObject;
use PHPUnit\Framework\TestCase;

/**
 * Class to test Newsletter Plugin for customer
 *
 * @SuppressWarnings(PHPMD.CouplingBetweenObjects)
 */
class CustomerPluginTest extends TestCase
{
    /**
     * @var SubscriberFactory|MockObject
     */
    private $subscriberFactory;

    /**
     * @var ExtensionAttributesFactory|MockObject
     */
    private $extensionFactory;

    /**
     * @var CollectionFactory|MockObject
     */
    private $collectionFactory;

    /**
     * @var SubscriptionManagerInterface|MockObject
     */
    private $subscriptionManager;

    /**
     * @var Share|MockObject
     */
    private $shareConfig;

    /**
     * @var StoreManagerInterface|MockObject
     */
    private $storeManager;

    /**
     * @var ObjectManager
     */
    private $objectManager;

    /**
     * @var CustomerPlugin
     */
    private $plugin;

    /**
     * @inheritdoc
     */
    protected function setUp(): void
    {
        $this->subscriberFactory = $this->createMock(SubscriberFactory::class);
        $this->extensionFactory = $this->createMock(ExtensionAttributesFactory::class);
        $this->collectionFactory = $this->createMock(CollectionFactory::class);
        $this->subscriptionManager = $this->getMockForAbstractClass(SubscriptionManagerInterface::class);
        $this->shareConfig = $this->createMock(Share::class);
        $this->storeManager = $this->getMockForAbstractClass(StoreManagerInterface::class);
        $this->objectManager = new ObjectManager($this);
        $this->plugin = $this->objectManager->getObject(
            CustomerPlugin::class,
            [
                'subscriberFactory' => $this->subscriberFactory,
                'extensionFactory' => $this->extensionFactory,
                'collectionFactory' => $this->collectionFactory,
                'subscriptionManager' => $this->subscriptionManager,
                'shareConfig' => $this->shareConfig,
                'storeManager' => $this->storeManager,
            ]
        );
    }

    /**
     * Test to update customer subscription after save customer
     *
     * @param int|null $originalStatus
     * @param bool|null $newValue
     * @param bool|null $expectedSubscribe
     * @dataProvider afterSaveDataProvider
     */
    public function testAfterSave(?int $originalStatus, ?bool $newValue, ?bool $expectedSubscribe)
    {
        $storeId = 2;
        $websiteId = 1;
        $customerId = 3;
        $customerEmail = 'email@example.com';

        $store = $this->getMockForAbstractClass(StoreInterface::class);
        $store->method('getId')->willReturn($storeId);
        $store->method('getWebsiteId')->willReturn($websiteId);
        $this->storeManager->method('getStore')->willReturn($store);

        $subscriber = $this->createMock(Subscriber::class);
        $subscriber->method('getStatus')->willReturn($originalStatus);
        $subscriber->method('getEmail')->willReturn($customerEmail);
        $subscriber->method('isSubscribed')->willReturn($originalStatus === Subscriber::STATUS_SUBSCRIBED);
        $subscriber->expects($this->once())
            ->method('loadByCustomer')
            ->with($customerId, $websiteId)
            ->willReturnSelf();
        if ($originalStatus !== null && $originalStatus === Subscriber::STATUS_UNCONFIRMED) {
            $subscriber->method('getId')->willReturn(1);
        } else {
            $subscriber->expects($this->once())
                ->method('loadBySubscriberEmail')
                ->with($customerEmail, $websiteId)
                ->willReturnSelf();
        }
        $this->subscriberFactory->method('create')->willReturn($subscriber);

<<<<<<< HEAD
        $customerExtension = $this->createPartialMock(
            CustomerExtensionInterface::class,
            [
                'getIsSubscribed',
                'CustomerExtensionInterface',
                'setIsSubscribed'
            ]
        );
=======
        $customerExtension = $this->getMockBuilder(CustomerExtensionInterface::class)
            ->setMethods(['getIsSubscribed', 'setIsSubscribed'])
            ->getMockForAbstractClass();
>>>>>>> b2f063af
        $customerExtension->method('getIsSubscribed')->willReturn($newValue);
        /** @var CustomerInterface|MockObject $customer */
        $customer = $this->getMockForAbstractClass(CustomerInterface::class);
        $customer->method('getExtensionAttributes')->willReturn($customerExtension);

        $resultIsSubscribed = $newValue ?? $originalStatus === Subscriber::STATUS_SUBSCRIBED;
        if ($expectedSubscribe !== null) {
            $resultSubscriber = $this->createMock(Subscriber::class);
            $resultSubscriber->method('isSubscribed')->willReturn($resultIsSubscribed);
            $this->subscriptionManager->expects($this->once())
                ->method($expectedSubscribe ? 'subscribeCustomer' : 'unsubscribeCustomer')
                ->with($customerId, $storeId)
                ->willReturn($resultSubscriber);
        } else {
            $this->subscriptionManager->expects($this->never())->method('subscribeCustomer');
            $this->subscriptionManager->expects($this->never())->method('unsubscribeCustomer');
        }
        $resultExtension = $this->getMockBuilder(CustomerExtensionInterface::class)
            ->setMethods(['getIsSubscribed', 'setIsSubscribed'])
            ->getMockForAbstractClass();
        $resultExtension->expects($this->once())->method('setIsSubscribed')->with($resultIsSubscribed);
        /** @var CustomerInterface|MockObject $result */
        $result = $this->getMockForAbstractClass(CustomerInterface::class);
        $result->method('getId')->willReturn($customerId);
        $result->method('getEmail')->willReturn($customerEmail);
        $result->method('getExtensionAttributes')->willReturn($resultExtension);

        /** @var CustomerRepository|MockObject $subject */
        $subject = $this->getMockForAbstractClass(CustomerRepositoryInterface::class);
        $this->assertEquals($result, $this->plugin->afterSave($subject, $result, $customer));
    }

    /**
     * Data provider for testAfterSave()
     *
     * @return array
     */
    public function afterSaveDataProvider(): array
    {
        return [
            'missing_previous_and_new_status' => [null, null, null],
            'missing_previous_status_and_subscribe' => [null, true, true],
            'new_unsubscribed_value_and_missing_previous_status' => [null, false, null],
            'previous_subscribed_status_without_new_value' => [Subscriber::STATUS_SUBSCRIBED, null, null],
            'same_subscribed_previous_and_new_status' => [Subscriber::STATUS_SUBSCRIBED, true, null],
            'unsubscribe_previously_subscribed_customer' => [Subscriber::STATUS_SUBSCRIBED, false, false],
            'previously_unsubscribed_status_without_new_value' => [Subscriber::STATUS_UNSUBSCRIBED, null, null],
            'subscribe_previously_unsubscribed_customer' => [Subscriber::STATUS_UNSUBSCRIBED, true, true],
            'same_unsubscribed_previous_and_new_status' => [Subscriber::STATUS_UNSUBSCRIBED, false, null],
            'previous_unconfirmed_status_without_new_value' => [Subscriber::STATUS_UNCONFIRMED, null, true],
            'subscribe_previously_unconfirmed_status' => [Subscriber::STATUS_UNCONFIRMED, true, true],
            'unsubscribe_previously_unconfirmed_status' => [Subscriber::STATUS_UNCONFIRMED, false, true],
        ];
    }

    /**
     * Test to delete subscriptions after delete customer
     */
    public function testAfterDelete()
    {
        $customerEmail = 'email@example.com';
        $websiteId = 1;
        $storeIds = [1, 2];

        $subscriber = $this->createMock(Subscriber::class);
        $subscriber->expects($this->once())->method('delete');
        $collection = $this->createMock(Collection::class);
        $collection->expects($this->once())
            ->method('addFieldToFilter')
            ->with('subscriber_email', $customerEmail)
            ->willReturnSelf();
        $collection->method('getIterator')->willReturn(new \ArrayIterator([$subscriber]));
        $this->collectionFactory->expects($this->once())->method('create')->willReturn($collection);
        $this->shareConfig->method('isWebsiteScope')->willReturn(false);
        $website = $this->createMock(Website::class);
        $website->method('getStoreIds')->willReturn($storeIds);
        $this->storeManager->method('getWebsite')->with($websiteId)->willReturn($website);

        /** @var CustomerRepositoryInterface|MockObject $subject */
        $subject = $this->getMockForAbstractClass(CustomerRepositoryInterface::class);
        /** @var CustomerInterface|MockObject $customer */
        $customer = $this->getMockForAbstractClass(CustomerInterface::class);
        $customer->method('getEmail')->willReturn($customerEmail);

        $this->assertTrue($this->plugin->afterDelete($subject, true, $customer));
    }

    /**
     * Test to delete subscriptions after delete customer by id
     */
    public function testAroundDeleteById()
    {
        $customerId = 1;
        $customerEmail = 'test@test.com';
        $websiteId = 1;
        $storeIds = [1, 2];
        $deleteCustomerById = function () {
            return true;
        };
        $customer = $this->getMockForAbstractClass(CustomerInterface::class);
        $customer->expects($this->once())->method('getEmail')->willReturn($customerEmail);
        /** @var CustomerRepositoryInterface|MockObject $subject */
        $subject = $this->getMockForAbstractClass(CustomerRepositoryInterface::class);
        $subject->expects($this->once())->method('getById')->with($customerId)->willReturn($customer);

        $subscriber = $this->createMock(Subscriber::class);
        $subscriber->expects($this->once())->method('delete');
        $collection = $this->createMock(Collection::class);
        $collection->expects($this->once())
            ->method('addFieldToFilter')
            ->with('subscriber_email', $customerEmail)
            ->willReturnSelf();
        $collection->method('getIterator')->willReturn(new \ArrayIterator([$subscriber]));
        $this->collectionFactory->expects($this->once())->method('create')->willReturn($collection);
        $this->shareConfig->method('isWebsiteScope')->willReturn(false);
        $website = $this->createMock(Website::class);
        $website->method('getStoreIds')->willReturn($storeIds);
        $this->storeManager->method('getWebsite')->with($websiteId)->willReturn($website);

        $this->assertTrue($this->plugin->aroundDeleteById($subject, $deleteCustomerById, $customerId));
    }

    /**
     * Test to load extension attribute after get by id
     */
    public function testAfterGetByIdCreatesExtensionAttributes(): void
    {
        $storeId = 2;
        $websiteId = 1;
        $customerId = 3;
        $customerEmail = 'email@example.com';
        $subscribed = true;

        $store = $this->getMockForAbstractClass(StoreInterface::class);
        $store->method('getId')->willReturn($storeId);
        $store->method('getWebsiteId')->willReturn($websiteId);
        $this->storeManager->method('getStore')->willReturn($store);

        /** @var CustomerInterface|MockObject $customer */
        $customer = $this->getMockForAbstractClass(CustomerInterface::class);
        $customer->method('getId')->willReturn($customerId);
        $customer->method('getEmail')->willReturn($customerEmail);

        $subscriber = $this->createMock(Subscriber::class);
        $subscriber->method('getEmail')->willReturn($customerEmail);
        $subscriber->method('isSubscribed')->willReturn($subscribed);
        $subscriber->expects($this->once())
            ->method('loadByCustomer')
            ->with($customerId, $websiteId)
            ->willReturnSelf();
        $subscriber->expects($this->once())
            ->method('loadBySubscriberEmail')
            ->with($customerEmail, $websiteId)
            ->willReturnSelf();
        $this->subscriberFactory->method('create')->willReturn($subscriber);

        $customerExtension = $this->getMockBuilder(CustomerExtensionInterface::class)
            ->setMethods(['getIsSubscribed', 'setIsSubscribed'])
            ->getMockForAbstractClass();
        $customerExtension->expects($this->once())->method('setIsSubscribed')->with($subscribed);
        $this->extensionFactory->expects($this->once())->method('create')->willReturn($customerExtension);
        $customer->expects($this->once())->method('setExtensionAttributes')->with($customerExtension);

        /** @var CustomerRepositoryInterface|MockObject $subject */
        $subject = $this->getMockForAbstractClass(CustomerRepositoryInterface::class);
        $this->assertEquals(
            $customer,
            $this->plugin->afterGetById($subject, $customer)
        );
    }
}<|MERGE_RESOLUTION|>--- conflicted
+++ resolved
@@ -81,9 +81,9 @@
         $this->subscriberFactory = $this->createMock(SubscriberFactory::class);
         $this->extensionFactory = $this->createMock(ExtensionAttributesFactory::class);
         $this->collectionFactory = $this->createMock(CollectionFactory::class);
-        $this->subscriptionManager = $this->getMockForAbstractClass(SubscriptionManagerInterface::class);
+        $this->subscriptionManager = $this->createMock(SubscriptionManagerInterface::class);
         $this->shareConfig = $this->createMock(Share::class);
-        $this->storeManager = $this->getMockForAbstractClass(StoreManagerInterface::class);
+        $this->storeManager = $this->createMock(StoreManagerInterface::class);
         $this->objectManager = new ObjectManager($this);
         $this->plugin = $this->objectManager->getObject(
             CustomerPlugin::class,
@@ -113,7 +113,7 @@
         $customerId = 3;
         $customerEmail = 'email@example.com';
 
-        $store = $this->getMockForAbstractClass(StoreInterface::class);
+        $store = $this->createMock(StoreInterface::class);
         $store->method('getId')->willReturn($storeId);
         $store->method('getWebsiteId')->willReturn($websiteId);
         $this->storeManager->method('getStore')->willReturn($store);
@@ -136,23 +136,12 @@
         }
         $this->subscriberFactory->method('create')->willReturn($subscriber);
 
-<<<<<<< HEAD
-        $customerExtension = $this->createPartialMock(
-            CustomerExtensionInterface::class,
-            [
-                'getIsSubscribed',
-                'CustomerExtensionInterface',
-                'setIsSubscribed'
-            ]
-        );
-=======
         $customerExtension = $this->getMockBuilder(CustomerExtensionInterface::class)
             ->setMethods(['getIsSubscribed', 'setIsSubscribed'])
             ->getMockForAbstractClass();
->>>>>>> b2f063af
         $customerExtension->method('getIsSubscribed')->willReturn($newValue);
         /** @var CustomerInterface|MockObject $customer */
-        $customer = $this->getMockForAbstractClass(CustomerInterface::class);
+        $customer = $this->createMock(CustomerInterface::class);
         $customer->method('getExtensionAttributes')->willReturn($customerExtension);
 
         $resultIsSubscribed = $newValue ?? $originalStatus === Subscriber::STATUS_SUBSCRIBED;
@@ -172,13 +161,13 @@
             ->getMockForAbstractClass();
         $resultExtension->expects($this->once())->method('setIsSubscribed')->with($resultIsSubscribed);
         /** @var CustomerInterface|MockObject $result */
-        $result = $this->getMockForAbstractClass(CustomerInterface::class);
+        $result = $this->createMock(CustomerInterface::class);
         $result->method('getId')->willReturn($customerId);
         $result->method('getEmail')->willReturn($customerEmail);
         $result->method('getExtensionAttributes')->willReturn($resultExtension);
 
         /** @var CustomerRepository|MockObject $subject */
-        $subject = $this->getMockForAbstractClass(CustomerRepositoryInterface::class);
+        $subject = $this->createMock(CustomerRepositoryInterface::class);
         $this->assertEquals($result, $this->plugin->afterSave($subject, $result, $customer));
     }
 
@@ -229,9 +218,9 @@
         $this->storeManager->method('getWebsite')->with($websiteId)->willReturn($website);
 
         /** @var CustomerRepositoryInterface|MockObject $subject */
-        $subject = $this->getMockForAbstractClass(CustomerRepositoryInterface::class);
+        $subject = $this->createMock(CustomerRepositoryInterface::class);
         /** @var CustomerInterface|MockObject $customer */
-        $customer = $this->getMockForAbstractClass(CustomerInterface::class);
+        $customer = $this->createMock(CustomerInterface::class);
         $customer->method('getEmail')->willReturn($customerEmail);
 
         $this->assertTrue($this->plugin->afterDelete($subject, true, $customer));
@@ -249,10 +238,10 @@
         $deleteCustomerById = function () {
             return true;
         };
-        $customer = $this->getMockForAbstractClass(CustomerInterface::class);
+        $customer = $this->createMock(CustomerInterface::class);
         $customer->expects($this->once())->method('getEmail')->willReturn($customerEmail);
         /** @var CustomerRepositoryInterface|MockObject $subject */
-        $subject = $this->getMockForAbstractClass(CustomerRepositoryInterface::class);
+        $subject = $this->createMock(CustomerRepositoryInterface::class);
         $subject->expects($this->once())->method('getById')->with($customerId)->willReturn($customer);
 
         $subscriber = $this->createMock(Subscriber::class);
@@ -283,13 +272,13 @@
         $customerEmail = 'email@example.com';
         $subscribed = true;
 
-        $store = $this->getMockForAbstractClass(StoreInterface::class);
+        $store = $this->createMock(StoreInterface::class);
         $store->method('getId')->willReturn($storeId);
         $store->method('getWebsiteId')->willReturn($websiteId);
         $this->storeManager->method('getStore')->willReturn($store);
 
         /** @var CustomerInterface|MockObject $customer */
-        $customer = $this->getMockForAbstractClass(CustomerInterface::class);
+        $customer = $this->createMock(CustomerInterface::class);
         $customer->method('getId')->willReturn($customerId);
         $customer->method('getEmail')->willReturn($customerEmail);
 
@@ -314,7 +303,7 @@
         $customer->expects($this->once())->method('setExtensionAttributes')->with($customerExtension);
 
         /** @var CustomerRepositoryInterface|MockObject $subject */
-        $subject = $this->getMockForAbstractClass(CustomerRepositoryInterface::class);
+        $subject = $this->createMock(CustomerRepositoryInterface::class);
         $this->assertEquals(
             $customer,
             $this->plugin->afterGetById($subject, $customer)
