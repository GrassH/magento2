--- conflicted
+++ resolved
@@ -36,13 +36,8 @@
             ->disableOriginalConstructor()
             ->setMethods(['create'])
             ->getMock();
-<<<<<<< HEAD
         $this->subscriber = $this->getMockBuilder(\Magento\Newsletter\Model\Subscriber::class)
-            ->setMethods(['loadByEmail', 'getId', 'delete', 'updateSubscription'])
-=======
-        $this->subscriber = $this->getMockBuilder('\Magento\Newsletter\Model\Subscriber')
             ->setMethods(['loadByEmail', 'getId', 'delete', 'updateSubscription', 'subscribeCustomerById', 'unsubscribeCustomerById'])
->>>>>>> f5539378
             ->disableOriginalConstructor()
             ->getMock();
         $this->subscriberFactory->expects($this->any())->method('create')->willReturn($this->subscriber);
@@ -73,12 +68,12 @@
         $passwordHash = null;
         $customerId = 1;
         /** @var CustomerInterface | \PHPUnit_Framework_MockObject_MockObject $customer */
-        $customer = $this->getMock('Magento\Customer\Api\Data\CustomerInterface');
+        $customer = $this->getMock(\Magento\Customer\Api\Data\CustomerInterface::class);
         $proceed  = function(CustomerInterface $customer, $passwordHash = null) use($customer) {
             return $customer;
         };
         /** @var CustomerRepository | \PHPUnit_Framework_MockObject_MockObject $subject */
-        $subject = $this->getMock('\Magento\Customer\Api\CustomerRepositoryInterface');
+        $subject = $this->getMock(\Magento\Customer\Api\CustomerRepositoryInterface::class);
 
         $customer->expects($this->atLeastOnce())
             ->method("getId")
@@ -104,9 +99,9 @@
         $passwordHash = null;
         $customerId = 1;
         /** @var CustomerInterface | \PHPUnit_Framework_MockObject_MockObject $customer */
-        $customer = $this->getMock('Magento\Customer\Api\Data\CustomerInterface');
+        $customer = $this->getMock(\Magento\Customer\Api\Data\CustomerInterface::class);
         $extensionAttributes = $this
-            ->getMockBuilder("Magento\Customer\Api\Data\CustomerExtensionInterface")
+            ->getMockBuilder(\Magento\Customer\Api\Data\CustomerExtensionInterface::class)
             ->setMethods(["getIsSubscribed", "setIsSubscribed"])
             ->getMock();
 
@@ -133,7 +128,7 @@
             return $customer;
         };
         /** @var CustomerRepository | \PHPUnit_Framework_MockObject_MockObject $subject */
-        $subject = $this->getMock('\Magento\Customer\Api\CustomerRepositoryInterface');
+        $subject = $this->getMock(\Magento\Customer\Api\CustomerRepositoryInterface::class);
 
         $customer->expects($this->atLeastOnce())
             ->method("getId")
