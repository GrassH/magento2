--- conflicted
+++ resolved
@@ -39,137 +39,77 @@
 class TemplateTest extends TestCase
 {
     /**
-<<<<<<< HEAD
-     * @var \Magento\Framework\Model\Context|\PHPUnit\Framework\MockObject\MockObject
-=======
      * @var Context|MockObject
->>>>>>> b2f063af
      */
     private $contextMock;
 
     /**
-<<<<<<< HEAD
-     * @var \Magento\Framework\View\DesignInterface|\PHPUnit\Framework\MockObject\MockObject
-=======
      * @var DesignInterface|MockObject
->>>>>>> b2f063af
      */
     private $designMock;
 
     /**
-<<<<<<< HEAD
-     * @var \Magento\Framework\Registry|\PHPUnit\Framework\MockObject\MockObject
-=======
      * @var Registry|MockObject
->>>>>>> b2f063af
      */
     private $registryMock;
 
     /**
-<<<<<<< HEAD
-     * @var \Magento\Store\Model\App\Emulation|\PHPUnit\Framework\MockObject\MockObject
-=======
      * @var Emulation|MockObject
->>>>>>> b2f063af
      */
     private $appEmulationMock;
 
     /**
-<<<<<<< HEAD
-     * @var \Magento\Store\Model\StoreManagerInterface|\PHPUnit\Framework\MockObject\MockObject
-=======
      * @var StoreManagerInterface|MockObject
->>>>>>> b2f063af
      */
     private $storeManagerMock;
 
     /**
-<<<<<<< HEAD
-     * @var \Magento\Store\Model\Store|\PHPUnit\Framework\MockObject\MockObject
-=======
      * @var Store|MockObject
->>>>>>> b2f063af
      */
     private $storeMock;
 
     /**
-<<<<<<< HEAD
-     * @var \Magento\Framework\View\Asset\Repository|\PHPUnit\Framework\MockObject\MockObject
-=======
      * @var Repository|MockObject
->>>>>>> b2f063af
      */
     private $assetRepoMock;
 
     /**
-<<<<<<< HEAD
-     * @var \Magento\Framework\Filesystem|\PHPUnit\Framework\MockObject\MockObject
-=======
      * @var Filesystem|MockObject
->>>>>>> b2f063af
      */
     private $filesystemMock;
 
     /**
-<<<<<<< HEAD
-     * @var \Magento\Framework\App\Config\ScopeConfigInterface|\PHPUnit\Framework\MockObject\MockObject
-=======
      * @var ScopeConfigInterface|MockObject
->>>>>>> b2f063af
      */
     private $scopeConfigMock;
 
     /**
-<<<<<<< HEAD
-     * @var \Magento\Email\Model\Template\Config|\PHPUnit\Framework\MockObject\MockObject
-=======
      * @var Config|MockObject
->>>>>>> b2f063af
      */
     private $emailConfigMock;
 
     /**
-<<<<<<< HEAD
-     * @var \Magento\Email\Model\TemplateFactory|\PHPUnit\Framework\MockObject\MockObject
-=======
      * @var TemplateFactory|MockObject
->>>>>>> b2f063af
      */
     private $templateFactoryMock;
 
     /**
-<<<<<<< HEAD
-     * @var \Magento\Framework\Filter\FilterManager|\PHPUnit\Framework\MockObject\MockObject
-=======
      * @var FilterManager|MockObject
->>>>>>> b2f063af
      */
     private $filterManagerMock;
 
     /**
-<<<<<<< HEAD
-     * @var \Magento\Framework\Url|\PHPUnit\Framework\MockObject\MockObject
-=======
      * @var Url|MockObject
->>>>>>> b2f063af
      */
     private $urlModelMock;
 
     /**
-<<<<<<< HEAD
-     * @var \Magento\Framework\App\RequestInterface|\PHPUnit\Framework\MockObject\MockObject
-=======
      * @var RequestInterface|MockObject
->>>>>>> b2f063af
      */
     private $requestMock;
 
     /**
-<<<<<<< HEAD
-     * @var \Magento\Newsletter\Model\Template\FilterFactory|\PHPUnit\Framework\MockObject\MockObject
-=======
      * @var FilterFactory|MockObject
->>>>>>> b2f063af
      */
     private $filterFactoryMock;
 
@@ -202,19 +142,15 @@
 
         $this->storeMock->expects($this->any())
             ->method('getFrontendName')
-            ->willReturn('frontendName');
+            ->will($this->returnValue('frontendName'));
 
         $this->storeMock->expects($this->any())
             ->method('getFrontendName')
-            ->willReturn('storeId');
+            ->will($this->returnValue('storeId'));
 
         $this->storeManagerMock->expects($this->any())
             ->method('getStore')
-<<<<<<< HEAD
-            ->willReturn($this->store);
-=======
             ->will($this->returnValue($this->storeMock));
->>>>>>> b2f063af
 
         $this->assetRepoMock = $this->getMockBuilder(Repository::class)
             ->disableOriginalConstructor()
@@ -257,11 +193,7 @@
      * Return the model under test with additional methods mocked.
      *
      * @param $mockedMethods array
-<<<<<<< HEAD
-     * @return \Magento\Newsletter\Model\Template|\PHPUnit\Framework\MockObject\MockObject
-=======
      * @return NewsletterTemplateModel|MockObject
->>>>>>> b2f063af
      */
     protected function getModelMock(array $mockedMethods = [])
     {
@@ -306,13 +238,13 @@
         $filterTemplate = $this->createMock(Template::class);
         $model->expects($this->once())
             ->method('getTemplateFilter')
-            ->willReturn($filterTemplate);
+            ->will($this->returnValue($filterTemplate));
 
         $expectedResult = 'expected';
         $filterTemplate->expects($this->once())
             ->method('filter')
             ->with($templateSubject)
-            ->willReturn($expectedResult);
+            ->will($this->returnValue($expectedResult));
 
         $filterTemplate->expects($this->exactly(2))
             ->method('setStrictMode')
@@ -323,7 +255,7 @@
         $filterTemplate->expects($this->once())
             ->method('setVariables')
             ->with(array_merge($variables, ['this' => $model]))
-            ->willReturn($filterTemplate);
+            ->will($this->returnValue($filterTemplate));
 
         $this->assertEquals($expectedResult, $model->getProcessedTemplateSubject($variables));
     }
@@ -364,23 +296,23 @@
         $filterTemplate->expects($this->never())
             ->method('setUseSessionInUrl')
             ->with(false)
-            ->willReturnSelf();
+            ->will($this->returnSelf());
         $filterTemplate->expects($this->once())
             ->method('setPlainTemplateMode')
             ->with($templateType === TemplateTypesInterface::TYPE_TEXT)
-            ->willReturnSelf();
+            ->will($this->returnSelf());
         $filterTemplate->expects($this->once())
             ->method('setIsChildTemplate')
-            ->willReturnSelf();
+            ->will($this->returnSelf());
         $filterTemplate->expects($this->once())
             ->method('setDesignParams')
-            ->willReturnSelf();
+            ->will($this->returnSelf());
         $filterTemplate->expects($this->any())
             ->method('setStoreId')
-            ->willReturnSelf();
+            ->will($this->returnSelf());
         $filterTemplate->expects($this->any())
             ->method('getStoreId')
-            ->willReturn($storeId);
+            ->will($this->returnValue($storeId));
 
         $filterTemplate->expects($this->exactly(2))
             ->method('setStrictMode')
@@ -395,7 +327,7 @@
             ->getMock();
         $subscriber->expects($this->once())
             ->method('getStoreId')
-            ->willReturn('3');
+            ->will($this->returnValue('3'));
         $expectedVariables['subscriber'] = $subscriber;
         $variables['subscriber'] = $subscriber;
 
@@ -422,21 +354,21 @@
         ];
         $model->expects($this->any())
             ->method('getDesignParams')
-            ->willReturn($designParams);
+            ->will($this->returnValue($designParams));
 
         $model->expects($this->atLeastOnce())
             ->method('isPlain')
-            ->willReturn($templateType === TemplateTypesInterface::TYPE_TEXT);
+            ->will($this->returnValue($templateType === TemplateTypesInterface::TYPE_TEXT));
 
         $preparedTemplateText = $expectedResult; //'prepared text';
         $model->expects($this->once())
             ->method('getTemplateText')
-            ->willReturn($preparedTemplateText);
+            ->will($this->returnValue($preparedTemplateText));
 
         $filterTemplate->expects($this->once())
             ->method('filter')
             ->with($preparedTemplateText)
-            ->willReturn($expectedResult);
+            ->will($this->returnValue($expectedResult));
 
         $this->assertEquals($expectedResult, $model->getProcessedTemplate($variables));
     }
@@ -497,13 +429,13 @@
         $model = $this->getModelMock(['getTemplateSenderName', 'getTemplateSenderEmail', 'getTemplateSubject']);
         $model->expects($this->any())
             ->method('getTemplateSenderName')
-            ->willReturn($senderName);
+            ->will($this->returnValue($senderName));
         $model->expects($this->any())
             ->method('getTemplateSenderEmail')
-            ->willReturn($senderEmail);
+            ->will($this->returnValue($senderEmail));
         $model->expects($this->any())
             ->method('getTemplateSubject')
-            ->willReturn($templateSubject);
+            ->will($this->returnValue($templateSubject));
         $this->assertEquals($expectedValue, $model->isValidForSend());
     }
 
