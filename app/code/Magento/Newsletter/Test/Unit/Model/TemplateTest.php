--- conflicted
+++ resolved
@@ -15,21 +15,14 @@
 use Magento\Framework\App\TemplateTypesInterface;
 use Magento\Framework\Filesystem;
 use Magento\Framework\Filter\FilterManager;
-<<<<<<< HEAD
-=======
 use Magento\Framework\Filter\Template;
->>>>>>> 0537aa9e
 use Magento\Framework\Model\Context;
 use Magento\Framework\Registry;
 use Magento\Framework\Url;
 use Magento\Framework\View\Asset\Repository;
 use Magento\Framework\View\DesignInterface;
 use Magento\Newsletter\Model\Subscriber;
-<<<<<<< HEAD
-use Magento\Newsletter\Model\Template;
-=======
 use Magento\Newsletter\Model\Template as NewsletterTemplateModel;
->>>>>>> 0537aa9e
 use Magento\Newsletter\Model\Template\Filter;
 use Magento\Newsletter\Model\Template\FilterFactory;
 use Magento\Store\Model\App\Emulation;
@@ -122,29 +115,6 @@
 
     protected function setUp(): void
     {
-<<<<<<< HEAD
-        $this->context = $this->getMockBuilder(Context::class)
-            ->disableOriginalConstructor()
-            ->getMock();
-
-        $this->design = $this->getMockBuilder(DesignInterface::class)
-            ->disableOriginalConstructor()
-            ->getMock();
-
-        $this->registry = $this->getMockBuilder(Registry::class)
-            ->disableOriginalConstructor()
-            ->getMock();
-
-        $this->appEmulation = $this->getMockBuilder(Emulation::class)
-            ->disableOriginalConstructor()
-            ->getMock();
-
-        $this->storeManager = $this->getMockBuilder(StoreManagerInterface::class)
-            ->disableOriginalConstructor()
-            ->getMock();
-
-        $this->store = $this->getMockBuilder(Store::class)
-=======
         $this->contextMock = $this->getMockBuilder(Context::class)
             ->disableOriginalConstructor()
             ->getMock();
@@ -166,7 +136,6 @@
             ->getMock();
 
         $this->storeMock = $this->getMockBuilder(Store::class)
->>>>>>> 0537aa9e
             ->setMethods(['getFrontendName', 'getId'])
             ->disableOriginalConstructor()
             ->getMock();
@@ -183,41 +152,6 @@
             ->method('getStore')
             ->will($this->returnValue($this->storeMock));
 
-<<<<<<< HEAD
-        $this->assetRepo = $this->getMockBuilder(Repository::class)
-            ->disableOriginalConstructor()
-            ->getMock();
-
-        $this->filesystem = $this->getMockBuilder(Filesystem::class)
-            ->disableOriginalConstructor()
-            ->getMock();
-
-        $this->scopeConfig = $this->getMockBuilder(ScopeConfigInterface::class)
-            ->disableOriginalConstructor()
-            ->getMock();
-
-        $this->emailConfig = $this->getMockBuilder(Config::class)
-            ->disableOriginalConstructor()
-            ->getMock();
-
-        $this->templateFactory = $this->getMockBuilder(TemplateFactory::class)
-            ->disableOriginalConstructor()
-            ->getMock();
-
-        $this->filterManager = $this->getMockBuilder(FilterManager::class)
-            ->disableOriginalConstructor()
-            ->getMock();
-
-        $this->urlModel = $this->getMockBuilder(Url::class)
-            ->disableOriginalConstructor()
-            ->getMock();
-
-        $this->request = $this->getMockBuilder(RequestInterface::class)
-            ->disableOriginalConstructor()
-            ->getMock();
-
-        $this->filterFactory = $this->getMockBuilder(FilterFactory::class)
-=======
         $this->assetRepoMock = $this->getMockBuilder(Repository::class)
             ->disableOriginalConstructor()
             ->getMock();
@@ -251,7 +185,6 @@
             ->getMock();
 
         $this->filterFactoryMock = $this->getMockBuilder(FilterFactory::class)
->>>>>>> 0537aa9e
             ->disableOriginalConstructor()
             ->getMock();
     }
@@ -260,19 +193,11 @@
      * Return the model under test with additional methods mocked.
      *
      * @param $mockedMethods array
-<<<<<<< HEAD
-     * @return Template|MockObject
+     * @return NewsletterTemplateModel|MockObject
      */
     protected function getModelMock(array $mockedMethods = [])
     {
-        return $this->getMockBuilder(Template::class)
-=======
-     * @return NewsletterTemplateModel|MockObject
-     */
-    protected function getModelMock(array $mockedMethods = [])
-    {
         return $this->getMockBuilder(NewsletterTemplateModel::class)
->>>>>>> 0537aa9e
             ->setMethods(array_merge($mockedMethods, ['__wakeup', '__sleep', '_init']))
             ->setConstructorArgs(
                 [
