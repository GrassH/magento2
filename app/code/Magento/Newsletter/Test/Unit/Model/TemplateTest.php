<?php
/**
 * Copyright © 2015 Magento. All rights reserved.
 * See COPYING.txt for license details.
 */
namespace Magento\Newsletter\Test\Unit\Model;

/**
 * @SuppressWarnings(PHPMD.CouplingBetweenObjects)
 */
class TemplateTest extends \PHPUnit_Framework_TestCase
{
    /**
     * @var \Magento\Framework\Model\Context|\PHPUnit_Framework_MockObject_MockObject
     */
    private $context;

    /**
     * @var \Magento\Framework\View\DesignInterface|\PHPUnit_Framework_MockObject_MockObject
     */
    private $design;

    /**
     * @var \Magento\Framework\Registry|\PHPUnit_Framework_MockObject_MockObject
     */
    private $registry;

    /**
     * @var \Magento\Store\Model\App\Emulation|\PHPUnit_Framework_MockObject_MockObject
     */
    private $appEmulation;

    /**
     * @var \Magento\Store\Model\StoreManagerInterface|\PHPUnit_Framework_MockObject_MockObject
     */
    private $storeManager;

    /**
     * @var \Magento\Store\Model\Store|\PHPUnit_Framework_MockObject_MockObject
     */
    private $store;

    /**
     * @var \Magento\Framework\View\Asset\Repository|\PHPUnit_Framework_MockObject_MockObject
     */
    private $assetRepo;

    /**
     * @var \Magento\Framework\Filesystem|\PHPUnit_Framework_MockObject_MockObject
     */
    private $filesystem;

    /**
     * @var \Magento\Framework\App\Config\ScopeConfigInterface|\PHPUnit_Framework_MockObject_MockObject
     */
    private $scopeConfig;

    /**
<<<<<<< HEAD
     * @var \Magento\Framework\ObjectManagerInterface|\PHPUnit_Framework_MockObject_MockObject
     */
    private $objectManager;

    /**
=======
>>>>>>> 1a7d3dfe
     * @var \Magento\Email\Model\Template\Config|\PHPUnit_Framework_MockObject_MockObject
     */
    private $emailConfig;

    /**
     * @var \Magento\Email\Model\TemplateFactory|\PHPUnit_Framework_MockObject_MockObject
<<<<<<< HEAD
     */
    private $templateFactory;

    /**
     * @var \Magento\Framework\App\RequestInterface|\PHPUnit_Framework_MockObject_MockObject
     */
    private $request;

    /**
     * @var \Magento\Newsletter\Model\Template\FilterFactory|\PHPUnit_Framework_MockObject_MockObject
     */
    private $filterFactory;

    public function setUp()
    {
        $this->context = $this->getMockBuilder('Magento\Framework\Model\Context')
            ->disableOriginalConstructor()
            ->getMock();
        $this->design = $this->getMockBuilder('Magento\Framework\View\DesignInterface')
            ->disableOriginalConstructor()
            ->getMock();
        $this->registry = $this->getMockBuilder('Magento\Framework\Registry')
            ->disableOriginalConstructor()
            ->getMock();
        $this->appEmulation = $this->getMockBuilder('Magento\Store\Model\App\Emulation')
            ->disableOriginalConstructor()
            ->getMock();
        $this->storeManager = $this->getMockBuilder('Magento\Store\Model\StoreManagerInterface')
            ->disableOriginalConstructor()
            ->getMock();

        $this->store = $this->getMockBuilder('Magento\Store\Model\Store')
            ->setMethods(['getFrontendName', 'getId'])
            ->disableOriginalConstructor()
            ->getMock();
        $this->store->expects($this->any())
            ->method('getFrontendName')
            ->will($this->returnValue('frontendName'));
        $this->store->expects($this->any())
            ->method('getFrontendName')
            ->will($this->returnValue('storeId'));
        $this->storeManager->expects($this->any())
            ->method('getStore')
            ->will($this->returnValue($this->store));

        $this->assetRepo = $this->getMockBuilder('Magento\Framework\View\Asset\Repository')
            ->disableOriginalConstructor()
            ->getMock();
        $this->filesystem = $this->getMockBuilder('Magento\Framework\Filesystem')
            ->disableOriginalConstructor()
            ->getMock();
        $this->scopeConfig = $this->getMockBuilder('Magento\Framework\App\Config\ScopeConfigInterface')
            ->disableOriginalConstructor()
            ->getMock();
        $this->objectManager = $this->getMockBuilder('Magento\Framework\ObjectManagerInterface')
            ->disableOriginalConstructor()
            ->getMock();
        $this->emailConfig = $this->getMockBuilder('Magento\Email\Model\Template\Config')
            ->disableOriginalConstructor()
            ->getMock();
        $this->templateFactory = $this->getMockBuilder('Magento\Email\Model\TemplateFactory')
            ->disableOriginalConstructor()
            ->getMock();
        $this->request = $this->getMockBuilder('Magento\Framework\App\RequestInterface')
            ->disableOriginalConstructor()
            ->getMock();
        $this->filterFactory = $this->getMockBuilder('Magento\Newsletter\Model\Template\FilterFactory')
            ->disableOriginalConstructor()
            ->getMock();
    }

    /**
     * Return the model under test with additional methods mocked.
     *
     * @param $mockedMethods array
     * @return \Magento\Newsletter\Model\Template|\PHPUnit_Framework_MockObject_MockObject
     */
    protected function getModelMock(array $mockedMethods = [])
    {
        return $this->getMockBuilder('Magento\Newsletter\Model\Template')
            ->setMethods(array_merge($mockedMethods, ['__wakeup', '__sleep', '_init']))
            ->setConstructorArgs(
                [
                    $this->context,
                    $this->design,
                    $this->registry,
                    $this->appEmulation,
                    $this->storeManager,
                    $this->assetRepo,
                    $this->filesystem,
                    $this->scopeConfig,
                    $this->objectManager,
                    $this->emailConfig,
                    $this->templateFactory,
                    $this->request,
                    $this->filterFactory,
                ]
            )
            ->getMock();
    }

    public function testGetProcessedTemplateSubject()
    {
        $model = $this->getModelMock([
            'getTemplateFilter',
            'getDesignConfig',
            'applyDesignConfig',
            'setVariables',
        ]);

        $templateSubject = 'templateSubject';
        $model->setTemplateSubject($templateSubject);

        $filterTemplate = $this->getMockBuilder('Magento\Framework\Filter\Template')
            ->setMethods(['setVariables', 'setStoreId', 'filter'])
            ->disableOriginalConstructor()
            ->getMock();
        $model->expects($this->once())
            ->method('getTemplateFilter')
            ->will($this->returnValue($filterTemplate));

        $expectedResult = 'expected';
        $filterTemplate->expects($this->once())
            ->method('filter')
            ->with($templateSubject)
            ->will($this->returnValue($expectedResult));

        $variables = [ 'key' => 'value' ];
        $filterTemplate->expects($this->once())
            ->method('setVariables')
            ->with(array_merge($variables, ['this' => $model]))
            ->will($this->returnValue($filterTemplate));
        $this->assertEquals($expectedResult, $model->getProcessedTemplateSubject($variables));
    }

    /**
     * This test is nearly identical to the
     * \Magento\Email\Test\Unit\Model\AbstractTemplateTest::testGetProcessedTemplate test, except this test also tests
     * to ensure that if a "subscriber" variable is passed to method, the store ID from that object will be used for
     * filtering.
     *
     * @param $variables array
     * @param $templateType string
     * @param $storeId int
     * @param $expectedVariables array
     * @param $expectedResult string
     * @dataProvider getProcessedTemplateProvider
     */
    public function testGetProcessedTemplate($variables, $templateType, $storeId, $expectedVariables, $expectedResult)
    {
=======
     */
    private $templateFactory;

    /**
     * @var \Magento\Framework\App\RequestInterface|\PHPUnit_Framework_MockObject_MockObject
     */
    private $request;

    /**
     * @var \Magento\Newsletter\Model\Template\FilterFactory|\PHPUnit_Framework_MockObject_MockObject
     */
    private $filterFactory;

    public function setUp()
    {
        $this->context = $this->getMockBuilder('Magento\Framework\Model\Context')
            ->disableOriginalConstructor()
            ->getMock();
        $this->design = $this->getMockBuilder('Magento\Framework\View\DesignInterface')
            ->disableOriginalConstructor()
            ->getMock();
        $this->registry = $this->getMockBuilder('Magento\Framework\Registry')
            ->disableOriginalConstructor()
            ->getMock();
        $this->appEmulation = $this->getMockBuilder('Magento\Store\Model\App\Emulation')
            ->disableOriginalConstructor()
            ->getMock();
        $this->storeManager = $this->getMockBuilder('Magento\Store\Model\StoreManagerInterface')
            ->disableOriginalConstructor()
            ->getMock();

        $this->store = $this->getMockBuilder('Magento\Store\Model\Store')
            ->setMethods(['getFrontendName', 'getId'])
            ->disableOriginalConstructor()
            ->getMock();
        $this->store->expects($this->any())
            ->method('getFrontendName')
            ->will($this->returnValue('frontendName'));
        $this->store->expects($this->any())
            ->method('getFrontendName')
            ->will($this->returnValue('storeId'));
        $this->storeManager->expects($this->any())
            ->method('getStore')
            ->will($this->returnValue($this->store));

        $this->assetRepo = $this->getMockBuilder('Magento\Framework\View\Asset\Repository')
            ->disableOriginalConstructor()
            ->getMock();
        $this->filesystem = $this->getMockBuilder('Magento\Framework\Filesystem')
            ->disableOriginalConstructor()
            ->getMock();
        $this->scopeConfig = $this->getMockBuilder('Magento\Framework\App\Config\ScopeConfigInterface')
            ->disableOriginalConstructor()
            ->getMock();
        $this->emailConfig = $this->getMockBuilder('Magento\Email\Model\Template\Config')
            ->disableOriginalConstructor()
            ->getMock();
        $this->templateFactory = $this->getMockBuilder('Magento\Email\Model\TemplateFactory')
            ->disableOriginalConstructor()
            ->getMock();
        $this->request = $this->getMockBuilder('Magento\Framework\App\RequestInterface')
            ->disableOriginalConstructor()
            ->getMock();
        $this->filterFactory = $this->getMockBuilder('Magento\Newsletter\Model\Template\FilterFactory')
            ->disableOriginalConstructor()
            ->getMock();
    }

    /**
     * Return the model under test with additional methods mocked.
     *
     * @param $mockedMethods array
     * @return \Magento\Newsletter\Model\Template|\PHPUnit_Framework_MockObject_MockObject
     */
    protected function getModelMock(array $mockedMethods = [])
    {
        return $this->getMockBuilder('Magento\Newsletter\Model\Template')
            ->setMethods(array_merge($mockedMethods, ['__wakeup', '__sleep', '_init']))
            ->setConstructorArgs(
                [
                    $this->context,
                    $this->design,
                    $this->registry,
                    $this->appEmulation,
                    $this->storeManager,
                    $this->assetRepo,
                    $this->filesystem,
                    $this->scopeConfig,
                    $this->emailConfig,
                    $this->templateFactory,
                    $this->request,
                    $this->filterFactory,
                ]
            )
            ->getMock();
    }

    public function testGetProcessedTemplateSubject()
    {
        $model = $this->getModelMock([
            'getTemplateFilter',
            'getDesignConfig',
            'applyDesignConfig',
            'setVariables',
        ]);

        $templateSubject = 'templateSubject';
        $model->setTemplateSubject($templateSubject);

        $filterTemplate = $this->getMockBuilder('Magento\Framework\Filter\Template')
            ->setMethods(['setVariables', 'setStoreId', 'filter'])
            ->disableOriginalConstructor()
            ->getMock();
        $model->expects($this->once())
            ->method('getTemplateFilter')
            ->will($this->returnValue($filterTemplate));

        $expectedResult = 'expected';
        $filterTemplate->expects($this->once())
            ->method('filter')
            ->with($templateSubject)
            ->will($this->returnValue($expectedResult));

        $variables = [ 'key' => 'value' ];
        $filterTemplate->expects($this->once())
            ->method('setVariables')
            ->with(array_merge($variables, ['this' => $model]))
            ->will($this->returnValue($filterTemplate));
        $this->assertEquals($expectedResult, $model->getProcessedTemplateSubject($variables));
    }

    /**
     * This test is nearly identical to the
     * \Magento\Email\Test\Unit\Model\AbstractTemplateTest::testGetProcessedTemplate test, except this test also tests
     * to ensure that if a "subscriber" variable is passed to method, the store ID from that object will be used for
     * filtering.
     *
     * @param $variables array
     * @param $templateType string
     * @param $storeId int
     * @param $expectedVariables array
     * @param $expectedResult string
     * @dataProvider getProcessedTemplateDataProvider
     */
    public function testGetProcessedTemplate($variables, $templateType, $storeId, $expectedVariables, $expectedResult)
    {
>>>>>>> 1a7d3dfe
        $filterTemplate = $this->getMockBuilder('Magento\Newsletter\Model\Template\Filter')
            ->setMethods([
                'setUseSessionInUrl',
                'setPlainTemplateMode',
                'setIsChildTemplate',
                'setDesignParams',
                'setVariables',
                'setStoreId',
                'filter',
                'getStoreId',
                'getInlineCssFiles',
            ])
            ->disableOriginalConstructor()
            ->getMock();

        $filterTemplate->expects($this->once())
            ->method('setUseSessionInUrl')
            ->with(false)
            ->will($this->returnSelf());
        $filterTemplate->expects($this->once())
            ->method('setPlainTemplateMode')
            ->with($templateType === \Magento\Framework\App\TemplateTypesInterface::TYPE_TEXT)
            ->will($this->returnSelf());
        $filterTemplate->expects($this->once())
            ->method('setIsChildTemplate')
            ->will($this->returnSelf());
        $filterTemplate->expects($this->once())
            ->method('setDesignParams')
            ->will($this->returnSelf());
        $filterTemplate->expects($this->any())
            ->method('setStoreId')
            ->will($this->returnSelf());
        $filterTemplate->expects($this->any())
            ->method('getStoreId')
            ->will($this->returnValue($storeId));

        // The following block of code tests to ensure that the store id of the subscriber will be used, if the
        // 'subscriber' variable is set.
        $subscriber = $this->getMockBuilder('Magento\Newsletter\Model\Subscriber')
            ->setMethods([
                'getStoreId',
            ])
            ->disableOriginalConstructor()
            ->getMock();
        $subscriber->expects($this->once())
            ->method('getStoreId')
            ->will($this->returnValue('3'));
        $expectedVariables['subscriber'] = $subscriber;
        $variables['subscriber'] = $subscriber;

        $expectedVariables['store'] = $this->store;

        $model = $this->getModelMock([
            'getDesignParams',
            'applyDesignConfig',
            'getTemplateText',
            'isPlain',
        ]);
        $filterTemplate->expects($this->any())
            ->method('setVariables')
            ->with(array_merge(['this' => $model], $expectedVariables));
        $model->setTemplateFilter($filterTemplate);
        $model->setTemplateType($templateType);

        $designParams = [
            'area' => \Magento\Framework\App\Area::AREA_FRONTEND,
            'theme' => 'themeId',
            'locale' => 'localeId',
        ];
        $model->expects($this->any())
            ->method('getDesignParams')
            ->will($this->returnValue($designParams));

        $model->expects($this->atLeastOnce())
            ->method('isPlain')
            ->will($this->returnValue($templateType === \Magento\Framework\App\TemplateTypesInterface::TYPE_TEXT));

        $preparedTemplateText = $expectedResult; //'prepared text';
        $model->expects($this->once())
            ->method('getTemplateText')
            ->will($this->returnValue($preparedTemplateText));

        $filterTemplate->expects($this->once())
            ->method('filter')
            ->with($preparedTemplateText)
            ->will($this->returnValue($expectedResult));

        $this->assertEquals($expectedResult, $model->getProcessedTemplate($variables));
    }

    /**
     * @return array
     */
<<<<<<< HEAD
    public function getProcessedTemplateProvider()
=======
    public function getProcessedTemplateDataProvider()
>>>>>>> 1a7d3dfe
    {
        return [
            'default' => [
                'variables' => [],
                'templateType' => \Magento\Framework\App\TemplateTypesInterface::TYPE_TEXT,
                'storeId' => 1,
                'expectedVariables' => [
                    'logo_url' => null,
                    'logo_alt' => 'frontendName',
                    'store' => null,
                    'logo_width' => null,
                    'logo_height' => null,
                    'store_phone' => null,
                    'store_hours' => null,
                    'store_email' => null,
                ],
                'expectedResult' => 'expected result',
            ],
            'logo variables set' => [
                'variables' => [
                    'logo_url' => 'http://example.com/logo',
                    'logo_alt' => 'Logo Alt',
                ],
                'templateType' => \Magento\Framework\App\TemplateTypesInterface::TYPE_HTML,
                'storeId' => 1,
                'expectedVariables' => [
                    'logo_url' => 'http://example.com/logo',
                    'logo_alt' => 'Logo Alt',
                    'store' => null,
                    'logo_width' => null,
                    'logo_height' => null,
                    'store_phone' => null,
                    'store_hours' => null,
                    'store_email' => null,
                    'template_styles' => null,
                ],
                'expectedResult' => 'expected result',
            ],
        ];
    }
}<|MERGE_RESOLUTION|>--- conflicted
+++ resolved
@@ -56,172 +56,12 @@
     private $scopeConfig;
 
     /**
-<<<<<<< HEAD
-     * @var \Magento\Framework\ObjectManagerInterface|\PHPUnit_Framework_MockObject_MockObject
-     */
-    private $objectManager;
-
-    /**
-=======
->>>>>>> 1a7d3dfe
      * @var \Magento\Email\Model\Template\Config|\PHPUnit_Framework_MockObject_MockObject
      */
     private $emailConfig;
 
     /**
      * @var \Magento\Email\Model\TemplateFactory|\PHPUnit_Framework_MockObject_MockObject
-<<<<<<< HEAD
-     */
-    private $templateFactory;
-
-    /**
-     * @var \Magento\Framework\App\RequestInterface|\PHPUnit_Framework_MockObject_MockObject
-     */
-    private $request;
-
-    /**
-     * @var \Magento\Newsletter\Model\Template\FilterFactory|\PHPUnit_Framework_MockObject_MockObject
-     */
-    private $filterFactory;
-
-    public function setUp()
-    {
-        $this->context = $this->getMockBuilder('Magento\Framework\Model\Context')
-            ->disableOriginalConstructor()
-            ->getMock();
-        $this->design = $this->getMockBuilder('Magento\Framework\View\DesignInterface')
-            ->disableOriginalConstructor()
-            ->getMock();
-        $this->registry = $this->getMockBuilder('Magento\Framework\Registry')
-            ->disableOriginalConstructor()
-            ->getMock();
-        $this->appEmulation = $this->getMockBuilder('Magento\Store\Model\App\Emulation')
-            ->disableOriginalConstructor()
-            ->getMock();
-        $this->storeManager = $this->getMockBuilder('Magento\Store\Model\StoreManagerInterface')
-            ->disableOriginalConstructor()
-            ->getMock();
-
-        $this->store = $this->getMockBuilder('Magento\Store\Model\Store')
-            ->setMethods(['getFrontendName', 'getId'])
-            ->disableOriginalConstructor()
-            ->getMock();
-        $this->store->expects($this->any())
-            ->method('getFrontendName')
-            ->will($this->returnValue('frontendName'));
-        $this->store->expects($this->any())
-            ->method('getFrontendName')
-            ->will($this->returnValue('storeId'));
-        $this->storeManager->expects($this->any())
-            ->method('getStore')
-            ->will($this->returnValue($this->store));
-
-        $this->assetRepo = $this->getMockBuilder('Magento\Framework\View\Asset\Repository')
-            ->disableOriginalConstructor()
-            ->getMock();
-        $this->filesystem = $this->getMockBuilder('Magento\Framework\Filesystem')
-            ->disableOriginalConstructor()
-            ->getMock();
-        $this->scopeConfig = $this->getMockBuilder('Magento\Framework\App\Config\ScopeConfigInterface')
-            ->disableOriginalConstructor()
-            ->getMock();
-        $this->objectManager = $this->getMockBuilder('Magento\Framework\ObjectManagerInterface')
-            ->disableOriginalConstructor()
-            ->getMock();
-        $this->emailConfig = $this->getMockBuilder('Magento\Email\Model\Template\Config')
-            ->disableOriginalConstructor()
-            ->getMock();
-        $this->templateFactory = $this->getMockBuilder('Magento\Email\Model\TemplateFactory')
-            ->disableOriginalConstructor()
-            ->getMock();
-        $this->request = $this->getMockBuilder('Magento\Framework\App\RequestInterface')
-            ->disableOriginalConstructor()
-            ->getMock();
-        $this->filterFactory = $this->getMockBuilder('Magento\Newsletter\Model\Template\FilterFactory')
-            ->disableOriginalConstructor()
-            ->getMock();
-    }
-
-    /**
-     * Return the model under test with additional methods mocked.
-     *
-     * @param $mockedMethods array
-     * @return \Magento\Newsletter\Model\Template|\PHPUnit_Framework_MockObject_MockObject
-     */
-    protected function getModelMock(array $mockedMethods = [])
-    {
-        return $this->getMockBuilder('Magento\Newsletter\Model\Template')
-            ->setMethods(array_merge($mockedMethods, ['__wakeup', '__sleep', '_init']))
-            ->setConstructorArgs(
-                [
-                    $this->context,
-                    $this->design,
-                    $this->registry,
-                    $this->appEmulation,
-                    $this->storeManager,
-                    $this->assetRepo,
-                    $this->filesystem,
-                    $this->scopeConfig,
-                    $this->objectManager,
-                    $this->emailConfig,
-                    $this->templateFactory,
-                    $this->request,
-                    $this->filterFactory,
-                ]
-            )
-            ->getMock();
-    }
-
-    public function testGetProcessedTemplateSubject()
-    {
-        $model = $this->getModelMock([
-            'getTemplateFilter',
-            'getDesignConfig',
-            'applyDesignConfig',
-            'setVariables',
-        ]);
-
-        $templateSubject = 'templateSubject';
-        $model->setTemplateSubject($templateSubject);
-
-        $filterTemplate = $this->getMockBuilder('Magento\Framework\Filter\Template')
-            ->setMethods(['setVariables', 'setStoreId', 'filter'])
-            ->disableOriginalConstructor()
-            ->getMock();
-        $model->expects($this->once())
-            ->method('getTemplateFilter')
-            ->will($this->returnValue($filterTemplate));
-
-        $expectedResult = 'expected';
-        $filterTemplate->expects($this->once())
-            ->method('filter')
-            ->with($templateSubject)
-            ->will($this->returnValue($expectedResult));
-
-        $variables = [ 'key' => 'value' ];
-        $filterTemplate->expects($this->once())
-            ->method('setVariables')
-            ->with(array_merge($variables, ['this' => $model]))
-            ->will($this->returnValue($filterTemplate));
-        $this->assertEquals($expectedResult, $model->getProcessedTemplateSubject($variables));
-    }
-
-    /**
-     * This test is nearly identical to the
-     * \Magento\Email\Test\Unit\Model\AbstractTemplateTest::testGetProcessedTemplate test, except this test also tests
-     * to ensure that if a "subscriber" variable is passed to method, the store ID from that object will be used for
-     * filtering.
-     *
-     * @param $variables array
-     * @param $templateType string
-     * @param $storeId int
-     * @param $expectedVariables array
-     * @param $expectedResult string
-     * @dataProvider getProcessedTemplateProvider
-     */
-    public function testGetProcessedTemplate($variables, $templateType, $storeId, $expectedVariables, $expectedResult)
-    {
-=======
      */
     private $templateFactory;
 
@@ -368,7 +208,6 @@
      */
     public function testGetProcessedTemplate($variables, $templateType, $storeId, $expectedVariables, $expectedResult)
     {
->>>>>>> 1a7d3dfe
         $filterTemplate = $this->getMockBuilder('Magento\Newsletter\Model\Template\Filter')
             ->setMethods([
                 'setUseSessionInUrl',
@@ -462,11 +301,7 @@
     /**
      * @return array
      */
-<<<<<<< HEAD
-    public function getProcessedTemplateProvider()
-=======
     public function getProcessedTemplateDataProvider()
->>>>>>> 1a7d3dfe
     {
         return [
             'default' => [
