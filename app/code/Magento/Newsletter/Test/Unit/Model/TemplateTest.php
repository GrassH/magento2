<?php
/**
 * Copyright © Magento, Inc. All rights reserved.
 * See COPYING.txt for license details.
 */
declare(strict_types=1);

namespace Magento\Newsletter\Test\Unit\Model;

use Magento\Email\Model\Template\Config;
use Magento\Email\Model\TemplateFactory;
<<<<<<< HEAD
=======
use Magento\Framework\App\Area;
>>>>>>> 84e2a64c
use Magento\Framework\App\Config\ScopeConfigInterface;
use Magento\Framework\App\RequestInterface;
use Magento\Framework\App\TemplateTypesInterface;
use Magento\Framework\Filesystem;
use Magento\Framework\Filter\FilterManager;
<<<<<<< HEAD
use Magento\Framework\Filter\Template;
=======
>>>>>>> 84e2a64c
use Magento\Framework\Model\Context;
use Magento\Framework\Registry;
use Magento\Framework\Url;
use Magento\Framework\View\Asset\Repository;
use Magento\Framework\View\DesignInterface;
use Magento\Newsletter\Model\Subscriber;
<<<<<<< HEAD
use Magento\Newsletter\Model\Template as NewsletterTemplateModel;
=======
use Magento\Newsletter\Model\Template;
>>>>>>> 84e2a64c
use Magento\Newsletter\Model\Template\Filter;
use Magento\Newsletter\Model\Template\FilterFactory;
use Magento\Store\Model\App\Emulation;
use Magento\Store\Model\Store;
use Magento\Store\Model\StoreManagerInterface;
use PHPUnit\Framework\MockObject\MockObject;
use PHPUnit\Framework\TestCase;

/**
 * @covers \Magento\Newsletter\Model\Template
 *
 * @SuppressWarnings(PHPMD.CouplingBetweenObjects)
 */
class TemplateTest extends TestCase
{
    /**
     * @var Context|MockObject
     */
    private $contextMock;

    /**
     * @var DesignInterface|MockObject
     */
    private $designMock;

    /**
     * @var Registry|MockObject
     */
    private $registryMock;

    /**
     * @var Emulation|MockObject
     */
    private $appEmulationMock;

    /**
     * @var StoreManagerInterface|MockObject
     */
    private $storeManagerMock;

    /**
     * @var Store|MockObject
     */
    private $storeMock;

    /**
     * @var Repository|MockObject
     */
    private $assetRepoMock;

    /**
     * @var Filesystem|MockObject
     */
    private $filesystemMock;

    /**
     * @var ScopeConfigInterface|MockObject
     */
    private $scopeConfigMock;

    /**
     * @var Config|MockObject
     */
    private $emailConfigMock;

    /**
     * @var TemplateFactory|MockObject
     */
    private $templateFactoryMock;

    /**
     * @var FilterManager|MockObject
     */
    private $filterManagerMock;

    /**
     * @var Url|MockObject
     */
    private $urlModelMock;

    /**
     * @var RequestInterface|MockObject
     */
    private $requestMock;

    /**
     * @var FilterFactory|MockObject
     */
    private $filterFactoryMock;

    protected function setUp(): void
    {
<<<<<<< HEAD
        $this->contextMock = $this->getMockBuilder(Context::class)
            ->disableOriginalConstructor()
            ->getMock();

        $this->designMock = $this->getMockBuilder(DesignInterface::class)
            ->disableOriginalConstructor()
            ->getMock();

        $this->registryMock = $this->getMockBuilder(Registry::class)
            ->disableOriginalConstructor()
            ->getMock();

        $this->appEmulationMock = $this->getMockBuilder(Emulation::class)
            ->disableOriginalConstructor()
            ->getMock();

        $this->storeManagerMock = $this->getMockBuilder(StoreManagerInterface::class)
            ->disableOriginalConstructor()
            ->getMock();

        $this->storeMock = $this->getMockBuilder(Store::class)
=======
        $this->context = $this->getMockBuilder(Context::class)
            ->disableOriginalConstructor()
            ->getMock();

        $this->design = $this->getMockBuilder(DesignInterface::class)
            ->disableOriginalConstructor()
            ->getMock();

        $this->registry = $this->getMockBuilder(Registry::class)
            ->disableOriginalConstructor()
            ->getMock();

        $this->appEmulation = $this->getMockBuilder(Emulation::class)
            ->disableOriginalConstructor()
            ->getMock();

        $this->storeManager = $this->getMockBuilder(StoreManagerInterface::class)
            ->disableOriginalConstructor()
            ->getMock();

        $this->store = $this->getMockBuilder(Store::class)
>>>>>>> 84e2a64c
            ->setMethods(['getFrontendName', 'getId'])
            ->disableOriginalConstructor()
            ->getMock();

        $this->storeMock->expects($this->any())
            ->method('getFrontendName')
            ->will($this->returnValue('frontendName'));

        $this->storeMock->expects($this->any())
            ->method('getFrontendName')
            ->will($this->returnValue('storeId'));

        $this->storeManagerMock->expects($this->any())
            ->method('getStore')
            ->will($this->returnValue($this->storeMock));

<<<<<<< HEAD
        $this->assetRepoMock = $this->getMockBuilder(Repository::class)
            ->disableOriginalConstructor()
            ->getMock();

        $this->filesystemMock = $this->getMockBuilder(Filesystem::class)
            ->disableOriginalConstructor()
            ->getMock();

        $this->scopeConfigMock = $this->getMockBuilder(ScopeConfigInterface::class)
            ->disableOriginalConstructor()
            ->getMock();

        $this->emailConfigMock = $this->getMockBuilder(Config::class)
            ->disableOriginalConstructor()
            ->getMock();

        $this->templateFactoryMock = $this->getMockBuilder(TemplateFactory::class)
            ->disableOriginalConstructor()
            ->getMock();

        $this->filterManagerMock = $this->getMockBuilder(FilterManager::class)
            ->disableOriginalConstructor()
            ->getMock();

        $this->urlModelMock = $this->getMockBuilder(Url::class)
            ->disableOriginalConstructor()
            ->getMock();

        $this->requestMock = $this->getMockBuilder(RequestInterface::class)
            ->disableOriginalConstructor()
            ->getMock();

        $this->filterFactoryMock = $this->getMockBuilder(FilterFactory::class)
=======
        $this->assetRepo = $this->getMockBuilder(Repository::class)
            ->disableOriginalConstructor()
            ->getMock();

        $this->filesystem = $this->getMockBuilder(Filesystem::class)
            ->disableOriginalConstructor()
            ->getMock();

        $this->scopeConfig = $this->getMockBuilder(ScopeConfigInterface::class)
            ->disableOriginalConstructor()
            ->getMock();

        $this->emailConfig = $this->getMockBuilder(Config::class)
            ->disableOriginalConstructor()
            ->getMock();

        $this->templateFactory = $this->getMockBuilder(TemplateFactory::class)
            ->disableOriginalConstructor()
            ->getMock();

        $this->filterManager = $this->getMockBuilder(FilterManager::class)
            ->disableOriginalConstructor()
            ->getMock();

        $this->urlModel = $this->getMockBuilder(Url::class)
            ->disableOriginalConstructor()
            ->getMock();

        $this->request = $this->getMockBuilder(RequestInterface::class)
            ->disableOriginalConstructor()
            ->getMock();

        $this->filterFactory = $this->getMockBuilder(FilterFactory::class)
>>>>>>> 84e2a64c
            ->disableOriginalConstructor()
            ->getMock();
    }

    /**
     * Return the model under test with additional methods mocked.
     *
     * @param $mockedMethods array
<<<<<<< HEAD
     * @return NewsletterTemplateModel|MockObject
     */
    protected function getModelMock(array $mockedMethods = [])
    {
        return $this->getMockBuilder(NewsletterTemplateModel::class)
=======
     * @return Template|MockObject
     */
    protected function getModelMock(array $mockedMethods = [])
    {
        return $this->getMockBuilder(Template::class)
>>>>>>> 84e2a64c
            ->setMethods(array_merge($mockedMethods, ['__wakeup', '__sleep', '_init']))
            ->setConstructorArgs(
                [
                    $this->contextMock,
                    $this->designMock,
                    $this->registryMock,
                    $this->appEmulationMock,
                    $this->storeManagerMock,
                    $this->assetRepoMock,
                    $this->filesystemMock,
                    $this->scopeConfigMock,
                    $this->emailConfigMock,
                    $this->templateFactoryMock,
                    $this->filterManagerMock,
                    $this->urlModelMock,
                    $this->requestMock,
                    $this->filterFactoryMock,
                ]
            )
            ->getMock();
    }

    public function testGetProcessedTemplateSubject()
    {
        $model = $this->getModelMock(
            [
                'getTemplateFilter',
                'getDesignConfig',
                'applyDesignConfig',
                'setVariables',
            ]
        );

        $templateSubject = 'templateSubject';
        $model->setTemplateSubject($templateSubject);
        $model->setTemplateId('foobar');

        $filterTemplate = $this->createMock(Template::class);
        $model->expects($this->once())
            ->method('getTemplateFilter')
            ->will($this->returnValue($filterTemplate));

        $expectedResult = 'expected';
        $filterTemplate->expects($this->once())
            ->method('filter')
            ->with($templateSubject)
            ->will($this->returnValue($expectedResult));

        $filterTemplate->expects($this->exactly(2))
            ->method('setStrictMode')
            ->withConsecutive([$this->equalTo(false)], [$this->equalTo(true)])
            ->willReturnOnConsecutiveCalls(true, false);

        $variables = ['key' => 'value'];
        $filterTemplate->expects($this->once())
            ->method('setVariables')
            ->with(array_merge($variables, ['this' => $model]))
            ->will($this->returnValue($filterTemplate));

        $this->assertEquals($expectedResult, $model->getProcessedTemplateSubject($variables));
    }

    /**
     * This test is nearly identical to the
     * \Magento\Email\Test\Unit\Model\AbstractTemplateTest::testGetProcessedTemplate test, except this test also tests
     * to ensure that if a "subscriber" variable is passed to method, the store ID from that object will be used for
     * filtering.
     *
     * @param $variables array
     * @param $templateType string
     * @param $storeId int
     * @param $expectedVariables array
     * @param $expectedResult string
     * @dataProvider getProcessedTemplateDataProvider
     */
    public function testGetProcessedTemplate($variables, $templateType, $storeId, $expectedVariables, $expectedResult)
    {
        class_exists(Filter::class, true);
        $filterTemplate = $this->getMockBuilder(Filter::class)
            ->setMethods(
                [
                    'setUseSessionInUrl',
                    'setPlainTemplateMode',
                    'setIsChildTemplate',
                    'setDesignParams',
                    'setVariables',
                    'setStoreId',
                    'filter',
                    'getStoreId',
                    'getInlineCssFiles',
                    'setStrictMode',
                ]
            )
            ->disableOriginalConstructor()
            ->getMock();
        $filterTemplate->expects($this->never())
            ->method('setUseSessionInUrl')
            ->with(false)
            ->will($this->returnSelf());
        $filterTemplate->expects($this->once())
            ->method('setPlainTemplateMode')
            ->with($templateType === TemplateTypesInterface::TYPE_TEXT)
            ->will($this->returnSelf());
        $filterTemplate->expects($this->once())
            ->method('setIsChildTemplate')
            ->will($this->returnSelf());
        $filterTemplate->expects($this->once())
            ->method('setDesignParams')
            ->will($this->returnSelf());
        $filterTemplate->expects($this->any())
            ->method('setStoreId')
            ->will($this->returnSelf());
        $filterTemplate->expects($this->any())
            ->method('getStoreId')
            ->will($this->returnValue($storeId));

        $filterTemplate->expects($this->exactly(2))
            ->method('setStrictMode')
            ->withConsecutive([$this->equalTo(true)], [$this->equalTo(false)])
            ->willReturnOnConsecutiveCalls(false, true);

        // The following block of code tests to ensure that the store id of the subscriber will be used, if the
        // 'subscriber' variable is set.
        $subscriber = $this->getMockBuilder(Subscriber::class)
            ->setMethods(['getStoreId'])
            ->disableOriginalConstructor()
            ->getMock();
        $subscriber->expects($this->once())
            ->method('getStoreId')
            ->will($this->returnValue('3'));
        $expectedVariables['subscriber'] = $subscriber;
        $variables['subscriber'] = $subscriber;

        $expectedVariables['store'] = $this->storeMock;
        $model = $this->getModelMock(
            [
                'getDesignParams',
                'applyDesignConfig',
                'getTemplateText',
                'isPlain',
            ]
        );
        $filterTemplate->expects($this->any())
            ->method('setVariables')
            ->with(array_merge(['this' => $model], $expectedVariables));
        $model->setTemplateFilter($filterTemplate);
        $model->setTemplateType($templateType);
        $model->setTemplateId('123');

        $designParams = [
            'area' => Area::AREA_FRONTEND,
            'theme' => 'themeId',
            'locale' => 'localeId',
        ];
        $model->expects($this->any())
            ->method('getDesignParams')
            ->will($this->returnValue($designParams));

        $model->expects($this->atLeastOnce())
            ->method('isPlain')
            ->will($this->returnValue($templateType === TemplateTypesInterface::TYPE_TEXT));

        $preparedTemplateText = $expectedResult; //'prepared text';
        $model->expects($this->once())
            ->method('getTemplateText')
            ->will($this->returnValue($preparedTemplateText));

        $filterTemplate->expects($this->once())
            ->method('filter')
            ->with($preparedTemplateText)
            ->will($this->returnValue($expectedResult));

        $this->assertEquals($expectedResult, $model->getProcessedTemplate($variables));
    }

    /**
     * @return array
     */
    public function getProcessedTemplateDataProvider()
    {
        return [
            'default' => [
                'variables' => [],
                'templateType' => TemplateTypesInterface::TYPE_TEXT,
                'storeId' => 1,
                'expectedVariables' => [
                    'logo_url' => null,
                    'logo_alt' => 'frontendName',
                    'store' => null,
                    'logo_width' => null,
                    'logo_height' => null,
                    'store_phone' => null,
                    'store_hours' => null,
                    'store_email' => null,
                ],
                'expectedResult' => 'expected result',
            ],
            'logo variables set' => [
                'variables' => [
                    'logo_url' => 'http://example.com/logo',
                    'logo_alt' => 'Logo Alt',
                ],
                'templateType' => TemplateTypesInterface::TYPE_HTML,
                'storeId' => 1,
                'expectedVariables' => [
                    'logo_url' => 'http://example.com/logo',
                    'logo_alt' => 'Logo Alt',
                    'store' => null,
                    'logo_width' => null,
                    'logo_height' => null,
                    'store_phone' => null,
                    'store_hours' => null,
                    'store_email' => null,
                    'template_styles' => null,
                ],
                'expectedResult' => 'expected result',
            ],
        ];
    }

    /**
     * @param $senderName string
     * @param $senderEmail string
     * @param $templateSubject string
     * @dataProvider isValidForSendDataProvider
     */
    public function testIsValidForSend($senderName, $senderEmail, $templateSubject, $expectedValue)
    {
        $model = $this->getModelMock(['getTemplateSenderName', 'getTemplateSenderEmail', 'getTemplateSubject']);
        $model->expects($this->any())
            ->method('getTemplateSenderName')
            ->will($this->returnValue($senderName));
        $model->expects($this->any())
            ->method('getTemplateSenderEmail')
            ->will($this->returnValue($senderEmail));
        $model->expects($this->any())
            ->method('getTemplateSubject')
            ->will($this->returnValue($templateSubject));
        $this->assertEquals($expectedValue, $model->isValidForSend());
    }

    /**
     * @return array
     */
    public function isValidForSendDataProvider()
    {
        return [
            'should be valid' => [
                'senderName' => 'sender name',
                'senderEmail' => 'email@example.com',
                'templateSubject' => 'template subject',
                'expectedValue' => true
            ],
            'no sender name so not valid' => [
                'senderName' => '',
                'senderEmail' => 'email@example.com',
                'templateSubject' => 'template subject',
                'expectedValue' => false
            ],
            'no sender email so not valid' => [
                'senderName' => 'sender name',
                'senderEmail' => '',
                'templateSubject' => 'template subject',
                'expectedValue' => false
            ],
            'no subject so not valid' => [
                'senderName' => 'sender name',
                'senderEmail' => 'email@example.com',
                'templateSubject' => '',
                'expectedValue' => false
            ],
        ];
    }
}<|MERGE_RESOLUTION|>--- conflicted
+++ resolved
@@ -9,30 +9,19 @@
 
 use Magento\Email\Model\Template\Config;
 use Magento\Email\Model\TemplateFactory;
-<<<<<<< HEAD
-=======
-use Magento\Framework\App\Area;
->>>>>>> 84e2a64c
 use Magento\Framework\App\Config\ScopeConfigInterface;
 use Magento\Framework\App\RequestInterface;
 use Magento\Framework\App\TemplateTypesInterface;
 use Magento\Framework\Filesystem;
 use Magento\Framework\Filter\FilterManager;
-<<<<<<< HEAD
 use Magento\Framework\Filter\Template;
-=======
->>>>>>> 84e2a64c
 use Magento\Framework\Model\Context;
 use Magento\Framework\Registry;
 use Magento\Framework\Url;
 use Magento\Framework\View\Asset\Repository;
 use Magento\Framework\View\DesignInterface;
 use Magento\Newsletter\Model\Subscriber;
-<<<<<<< HEAD
 use Magento\Newsletter\Model\Template as NewsletterTemplateModel;
-=======
-use Magento\Newsletter\Model\Template;
->>>>>>> 84e2a64c
 use Magento\Newsletter\Model\Template\Filter;
 use Magento\Newsletter\Model\Template\FilterFactory;
 use Magento\Store\Model\App\Emulation;
@@ -125,7 +114,6 @@
 
     protected function setUp(): void
     {
-<<<<<<< HEAD
         $this->contextMock = $this->getMockBuilder(Context::class)
             ->disableOriginalConstructor()
             ->getMock();
@@ -147,29 +135,6 @@
             ->getMock();
 
         $this->storeMock = $this->getMockBuilder(Store::class)
-=======
-        $this->context = $this->getMockBuilder(Context::class)
-            ->disableOriginalConstructor()
-            ->getMock();
-
-        $this->design = $this->getMockBuilder(DesignInterface::class)
-            ->disableOriginalConstructor()
-            ->getMock();
-
-        $this->registry = $this->getMockBuilder(Registry::class)
-            ->disableOriginalConstructor()
-            ->getMock();
-
-        $this->appEmulation = $this->getMockBuilder(Emulation::class)
-            ->disableOriginalConstructor()
-            ->getMock();
-
-        $this->storeManager = $this->getMockBuilder(StoreManagerInterface::class)
-            ->disableOriginalConstructor()
-            ->getMock();
-
-        $this->store = $this->getMockBuilder(Store::class)
->>>>>>> 84e2a64c
             ->setMethods(['getFrontendName', 'getId'])
             ->disableOriginalConstructor()
             ->getMock();
@@ -186,7 +151,6 @@
             ->method('getStore')
             ->will($this->returnValue($this->storeMock));
 
-<<<<<<< HEAD
         $this->assetRepoMock = $this->getMockBuilder(Repository::class)
             ->disableOriginalConstructor()
             ->getMock();
@@ -220,41 +184,6 @@
             ->getMock();
 
         $this->filterFactoryMock = $this->getMockBuilder(FilterFactory::class)
-=======
-        $this->assetRepo = $this->getMockBuilder(Repository::class)
-            ->disableOriginalConstructor()
-            ->getMock();
-
-        $this->filesystem = $this->getMockBuilder(Filesystem::class)
-            ->disableOriginalConstructor()
-            ->getMock();
-
-        $this->scopeConfig = $this->getMockBuilder(ScopeConfigInterface::class)
-            ->disableOriginalConstructor()
-            ->getMock();
-
-        $this->emailConfig = $this->getMockBuilder(Config::class)
-            ->disableOriginalConstructor()
-            ->getMock();
-
-        $this->templateFactory = $this->getMockBuilder(TemplateFactory::class)
-            ->disableOriginalConstructor()
-            ->getMock();
-
-        $this->filterManager = $this->getMockBuilder(FilterManager::class)
-            ->disableOriginalConstructor()
-            ->getMock();
-
-        $this->urlModel = $this->getMockBuilder(Url::class)
-            ->disableOriginalConstructor()
-            ->getMock();
-
-        $this->request = $this->getMockBuilder(RequestInterface::class)
-            ->disableOriginalConstructor()
-            ->getMock();
-
-        $this->filterFactory = $this->getMockBuilder(FilterFactory::class)
->>>>>>> 84e2a64c
             ->disableOriginalConstructor()
             ->getMock();
     }
@@ -263,19 +192,11 @@
      * Return the model under test with additional methods mocked.
      *
      * @param $mockedMethods array
-<<<<<<< HEAD
      * @return NewsletterTemplateModel|MockObject
      */
     protected function getModelMock(array $mockedMethods = [])
     {
         return $this->getMockBuilder(NewsletterTemplateModel::class)
-=======
-     * @return Template|MockObject
-     */
-    protected function getModelMock(array $mockedMethods = [])
-    {
-        return $this->getMockBuilder(Template::class)
->>>>>>> 84e2a64c
             ->setMethods(array_merge($mockedMethods, ['__wakeup', '__sleep', '_init']))
             ->setConstructorArgs(
                 [
