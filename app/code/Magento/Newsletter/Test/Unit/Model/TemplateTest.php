<?php
/**
 * Copyright © 2015 Magento. All rights reserved.
 * See COPYING.txt for license details.
 */
namespace Magento\Newsletter\Test\Unit\Model;

/**
 * @SuppressWarnings(PHPMD.CouplingBetweenObjects)
 */
class TemplateTest extends \PHPUnit_Framework_TestCase
{
    /**
     * @var \Magento\Framework\Model\Context|\PHPUnit_Framework_MockObject_MockObject
<<<<<<< HEAD
     */
    private $context;

    /**
     * @var \Magento\Framework\View\DesignInterface|\PHPUnit_Framework_MockObject_MockObject
     */
    private $design;

    /**
     * @var \Magento\Framework\Registry|\PHPUnit_Framework_MockObject_MockObject
     */
    private $registry;

    /**
     * @var \Magento\Store\Model\App\Emulation|\PHPUnit_Framework_MockObject_MockObject
     */
    private $appEmulation;

    /**
     * @var \Magento\Store\Model\StoreManagerInterface|\PHPUnit_Framework_MockObject_MockObject
     */
    private $storeManager;

    /**
     * @var \Magento\Store\Model\Store|\PHPUnit_Framework_MockObject_MockObject
     */
    private $store;

    /**
     * @var \Magento\Framework\View\Asset\Repository|\PHPUnit_Framework_MockObject_MockObject
     */
    private $assetRepo;

    /**
     * @var \Magento\Framework\Filesystem|\PHPUnit_Framework_MockObject_MockObject
     */
    private $filesystem;

    /**
     * @var \Magento\Framework\App\Config\ScopeConfigInterface|\PHPUnit_Framework_MockObject_MockObject
     */
    private $scopeConfig;

    /**
     * @var \Magento\Framework\ObjectManagerInterface|\PHPUnit_Framework_MockObject_MockObject
     */
    private $objectManager;

    /**
     * @var \Magento\Email\Model\Template\Config|\PHPUnit_Framework_MockObject_MockObject
     */
    private $emailConfig;

    /**
     * @var \Magento\Email\Model\TemplateFactory|\PHPUnit_Framework_MockObject_MockObject
     */
=======
     */
    private $context;

    /**
     * @var \Magento\Framework\View\DesignInterface|\PHPUnit_Framework_MockObject_MockObject
     */
    private $design;

    /**
     * @var \Magento\Framework\Registry|\PHPUnit_Framework_MockObject_MockObject
     */
    private $registry;

    /**
     * @var \Magento\Store\Model\App\Emulation|\PHPUnit_Framework_MockObject_MockObject
     */
    private $appEmulation;

    /**
     * @var \Magento\Store\Model\StoreManagerInterface|\PHPUnit_Framework_MockObject_MockObject
     */
    private $storeManager;

    /**
     * @var \Magento\Store\Model\Store|\PHPUnit_Framework_MockObject_MockObject
     */
    private $store;

    /**
     * @var \Magento\Framework\View\Asset\Repository|\PHPUnit_Framework_MockObject_MockObject
     */
    private $assetRepo;

    /**
     * @var \Magento\Framework\Filesystem|\PHPUnit_Framework_MockObject_MockObject
     */
    private $filesystem;

    /**
     * @var \Magento\Framework\App\Config\ScopeConfigInterface|\PHPUnit_Framework_MockObject_MockObject
     */
    private $scopeConfig;

    /**
     * @var \Magento\Framework\ObjectManagerInterface|\PHPUnit_Framework_MockObject_MockObject
     */
    private $objectManager;

    /**
     * @var \Magento\Email\Model\Template\Config|\PHPUnit_Framework_MockObject_MockObject
     */
    private $emailConfig;

    /**
     * @var \Magento\Email\Model\TemplateFactory|\PHPUnit_Framework_MockObject_MockObject
     */
>>>>>>> ca8c5fd3
    private $templateFactory;

    /**
     * @var \Magento\Framework\App\RequestInterface|\PHPUnit_Framework_MockObject_MockObject
     */
    private $request;

    /**
     * @var \Magento\Newsletter\Model\Template\FilterFactory|\PHPUnit_Framework_MockObject_MockObject
     */
    private $filterFactory;

    public function setUp()
    {
        $this->context = $this->getMockBuilder('Magento\Framework\Model\Context')
            ->disableOriginalConstructor()
            ->getMock();
        $this->design = $this->getMockBuilder('Magento\Framework\View\DesignInterface')
            ->disableOriginalConstructor()
            ->getMock();
        $this->registry = $this->getMockBuilder('Magento\Framework\Registry')
            ->disableOriginalConstructor()
            ->getMock();
        $this->appEmulation = $this->getMockBuilder('Magento\Store\Model\App\Emulation')
            ->disableOriginalConstructor()
            ->getMock();
        $this->storeManager = $this->getMockBuilder('Magento\Store\Model\StoreManagerInterface')
            ->disableOriginalConstructor()
            ->getMock();

        $this->store = $this->getMockBuilder('Magento\Store\Model\Store')
            ->setMethods(['getFrontendName', 'getId'])
            ->disableOriginalConstructor()
            ->getMock();
        $this->store->expects($this->any())
            ->method('getFrontendName')
            ->will($this->returnValue('frontendName'));
        $this->store->expects($this->any())
            ->method('getFrontendName')
            ->will($this->returnValue('storeId'));
        $this->storeManager->expects($this->any())
            ->method('getStore')
            ->will($this->returnValue($this->store));

        $this->assetRepo = $this->getMockBuilder('Magento\Framework\View\Asset\Repository')
            ->disableOriginalConstructor()
            ->getMock();
        $this->filesystem = $this->getMockBuilder('Magento\Framework\Filesystem')
            ->disableOriginalConstructor()
            ->getMock();
        $this->scopeConfig = $this->getMockBuilder('Magento\Framework\App\Config\ScopeConfigInterface')
            ->disableOriginalConstructor()
            ->getMock();
        $this->objectManager = $this->getMockBuilder('Magento\Framework\ObjectManagerInterface')
            ->disableOriginalConstructor()
            ->getMock();
        $this->emailConfig = $this->getMockBuilder('Magento\Email\Model\Template\Config')
            ->disableOriginalConstructor()
            ->getMock();
        $this->templateFactory = $this->getMockBuilder('Magento\Email\Model\TemplateFactory')
            ->disableOriginalConstructor()
            ->getMock();
        $this->request = $this->getMockBuilder('Magento\Framework\App\RequestInterface')
            ->disableOriginalConstructor()
            ->getMock();
        $this->filterFactory = $this->getMockBuilder('Magento\Newsletter\Model\Template\FilterFactory')
            ->disableOriginalConstructor()
            ->getMock();
    }

    /**
     * Return the model under test with additional methods mocked.
     *
     * @param $mockedMethods array
     * @return \Magento\Newsletter\Model\Template|\PHPUnit_Framework_MockObject_MockObject
     */
    protected function getModelMock(array $mockedMethods = [])
<<<<<<< HEAD
    {
        return $this->getMockBuilder('Magento\Newsletter\Model\Template')
            ->setMethods(array_merge($mockedMethods, ['__wakeup', '__sleep', '_init']))
            ->setConstructorArgs(
                [
                    $this->context,
                    $this->design,
                    $this->registry,
                    $this->appEmulation,
                    $this->storeManager,
                    $this->assetRepo,
                    $this->filesystem,
                    $this->scopeConfig,
                    $this->objectManager,
                    $this->emailConfig,
                    $this->templateFactory,
                    $this->request,
                    $this->filterFactory
                ]
            )
            ->getMock();
    }

    public function testGetProcessedTemplateSubject()
    {
        $model = $this->getModelMock([
            'getTemplateFilter',
            'getDesignConfig',
            'applyDesignConfig',
            'setVariables',
        ]);

        $templateSubject = 'templateSubject';
        $model->setTemplateSubject($templateSubject);

        $filterTemplate = $this->getMockBuilder('Magento\Framework\Filter\Template')
            ->setMethods(['setVariables', 'setStoreId', 'filter'])
            ->disableOriginalConstructor()
            ->getMock();
        $model->expects($this->once())
            ->method('getTemplateFilter')
            ->will($this->returnValue($filterTemplate));

        $expectedResult = 'expected';
        $filterTemplate->expects($this->once())
            ->method('filter')
            ->with($templateSubject)
            ->will($this->returnValue($expectedResult));

        $variables = [ 'key' => 'value' ];
        $filterTemplate->expects($this->once())
            ->method('setVariables')
            ->with(array_merge($variables, ['this' => $model]))
            ->will($this->returnValue($filterTemplate));
        $this->assertEquals($expectedResult, $model->getProcessedTemplateSubject($variables));
    }

    /**
     * This test is nearly identical to the
     * \Magento\Email\Test\Unit\Model\AbstractTemplateTest::testGetProcessedTemplate test, except this test also tests
     * to ensure that if a "subscriber" variable is passed to method, the store ID from that object will be used for
     * filtering.
     *
     * @param $variables array
     * @param $templateType string
     * @param $storeId int
     * @param $expectedVariables array
     * @param $expectedResult string
     * @dataProvider getProcessedTemplateProvider
     */
    public function testGetProcessedTemplate($variables, $templateType, $storeId, $expectedVariables, $expectedResult)
    {
=======
    {
        return $this->getMockBuilder('Magento\Newsletter\Model\Template')
            ->setMethods(array_merge($mockedMethods, ['__wakeup', '__sleep', '_init']))
            ->setConstructorArgs(
                [
                    $this->context,
                    $this->design,
                    $this->registry,
                    $this->appEmulation,
                    $this->storeManager,
                    $this->assetRepo,
                    $this->filesystem,
                    $this->scopeConfig,
                    $this->objectManager,
                    $this->emailConfig,
                    $this->templateFactory,
                    $this->request,
                    $this->filterFactory,
                ]
            )
            ->getMock();
    }

    public function testGetProcessedTemplateSubject()
    {
        $model = $this->getModelMock([
            'getTemplateFilter',
            'getDesignConfig',
            'applyDesignConfig',
            'setVariables',
        ]);

        $templateSubject = 'templateSubject';
        $model->setTemplateSubject($templateSubject);

        $filterTemplate = $this->getMockBuilder('Magento\Framework\Filter\Template')
            ->setMethods(['setVariables', 'setStoreId', 'filter'])
            ->disableOriginalConstructor()
            ->getMock();
        $model->expects($this->once())
            ->method('getTemplateFilter')
            ->will($this->returnValue($filterTemplate));

        $expectedResult = 'expected';
        $filterTemplate->expects($this->once())
            ->method('filter')
            ->with($templateSubject)
            ->will($this->returnValue($expectedResult));

        $variables = [ 'key' => 'value' ];
        $filterTemplate->expects($this->once())
            ->method('setVariables')
            ->with(array_merge($variables, ['this' => $model]))
            ->will($this->returnValue($filterTemplate));
        $this->assertEquals($expectedResult, $model->getProcessedTemplateSubject($variables));
    }

    /**
     * This test is nearly identical to the
     * \Magento\Email\Test\Unit\Model\AbstractTemplateTest::testGetProcessedTemplate test, except this test also tests
     * to ensure that if a "subscriber" variable is passed to method, the store ID from that object will be used for
     * filtering.
     *
     * @param $variables array
     * @param $templateType string
     * @param $storeId int
     * @param $expectedVariables array
     * @param $expectedResult string
     * @dataProvider getProcessedTemplateProvider
     */
    public function testGetProcessedTemplate($variables, $templateType, $storeId, $expectedVariables, $expectedResult)
    {
>>>>>>> ca8c5fd3
        $filterTemplate = $this->getMockBuilder('Magento\Newsletter\Model\Template\Filter')
            ->setMethods([
                'setUseSessionInUrl',
                'setPlainTemplateMode',
                'setIsChildTemplate',
                'setDesignParams',
                'setVariables',
                'setStoreId',
                'filter',
                'getStoreId',
                'getInlineCssFiles',
            ])
            ->disableOriginalConstructor()
            ->getMock();

        $filterTemplate->expects($this->once())
            ->method('setUseSessionInUrl')
            ->with(false)
            ->will($this->returnSelf());
        $filterTemplate->expects($this->once())
            ->method('setPlainTemplateMode')
            ->with($templateType === \Magento\Framework\App\TemplateTypesInterface::TYPE_TEXT)
            ->will($this->returnSelf());
        $filterTemplate->expects($this->once())
            ->method('setIsChildTemplate')
            ->will($this->returnSelf());
        $filterTemplate->expects($this->once())
            ->method('setDesignParams')
            ->will($this->returnSelf());
        $filterTemplate->expects($this->any())
            ->method('setStoreId')
            ->will($this->returnSelf());
        $filterTemplate->expects($this->any())
            ->method('getStoreId')
            ->will($this->returnValue($storeId));

        // The following block of code tests to ensure that the store id of the subscriber will be used, if the
        // 'subscriber' variable is set.
        $subscriber = $this->getMockBuilder('Magento\Newsletter\Model\Subscriber')
            ->setMethods([
                'getStoreId',
            ])
            ->disableOriginalConstructor()
            ->getMock();
        $subscriber->expects($this->once())
            ->method('getStoreId')
            ->will($this->returnValue('3'));
        $expectedVariables['subscriber'] = $subscriber;
        $variables['subscriber'] = $subscriber;

        $expectedVariables['store'] = $this->store;

        $model = $this->getModelMock([
            'getDesignParams',
            'applyDesignConfig',
            'getTemplateText',
            'isPlain',
        ]);
        $filterTemplate->expects($this->any())
            ->method('setVariables')
            ->with(array_merge(['this' => $model], $expectedVariables));
        $model->setTemplateFilter($filterTemplate);
        $model->setTemplateType($templateType);

        $designParams = [
            'area' => \Magento\Framework\App\Area::AREA_FRONTEND,
            'theme' => 'themeId',
            'locale' => 'localeId',
        ];
        $model->expects($this->any())
            ->method('getDesignParams')
            ->will($this->returnValue($designParams));

        $model->expects($this->atLeastOnce())
            ->method('isPlain')
            ->will($this->returnValue($templateType === \Magento\Framework\App\TemplateTypesInterface::TYPE_TEXT));

        $preparedTemplateText = $expectedResult; //'prepared text';
        $model->expects($this->once())
            ->method('getTemplateText')
            ->will($this->returnValue($preparedTemplateText));

        $filterTemplate->expects($this->once())
            ->method('filter')
            ->with($preparedTemplateText)
            ->will($this->returnValue($expectedResult));

        $this->assertEquals($expectedResult, $model->getProcessedTemplate($variables));
    }

    /**
     * @return array
     */
    public function getProcessedTemplateProvider()
    {
        return [
            'default' => [
                'variables' => [],
                'templateType' => \Magento\Framework\App\TemplateTypesInterface::TYPE_TEXT,
                'storeId' => 1,
                'expectedVariables' => [
                    'logo_url' => null,
                    'logo_alt' => 'frontendName',
                    'store' => null,
                    'logo_width' => null,
                    'logo_height' => null,
                    'store_phone' => null,
                    'store_hours' => null,
                    'store_email' => null,
                ],
                'expectedResult' => 'expected result',
            ],
            'logo variables set' => [
                'variables' => [
                    'logo_url' => 'http://example.com/logo',
                    'logo_alt' => 'Logo Alt',
                ],
                'templateType' => \Magento\Framework\App\TemplateTypesInterface::TYPE_HTML,
                'storeId' => 1,
                'expectedVariables' => [
                    'logo_url' => 'http://example.com/logo',
                    'logo_alt' => 'Logo Alt',
                    'store' => null,
                    'logo_width' => null,
                    'logo_height' => null,
                    'store_phone' => null,
                    'store_hours' => null,
                    'store_email' => null,
                    'template_styles' => null,
                ],
                'expectedResult' => 'expected result',
            ],
        ];
    }
}<|MERGE_RESOLUTION|>--- conflicted
+++ resolved
@@ -12,7 +12,6 @@
 {
     /**
      * @var \Magento\Framework\Model\Context|\PHPUnit_Framework_MockObject_MockObject
-<<<<<<< HEAD
      */
     private $context;
 
@@ -69,64 +68,6 @@
     /**
      * @var \Magento\Email\Model\TemplateFactory|\PHPUnit_Framework_MockObject_MockObject
      */
-=======
-     */
-    private $context;
-
-    /**
-     * @var \Magento\Framework\View\DesignInterface|\PHPUnit_Framework_MockObject_MockObject
-     */
-    private $design;
-
-    /**
-     * @var \Magento\Framework\Registry|\PHPUnit_Framework_MockObject_MockObject
-     */
-    private $registry;
-
-    /**
-     * @var \Magento\Store\Model\App\Emulation|\PHPUnit_Framework_MockObject_MockObject
-     */
-    private $appEmulation;
-
-    /**
-     * @var \Magento\Store\Model\StoreManagerInterface|\PHPUnit_Framework_MockObject_MockObject
-     */
-    private $storeManager;
-
-    /**
-     * @var \Magento\Store\Model\Store|\PHPUnit_Framework_MockObject_MockObject
-     */
-    private $store;
-
-    /**
-     * @var \Magento\Framework\View\Asset\Repository|\PHPUnit_Framework_MockObject_MockObject
-     */
-    private $assetRepo;
-
-    /**
-     * @var \Magento\Framework\Filesystem|\PHPUnit_Framework_MockObject_MockObject
-     */
-    private $filesystem;
-
-    /**
-     * @var \Magento\Framework\App\Config\ScopeConfigInterface|\PHPUnit_Framework_MockObject_MockObject
-     */
-    private $scopeConfig;
-
-    /**
-     * @var \Magento\Framework\ObjectManagerInterface|\PHPUnit_Framework_MockObject_MockObject
-     */
-    private $objectManager;
-
-    /**
-     * @var \Magento\Email\Model\Template\Config|\PHPUnit_Framework_MockObject_MockObject
-     */
-    private $emailConfig;
-
-    /**
-     * @var \Magento\Email\Model\TemplateFactory|\PHPUnit_Framework_MockObject_MockObject
-     */
->>>>>>> ca8c5fd3
     private $templateFactory;
 
     /**
@@ -204,80 +145,6 @@
      * @return \Magento\Newsletter\Model\Template|\PHPUnit_Framework_MockObject_MockObject
      */
     protected function getModelMock(array $mockedMethods = [])
-<<<<<<< HEAD
-    {
-        return $this->getMockBuilder('Magento\Newsletter\Model\Template')
-            ->setMethods(array_merge($mockedMethods, ['__wakeup', '__sleep', '_init']))
-            ->setConstructorArgs(
-                [
-                    $this->context,
-                    $this->design,
-                    $this->registry,
-                    $this->appEmulation,
-                    $this->storeManager,
-                    $this->assetRepo,
-                    $this->filesystem,
-                    $this->scopeConfig,
-                    $this->objectManager,
-                    $this->emailConfig,
-                    $this->templateFactory,
-                    $this->request,
-                    $this->filterFactory
-                ]
-            )
-            ->getMock();
-    }
-
-    public function testGetProcessedTemplateSubject()
-    {
-        $model = $this->getModelMock([
-            'getTemplateFilter',
-            'getDesignConfig',
-            'applyDesignConfig',
-            'setVariables',
-        ]);
-
-        $templateSubject = 'templateSubject';
-        $model->setTemplateSubject($templateSubject);
-
-        $filterTemplate = $this->getMockBuilder('Magento\Framework\Filter\Template')
-            ->setMethods(['setVariables', 'setStoreId', 'filter'])
-            ->disableOriginalConstructor()
-            ->getMock();
-        $model->expects($this->once())
-            ->method('getTemplateFilter')
-            ->will($this->returnValue($filterTemplate));
-
-        $expectedResult = 'expected';
-        $filterTemplate->expects($this->once())
-            ->method('filter')
-            ->with($templateSubject)
-            ->will($this->returnValue($expectedResult));
-
-        $variables = [ 'key' => 'value' ];
-        $filterTemplate->expects($this->once())
-            ->method('setVariables')
-            ->with(array_merge($variables, ['this' => $model]))
-            ->will($this->returnValue($filterTemplate));
-        $this->assertEquals($expectedResult, $model->getProcessedTemplateSubject($variables));
-    }
-
-    /**
-     * This test is nearly identical to the
-     * \Magento\Email\Test\Unit\Model\AbstractTemplateTest::testGetProcessedTemplate test, except this test also tests
-     * to ensure that if a "subscriber" variable is passed to method, the store ID from that object will be used for
-     * filtering.
-     *
-     * @param $variables array
-     * @param $templateType string
-     * @param $storeId int
-     * @param $expectedVariables array
-     * @param $expectedResult string
-     * @dataProvider getProcessedTemplateProvider
-     */
-    public function testGetProcessedTemplate($variables, $templateType, $storeId, $expectedVariables, $expectedResult)
-    {
-=======
     {
         return $this->getMockBuilder('Magento\Newsletter\Model\Template')
             ->setMethods(array_merge($mockedMethods, ['__wakeup', '__sleep', '_init']))
@@ -350,7 +217,6 @@
      */
     public function testGetProcessedTemplate($variables, $templateType, $storeId, $expectedVariables, $expectedResult)
     {
->>>>>>> ca8c5fd3
         $filterTemplate = $this->getMockBuilder('Magento\Newsletter\Model\Template\Filter')
             ->setMethods([
                 'setUseSessionInUrl',
