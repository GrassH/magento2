--- conflicted
+++ resolved
@@ -23,49 +23,18 @@
 use PHPUnit\Framework\TestCase;
 
 /**
-<<<<<<< HEAD
- * Test for \Magento\Newsletter\Block\Adminhtml\Template\Preview
-=======
  * @covers \Magento\Newsletter\Block\Adminhtml\Template\Preview
  *
->>>>>>> 0537aa9e
  * @SuppressWarnings(PHPMD.CouplingBetweenObjects)
  */
 class PreviewTest extends TestCase
 {
     /** @var Preview */
-<<<<<<< HEAD
-    protected $preview;
-=======
     private $preview;
->>>>>>> 0537aa9e
 
     /** @var ObjectManagerHelper */
     private $objectManagerHelper;
 
-<<<<<<< HEAD
-    /** @var \Magento\Newsletter\Model\Template|MockObject */
-    protected $template;
-
-    /** @var SubscriberFactory|MockObject */
-    protected $subscriberFactory;
-
-    /** @var State|MockObject */
-    protected $appState;
-
-    /** @var StoreManagerInterface|MockObject */
-    protected $storeManager;
-
-    /** @var RequestInterface|MockObject */
-    protected $request;
-
-    protected function setUp(): void
-    {
-        $this->request = $this->createMock(RequestInterface::class);
-        $this->appState = $this->createMock(State::class);
-        $this->storeManager = $this->createMock(StoreManagerInterface::class);
-        $this->template = $this->createPartialMock(
-=======
     /** @var Template|MockObject */
     private $templateMock;
 
@@ -87,7 +56,6 @@
         $this->appStateMock = $this->createMock(State::class);
         $this->storeManagerMock = $this->createMock(StoreManagerInterface::class);
         $this->templateMock = $this->createPartialMock(
->>>>>>> 0537aa9e
             Template::class,
             [
                 'setTemplateType',
@@ -101,13 +69,8 @@
             ]
         );
         $templateFactory = $this->createPartialMock(TemplateFactory::class, ['create']);
-<<<<<<< HEAD
-        $templateFactory->expects($this->once())->method('create')->willReturn($this->template);
-        $this->subscriberFactory = $this->createPartialMock(
-=======
         $templateFactory->expects($this->once())->method('create')->willReturn($this->templateMock);
         $this->subscriberFactoryMock = $this->createPartialMock(
->>>>>>> 0537aa9e
             SubscriberFactory::class,
             ['create']
         );
@@ -144,11 +107,7 @@
         $this->appStateMock->expects($this->atLeastOnce())->method('emulateAreaCode')
             ->with(
                 Template::DEFAULT_DESIGN_AREA,
-<<<<<<< HEAD
-                [$this->template, 'getProcessedTemplate'],
-=======
                 [$this->templateMock, 'getProcessedTemplate'],
->>>>>>> 0537aa9e
                 [['subscriber' => null]]
             )
             ->willReturn('Processed Template');
