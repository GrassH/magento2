<?php
/**
 * Copyright © Magento, Inc. All rights reserved.
 * See COPYING.txt for license details.
 */
declare(strict_types=1);

namespace Magento\Newsletter\Test\Unit\Block\Adminhtml\Queue;

use Magento\Backend\Block\Template\Context;
use Magento\Backend\Model\Session;
use Magento\Framework\App\Config\ScopeConfigInterface;
use Magento\Framework\App\Request\Http;
use Magento\Framework\App\RequestInterface;
use Magento\Framework\App\State;
use Magento\Framework\Escaper;
use Magento\Framework\Event\ManagerInterface;
use Magento\Framework\TestFramework\Unit\Helper\ObjectManager;
<<<<<<< HEAD
use Magento\Newsletter\Block\Adminhtml\Queue\Preview as QueuePreview;
=======
use Magento\Newsletter\Block\Adminhtml\Queue\Preview;
>>>>>>> 84e2a64c
use Magento\Newsletter\Model\Queue;
use Magento\Newsletter\Model\QueueFactory;
use Magento\Newsletter\Model\Subscriber;
use Magento\Newsletter\Model\SubscriberFactory;
use Magento\Newsletter\Model\Template;
use Magento\Newsletter\Model\TemplateFactory;
use Magento\Store\Model\Store;
use Magento\Store\Model\StoreManager;
use Magento\Store\Model\StoreManagerInterface;
use PHPUnit\Framework\MockObject\MockObject;
use PHPUnit\Framework\TestCase;

/**
 * @SuppressWarnings(PHPMD.CouplingBetweenObjects)
 */
class PreviewTest extends TestCase
{
    /**
     * @var ObjectManager
     */
    private $objectManager;

    /**
     * @var Template|MockObject
     */
    private $templateMock;

    /**
     * @var RequestInterface|MockObject
     */
    private $requestMock;

    /**
     * @var Subscriber|MockObject
     */
    private $subscriberMock;

    /**
     * @var Queue|MockObject
     */
    private $queueMock;

    /**
     * @var StoreManagerInterface|MockObject
     */
    private $storeManagerMock;

    /**
<<<<<<< HEAD
     * @var QueuePreview
=======
     * @var Preview
>>>>>>> 84e2a64c
     */
    private $preview;

    protected function setUp(): void
    {
        $context = $this->createMock(Context::class);
        $eventManager = $this->createMock(ManagerInterface::class);
<<<<<<< HEAD
        $context->expects($this->once())->method('getEventManager')
            ->will($this->returnValue($eventManager));
        $scopeConfig = $this->createMock(ScopeConfigInterface::class);
        $context->expects($this->once())->method('getScopeConfig')
            ->will($this->returnValue($scopeConfig));
        $this->requestMock = $this->createMock(Http::class);
        $context->expects($this->once())->method('getRequest')
            ->will($this->returnValue($this->requestMock));
        $this->storeManagerMock = $this->createPartialMock(
            StoreManager::class,
            ['getStores', 'getDefaultStoreView']
        );
        $context->expects($this->once())->method('getStoreManager')
            ->will($this->returnValue($this->storeManagerMock));
        $appState = $this->createMock(State::class);
        $context->expects($this->once())->method('getAppState')
            ->will($this->returnValue($appState));
=======
        $context->expects($this->once())->method('getEventManager')->will($this->returnValue($eventManager));
        $scopeConfig = $this->createMock(ScopeConfigInterface::class);
        $context->expects($this->once())->method('getScopeConfig')->will($this->returnValue($scopeConfig));
        $this->request = $this->createMock(Http::class);
        $context->expects($this->once())->method('getRequest')->will($this->returnValue($this->request));
        $this->storeManager = $this->createPartialMock(
            StoreManager::class,
            ['getStores', 'getDefaultStoreView']
        );
        $context->expects($this->once())->method('getStoreManager')->will($this->returnValue($this->storeManager));
        $appState = $this->createMock(State::class);
        $context->expects($this->once())->method('getAppState')->will($this->returnValue($appState));
>>>>>>> 84e2a64c

        $backendSession = $this->getMockBuilder(Session::class)
            ->disableOriginalConstructor()
            ->getMock();

        $context->expects($this->once())
            ->method('getBackendSession')
            ->willReturn($backendSession);

        $templateFactory = $this->createPartialMock(TemplateFactory::class, ['create']);
<<<<<<< HEAD
        $this->templateMock = $this->createMock(Template::class);
        $templateFactory->expects($this->once())
            ->method('create')
            ->will($this->returnValue($this->templateMock));

        $subscriberFactory = $this->createPartialMock(SubscriberFactory::class, ['create']);
        $this->subscriberMock = $this->createMock(Subscriber::class);
        $subscriberFactory->expects($this->once())
            ->method('create')
            ->will($this->returnValue($this->subscriberMock));

        $queueFactory = $this->createPartialMock(QueueFactory::class, ['create']);
        $this->queueMock = $this->createPartialMock(Queue::class, ['load']);
        $queueFactory->expects($this->any())
            ->method('create')
            ->will($this->returnValue($this->queueMock));
=======
        $this->template = $this->createMock(Template::class);
        $templateFactory->expects($this->once())->method('create')->will($this->returnValue($this->template));

        $subscriberFactory = $this->createPartialMock(SubscriberFactory::class, ['create']);
        $this->subscriber = $this->createMock(Subscriber::class);
        $subscriberFactory->expects($this->once())->method('create')->will($this->returnValue($this->subscriber));

        $queueFactory = $this->createPartialMock(QueueFactory::class, ['create']);
        $this->queue = $this->createPartialMock(Queue::class, ['load']);
        $queueFactory->expects($this->any())->method('create')->will($this->returnValue($this->queue));
>>>>>>> 84e2a64c

        $this->objectManager = new ObjectManager($this);

        $escaper = $this->objectManager->getObject(Escaper::class);
<<<<<<< HEAD
        $context->expects($this->once())
            ->method('getEscaper')
            ->willReturn($escaper);

        $this->preview = $this->objectManager->getObject(
            QueuePreview::class,
=======
        $context->expects($this->once())->method('getEscaper')->willReturn($escaper);

        $this->preview = $this->objectManager->getObject(
            Preview::class,
>>>>>>> 84e2a64c
            [
                'context' => $context,
                'templateFactory' => $templateFactory,
                'subscriberFactory' => $subscriberFactory,
                'queueFactory' => $queueFactory
            ]
        );
    }

    public function testToHtmlEmpty()
    {
        /** @var Store $store */
        $store = $this->createPartialMock(Store::class, ['getId']);
<<<<<<< HEAD
        $this->storeManagerMock->expects($this->once())
            ->method('getDefaultStoreView')
            ->will($this->returnValue($store));
=======
        $this->storeManager->expects($this->once())->method('getDefaultStoreView')->will($this->returnValue($store));
>>>>>>> 84e2a64c
        $result = $this->preview->toHtml();
        $this->assertEquals('', $result);
    }

    public function testToHtmlWithId()
    {
        $this->requestMock->expects($this->any())->method('getParam')->will(
            $this->returnValueMap(
                [
                    ['id', null, 1],
                    ['store_id', null, 0]
                ]
            )
        );
<<<<<<< HEAD
        $this->queueMock->expects($this->once())
            ->method('load')
            ->will($this->returnSelf());
        $this->templateMock->expects($this->any())
            ->method('isPlain')
            ->will($this->returnValue(true));
        /** @var Store $store */
        $this->storeManagerMock->expects($this->once())
            ->method('getDefaultStoreView')
            ->will($this->returnValue(null));
        $store = $this->createPartialMock(Store::class, ['getId']);
        $this->storeManagerMock->expects($this->once())
            ->method('getStores')
            ->will($this->returnValue([0 => $store]));
=======
        $this->queue->expects($this->once())->method('load')->will($this->returnSelf());
        $this->template->expects($this->any())->method('isPlain')->will($this->returnValue(true));
        /** @var Store $store */
        $this->storeManager->expects($this->once())->method('getDefaultStoreView')->will($this->returnValue(null));
        $store = $this->createPartialMock(Store::class, ['getId']);
        $this->storeManager->expects($this->once())->method('getStores')->will($this->returnValue([0 => $store]));
>>>>>>> 84e2a64c
        $result = $this->preview->toHtml();
        $this->assertEquals('<pre></pre>', $result);
    }
}<|MERGE_RESOLUTION|>--- conflicted
+++ resolved
@@ -16,11 +16,7 @@
 use Magento\Framework\Escaper;
 use Magento\Framework\Event\ManagerInterface;
 use Magento\Framework\TestFramework\Unit\Helper\ObjectManager;
-<<<<<<< HEAD
 use Magento\Newsletter\Block\Adminhtml\Queue\Preview as QueuePreview;
-=======
-use Magento\Newsletter\Block\Adminhtml\Queue\Preview;
->>>>>>> 84e2a64c
 use Magento\Newsletter\Model\Queue;
 use Magento\Newsletter\Model\QueueFactory;
 use Magento\Newsletter\Model\Subscriber;
@@ -36,7 +32,7 @@
 /**
  * @SuppressWarnings(PHPMD.CouplingBetweenObjects)
  */
-class PreviewTest extends TestCase
+class PreviewTest extends \PHPUnit\Framework\TestCase
 {
     /**
      * @var ObjectManager
@@ -69,11 +65,7 @@
     private $storeManagerMock;
 
     /**
-<<<<<<< HEAD
      * @var QueuePreview
-=======
-     * @var Preview
->>>>>>> 84e2a64c
      */
     private $preview;
 
@@ -81,7 +73,6 @@
     {
         $context = $this->createMock(Context::class);
         $eventManager = $this->createMock(ManagerInterface::class);
-<<<<<<< HEAD
         $context->expects($this->once())->method('getEventManager')
             ->will($this->returnValue($eventManager));
         $scopeConfig = $this->createMock(ScopeConfigInterface::class);
@@ -99,20 +90,6 @@
         $appState = $this->createMock(State::class);
         $context->expects($this->once())->method('getAppState')
             ->will($this->returnValue($appState));
-=======
-        $context->expects($this->once())->method('getEventManager')->will($this->returnValue($eventManager));
-        $scopeConfig = $this->createMock(ScopeConfigInterface::class);
-        $context->expects($this->once())->method('getScopeConfig')->will($this->returnValue($scopeConfig));
-        $this->request = $this->createMock(Http::class);
-        $context->expects($this->once())->method('getRequest')->will($this->returnValue($this->request));
-        $this->storeManager = $this->createPartialMock(
-            StoreManager::class,
-            ['getStores', 'getDefaultStoreView']
-        );
-        $context->expects($this->once())->method('getStoreManager')->will($this->returnValue($this->storeManager));
-        $appState = $this->createMock(State::class);
-        $context->expects($this->once())->method('getAppState')->will($this->returnValue($appState));
->>>>>>> 84e2a64c
 
         $backendSession = $this->getMockBuilder(Session::class)
             ->disableOriginalConstructor()
@@ -123,7 +100,6 @@
             ->willReturn($backendSession);
 
         $templateFactory = $this->createPartialMock(TemplateFactory::class, ['create']);
-<<<<<<< HEAD
         $this->templateMock = $this->createMock(Template::class);
         $templateFactory->expects($this->once())
             ->method('create')
@@ -140,35 +116,16 @@
         $queueFactory->expects($this->any())
             ->method('create')
             ->will($this->returnValue($this->queueMock));
-=======
-        $this->template = $this->createMock(Template::class);
-        $templateFactory->expects($this->once())->method('create')->will($this->returnValue($this->template));
-
-        $subscriberFactory = $this->createPartialMock(SubscriberFactory::class, ['create']);
-        $this->subscriber = $this->createMock(Subscriber::class);
-        $subscriberFactory->expects($this->once())->method('create')->will($this->returnValue($this->subscriber));
-
-        $queueFactory = $this->createPartialMock(QueueFactory::class, ['create']);
-        $this->queue = $this->createPartialMock(Queue::class, ['load']);
-        $queueFactory->expects($this->any())->method('create')->will($this->returnValue($this->queue));
->>>>>>> 84e2a64c
 
         $this->objectManager = new ObjectManager($this);
 
         $escaper = $this->objectManager->getObject(Escaper::class);
-<<<<<<< HEAD
         $context->expects($this->once())
             ->method('getEscaper')
             ->willReturn($escaper);
 
         $this->preview = $this->objectManager->getObject(
             QueuePreview::class,
-=======
-        $context->expects($this->once())->method('getEscaper')->willReturn($escaper);
-
-        $this->preview = $this->objectManager->getObject(
-            Preview::class,
->>>>>>> 84e2a64c
             [
                 'context' => $context,
                 'templateFactory' => $templateFactory,
@@ -182,13 +139,9 @@
     {
         /** @var Store $store */
         $store = $this->createPartialMock(Store::class, ['getId']);
-<<<<<<< HEAD
         $this->storeManagerMock->expects($this->once())
             ->method('getDefaultStoreView')
             ->will($this->returnValue($store));
-=======
-        $this->storeManager->expects($this->once())->method('getDefaultStoreView')->will($this->returnValue($store));
->>>>>>> 84e2a64c
         $result = $this->preview->toHtml();
         $this->assertEquals('', $result);
     }
@@ -203,7 +156,6 @@
                 ]
             )
         );
-<<<<<<< HEAD
         $this->queueMock->expects($this->once())
             ->method('load')
             ->will($this->returnSelf());
@@ -218,14 +170,6 @@
         $this->storeManagerMock->expects($this->once())
             ->method('getStores')
             ->will($this->returnValue([0 => $store]));
-=======
-        $this->queue->expects($this->once())->method('load')->will($this->returnSelf());
-        $this->template->expects($this->any())->method('isPlain')->will($this->returnValue(true));
-        /** @var Store $store */
-        $this->storeManager->expects($this->once())->method('getDefaultStoreView')->will($this->returnValue(null));
-        $store = $this->createPartialMock(Store::class, ['getId']);
-        $this->storeManager->expects($this->once())->method('getStores')->will($this->returnValue([0 => $store]));
->>>>>>> 84e2a64c
         $result = $this->preview->toHtml();
         $this->assertEquals('<pre></pre>', $result);
     }
