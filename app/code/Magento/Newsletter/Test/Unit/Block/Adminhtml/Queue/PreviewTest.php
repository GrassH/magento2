<?php
/**
 * Copyright © Magento, Inc. All rights reserved.
 * See COPYING.txt for license details.
 */
declare(strict_types=1);

namespace Magento\Newsletter\Test\Unit\Block\Adminhtml\Queue;

use Magento\Backend\Block\Template\Context;
use Magento\Backend\Model\Session;
use Magento\Framework\App\Config\ScopeConfigInterface;
use Magento\Framework\App\Request\Http;
use Magento\Framework\App\RequestInterface;
use Magento\Framework\App\State;
use Magento\Framework\Escaper;
use Magento\Framework\Event\ManagerInterface;
use Magento\Framework\TestFramework\Unit\Helper\ObjectManager;
use Magento\Newsletter\Block\Adminhtml\Queue\Preview as QueuePreview;
use Magento\Newsletter\Model\Queue;
use Magento\Newsletter\Model\QueueFactory;
use Magento\Newsletter\Model\Subscriber;
use Magento\Newsletter\Model\SubscriberFactory;
use Magento\Newsletter\Model\Template;
use Magento\Newsletter\Model\TemplateFactory;
use Magento\Store\Model\Store;
use Magento\Store\Model\StoreManager;
use Magento\Store\Model\StoreManagerInterface;
use PHPUnit\Framework\MockObject\MockObject;
use PHPUnit\Framework\TestCase;

/**
 * @SuppressWarnings(PHPMD.CouplingBetweenObjects)
 */
class PreviewTest extends TestCase
{
    /**
     * @var ObjectManager
     */
    private $objectManager;

    /**
     * @var Template|MockObject
     */
    private $templateMock;

    /**
     * @var RequestInterface|MockObject
     */
    private $requestMock;

    /**
     * @var Subscriber|MockObject
     */
    private $subscriberMock;

    /**
     * @var Queue|MockObject
     */
    private $queueMock;

    /**
     * @var StoreManagerInterface|MockObject
     */
    private $storeManagerMock;

    /**
     * @var QueuePreview
     */
    private $preview;

    protected function setUp(): void
    {
<<<<<<< HEAD
        $context = $this->createMock(\Magento\Backend\Block\Template\Context::class);
        $eventManager = $this->createMock(\Magento\Framework\Event\ManagerInterface::class);
        $context->expects($this->once())->method('getEventManager')->willReturn($eventManager);
        $scopeConfig = $this->createMock(\Magento\Framework\App\Config\ScopeConfigInterface::class);
        $context->expects($this->once())->method('getScopeConfig')->willReturn($scopeConfig);
        $this->request = $this->createMock(\Magento\Framework\App\Request\Http::class);
        $context->expects($this->once())->method('getRequest')->willReturn($this->request);
        $this->storeManager = $this->createPartialMock(
            \Magento\Store\Model\StoreManager::class,
            ['getStores', 'getDefaultStoreView']
        );
        $context->expects($this->once())->method('getStoreManager')->willReturn($this->storeManager);
        $appState = $this->createMock(\Magento\Framework\App\State::class);
        $context->expects($this->once())->method('getAppState')->willReturn($appState);
=======
        $context = $this->createMock(Context::class);
        $eventManager = $this->getMockForAbstractClass(ManagerInterface::class);
        $context->expects($this->once())->method('getEventManager')
            ->willReturn($eventManager);
        $scopeConfig = $this->getMockForAbstractClass(ScopeConfigInterface::class);
        $context->expects($this->once())->method('getScopeConfig')
            ->willReturn($scopeConfig);
        $this->requestMock = $this->createMock(Http::class);
        $context->expects($this->once())->method('getRequest')
            ->willReturn($this->requestMock);
        $this->storeManagerMock = $this->createPartialMock(
            StoreManager::class,
            ['getStores', 'getDefaultStoreView']
        );
        $context->expects($this->once())->method('getStoreManager')
            ->willReturn($this->storeManagerMock);
        $appState = $this->createMock(State::class);
        $context->expects($this->once())->method('getAppState')
            ->willReturn($appState);
>>>>>>> cef94f05

        $backendSession = $this->getMockBuilder(Session::class)
            ->disableOriginalConstructor()
            ->getMock();

        $context->expects($this->once())
            ->method('getBackendSession')
            ->willReturn($backendSession);

        $templateFactory = $this->createPartialMock(TemplateFactory::class, ['create']);
        $this->templateMock = $this->getMockBuilder(Template::class)
            ->disableOriginalConstructor()
            ->setMethods(
                [
                    'isPlain',
                    'setId',
                ]
            )
            ->addMethods(
                [
                    'setTemplateType',
                    'setTemplateText',
                    'setTemplateStyles',
                ]
            )
            ->getMock();

<<<<<<< HEAD
        $templateFactory = $this->createPartialMock(\Magento\Newsletter\Model\TemplateFactory::class, ['create']);
        $this->template = $this->createPartialMock(
            \Magento\Newsletter\Model\Template::class,
            [
                'isPlain',
                'setId',
                'setTemplateType',
                'setTemplateText',
                'setTemplateStyles',
            ]
        );
        $templateFactory->expects($this->once())->method('create')->willReturn($this->template);

        $subscriberFactory = $this->createPartialMock(\Magento\Newsletter\Model\SubscriberFactory::class, ['create']);
        $this->subscriber = $this->createMock(\Magento\Newsletter\Model\Subscriber::class);
        $subscriberFactory->expects($this->once())->method('create')->willReturn($this->subscriber);

        $queueFactory = $this->createPartialMock(\Magento\Newsletter\Model\QueueFactory::class, ['create']);
        $this->queue = $this->createPartialMock(
            \Magento\Newsletter\Model\Queue::class,
            [
                'load',
                'getTemplateId',
                'getNewsletterType',
                'getNewsletterText',
                'getNewsletterStyles',
            ]
        );
        $queueFactory->expects($this->any())->method('create')->willReturn($this->queue);
=======
        $templateFactory->expects($this->once())
            ->method('create')
            ->willReturn($this->templateMock);

        $subscriberFactory = $this->createPartialMock(SubscriberFactory::class, ['create']);
        $this->subscriberMock = $this->createMock(Subscriber::class);
        $subscriberFactory->expects($this->once())
            ->method('create')
            ->willReturn($this->subscriberMock);

        $queueFactory = $this->createPartialMock(QueueFactory::class, ['create']);
        $this->queueMock = $this->getMockBuilder(Queue::class)
            ->disableOriginalConstructor()
            ->setMethods(
                [
                    'load',
                ]
            )
            ->addMethods(
                [
                    'getTemplateId',
                    'getNewsletterType',
                    'getNewsletterText',
                    'getNewsletterStyles',
                ]
            )
            ->getMock();
        $queueFactory->expects($this->any())
            ->method('create')
            ->willReturn($this->queueMock);
>>>>>>> cef94f05

        $this->objectManager = new ObjectManager($this);

        $escaper = $this->objectManager->getObject(Escaper::class);
        $context->expects($this->once())
            ->method('getEscaper')
            ->willReturn($escaper);

        $this->preview = $this->objectManager->getObject(
            QueuePreview::class,
            [
                'context' => $context,
                'templateFactory' => $templateFactory,
                'subscriberFactory' => $subscriberFactory,
                'queueFactory' => $queueFactory,
            ]
        );
    }

    public function testToHtmlEmpty()
    {
<<<<<<< HEAD
        /** @var \Magento\Store\Model\Store $store */
        $store = $this->createPartialMock(\Magento\Store\Model\Store::class, ['getId']);
        $this->storeManager->expects($this->once())->method('getDefaultStoreView')->willReturn($store);
=======
        /** @var Store $store */
        $store = $this->createPartialMock(Store::class, ['getId']);
        $this->storeManagerMock->expects($this->once())
            ->method('getDefaultStoreView')
            ->willReturn($store);
>>>>>>> cef94f05
        $result = $this->preview->toHtml();
        $this->assertEquals('', $result);
    }

    public function testToHtmlWithId()
    {
        $templateId = 1;
        $newsletterType = 2;
        $newsletterText = 'newsletter text';
        $newsletterStyle = 'style';
<<<<<<< HEAD
        $this->request->expects($this->any())->method('getParam')->willReturnMap(
=======
        $this->requestMock->expects($this->any())->method('getParam')->willReturnMap(
>>>>>>> cef94f05
            [
                ['id', null, 1],
                ['store_id', null, 0],
            ]
        );
<<<<<<< HEAD
        $this->queue->expects($this->once())->method('load')->willReturnSelf();
        $this->queue->expects($this->once())->method('getTemplateId')->willReturn($templateId);
        $this->queue->expects($this->once())->method('getNewsletterType')->willReturn($newsletterType);
        $this->queue->expects($this->once())->method('getNewsletterText')->willReturn($newsletterText);
        $this->queue->expects($this->once())->method('getNewsletterStyles')->willReturn($newsletterStyle);
        $this->template->expects($this->any())->method('isPlain')->willReturn(true);
        $this->template->expects($this->once())->method('setId')->willReturn($templateId);
        $this->template->expects($this->once())->method('setTemplateType')->willReturn($newsletterType);
        $this->template->expects($this->once())->method('setTemplateText')->willReturn($newsletterText);
        $this->template->expects($this->once())->method('setTemplateStyles')->willReturn($newsletterStyle);
        /** @var \Magento\Store\Model\Store $store */
        $this->storeManager->expects($this->once())->method('getDefaultStoreView')->willReturn(null);
        $store = $this->createPartialMock(\Magento\Store\Model\Store::class, ['getId']);
        $this->storeManager->expects($this->once())->method('getStores')->willReturn([0 => $store]);
=======
        $this->queueMock->expects($this->once())
            ->method('load')->willReturnSelf();
        $this->queueMock->expects($this->once())->method('getTemplateId')->willReturn($templateId);
        $this->queueMock->expects($this->once())->method('getNewsletterType')->willReturn($newsletterType);
        $this->queueMock->expects($this->once())->method('getNewsletterText')->willReturn($newsletterText);
        $this->queueMock->expects($this->once())->method('getNewsletterStyles')->willReturn($newsletterStyle);
        $this->templateMock->expects($this->any())
            ->method('isPlain')
            ->willReturn(true);
        $this->templateMock->expects($this->once())->method('setId')->willReturn($templateId);
        $this->templateMock->expects($this->once())->method('setTemplateType')->willReturn($newsletterType);
        $this->templateMock->expects($this->once())->method('setTemplateText')->willReturn($newsletterText);
        $this->templateMock->expects($this->once())->method('setTemplateStyles')->willReturn($newsletterStyle);
        /** @var Store $store */
        $this->storeManagerMock->expects($this->once())
            ->method('getDefaultStoreView')
            ->willReturn(null);
        $store = $this->createPartialMock(Store::class, ['getId']);
        $this->storeManagerMock->expects($this->once())
            ->method('getStores')
            ->willReturn([0 => $store]);
>>>>>>> cef94f05
        $result = $this->preview->toHtml();
        $this->assertEquals('<pre></pre>', $result);
    }
}<|MERGE_RESOLUTION|>--- conflicted
+++ resolved
@@ -71,22 +71,6 @@
 
     protected function setUp(): void
     {
-<<<<<<< HEAD
-        $context = $this->createMock(\Magento\Backend\Block\Template\Context::class);
-        $eventManager = $this->createMock(\Magento\Framework\Event\ManagerInterface::class);
-        $context->expects($this->once())->method('getEventManager')->willReturn($eventManager);
-        $scopeConfig = $this->createMock(\Magento\Framework\App\Config\ScopeConfigInterface::class);
-        $context->expects($this->once())->method('getScopeConfig')->willReturn($scopeConfig);
-        $this->request = $this->createMock(\Magento\Framework\App\Request\Http::class);
-        $context->expects($this->once())->method('getRequest')->willReturn($this->request);
-        $this->storeManager = $this->createPartialMock(
-            \Magento\Store\Model\StoreManager::class,
-            ['getStores', 'getDefaultStoreView']
-        );
-        $context->expects($this->once())->method('getStoreManager')->willReturn($this->storeManager);
-        $appState = $this->createMock(\Magento\Framework\App\State::class);
-        $context->expects($this->once())->method('getAppState')->willReturn($appState);
-=======
         $context = $this->createMock(Context::class);
         $eventManager = $this->getMockForAbstractClass(ManagerInterface::class);
         $context->expects($this->once())->method('getEventManager')
@@ -106,7 +90,6 @@
         $appState = $this->createMock(State::class);
         $context->expects($this->once())->method('getAppState')
             ->willReturn($appState);
->>>>>>> cef94f05
 
         $backendSession = $this->getMockBuilder(Session::class)
             ->disableOriginalConstructor()
@@ -134,37 +117,6 @@
             )
             ->getMock();
 
-<<<<<<< HEAD
-        $templateFactory = $this->createPartialMock(\Magento\Newsletter\Model\TemplateFactory::class, ['create']);
-        $this->template = $this->createPartialMock(
-            \Magento\Newsletter\Model\Template::class,
-            [
-                'isPlain',
-                'setId',
-                'setTemplateType',
-                'setTemplateText',
-                'setTemplateStyles',
-            ]
-        );
-        $templateFactory->expects($this->once())->method('create')->willReturn($this->template);
-
-        $subscriberFactory = $this->createPartialMock(\Magento\Newsletter\Model\SubscriberFactory::class, ['create']);
-        $this->subscriber = $this->createMock(\Magento\Newsletter\Model\Subscriber::class);
-        $subscriberFactory->expects($this->once())->method('create')->willReturn($this->subscriber);
-
-        $queueFactory = $this->createPartialMock(\Magento\Newsletter\Model\QueueFactory::class, ['create']);
-        $this->queue = $this->createPartialMock(
-            \Magento\Newsletter\Model\Queue::class,
-            [
-                'load',
-                'getTemplateId',
-                'getNewsletterType',
-                'getNewsletterText',
-                'getNewsletterStyles',
-            ]
-        );
-        $queueFactory->expects($this->any())->method('create')->willReturn($this->queue);
-=======
         $templateFactory->expects($this->once())
             ->method('create')
             ->willReturn($this->templateMock);
@@ -195,7 +147,6 @@
         $queueFactory->expects($this->any())
             ->method('create')
             ->willReturn($this->queueMock);
->>>>>>> cef94f05
 
         $this->objectManager = new ObjectManager($this);
 
@@ -217,17 +168,11 @@
 
     public function testToHtmlEmpty()
     {
-<<<<<<< HEAD
-        /** @var \Magento\Store\Model\Store $store */
-        $store = $this->createPartialMock(\Magento\Store\Model\Store::class, ['getId']);
-        $this->storeManager->expects($this->once())->method('getDefaultStoreView')->willReturn($store);
-=======
         /** @var Store $store */
         $store = $this->createPartialMock(Store::class, ['getId']);
         $this->storeManagerMock->expects($this->once())
             ->method('getDefaultStoreView')
             ->willReturn($store);
->>>>>>> cef94f05
         $result = $this->preview->toHtml();
         $this->assertEquals('', $result);
     }
@@ -238,32 +183,12 @@
         $newsletterType = 2;
         $newsletterText = 'newsletter text';
         $newsletterStyle = 'style';
-<<<<<<< HEAD
-        $this->request->expects($this->any())->method('getParam')->willReturnMap(
-=======
         $this->requestMock->expects($this->any())->method('getParam')->willReturnMap(
->>>>>>> cef94f05
             [
                 ['id', null, 1],
                 ['store_id', null, 0],
             ]
         );
-<<<<<<< HEAD
-        $this->queue->expects($this->once())->method('load')->willReturnSelf();
-        $this->queue->expects($this->once())->method('getTemplateId')->willReturn($templateId);
-        $this->queue->expects($this->once())->method('getNewsletterType')->willReturn($newsletterType);
-        $this->queue->expects($this->once())->method('getNewsletterText')->willReturn($newsletterText);
-        $this->queue->expects($this->once())->method('getNewsletterStyles')->willReturn($newsletterStyle);
-        $this->template->expects($this->any())->method('isPlain')->willReturn(true);
-        $this->template->expects($this->once())->method('setId')->willReturn($templateId);
-        $this->template->expects($this->once())->method('setTemplateType')->willReturn($newsletterType);
-        $this->template->expects($this->once())->method('setTemplateText')->willReturn($newsletterText);
-        $this->template->expects($this->once())->method('setTemplateStyles')->willReturn($newsletterStyle);
-        /** @var \Magento\Store\Model\Store $store */
-        $this->storeManager->expects($this->once())->method('getDefaultStoreView')->willReturn(null);
-        $store = $this->createPartialMock(\Magento\Store\Model\Store::class, ['getId']);
-        $this->storeManager->expects($this->once())->method('getStores')->willReturn([0 => $store]);
-=======
         $this->queueMock->expects($this->once())
             ->method('load')->willReturnSelf();
         $this->queueMock->expects($this->once())->method('getTemplateId')->willReturn($templateId);
@@ -285,7 +210,6 @@
         $this->storeManagerMock->expects($this->once())
             ->method('getStores')
             ->willReturn([0 => $store]);
->>>>>>> cef94f05
         $result = $this->preview->toHtml();
         $this->assertEquals('<pre></pre>', $result);
     }
