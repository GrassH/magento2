<?php
/**
 * Copyright © Magento, Inc. All rights reserved.
 * See COPYING.txt for license details.
 */
declare(strict_types=1);

namespace Magento\Newsletter\Test\Unit\Block\Adminhtml\Queue;

use Magento\Backend\Block\Template\Context;
use Magento\Backend\Model\Session;
use Magento\Framework\App\Config\ScopeConfigInterface;
use Magento\Framework\App\Request\Http;
use Magento\Framework\App\RequestInterface;
use Magento\Framework\App\State;
use Magento\Framework\Escaper;
use Magento\Framework\Event\ManagerInterface;
use Magento\Framework\TestFramework\Unit\Helper\ObjectManager;
use Magento\Newsletter\Block\Adminhtml\Queue\Preview as QueuePreview;
use Magento\Newsletter\Model\Queue;
use Magento\Newsletter\Model\QueueFactory;
use Magento\Newsletter\Model\Subscriber;
use Magento\Newsletter\Model\SubscriberFactory;
use Magento\Newsletter\Model\Template;
use Magento\Newsletter\Model\TemplateFactory;
use Magento\Store\Model\Store;
use Magento\Store\Model\StoreManager;
use Magento\Store\Model\StoreManagerInterface;
use PHPUnit\Framework\MockObject\MockObject;
use PHPUnit\Framework\TestCase;

/**
 * @SuppressWarnings(PHPMD.CouplingBetweenObjects)
 */
class PreviewTest extends \PHPUnit\Framework\TestCase
{
    /**
     * @var ObjectManager
     */
    private $objectManager;

    /**
<<<<<<< HEAD
     * @var \Magento\Newsletter\Model\Template|\PHPUnit\Framework\MockObject\MockObject
=======
     * @var Template|MockObject
>>>>>>> b2f063af
     */
    private $templateMock;

    /**
<<<<<<< HEAD
     * @var \Magento\Framework\App\RequestInterface|\PHPUnit\Framework\MockObject\MockObject
=======
     * @var RequestInterface|MockObject
>>>>>>> b2f063af
     */
    private $requestMock;

    /**
<<<<<<< HEAD
     * @var \Magento\Newsletter\Model\Subscriber|\PHPUnit\Framework\MockObject\MockObject
=======
     * @var Subscriber|MockObject
>>>>>>> b2f063af
     */
    private $subscriberMock;

    /**
<<<<<<< HEAD
     * @var \Magento\Newsletter\Model\Queue|\PHPUnit\Framework\MockObject\MockObject
=======
     * @var Queue|MockObject
>>>>>>> b2f063af
     */
    private $queueMock;

    /**
<<<<<<< HEAD
     * @var \Magento\Store\Model\StoreManagerInterface|\PHPUnit\Framework\MockObject\MockObject
=======
     * @var StoreManagerInterface|MockObject
>>>>>>> b2f063af
     */
    private $storeManagerMock;

    /**
     * @var QueuePreview
     */
    private $preview;

    protected function setUp(): void
    {
<<<<<<< HEAD
        $context = $this->createMock(\Magento\Backend\Block\Template\Context::class);
        $eventManager = $this->createMock(\Magento\Framework\Event\ManagerInterface::class);
        $context->expects($this->once())->method('getEventManager')->willReturn($eventManager);
        $scopeConfig = $this->createMock(\Magento\Framework\App\Config\ScopeConfigInterface::class);
        $context->expects($this->once())->method('getScopeConfig')->willReturn($scopeConfig);
        $this->request = $this->createMock(\Magento\Framework\App\Request\Http::class);
        $context->expects($this->once())->method('getRequest')->willReturn($this->request);
        $this->storeManager = $this->createPartialMock(
            \Magento\Store\Model\StoreManager::class,
            ['getStores', 'getDefaultStoreView']
        );
        $context->expects($this->once())->method('getStoreManager')->willReturn($this->storeManager);
        $appState = $this->createMock(\Magento\Framework\App\State::class);
        $context->expects($this->once())->method('getAppState')->willReturn($appState);
=======
        $context = $this->createMock(Context::class);
        $eventManager = $this->createMock(ManagerInterface::class);
        $context->expects($this->once())->method('getEventManager')
            ->will($this->returnValue($eventManager));
        $scopeConfig = $this->createMock(ScopeConfigInterface::class);
        $context->expects($this->once())->method('getScopeConfig')
            ->will($this->returnValue($scopeConfig));
        $this->requestMock = $this->createMock(Http::class);
        $context->expects($this->once())->method('getRequest')
            ->will($this->returnValue($this->requestMock));
        $this->storeManagerMock = $this->createPartialMock(
            StoreManager::class,
            ['getStores', 'getDefaultStoreView']
        );
        $context->expects($this->once())->method('getStoreManager')
            ->will($this->returnValue($this->storeManagerMock));
        $appState = $this->createMock(State::class);
        $context->expects($this->once())->method('getAppState')
            ->will($this->returnValue($appState));
>>>>>>> b2f063af

        $backendSession = $this->getMockBuilder(Session::class)
            ->disableOriginalConstructor()
            ->getMock();

        $context->expects($this->once())
            ->method('getBackendSession')
            ->willReturn($backendSession);

<<<<<<< HEAD
        $templateFactory = $this->createPartialMock(\Magento\Newsletter\Model\TemplateFactory::class, ['create']);
        $this->template = $this->createMock(\Magento\Newsletter\Model\Template::class);
        $templateFactory->expects($this->once())->method('create')->willReturn($this->template);

        $subscriberFactory = $this->createPartialMock(\Magento\Newsletter\Model\SubscriberFactory::class, ['create']);
        $this->subscriber = $this->createMock(\Magento\Newsletter\Model\Subscriber::class);
        $subscriberFactory->expects($this->once())->method('create')->willReturn($this->subscriber);

        $queueFactory = $this->createPartialMock(\Magento\Newsletter\Model\QueueFactory::class, ['create']);
        $this->queue = $this->createPartialMock(\Magento\Newsletter\Model\Queue::class, ['load']);
        $queueFactory->expects($this->any())->method('create')->willReturn($this->queue);
=======
        $templateFactory = $this->createPartialMock(TemplateFactory::class, ['create']);
        $this->templateMock = $this->createMock(Template::class);
        $templateFactory->expects($this->once())
            ->method('create')
            ->will($this->returnValue($this->templateMock));

        $subscriberFactory = $this->createPartialMock(SubscriberFactory::class, ['create']);
        $this->subscriberMock = $this->createMock(Subscriber::class);
        $subscriberFactory->expects($this->once())
            ->method('create')
            ->will($this->returnValue($this->subscriberMock));

        $queueFactory = $this->createPartialMock(QueueFactory::class, ['create']);
        $this->queueMock = $this->createPartialMock(Queue::class, ['load']);
        $queueFactory->expects($this->any())
            ->method('create')
            ->will($this->returnValue($this->queueMock));
>>>>>>> b2f063af

        $this->objectManager = new ObjectManager($this);

        $escaper = $this->objectManager->getObject(Escaper::class);
        $context->expects($this->once())
            ->method('getEscaper')
            ->willReturn($escaper);

        $this->preview = $this->objectManager->getObject(
            QueuePreview::class,
            [
                'context' => $context,
                'templateFactory' => $templateFactory,
                'subscriberFactory' => $subscriberFactory,
                'queueFactory' => $queueFactory
            ]
        );
    }

    public function testToHtmlEmpty()
    {
<<<<<<< HEAD
        /** @var \Magento\Store\Model\Store $store */
        $store = $this->createPartialMock(\Magento\Store\Model\Store::class, ['getId']);
        $this->storeManager->expects($this->once())->method('getDefaultStoreView')->willReturn($store);
=======
        /** @var Store $store */
        $store = $this->createPartialMock(Store::class, ['getId']);
        $this->storeManagerMock->expects($this->once())
            ->method('getDefaultStoreView')
            ->will($this->returnValue($store));
>>>>>>> b2f063af
        $result = $this->preview->toHtml();
        $this->assertEquals('', $result);
    }

    public function testToHtmlWithId()
    {
<<<<<<< HEAD
        $this->request->expects($this->any())->method('getParam')->willReturnMap(
            
=======
        $this->requestMock->expects($this->any())->method('getParam')->will(
            $this->returnValueMap(
>>>>>>> b2f063af
                [
                    ['id', null, 1],
                    ['store_id', null, 0]
                ]
            
        );
<<<<<<< HEAD
        $this->queue->expects($this->once())->method('load')->willReturnSelf();
        $this->template->expects($this->any())->method('isPlain')->willReturn(true);
        /** @var \Magento\Store\Model\Store $store */
        $this->storeManager->expects($this->once())->method('getDefaultStoreView')->willReturn(null);
        $store = $this->createPartialMock(\Magento\Store\Model\Store::class, ['getId']);
        $this->storeManager->expects($this->once())->method('getStores')->willReturn([0 => $store]);
=======
        $this->queueMock->expects($this->once())
            ->method('load')
            ->will($this->returnSelf());
        $this->templateMock->expects($this->any())
            ->method('isPlain')
            ->will($this->returnValue(true));
        /** @var Store $store */
        $this->storeManagerMock->expects($this->once())
            ->method('getDefaultStoreView')
            ->will($this->returnValue(null));
        $store = $this->createPartialMock(Store::class, ['getId']);
        $this->storeManagerMock->expects($this->once())
            ->method('getStores')
            ->will($this->returnValue([0 => $store]));
>>>>>>> b2f063af
        $result = $this->preview->toHtml();
        $this->assertEquals('<pre></pre>', $result);
    }
}<|MERGE_RESOLUTION|>--- conflicted
+++ resolved
@@ -40,47 +40,27 @@
     private $objectManager;
 
     /**
-<<<<<<< HEAD
-     * @var \Magento\Newsletter\Model\Template|\PHPUnit\Framework\MockObject\MockObject
-=======
      * @var Template|MockObject
->>>>>>> b2f063af
      */
     private $templateMock;
 
     /**
-<<<<<<< HEAD
-     * @var \Magento\Framework\App\RequestInterface|\PHPUnit\Framework\MockObject\MockObject
-=======
      * @var RequestInterface|MockObject
->>>>>>> b2f063af
      */
     private $requestMock;
 
     /**
-<<<<<<< HEAD
-     * @var \Magento\Newsletter\Model\Subscriber|\PHPUnit\Framework\MockObject\MockObject
-=======
      * @var Subscriber|MockObject
->>>>>>> b2f063af
      */
     private $subscriberMock;
 
     /**
-<<<<<<< HEAD
-     * @var \Magento\Newsletter\Model\Queue|\PHPUnit\Framework\MockObject\MockObject
-=======
      * @var Queue|MockObject
->>>>>>> b2f063af
      */
     private $queueMock;
 
     /**
-<<<<<<< HEAD
-     * @var \Magento\Store\Model\StoreManagerInterface|\PHPUnit\Framework\MockObject\MockObject
-=======
      * @var StoreManagerInterface|MockObject
->>>>>>> b2f063af
      */
     private $storeManagerMock;
 
@@ -91,22 +71,6 @@
 
     protected function setUp(): void
     {
-<<<<<<< HEAD
-        $context = $this->createMock(\Magento\Backend\Block\Template\Context::class);
-        $eventManager = $this->createMock(\Magento\Framework\Event\ManagerInterface::class);
-        $context->expects($this->once())->method('getEventManager')->willReturn($eventManager);
-        $scopeConfig = $this->createMock(\Magento\Framework\App\Config\ScopeConfigInterface::class);
-        $context->expects($this->once())->method('getScopeConfig')->willReturn($scopeConfig);
-        $this->request = $this->createMock(\Magento\Framework\App\Request\Http::class);
-        $context->expects($this->once())->method('getRequest')->willReturn($this->request);
-        $this->storeManager = $this->createPartialMock(
-            \Magento\Store\Model\StoreManager::class,
-            ['getStores', 'getDefaultStoreView']
-        );
-        $context->expects($this->once())->method('getStoreManager')->willReturn($this->storeManager);
-        $appState = $this->createMock(\Magento\Framework\App\State::class);
-        $context->expects($this->once())->method('getAppState')->willReturn($appState);
-=======
         $context = $this->createMock(Context::class);
         $eventManager = $this->createMock(ManagerInterface::class);
         $context->expects($this->once())->method('getEventManager')
@@ -126,7 +90,6 @@
         $appState = $this->createMock(State::class);
         $context->expects($this->once())->method('getAppState')
             ->will($this->returnValue($appState));
->>>>>>> b2f063af
 
         $backendSession = $this->getMockBuilder(Session::class)
             ->disableOriginalConstructor()
@@ -136,19 +99,6 @@
             ->method('getBackendSession')
             ->willReturn($backendSession);
 
-<<<<<<< HEAD
-        $templateFactory = $this->createPartialMock(\Magento\Newsletter\Model\TemplateFactory::class, ['create']);
-        $this->template = $this->createMock(\Magento\Newsletter\Model\Template::class);
-        $templateFactory->expects($this->once())->method('create')->willReturn($this->template);
-
-        $subscriberFactory = $this->createPartialMock(\Magento\Newsletter\Model\SubscriberFactory::class, ['create']);
-        $this->subscriber = $this->createMock(\Magento\Newsletter\Model\Subscriber::class);
-        $subscriberFactory->expects($this->once())->method('create')->willReturn($this->subscriber);
-
-        $queueFactory = $this->createPartialMock(\Magento\Newsletter\Model\QueueFactory::class, ['create']);
-        $this->queue = $this->createPartialMock(\Magento\Newsletter\Model\Queue::class, ['load']);
-        $queueFactory->expects($this->any())->method('create')->willReturn($this->queue);
-=======
         $templateFactory = $this->createPartialMock(TemplateFactory::class, ['create']);
         $this->templateMock = $this->createMock(Template::class);
         $templateFactory->expects($this->once())
@@ -166,7 +116,6 @@
         $queueFactory->expects($this->any())
             ->method('create')
             ->will($this->returnValue($this->queueMock));
->>>>>>> b2f063af
 
         $this->objectManager = new ObjectManager($this);
 
@@ -188,44 +137,25 @@
 
     public function testToHtmlEmpty()
     {
-<<<<<<< HEAD
-        /** @var \Magento\Store\Model\Store $store */
-        $store = $this->createPartialMock(\Magento\Store\Model\Store::class, ['getId']);
-        $this->storeManager->expects($this->once())->method('getDefaultStoreView')->willReturn($store);
-=======
         /** @var Store $store */
         $store = $this->createPartialMock(Store::class, ['getId']);
         $this->storeManagerMock->expects($this->once())
             ->method('getDefaultStoreView')
             ->will($this->returnValue($store));
->>>>>>> b2f063af
         $result = $this->preview->toHtml();
         $this->assertEquals('', $result);
     }
 
     public function testToHtmlWithId()
     {
-<<<<<<< HEAD
-        $this->request->expects($this->any())->method('getParam')->willReturnMap(
-            
-=======
         $this->requestMock->expects($this->any())->method('getParam')->will(
             $this->returnValueMap(
->>>>>>> b2f063af
                 [
                     ['id', null, 1],
                     ['store_id', null, 0]
                 ]
-            
+            )
         );
-<<<<<<< HEAD
-        $this->queue->expects($this->once())->method('load')->willReturnSelf();
-        $this->template->expects($this->any())->method('isPlain')->willReturn(true);
-        /** @var \Magento\Store\Model\Store $store */
-        $this->storeManager->expects($this->once())->method('getDefaultStoreView')->willReturn(null);
-        $store = $this->createPartialMock(\Magento\Store\Model\Store::class, ['getId']);
-        $this->storeManager->expects($this->once())->method('getStores')->willReturn([0 => $store]);
-=======
         $this->queueMock->expects($this->once())
             ->method('load')
             ->will($this->returnSelf());
@@ -240,7 +170,6 @@
         $this->storeManagerMock->expects($this->once())
             ->method('getStores')
             ->will($this->returnValue([0 => $store]));
->>>>>>> b2f063af
         $result = $this->preview->toHtml();
         $this->assertEquals('<pre></pre>', $result);
     }
