--- conflicted
+++ resolved
@@ -71,22 +71,6 @@
 
     protected function setUp(): void
     {
-<<<<<<< HEAD
-        $context = $this->createMock(\Magento\Backend\Block\Template\Context::class);
-        $eventManager = $this->createMock(\Magento\Framework\Event\ManagerInterface::class);
-        $context->expects($this->once())->method('getEventManager')->willReturn($eventManager);
-        $scopeConfig = $this->createMock(\Magento\Framework\App\Config\ScopeConfigInterface::class);
-        $context->expects($this->once())->method('getScopeConfig')->willReturn($scopeConfig);
-        $this->request = $this->createMock(\Magento\Framework\App\Request\Http::class);
-        $context->expects($this->once())->method('getRequest')->willReturn($this->request);
-        $this->storeManager = $this->createPartialMock(
-            \Magento\Store\Model\StoreManager::class,
-            ['getStores', 'getDefaultStoreView']
-        );
-        $context->expects($this->once())->method('getStoreManager')->willReturn($this->storeManager);
-        $appState = $this->createMock(\Magento\Framework\App\State::class);
-        $context->expects($this->once())->method('getAppState')->willReturn($appState);
-=======
         $context = $this->createMock(Context::class);
         $eventManager = $this->getMockForAbstractClass(ManagerInterface::class);
         $context->expects($this->once())->method('getEventManager')
@@ -106,7 +90,6 @@
         $appState = $this->createMock(State::class);
         $context->expects($this->once())->method('getAppState')
             ->willReturn($appState);
->>>>>>> 40a78763
 
         $backendSession = $this->getMockBuilder(Session::class)
             ->disableOriginalConstructor()
@@ -116,10 +99,9 @@
             ->method('getBackendSession')
             ->willReturn($backendSession);
 
-<<<<<<< HEAD
-        $templateFactory = $this->createPartialMock(\Magento\Newsletter\Model\TemplateFactory::class, ['create']);
-        $this->template = $this->createPartialMock(
-            \Magento\Newsletter\Model\Template::class,
+        $templateFactory = $this->createPartialMock(TemplateFactory::class, ['create']);
+        $this->templateMock = $this->createPartialMock(
+            Template::class,
             [
                 'isPlain',
                 'setId',
@@ -128,15 +110,19 @@
                 'setTemplateStyles',
             ]
         );
-        $templateFactory->expects($this->once())->method('create')->willReturn($this->template);
-
-        $subscriberFactory = $this->createPartialMock(\Magento\Newsletter\Model\SubscriberFactory::class, ['create']);
-        $this->subscriber = $this->createMock(\Magento\Newsletter\Model\Subscriber::class);
-        $subscriberFactory->expects($this->once())->method('create')->willReturn($this->subscriber);
-
-        $queueFactory = $this->createPartialMock(\Magento\Newsletter\Model\QueueFactory::class, ['create']);
-        $this->queue = $this->createPartialMock(
-            \Magento\Newsletter\Model\Queue::class,
+        $templateFactory->expects($this->once())
+            ->method('create')
+            ->willReturn($this->templateMock);
+
+        $subscriberFactory = $this->createPartialMock(SubscriberFactory::class, ['create']);
+        $this->subscriberMock = $this->createMock(Subscriber::class);
+        $subscriberFactory->expects($this->once())
+            ->method('create')
+            ->willReturn($this->subscriberMock);
+
+        $queueFactory = $this->createPartialMock(QueueFactory::class, ['create']);
+        $this->queueMock = $this->createPartialMock(
+            Queue::class,
             [
                 'load',
                 'getTemplateId',
@@ -145,26 +131,9 @@
                 'getNewsletterStyles',
             ]
         );
-        $queueFactory->expects($this->any())->method('create')->willReturn($this->queue);
-=======
-        $templateFactory = $this->createPartialMock(TemplateFactory::class, ['create']);
-        $this->templateMock = $this->createMock(Template::class);
-        $templateFactory->expects($this->once())
-            ->method('create')
-            ->willReturn($this->templateMock);
-
-        $subscriberFactory = $this->createPartialMock(SubscriberFactory::class, ['create']);
-        $this->subscriberMock = $this->createMock(Subscriber::class);
-        $subscriberFactory->expects($this->once())
-            ->method('create')
-            ->willReturn($this->subscriberMock);
-
-        $queueFactory = $this->createPartialMock(QueueFactory::class, ['create']);
-        $this->queueMock = $this->createPartialMock(Queue::class, ['load']);
         $queueFactory->expects($this->any())
             ->method('create')
             ->willReturn($this->queueMock);
->>>>>>> 40a78763
 
         $this->objectManager = new ObjectManager($this);
 
@@ -186,60 +155,40 @@
 
     public function testToHtmlEmpty()
     {
-<<<<<<< HEAD
-        /** @var \Magento\Store\Model\Store $store */
-        $store = $this->createPartialMock(\Magento\Store\Model\Store::class, ['getId']);
-        $this->storeManager->expects($this->once())->method('getDefaultStoreView')->willReturn($store);
-=======
         /** @var Store $store */
         $store = $this->createPartialMock(Store::class, ['getId']);
         $this->storeManagerMock->expects($this->once())
             ->method('getDefaultStoreView')
             ->willReturn($store);
->>>>>>> 40a78763
         $result = $this->preview->toHtml();
         $this->assertEquals('', $result);
     }
 
     public function testToHtmlWithId()
     {
-<<<<<<< HEAD
         $templateId = 1;
         $newsletterType = 2;
         $newsletterText = 'newsletter text';
         $newsletterStyle = 'style';
-        $this->request->expects($this->any())->method('getParam')->willReturnMap(
+        $this->requestMock->expects($this->any())->method('getParam')->willReturnMap(
             [
                 ['id', null, 1],
                 ['store_id', null, 0],
             ]
         );
-        $this->queue->expects($this->once())->method('load')->willReturnSelf();
+        $this->queueMock->expects($this->once())
+            ->method('load')->willReturnSelf();
         $this->queue->expects($this->once())->method('getTemplateId')->willReturn($templateId);
         $this->queue->expects($this->once())->method('getNewsletterType')->willReturn($newsletterType);
         $this->queue->expects($this->once())->method('getNewsletterText')->willReturn($newsletterText);
         $this->queue->expects($this->once())->method('getNewsletterStyles')->willReturn($newsletterStyle);
-        $this->template->expects($this->any())->method('isPlain')->willReturn(true);
+        $this->templateMock->expects($this->any())
+            ->method('isPlain')
+            ->willReturn(true);
         $this->template->expects($this->once())->method('setId')->willReturn($templateId);
         $this->template->expects($this->once())->method('setTemplateType')->willReturn($newsletterType);
         $this->template->expects($this->once())->method('setTemplateText')->willReturn($newsletterText);
         $this->template->expects($this->once())->method('setTemplateStyles')->willReturn($newsletterStyle);
-        /** @var \Magento\Store\Model\Store $store */
-        $this->storeManager->expects($this->once())->method('getDefaultStoreView')->willReturn(null);
-        $store = $this->createPartialMock(\Magento\Store\Model\Store::class, ['getId']);
-        $this->storeManager->expects($this->once())->method('getStores')->willReturn([0 => $store]);
-=======
-        $this->requestMock->expects($this->any())->method('getParam')->willReturnMap(
-            [
-                ['id', null, 1],
-                ['store_id', null, 0]
-            ]
-        );
-        $this->queueMock->expects($this->once())
-            ->method('load')->willReturnSelf();
-        $this->templateMock->expects($this->any())
-            ->method('isPlain')
-            ->willReturn(true);
         /** @var Store $store */
         $this->storeManagerMock->expects($this->once())
             ->method('getDefaultStoreView')
@@ -248,7 +197,6 @@
         $this->storeManagerMock->expects($this->once())
             ->method('getStores')
             ->willReturn([0 => $store]);
->>>>>>> 40a78763
         $result = $this->preview->toHtml();
         $this->assertEquals('<pre></pre>', $result);
     }
