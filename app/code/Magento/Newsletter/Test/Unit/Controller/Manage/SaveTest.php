--- conflicted
+++ resolved
@@ -34,65 +34,37 @@
     private $action;
 
     /**
-<<<<<<< HEAD
-     * @var \Magento\Framework\App\RequestInterface|\PHPUnit\Framework\MockObject\MockObject
-=======
      * @var RequestInterface|MockObject
->>>>>>> b2f063af
      */
     private $requestMock;
 
     /**
-<<<<<<< HEAD
-     * @var \Magento\Framework\App\ResponseInterface|\PHPUnit\Framework\MockObject\MockObject
-=======
      * @var ResponseInterface|MockObject
->>>>>>> b2f063af
      */
     private $responseMock;
 
     /**
-<<<<<<< HEAD
-     * @var \Magento\Framework\Message\ManagerInterface|\PHPUnit\Framework\MockObject\MockObject
-=======
      * @var ManagerInterface|MockObject
->>>>>>> b2f063af
      */
     private $messageManagerMock;
 
     /**
-<<<<<<< HEAD
-     * @var \Magento\Framework\App\Response\RedirectInterface|\PHPUnit\Framework\MockObject\MockObject
-=======
      * @var RedirectInterface|MockObject
->>>>>>> b2f063af
      */
     private $redirectMock;
 
     /**
-<<<<<<< HEAD
-     * @var \Magento\Customer\Model\Session|\PHPUnit\Framework\MockObject\MockObject
-=======
      * @var Session|MockObject
->>>>>>> b2f063af
      */
     private $customerSessionMock;
 
     /**
-<<<<<<< HEAD
-     * @var \Magento\Framework\Data\Form\FormKey\Validator|\PHPUnit\Framework\MockObject\MockObject
-=======
      * @var Validator|MockObject
->>>>>>> b2f063af
      */
     private $formKeyValidatorMock;
 
     /**
-<<<<<<< HEAD
-     * @var \Magento\Customer\Api\CustomerRepositoryInterface|\PHPUnit\Framework\MockObject\MockObject
-=======
      * @var CustomerRepositoryInterface|MockObject
->>>>>>> b2f063af
      */
     private $customerRepositoryMock;
 
@@ -115,13 +87,8 @@
             ->getMock();
         $this->customerSessionMock->expects($this->any())
             ->method('isLoggedIn')
-<<<<<<< HEAD
-            ->willReturn(true);
-        $this->formKeyValidatorMock = $this->getMockBuilder(\Magento\Framework\Data\Form\FormKey\Validator::class)
-=======
             ->will($this->returnValue(true));
         $this->formKeyValidatorMock = $this->getMockBuilder(Validator::class)
->>>>>>> b2f063af
             ->disableOriginalConstructor()
             ->getMock();
         $this->customerRepositoryMock =
@@ -148,7 +115,7 @@
     {
         $this->formKeyValidatorMock->expects($this->once())
             ->method('validate')
-            ->willReturn(false);
+            ->will($this->returnValue(false));
         $this->redirectMock->expects($this->once())
             ->method('redirect')
             ->with($this->responseMock, 'customer/account/', []);
@@ -163,10 +130,10 @@
     {
         $this->formKeyValidatorMock->expects($this->once())
             ->method('validate')
-            ->willReturn(true);
+            ->will($this->returnValue(true));
         $this->customerSessionMock->expects($this->any())
             ->method('getCustomerId')
-            ->willReturn(null);
+            ->will($this->returnValue(null));
         $this->redirectMock->expects($this->once())
             ->method('redirect')
             ->with($this->responseMock, 'customer/account/', []);
@@ -182,10 +149,10 @@
     {
         $this->formKeyValidatorMock->expects($this->once())
             ->method('validate')
-            ->willReturn(true);
+            ->will($this->returnValue(true));
         $this->customerSessionMock->expects($this->any())
             ->method('getCustomerId')
-            ->willReturn(1);
+            ->will($this->returnValue(1));
         $this->customerRepositoryMock->expects($this->any())
             ->method('getById')
             ->will(
