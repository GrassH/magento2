--- conflicted
+++ resolved
@@ -48,60 +48,11 @@
      */
     protected function loadTemplate(\Magento\Newsletter\Model\Template $template, $id)
     {
-<<<<<<< HEAD
-        /* @var $template \Magento\Newsletter\Model\Template */
-        $template = $this->_templateFactory->create();
-
-        if ($id = (int)$this->getRequest()->getParam('id')) {
-            $queue = $this->_queueFactory->create()->load($id);
-            $template->setTemplateType($queue->getNewsletterType());
-            $template->setTemplateText($queue->getNewsletterText());
-            $template->setTemplateStyles($queue->getNewsletterStyles());
-        } else {
-            $template->setTemplateType($this->getRequest()->getParam('type'));
-            $template->setTemplateText($this->getRequest()->getParam('text'));
-            $template->setTemplateStyles($this->getRequest()->getParam('styles'));
-        }
-
-        $storeId = (int)$this->getRequest()->getParam('store');
-        if (!$storeId) {
-            $defaultStore = $this->_storeManager->getDefaultStoreView();
-            if (!$defaultStore) {
-                $allStores = $this->_storeManager->getStores();
-                if (isset($allStores[0])) {
-                    $defaultStore = $allStores[0];
-                }
-            }
-            $storeId = $defaultStore ? $defaultStore->getId() : null;
-        }
-
-        \Magento\Framework\Profiler::start("newsletter_queue_proccessing");
-        $vars = [];
-
-        $vars['subscriber'] = $this->_subscriberFactory->create();
-
-        $template->emulateDesign($storeId);
-        $templateProcessed = $this->_appState->emulateAreaCode(
-            \Magento\Newsletter\Model\Template::DEFAULT_DESIGN_AREA,
-            [$template, 'getProcessedTemplate'],
-            [$vars, true]
-        );
-        $template->revertDesign();
-
-        if ($template->isPlain()) {
-            $templateProcessed = "<pre>" . htmlspecialchars($templateProcessed) . "</pre>";
-        }
-
-        \Magento\Framework\Profiler::stop("newsletter_queue_proccessing");
-
-        return $templateProcessed;
-=======
         /** @var \Magento\Newsletter\Model\Queue $queue */
         $queue = $this->_queueFactory->create()->load($id);
         $template->setTemplateType($queue->getNewsletterType());
         $template->setTemplateText($queue->getNewsletterText());
         $template->setTemplateStyles($queue->getNewsletterStyles());
         return $this;
->>>>>>> 932b8459
     }
 }