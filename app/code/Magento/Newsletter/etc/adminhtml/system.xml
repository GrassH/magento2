<?xml version="1.0"?>
<!--
/**
 * Copyright © Magento, Inc. All rights reserved.
 * See COPYING.txt for license details.
 */
-->
<config xmlns:xsi="http://www.w3.org/2001/XMLSchema-instance" xsi:noNamespaceSchemaLocation="urn:magento:module:Magento_Config:etc/system_file.xsd">
    <system>
        <section id="newsletter" translate="label" type="text" sortOrder="110" showInDefault="1" showInWebsite="1" showInStore="1">
            <label>Newsletter</label>
            <tab>customer</tab>
            <resource>Magento_Newsletter::newsletter</resource>
<<<<<<< HEAD
            <group id="general" translate="label" type="text" sortOrder="1" showInDefault="1" showInWebsite="1" showInStore="1">
                <label>General Options</label>
                <field id="active" translate="label" type="select" sortOrder="1" showInDefault="1" showInWebsite="1" showInStore="1" canRestore="1">
                    <label>Enabled</label>
                    <source_model>Magento\Config\Model\Config\Source\Yesno</source_model>
                </field>
            </group>
            <group id="subscription" translate="label" type="text" sortOrder="1" showInDefault="1" showInWebsite="1" showInStore="1">
=======
            <group id="subscription" translate="label" type="text" sortOrder="10" showInDefault="1" showInWebsite="1" showInStore="1">
>>>>>>> 2ac6848b
                <label>Subscription Options</label>
                <field id="allow_guest_subscribe" translate="label" type="select" sortOrder="10" showInDefault="1" showInWebsite="1" showInStore="1" canRestore="1">
                    <label>Allow Guest Subscription</label>
                    <source_model>Magento\Config\Model\Config\Source\Yesno</source_model>
                </field>
                <field id="confirm" translate="label" type="select" sortOrder="20" showInDefault="1" showInWebsite="1" showInStore="1" canRestore="1">
                    <label>Need to Confirm</label>
                    <source_model>Magento\Config\Model\Config\Source\Yesno</source_model>
                </field>
                <field id="confirm_email_identity" translate="label" type="select" sortOrder="30" showInDefault="1" showInWebsite="1" showInStore="1" canRestore="1">
                    <label>Confirmation Email Sender</label>
                    <source_model>Magento\Config\Model\Config\Source\Email\Identity</source_model>
                </field>
                <field id="confirm_email_template" translate="label comment" type="select" sortOrder="40" showInDefault="1" showInWebsite="1" showInStore="1" canRestore="1">
                    <label>Confirmation Email Template</label>
                    <comment>Email template chosen based on theme fallback when "Default" option is selected.</comment>
                    <source_model>Magento\Config\Model\Config\Source\Email\Template</source_model>
                </field>
                <field id="success_email_identity" translate="label" type="select" sortOrder="50" showInDefault="1" showInWebsite="1" showInStore="1" canRestore="1">
                    <label>Success Email Sender</label>
                    <source_model>Magento\Config\Model\Config\Source\Email\Identity</source_model>
                </field>
                <field id="success_email_template" translate="label comment" type="select" sortOrder="60" showInDefault="1" showInWebsite="1" showInStore="1" canRestore="1">
                    <label>Success Email Template</label>
                    <comment>Email template chosen based on theme fallback when "Default" option is selected.</comment>
                    <source_model>Magento\Config\Model\Config\Source\Email\Template</source_model>
                </field>
                <field id="un_email_identity" translate="label" type="select" sortOrder="70" showInDefault="1" showInWebsite="1" showInStore="1" canRestore="1">
                    <label>Unsubscription Email Sender</label>
                    <source_model>Magento\Config\Model\Config\Source\Email\Identity</source_model>
                </field>
                <field id="un_email_template" translate="label comment" type="select" sortOrder="80" showInDefault="1" showInWebsite="1" showInStore="1" canRestore="1">
                    <label>Unsubscription Email Template</label>
                    <comment>Email template chosen based on theme fallback when "Default" option is selected.</comment>
                    <source_model>Magento\Config\Model\Config\Source\Email\Template</source_model>
                </field>
            </group>
        </section>
    </system>
</config><|MERGE_RESOLUTION|>--- conflicted
+++ resolved
@@ -11,7 +11,6 @@
             <label>Newsletter</label>
             <tab>customer</tab>
             <resource>Magento_Newsletter::newsletter</resource>
-<<<<<<< HEAD
             <group id="general" translate="label" type="text" sortOrder="1" showInDefault="1" showInWebsite="1" showInStore="1">
                 <label>General Options</label>
                 <field id="active" translate="label" type="select" sortOrder="1" showInDefault="1" showInWebsite="1" showInStore="1" canRestore="1">
@@ -19,10 +18,7 @@
                     <source_model>Magento\Config\Model\Config\Source\Yesno</source_model>
                 </field>
             </group>
-            <group id="subscription" translate="label" type="text" sortOrder="1" showInDefault="1" showInWebsite="1" showInStore="1">
-=======
             <group id="subscription" translate="label" type="text" sortOrder="10" showInDefault="1" showInWebsite="1" showInStore="1">
->>>>>>> 2ac6848b
                 <label>Subscription Options</label>
                 <field id="allow_guest_subscribe" translate="label" type="select" sortOrder="10" showInDefault="1" showInWebsite="1" showInStore="1" canRestore="1">
                     <label>Allow Guest Subscription</label>
