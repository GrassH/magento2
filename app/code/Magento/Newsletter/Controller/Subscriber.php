<?php
/**
 * Copyright © 2015 Magento. All rights reserved.
 * See COPYING.txt for license details.
 */

/**
 * Newsletter subscribe controller
 */
namespace Magento\Newsletter\Controller;

use Magento\Framework\App\Action\Context;
use Magento\Store\Model\StoreManagerInterface;
use Magento\Customer\Model\Session;
use Magento\Newsletter\Model\SubscriberFactory;
use Magento\Customer\Model\Url as CustomerUrl;

class Subscriber extends \Magento\Framework\App\Action\Action
{
    /**
     * Customer session
     *
     * @var Session
     */
    protected $_customerSession;

    /**
     * Subscriber factory
     *
     * @var SubscriberFactory
     */
    protected $_subscriberFactory;

    /**
     * @var \Magento\Store\Model\StoreManagerInterface
     */
    protected $_storeManager;

    /**
     * @var CustomerUrl
     */
    protected $_customerUrl;

    /**
     * @param Context $context
     * @param SubscriberFactory $subscriberFactory
     * @param Session $customerSession
<<<<<<< HEAD
     * @param \Magento\Store\Model\StoreManagerInterface $storeManager
=======
     * @param StoreManagerInterface $storeManager
>>>>>>> baadf057
     * @param CustomerUrl $customerUrl
     */
    public function __construct(
        Context $context,
        SubscriberFactory $subscriberFactory,
        Session $customerSession,
        StoreManagerInterface $storeManager,
        CustomerUrl $customerUrl
    ) {
        parent::__construct($context);
        $this->_storeManager = $storeManager;
        $this->_subscriberFactory = $subscriberFactory;
        $this->_customerSession = $customerSession;
        $this->_customerUrl = $customerUrl;
    }
}<|MERGE_RESOLUTION|>--- conflicted
+++ resolved
@@ -45,11 +45,7 @@
      * @param Context $context
      * @param SubscriberFactory $subscriberFactory
      * @param Session $customerSession
-<<<<<<< HEAD
-     * @param \Magento\Store\Model\StoreManagerInterface $storeManager
-=======
      * @param StoreManagerInterface $storeManager
->>>>>>> baadf057
      * @param CustomerUrl $customerUrl
      */
     public function __construct(
