--- conflicted
+++ resolved
@@ -72,11 +72,8 @@
      * @param CustomerAccountManagement $customerAccountManagement
      * @param SubscriptionManagerInterface $subscriptionManager
      * @param EmailValidator|null $emailValidator
-<<<<<<< HEAD
+     * @param CustomerRepositoryInterface|null $customerRepository
      * @param NewsletterConfig|null $newsletterConfig
-=======
-     * @param CustomerRepositoryInterface|null $customerRepository
->>>>>>> 881ca232
      */
     public function __construct(
         Context $context,
@@ -87,21 +84,16 @@
         CustomerAccountManagement $customerAccountManagement,
         SubscriptionManagerInterface $subscriptionManager,
         EmailValidator $emailValidator = null,
-<<<<<<< HEAD
+        CustomerRepositoryInterface $customerRepository = null,
         NewsletterConfig $newsletterConfig = null
-=======
-        CustomerRepositoryInterface $customerRepository = null
->>>>>>> 881ca232
     ) {
         $this->customerAccountManagement = $customerAccountManagement;
         $this->subscriptionManager = $subscriptionManager;
         $this->emailValidator = $emailValidator ?: ObjectManager::getInstance()->get(EmailValidator::class);
-<<<<<<< HEAD
-        $this->newsletterConfig = $newsletterConfig?: ObjectManager::getInstance()->get(NewsletterConfig::class);
-=======
         $this->customerRepository = $customerRepository ?: ObjectManager::getInstance()
             ->get(CustomerRepositoryInterface::class);
->>>>>>> 881ca232
+        $this->newsletterConfig = $newsletterConfig?: ObjectManager::getInstance()
+            ->get(NewsletterConfig::class);
         parent::__construct(
             $context,
             $subscriberFactory,
@@ -228,11 +220,8 @@
      * Check if customer with provided email exists and return its id
      *
      * @param string $email
-<<<<<<< HEAD
-     *
-=======
      * @param int $websiteId
->>>>>>> 881ca232
+     *
      * @return int|null
      */
     private function getCustomerId(string $email, int $websiteId): ?int
