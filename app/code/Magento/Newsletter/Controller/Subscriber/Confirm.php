--- conflicted
+++ resolved
@@ -4,10 +4,7 @@
  * Copyright © Magento, Inc. All rights reserved.
  * See COPYING.txt for license details.
  */
-<<<<<<< HEAD
 declare(strict_types=1);
-=======
->>>>>>> 16564094
 
 namespace Magento\Newsletter\Controller\Subscriber;
 
@@ -19,12 +16,8 @@
 class Confirm extends \Magento\Newsletter\Controller\Subscriber implements HttpGetActionInterface
 {
     /**
-<<<<<<< HEAD
-     * Subscription confirm action
-=======
      * Subscription confirm action.
      *
->>>>>>> 16564094
      * @return \Magento\Framework\Controller\Result\Redirect
      */
     public function execute(): \Magento\Framework\Controller\Result\Redirect
