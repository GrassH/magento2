--- conflicted
+++ resolved
@@ -10,10 +10,7 @@
 
 use Magento\Framework\View\Element\Template;
 use Magento\Paypal\Model\PayLaterConfig;
-<<<<<<< HEAD
 use Magento\Paypal\Model\SdkUrl;
-=======
->>>>>>> f1ff5de0
 
 /**
  * PayPal PayLater component block
@@ -24,11 +21,6 @@
      * @var PayLaterConfig
      */
     private $payLaterConfig;
-<<<<<<< HEAD
-    private $position;
-    private $placement;
-    private $sdkUrl;
-=======
 
     /**
      * @var string
@@ -39,34 +31,23 @@
      * @var string
      */
     private $position = '';
->>>>>>> f1ff5de0
 
     /**
      * @param Template\Context $context
      * @param PayLaterConfig $payLaterConfig
-<<<<<<< HEAD
-     * @param SdkUrl $sdkUrl
-=======
->>>>>>> f1ff5de0
      * @param array $data
      */
     public function __construct(
         Template\Context $context,
         PayLaterConfig $payLaterConfig,
-<<<<<<< HEAD
         SdkUrl $sdkUrl,
-=======
->>>>>>> f1ff5de0
         array $data = []
     ) {
         parent::__construct($context, $data);
+        $this->payLaterConfig = $payLaterConfig;
+        $this->sdkUrl = $sdkUrl;
         $this->placement = $data['placement'] ??  '';
         $this->position = $data['position'] ??  '';
-        $this->payLaterConfig = $payLaterConfig;
-<<<<<<< HEAD
-        $this->sdkUrl = $sdkUrl;
-=======
->>>>>>> f1ff5de0
     }
 
     /**
@@ -105,17 +86,12 @@
 
         //Merge attributes
         $attributes = $this->jsLayout['components']['payLater']['config']['attributes'] ?? [];
-<<<<<<< HEAD
-        $attributes = array_replace($this->getStyleAttributesConfig(), $attributes);
-        $this->jsLayout['components']['payLater']['config']['attributes'] = $attributes;
-=======
         $config['attributes'] = array_replace($this->getStyleAttributesConfig(), $attributes);
         $config['attributes']['data-pp-placement'] = $this->placement;
         $jsLayout['components']['payLater']['config'] = $config;
 
         $this->jsLayout = $jsLayout;
 
->>>>>>> f1ff5de0
         return parent::getJsLayout();
     }
 
@@ -134,18 +110,9 @@
      *
      * @return array
      */
-<<<<<<< HEAD
-    private function getStyleAttributesConfig()
-    {
-        return array_replace(
-            ['data-pp-style-logo-position' => 'center'],
-            $this->payLaterConfig->getStyleConfig($this->placement)
-        );
-=======
     private function getStyleAttributesConfig(): array
     {
         return $this->payLaterConfig->getStyleConfig($this->placement);
->>>>>>> f1ff5de0
     }
 
     /**
