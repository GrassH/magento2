--- conflicted
+++ resolved
@@ -188,10 +188,7 @@
                 <verify_peer>1</verify_peer>
             </hosted_pro>
             <paypal_paylater>
-<<<<<<< HEAD
                 <experience_active>0</experience_active>
-=======
->>>>>>> 064d8280
                 <enabled>0</enabled>
                 <productpage_display>0</productpage_display>
                 <productpage_position>header</productpage_position>
@@ -200,14 +197,11 @@
                 <productpage_logoposition>left</productpage_logoposition>
                 <productpage_textcolor>black</productpage_textcolor>
                 <productpage_textsize>12</productpage_textsize>
-<<<<<<< HEAD
-=======
                 <homepage_display>0</homepage_display>
                 <homepage_position>header</homepage_position>
                 <homepage_stylelayout>flex</homepage_stylelayout>
                 <homepage_ratio>1x1</homepage_ratio>
                 <homepage_color>blue</homepage_color>
->>>>>>> 064d8280
             </paypal_paylater>
         </payment>
     </default>
