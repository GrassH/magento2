<?xml version="1.0"?>
<!--
/**
 * Copyright © 2015 Magento. All rights reserved.
 * See COPYING.txt for license details.
 */
-->
<config xmlns:xsi="http://www.w3.org/2001/XMLSchema-instance" xsi:noNamespaceSchemaLocation="urn:magento:framework:ObjectManager/etc/config.xsd">
    <virtualType name="Magento\Paypal\Model\Session\Storage" type="Magento\Framework\Session\Storage">
        <arguments>
            <argument name="namespace" xsi:type="string">paypal</argument>
        </arguments>
    </virtualType>
    <virtualType name="Magento\Paypal\Model\Session" type="Magento\Framework\Session\Generic">
        <arguments>
            <argument name="storage" xsi:type="object">Magento\Paypal\Model\Session\Storage</argument>
        </arguments>
    </virtualType>
    <type name="Magento\Paypal\Controller\Express\AbstractExpress">
        <arguments>
            <argument name="paypalSession" xsi:type="object">Magento\Paypal\Model\Session</argument>
        </arguments>
    </type>
    <type name="Magento\Paypal\Controller\Express\GetToken">
        <arguments>
            <argument name="paypalSession" xsi:type="object">Magento\Paypal\Model\Session</argument>
        </arguments>
    </type>
    <virtualType name="Magento\Paypal\Model\PayflowSession\Storage" type="Magento\Framework\Session\Storage">
        <arguments>
            <argument name="namespace" xsi:type="string">paypal_payflow</argument>
        </arguments>
    </virtualType>
    <virtualType name="Magento\Paypal\Model\PayflowSession" type="Magento\Framework\Session\Generic">
        <arguments>
            <argument name="storage" xsi:type="object">Magento\Paypal\Model\PayflowSession\Storage</argument>
        </arguments>
    </virtualType>
    <type name="Magento\Framework\Url\SecurityInfo">
        <arguments>
            <argument name="secureUrlList" xsi:type="array">
                <item name="paypal_billing" xsi:type="string">/paypal/billing/</item>
                <item name="paypal_bml" xsi:type="string">/paypal/bml/</item>
                <item name="paypal_hostedpro" xsi:type="string">/paypal/hostedpro/</item>
                <item name="paypal_ipn" xsi:type="string">/paypal/ipn/</item>
                <item name="paypal_payflow" xsi:type="string">/paypal/payflow/</item>
                <item name="paypal_payflowadvanced" xsi:type="string">/paypal/payflowadvanced/</item>
                <item name="paypal_payflowbml" xsi:type="string">/paypal/payflowbml/</item>
                <item name="paypal_payflowexpress" xsi:type="string">/paypal/payflowexpress/</item>
                <item name="paypal_transparent" xsi:type="string">/paypal/transparent/</item>
            </argument>
        </arguments>
    </type>
    <type name="Magento\Paypal\Controller\Transparent\RequestSecureToken">
        <arguments>
            <argument name="sessionManager" xsi:type="object">Magento\Checkout\Model\Session</argument>
        </arguments>
    </type>
    <type name="Magento\Paypal\Block\Payment\Info">
        <arguments>
            <argument name="data" xsi:type="array">
                <item xsi:type="string" name="is_secure_mode">1</item>
            </argument>
        </arguments>
    </type>
    <type name="Magento\Payment\Model\CcGenericConfigProvider">
        <arguments>
            <argument name="methodCodes" xsi:type="array">
                <item name="payflowpro" xsi:type="const">Magento\Paypal\Model\Config::METHOD_PAYFLOWPRO</item>
            </argument>
        </arguments>
    </type>
    <virtualType name="PaypalIframeCcConfigProvider" type="Magento\Payment\Model\IframeConfigProvider">
        <arguments>
            <argument name="methodCode" xsi:type="const">Magento\Paypal\Model\Config::METHOD_PAYFLOWPRO</argument>
        </arguments>
    </virtualType>
    <type name="Magento\Checkout\Model\CompositeConfigProvider">
        <arguments>
            <argument name="configProviders" xsi:type="array">
                <item name="paypal_express_config_provider" xsi:type="object">Magento\Paypal\Model\ExpressConfigProvider</item>
                <item name="paypal_iframe_config_provider" xsi:type="object">Magento\Paypal\Model\IframeConfigProvider</item>
                <item name="paypal_billing_agreement_config_provider" xsi:type="object">Magento\Paypal\Model\BillingAgreementConfigProvider</item>
                <item name="paypal_iframe_cc_config_provider" xsi:type="object">PaypalIframeCcConfigProvider</item>
            </argument>
        </arguments>
    </type>
<<<<<<< HEAD
=======
    <type name="Magento\Paypal\Block\Express\InContext\Minicart\Button">
        <arguments>
            <argument name="data" xsi:type="array">
                <item name="template" xsi:type="string">Magento_Paypal::express/in-context/shortcut/button.phtml</item>
                <item name="alias" xsi:type="string">paypal.express-in-context.mini-cart</item>
                <item name="button_id" xsi:type="string">paypal-express-in-context-mini-cart</item>
            </argument>
        </arguments>
    </type>
>>>>>>> 53a52ec2


    <type name="Magento\Vault\Model\Ui\TokensConfigProvider">
        <arguments>
            <argument name="tokenUiComponentProviders" xsi:type="array">
                <item name="payflowpro" xsi:type="object">Magento\Paypal\Model\Payflow\Ui\TokenUiComponentProvider</item>
            </argument>
        </arguments>
    </type>
</config><|MERGE_RESOLUTION|>--- conflicted
+++ resolved
@@ -85,8 +85,6 @@
             </argument>
         </arguments>
     </type>
-<<<<<<< HEAD
-=======
     <type name="Magento\Paypal\Block\Express\InContext\Minicart\Button">
         <arguments>
             <argument name="data" xsi:type="array">
@@ -96,7 +94,6 @@
             </argument>
         </arguments>
     </type>
->>>>>>> 53a52ec2
 
 
     <type name="Magento\Vault\Model\Ui\TokensConfigProvider">
