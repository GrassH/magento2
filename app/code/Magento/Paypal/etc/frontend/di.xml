--- conflicted
+++ resolved
@@ -77,21 +77,21 @@
             </argument>
         </arguments>
     </type>
-<<<<<<< HEAD
     <type name="Magento\Paypal\Block\Express\InContext\Minicart\Button">
         <arguments>
             <argument name="data" xsi:type="array">
                 <item name="template" xsi:type="string">Magento_Paypal::express/in-context/shortcut/button.phtml</item>
                 <item name="alias" xsi:type="string">paypal.express-in-context.mini-cart</item>
                 <item name="button_id" xsi:type="string">paypal-express-in-context-mini-cart</item>
-=======
+            </argument>
+        </arguments>
+    </type>
 
 
     <type name="Magento\Vault\Model\Ui\TokensConfigProvider">
         <arguments>
             <argument name="tokenUiComponentProviders" xsi:type="array">
                 <item name="payflowpro" xsi:type="object">Magento\Paypal\Model\Payflow\Ui\TokenUiComponentProvider</item>
->>>>>>> 8fa30ec3
             </argument>
         </arguments>
     </type>
