--- conflicted
+++ resolved
@@ -94,92 +94,6 @@
                     <group id="paypal_payflow_api_settings"/>
                 </requires>
             </field>
-<<<<<<< HEAD
-            <field id="enable_paypal_paylater_experience" sortOrder="30" extends="payment_all_paypal/express_checkout/express_checkout_required/enable_paypal_paylater_experience"/>
-            <group id="paypal_payflow_advertise_paylater"  translate="label" showInDefault="1" showInWebsite="1" sortOrder="40">
-                <label>Advertise PayPal PayLater</label>
-                <field id="paylater_enabled" extends="payment_all_paypal/express_checkout/express_checkout_required/advertise_paylater/paylater_enabled" />
-                <depends>
-                    <field id="enable_paypal_paylater_experience">1</field>
-                </depends>
-                <group id="paypal_payflow_settings_paylater_homepage" translate="label" showInDefault="1" showInWebsite="1" showInStore="1" sortOrder="20">
-                    <label>Home Page</label>
-                    <depends>
-                        <field id="paylater_enabled">1</field>
-                    </depends>
-                    <field id="paylater_homepage_display" translate="label" extends="payment_all_paypal/express_checkout/express_checkout_required/advertise_paylater/settings_paylater_homepage/paylater_homepage_display"/>
-                    <field id="paylater_homepage_position" translate="label" extends="payment_all_paypal/express_checkout/express_checkout_required/advertise_paylater/settings_paylater_homepage/paylater_homepage_position"/>
-                    <field id="paylater_homepage_stylelayout" translate="label" extends="payment_all_paypal/express_checkout/express_checkout_required/advertise_paylater/settings_paylater_homepage/paylater_homepage_stylelayout"/>
-                    <field id="paylater_homepage_logotype" translate="label" extends="payment_all_paypal/express_checkout/express_checkout_required/advertise_paylater/settings_paylater_homepage/paylater_homepage_logotype"/>
-                    <field id="paylater_homepage_logoposition" translate="label" extends="payment_all_paypal/express_checkout/express_checkout_required/advertise_paylater/settings_paylater_homepage/paylater_homepage_logoposition"/>
-                    <field id="paylater_homepage_textcolor" translate="label" extends="payment_all_paypal/express_checkout/express_checkout_required/advertise_paylater/settings_paylater_homepage/paylater_homepage_textcolor"/>
-                    <field id="paylater_homepage_textsize" translate="label" extends="payment_all_paypal/express_checkout/express_checkout_required/advertise_paylater/settings_paylater_homepage/paylater_homepage_textsize"/>
-                    <field id="paylater_homepage_ratio" translate="label" extends="payment_all_paypal/express_checkout/express_checkout_required/advertise_paylater/settings_paylater_homepage/paylater_homepage_ratio"/>
-                    <field id="paylater_homepage_color" translate="label" extends="payment_all_paypal/express_checkout/express_checkout_required/advertise_paylater/settings_paylater_homepage/paylater_homepage_color"/>
-                </group>
-                <group id="paypal_payflow_settings_paylater_productpage" translate="label" showInDefault="1" showInWebsite="1" showInStore="1" sortOrder="30">
-                    <label>Catalog Product Page</label>
-                    <depends>
-                        <field id="paylater_enabled">1</field>
-                    </depends>
-                    <field id="paylater_productpage_display" translate="label" extends="payment_all_paypal/express_checkout/express_checkout_required/advertise_paylater/settings_paylater_productpage/paylater_productpage_display"/>
-                    <field id="paylater_productpage_position" translate="label" extends="payment_all_paypal/express_checkout/express_checkout_required/advertise_paylater/settings_paylater_productpage/paylater_productpage_position"/>
-                    <field id="paylater_productpage_stylelayout" translate="label" extends="payment_all_paypal/express_checkout/express_checkout_required/advertise_paylater/settings_paylater_productpage/paylater_productpage_stylelayout"/>
-                    <field id="paylater_productpage_logotype" translate="label" extends="payment_all_paypal/express_checkout/express_checkout_required/advertise_paylater/settings_paylater_productpage/paylater_productpage_logotype"/>
-                    <field id="paylater_productpage_logoposition" translate="label" extends="payment_all_paypal/express_checkout/express_checkout_required/advertise_paylater/settings_paylater_productpage/paylater_productpage_logoposition"/>
-                    <field id="paylater_productpage_textcolor" translate="label" extends="payment_all_paypal/express_checkout/express_checkout_required/advertise_paylater/settings_paylater_productpage/paylater_productpage_textcolor"/>
-                    <field id="paylater_productpage_textsize" translate="label" extends="payment_all_paypal/express_checkout/express_checkout_required/advertise_paylater/settings_paylater_productpage/paylater_productpage_textsize"/>
-                    <field id="paylater_productpage_ratio" translate="label" extends="payment_all_paypal/express_checkout/express_checkout_required/advertise_paylater/settings_paylater_productpage/paylater_productpage_ratio"/>
-                    <field id="paylater_productpage_color" translate="label" extends="payment_all_paypal/express_checkout/express_checkout_required/advertise_paylater/settings_paylater_productpage/paylater_productpage_color"/>
-                </group>
-                <group id="paypal_payflow_settings_paylater_cartpage" translate="label" showInDefault="1" showInWebsite="1" showInStore="1" sortOrder="40">
-                    <label>Checkout Cart Page</label>
-                    <depends>
-                        <field id="paylater_enabled">1</field>
-                    </depends>
-                    <field id="paylater_cartpage_display" translate="label" extends="payment_all_paypal/express_checkout/express_checkout_required/advertise_paylater/settings_paylater_cartpage/paylater_cartpage_display"/>
-                    <field id="paylater_cartpage_position" translate="label" extends="payment_all_paypal/express_checkout/express_checkout_required/advertise_paylater/settings_paylater_cartpage/paylater_cartpage_position"/>
-                    <field id="paylater_cartpage_stylelayout" translate="label" extends="payment_all_paypal/express_checkout/express_checkout_required/advertise_paylater/settings_paylater_cartpage/paylater_cartpage_stylelayout"/>
-                    <field id="paylater_cartpage_logotype" translate="label" extends="payment_all_paypal/express_checkout/express_checkout_required/advertise_paylater/settings_paylater_cartpage/paylater_cartpage_logotype"/>
-                    <field id="paylater_cartpage_logoposition" translate="label" extends="payment_all_paypal/express_checkout/express_checkout_required/advertise_paylater/settings_paylater_cartpage/paylater_cartpage_logoposition"/>
-                    <field id="paylater_cartpage_textcolor" translate="label" extends="payment_all_paypal/express_checkout/express_checkout_required/advertise_paylater/settings_paylater_cartpage/paylater_cartpage_textcolor"/>
-                    <field id="paylater_cartpage_textsize" translate="label" extends="payment_all_paypal/express_checkout/express_checkout_required/advertise_paylater/settings_paylater_cartpage/paylater_cartpage_textsize"/>
-                    <field id="paylater_cartpage_ratio" translate="label" extends="payment_all_paypal/express_checkout/express_checkout_required/advertise_paylater/settings_paylater_cartpage/paylater_cartpage_ratio"/>
-                    <field id="paylater_cartpage_color" translate="label" extends="payment_all_paypal/express_checkout/express_checkout_required/advertise_paylater/settings_paylater_cartpage/paylater_cartpage_color"/>
-                </group>
-                <group id="paypal_payflow_settings_paylater_checkout_payment" translate="label" showInDefault="1" showInWebsite="1" showInStore="1" sortOrder="50">
-                    <label>Checkout Payment Step</label>
-                    <depends>
-                        <field id="paylater_enabled">1</field>
-                    </depends>
-                    <field id="paylater_checkout_payment_display" translate="label" extends="payment_all_paypal/express_checkout/express_checkout_required/advertise_paylater/settings_paylater_checkout_payment/paylater_checkout_payment_display"/>
-                    <field id="paylater_checkout_payment_position" translate="label" extends="payment_all_paypal/express_checkout/express_checkout_required/advertise_paylater/settings_paylater_checkout_payment/paylater_checkout_payment_position"/>
-                    <field id="paylater_checkout_payment_stylelayout" translate="label" extends="payment_all_paypal/express_checkout/express_checkout_required/advertise_paylater/settings_paylater_checkout_payment/paylater_checkout_payment_stylelayout"/>
-                    <field id="paylater_checkout_payment_logotype" translate="label" extends="payment_all_paypal/express_checkout/express_checkout_required/advertise_paylater/settings_paylater_checkout_payment/paylater_checkout_payment_logotype"/>
-                    <field id="paylater_checkout_payment_logoposition" translate="label" extends="payment_all_paypal/express_checkout/express_checkout_required/advertise_paylater/settings_paylater_checkout_payment/paylater_checkout_payment_logoposition"/>
-                    <field id="paylater_checkout_payment_textcolor" translate="label" extends="payment_all_paypal/express_checkout/express_checkout_required/advertise_paylater/settings_paylater_checkout_payment/paylater_checkout_payment_textcolor"/>
-                    <field id="paylater_checkout_payment_textsize" translate="label" extends="payment_all_paypal/express_checkout/express_checkout_required/advertise_paylater/settings_paylater_checkout_payment/paylater_checkout_payment_textsize"/>
-                    <field id="paylater_checkout_payment_ratio" translate="label" extends="payment_all_paypal/express_checkout/express_checkout_required/advertise_paylater/settings_paylater_checkout_payment/paylater_checkout_payment_ratio"/>
-                    <field id="paylater_checkout_payment_color" translate="label" extends="payment_all_paypal/express_checkout/express_checkout_required/advertise_paylater/settings_paylater_checkout_payment/paylater_checkout_payment_color"/>
-                </group>
-                <group id="paypal_payflow_settings_paylater_categorypage" translate="label" showInDefault="1" showInWebsite="1" showInStore="1" sortOrder="60">
-                    <label>Catalog Category Page</label>
-                    <depends>
-                        <field id="paylater_enabled">1</field>
-                    </depends>
-                    <field id="paylater_categorypage_display" translate="label" extends="payment_all_paypal/express_checkout/express_checkout_required/advertise_paylater/settings_paylater_categorypage/paylater_categorypage_display"/>
-                    <field id="paylater_categorypage_position" translate="label" extends="payment_all_paypal/express_checkout/express_checkout_required/advertise_paylater/settings_paylater_categorypage/paylater_categorypage_position"/>
-                    <field id="paylater_categorypage_stylelayout" translate="label" extends="payment_all_paypal/express_checkout/express_checkout_required/advertise_paylater/settings_paylater_categorypage/paylater_categorypage_stylelayout"/>
-                    <field id="paylater_categorypage_logotype" translate="label" extends="payment_all_paypal/express_checkout/express_checkout_required/advertise_paylater/settings_paylater_categorypage/paylater_categorypage_logotype"/>
-                    <field id="paylater_categorypage_logoposition" translate="label" extends="payment_all_paypal/express_checkout/express_checkout_required/advertise_paylater/settings_paylater_categorypage/paylater_categorypage_logoposition"/>
-                    <field id="paylater_categorypage_textcolor" translate="label" extends="payment_all_paypal/express_checkout/express_checkout_required/advertise_paylater/settings_paylater_categorypage/paylater_categorypage_textcolor"/>
-                    <field id="paylater_categorypage_textsize" translate="label" extends="payment_all_paypal/express_checkout/express_checkout_required/advertise_paylater/settings_paylater_categorypage/paylater_categorypage_textsize"/>
-                    <field id="paylater_categorypage_ratio" translate="label" extends="payment_all_paypal/express_checkout/express_checkout_required/advertise_paylater/settings_paylater_categorypage/paylater_categorypage_ratio"/>
-                    <field id="paylater_categorypage_color" translate="label" extends="payment_all_paypal/express_checkout/express_checkout_required/advertise_paylater/settings_paylater_categorypage/paylater_categorypage_color"/>
-                </group>
-            </group>
-=======
->>>>>>> c726be19
         </group>
         <group id="settings_paypal_payflow" translate="label" showInDefault="1" showInWebsite="1" showInStore="1" sortOrder="20">
             <label>Basic Settings - PayPal Payflow Pro</label>
