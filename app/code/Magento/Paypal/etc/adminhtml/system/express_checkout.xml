<?xml version="1.0"?>
<!--
/**
 * Copyright © Magento, Inc. All rights reserved.
 * See COPYING.txt for license details.
 */
-->
<include xmlns:xsi="http://www.w3.org/2001/XMLSchema-instance" xsi:noNamespaceSchemaLocation="urn:magento:module:Magento_Config:etc/system_include.xsd">
    <group id="express_checkout" translate="label comment" showInDefault="1" showInWebsite="1" showInStore="1" sortOrder="60">
        <label>Express Checkout</label>
        <frontend_model>Magento\Paypal\Block\Adminhtml\System\Config\Fieldset\Payment</frontend_model>
        <fieldset_css>paypal-other-section</fieldset_css>
        <comment>Add PayPal as an additional payment method to your checkout page.</comment>
        <attribute type="activity_path">payment/paypal_express/active</attribute>
        <group id="configuration_details" showInDefault="1" showInWebsite="1" showInStore="1" sortOrder="4">
            <comment>https://docs.magento.com/user-guide/payment/paypal-express-checkout.html</comment>
            <frontend_model>Magento\Paypal\Block\Adminhtml\System\Config\Fieldset\Hint</frontend_model>
        </group>
        <group id="express_checkout_required" translate="label" showInDefault="1" showInWebsite="1" sortOrder="10">
            <label>Required PayPal Settings</label>
            <frontend_model>Magento\Paypal\Block\Adminhtml\System\Config\Fieldset\Expanded</frontend_model>
            <group id="express_checkout_required_express_checkout" translate="label" showInDefault="1" showInWebsite="1" sortOrder="10">
                <label>Express Checkout</label>
                <frontend_model>Magento\Paypal\Block\Adminhtml\System\Config\Fieldset\Expanded</frontend_model>
                <field id="business_account" translate="label comment tooltip" showInDefault="1" showInWebsite="1" sortOrder="5">
                    <label>Email Associated with PayPal Merchant Account (Optional)</label>
                    <frontend_class>not-required</frontend_class>
                    <comment>
                        <![CDATA[<a href="http://www.magentocommerce.com/paypal">Start accepting payments via PayPal!</a>]]>
                    </comment>
                    <tooltip>Don't have a PayPal account? Simply enter your email address.</tooltip>
                    <config_path>paypal/general/business_account</config_path>
                    <validate>validate-email</validate>
                    <attribute type="shared">1</attribute>
                </field>
                <field id="api_authentication" translate="label" type="select" sortOrder="20" showInDefault="1" showInWebsite="1">
                    <label>API Authentication Methods</label>
                    <config_path>paypal/wpp/api_authentication</config_path>
                    <source_model>Magento\Paypal\Model\Config::getApiAuthenticationMethods</source_model>
                    <attribute type="shared">1</attribute>
                </field>
                <field id="api_username" translate="label" type="obscure" sortOrder="30" showInDefault="1" showInWebsite="1">
                    <label>API Username</label>
                    <config_path>paypal/wpp/api_username</config_path>
                    <backend_model>Magento\Config\Model\Config\Backend\Encrypted</backend_model>
                    <attribute type="shared">1</attribute>
                </field>
                <field id="api_password" translate="label" type="obscure" sortOrder="40" showInDefault="1" showInWebsite="1">
                    <label>API Password</label>
                    <config_path>paypal/wpp/api_password</config_path>
                    <backend_model>Magento\Config\Model\Config\Backend\Encrypted</backend_model>
                    <attribute type="shared">1</attribute>
                </field>
                <field id="api_signature" translate="label" type="obscure" sortOrder="50" showInDefault="1" showInWebsite="1">
                    <label>API Signature</label>
                    <config_path>paypal/wpp/api_signature</config_path>
                    <backend_model>Magento\Config\Model\Config\Backend\Encrypted</backend_model>
                    <attribute type="shared">1</attribute>
                    <depends>
                        <field id="api_authentication">0</field>
                    </depends>
                </field>
                <field id="api_cert" translate="label" type="file" sortOrder="60" showInDefault="1" showInWebsite="1">
                    <label>API Certificate</label>
                    <config_path>paypal/wpp/api_cert</config_path>
                    <backend_model>Magento\Paypal\Model\System\Config\Backend\Cert</backend_model>
                    <attribute type="shared">1</attribute>
                    <depends>
                        <field id="api_authentication">1</field>
                    </depends>
                </field>
                <field id="api_wizard" translate="button_label attribute sandbox_button_label" sortOrder="70" showInDefault="1" showInWebsite="1">

                    <attribute type="button_label">Get Credentials from PayPal</attribute>
                    <attribute type="button_url">
                        <![CDATA[https://www.paypal.com/webapps/merchantboarding/webflow/externalpartnerflow]]>
                    </attribute>

                    <attribute type="sandbox_button_label">Sandbox Credentials</attribute>
                    <attribute type="sandbox_button_url">
                        <![CDATA[https://www.sandbox.paypal.com/webapps/merchantboarding/webflow/externalpartnerflow]]>
                    </attribute>

                    <!-- partnerId -->
                    <attribute type="partner_id">NB9WWHYEMVUMS</attribute>
                    <!-- partnerLogoUrl -->
                    <attribute type="partner_logo_url">Magento_Backend/web/images/logo-magento.png</attribute>
                    <!-- receiveCredentials -->
                    <attribute type="receive_credentials">FALSE</attribute>
                    <!-- showPermissions -->
                    <attribute type="show_permissions">FALSE</attribute>
                    <!-- displayMode -->
                    <attribute type="display_mode">embedded</attribute>
                    <!-- productIntentID -->
                    <attribute type="product_intent_id">pp_express</attribute>

                    <frontend_model>Magento\Paypal\Block\Adminhtml\System\Config\ApiWizard</frontend_model>
                    <attribute type="shared">1</attribute>
                </field>
                <field id="sandbox_flag" translate="label" type="select" sortOrder="80" showInDefault="1" showInWebsite="1">
                    <label>Sandbox Mode</label>
                    <config_path>paypal/wpp/sandbox_flag</config_path>
                    <source_model>Magento\Config\Model\Config\Source\Yesno</source_model>
                    <attribute type="shared">1</attribute>
                </field>
                <field id="use_proxy" translate="label" type="select" sortOrder="90" showInDefault="1" showInWebsite="1">
                    <label>API Uses Proxy</label>
                    <config_path>paypal/wpp/use_proxy</config_path>
                    <source_model>Magento\Config\Model\Config\Source\Yesno</source_model>
                    <attribute type="shared">1</attribute>
                </field>
                <field id="proxy_host" translate="label" type="text" sortOrder="100" showInDefault="1" showInWebsite="1">
                    <label>Proxy Host</label>
                    <config_path>paypal/wpp/proxy_host</config_path>
                    <attribute type="shared">1</attribute>
                    <depends>
                        <field id="use_proxy">1</field>
                    </depends>
                </field>
                <field id="proxy_port" translate="label comment" type="text" sortOrder="110" showInDefault="1" showInWebsite="1">
                    <label>Proxy Port</label>
                    <comment>Please enter at least 0 and at most 65535</comment>
                    <config_path>paypal/wpp/proxy_port</config_path>
                    <attribute type="shared">1</attribute>
                    <depends>
                        <field id="use_proxy">1</field>
                    </depends>
                    <validate>validate-digits validate-digits-range digits-range-0-65535</validate>
                </field>
            </group>
            <field id="enable_express_checkout" translate="label" type="select" sortOrder="20" showInDefault="1" showInWebsite="1">
                <label>Enable this Solution</label>
                <config_path>payment/paypal_express/active</config_path>
                <source_model>Magento\Config\Model\Config\Source\Yesno</source_model>
                <frontend_model>Magento\Paypal\Block\Adminhtml\System\Config\Field\Enable\Payment</frontend_model>
                <requires>
                    <group id="express_checkout_required_express_checkout"/>
                </requires>
            </field>
            <field id="enable_in_context_checkout" translate="label comment" type="select" sortOrder="21" showInDefault="1" showInWebsite="1">
                <label>Enable In-Context Checkout Experience</label>
                <comment>
                    <![CDATA[See PayPal Feature Support details and list of supported regions
                    <a href="https://developer.paypal.com/docs/classic/express-checkout/in-context/" target="_blank">here</a>.]]>
                </comment>
                <config_path>payment/paypal_express/in_context</config_path>
                <source_model>Magento\Config\Model\Config\Source\Yesno</source_model>
                <frontend_model>Magento\Paypal\Block\Adminhtml\System\Config\Field\Enable\InContextApi</frontend_model>
                <requires>
                    <field id="enable_express_checkout"/>
                </requires>
            </field>
            <field id="merchant_id" translate="label" type="text" sortOrder="22" showInDefault="1" showInWebsite="1">
                <label>Merchant Account ID</label>
                <tooltip>You can look up your merchant ID by logging into https://www.paypal.com/. Click the profile icon on the top right side of the page and then select Profile and settings in the Business Profile menu. (If you do not see the profile icon at the top of the page, click Profile, which appears in the top menu when the My Account tab is selected.) Click My business info on the left, and the Merchant account ID is displayed in the list of profile items on the right.</tooltip>
                <config_path>payment/paypal_express/merchant_id</config_path>
                <frontend_model>Magento\Paypal\Block\Adminhtml\System\Config\Field\Depends\MerchantId</frontend_model>
                <validate>required-entry</validate>
                <depends>
                    <field id="enable_in_context_checkout">1</field>
                </depends>
            </field>
            <field id="enable_express_checkout_bml" translate="label comment" type="select" sortOrder="23" showInDefault="0" showInWebsite="0">
                <label>Enable PayPal Credit</label>
                <comment><![CDATA[PayPal Express Checkout lets you give customers access to financing through PayPal Credit&#174; - at no additional cost to you.
                        You get paid up front, even though customers have more time to pay. A pre-integrated payment button lets customers pay quickly with PayPal Credit&#174;.
                        <a href="https://www.paypal.com/webapps/mpp/promotional-financing" target="_blank">Learn More</a>]]>
                </comment>
                <config_path>payment/paypal_express_bml/active</config_path>
                <source_model>Magento\Config\Model\Config\Source\Yesno</source_model>
                <frontend_model>Magento\Paypal\Block\Adminhtml\System\Config\Field\Enable\BmlApi</frontend_model>
                <requires>
                    <field id="enable_express_checkout"/>
                </requires>
            </field>
            <field id="express_checkout_bml_sort_order" translate="label" type="text" sortOrder="25" showInDefault="0" showInWebsite="0" showInStore="0">
                <label>Sort Order PayPal Credit</label>
                <config_path>payment/paypal_express_bml/sort_order</config_path>
                <frontend_class>validate-number</frontend_class>
                <attribute type="shared">1</attribute>
                <frontend_model>Magento\Paypal\Block\Adminhtml\System\Config\Field\Depends\BmlApiSortOrder</frontend_model>
                <depends>
                    <field id="enable_express_checkout_bml">1</field>
                </depends>
            </field>
            <field id="enable_paypal_paylater_experience" translate="label comment" type="select" sortOrder="27" showInDefault="1" showInWebsite="1">
                <label>Enable PayPal PayLater Experience</label>
                <comment>
                    <![CDATA[Recommended. <strong>Advertise PayPal Credit</strong> is deprecated.
                    See PayPal PayLater details and list of supported regions
                    <a href="https://developer.paypal.com/docs/business/pay-later/us/#eligibility" target="_blank">
                    here</a>.]]>
                </comment>
                <config_path>payment/paypal_paylater/experience_active</config_path>
                <source_model>Magento\Config\Model\Config\Source\Yesno</source_model>
                <attribute type="shared">1</attribute>
            </field>
            <group id="advertise_bml" translate="label comment" showInDefault="1" showInWebsite="1" sortOrder="30">
                <label>Advertise PayPal Credit</label>
                <comment>
                    <![CDATA[<a href="https://financing.paypal.com/ppfinportal/content/whyUseFinancing" target="_blank">Why Advertise Financing?</a><br/>
                        <strong>Give your sales a boost when you advertise financing.</strong><br/>PayPal helps turn browsers into buyers with financing
                        from PayPal Credit&#174;. Your customers have more time to pay, while you get paid up front – at no additional cost to you.
                        Use PayPal’s free banner ads that let you advertise PayPal Credit&#174; financing as a payment option when your customers check out with PayPal.
                        The PayPal Advertising Program has been shown to generate additional purchases as well as increase consumer's average purchase sizes by 15%
                        or more. <a href="https://financing.paypal.com/ppfinportal/content/forrester" target="_blank">See Details</a>.]]>
                </comment>
                <fieldset_css>paypal-advertise-bml</fieldset_css>
                <depends>
                    <field id="enable_paypal_paylater_experience">0</field>
                </depends>
                <field id="bml_publisher_id" translate="label comment tooltip" showInDefault="1" showInWebsite="1" sortOrder="10">
                    <label>Publisher ID</label>
                    <comment><![CDATA[Required to display a banner]]></comment>
                    <config_path>payment/paypal_express_bml/publisher_id</config_path>
                    <attribute type="shared">1</attribute>
                </field>
                <field id="bml_wizard" translate="button_label" sortOrder="15" showInDefault="1" showInWebsite="1">
                    <button_label>Get Publisher ID from PayPal</button_label>
                    <button_url><![CDATA[https://financing.paypal.com/ppfinportal/cart/index?dcp=4eff8563b9cc505e0b9afaff3256705081553c79]]></button_url>
                    <frontend_model>Magento\Paypal\Block\Adminhtml\System\Config\BmlApiWizard</frontend_model>
                </field>
                <group id="settings_bml_homepage" translate="label" showInDefault="1" showInWebsite="1" showInStore="1" sortOrder="20">
                    <label>Home Page</label>
                    <field id="bml_homepage_display" translate="label" type="select" showInDefault="1" showInWebsite="1" sortOrder="10">
                        <label>Display</label>
                        <config_path>payment/paypal_express_bml/homepage_display</config_path>
                        <source_model>Magento\Config\Model\Config\Source\Yesno</source_model>
                        <attribute type="shared">1</attribute>
                    </field>
                    <field id="bml_homepage_position" translate="label" type="select" showInDefault="1" showInWebsite="1" sortOrder="20">
                        <label>Position</label>
                        <config_path>payment/paypal_express_bml/homepage_position</config_path>
                        <source_model>Magento\Paypal\Model\System\Config\Source\BmlPosition::getBmlPositionsHP</source_model>
                        <attribute type="shared">1</attribute>
                    </field>
                    <field id="bml_homepage_size1" translate="label" type="select" showInDefault="1" showInWebsite="1" sortOrder="30">
                        <label>Size</label>
                        <config_path>payment/paypal_express_bml/homepage_size</config_path>
                        <source_model>Magento\Paypal\Model\System\Config\Source\BmlSize::getBmlSizeHPH</source_model>
                        <attribute type="shared">1</attribute>
                        <depends>
                            <field id="bml_homepage_position">0</field>
                        </depends>
                    </field>
                    <field id="bml_homepage_size2" extends="payment_all_paypal/express_checkout/express_checkout_required/advertise_bml/settings_bml_homepage/bml_homepage_size1">
                        <source_model>Magento\Paypal\Model\System\Config\Source\BmlSize::getBmlSizeHPS</source_model>
                        <depends>
                            <field id="bml_homepage_position">1</field>
                        </depends>
                    </field>
                </group>
                <group id="settings_bml_categorypage" translate="label" sortOrder="30" showInDefault="1" showInWebsite="1" showInStore="1">
                    <label>Catalog Category Page</label>
                    <field id="bml_categorypage_display" translate="label" type="select" showInDefault="1" showInWebsite="1" sortOrder="10">
                        <label>Display</label>
                        <config_path>payment/paypal_express_bml/categorypage_display</config_path>
                        <source_model>Magento\Config\Model\Config\Source\Yesno</source_model>
                        <attribute type="shared">1</attribute>
                    </field>
                    <field id="bml_categorypage_position" translate="label" type="select" showInDefault="1" showInWebsite="1" sortOrder="20">
                        <label>Position</label>
                        <config_path>payment/paypal_express_bml/categorypage_position</config_path>
                        <source_model>Magento\Paypal\Model\System\Config\Source\BmlPosition::getBmlPositionsCCP</source_model>
                        <attribute type="shared">1</attribute>
                    </field>
                    <field id="bml_categorypage_size1" translate="label" type="select" showInDefault="1" showInWebsite="1" sortOrder="30">
                        <label>Size</label>
                        <config_path>payment/paypal_express_bml/categorypage_size</config_path>
                        <source_model>Magento\Paypal\Model\System\Config\Source\BmlSize::getBmlSizeCCPC</source_model>
                        <attribute type="shared">1</attribute>
                        <depends><field id="bml_categorypage_position">0</field></depends>
                    </field>
                    <field id="bml_categorypage_size2" extends="payment_all_paypal/express_checkout/express_checkout_required/advertise_bml/settings_bml_categorypage/bml_categorypage_size1">
                        <source_model>Magento\Paypal\Model\System\Config\Source\BmlSize::getBmlSizeCCPS</source_model>
                        <depends><field id="bml_categorypage_position">1</field></depends>
                    </field>
                </group>
                <group id="settings_bml_productpage" translate="label" showInDefault="1" showInWebsite="1" showInStore="1" sortOrder="40">
                    <label>Catalog Product Page</label>
                    <field id="bml_productpage_display" translate="label" type="select" showInDefault="1" showInWebsite="1" sortOrder="10">
                        <label>Display</label>
                        <config_path>payment/paypal_express_bml/productpage_display</config_path>
                        <source_model>Magento\Config\Model\Config\Source\Yesno</source_model>
                        <attribute type="shared">1</attribute>
                    </field>
                    <field id="bml_productpage_position" translate="label" type="select" showInDefault="1" showInWebsite="1" sortOrder="20">
                        <label>Position</label>
                        <config_path>payment/paypal_express_bml/productpage_position</config_path>
                        <source_model>Magento\Paypal\Model\System\Config\Source\BmlPosition::getBmlPositionsCPP</source_model>
                        <attribute type="shared">1</attribute>
                    </field>
                    <field id="bml_productpage_size1" translate="label" type="select" showInDefault="1" showInWebsite="1" sortOrder="30">
                        <label>Size</label>
                        <config_path>payment/paypal_express_bml/productpage_size</config_path>
                        <source_model>Magento\Paypal\Model\System\Config\Source\BmlSize::getBmlSizeCPPC</source_model>
                        <attribute type="shared">1</attribute>
                        <depends><field id="bml_productpage_position">0</field></depends>
                    </field>
                    <field id="bml_productpage_size2" extends="payment_all_paypal/express_checkout/express_checkout_required/advertise_bml/settings_bml_productpage/bml_productpage_size1">
                        <source_model>Magento\Paypal\Model\System\Config\Source\BmlSize::getBmlSizeCPPN</source_model>
                        <depends><field id="bml_productpage_position">1</field></depends>
                    </field>
                </group>
                <group id="settings_bml_checkout" translate="label" showInDefault="1" showInWebsite="1" showInStore="1" sortOrder="50">
                    <label>Checkout Cart Page</label>
                    <field id="bml_checkout_display" translate="label" type="select" showInDefault="1" showInWebsite="1" sortOrder="10">
                        <label>Display</label>
                        <config_path>payment/paypal_express_bml/checkout_display</config_path>
                        <source_model>Magento\Config\Model\Config\Source\Yesno</source_model>
                        <attribute type="shared">1</attribute>
                    </field>
                    <field id="bml_checkout_position" translate="label" type="select" showInDefault="1" showInWebsite="1" sortOrder="20">
                        <label>Position</label>
                        <config_path>payment/paypal_express_bml/checkout_position</config_path>
                        <source_model>Magento\Paypal\Model\System\Config\Source\BmlPosition::getBmlPositionsCheckout</source_model>
                        <attribute type="shared">1</attribute>
                    </field>
                    <field id="bml_checkout_size1" translate="label" type="select" showInDefault="1" showInWebsite="1" sortOrder="30">
                        <label>Size</label>
                        <config_path>payment/paypal_express_bml/checkout_size</config_path>
                        <source_model>Magento\Paypal\Model\System\Config\Source\BmlSize::getBmlSizeCheckoutC</source_model>
                        <attribute type="shared">1</attribute>
                        <depends><field id="bml_checkout_position">0</field></depends>
                    </field>
                    <field id="bml_checkout_size2" extends="payment_all_paypal/express_checkout/express_checkout_required/advertise_bml/settings_bml_checkout/bml_checkout_size1">
                        <source_model>Magento\Paypal\Model\System\Config\Source\BmlSize::getBmlSizeCheckoutN</source_model>
                        <attribute type="shared">1</attribute>
                        <depends><field id="bml_checkout_position">1</field></depends>
                    </field>
                </group>
            </group>
            <group id="advertise_paylater" translate="label" showInDefault="1" showInWebsite="1" sortOrder="40">
                <label>Advertise PayPal PayLater</label>
                <field id="paylater_enabled" translate="label" type="select" showInDefault="1" showInWebsite="1" sortOrder="10">
                    <label>Enable PayPal PayLater</label>
                    <config_path>payment/paypal_paylater/enabled</config_path>
                    <source_model>Magento\Config\Model\Config\Source\Yesno</source_model>
                    <attribute type="shared">1</attribute>
                </field>
<<<<<<< HEAD
                <depends>
                    <field id="enable_paypal_paylater_experience">1</field>
                </depends>
                <group id="settings_paylater_homepage" translate="label" showInDefault="1" showInWebsite="1" showInStore="1" sortOrder="20">
                    <label>Home Page</label>
                    <depends>
                        <field id="paylater_enabled">1</field>
                    </depends>
                    <field id="paylater_homepage_display" translate="label" type="select" showInDefault="1" showInWebsite="1" sortOrder="10">
                        <label>Display</label>
                        <config_path>payment/paypal_paylater/homepage_display</config_path>
                        <source_model>Magento\Config\Model\Config\Source\Yesno</source_model>
                        <attribute type="shared">1</attribute>
                    </field>
                    <field id="paylater_homepage_position" translate="label" type="select" showInDefault="1" showInWebsite="1" sortOrder="20">
                        <label>Position</label>
                        <config_path>payment/paypal_paylater/homepage_position</config_path>
                        <source_model>Magento\Paypal\Model\System\Config\Source\PayLater\Position::getPositionsHP</source_model>
                        <attribute type="shared">1</attribute>
                        <depends>
                            <field id="paylater_homepage_display">1</field>
                        </depends>
                    </field>
                    <field id="paylater_homepage_stylelayout" translate="label" type="select" showInDefault="1" showInWebsite="1" sortOrder="30">
                        <label>Style Layout</label>
                        <config_path>payment/paypal_paylater/homepage_stylelayout</config_path>
                        <source_model>Magento\Paypal\Model\System\Config\Source\PayLater\StyleLayout</source_model>
                        <attribute type="shared">1</attribute>
                        <depends>
                            <field id="paylater_homepage_display">1</field>
                        </depends>
                    </field>
                    <field id="paylater_homepage_logotype" translate="label" type="select" showInDefault="1" showInWebsite="1" sortOrder="40">
                        <label>Logo Type</label>
                        <config_path>payment/paypal_paylater/homepage_logotype</config_path>
                        <source_model>Magento\Paypal\Model\System\Config\Source\PayLater\LogoType</source_model>
                        <attribute type="shared">1</attribute>
                        <depends>
                            <field id="paylater_homepage_display">1</field>
                            <field id="paylater_homepage_stylelayout">text</field>
                        </depends>
                    </field>
                    <field id="paylater_homepage_logoposition" translate="label" type="select" showInDefault="1" showInWebsite="1" sortOrder="50">
                        <label>Logo Position</label>
                        <config_path>payment/paypal_paylater/homepage_logoposition</config_path>
                        <source_model>Magento\Paypal\Model\System\Config\Source\PayLater\LogoPosition</source_model>
                        <attribute type="shared">1</attribute>
                        <depends>
                            <field id="paylater_homepage_display">1</field>
                            <field id="paylater_homepage_stylelayout">text</field>
                            <field id="paylater_homepage_logotype" separator=",">primary,alternative</field>
                        </depends>
                    </field>
                    <field id="paylater_homepage_textcolor" translate="label" type="select" showInDefault="1" showInWebsite="1" sortOrder="60">
                        <label>Text Color</label>
                        <config_path>payment/paypal_paylater/homepage_textcolor</config_path>
                        <source_model>Magento\Paypal\Model\System\Config\Source\PayLater\TextColor</source_model>
                        <attribute type="shared">1</attribute>
                        <depends>
                            <field id="paylater_homepage_display">1</field>
                            <field id="paylater_homepage_stylelayout">text</field>
                        </depends>
                    </field>
                    <field id="paylater_homepage_textsize" translate="label" type="select" showInDefault="1" showInWebsite="1" sortOrder="70">
                        <label>Text Size</label>
                        <config_path>payment/paypal_paylater/homepage_textsize</config_path>
                        <source_model>Magento\Paypal\Model\System\Config\Source\PayLater\TextSize</source_model>
                        <attribute type="shared">1</attribute>
                        <depends>
                            <field id="paylater_homepage_display">1</field>
                            <field id="paylater_homepage_stylelayout">text</field>
                        </depends>
                    </field>
                    <field id="paylater_homepage_ratio" translate="label" type="select" showInDefault="1" showInWebsite="1" sortOrder="80">
                        <label>Ratio</label>
                        <config_path>payment/paypal_paylater/homepage_ratio</config_path>
                        <source_model>Magento\Paypal\Model\System\Config\Source\PayLater\Ratio</source_model>
                        <attribute type="shared">1</attribute>
                        <depends>
                            <field id="paylater_homepage_display">1</field>
                            <field id="paylater_homepage_stylelayout">flex</field>
                        </depends>
                    </field>
                    <field id="paylater_homepage_color" translate="label" type="select" showInDefault="1" showInWebsite="1" sortOrder="90">
                        <label>Color</label>
                        <config_path>payment/paypal_paylater/homepage_color</config_path>
                        <source_model>Magento\Paypal\Model\System\Config\Source\PayLater\Color</source_model>
                        <attribute type="shared">1</attribute>
                        <depends>
                            <field id="paylater_homepage_display">1</field>
                            <field id="paylater_homepage_stylelayout">flex</field>
                        </depends>
                    </field>
                </group>
                <group id="settings_paylater_productpage" translate="label" showInDefault="1" showInWebsite="1" showInStore="1" sortOrder="30">
                    <label>Catalog Product Page</label>
                    <depends>
                        <field id="paylater_enabled">1</field>
                    </depends>
                    <field id="paylater_productpage_display" translate="label" type="select" showInDefault="1" showInWebsite="1" sortOrder="10">
                        <label>Display</label>
                        <config_path>payment/paypal_paylater/productpage_display</config_path>
                        <source_model>Magento\Config\Model\Config\Source\Yesno</source_model>
                        <attribute type="shared">1</attribute>
                    </field>
                    <field id="paylater_productpage_position" translate="label" type="select" showInDefault="1" showInWebsite="1" sortOrder="20">
                        <label>Position</label>
                        <config_path>payment/paypal_paylater/productpage_position</config_path>
                        <source_model>Magento\Paypal\Model\System\Config\Source\PayLater\Position::getPositionsCPP</source_model>
                        <attribute type="shared">1</attribute>
                        <depends>
                            <field id="paylater_productpage_display">1</field>
                        </depends>
                    </field>
                    <field id="paylater_productpage_stylelayout" translate="label" type="select" showInDefault="1" showInWebsite="1" sortOrder="30">
                        <label>Style Layout</label>
                        <config_path>payment/paypal_paylater/productpage_stylelayout</config_path>
                        <source_model>Magento\Paypal\Model\System\Config\Source\PayLater\StyleLayout</source_model>
                        <attribute type="shared">1</attribute>
                        <depends>
                            <field id="paylater_productpage_display">1</field>
                        </depends>
                    </field>
                    <field id="paylater_productpage_logotype" translate="label" type="select" showInDefault="1" showInWebsite="1" sortOrder="40">
                        <label>Logo Type</label>
                        <config_path>payment/paypal_paylater/productpage_logotype</config_path>
                        <source_model>Magento\Paypal\Model\System\Config\Source\PayLater\LogoType</source_model>
                        <attribute type="shared">1</attribute>
                        <depends>
                            <field id="paylater_productpage_display">1</field>
                            <field id="paylater_productpage_stylelayout">text</field>
                        </depends>
                    </field>
                    <field id="paylater_productpage_logoposition" translate="label" type="select" showInDefault="1" showInWebsite="1" sortOrder="50">
                        <label>Logo Position</label>
                        <config_path>payment/paypal_paylater/productpage_logoposition</config_path>
                        <source_model>Magento\Paypal\Model\System\Config\Source\PayLater\LogoPosition</source_model>
                        <attribute type="shared">1</attribute>
                        <depends>
                            <field id="paylater_productpage_display">1</field>
                            <field id="paylater_productpage_stylelayout">text</field>
                            <field id="paylater_productpage_logotype" separator=",">primary,alternative</field>
                        </depends>
                    </field>
                    <field id="paylater_productpage_textcolor" translate="label" type="select" showInDefault="1" showInWebsite="1" sortOrder="60">
                        <label>Text Color</label>
                        <config_path>payment/paypal_paylater/productpage_textcolor</config_path>
                        <source_model>Magento\Paypal\Model\System\Config\Source\PayLater\TextColor</source_model>
                        <attribute type="shared">1</attribute>
                        <depends>
                            <field id="paylater_productpage_display">1</field>
                            <field id="paylater_productpage_stylelayout">text</field>
                        </depends>
                    </field>
                    <field id="paylater_productpage_textsize" translate="label" type="select" showInDefault="1" showInWebsite="1" sortOrder="70">
                        <label>Text Size</label>
                        <config_path>payment/paypal_paylater/productpage_textsize</config_path>
                        <source_model>Magento\Paypal\Model\System\Config\Source\PayLater\TextSize</source_model>
                        <attribute type="shared">1</attribute>
                        <depends>
                            <field id="paylater_productpage_display">1</field>
                            <field id="paylater_productpage_stylelayout">text</field>
                        </depends>
                    </field>
                    <field id="paylater_productpage_ratio" translate="label" type="select" showInDefault="1" showInWebsite="1" sortOrder="80">
                        <label>Ratio</label>
                        <config_path>payment/paypal_paylater/productpage_ratio</config_path>
                        <source_model>Magento\Paypal\Model\System\Config\Source\PayLater\Ratio</source_model>
                        <attribute type="shared">1</attribute>
                        <depends>
                            <field id="paylater_productpage_display">1</field>
                            <field id="paylater_productpage_stylelayout">flex</field>
                        </depends>
                    </field>
                    <field id="paylater_productpage_color" translate="label" type="select" showInDefault="1" showInWebsite="1" sortOrder="90">
                        <label>Color</label>
                        <config_path>payment/paypal_paylater/productpage_color</config_path>
                        <source_model>Magento\Paypal\Model\System\Config\Source\PayLater\Color</source_model>
                        <attribute type="shared">1</attribute>
                        <depends>
                            <field id="paylater_productpage_display">1</field>
                            <field id="paylater_productpage_stylelayout">flex</field>
=======
                <group id="settings_paylater_productpage" translate="label" showInDefault="1" showInWebsite="1" showInStore="1" sortOrder="20">
                    <label>Catalog Product Page</label>
                    <depends>
                        <field id="paylater_enabled">1</field>
                    </depends>
                    <field id="paylater_productpage_display" translate="label" type="select" showInDefault="1" showInWebsite="1" sortOrder="10">
                        <label>Display</label>
                        <config_path>payment/paypal_paylater/productpage_display</config_path>
                        <source_model>Magento\Config\Model\Config\Source\Yesno</source_model>
                        <attribute type="shared">1</attribute>
                    </field>
                    <field id="paylater_productpage_position" translate="label" type="select" showInDefault="1" showInWebsite="1" sortOrder="20">
                        <label>Position</label>
                        <config_path>payment/paypal_paylater/productpage_position</config_path>
                        <source_model>Magento\Paypal\Model\System\Config\Source\PayLater\Position::getPositionsCPP</source_model>
                        <attribute type="shared">1</attribute>
                        <depends>
                            <field id="paylater_productpage_display">1</field>
                        </depends>
                    </field>
                    <field id="paylater_productpage_stylelayout" translate="label" type="select" showInDefault="1" showInWebsite="1" sortOrder="30">
                        <label>Style Layout</label>
                        <config_path>payment/paypal_paylater/productpage_stylelayout</config_path>
                        <source_model>Magento\Paypal\Model\System\Config\Source\PayLater\StyleLayout</source_model>
                        <attribute type="shared">1</attribute>
                        <depends>
                            <field id="paylater_productpage_display">1</field>
                        </depends>
                    </field>
                    <field id="paylater_productpage_logotype" translate="label" type="select" showInDefault="1" showInWebsite="1" sortOrder="40">
                        <label>Logo Type</label>
                        <config_path>payment/paypal_paylater/productpage_logotype</config_path>
                        <source_model>Magento\Paypal\Model\System\Config\Source\PayLater\LogoType</source_model>
                        <attribute type="shared">1</attribute>
                        <depends>
                            <field id="paylater_productpage_display">1</field>
                            <field id="paylater_productpage_stylelayout">text</field>
                        </depends>
                    </field>
                    <field id="paylater_productpage_logoposition" translate="label" type="select" showInDefault="1" showInWebsite="1" sortOrder="50">
                        <label>Logo Position</label>
                        <config_path>payment/paypal_paylater/productpage_logoposition</config_path>
                        <source_model>Magento\Paypal\Model\System\Config\Source\PayLater\LogoPosition</source_model>
                        <attribute type="shared">1</attribute>
                        <depends>
                            <field id="paylater_productpage_display">1</field>
                            <field id="paylater_productpage_stylelayout">text</field>
                            <field id="paylater_productpage_logotype" separator=",">primary,alternative</field>
                        </depends>
                    </field>
                    <field id="paylater_productpage_textcolor" translate="label" type="select" showInDefault="1" showInWebsite="1" sortOrder="60">
                        <label>Text Color</label>
                        <config_path>payment/paypal_paylater/productpage_textcolor</config_path>
                        <source_model>Magento\Paypal\Model\System\Config\Source\PayLater\TextColor</source_model>
                        <attribute type="shared">1</attribute>
                        <depends>
                            <field id="paylater_productpage_display">1</field>
                            <field id="paylater_productpage_stylelayout">text</field>
                        </depends>
                    </field>
                    <field id="paylater_productpage_textsize" translate="label" type="select" showInDefault="1" showInWebsite="1" sortOrder="70">
                        <label>Text Size</label>
                        <config_path>payment/paypal_paylater/productpage_textsize</config_path>
                        <source_model>Magento\Paypal\Model\System\Config\Source\PayLater\TextSize</source_model>
                        <attribute type="shared">1</attribute>
                        <depends>
                            <field id="paylater_productpage_display">1</field>
                            <field id="paylater_productpage_stylelayout">text</field>
                        </depends>
                    </field>
                    <field id="paylater_productpage_ratio" translate="label" type="select" showInDefault="1" showInWebsite="1" sortOrder="80">
                        <label>Ratio</label>
                        <config_path>payment/paypal_paylater/productpage_ratio</config_path>
                        <source_model>Magento\Paypal\Model\System\Config\Source\PayLater\Ratio</source_model>
                        <attribute type="shared">1</attribute>
                        <depends>
                            <field id="paylater_productpage_display">1</field>
                            <field id="paylater_productpage_stylelayout">flex</field>
                        </depends>
                    </field>
                    <field id="paylater_productpage_color" translate="label" type="select" showInDefault="1" showInWebsite="1" sortOrder="90">
                        <label>Color</label>
                        <config_path>payment/paypal_paylater/productpage_color</config_path>
                        <source_model>Magento\Paypal\Model\System\Config\Source\PayLater\Color</source_model>
                        <attribute type="shared">1</attribute>
                        <depends>
                            <field id="paylater_productpage_display">1</field>
                            <field id="paylater_productpage_stylelayout">flex</field>
                        </depends>
                    </field>
                </group>
                <group id="settings_paylater_checkout_payment" translate="label" showInDefault="1" showInWebsite="1" showInStore="1" sortOrder="40">
                    <label>Checkout Payment Step</label>
                    <depends>
                        <field id="paylater_enabled">1</field>
                    </depends>
                    <field id="paylater_checkout_payment_display" translate="label" type="select" showInDefault="1" showInWebsite="1" sortOrder="10">
                        <label>Display</label>
                        <config_path>payment/paypal_paylater/checkout_payment_display</config_path>
                        <source_model>Magento\Config\Model\Config\Source\Yesno</source_model>
                        <attribute type="shared">1</attribute>
                    </field>
                    <field id="paylater_checkout_payment_position" translate="label" type="select" showInDefault="1" showInWebsite="1" sortOrder="20">
                        <label>Position</label>
                        <config_path>payment/paypal_paylater/checkout_payment_position</config_path>
                        <source_model>Magento\Paypal\Model\System\Config\Source\PayLater\Position::getPositionsCheckout</source_model>
                        <attribute type="shared">1</attribute>
                        <depends>
                            <field id="paylater_checkout_payment_display">1</field>
                        </depends>
                    </field>
                    <field id="paylater_checkout_payment_stylelayout" translate="label" type="select" showInDefault="1" showInWebsite="1" sortOrder="30">
                        <label>Style Layout</label>
                        <config_path>payment/paypal_paylater/checkout_payment_stylelayout</config_path>
                        <source_model>Magento\Paypal\Model\System\Config\Source\PayLater\StyleLayout</source_model>
                        <attribute type="shared">1</attribute>
                        <depends>
                            <field id="paylater_checkout_payment_display">1</field>
                        </depends>
                    </field>
                    <field id="paylater_checkout_payment_logotype" translate="label" type="select" showInDefault="1" showInWebsite="1" sortOrder="40">
                        <label>Logo Type</label>
                        <config_path>payment/paypal_paylater/checkout_payment_logotype</config_path>
                        <source_model>Magento\Paypal\Model\System\Config\Source\PayLater\LogoType</source_model>
                        <attribute type="shared">1</attribute>
                        <depends>
                            <field id="paylater_checkout_payment_display">1</field>
                            <field id="paylater_checkout_payment_stylelayout">text</field>
                        </depends>
                    </field>
                    <field id="paylater_checkout_payment_logoposition" translate="label" type="select" showInDefault="1" showInWebsite="1" sortOrder="50">
                        <label>Logo Position</label>
                        <config_path>payment/paypal_paylater/checkout_payment_logoposition</config_path>
                        <source_model>Magento\Paypal\Model\System\Config\Source\PayLater\LogoPosition</source_model>
                        <attribute type="shared">1</attribute>
                        <depends>
                            <field id="paylater_checkout_payment_display">1</field>
                            <field id="paylater_checkout_payment_stylelayout">text</field>
                            <field id="paylater_checkout_payment_logotype" separator=",">primary,alternative</field>
                        </depends>
                    </field>
                    <field id="paylater_checkout_payment_textcolor" translate="label" type="select" showInDefault="1" showInWebsite="1" sortOrder="60">
                        <label>Text Color</label>
                        <config_path>payment/paypal_paylater/checkout_payment_textcolor</config_path>
                        <source_model>Magento\Paypal\Model\System\Config\Source\PayLater\TextColor</source_model>
                        <attribute type="shared">1</attribute>
                        <depends>
                            <field id="paylater_checkout_payment_display">1</field>
                            <field id="paylater_checkout_payment_stylelayout">text</field>
                        </depends>
                    </field>
                    <field id="paylater_checkout_payment_textsize" translate="label" type="select" showInDefault="1" showInWebsite="1" sortOrder="70">
                        <label>Text Size</label>
                        <config_path>payment/paypal_paylater/checkout_payment_textsize</config_path>
                        <source_model>Magento\Paypal\Model\System\Config\Source\PayLater\TextSize</source_model>
                        <attribute type="shared">1</attribute>
                        <depends>
                            <field id="paylater_checkout_payment_display">1</field>
                            <field id="paylater_checkout_payment_stylelayout">text</field>
                        </depends>
                    </field>
                    <field id="paylater_checkout_payment_ratio" translate="label" type="select" showInDefault="1" showInWebsite="1" sortOrder="80">
                        <label>Ratio</label>
                        <config_path>payment/paypal_paylater/checkout_payment_ratio</config_path>
                        <source_model>Magento\Paypal\Model\System\Config\Source\PayLater\Ratio</source_model>
                        <attribute type="shared">1</attribute>
                        <depends>
                            <field id="paylater_checkout_payment_display">1</field>
                            <field id="paylater_checkout_payment_stylelayout">flex</field>
                        </depends>
                    </field>
                    <field id="paylater_checkout_payment_color" translate="label" type="select" showInDefault="1" showInWebsite="1" sortOrder="90">
                        <label>Color</label>
                        <config_path>payment/paypal_paylater/checkout_payment_color</config_path>
                        <source_model>Magento\Paypal\Model\System\Config\Source\PayLater\Color</source_model>
                        <attribute type="shared">1</attribute>
                        <depends>
                            <field id="paylater_checkout_payment_display">1</field>
                            <field id="paylater_checkout_payment_stylelayout">flex</field>
>>>>>>> 5b004c63
                        </depends>
                    </field>
                </group>
            </group>
        </group>
        <group id="settings_ec" translate="label" showInDefault="1" showInWebsite="1" showInStore="1" sortOrder="20">
            <label>Basic Settings - PayPal Express Checkout</label>
            <frontend_model>Magento\Paypal\Block\Adminhtml\System\Config\Fieldset\Expanded</frontend_model>
            <field id="title" translate="label comment" type="text" sortOrder="10" showInDefault="1" showInWebsite="1" showInStore="1">
                <label>Title</label>
                <comment>It is recommended to set this value to "PayPal" per store views.</comment>
                <config_path>payment/paypal_express/title</config_path>
                <attribute type="shared">1</attribute>
            </field>
            <field id="sort_order" translate="label" type="text" sortOrder="20" showInDefault="1" showInWebsite="1" showInStore="1">
                <label>Sort Order</label>
                <config_path>payment/paypal_express/sort_order</config_path>
                <frontend_class>validate-number</frontend_class>
                <attribute type="shared">1</attribute>
            </field>
            <field id="payment_action" translate="label" type="select" sortOrder="30" showInDefault="1" showInWebsite="1">
                <label>Payment Action</label>
                <config_path>payment/paypal_express/payment_action</config_path>
                <source_model>Magento\Paypal\Model\System\Config\Source\PaymentActions\Express</source_model>
                <attribute type="shared">1</attribute>
            </field>
            <field id="visible_on_product" translate="label" type="select" sortOrder="40" showInDefault="1" showInWebsite="1" showInStore="1">
                <label>Display on Product Details Page</label>
                <config_path>payment/paypal_express/visible_on_product</config_path>
                <source_model>Magento\Config\Model\Config\Source\Yesno</source_model>
                <attribute type="shared">1</attribute>
            </field>
            <field id="authorization_honor_period" translate="label comment" type="text" sortOrder="50" showInDefault="1" showInWebsite="1">
                <label>Authorization Honor Period (days)</label>
                <comment>Specifies what the Authorization Honor Period is on the merchant&#8217;s PayPal account. It must mirror the setting in PayPal.</comment>
                <config_path>payment/paypal_express/authorization_honor_period</config_path>
                <attribute type="shared">1</attribute>
                <depends>
                    <field id="payment_action">Order</field>
                </depends>
                <validate>validate-zero-or-greater validate-digits</validate>
            </field>
            <field id="order_valid_period" translate="label comment" type="text" sortOrder="60" showInDefault="1" showInWebsite="1">
                <label>Order Valid Period (days)</label>
                <comment>Specifies what the Order Valid Period is on the merchant&#x2019;s PayPal account. It must mirror the setting in PayPal.</comment>
                <config_path>payment/paypal_express/order_valid_period</config_path>
                <attribute type="shared">1</attribute>
                <depends>
                    <field id="payment_action">Order</field>
                </depends>
                <validate>validate-zero-or-greater validate-digits</validate>
            </field>
            <field id="child_authorization_number" translate="label comment" type="text" sortOrder="70" showInDefault="1" showInWebsite="1">
                <label>Number of Child Authorizations</label>
                <comment>The default number of child authorizations in your PayPal account is 1. To do multiple authorizations please contact PayPal to request an increase.</comment>
                <config_path>payment/paypal_express/child_authorization_number</config_path>
                <attribute type="shared">1</attribute>
                <depends>
                    <field id="payment_action">Order</field>
                </depends>
            </field>
            <group id="settings_ec_advanced" translate="label" showInDefault="1" showInWebsite="1" showInStore="1" sortOrder="80">
                <label>Advanced Settings</label>
                <fieldset_css>config-advanced</fieldset_css>
                <field id="visible_on_cart" translate="label comment" type="select" sortOrder="5" showInDefault="1" showInWebsite="1" showInStore="1">
                    <label>Display on Shopping Cart</label>
                    <config_path>payment/paypal_express/visible_on_cart</config_path>
                    <comment>Also affects mini-shopping cart.</comment>
                    <source_model>Magento\Paypal\Model\System\Config\Source\Yesnoshortcut</source_model>
                    <attribute type="shared">1</attribute>
                </field>
                <field id="allowspecific" translate="label" type="select" sortOrder="10" showInDefault="1" showInWebsite="1">
                    <label>Payment Applicable From</label>
                    <config_path>payment/paypal_express/allowspecific</config_path>
                    <source_model>Magento\Payment\Model\Config\Source\Allspecificcountries</source_model>
                    <attribute type="shared">1</attribute>
                </field>
                <field id="specificcountry" translate="label" type="multiselect" sortOrder="20" showInDefault="1" showInWebsite="1">
                    <label>Countries Payment Applicable From</label>
                    <config_path>payment/paypal_express/specificcountry</config_path>
                    <source_model>Magento\Paypal\Model\System\Config\Source\BuyerCountry</source_model>
                    <attribute type="shared">1</attribute>
                    <depends>
                        <field id="allowspecific">1</field>
                    </depends>
                </field>
                <field id="debug" translate="label" type="select" sortOrder="30" showInDefault="1" showInWebsite="1">
                    <label>Debug Mode</label>
                    <config_path>payment/paypal_express/debug</config_path>
                    <source_model>Magento\Config\Model\Config\Source\Yesno</source_model>
                    <attribute type="shared">1</attribute>
                </field>
                <field id="verify_peer" translate="label" type="select" sortOrder="35" showInDefault="1" showInWebsite="1">
                    <label>Enable SSL verification</label>
                    <config_path>payment/paypal_express/verify_peer</config_path>
                    <source_model>Magento\Config\Model\Config\Source\Yesno</source_model>
                    <attribute type="shared">1</attribute>
                </field>
                <field id="line_items_enabled" translate="label" type="select" sortOrder="40" showInDefault="1" showInWebsite="1">
                    <label>Transfer Cart Line Items</label>
                    <config_path>payment/paypal_express/line_items_enabled</config_path>
                    <source_model>Magento\Config\Model\Config\Source\Yesno</source_model>
                    <attribute type="shared">1</attribute>
                </field>
                <field id="transfer_shipping_options" translate="label tooltip comment" type="select" sortOrder="50" showInDefault="1" showInWebsite="1">
                    <label>Transfer Shipping Options</label>
                    <config_path>payment/paypal_express/transfer_shipping_options</config_path>
                    <tooltip>If this option is enabled, customer can change shipping address and shipping method on PayPal website. In live mode works via HTTPS protocol only.</tooltip>
                    <comment>Notice that PayPal can handle up to 10 shipping options. That is why Magento will transfer only first 10 cheapest shipping options if there are more than 10 available.</comment>
                    <source_model>Magento\Config\Model\Config\Source\Yesno</source_model>
                    <attribute type="shared">1</attribute>
                    <depends>
                        <field id="line_items_enabled">1</field>
                    </depends>
                </field>
                <field id="button_flavor" translate="label" type="select" sortOrder="60" showInDefault="1" showInWebsite="1" showInStore="1">
                    <label>Shortcut Buttons Flavor</label>
                    <config_path>paypal/wpp/button_flavor</config_path>
                    <source_model>Magento\Paypal\Model\Config::getExpressCheckoutButtonFlavors</source_model>
                    <attribute type="shared">1</attribute>
                </field>
                <field id="solution_type" translate="label comment" type="select" sortOrder="70" showInDefault="1" showInWebsite="1">
                    <label>Enable PayPal Guest Checkout</label>
                    <comment>Ability for buyer to purchase without PayPal account.</comment>
                    <config_path>payment/paypal_express/solution_type</config_path>
                    <source_model>Magento\Paypal\Model\Config::getExpressCheckoutSolutionTypes</source_model>
                    <attribute type="shared">1</attribute>
                </field>
                <field id="require_billing_address" translate="label comment" type="select" sortOrder="80" showInDefault="1" showInWebsite="1">
                    <label>Require Customer's Billing Address</label>
                    <comment>This feature needs be enabled first for the merchant account through PayPal technical support.</comment>
                    <config_path>payment/paypal_express/require_billing_address</config_path>
                    <source_model>Magento\Paypal\Model\System\Config\Source\RequireBillingAddress</source_model>
                    <attribute type="shared">1</attribute>
                </field>
                <field id="allow_ba_signup" translate="label comment tooltip" type="select" sortOrder="90" showInDefault="1" showInWebsite="1">
                    <label>Billing Agreement Signup</label>
                    <comment>Whether to create a billing agreement, if there are no active billing agreements available.</comment>
                    <tooltip>
                        <![CDATA[Merchants need to apply to PayPal for enabling billing agreements feature. Do not enable this option until PayPal confirms that billing agreements are enabled for your merchant account.]]>
                    </tooltip>
                    <config_path>payment/paypal_express/allow_ba_signup</config_path>
                    <source_model>Magento\Paypal\Model\Config::getExpressCheckoutBASignupOptions</source_model>
                    <attribute type="shared">1</attribute>
                </field>
                <field id="skip_order_review_step" translate="label" type="select" sortOrder="95" showInDefault="1" showInWebsite="1">
                    <label>Skip Order Review Step</label>
                    <config_path>payment/paypal_express/skip_order_review_step</config_path>
                    <source_model>Magento\Config\Model\Config\Source\Yesno</source_model>
                    <attribute type="shared">1</attribute>
                </field>
                <group id="express_checkout_billing_agreement" translate="label" showInDefault="1" showInWebsite="1" showInStore="1" sortOrder="100">
                    <label>PayPal Billing Agreement Settings</label>
                    <field id="active" translate="label comment" type="select" sortOrder="10" showInDefault="1" showInWebsite="1">
                        <label>Enabled</label>
                        <comment>
                            <![CDATA[Will appear as a payment option only for customers who have at least one active billing agreement.]]>
                        </comment>
                        <config_path>payment/paypal_billing_agreement/active</config_path>
                        <source_model>Magento\Config\Model\Config\Source\Yesno</source_model>
                        <attribute type="shared">1</attribute>
                    </field>
                    <field id="title" translate="label" type="text" sortOrder="20" showInDefault="1" showInWebsite="1" showInStore="1">
                        <label>Title</label>
                        <config_path>payment/paypal_billing_agreement/title</config_path>
                        <attribute type="shared">1</attribute>
                    </field>
                    <field id="sort_order" translate="label" type="text" sortOrder="30" showInDefault="1" showInWebsite="1" showInStore="1">
                        <label>Sort Order</label>
                        <config_path>payment/paypal_billing_agreement/sort_order</config_path>
                        <frontend_class>validate-number</frontend_class>
                        <attribute type="shared">1</attribute>
                    </field>
                    <field id="payment_action" translate="label" type="select" sortOrder="40" showInDefault="1" showInWebsite="1">
                        <label>Payment Action</label>
                        <config_path>payment/paypal_billing_agreement/payment_action</config_path>
                        <source_model>Magento\Paypal\Model\System\Config\Source\PaymentActions</source_model>
                        <attribute type="shared">1</attribute>
                    </field>
                    <field id="allowspecific" translate="label" type="select" sortOrder="50" showInDefault="1" showInWebsite="1">
                        <label>Payment Applicable From</label>
                        <config_path>payment/paypal_billing_agreement/allowspecific</config_path>
                        <source_model>Magento\Payment\Model\Config\Source\Allspecificcountries</source_model>
                        <attribute type="shared">1</attribute>
                    </field>
                    <field id="specificcountry" translate="label" type="multiselect" sortOrder="60" showInDefault="1" showInWebsite="1">
                        <label>Countries Payment Applicable From</label>
                        <config_path>payment/paypal_billing_agreement/specificcountry</config_path>
                        <source_model>Magento\Paypal\Model\System\Config\Source\BuyerCountry</source_model>
                        <attribute type="shared">1</attribute>
                        <depends>
                            <field id="allowspecific">1</field>
                        </depends>
                    </field>
                    <field id="debug" translate="label" type="select" sortOrder="70" showInDefault="1" showInWebsite="1">
                        <label>Debug Mode</label>
                        <config_path>payment/paypal_billing_agreement/debug</config_path>
                        <source_model>Magento\Config\Model\Config\Source\Yesno</source_model>
                        <attribute type="shared">1</attribute>
                    </field>
                    <field id="verify_peer" translate="label" type="select" sortOrder="75" showInDefault="1" showInWebsite="1">
                        <label>Enable SSL verification</label>
                        <config_path>payment/paypal_billing_agreement/verify_peer</config_path>
                        <source_model>Magento\Config\Model\Config\Source\Yesno</source_model>
                        <attribute type="shared">1</attribute>
                    </field>
                    <field id="line_items_enabled" translate="label" type="select" sortOrder="80" showInDefault="1" showInWebsite="1">
                        <label>Transfer Cart Line Items</label>
                        <config_path>payment/paypal_billing_agreement/line_items_enabled</config_path>
                        <source_model>Magento\Config\Model\Config\Source\Yesno</source_model>
                        <attribute type="shared">1</attribute>
                    </field>
                    <field id="allow_billing_agreement_wizard" translate="label" type="select" sortOrder="90" showInDefault="1" showInWebsite="1">
                        <label>Allow in Billing Agreement Wizard</label>
                        <config_path>payment/paypal_billing_agreement/allow_billing_agreement_wizard</config_path>
                        <source_model>Magento\Config\Model\Config\Source\Yesno</source_model>
                        <attribute type="shared">1</attribute>
                    </field>
                </group>
                <group id="express_checkout_settlement_report" translate="label" showInDefault="1" showInWebsite="1" sortOrder="110">
                    <label>Settlement Report Settings</label>
                    <field id="heading_sftp" translate="label" sortOrder="10" showInDefault="1" showInWebsite="1">
                        <label>SFTP Credentials</label>
                        <frontend_model>Magento\Config\Block\System\Config\Form\Field\Heading</frontend_model>
                        <attribute type="shared">1</attribute>
                    </field>
                    <field id="settlement_reports_ftp_login" translate="label" type="obscure" sortOrder="20" showInDefault="1" showInWebsite="1">
                        <label>Login</label>
                        <config_path>paypal/fetch_reports/ftp_login</config_path>
                        <backend_model>Magento\Config\Model\Config\Backend\Encrypted</backend_model>
                        <attribute type="shared">1</attribute>
                    </field>
                    <field id="settlement_reports_ftp_password" translate="label" type="obscure" sortOrder="30" showInDefault="1" showInWebsite="1">
                        <label>Password</label>
                        <config_path>paypal/fetch_reports/ftp_password</config_path>
                        <backend_model>Magento\Config\Model\Config\Backend\Encrypted</backend_model>
                        <attribute type="shared">1</attribute>
                    </field>
                    <field id="settlement_reports_ftp_sandbox" translate="label" type="select" sortOrder="40" showInDefault="1" showInWebsite="1">
                        <label>Sandbox Mode</label>
                        <config_path>paypal/fetch_reports/ftp_sandbox</config_path>
                        <source_model>Magento\Config\Model\Config\Source\Yesno</source_model>
                        <attribute type="shared">1</attribute>
                    </field>
                    <field id="settlement_reports_ftp_ip" translate="label comment tooltip" type="text" sortOrder="50" showInDefault="1" showInWebsite="1">
                        <label>Custom Endpoint Hostname or IP-Address</label>
                        <comment>By default it is "reports.paypal.com".</comment>
                        <tooltip>Use colon to specify port. For example: "test.example.com:5224".</tooltip>
                        <config_path>paypal/fetch_reports/ftp_ip</config_path>
                        <attribute type="shared">1</attribute>
                        <depends>
                            <field id="settlement_reports_ftp_sandbox">0</field>
                        </depends>
                    </field>
                    <field id="settlement_reports_ftp_path" translate="label comeent" type="text" sortOrder="60" showInDefault="1" showInWebsite="1">
                        <label>Custom Path</label>
                        <comment>By default it is "/ppreports/outgoing".</comment>
                        <config_path>paypal/fetch_reports/ftp_path</config_path>
                        <attribute type="shared">1</attribute>
                        <depends>
                            <field id="settlement_reports_ftp_sandbox">0</field>
                        </depends>
                    </field>
                    <field id="heading_schedule" translate="label" sortOrder="70" showInDefault="1" showInWebsite="1">
                        <label>Scheduled Fetching</label>
                        <frontend_model>Magento\Config\Block\System\Config\Form\Field\Heading</frontend_model>
                        <attribute type="shared">1</attribute>
                    </field>
                    <field id="settlement_reports_active" translate="label" type="select" sortOrder="80" showInDefault="1" showInWebsite="1">
                        <label>Enable Automatic Fetching</label>
                        <config_path>paypal/fetch_reports/active</config_path>
                        <source_model>Magento\Config\Model\Config\Source\Yesno</source_model>
                        <attribute type="shared">1</attribute>
                    </field>
                    <field id="settlement_reports_schedule" translate="label comment" type="select" sortOrder="90" showInDefault="1">
                        <label>Schedule</label>
                        <comment>PayPal retains reports for 45 days.</comment>
                        <config_path>paypal/fetch_reports/schedule</config_path>
                        <source_model>Magento\Paypal\Model\System\Config\Source\FetchingSchedule</source_model>
                        <attribute type="shared">1</attribute>
                    </field>
                    <field id="settlement_reports_time" translate="label" type="time" sortOrder="100" showInDefault="1">
                        <label>Time of Day</label>
                        <config_path>paypal/fetch_reports/time</config_path>
                        <attribute type="shared">1</attribute>
                    </field>
                </group>
                <group id="express_checkout_frontend" translate="label" showInDefault="1" showInWebsite="1" showInStore="1" sortOrder="120">
                    <label>Frontend Experience Settings</label>
                    <field id="logo" translate="label comment" type="select" sortOrder="10" showInDefault="1" showInWebsite="1" showInStore="1">
                        <label>PayPal Product Logo</label>
                        <comment>Displays on catalog pages and homepage.</comment>
                        <config_path>paypal/style/logo</config_path>
                        <source_model>Magento\Paypal\Model\System\Config\Source\Logo</source_model>
                        <attribute type="shared">1</attribute>
                    </field>
                    <field id="paypal_pages" translate="label" sortOrder="20" showInDefault="1" showInWebsite="1" showInStore="1">
                        <label>PayPal Merchant Pages Style</label>
                        <frontend_model>Magento\Config\Block\System\Config\Form\Field\Heading</frontend_model>
                        <attribute type="shared">1</attribute>
                    </field>
                    <field id="page_style" translate="label tooltip" type="text" sortOrder="30" showInDefault="1" showInWebsite="1" showInStore="1">
                        <label>Page Style</label>
                        <config_path>paypal/style/page_style</config_path>
                        <tooltip>
                            <![CDATA[Allowable values: "paypal", "primary" (default), your_custom_value (a custom payment page style from your merchant account profile).]]>
                        </tooltip>
                        <attribute type="shared">1</attribute>
                    </field>
                    <field id="paypal_hdrimg" translate="label tooltip" sortOrder="40" showInDefault="1" showInWebsite="1" showInStore="1">
                        <label>Header Image URL</label>
                        <config_path>paypal/style/paypal_hdrimg</config_path>
                        <tooltip>
                            <![CDATA[The image at the top left of the checkout page. Max size is 750x90-pixel. <strong class="colorRed">https</strong> is highly encouraged.]]>
                        </tooltip>
                        <attribute type="shared">1</attribute>
                    </field>
                    <field id="paypal_hdrbackcolor" translate="label tooltip" sortOrder="50" showInDefault="1" showInWebsite="1" showInStore="1">
                        <label>Header Background Color</label>
                        <config_path>paypal/style/paypal_hdrbackcolor</config_path>
                        <tooltip>
                            <![CDATA[The background color for the header of the checkout page. Case-insensitive six-character HTML hexadecimal color code in ASCII.]]>
                        </tooltip>
                        <attribute type="shared">1</attribute>
                    </field>
                    <field id="paypal_hdrbordercolor" translate="label tooltip" sortOrder="60" showInDefault="1" showInWebsite="1" showInStore="1">
                        <label>Header Border Color</label>
                        <config_path>paypal/style/paypal_hdrbordercolor</config_path>
                        <tooltip>2-pixel perimeter around the header space.</tooltip>
                        <attribute type="shared">1</attribute>
                    </field>
                    <field id="paypal_payflowcolor" translate="label tooltip" sortOrder="70" showInDefault="1" showInWebsite="1" showInStore="1">
                        <label>Page Background Color</label>
                        <config_path>paypal/style/paypal_payflowcolor</config_path>
                        <tooltip>
                            <![CDATA[The background color for the checkout page around the header and payment form.]]>
                        </tooltip>
                        <attribute type="shared">1</attribute>
                    </field>
                    <field id="checkout_display" translate="label" sortOrder="80" showInDefault="1" showInWebsite="1" showInStore="1">
                        <label>Customize Smart Buttons</label>
                        <frontend_model>Magento\Config\Block\System\Config\Form\Field\Heading</frontend_model>
                        <attribute type="shared">1</attribute>
                    </field>
                    <group id="checkout_page_button" translate="label" showInDefault="1" showInWebsite="1" showInStore="1" sortOrder="90">
                        <label>Checkout Page</label>
                        <field id="checkout_page_button_customize" translate="label" type="select" showInDefault="1" showInWebsite="1" showInStore="1" sortOrder="10">
                            <label>Customize Button</label>
                            <config_path>paypal/style/checkout_page_button_customize</config_path>
                            <source_model>Magento\Config\Model\Config\Source\Yesno</source_model>
                            <attribute type="shared">1</attribute>
                        </field>
                        <field id="checkout_page_button_label" translate="label comment" type="select" showInDefault="1" showInWebsite="1" showInStore="1" sortOrder="20">
                            <label>Label</label>
                            <comment><![CDATA[The installment feature is available only in these locales: en_MX, es_MX, en_BR, pt_BR.]]></comment>
                            <config_path>paypal/style/checkout_page_button_label</config_path>
                            <frontend_model>Magento\Paypal\Block\Adminhtml\System\Config\Field\Depends\ButtonStylesLabel</frontend_model>
                            <source_model>Magento\Paypal\Model\System\Config\Source\ButtonStyles::getLabel</source_model>
                            <depends>
                                <field id="checkout_page_button_customize">1</field>
                            </depends>
                            <attribute type="shared">1</attribute>
                        </field>
                        <field id="checkout_page_button_mx_installment_period" translate="label" type="select" showInDefault="1" showInWebsite="1" showInStore="1" sortOrder="20">
                            <label>Mexico Installment Period</label>
                            <config_path>paypal/style/checkout_page_button_mx_installment_period</config_path>
                            <source_model>Magento\Paypal\Model\System\Config\Source\ButtonStyles::getMxInstallmentPeriod</source_model>
                            <depends>
                                <field id="checkout_page_button_customize">1</field>
                                <field id="checkout_page_button_label">installment</field>
                            </depends>
                            <attribute type="shared">1</attribute>
                        </field>
                        <field id="checkout_page_button_br_installment_period" translate="label" type="select" showInDefault="1" showInWebsite="1" showInStore="1" sortOrder="20">
                            <label>Brazil Installment Period</label>
                            <config_path>paypal/style/checkout_page_button_br_installment_period</config_path>
                            <source_model>Magento\Paypal\Model\System\Config\Source\ButtonStyles::getBrInstallmentPeriod</source_model>
                            <depends>
                                <field id="checkout_page_button_customize">1</field>
                                <field id="checkout_page_button_label">installment</field>
                            </depends>
                            <attribute type="shared">1</attribute>
                        </field>
                        <field id="checkout_page_button_layout" translate="label" type="select" showInDefault="1" showInWebsite="1" showInStore="1" sortOrder="30">
                            <label>Layout</label>
                            <config_path>paypal/style/checkout_page_button_layout</config_path>
                            <source_model>Magento\Paypal\Model\System\Config\Source\ButtonStyles::getLayout</source_model>
                            <depends>
                                <field id="checkout_page_button_customize">1</field>
                                <field id="checkout_page_button_label" negative="1">credit</field>
                            </depends>
                            <attribute type="shared">1</attribute>
                        </field>
                        <field id="checkout_page_button_shape" translate="label" type="select" showInDefault="1" showInWebsite="1" showInStore="1" sortOrder="50">
                            <label>Shape</label>
                            <config_path>paypal/style/checkout_page_button_shape</config_path>
                            <source_model>Magento\Paypal\Model\System\Config\Source\ButtonStyles::getShape</source_model>
                            <depends>
                                <field id="checkout_page_button_customize">1</field>
                            </depends>
                            <attribute type="shared">1</attribute>
                        </field>
                        <field id="checkout_page_button_color" translate="label" type="select" showInDefault="1" showInWebsite="1" showInStore="1" sortOrder="60">
                            <label>Color</label>
                            <config_path>paypal/style/checkout_page_button_color</config_path>
                            <source_model>Magento\Paypal\Model\System\Config\Source\ButtonStyles::getColor</source_model>
                            <depends>
                                <field id="checkout_page_button_customize">1</field>
                                <field id="checkout_page_button_label" negative="1">credit</field>
                            </depends>
                            <attribute type="shared">1</attribute>
                        </field>
                    </group>
                    <group id="product_page_button" translate="label comment" showInDefault="1" showInWebsite="1" showInStore="1" sortOrder="100">
                        <label>Product Pages</label>
                        <field id="product_page_button_customize" extends="payment_all_paypal/express_checkout/settings_ec/settings_ec_advanced/express_checkout_frontend/checkout_page_button/checkout_page_button_customize">
                            <config_path>paypal/style/product_page_button_customize</config_path>
                        </field>
                        <field id="product_page_button_label" extends="payment_all_paypal/express_checkout/settings_ec/settings_ec_advanced/express_checkout_frontend/checkout_page_button/checkout_page_button_label">
                            <config_path>paypal/style/product_page_button_label</config_path>
                            <depends>
                                <field id="product_page_button_customize">1</field>
                            </depends>
                        </field>
                        <field id="product_page_button_mx_installment_period" extends="payment_all_paypal/express_checkout/settings_ec/settings_ec_advanced/express_checkout_frontend/checkout_page_button/checkout_page_button_mx_installment_period">
                            <config_path>paypal/style/product_page_button_mx_installment_period</config_path>
                            <depends>
                                <field id="product_page_button_customize">1</field>
                                <field id="product_page_button_label">installment</field>
                            </depends>
                        </field>
                        <field id="product_page_button_br_installment_period" extends="payment_all_paypal/express_checkout/settings_ec/settings_ec_advanced/express_checkout_frontend/checkout_page_button/checkout_page_button_br_installment_period">
                            <config_path>paypal/style/product_page_button_br_installment_period</config_path>
                            <depends>
                                <field id="product_page_button_customize">1</field>
                                <field id="product_page_button_label">installment</field>
                            </depends>
                        </field>
                        <field id="product_page_button_layout" extends="payment_all_paypal/express_checkout/settings_ec/settings_ec_advanced/express_checkout_frontend/checkout_page_button/checkout_page_button_layout">
                            <config_path>paypal/style/product_page_button_layout</config_path>
                            <depends>
                                <field id="product_page_button_customize">1</field>
                                <field id="product_page_button_label" negative="1">credit</field>
                            </depends>
                        </field>
                        <field id="product_page_button_shape" extends="payment_all_paypal/express_checkout/settings_ec/settings_ec_advanced/express_checkout_frontend/checkout_page_button/checkout_page_button_shape">
                            <config_path>paypal/style/product_page_button_shape</config_path>
                            <depends>
                                <field id="product_page_button_customize">1</field>
                            </depends>
                        </field>
                        <field id="product_page_button_color" extends="payment_all_paypal/express_checkout/settings_ec/settings_ec_advanced/express_checkout_frontend/checkout_page_button/checkout_page_button_color">
                            <config_path>paypal/style/product_page_button_color</config_path>
                            <depends>
                                <field id="product_page_button_customize">1</field>
                                <field id="product_page_button_label" negative="1">credit</field>
                            </depends>
                        </field>
                    </group>
                    <group id="cart_page_button" translate="label" showInDefault="1" showInWebsite="1" showInStore="1" sortOrder="110">
                        <label>Cart Page</label>
                        <field id="cart_page_button_customize" extends="payment_all_paypal/express_checkout/settings_ec/settings_ec_advanced/express_checkout_frontend/checkout_page_button/checkout_page_button_customize">
                            <config_path>paypal/style/cart_page_button_customize</config_path>
                        </field>
                        <field id="cart_page_button_label" extends="payment_all_paypal/express_checkout/settings_ec/settings_ec_advanced/express_checkout_frontend/checkout_page_button/checkout_page_button_label">
                            <config_path>paypal/style/cart_page_button_label</config_path>
                            <depends>
                                <field id="cart_page_button_customize">1</field>
                            </depends>
                        </field>
                        <field id="cart_page_button_mx_installment_period" extends="payment_all_paypal/express_checkout/settings_ec/settings_ec_advanced/express_checkout_frontend/checkout_page_button/checkout_page_button_mx_installment_period">
                            <config_path>paypal/style/cart_page_button_mx_installment_period</config_path>
                            <depends>
                                <field id="cart_page_button_customize">1</field>
                                <field id="cart_page_button_label">installment</field>
                            </depends>
                        </field>
                        <field id="cart_page_button_br_installment_period" extends="payment_all_paypal/express_checkout/settings_ec/settings_ec_advanced/express_checkout_frontend/checkout_page_button/checkout_page_button_br_installment_period">
                            <config_path>paypal/style/cart_page_button_br_installment_period</config_path>
                            <depends>
                                <field id="cart_page_button_customize">1</field>
                                <field id="cart_page_button_label">installment</field>
                            </depends>
                        </field>
                        <field id="cart_page_button_layout" extends="payment_all_paypal/express_checkout/settings_ec/settings_ec_advanced/express_checkout_frontend/checkout_page_button/checkout_page_button_layout">
                            <config_path>paypal/style/cart_page_button_layout</config_path>
                            <depends>
                                <field id="cart_page_button_customize">1</field>
                                <field id="cart_page_button_label" negative="1">credit</field>
                            </depends>
                        </field>
                        <field id="cart_page_button_shape" extends="payment_all_paypal/express_checkout/settings_ec/settings_ec_advanced/express_checkout_frontend/checkout_page_button/checkout_page_button_shape">
                            <config_path>paypal/style/cart_page_button_shape</config_path>
                            <depends>
                                <field id="cart_page_button_customize">1</field>
                            </depends>
                        </field>
                        <field id="cart_page_button_color" extends="payment_all_paypal/express_checkout/settings_ec/settings_ec_advanced/express_checkout_frontend/checkout_page_button/checkout_page_button_color">
                            <config_path>paypal/style/cart_page_button_color</config_path>
                            <depends>
                                <field id="cart_page_button_customize">1</field>
                                <field id="cart_page_button_label" negative="1">credit</field>
                            </depends>
                        </field>
                    </group>
                    <group id="mini_cart_page_button" translate="label" showInDefault="1" showInWebsite="1" showInStore="1" sortOrder="120">
                        <label>Mini Cart</label>
                        <field id="mini_cart_page_button_customize" extends="payment_all_paypal/express_checkout/settings_ec/settings_ec_advanced/express_checkout_frontend/checkout_page_button/checkout_page_button_customize">
                            <config_path>paypal/style/mini_cart_page_button_customize</config_path>
                        </field>
                        <field id="mini_cart_page_button_label" extends="payment_all_paypal/express_checkout/settings_ec/settings_ec_advanced/express_checkout_frontend/checkout_page_button/checkout_page_button_label">
                            <config_path>paypal/style/mini_cart_page_button_label</config_path>
                            <depends>
                                <field id="mini_cart_page_button_customize">1</field>
                            </depends>
                        </field>
                        <field id="mini_cart_page_button_mx_installment_period" extends="payment_all_paypal/express_checkout/settings_ec/settings_ec_advanced/express_checkout_frontend/checkout_page_button/checkout_page_button_mx_installment_period">
                            <config_path>paypal/style/mini_cart_page_button_mx_installment_period</config_path>
                            <depends>
                                <field id="mini_cart_page_button_customize">1</field>
                                <field id="mini_cart_page_button_label">installment</field>
                            </depends>
                        </field>
                        <field id="mini_cart_page_button_br_installment_period" extends="payment_all_paypal/express_checkout/settings_ec/settings_ec_advanced/express_checkout_frontend/checkout_page_button/checkout_page_button_br_installment_period">
                            <config_path>paypal/style/mini_cart_page_button_br_installment_period</config_path>
                            <depends>
                                <field id="mini_cart_page_button_customize">1</field>
                                <field id="mini_cart_page_button_label">installment</field>
                            </depends>
                        </field>
                        <field id="mini_cart_page_button_layout" extends="payment_all_paypal/express_checkout/settings_ec/settings_ec_advanced/express_checkout_frontend/checkout_page_button/checkout_page_button_layout">
                            <config_path>paypal/style/mini_cart_page_button_layout</config_path>
                            <depends>
                                <field id="mini_cart_page_button_customize">1</field>
                                <field id="mini_cart_page_button_label" negative="1">credit</field>
                            </depends>
                        </field>
                        <field id="mini_cart_page_button_shape" extends="payment_all_paypal/express_checkout/settings_ec/settings_ec_advanced/express_checkout_frontend/checkout_page_button/checkout_page_button_shape">
                            <config_path>paypal/style/mini_cart_page_button_shape</config_path>
                            <depends>
                                <field id="mini_cart_page_button_customize">1</field>
                            </depends>
                        </field>
                        <field id="mini_cart_page_button_color" extends="payment_all_paypal/express_checkout/settings_ec/settings_ec_advanced/express_checkout_frontend/checkout_page_button/checkout_page_button_color">
                            <config_path>paypal/style/mini_cart_page_button_color</config_path>
                            <depends>
                                <field id="mini_cart_page_button_customize">1</field>
                                <field id="mini_cart_page_button_label" negative="1">credit</field>
                            </depends>
                        </field>
                    </group>
                    <group id="features" translate="label comment" showInDefault="1" showInWebsite="1" showInStore="1" sortOrder="130">
                        <label>Features</label>
                        <field id="disable_funding_options" translate="label comment" type="multiselect" sortOrder="10" showInDefault="1" showInWebsite="1" showInStore="1">
                            <label>Disable Funding Options</label>
                            <comment>
                                <![CDATA[PayPal will automatically display each enabled funding option to eligible buyers.
                                For example, PayPal Credit is only shown to buyers in countries where PayPal Credit is
                                offered and the currency offered by the merchant is USD.]]>
                            </comment>
                            <config_path>paypal/style/disable_funding_options</config_path>
                            <frontend_model>Magento\Paypal\Block\Adminhtml\System\Config\MultiSelect\DisabledFundingOptions</frontend_model>
                            <source_model>Magento\Paypal\Model\System\Config\Source\DisableFundingOptions</source_model>
                            <attribute type="shared">1</attribute>
                            <can_be_empty>1</can_be_empty>
                        </field>
                    </group>
                </group>
            </group>
        </group>
    </group>
</include><|MERGE_RESOLUTION|>--- conflicted
+++ resolved
@@ -338,7 +338,6 @@
                     <source_model>Magento\Config\Model\Config\Source\Yesno</source_model>
                     <attribute type="shared">1</attribute>
                 </field>
-<<<<<<< HEAD
                 <depends>
                     <field id="enable_paypal_paylater_experience">1</field>
                 </depends>
@@ -521,95 +520,6 @@
                         <depends>
                             <field id="paylater_productpage_display">1</field>
                             <field id="paylater_productpage_stylelayout">flex</field>
-=======
-                <group id="settings_paylater_productpage" translate="label" showInDefault="1" showInWebsite="1" showInStore="1" sortOrder="20">
-                    <label>Catalog Product Page</label>
-                    <depends>
-                        <field id="paylater_enabled">1</field>
-                    </depends>
-                    <field id="paylater_productpage_display" translate="label" type="select" showInDefault="1" showInWebsite="1" sortOrder="10">
-                        <label>Display</label>
-                        <config_path>payment/paypal_paylater/productpage_display</config_path>
-                        <source_model>Magento\Config\Model\Config\Source\Yesno</source_model>
-                        <attribute type="shared">1</attribute>
-                    </field>
-                    <field id="paylater_productpage_position" translate="label" type="select" showInDefault="1" showInWebsite="1" sortOrder="20">
-                        <label>Position</label>
-                        <config_path>payment/paypal_paylater/productpage_position</config_path>
-                        <source_model>Magento\Paypal\Model\System\Config\Source\PayLater\Position::getPositionsCPP</source_model>
-                        <attribute type="shared">1</attribute>
-                        <depends>
-                            <field id="paylater_productpage_display">1</field>
-                        </depends>
-                    </field>
-                    <field id="paylater_productpage_stylelayout" translate="label" type="select" showInDefault="1" showInWebsite="1" sortOrder="30">
-                        <label>Style Layout</label>
-                        <config_path>payment/paypal_paylater/productpage_stylelayout</config_path>
-                        <source_model>Magento\Paypal\Model\System\Config\Source\PayLater\StyleLayout</source_model>
-                        <attribute type="shared">1</attribute>
-                        <depends>
-                            <field id="paylater_productpage_display">1</field>
-                        </depends>
-                    </field>
-                    <field id="paylater_productpage_logotype" translate="label" type="select" showInDefault="1" showInWebsite="1" sortOrder="40">
-                        <label>Logo Type</label>
-                        <config_path>payment/paypal_paylater/productpage_logotype</config_path>
-                        <source_model>Magento\Paypal\Model\System\Config\Source\PayLater\LogoType</source_model>
-                        <attribute type="shared">1</attribute>
-                        <depends>
-                            <field id="paylater_productpage_display">1</field>
-                            <field id="paylater_productpage_stylelayout">text</field>
-                        </depends>
-                    </field>
-                    <field id="paylater_productpage_logoposition" translate="label" type="select" showInDefault="1" showInWebsite="1" sortOrder="50">
-                        <label>Logo Position</label>
-                        <config_path>payment/paypal_paylater/productpage_logoposition</config_path>
-                        <source_model>Magento\Paypal\Model\System\Config\Source\PayLater\LogoPosition</source_model>
-                        <attribute type="shared">1</attribute>
-                        <depends>
-                            <field id="paylater_productpage_display">1</field>
-                            <field id="paylater_productpage_stylelayout">text</field>
-                            <field id="paylater_productpage_logotype" separator=",">primary,alternative</field>
-                        </depends>
-                    </field>
-                    <field id="paylater_productpage_textcolor" translate="label" type="select" showInDefault="1" showInWebsite="1" sortOrder="60">
-                        <label>Text Color</label>
-                        <config_path>payment/paypal_paylater/productpage_textcolor</config_path>
-                        <source_model>Magento\Paypal\Model\System\Config\Source\PayLater\TextColor</source_model>
-                        <attribute type="shared">1</attribute>
-                        <depends>
-                            <field id="paylater_productpage_display">1</field>
-                            <field id="paylater_productpage_stylelayout">text</field>
-                        </depends>
-                    </field>
-                    <field id="paylater_productpage_textsize" translate="label" type="select" showInDefault="1" showInWebsite="1" sortOrder="70">
-                        <label>Text Size</label>
-                        <config_path>payment/paypal_paylater/productpage_textsize</config_path>
-                        <source_model>Magento\Paypal\Model\System\Config\Source\PayLater\TextSize</source_model>
-                        <attribute type="shared">1</attribute>
-                        <depends>
-                            <field id="paylater_productpage_display">1</field>
-                            <field id="paylater_productpage_stylelayout">text</field>
-                        </depends>
-                    </field>
-                    <field id="paylater_productpage_ratio" translate="label" type="select" showInDefault="1" showInWebsite="1" sortOrder="80">
-                        <label>Ratio</label>
-                        <config_path>payment/paypal_paylater/productpage_ratio</config_path>
-                        <source_model>Magento\Paypal\Model\System\Config\Source\PayLater\Ratio</source_model>
-                        <attribute type="shared">1</attribute>
-                        <depends>
-                            <field id="paylater_productpage_display">1</field>
-                            <field id="paylater_productpage_stylelayout">flex</field>
-                        </depends>
-                    </field>
-                    <field id="paylater_productpage_color" translate="label" type="select" showInDefault="1" showInWebsite="1" sortOrder="90">
-                        <label>Color</label>
-                        <config_path>payment/paypal_paylater/productpage_color</config_path>
-                        <source_model>Magento\Paypal\Model\System\Config\Source\PayLater\Color</source_model>
-                        <attribute type="shared">1</attribute>
-                        <depends>
-                            <field id="paylater_productpage_display">1</field>
-                            <field id="paylater_productpage_stylelayout">flex</field>
                         </depends>
                     </field>
                 </group>
@@ -701,7 +611,6 @@
                         <depends>
                             <field id="paylater_checkout_payment_display">1</field>
                             <field id="paylater_checkout_payment_stylelayout">flex</field>
->>>>>>> 5b004c63
                         </depends>
                     </field>
                 </group>
