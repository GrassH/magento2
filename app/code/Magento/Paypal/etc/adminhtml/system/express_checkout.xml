<?xml version="1.0"?>
<!--
/**
 * Copyright © Magento, Inc. All rights reserved.
 * See COPYING.txt for license details.
 */
-->
<include xmlns:xsi="http://www.w3.org/2001/XMLSchema-instance" xsi:noNamespaceSchemaLocation="urn:magento:module:Magento_Config:etc/system_include.xsd">
    <group id="express_checkout" translate="label comment" showInDefault="1" showInWebsite="1" showInStore="1" sortOrder="60">
        <label>Express Checkout</label>
        <frontend_model>Magento\Paypal\Block\Adminhtml\System\Config\Fieldset\Payment</frontend_model>
        <fieldset_css>paypal-other-section</fieldset_css>
        <comment>Add PayPal as an additional payment method to your checkout page.</comment>
        <attribute type="activity_path">payment/paypal_express/active</attribute>
        <group id="configuration_details" showInDefault="1" showInWebsite="1" showInStore="1" sortOrder="4">
            <comment>https://docs.magento.com/user-guide/payment/paypal-express-checkout.html</comment>
            <frontend_model>Magento\Paypal\Block\Adminhtml\System\Config\Fieldset\Hint</frontend_model>
        </group>
        <group id="express_checkout_required" translate="label" showInDefault="1" showInWebsite="1" sortOrder="10">
            <label>Required PayPal Settings</label>
            <frontend_model>Magento\Paypal\Block\Adminhtml\System\Config\Fieldset\Expanded</frontend_model>
            <group id="express_checkout_required_express_checkout" translate="label" showInDefault="1" showInWebsite="1" sortOrder="10">
                <label>Express Checkout</label>
                <frontend_model>Magento\Paypal\Block\Adminhtml\System\Config\Fieldset\Expanded</frontend_model>
                <field id="business_account" translate="label comment tooltip" showInDefault="1" showInWebsite="1" sortOrder="5">
                    <label>Email Associated with PayPal Merchant Account (Optional)</label>
                    <frontend_class>not-required</frontend_class>
                    <comment>
                        <![CDATA[<a href="http://www.magentocommerce.com/paypal">Start accepting payments via PayPal!</a>]]>
                    </comment>
                    <tooltip>Don't have a PayPal account? Simply enter your email address.</tooltip>
                    <config_path>paypal/general/business_account</config_path>
                    <validate>validate-email</validate>
                    <attribute type="shared">1</attribute>
                </field>
                <field id="api_authentication" translate="label" type="select" sortOrder="20" showInDefault="1" showInWebsite="1">
                    <label>API Authentication Methods</label>
                    <config_path>paypal/wpp/api_authentication</config_path>
                    <source_model>Magento\Paypal\Model\Config::getApiAuthenticationMethods</source_model>
                    <attribute type="shared">1</attribute>
                </field>
                <field id="api_username" translate="label" type="obscure" sortOrder="30" showInDefault="1" showInWebsite="1">
                    <label>API Username</label>
                    <config_path>paypal/wpp/api_username</config_path>
                    <backend_model>Magento\Config\Model\Config\Backend\Encrypted</backend_model>
                    <attribute type="shared">1</attribute>
                </field>
                <field id="api_password" translate="label" type="obscure" sortOrder="40" showInDefault="1" showInWebsite="1">
                    <label>API Password</label>
                    <config_path>paypal/wpp/api_password</config_path>
                    <backend_model>Magento\Config\Model\Config\Backend\Encrypted</backend_model>
                    <attribute type="shared">1</attribute>
                </field>
                <field id="api_signature" translate="label" type="obscure" sortOrder="50" showInDefault="1" showInWebsite="1">
                    <label>API Signature</label>
                    <config_path>paypal/wpp/api_signature</config_path>
                    <backend_model>Magento\Config\Model\Config\Backend\Encrypted</backend_model>
                    <attribute type="shared">1</attribute>
                    <depends>
                        <field id="api_authentication">0</field>
                    </depends>
                </field>
                <field id="api_cert" translate="label" type="file" sortOrder="60" showInDefault="1" showInWebsite="1">
                    <label>API Certificate</label>
                    <config_path>paypal/wpp/api_cert</config_path>
                    <backend_model>Magento\Paypal\Model\System\Config\Backend\Cert</backend_model>
                    <attribute type="shared">1</attribute>
                    <depends>
                        <field id="api_authentication">1</field>
                    </depends>
                </field>
                <field id="api_wizard" translate="button_label attribute sandbox_button_label" sortOrder="70" showInDefault="1" showInWebsite="1">

                    <attribute type="button_label">Get Credentials from PayPal</attribute>
                    <attribute type="button_url">
                        <![CDATA[https://www.paypal.com/webapps/merchantboarding/webflow/externalpartnerflow]]>
                    </attribute>

                    <attribute type="sandbox_button_label">Sandbox Credentials</attribute>
                    <attribute type="sandbox_button_url">
                        <![CDATA[https://www.sandbox.paypal.com/webapps/merchantboarding/webflow/externalpartnerflow]]>
                    </attribute>

                    <!-- partnerId -->
                    <attribute type="partner_id">NB9WWHYEMVUMS</attribute>
                    <!-- partnerLogoUrl -->
                    <attribute type="partner_logo_url">Magento_Backend/web/images/logo-magento.png</attribute>
                    <!-- receiveCredentials -->
                    <attribute type="receive_credentials">FALSE</attribute>
                    <!-- showPermissions -->
                    <attribute type="show_permissions">FALSE</attribute>
                    <!-- displayMode -->
                    <attribute type="display_mode">embedded</attribute>
                    <!-- productIntentID -->
                    <attribute type="product_intent_id">pp_express</attribute>

                    <frontend_model>Magento\Paypal\Block\Adminhtml\System\Config\ApiWizard</frontend_model>
                    <attribute type="shared">1</attribute>
                </field>
                <field id="sandbox_flag" translate="label" type="select" sortOrder="80" showInDefault="1" showInWebsite="1">
                    <label>Sandbox Mode</label>
                    <config_path>paypal/wpp/sandbox_flag</config_path>
                    <source_model>Magento\Config\Model\Config\Source\Yesno</source_model>
                    <attribute type="shared">1</attribute>
                </field>
                <field id="use_proxy" translate="label" type="select" sortOrder="90" showInDefault="1" showInWebsite="1">
                    <label>API Uses Proxy</label>
                    <config_path>paypal/wpp/use_proxy</config_path>
                    <source_model>Magento\Config\Model\Config\Source\Yesno</source_model>
                    <attribute type="shared">1</attribute>
                </field>
                <field id="proxy_host" translate="label" type="text" sortOrder="100" showInDefault="1" showInWebsite="1">
                    <label>Proxy Host</label>
                    <config_path>paypal/wpp/proxy_host</config_path>
                    <attribute type="shared">1</attribute>
                    <depends>
                        <field id="use_proxy">1</field>
                    </depends>
                </field>
                <field id="proxy_port" translate="label comment" type="text" sortOrder="110" showInDefault="1" showInWebsite="1">
                    <label>Proxy Port</label>
                    <comment>Please enter at least 0 and at most 65535</comment>
                    <config_path>paypal/wpp/proxy_port</config_path>
                    <attribute type="shared">1</attribute>
                    <depends>
                        <field id="use_proxy">1</field>
                    </depends>
                    <validate>validate-digits validate-digits-range digits-range-0-65535</validate>
                </field>
            </group>
            <field id="enable_express_checkout" translate="label" type="select" sortOrder="20" showInDefault="1" showInWebsite="1">
                <label>Enable this Solution</label>
                <config_path>payment/paypal_express/active</config_path>
                <source_model>Magento\Config\Model\Config\Source\Yesno</source_model>
                <frontend_model>Magento\Paypal\Block\Adminhtml\System\Config\Field\Enable\Payment</frontend_model>
                <requires>
                    <group id="express_checkout_required_express_checkout"/>
                </requires>
            </field>
            <field id="enable_in_context_checkout" translate="label comment" type="select" sortOrder="21" showInDefault="1" showInWebsite="1">
                <label>Enable In-Context Checkout Experience</label>
                <comment>
                    <![CDATA[See PayPal Feature Support details and list of supported regions
                    <a href="https://developer.paypal.com/docs/classic/express-checkout/in-context/" target="_blank">here</a>.]]>
                </comment>
                <config_path>payment/paypal_express/in_context</config_path>
                <source_model>Magento\Config\Model\Config\Source\Yesno</source_model>
                <frontend_model>Magento\Paypal\Block\Adminhtml\System\Config\Field\Enable\InContextApi</frontend_model>
                <requires>
                    <field id="enable_express_checkout"/>
                </requires>
            </field>
            <field id="merchant_id" translate="label" type="text" sortOrder="22" showInDefault="1" showInWebsite="1">
                <label>Merchant Account ID</label>
                <tooltip>You can look up your merchant ID by logging into https://www.paypal.com/. Click the profile icon on the top right side of the page and then select Profile and settings in the Business Profile menu. (If you do not see the profile icon at the top of the page, click Profile, which appears in the top menu when the My Account tab is selected.) Click My business info on the left, and the Merchant account ID is displayed in the list of profile items on the right.</tooltip>
                <config_path>payment/paypal_express/merchant_id</config_path>
                <frontend_model>Magento\Paypal\Block\Adminhtml\System\Config\Field\Depends\MerchantId</frontend_model>
                <validate>required-entry</validate>
                <depends>
                    <field id="enable_in_context_checkout">1</field>
                </depends>
            </field>
            <field id="enable_express_checkout_bml" translate="label comment" type="select" sortOrder="23" showInDefault="0" showInWebsite="0">
                <label>Enable PayPal Credit</label>
                <comment><![CDATA[PayPal Express Checkout lets you give customers access to financing through PayPal Credit&#174; - at no additional cost to you.
                        You get paid up front, even though customers have more time to pay. A pre-integrated payment button lets customers pay quickly with PayPal Credit&#174;.
                        <a href="https://www.paypal.com/webapps/mpp/promotional-financing" target="_blank">Learn More</a>]]>
                </comment>
                <config_path>payment/paypal_express_bml/active</config_path>
                <source_model>Magento\Config\Model\Config\Source\Yesno</source_model>
                <frontend_model>Magento\Paypal\Block\Adminhtml\System\Config\Field\Enable\BmlApi</frontend_model>
                <requires>
                    <field id="enable_express_checkout"/>
                </requires>
            </field>
            <field id="express_checkout_bml_sort_order" translate="label" type="text" sortOrder="25" showInDefault="0" showInWebsite="0" showInStore="0">
                <label>Sort Order PayPal Credit</label>
                <config_path>payment/paypal_express_bml/sort_order</config_path>
                <frontend_class>validate-number</frontend_class>
                <attribute type="shared">1</attribute>
                <frontend_model>Magento\Paypal\Block\Adminhtml\System\Config\Field\Depends\BmlApiSortOrder</frontend_model>
                <depends>
                    <field id="enable_express_checkout_bml">1</field>
                </depends>
            </field>
            <field id="enable_paypal_paylater_experience" translate="label comment" type="select" sortOrder="27" showInDefault="1" showInWebsite="1">
                <label>Enable PayPal PayLater Experience</label>
                <comment>
                    <![CDATA[Recommended. <strong>Advertise PayPal Credit</strong> is deprecated.
                    See PayPal PayLater details and list of supported regions
                    <a href="https://developer.paypal.com/docs/business/pay-later/us/#eligibility" target="_blank">
                    here</a>.]]>
                </comment>
                <config_path>payment/paypal_paylater/experience_active</config_path>
                <source_model>Magento\Config\Model\Config\Source\Yesno</source_model>
                <attribute type="shared">1</attribute>
            </field>
            <group id="advertise_bml" translate="label comment" showInDefault="1" showInWebsite="1" sortOrder="30">
                <label>Advertise PayPal Credit</label>
                <comment>
                    <![CDATA[<a href="https://financing.paypal.com/ppfinportal/content/whyUseFinancing" target="_blank">Why Advertise Financing?</a><br/>
                        <strong>Give your sales a boost when you advertise financing.</strong><br/>PayPal helps turn browsers into buyers with financing
                        from PayPal Credit&#174;. Your customers have more time to pay, while you get paid up front – at no additional cost to you.
                        Use PayPal’s free banner ads that let you advertise PayPal Credit&#174; financing as a payment option when your customers check out with PayPal.
                        The PayPal Advertising Program has been shown to generate additional purchases as well as increase consumer's average purchase sizes by 15%
                        or more. <a href="https://financing.paypal.com/ppfinportal/content/forrester" target="_blank">See Details</a>.]]>
                </comment>
                <fieldset_css>paypal-advertise-bml</fieldset_css>
                <depends>
                    <field id="enable_paypal_paylater_experience">0</field>
                </depends>
                <field id="bml_publisher_id" translate="label comment tooltip" showInDefault="1" showInWebsite="1" sortOrder="10">
                    <label>Publisher ID</label>
                    <comment><![CDATA[Required to display a banner]]></comment>
                    <config_path>payment/paypal_express_bml/publisher_id</config_path>
                    <attribute type="shared">1</attribute>
                </field>
                <field id="bml_wizard" translate="button_label" sortOrder="15" showInDefault="1" showInWebsite="1">
                    <button_label>Get Publisher ID from PayPal</button_label>
                    <button_url><![CDATA[https://financing.paypal.com/ppfinportal/cart/index?dcp=4eff8563b9cc505e0b9afaff3256705081553c79]]></button_url>
                    <frontend_model>Magento\Paypal\Block\Adminhtml\System\Config\BmlApiWizard</frontend_model>
                </field>
                <group id="settings_bml_homepage" translate="label" showInDefault="1" showInWebsite="1" showInStore="1" sortOrder="20">
                    <label>Home Page</label>
                    <field id="bml_homepage_display" translate="label" type="select" showInDefault="1" showInWebsite="1" sortOrder="10">
                        <label>Display</label>
                        <config_path>payment/paypal_express_bml/homepage_display</config_path>
                        <source_model>Magento\Config\Model\Config\Source\Yesno</source_model>
                        <attribute type="shared">1</attribute>
                    </field>
                    <field id="bml_homepage_position" translate="label" type="select" showInDefault="1" showInWebsite="1" sortOrder="20">
                        <label>Position</label>
                        <config_path>payment/paypal_express_bml/homepage_position</config_path>
                        <source_model>Magento\Paypal\Model\System\Config\Source\BmlPosition::getBmlPositionsHP</source_model>
                        <attribute type="shared">1</attribute>
                    </field>
                    <field id="bml_homepage_size1" translate="label" type="select" showInDefault="1" showInWebsite="1" sortOrder="30">
                        <label>Size</label>
                        <config_path>payment/paypal_express_bml/homepage_size</config_path>
                        <source_model>Magento\Paypal\Model\System\Config\Source\BmlSize::getBmlSizeHPH</source_model>
                        <attribute type="shared">1</attribute>
                        <depends>
                            <field id="bml_homepage_position">0</field>
                        </depends>
                    </field>
                    <field id="bml_homepage_size2" extends="payment_all_paypal/express_checkout/express_checkout_required/advertise_bml/settings_bml_homepage/bml_homepage_size1">
                        <source_model>Magento\Paypal\Model\System\Config\Source\BmlSize::getBmlSizeHPS</source_model>
                        <depends>
                            <field id="bml_homepage_position">1</field>
                        </depends>
                    </field>
                </group>
                <group id="settings_bml_categorypage" translate="label" sortOrder="30" showInDefault="1" showInWebsite="1" showInStore="1">
                    <label>Catalog Category Page</label>
                    <field id="bml_categorypage_display" translate="label" type="select" showInDefault="1" showInWebsite="1" sortOrder="10">
                        <label>Display</label>
                        <config_path>payment/paypal_express_bml/categorypage_display</config_path>
                        <source_model>Magento\Config\Model\Config\Source\Yesno</source_model>
                        <attribute type="shared">1</attribute>
                    </field>
                    <field id="bml_categorypage_position" translate="label" type="select" showInDefault="1" showInWebsite="1" sortOrder="20">
                        <label>Position</label>
                        <config_path>payment/paypal_express_bml/categorypage_position</config_path>
                        <source_model>Magento\Paypal\Model\System\Config\Source\BmlPosition::getBmlPositionsCCP</source_model>
                        <attribute type="shared">1</attribute>
                    </field>
                    <field id="bml_categorypage_size1" translate="label" type="select" showInDefault="1" showInWebsite="1" sortOrder="30">
                        <label>Size</label>
                        <config_path>payment/paypal_express_bml/categorypage_size</config_path>
                        <source_model>Magento\Paypal\Model\System\Config\Source\BmlSize::getBmlSizeCCPC</source_model>
                        <attribute type="shared">1</attribute>
                        <depends><field id="bml_categorypage_position">0</field></depends>
                    </field>
                    <field id="bml_categorypage_size2" extends="payment_all_paypal/express_checkout/express_checkout_required/advertise_bml/settings_bml_categorypage/bml_categorypage_size1">
                        <source_model>Magento\Paypal\Model\System\Config\Source\BmlSize::getBmlSizeCCPS</source_model>
                        <depends><field id="bml_categorypage_position">1</field></depends>
                    </field>
                </group>
                <group id="settings_bml_productpage" translate="label" showInDefault="1" showInWebsite="1" showInStore="1" sortOrder="40">
                    <label>Catalog Product Page</label>
                    <field id="bml_productpage_display" translate="label" type="select" showInDefault="1" showInWebsite="1" sortOrder="10">
                        <label>Display</label>
                        <config_path>payment/paypal_express_bml/productpage_display</config_path>
                        <source_model>Magento\Config\Model\Config\Source\Yesno</source_model>
                        <attribute type="shared">1</attribute>
                    </field>
                    <field id="bml_productpage_position" translate="label" type="select" showInDefault="1" showInWebsite="1" sortOrder="20">
                        <label>Position</label>
                        <config_path>payment/paypal_express_bml/productpage_position</config_path>
                        <source_model>Magento\Paypal\Model\System\Config\Source\BmlPosition::getBmlPositionsCPP</source_model>
                        <attribute type="shared">1</attribute>
                    </field>
                    <field id="bml_productpage_size1" translate="label" type="select" showInDefault="1" showInWebsite="1" sortOrder="30">
                        <label>Size</label>
                        <config_path>payment/paypal_express_bml/productpage_size</config_path>
                        <source_model>Magento\Paypal\Model\System\Config\Source\BmlSize::getBmlSizeCPPC</source_model>
                        <attribute type="shared">1</attribute>
                        <depends><field id="bml_productpage_position">0</field></depends>
                    </field>
                    <field id="bml_productpage_size2" extends="payment_all_paypal/express_checkout/express_checkout_required/advertise_bml/settings_bml_productpage/bml_productpage_size1">
                        <source_model>Magento\Paypal\Model\System\Config\Source\BmlSize::getBmlSizeCPPN</source_model>
                        <depends><field id="bml_productpage_position">1</field></depends>
                    </field>
                </group>
                <group id="settings_bml_checkout" translate="label" showInDefault="1" showInWebsite="1" showInStore="1" sortOrder="50">
                    <label>Checkout Cart Page</label>
                    <field id="bml_checkout_display" translate="label" type="select" showInDefault="1" showInWebsite="1" sortOrder="10">
                        <label>Display</label>
                        <config_path>payment/paypal_express_bml/checkout_display</config_path>
                        <source_model>Magento\Config\Model\Config\Source\Yesno</source_model>
                        <attribute type="shared">1</attribute>
                    </field>
                    <field id="bml_checkout_position" translate="label" type="select" showInDefault="1" showInWebsite="1" sortOrder="20">
                        <label>Position</label>
                        <config_path>payment/paypal_express_bml/checkout_position</config_path>
                        <source_model>Magento\Paypal\Model\System\Config\Source\BmlPosition::getBmlPositionsCheckout</source_model>
                        <attribute type="shared">1</attribute>
                    </field>
                    <field id="bml_checkout_size1" translate="label" type="select" showInDefault="1" showInWebsite="1" sortOrder="30">
                        <label>Size</label>
                        <config_path>payment/paypal_express_bml/checkout_size</config_path>
                        <source_model>Magento\Paypal\Model\System\Config\Source\BmlSize::getBmlSizeCheckoutC</source_model>
                        <attribute type="shared">1</attribute>
                        <depends><field id="bml_checkout_position">0</field></depends>
                    </field>
                    <field id="bml_checkout_size2" extends="payment_all_paypal/express_checkout/express_checkout_required/advertise_bml/settings_bml_checkout/bml_checkout_size1">
                        <source_model>Magento\Paypal\Model\System\Config\Source\BmlSize::getBmlSizeCheckoutN</source_model>
                        <attribute type="shared">1</attribute>
                        <depends><field id="bml_checkout_position">1</field></depends>
                    </field>
                </group>
            </group>
            <group id="advertise_paylater" translate="label" showInDefault="1" showInWebsite="1" sortOrder="40">
                <label>Advertise PayPal PayLater</label>
                <field id="paylater_enabled" translate="label" type="select" showInDefault="1" showInWebsite="1" sortOrder="10">
                    <label>Enable PayPal PayLater</label>
                    <config_path>payment/paypal_paylater/enabled</config_path>
                    <source_model>Magento\Config\Model\Config\Source\Yesno</source_model>
                    <attribute type="shared">1</attribute>
                </field>
<<<<<<< HEAD
                <depends>
                    <field id="enable_paypal_paylater_experience">1</field>
                </depends>
                <group id="settings_paylater_productpage" translate="label" showInDefault="1" showInWebsite="1" showInStore="1" sortOrder="20">
=======
                <group id="settings_paylater_homepage" translate="label" showInDefault="1" showInWebsite="1" showInStore="1" sortOrder="20">
                    <label>Home Page</label>
                    <depends>
                        <field id="paylater_enabled">1</field>
                    </depends>
                    <field id="paylater_homepage_display" translate="label" type="select" showInDefault="1" showInWebsite="1" sortOrder="10">
                        <label>Display</label>
                        <config_path>payment/paypal_paylater/homepage_display</config_path>
                        <source_model>Magento\Config\Model\Config\Source\Yesno</source_model>
                        <attribute type="shared">1</attribute>
                    </field>
                    <field id="paylater_homepage_position" translate="label" type="select" showInDefault="1" showInWebsite="1" sortOrder="20">
                        <label>Position</label>
                        <config_path>payment/paypal_paylater/homepage_position</config_path>
                        <source_model>Magento\Paypal\Model\System\Config\Source\PayLater\Position::getPositionsHP</source_model>
                        <attribute type="shared">1</attribute>
                        <depends>
                            <field id="paylater_homepage_display">1</field>
                        </depends>
                    </field>
                    <field id="paylater_homepage_stylelayout" translate="label" type="select" showInDefault="1" showInWebsite="1" sortOrder="30">
                        <label>Style Layout</label>
                        <config_path>payment/paypal_paylater/homepage_stylelayout</config_path>
                        <source_model>Magento\Paypal\Model\System\Config\Source\PayLater\StyleLayout</source_model>
                        <attribute type="shared">1</attribute>
                        <depends>
                            <field id="paylater_homepage_display">1</field>
                        </depends>
                    </field>
                    <field id="paylater_homepage_logotype" translate="label" type="select" showInDefault="1" showInWebsite="1" sortOrder="40">
                        <label>Logo Type</label>
                        <config_path>payment/paypal_paylater/homepage_logotype</config_path>
                        <source_model>Magento\Paypal\Model\System\Config\Source\PayLater\LogoType</source_model>
                        <attribute type="shared">1</attribute>
                        <depends>
                            <field id="paylater_homepage_display">1</field>
                            <field id="paylater_homepage_stylelayout">text</field>
                        </depends>
                    </field>
                    <field id="paylater_homepage_logoposition" translate="label" type="select" showInDefault="1" showInWebsite="1" sortOrder="50">
                        <label>Logo Position</label>
                        <config_path>payment/paypal_paylater/homepage_logoposition</config_path>
                        <source_model>Magento\Paypal\Model\System\Config\Source\PayLater\LogoPosition</source_model>
                        <attribute type="shared">1</attribute>
                        <depends>
                            <field id="paylater_homepage_display">1</field>
                            <field id="paylater_homepage_stylelayout">text</field>
                            <field id="paylater_homepage_logotype" separator=",">primary,alternative</field>
                        </depends>
                    </field>
                    <field id="paylater_homepage_textcolor" translate="label" type="select" showInDefault="1" showInWebsite="1" sortOrder="60">
                        <label>Text Color</label>
                        <config_path>payment/paypal_paylater/homepage_textcolor</config_path>
                        <source_model>Magento\Paypal\Model\System\Config\Source\PayLater\TextColor</source_model>
                        <attribute type="shared">1</attribute>
                        <depends>
                            <field id="paylater_homepage_display">1</field>
                            <field id="paylater_homepage_stylelayout">text</field>
                        </depends>
                    </field>
                    <field id="paylater_homepage_textsize" translate="label" type="select" showInDefault="1" showInWebsite="1" sortOrder="70">
                        <label>Text Size</label>
                        <config_path>payment/paypal_paylater/homepage_textsize</config_path>
                        <source_model>Magento\Paypal\Model\System\Config\Source\PayLater\TextSize</source_model>
                        <attribute type="shared">1</attribute>
                        <depends>
                            <field id="paylater_homepage_display">1</field>
                            <field id="paylater_homepage_stylelayout">text</field>
                        </depends>
                    </field>
                    <field id="paylater_homepage_ratio" translate="label" type="select" showInDefault="1" showInWebsite="1" sortOrder="80">
                        <label>Ratio</label>
                        <config_path>payment/paypal_paylater/homepage_ratio</config_path>
                        <source_model>Magento\Paypal\Model\System\Config\Source\PayLater\Ratio</source_model>
                        <attribute type="shared">1</attribute>
                        <depends>
                            <field id="paylater_homepage_display">1</field>
                            <field id="paylater_homepage_stylelayout">flex</field>
                        </depends>
                    </field>
                    <field id="paylater_homepage_color" translate="label" type="select" showInDefault="1" showInWebsite="1" sortOrder="90">
                        <label>Color</label>
                        <config_path>payment/paypal_paylater/homepage_color</config_path>
                        <source_model>Magento\Paypal\Model\System\Config\Source\PayLater\Color</source_model>
                        <attribute type="shared">1</attribute>
                        <depends>
                            <field id="paylater_homepage_display">1</field>
                            <field id="paylater_homepage_stylelayout">flex</field>
                        </depends>
                    </field>
                </group>
                <group id="settings_paylater_productpage" translate="label" showInDefault="1" showInWebsite="1" showInStore="1" sortOrder="30">
>>>>>>> 064d8280
                    <label>Catalog Product Page</label>
                    <depends>
                        <field id="paylater_enabled">1</field>
                    </depends>
                    <field id="paylater_productpage_display" translate="label" type="select" showInDefault="1" showInWebsite="1" sortOrder="10">
                        <label>Display</label>
                        <config_path>payment/paypal_paylater/productpage_display</config_path>
                        <source_model>Magento\Config\Model\Config\Source\Yesno</source_model>
                        <attribute type="shared">1</attribute>
                    </field>
                    <field id="paylater_productpage_position" translate="label" type="select" showInDefault="1" showInWebsite="1" sortOrder="20">
                        <label>Position</label>
                        <config_path>payment/paypal_paylater/productpage_position</config_path>
                        <source_model>Magento\Paypal\Model\System\Config\Source\PayLater\Position::getPositionsCPP</source_model>
                        <attribute type="shared">1</attribute>
                        <depends>
                            <field id="paylater_productpage_display">1</field>
                        </depends>
                    </field>
                    <field id="paylater_productpage_stylelayout" translate="label" type="select" showInDefault="1" showInWebsite="1" sortOrder="30">
                        <label>Style Layout</label>
                        <config_path>payment/paypal_paylater/productpage_stylelayout</config_path>
                        <source_model>Magento\Paypal\Model\System\Config\Source\PayLater\StyleLayout</source_model>
                        <attribute type="shared">1</attribute>
                        <depends>
                            <field id="paylater_productpage_display">1</field>
                        </depends>
                    </field>
                    <field id="paylater_productpage_logotype" translate="label" type="select" showInDefault="1" showInWebsite="1" sortOrder="40">
                        <label>Logo Type</label>
                        <config_path>payment/paypal_paylater/productpage_logotype</config_path>
                        <source_model>Magento\Paypal\Model\System\Config\Source\PayLater\LogoType</source_model>
                        <attribute type="shared">1</attribute>
                        <depends>
                            <field id="paylater_productpage_display">1</field>
                            <field id="paylater_productpage_stylelayout">text</field>
                        </depends>
                    </field>
                    <field id="paylater_productpage_logoposition" translate="label" type="select" showInDefault="1" showInWebsite="1" sortOrder="50">
                        <label>Logo Position</label>
                        <config_path>payment/paypal_paylater/productpage_logoposition</config_path>
                        <source_model>Magento\Paypal\Model\System\Config\Source\PayLater\LogoPosition</source_model>
                        <attribute type="shared">1</attribute>
                        <depends>
                            <field id="paylater_productpage_display">1</field>
                            <field id="paylater_productpage_stylelayout">text</field>
                            <field id="paylater_productpage_logotype" separator=",">primary,alternative</field>
                        </depends>
                    </field>
                    <field id="paylater_productpage_textcolor" translate="label" type="select" showInDefault="1" showInWebsite="1" sortOrder="60">
                        <label>Text Color</label>
                        <config_path>payment/paypal_paylater/productpage_textcolor</config_path>
                        <source_model>Magento\Paypal\Model\System\Config\Source\PayLater\TextColor</source_model>
                        <attribute type="shared">1</attribute>
                        <depends>
                            <field id="paylater_productpage_display">1</field>
                            <field id="paylater_productpage_stylelayout">text</field>
                        </depends>
                    </field>
                    <field id="paylater_productpage_textsize" translate="label" type="select" showInDefault="1" showInWebsite="1" sortOrder="70">
                        <label>Text Size</label>
                        <config_path>payment/paypal_paylater/productpage_textsize</config_path>
                        <source_model>Magento\Paypal\Model\System\Config\Source\PayLater\TextSize</source_model>
                        <attribute type="shared">1</attribute>
                        <depends>
                            <field id="paylater_productpage_display">1</field>
                            <field id="paylater_productpage_stylelayout">text</field>
                        </depends>
                    </field>
                    <field id="paylater_productpage_ratio" translate="label" type="select" showInDefault="1" showInWebsite="1" sortOrder="80">
                        <label>Ratio</label>
                        <config_path>payment/paypal_paylater/productpage_ratio</config_path>
                        <source_model>Magento\Paypal\Model\System\Config\Source\PayLater\Ratio</source_model>
                        <attribute type="shared">1</attribute>
                        <depends>
                            <field id="paylater_productpage_display">1</field>
                            <field id="paylater_productpage_stylelayout">flex</field>
                        </depends>
                    </field>
                    <field id="paylater_productpage_color" translate="label" type="select" showInDefault="1" showInWebsite="1" sortOrder="90">
                        <label>Color</label>
                        <config_path>payment/paypal_paylater/productpage_color</config_path>
                        <source_model>Magento\Paypal\Model\System\Config\Source\PayLater\Color</source_model>
                        <attribute type="shared">1</attribute>
                        <depends>
                            <field id="paylater_productpage_display">1</field>
                            <field id="paylater_productpage_stylelayout">flex</field>
                        </depends>
                    </field>
                </group>
            </group>
        </group>
        <group id="settings_ec" translate="label" showInDefault="1" showInWebsite="1" showInStore="1" sortOrder="20">
            <label>Basic Settings - PayPal Express Checkout</label>
            <frontend_model>Magento\Paypal\Block\Adminhtml\System\Config\Fieldset\Expanded</frontend_model>
            <field id="title" translate="label comment" type="text" sortOrder="10" showInDefault="1" showInWebsite="1" showInStore="1">
                <label>Title</label>
                <comment>It is recommended to set this value to "PayPal" per store views.</comment>
                <config_path>payment/paypal_express/title</config_path>
                <attribute type="shared">1</attribute>
            </field>
            <field id="sort_order" translate="label" type="text" sortOrder="20" showInDefault="1" showInWebsite="1" showInStore="1">
                <label>Sort Order</label>
                <config_path>payment/paypal_express/sort_order</config_path>
                <frontend_class>validate-number</frontend_class>
                <attribute type="shared">1</attribute>
            </field>
            <field id="payment_action" translate="label" type="select" sortOrder="30" showInDefault="1" showInWebsite="1">
                <label>Payment Action</label>
                <config_path>payment/paypal_express/payment_action</config_path>
                <source_model>Magento\Paypal\Model\System\Config\Source\PaymentActions\Express</source_model>
                <attribute type="shared">1</attribute>
            </field>
            <field id="visible_on_product" translate="label" type="select" sortOrder="40" showInDefault="1" showInWebsite="1" showInStore="1">
                <label>Display on Product Details Page</label>
                <config_path>payment/paypal_express/visible_on_product</config_path>
                <source_model>Magento\Config\Model\Config\Source\Yesno</source_model>
                <attribute type="shared">1</attribute>
            </field>
            <field id="authorization_honor_period" translate="label comment" type="text" sortOrder="50" showInDefault="1" showInWebsite="1">
                <label>Authorization Honor Period (days)</label>
                <comment>Specifies what the Authorization Honor Period is on the merchant&#8217;s PayPal account. It must mirror the setting in PayPal.</comment>
                <config_path>payment/paypal_express/authorization_honor_period</config_path>
                <attribute type="shared">1</attribute>
                <depends>
                    <field id="payment_action">Order</field>
                </depends>
                <validate>validate-zero-or-greater validate-digits</validate>
            </field>
            <field id="order_valid_period" translate="label comment" type="text" sortOrder="60" showInDefault="1" showInWebsite="1">
                <label>Order Valid Period (days)</label>
                <comment>Specifies what the Order Valid Period is on the merchant&#x2019;s PayPal account. It must mirror the setting in PayPal.</comment>
                <config_path>payment/paypal_express/order_valid_period</config_path>
                <attribute type="shared">1</attribute>
                <depends>
                    <field id="payment_action">Order</field>
                </depends>
                <validate>validate-zero-or-greater validate-digits</validate>
            </field>
            <field id="child_authorization_number" translate="label comment" type="text" sortOrder="70" showInDefault="1" showInWebsite="1">
                <label>Number of Child Authorizations</label>
                <comment>The default number of child authorizations in your PayPal account is 1. To do multiple authorizations please contact PayPal to request an increase.</comment>
                <config_path>payment/paypal_express/child_authorization_number</config_path>
                <attribute type="shared">1</attribute>
                <depends>
                    <field id="payment_action">Order</field>
                </depends>
            </field>
            <group id="settings_ec_advanced" translate="label" showInDefault="1" showInWebsite="1" showInStore="1" sortOrder="80">
                <label>Advanced Settings</label>
                <fieldset_css>config-advanced</fieldset_css>
                <field id="visible_on_cart" translate="label comment" type="select" sortOrder="5" showInDefault="1" showInWebsite="1" showInStore="1">
                    <label>Display on Shopping Cart</label>
                    <config_path>payment/paypal_express/visible_on_cart</config_path>
                    <comment>Also affects mini-shopping cart.</comment>
                    <source_model>Magento\Paypal\Model\System\Config\Source\Yesnoshortcut</source_model>
                    <attribute type="shared">1</attribute>
                </field>
                <field id="allowspecific" translate="label" type="select" sortOrder="10" showInDefault="1" showInWebsite="1">
                    <label>Payment Applicable From</label>
                    <config_path>payment/paypal_express/allowspecific</config_path>
                    <source_model>Magento\Payment\Model\Config\Source\Allspecificcountries</source_model>
                    <attribute type="shared">1</attribute>
                </field>
                <field id="specificcountry" translate="label" type="multiselect" sortOrder="20" showInDefault="1" showInWebsite="1">
                    <label>Countries Payment Applicable From</label>
                    <config_path>payment/paypal_express/specificcountry</config_path>
                    <source_model>Magento\Paypal\Model\System\Config\Source\BuyerCountry</source_model>
                    <attribute type="shared">1</attribute>
                    <depends>
                        <field id="allowspecific">1</field>
                    </depends>
                </field>
                <field id="debug" translate="label" type="select" sortOrder="30" showInDefault="1" showInWebsite="1">
                    <label>Debug Mode</label>
                    <config_path>payment/paypal_express/debug</config_path>
                    <source_model>Magento\Config\Model\Config\Source\Yesno</source_model>
                    <attribute type="shared">1</attribute>
                </field>
                <field id="verify_peer" translate="label" type="select" sortOrder="35" showInDefault="1" showInWebsite="1">
                    <label>Enable SSL verification</label>
                    <config_path>payment/paypal_express/verify_peer</config_path>
                    <source_model>Magento\Config\Model\Config\Source\Yesno</source_model>
                    <attribute type="shared">1</attribute>
                </field>
                <field id="line_items_enabled" translate="label" type="select" sortOrder="40" showInDefault="1" showInWebsite="1">
                    <label>Transfer Cart Line Items</label>
                    <config_path>payment/paypal_express/line_items_enabled</config_path>
                    <source_model>Magento\Config\Model\Config\Source\Yesno</source_model>
                    <attribute type="shared">1</attribute>
                </field>
                <field id="transfer_shipping_options" translate="label tooltip comment" type="select" sortOrder="50" showInDefault="1" showInWebsite="1">
                    <label>Transfer Shipping Options</label>
                    <config_path>payment/paypal_express/transfer_shipping_options</config_path>
                    <tooltip>If this option is enabled, customer can change shipping address and shipping method on PayPal website. In live mode works via HTTPS protocol only.</tooltip>
                    <comment>Notice that PayPal can handle up to 10 shipping options. That is why Magento will transfer only first 10 cheapest shipping options if there are more than 10 available.</comment>
                    <source_model>Magento\Config\Model\Config\Source\Yesno</source_model>
                    <attribute type="shared">1</attribute>
                    <depends>
                        <field id="line_items_enabled">1</field>
                    </depends>
                </field>
                <field id="button_flavor" translate="label" type="select" sortOrder="60" showInDefault="1" showInWebsite="1" showInStore="1">
                    <label>Shortcut Buttons Flavor</label>
                    <config_path>paypal/wpp/button_flavor</config_path>
                    <source_model>Magento\Paypal\Model\Config::getExpressCheckoutButtonFlavors</source_model>
                    <attribute type="shared">1</attribute>
                </field>
                <field id="solution_type" translate="label comment" type="select" sortOrder="70" showInDefault="1" showInWebsite="1">
                    <label>Enable PayPal Guest Checkout</label>
                    <comment>Ability for buyer to purchase without PayPal account.</comment>
                    <config_path>payment/paypal_express/solution_type</config_path>
                    <source_model>Magento\Paypal\Model\Config::getExpressCheckoutSolutionTypes</source_model>
                    <attribute type="shared">1</attribute>
                </field>
                <field id="require_billing_address" translate="label comment" type="select" sortOrder="80" showInDefault="1" showInWebsite="1">
                    <label>Require Customer's Billing Address</label>
                    <comment>This feature needs be enabled first for the merchant account through PayPal technical support.</comment>
                    <config_path>payment/paypal_express/require_billing_address</config_path>
                    <source_model>Magento\Paypal\Model\System\Config\Source\RequireBillingAddress</source_model>
                    <attribute type="shared">1</attribute>
                </field>
                <field id="allow_ba_signup" translate="label comment tooltip" type="select" sortOrder="90" showInDefault="1" showInWebsite="1">
                    <label>Billing Agreement Signup</label>
                    <comment>Whether to create a billing agreement, if there are no active billing agreements available.</comment>
                    <tooltip>
                        <![CDATA[Merchants need to apply to PayPal for enabling billing agreements feature. Do not enable this option until PayPal confirms that billing agreements are enabled for your merchant account.]]>
                    </tooltip>
                    <config_path>payment/paypal_express/allow_ba_signup</config_path>
                    <source_model>Magento\Paypal\Model\Config::getExpressCheckoutBASignupOptions</source_model>
                    <attribute type="shared">1</attribute>
                </field>
                <field id="skip_order_review_step" translate="label" type="select" sortOrder="95" showInDefault="1" showInWebsite="1">
                    <label>Skip Order Review Step</label>
                    <config_path>payment/paypal_express/skip_order_review_step</config_path>
                    <source_model>Magento\Config\Model\Config\Source\Yesno</source_model>
                    <attribute type="shared">1</attribute>
                </field>
                <group id="express_checkout_billing_agreement" translate="label" showInDefault="1" showInWebsite="1" showInStore="1" sortOrder="100">
                    <label>PayPal Billing Agreement Settings</label>
                    <field id="active" translate="label comment" type="select" sortOrder="10" showInDefault="1" showInWebsite="1">
                        <label>Enabled</label>
                        <comment>
                            <![CDATA[Will appear as a payment option only for customers who have at least one active billing agreement.]]>
                        </comment>
                        <config_path>payment/paypal_billing_agreement/active</config_path>
                        <source_model>Magento\Config\Model\Config\Source\Yesno</source_model>
                        <attribute type="shared">1</attribute>
                    </field>
                    <field id="title" translate="label" type="text" sortOrder="20" showInDefault="1" showInWebsite="1" showInStore="1">
                        <label>Title</label>
                        <config_path>payment/paypal_billing_agreement/title</config_path>
                        <attribute type="shared">1</attribute>
                    </field>
                    <field id="sort_order" translate="label" type="text" sortOrder="30" showInDefault="1" showInWebsite="1" showInStore="1">
                        <label>Sort Order</label>
                        <config_path>payment/paypal_billing_agreement/sort_order</config_path>
                        <frontend_class>validate-number</frontend_class>
                        <attribute type="shared">1</attribute>
                    </field>
                    <field id="payment_action" translate="label" type="select" sortOrder="40" showInDefault="1" showInWebsite="1">
                        <label>Payment Action</label>
                        <config_path>payment/paypal_billing_agreement/payment_action</config_path>
                        <source_model>Magento\Paypal\Model\System\Config\Source\PaymentActions</source_model>
                        <attribute type="shared">1</attribute>
                    </field>
                    <field id="allowspecific" translate="label" type="select" sortOrder="50" showInDefault="1" showInWebsite="1">
                        <label>Payment Applicable From</label>
                        <config_path>payment/paypal_billing_agreement/allowspecific</config_path>
                        <source_model>Magento\Payment\Model\Config\Source\Allspecificcountries</source_model>
                        <attribute type="shared">1</attribute>
                    </field>
                    <field id="specificcountry" translate="label" type="multiselect" sortOrder="60" showInDefault="1" showInWebsite="1">
                        <label>Countries Payment Applicable From</label>
                        <config_path>payment/paypal_billing_agreement/specificcountry</config_path>
                        <source_model>Magento\Paypal\Model\System\Config\Source\BuyerCountry</source_model>
                        <attribute type="shared">1</attribute>
                        <depends>
                            <field id="allowspecific">1</field>
                        </depends>
                    </field>
                    <field id="debug" translate="label" type="select" sortOrder="70" showInDefault="1" showInWebsite="1">
                        <label>Debug Mode</label>
                        <config_path>payment/paypal_billing_agreement/debug</config_path>
                        <source_model>Magento\Config\Model\Config\Source\Yesno</source_model>
                        <attribute type="shared">1</attribute>
                    </field>
                    <field id="verify_peer" translate="label" type="select" sortOrder="75" showInDefault="1" showInWebsite="1">
                        <label>Enable SSL verification</label>
                        <config_path>payment/paypal_billing_agreement/verify_peer</config_path>
                        <source_model>Magento\Config\Model\Config\Source\Yesno</source_model>
                        <attribute type="shared">1</attribute>
                    </field>
                    <field id="line_items_enabled" translate="label" type="select" sortOrder="80" showInDefault="1" showInWebsite="1">
                        <label>Transfer Cart Line Items</label>
                        <config_path>payment/paypal_billing_agreement/line_items_enabled</config_path>
                        <source_model>Magento\Config\Model\Config\Source\Yesno</source_model>
                        <attribute type="shared">1</attribute>
                    </field>
                    <field id="allow_billing_agreement_wizard" translate="label" type="select" sortOrder="90" showInDefault="1" showInWebsite="1">
                        <label>Allow in Billing Agreement Wizard</label>
                        <config_path>payment/paypal_billing_agreement/allow_billing_agreement_wizard</config_path>
                        <source_model>Magento\Config\Model\Config\Source\Yesno</source_model>
                        <attribute type="shared">1</attribute>
                    </field>
                </group>
                <group id="express_checkout_settlement_report" translate="label" showInDefault="1" showInWebsite="1" sortOrder="110">
                    <label>Settlement Report Settings</label>
                    <field id="heading_sftp" translate="label" sortOrder="10" showInDefault="1" showInWebsite="1">
                        <label>SFTP Credentials</label>
                        <frontend_model>Magento\Config\Block\System\Config\Form\Field\Heading</frontend_model>
                        <attribute type="shared">1</attribute>
                    </field>
                    <field id="settlement_reports_ftp_login" translate="label" type="obscure" sortOrder="20" showInDefault="1" showInWebsite="1">
                        <label>Login</label>
                        <config_path>paypal/fetch_reports/ftp_login</config_path>
                        <backend_model>Magento\Config\Model\Config\Backend\Encrypted</backend_model>
                        <attribute type="shared">1</attribute>
                    </field>
                    <field id="settlement_reports_ftp_password" translate="label" type="obscure" sortOrder="30" showInDefault="1" showInWebsite="1">
                        <label>Password</label>
                        <config_path>paypal/fetch_reports/ftp_password</config_path>
                        <backend_model>Magento\Config\Model\Config\Backend\Encrypted</backend_model>
                        <attribute type="shared">1</attribute>
                    </field>
                    <field id="settlement_reports_ftp_sandbox" translate="label" type="select" sortOrder="40" showInDefault="1" showInWebsite="1">
                        <label>Sandbox Mode</label>
                        <config_path>paypal/fetch_reports/ftp_sandbox</config_path>
                        <source_model>Magento\Config\Model\Config\Source\Yesno</source_model>
                        <attribute type="shared">1</attribute>
                    </field>
                    <field id="settlement_reports_ftp_ip" translate="label comment tooltip" type="text" sortOrder="50" showInDefault="1" showInWebsite="1">
                        <label>Custom Endpoint Hostname or IP-Address</label>
                        <comment>By default it is "reports.paypal.com".</comment>
                        <tooltip>Use colon to specify port. For example: "test.example.com:5224".</tooltip>
                        <config_path>paypal/fetch_reports/ftp_ip</config_path>
                        <attribute type="shared">1</attribute>
                        <depends>
                            <field id="settlement_reports_ftp_sandbox">0</field>
                        </depends>
                    </field>
                    <field id="settlement_reports_ftp_path" translate="label comeent" type="text" sortOrder="60" showInDefault="1" showInWebsite="1">
                        <label>Custom Path</label>
                        <comment>By default it is "/ppreports/outgoing".</comment>
                        <config_path>paypal/fetch_reports/ftp_path</config_path>
                        <attribute type="shared">1</attribute>
                        <depends>
                            <field id="settlement_reports_ftp_sandbox">0</field>
                        </depends>
                    </field>
                    <field id="heading_schedule" translate="label" sortOrder="70" showInDefault="1" showInWebsite="1">
                        <label>Scheduled Fetching</label>
                        <frontend_model>Magento\Config\Block\System\Config\Form\Field\Heading</frontend_model>
                        <attribute type="shared">1</attribute>
                    </field>
                    <field id="settlement_reports_active" translate="label" type="select" sortOrder="80" showInDefault="1" showInWebsite="1">
                        <label>Enable Automatic Fetching</label>
                        <config_path>paypal/fetch_reports/active</config_path>
                        <source_model>Magento\Config\Model\Config\Source\Yesno</source_model>
                        <attribute type="shared">1</attribute>
                    </field>
                    <field id="settlement_reports_schedule" translate="label comment" type="select" sortOrder="90" showInDefault="1">
                        <label>Schedule</label>
                        <comment>PayPal retains reports for 45 days.</comment>
                        <config_path>paypal/fetch_reports/schedule</config_path>
                        <source_model>Magento\Paypal\Model\System\Config\Source\FetchingSchedule</source_model>
                        <attribute type="shared">1</attribute>
                    </field>
                    <field id="settlement_reports_time" translate="label" type="time" sortOrder="100" showInDefault="1">
                        <label>Time of Day</label>
                        <config_path>paypal/fetch_reports/time</config_path>
                        <attribute type="shared">1</attribute>
                    </field>
                </group>
                <group id="express_checkout_frontend" translate="label" showInDefault="1" showInWebsite="1" showInStore="1" sortOrder="120">
                    <label>Frontend Experience Settings</label>
                    <field id="logo" translate="label comment" type="select" sortOrder="10" showInDefault="1" showInWebsite="1" showInStore="1">
                        <label>PayPal Product Logo</label>
                        <comment>Displays on catalog pages and homepage.</comment>
                        <config_path>paypal/style/logo</config_path>
                        <source_model>Magento\Paypal\Model\System\Config\Source\Logo</source_model>
                        <attribute type="shared">1</attribute>
                    </field>
                    <field id="paypal_pages" translate="label" sortOrder="20" showInDefault="1" showInWebsite="1" showInStore="1">
                        <label>PayPal Merchant Pages Style</label>
                        <frontend_model>Magento\Config\Block\System\Config\Form\Field\Heading</frontend_model>
                        <attribute type="shared">1</attribute>
                    </field>
                    <field id="page_style" translate="label tooltip" type="text" sortOrder="30" showInDefault="1" showInWebsite="1" showInStore="1">
                        <label>Page Style</label>
                        <config_path>paypal/style/page_style</config_path>
                        <tooltip>
                            <![CDATA[Allowable values: "paypal", "primary" (default), your_custom_value (a custom payment page style from your merchant account profile).]]>
                        </tooltip>
                        <attribute type="shared">1</attribute>
                    </field>
                    <field id="paypal_hdrimg" translate="label tooltip" sortOrder="40" showInDefault="1" showInWebsite="1" showInStore="1">
                        <label>Header Image URL</label>
                        <config_path>paypal/style/paypal_hdrimg</config_path>
                        <tooltip>
                            <![CDATA[The image at the top left of the checkout page. Max size is 750x90-pixel. <strong class="colorRed">https</strong> is highly encouraged.]]>
                        </tooltip>
                        <attribute type="shared">1</attribute>
                    </field>
                    <field id="paypal_hdrbackcolor" translate="label tooltip" sortOrder="50" showInDefault="1" showInWebsite="1" showInStore="1">
                        <label>Header Background Color</label>
                        <config_path>paypal/style/paypal_hdrbackcolor</config_path>
                        <tooltip>
                            <![CDATA[The background color for the header of the checkout page. Case-insensitive six-character HTML hexadecimal color code in ASCII.]]>
                        </tooltip>
                        <attribute type="shared">1</attribute>
                    </field>
                    <field id="paypal_hdrbordercolor" translate="label tooltip" sortOrder="60" showInDefault="1" showInWebsite="1" showInStore="1">
                        <label>Header Border Color</label>
                        <config_path>paypal/style/paypal_hdrbordercolor</config_path>
                        <tooltip>2-pixel perimeter around the header space.</tooltip>
                        <attribute type="shared">1</attribute>
                    </field>
                    <field id="paypal_payflowcolor" translate="label tooltip" sortOrder="70" showInDefault="1" showInWebsite="1" showInStore="1">
                        <label>Page Background Color</label>
                        <config_path>paypal/style/paypal_payflowcolor</config_path>
                        <tooltip>
                            <![CDATA[The background color for the checkout page around the header and payment form.]]>
                        </tooltip>
                        <attribute type="shared">1</attribute>
                    </field>
                    <field id="checkout_display" translate="label" sortOrder="80" showInDefault="1" showInWebsite="1" showInStore="1">
                        <label>Customize Smart Buttons</label>
                        <frontend_model>Magento\Config\Block\System\Config\Form\Field\Heading</frontend_model>
                        <attribute type="shared">1</attribute>
                    </field>
                    <group id="checkout_page_button" translate="label" showInDefault="1" showInWebsite="1" showInStore="1" sortOrder="90">
                        <label>Checkout Page</label>
                        <field id="checkout_page_button_customize" translate="label" type="select" showInDefault="1" showInWebsite="1" showInStore="1" sortOrder="10">
                            <label>Customize Button</label>
                            <config_path>paypal/style/checkout_page_button_customize</config_path>
                            <source_model>Magento\Config\Model\Config\Source\Yesno</source_model>
                            <attribute type="shared">1</attribute>
                        </field>
                        <field id="checkout_page_button_label" translate="label comment" type="select" showInDefault="1" showInWebsite="1" showInStore="1" sortOrder="20">
                            <label>Label</label>
                            <comment><![CDATA[The installment feature is available only in these locales: en_MX, es_MX, en_BR, pt_BR.]]></comment>
                            <config_path>paypal/style/checkout_page_button_label</config_path>
                            <frontend_model>Magento\Paypal\Block\Adminhtml\System\Config\Field\Depends\ButtonStylesLabel</frontend_model>
                            <source_model>Magento\Paypal\Model\System\Config\Source\ButtonStyles::getLabel</source_model>
                            <depends>
                                <field id="checkout_page_button_customize">1</field>
                            </depends>
                            <attribute type="shared">1</attribute>
                        </field>
                        <field id="checkout_page_button_mx_installment_period" translate="label" type="select" showInDefault="1" showInWebsite="1" showInStore="1" sortOrder="20">
                            <label>Mexico Installment Period</label>
                            <config_path>paypal/style/checkout_page_button_mx_installment_period</config_path>
                            <source_model>Magento\Paypal\Model\System\Config\Source\ButtonStyles::getMxInstallmentPeriod</source_model>
                            <depends>
                                <field id="checkout_page_button_customize">1</field>
                                <field id="checkout_page_button_label">installment</field>
                            </depends>
                            <attribute type="shared">1</attribute>
                        </field>
                        <field id="checkout_page_button_br_installment_period" translate="label" type="select" showInDefault="1" showInWebsite="1" showInStore="1" sortOrder="20">
                            <label>Brazil Installment Period</label>
                            <config_path>paypal/style/checkout_page_button_br_installment_period</config_path>
                            <source_model>Magento\Paypal\Model\System\Config\Source\ButtonStyles::getBrInstallmentPeriod</source_model>
                            <depends>
                                <field id="checkout_page_button_customize">1</field>
                                <field id="checkout_page_button_label">installment</field>
                            </depends>
                            <attribute type="shared">1</attribute>
                        </field>
                        <field id="checkout_page_button_layout" translate="label" type="select" showInDefault="1" showInWebsite="1" showInStore="1" sortOrder="30">
                            <label>Layout</label>
                            <config_path>paypal/style/checkout_page_button_layout</config_path>
                            <source_model>Magento\Paypal\Model\System\Config\Source\ButtonStyles::getLayout</source_model>
                            <depends>
                                <field id="checkout_page_button_customize">1</field>
                                <field id="checkout_page_button_label" negative="1">credit</field>
                            </depends>
                            <attribute type="shared">1</attribute>
                        </field>
                        <field id="checkout_page_button_shape" translate="label" type="select" showInDefault="1" showInWebsite="1" showInStore="1" sortOrder="50">
                            <label>Shape</label>
                            <config_path>paypal/style/checkout_page_button_shape</config_path>
                            <source_model>Magento\Paypal\Model\System\Config\Source\ButtonStyles::getShape</source_model>
                            <depends>
                                <field id="checkout_page_button_customize">1</field>
                            </depends>
                            <attribute type="shared">1</attribute>
                        </field>
                        <field id="checkout_page_button_color" translate="label" type="select" showInDefault="1" showInWebsite="1" showInStore="1" sortOrder="60">
                            <label>Color</label>
                            <config_path>paypal/style/checkout_page_button_color</config_path>
                            <source_model>Magento\Paypal\Model\System\Config\Source\ButtonStyles::getColor</source_model>
                            <depends>
                                <field id="checkout_page_button_customize">1</field>
                                <field id="checkout_page_button_label" negative="1">credit</field>
                            </depends>
                            <attribute type="shared">1</attribute>
                        </field>
                    </group>
                    <group id="product_page_button" translate="label comment" showInDefault="1" showInWebsite="1" showInStore="1" sortOrder="100">
                        <label>Product Pages</label>
                        <field id="product_page_button_customize" extends="payment_all_paypal/express_checkout/settings_ec/settings_ec_advanced/express_checkout_frontend/checkout_page_button/checkout_page_button_customize">
                            <config_path>paypal/style/product_page_button_customize</config_path>
                        </field>
                        <field id="product_page_button_label" extends="payment_all_paypal/express_checkout/settings_ec/settings_ec_advanced/express_checkout_frontend/checkout_page_button/checkout_page_button_label">
                            <config_path>paypal/style/product_page_button_label</config_path>
                            <depends>
                                <field id="product_page_button_customize">1</field>
                            </depends>
                        </field>
                        <field id="product_page_button_mx_installment_period" extends="payment_all_paypal/express_checkout/settings_ec/settings_ec_advanced/express_checkout_frontend/checkout_page_button/checkout_page_button_mx_installment_period">
                            <config_path>paypal/style/product_page_button_mx_installment_period</config_path>
                            <depends>
                                <field id="product_page_button_customize">1</field>
                                <field id="product_page_button_label">installment</field>
                            </depends>
                        </field>
                        <field id="product_page_button_br_installment_period" extends="payment_all_paypal/express_checkout/settings_ec/settings_ec_advanced/express_checkout_frontend/checkout_page_button/checkout_page_button_br_installment_period">
                            <config_path>paypal/style/product_page_button_br_installment_period</config_path>
                            <depends>
                                <field id="product_page_button_customize">1</field>
                                <field id="product_page_button_label">installment</field>
                            </depends>
                        </field>
                        <field id="product_page_button_layout" extends="payment_all_paypal/express_checkout/settings_ec/settings_ec_advanced/express_checkout_frontend/checkout_page_button/checkout_page_button_layout">
                            <config_path>paypal/style/product_page_button_layout</config_path>
                            <depends>
                                <field id="product_page_button_customize">1</field>
                                <field id="product_page_button_label" negative="1">credit</field>
                            </depends>
                        </field>
                        <field id="product_page_button_shape" extends="payment_all_paypal/express_checkout/settings_ec/settings_ec_advanced/express_checkout_frontend/checkout_page_button/checkout_page_button_shape">
                            <config_path>paypal/style/product_page_button_shape</config_path>
                            <depends>
                                <field id="product_page_button_customize">1</field>
                            </depends>
                        </field>
                        <field id="product_page_button_color" extends="payment_all_paypal/express_checkout/settings_ec/settings_ec_advanced/express_checkout_frontend/checkout_page_button/checkout_page_button_color">
                            <config_path>paypal/style/product_page_button_color</config_path>
                            <depends>
                                <field id="product_page_button_customize">1</field>
                                <field id="product_page_button_label" negative="1">credit</field>
                            </depends>
                        </field>
                    </group>
                    <group id="cart_page_button" translate="label" showInDefault="1" showInWebsite="1" showInStore="1" sortOrder="110">
                        <label>Cart Page</label>
                        <field id="cart_page_button_customize" extends="payment_all_paypal/express_checkout/settings_ec/settings_ec_advanced/express_checkout_frontend/checkout_page_button/checkout_page_button_customize">
                            <config_path>paypal/style/cart_page_button_customize</config_path>
                        </field>
                        <field id="cart_page_button_label" extends="payment_all_paypal/express_checkout/settings_ec/settings_ec_advanced/express_checkout_frontend/checkout_page_button/checkout_page_button_label">
                            <config_path>paypal/style/cart_page_button_label</config_path>
                            <depends>
                                <field id="cart_page_button_customize">1</field>
                            </depends>
                        </field>
                        <field id="cart_page_button_mx_installment_period" extends="payment_all_paypal/express_checkout/settings_ec/settings_ec_advanced/express_checkout_frontend/checkout_page_button/checkout_page_button_mx_installment_period">
                            <config_path>paypal/style/cart_page_button_mx_installment_period</config_path>
                            <depends>
                                <field id="cart_page_button_customize">1</field>
                                <field id="cart_page_button_label">installment</field>
                            </depends>
                        </field>
                        <field id="cart_page_button_br_installment_period" extends="payment_all_paypal/express_checkout/settings_ec/settings_ec_advanced/express_checkout_frontend/checkout_page_button/checkout_page_button_br_installment_period">
                            <config_path>paypal/style/cart_page_button_br_installment_period</config_path>
                            <depends>
                                <field id="cart_page_button_customize">1</field>
                                <field id="cart_page_button_label">installment</field>
                            </depends>
                        </field>
                        <field id="cart_page_button_layout" extends="payment_all_paypal/express_checkout/settings_ec/settings_ec_advanced/express_checkout_frontend/checkout_page_button/checkout_page_button_layout">
                            <config_path>paypal/style/cart_page_button_layout</config_path>
                            <depends>
                                <field id="cart_page_button_customize">1</field>
                                <field id="cart_page_button_label" negative="1">credit</field>
                            </depends>
                        </field>
                        <field id="cart_page_button_shape" extends="payment_all_paypal/express_checkout/settings_ec/settings_ec_advanced/express_checkout_frontend/checkout_page_button/checkout_page_button_shape">
                            <config_path>paypal/style/cart_page_button_shape</config_path>
                            <depends>
                                <field id="cart_page_button_customize">1</field>
                            </depends>
                        </field>
                        <field id="cart_page_button_color" extends="payment_all_paypal/express_checkout/settings_ec/settings_ec_advanced/express_checkout_frontend/checkout_page_button/checkout_page_button_color">
                            <config_path>paypal/style/cart_page_button_color</config_path>
                            <depends>
                                <field id="cart_page_button_customize">1</field>
                                <field id="cart_page_button_label" negative="1">credit</field>
                            </depends>
                        </field>
                    </group>
                    <group id="mini_cart_page_button" translate="label" showInDefault="1" showInWebsite="1" showInStore="1" sortOrder="120">
                        <label>Mini Cart</label>
                        <field id="mini_cart_page_button_customize" extends="payment_all_paypal/express_checkout/settings_ec/settings_ec_advanced/express_checkout_frontend/checkout_page_button/checkout_page_button_customize">
                            <config_path>paypal/style/mini_cart_page_button_customize</config_path>
                        </field>
                        <field id="mini_cart_page_button_label" extends="payment_all_paypal/express_checkout/settings_ec/settings_ec_advanced/express_checkout_frontend/checkout_page_button/checkout_page_button_label">
                            <config_path>paypal/style/mini_cart_page_button_label</config_path>
                            <depends>
                                <field id="mini_cart_page_button_customize">1</field>
                            </depends>
                        </field>
                        <field id="mini_cart_page_button_mx_installment_period" extends="payment_all_paypal/express_checkout/settings_ec/settings_ec_advanced/express_checkout_frontend/checkout_page_button/checkout_page_button_mx_installment_period">
                            <config_path>paypal/style/mini_cart_page_button_mx_installment_period</config_path>
                            <depends>
                                <field id="mini_cart_page_button_customize">1</field>
                                <field id="mini_cart_page_button_label">installment</field>
                            </depends>
                        </field>
                        <field id="mini_cart_page_button_br_installment_period" extends="payment_all_paypal/express_checkout/settings_ec/settings_ec_advanced/express_checkout_frontend/checkout_page_button/checkout_page_button_br_installment_period">
                            <config_path>paypal/style/mini_cart_page_button_br_installment_period</config_path>
                            <depends>
                                <field id="mini_cart_page_button_customize">1</field>
                                <field id="mini_cart_page_button_label">installment</field>
                            </depends>
                        </field>
                        <field id="mini_cart_page_button_layout" extends="payment_all_paypal/express_checkout/settings_ec/settings_ec_advanced/express_checkout_frontend/checkout_page_button/checkout_page_button_layout">
                            <config_path>paypal/style/mini_cart_page_button_layout</config_path>
                            <depends>
                                <field id="mini_cart_page_button_customize">1</field>
                                <field id="mini_cart_page_button_label" negative="1">credit</field>
                            </depends>
                        </field>
                        <field id="mini_cart_page_button_shape" extends="payment_all_paypal/express_checkout/settings_ec/settings_ec_advanced/express_checkout_frontend/checkout_page_button/checkout_page_button_shape">
                            <config_path>paypal/style/mini_cart_page_button_shape</config_path>
                            <depends>
                                <field id="mini_cart_page_button_customize">1</field>
                            </depends>
                        </field>
                        <field id="mini_cart_page_button_color" extends="payment_all_paypal/express_checkout/settings_ec/settings_ec_advanced/express_checkout_frontend/checkout_page_button/checkout_page_button_color">
                            <config_path>paypal/style/mini_cart_page_button_color</config_path>
                            <depends>
                                <field id="mini_cart_page_button_customize">1</field>
                                <field id="mini_cart_page_button_label" negative="1">credit</field>
                            </depends>
                        </field>
                    </group>
                    <group id="features" translate="label comment" showInDefault="1" showInWebsite="1" showInStore="1" sortOrder="130">
                        <label>Features</label>
                        <field id="disable_funding_options" translate="label comment" type="multiselect" sortOrder="10" showInDefault="1" showInWebsite="1" showInStore="1">
                            <label>Disable Funding Options</label>
                            <comment>
                                <![CDATA[PayPal will automatically display each enabled funding option to eligible buyers.
                                For example, PayPal Credit is only shown to buyers in countries where PayPal Credit is
                                offered and the currency offered by the merchant is USD.]]>
                            </comment>
                            <config_path>paypal/style/disable_funding_options</config_path>
                            <frontend_model>Magento\Paypal\Block\Adminhtml\System\Config\MultiSelect\DisabledFundingOptions</frontend_model>
                            <source_model>Magento\Paypal\Model\System\Config\Source\DisableFundingOptions</source_model>
                            <attribute type="shared">1</attribute>
                            <can_be_empty>1</can_be_empty>
                        </field>
                    </group>
                </group>
            </group>
        </group>
    </group>
</include><|MERGE_RESOLUTION|>--- conflicted
+++ resolved
@@ -338,12 +338,9 @@
                     <source_model>Magento\Config\Model\Config\Source\Yesno</source_model>
                     <attribute type="shared">1</attribute>
                 </field>
-<<<<<<< HEAD
                 <depends>
                     <field id="enable_paypal_paylater_experience">1</field>
                 </depends>
-                <group id="settings_paylater_productpage" translate="label" showInDefault="1" showInWebsite="1" showInStore="1" sortOrder="20">
-=======
                 <group id="settings_paylater_homepage" translate="label" showInDefault="1" showInWebsite="1" showInStore="1" sortOrder="20">
                     <label>Home Page</label>
                     <depends>
@@ -436,7 +433,6 @@
                     </field>
                 </group>
                 <group id="settings_paylater_productpage" translate="label" showInDefault="1" showInWebsite="1" showInStore="1" sortOrder="30">
->>>>>>> 064d8280
                     <label>Catalog Product Page</label>
                     <depends>
                         <field id="paylater_enabled">1</field>
