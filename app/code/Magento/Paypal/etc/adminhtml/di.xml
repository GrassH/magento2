--- conflicted
+++ resolved
@@ -68,8 +68,6 @@
             </argument>
         </arguments>
     </type>
-<<<<<<< HEAD
-=======
 
     <type name="Magento\Vault\Model\Ui\Adminhtml\TokensConfigProvider">
         <arguments>
@@ -78,5 +76,4 @@
             </argument>
         </arguments>
     </type>
->>>>>>> 53a52ec2
 </config>