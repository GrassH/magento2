--- conflicted
+++ resolved
@@ -36,27 +36,21 @@
             <values>
                 <value id="www_paypal" type="host">www.paypal.com</value>
                 <value id="www_sandbox_paypal" type="host">www.sandbox.paypal.com</value>
-<<<<<<< HEAD
                 <value id="www_pilot_payflowlink_paypal" type="host">pilot-payflowlink.paypal.com</value>
-=======
                 <value id="pilot_payflowlink_paypal_com" type="host">pilot-payflowlink.paypal.com</value>
->>>>>>> 055e4ed3
             </values>
         </policy>
         <policy id="form-action">
             <values>
-<<<<<<< HEAD
                 <value id="www_pilot_payflowlink_paypal" type="host">pilot-payflowlink.paypal.com</value>
             </values>
         </policy>
         <policy id="connect-src">
             <values>
                 <value id="www_sandbox_paypal_com" type="host">www.sandbox.paypal.com</value>
-=======
                 <value id="www_paypal" type="host">www.paypal.com</value>
                 <value id="www_sandbox_paypal" type="host">www.sandbox.paypal.com</value>
                 <value id="pilot_payflowlink_paypal_com" type="host">pilot-payflowlink.paypal.com</value>
->>>>>>> 055e4ed3
             </values>
         </policy>
     </policies>
