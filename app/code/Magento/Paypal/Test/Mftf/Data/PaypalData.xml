<?xml version="1.0" encoding="UTF-8"?>
<!--
 /**
  * Copyright © Magento, Inc. All rights reserved.
  * See COPYING.txt for license details.
  */
-->

<entities xmlns:xsi="http://www.w3.org/2001/XMLSchema-instance"
        xsi:noNamespaceSchemaLocation="urn:magento:mftf:DataGenerator/etc/dataProfileSchema.xsd">
    <entity name="SamplePaypalConfig" type="paypal_config_state">
        <requiredEntity type="business_account">SampleBusinessAccount</requiredEntity>
        <requiredEntity type="api_username">SampleApiUsername</requiredEntity>
        <requiredEntity type="api_password">SampleApiPassword</requiredEntity>
        <requiredEntity type="api_signature">SampleApiSignature</requiredEntity>
        <requiredEntity type="api_authentication">SampleApiAuthentication</requiredEntity>
        <requiredEntity type="sandbox_flag">SampleSandboxFlag</requiredEntity>
        <requiredEntity type="use_proxy">SampleUseProxy</requiredEntity>
    </entity>
    <entity name="SampleBusinessAccount" type="business_account">
        <data key="value">myBusinessAccount@magento.com</data>
    </entity>
    <entity name="SampleApiUsername" type="api_username">
        <data key="value">myApiUsername.magento.com</data>
    </entity>
    <entity name="SampleApiPassword" type="api_password">
        <data key="value">somePassword</data>
    </entity>
    <entity name="SampleApiSignature" type="api_signature">
        <data key="value">someApiSignature</data>
    </entity>
    <entity name="SampleApiAuthentication" type="api_authentication">
        <data key="value">0</data>
    </entity>
    <entity name="SampleSandboxFlag" type="sandbox_flag">
        <data key="value">0</data>
    </entity>
    <entity name="SampleUseProxy" type="use_proxy">
        <data key="value">0</data>
    </entity>
    <entity name="SampleMerchantID" type="use_proxy">
        <data key="value">someMerchantId</data>
    </entity>

    <!-- default configuration used to restore Magento config -->
    <entity name="DefaultPayPalConfig" type="paypal_config_state">
        <requiredEntity type="business_account">DefaultBusinessAccount</requiredEntity>
        <requiredEntity type="api_username">DefaultApiUsername</requiredEntity>
        <requiredEntity type="api_password">DefaultApiPassword</requiredEntity>
        <requiredEntity type="api_signature">DefaultApiSignature</requiredEntity>
    </entity>
    <entity name="DefaultBusinessAccount" type="business_account">
        <data key="value"/>
    </entity>
    <entity name="DefaultApiUsername" type="api_username">
        <data key="value"/>
    </entity>
    <entity name="DefaultApiPassword" type="api_password">
        <data key="value"/>
    </entity>
    <entity name="DefaultApiSignature" type="api_signature">
        <data key="value"/>
    </entity>
    <entity name="PayPalLabel" type="paypal">
        <data key="checkout">Checkout</data>
        <data key="pay">Pay</data>
        <data key="buynow">Buy Now</data>
        <data key="paypal">Paypal</data>
        <data key="installment">Pagos en</data>
    </entity>
    <entity name="PayPalLayout" type="paypal">
        <data key="horizontal">horizontal</data>
        <data key="vertical">vertical</data>
    </entity>
    <entity name="PayPalSize" type="paypal">
        <data key="medium">medium</data>
        <data key="large">large</data>
        <data key="responsive">responsive</data>
    </entity>
    <entity name="PayPalShape" type="paypal">
        <data key="pill">pill</data>
        <data key="rectangle">rect</data>
    </entity>
    <entity name="PayPalColor" type="paypal">
        <data key="gold">gold</data>
        <data key="blue">blue</data>
        <data key="silver">silver</data>
        <data key="black">black</data>
    </entity>
    <entity name="SamplePaypalExpressConfig" type="paypal_express_config">
        <data key="paypal_express_email">myBusinessAccount@magento.com</data>
        <data key="paypal_express_api_username">myApiUsername.magento.com</data>
        <data key="paypal_express_api_password">somePassword</data>
        <data key="paypal_express_api_signature">someApiSignature</data>
        <data key="paypal_express_merchantID">someMerchantId</data>
    </entity>
    <entity name="PaypalConfig" type="paypal_config_state">
        <requiredEntity type="business_account">BusinessAccount</requiredEntity>
        <requiredEntity type="api_username">ApiUsername</requiredEntity>
        <requiredEntity type="api_password">ApiPassword</requiredEntity>
        <requiredEntity type="api_signature">ApiSignature</requiredEntity>
        <requiredEntity type="api_authentication">ApiAuthentication</requiredEntity>
        <requiredEntity type="sandbox_flag">SandboxFlag</requiredEntity>
        <requiredEntity type="use_proxy">UseProxy</requiredEntity>
    </entity>
    <entity name="BusinessAccount" type="business_account">
        <data key="value">{{_CREDS.magento/paypal_express_checkout_us_business_account}}</data>
    </entity>
    <entity name="ApiUsername" type="api_username">
        <data key="value">{{_CREDS.magento/paypal_express_checkout_us_api_username}}</data>
    </entity>
    <entity name="ApiPassword" type="api_password">
        <data key="value">{{_CREDS.magento/paypal_express_checkout_us_api_password}}</data>
    </entity>
    <entity name="ApiSignature" type="api_signature">
        <data key="value">{{_CREDS.magento/paypal_express_checkout_us_api_signature}}</data>
    </entity>
    <entity name="ApiAuthentication" type="api_authentication">
        <data key="value">0</data>
    </entity>
    <entity name="SandboxFlag" type="sandbox_flag">
        <data key="value">1</data>
    </entity>
    <entity name="UseProxy" type="use_proxy">
        <data key="value">0</data>
    </entity>
    <entity name="Payer">
        <data key="firstName">Alex</data>
    </entity>

    <!-- configuration used for paypal payflow pro -->
    <entity name="EnablePaypalPayflowProWithVault" type="custom_paypal_payflow_pro_config_state">
        <requiredEntity type="enable_paypal_payflow">EnablePaypalPayflowProMethod</requiredEntity>
        <requiredEntity type="payflowpro_cc_vault_active">EnablePaypalPayflowProVault</requiredEntity>
    </entity>
    <entity name="RollbackPaypalPayflowPro" type="custom_paypal_payflow_pro_config_state">
        <requiredEntity type="enable_paypal_payflow">DisablePaypalPayflowProMethod</requiredEntity>
        <requiredEntity type="payflowpro_cc_vault_active">DisablePaypalPayflowProVault</requiredEntity>
    </entity>
    <entity name="PaypalPayflowProConfig" type="paypal_payflow_pro_config_state">
        <requiredEntity type="business_account">PaypalPayflowProBusinessAccount</requiredEntity>
        <requiredEntity type="partner">PaypalPayflowProPartner</requiredEntity>
        <requiredEntity type="user">PaypalPayflowProUser</requiredEntity>
        <requiredEntity type="vendor">PaypalPayflowProVendor</requiredEntity>
        <requiredEntity type="pwd">PaypalPayflowProPassword</requiredEntity>
        <requiredEntity type="sandbox_flag">SandboxFlag</requiredEntity>
        <requiredEntity type="use_proxy">UseProxy</requiredEntity>
    </entity>
    <entity name="PaypalPayflowProBusinessAccount" type="business_account">
        <data key="value">{{_CREDS.magento/payflow_pro_business_account}}</data>
    </entity>
    <entity name="PaypalPayflowProPartner" type="partner">
        <data key="value">{{_CREDS.magento/payflow_pro_partner}}</data>
    </entity>
    <entity name="PaypalPayflowProUser" type="user">
        <data key="value">{{_CREDS.magento/payflow_pro_user}}</data>
    </entity>
    <entity name="PaypalPayflowProVendor" type="vendor">
        <data key="value">{{_CREDS.magento/payflow_pro_vendor}}</data>
    </entity>
    <entity name="PaypalPayflowProPassword" type="pwd">
        <data key="value">{{_CREDS.magento/payflow_pro_pwd}}</data>
    </entity>
    <!-- default configuration used to restore Magento config -->
    <entity name="DefaultPaypalPayflowProConfig" type="paypal_payflow_pro_config_state">
        <requiredEntity type="business_account">DefaultPaypalPayflowProBusinessAccount</requiredEntity>
        <requiredEntity type="partner">DefaultPaypalPayflowProPartner</requiredEntity>
        <requiredEntity type="user">DefaultPaypalPayflowProUser</requiredEntity>
        <requiredEntity type="vendor">DefaultPaypalPayflowProVendor</requiredEntity>
        <requiredEntity type="pwd">DefaultPaypalPayflowProPassword</requiredEntity>
    </entity>
    <entity name="DefaultPaypalPayflowProBusinessAccount" type="business_account">
        <data key="value"/>
    </entity>
    <entity name="DefaultPaypalPayflowProPartner" type="partner">
        <data key="value"/>
    </entity>
    <entity name="DefaultPaypalPayflowProUser" type="user">
        <data key="value"/>
    </entity>
    <entity name="DefaultPaypalPayflowProVendor" type="vendor">
        <data key="value"/>
    </entity>
    <entity name="DefaultPaypalPayflowProPassword" type="pwd">
        <data key="value"/>
    </entity>
    <entity name="EnablePaypalPayflowProMethod" type="enable_paypal_payflow">
        <data key="value">1</data>
    </entity>
    <entity name="DisablePaypalPayflowProMethod" type="enable_paypal_payflow">
        <data key="value">0</data>
    </entity>
    <entity name="EnablePaypalPayflowProVault" type="payflowpro_cc_vault_active">
        <data key="value">1</data>
    </entity>
    <entity name="DisablePaypalPayflowProVault" type="payflowpro_cc_vault_active">
        <data key="value">0</data>
    </entity>
    <entity name="EnablePaypalPayStandard">
        <data key="path">payment/wps_express/active</data>
        <data key="value">1</data>
    </entity>
    <entity name="DisablePaypalPayStandard">
        <data key="path">payment/wps_express/active</data>
        <data key="value">0</data>
    </entity>
    <entity name="Visa3DSecureCard" type="data">
        <data key="cardNumber">4000000000000002</data>
        <data key="month">12</data>
        <data key="year">30</data>
        <data key="cvv">113</data>
    </entity>
    <entity name="Visa3DSecureCardInfo">
        <data key="cardNumberEnding">0002</data>
        <data key="cardExpire">12/2030</data>
    </entity>
    <entity name="VisaDefaultCard" type="data">
        <data key="cardNumber">4111111111111111</data>
        <data key="month">01</data>
        <data key="year">30</data>
        <data key="cvv">123</data>
    </entity>
    <entity name="VisaDefaultCardInfo">
        <data key="cardNumberEnding">1111</data>
        <data key="cardExpire">1/2030</data>
    </entity>
    <entity name="SamplePaypalExpressConfig2" type="paypal_express_config">
        <data key="paypal_express_email">rlus_1349181941_biz@ebay.com</data>
        <data key="paypal_express_api_username">rlus_1349181941_biz_api1.ebay.com</data>
        <data key="paypal_express_api_password">MDNAZYSJBDYNA6BN</data>
        <data key="paypal_express_api_signature">AFcWxV21C7fd0v3bYYYRCpSSRl31AqoP3QLd.JUUpDPuPpQIgT0-m401</data>
        <data key="paypal_express_merchantID">54Z2EE6T7PRB4</data>
    </entity>
    <entity name="SamplePaypalPaymentsProConfig" type="paypal_paymentspro_config">
        <data key="paypal_paymentspro_parner">PayPal</data>
        <data key="paypal_paymentspro_user">MksGLTest</data>
        <data key="paypal_paymentspro_vendor">MksGLTest</data>
        <data key="paypal_paymentspro_password">Abcd@123</data>
    </entity>
<<<<<<< HEAD
    <entity name="EnablePaypalPayStandardNew">
        <data key="path">payment/wps_express/active</data>
        <data key="value">1</data>
    </entity>
    <entity name="DisablePaypalPayStandardNew">
        <data key="path">payment/wps_express/active</data>
        <data key="value">0</data>
=======
    <entity name="SamplePaypalPaymentsFlowLinkConfig" type="paypal_payment_flow_Link_config">
        <data key="paypal_paymentsflowlink_businessacct">us_m2_biz@ebay.com</data>
        <data key="paypal_paymentsflowlink_partner">PayPal</data>
        <data key="paypal_paymentsflowlink_user">mpilink</data>
        <data key="paypal_paymentsflowlink_vendor">mpilink</data>
        <data key="paypal_paymentsflowlink_password">1234_1234L!</data>
    </entity>
    <entity name="validCreditCard" type="data">
        <data key="cardNumber">4111111111111111</data>
        <data key="month">12</data>
        <data key="year">25</data>
        <data key="cvv">123</data>
>>>>>>> 83a12d61
    </entity>
</entities><|MERGE_RESOLUTION|>--- conflicted
+++ resolved
@@ -237,16 +237,7 @@
         <data key="paypal_paymentspro_vendor">MksGLTest</data>
         <data key="paypal_paymentspro_password">Abcd@123</data>
     </entity>
-<<<<<<< HEAD
-    <entity name="EnablePaypalPayStandardNew">
-        <data key="path">payment/wps_express/active</data>
-        <data key="value">1</data>
-    </entity>
-    <entity name="DisablePaypalPayStandardNew">
-        <data key="path">payment/wps_express/active</data>
-        <data key="value">0</data>
-=======
-    <entity name="SamplePaypalPaymentsFlowLinkConfig" type="paypal_payment_flow_Link_config">
+      <entity name="SamplePaypalPaymentsFlowLinkConfig" type="paypal_payment_flow_Link_config">
         <data key="paypal_paymentsflowlink_businessacct">us_m2_biz@ebay.com</data>
         <data key="paypal_paymentsflowlink_partner">PayPal</data>
         <data key="paypal_paymentsflowlink_user">mpilink</data>
@@ -258,6 +249,13 @@
         <data key="month">12</data>
         <data key="year">25</data>
         <data key="cvv">123</data>
->>>>>>> 83a12d61
+    </entity>
+    <entity name="EnablePaypalPayStandardNew">
+        <data key="path">payment/wps_express/active</data>
+        <data key="value">1</data>
+    </entity>
+    <entity name="DisablePaypalPayStandardNew">
+        <data key="path">payment/wps_express/active</data>
+        <data key="value">0</data>
     </entity>
 </entities>