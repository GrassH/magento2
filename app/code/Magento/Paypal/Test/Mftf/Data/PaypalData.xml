<?xml version="1.0" encoding="UTF-8"?>
<!--
 /**
  * Copyright © Magento, Inc. All rights reserved.
  * See COPYING.txt for license details.
  */
-->

<entities xmlns:xsi="http://www.w3.org/2001/XMLSchema-instance"
        xsi:noNamespaceSchemaLocation="urn:magento:mftf:DataGenerator/etc/dataProfileSchema.xsd">
    <entity name="SamplePaypalConfig" type="paypal_config_state">
        <requiredEntity type="business_account">SampleBusinessAccount</requiredEntity>
        <requiredEntity type="api_username">SampleApiUsername</requiredEntity>
        <requiredEntity type="api_password">SampleApiPassword</requiredEntity>
        <requiredEntity type="api_signature">SampleApiSignature</requiredEntity>
        <requiredEntity type="api_authentication">SampleApiAuthentication</requiredEntity>
        <requiredEntity type="sandbox_flag">SampleSandboxFlag</requiredEntity>
        <requiredEntity type="use_proxy">SampleUseProxy</requiredEntity>
    </entity>
    <entity name="SampleBusinessAccount" type="business_account">
        <data key="value">myBusinessAccount@magento.com</data>
    </entity>
    <entity name="SampleApiUsername" type="api_username">
        <data key="value">myApiUsername.magento.com</data>
    </entity>
    <entity name="SampleApiPassword" type="api_password">
        <data key="value">somePassword</data>
    </entity>
    <entity name="SampleApiSignature" type="api_signature">
        <data key="value">someApiSignature</data>
    </entity>
    <entity name="SampleApiAuthentication" type="api_authentication">
        <data key="value">0</data>
    </entity>
    <entity name="SampleSandboxFlag" type="sandbox_flag">
        <data key="value">0</data>
    </entity>
    <entity name="SampleUseProxy" type="use_proxy">
        <data key="value">0</data>
    </entity>
    <entity name="SampleMerchantID" type="use_proxy">
        <data key="value">someMerchantId</data>
    </entity>

    <!-- default configuration used to restore Magento config -->
    <entity name="DefaultPayPalConfig" type="paypal_config_state">
        <requiredEntity type="business_account">DefaultBusinessAccount</requiredEntity>
        <requiredEntity type="api_username">DefaultApiUsername</requiredEntity>
        <requiredEntity type="api_password">DefaultApiPassword</requiredEntity>
        <requiredEntity type="api_signature">DefaultApiSignature</requiredEntity>
    </entity>
    <entity name="DefaultBusinessAccount" type="business_account">
        <data key="value"/>
    </entity>
    <entity name="DefaultApiUsername" type="api_username">
        <data key="value"/>
    </entity>
    <entity name="DefaultApiPassword" type="api_password">
        <data key="value"/>
    </entity>
    <entity name="DefaultApiSignature" type="api_signature">
        <data key="value"/>
    </entity>
    <entity name="Payer" type="paypal_buyer">
        <data key="buyerEmail">buyer.mpi@gmail.com</data>
        <data key="buyerPassword">12345678</data>
    </entity>
    <entity name="PayPalLabel" type="paypal">
        <data key="checkout">checkout</data>
        <data key="credit">credit</data>
        <data key="pay">pay</data>
        <data key="buynow">buy now</data>
        <data key="paypal">pay pal</data>
        <data key="installment">installment</data>
    </entity>
    <entity name="PayPalLayout" type="paypal">
        <data key="horizontal">horizontal</data>
        <data key="vertical">vertical</data>
    </entity>
    <entity name="PayPalSize" type="paypal">
        <data key="medium">medium</data>
        <data key="large">large</data>
        <data key="responsive">responsive</data>
    </entity>
    <entity name="PayPalShape" type="paypal">
        <data key="pill">pill</data>
        <data key="rectangle">rectangle</data>
    </entity>
    <entity name="PayPalColor" type="paypal">
        <data key="gold">gold</data>
        <data key="blue">blue</data>
        <data key="silver">silver</data>
        <data key="black">black</data>
    </entity>
<<<<<<< HEAD
=======
    <entity name="SamplePaypalExpressConfig" type="paypal_express_config">
        <data key="paypal_express_email">myBusinessAccount@magento.com</data>
        <data key="paypal_express_api_username">myApiUsername.magento.com</data>
        <data key="paypal_express_api_password">somePassword</data>
        <data key="paypal_express_api_signature">someApiSignature</data>
        <data key="paypal_express_merchantID">someMerchantId</data>
    </entity>
>>>>>>> bd049307
</entities><|MERGE_RESOLUTION|>--- conflicted
+++ resolved
@@ -92,8 +92,6 @@
         <data key="silver">silver</data>
         <data key="black">black</data>
     </entity>
-<<<<<<< HEAD
-=======
     <entity name="SamplePaypalExpressConfig" type="paypal_express_config">
         <data key="paypal_express_email">myBusinessAccount@magento.com</data>
         <data key="paypal_express_api_username">myApiUsername.magento.com</data>
@@ -101,5 +99,4 @@
         <data key="paypal_express_api_signature">someApiSignature</data>
         <data key="paypal_express_merchantID">someMerchantId</data>
     </entity>
->>>>>>> bd049307
 </entities>