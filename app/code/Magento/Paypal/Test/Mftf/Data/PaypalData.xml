<?xml version="1.0" encoding="UTF-8"?>
<!--
 /**
  * Copyright © Magento, Inc. All rights reserved.
  * See COPYING.txt for license details.
  */
-->

<entities xmlns:xsi="http://www.w3.org/2001/XMLSchema-instance"
        xsi:noNamespaceSchemaLocation="urn:magento:mftf:DataGenerator/etc/dataProfileSchema.xsd">
    <entity name="SamplePaypalConfig" type="paypal_config_state">
        <requiredEntity type="business_account">SampleBusinessAccount</requiredEntity>
        <requiredEntity type="api_username">SampleApiUsername</requiredEntity>
        <requiredEntity type="api_password">SampleApiPassword</requiredEntity>
        <requiredEntity type="api_signature">SampleApiSignature</requiredEntity>
        <requiredEntity type="api_authentication">SampleApiAuthentication</requiredEntity>
        <requiredEntity type="sandbox_flag">SampleSandboxFlag</requiredEntity>
        <requiredEntity type="use_proxy">SampleUseProxy</requiredEntity>
    </entity>
    <entity name="SampleBusinessAccount" type="business_account">
        <data key="value">myBusinessAccount@magento.com</data>
    </entity>
    <entity name="SampleApiUsername" type="api_username">
        <data key="value">myApiUsername.magento.com</data>
    </entity>
    <entity name="SampleApiPassword" type="api_password">
        <data key="value">somePassword</data>
    </entity>
    <entity name="SampleApiSignature" type="api_signature">
        <data key="value">someApiSignature</data>
    </entity>
    <entity name="SampleApiAuthentication" type="api_authentication">
        <data key="value">0</data>
    </entity>
    <entity name="SampleSandboxFlag" type="sandbox_flag">
        <data key="value">0</data>
    </entity>
    <entity name="SampleUseProxy" type="use_proxy">
        <data key="value">0</data>
    </entity>
    <entity name="SampleMerchantID" type="use_proxy">
        <data key="value">someMerchantId</data>
    </entity>

    <!-- default configuration used to restore Magento config -->
    <entity name="DefaultPayPalConfig" type="paypal_config_state">
        <requiredEntity type="business_account">DefaultBusinessAccount</requiredEntity>
        <requiredEntity type="api_username">DefaultApiUsername</requiredEntity>
        <requiredEntity type="api_password">DefaultApiPassword</requiredEntity>
        <requiredEntity type="api_signature">DefaultApiSignature</requiredEntity>
    </entity>
    <entity name="DefaultBusinessAccount" type="business_account">
        <data key="value"/>
    </entity>
    <entity name="DefaultApiUsername" type="api_username">
        <data key="value"/>
    </entity>
    <entity name="DefaultApiPassword" type="api_password">
        <data key="value"/>
    </entity>
    <entity name="DefaultApiSignature" type="api_signature">
        <data key="value"/>
    </entity>
    <entity name="PayPalLabel" type="paypal">
        <data key="checkout">Checkout</data>
        <data key="pay">Pay</data>
        <data key="buynow">Buy Now</data>
        <data key="paypal">Paypal</data>
        <data key="installment">Pagos en</data>
    </entity>
    <entity name="PayPalLayout" type="paypal">
        <data key="horizontal">horizontal</data>
        <data key="vertical">vertical</data>
    </entity>
    <entity name="PayPalSize" type="paypal">
        <data key="medium">medium</data>
        <data key="large">large</data>
        <data key="responsive">responsive</data>
    </entity>
    <entity name="PayPalShape" type="paypal">
        <data key="pill">pill</data>
        <data key="rectangle">rect</data>
    </entity>
    <entity name="PayPalColor" type="paypal">
        <data key="gold">gold</data>
        <data key="blue">blue</data>
        <data key="silver">silver</data>
        <data key="black">black</data>
    </entity>
    <entity name="SamplePaypalExpressConfig" type="paypal_express_config">
        <data key="paypal_express_email">myBusinessAccount@magento.com</data>
        <data key="paypal_express_api_username">myApiUsername.magento.com</data>
        <data key="paypal_express_api_password">somePassword</data>
        <data key="paypal_express_api_signature">someApiSignature</data>
        <data key="paypal_express_merchantID">someMerchantId</data>
    </entity>
    <entity name="PaypalConfig" type="paypal_config_state">
        <requiredEntity type="business_account">BusinessAccount</requiredEntity>
        <requiredEntity type="api_username">ApiUsername</requiredEntity>
        <requiredEntity type="api_password">ApiPassword</requiredEntity>
        <requiredEntity type="api_signature">ApiSignature</requiredEntity>
        <requiredEntity type="api_authentication">ApiAuthentication</requiredEntity>
        <requiredEntity type="sandbox_flag">SandboxFlag</requiredEntity>
        <requiredEntity type="use_proxy">UseProxy</requiredEntity>
    </entity>
    <entity name="BusinessAccount" type="business_account">
        <data key="value">{{_CREDS.magento/paypal_express_checkout_us_business_account}}</data>
    </entity>
    <entity name="ApiUsername" type="api_username">
        <data key="value">{{_CREDS.magento/paypal_express_checkout_us_api_username}}</data>
    </entity>
    <entity name="ApiPassword" type="api_password">
        <data key="value">{{_CREDS.magento/paypal_express_checkout_us_api_password}}</data>
    </entity>
    <entity name="ApiSignature" type="api_signature">
        <data key="value">{{_CREDS.magento/paypal_express_checkout_us_api_signature}}</data>
    </entity>
    <entity name="ApiAuthentication" type="api_authentication">
        <data key="value">0</data>
    </entity>
    <entity name="SandboxFlag" type="sandbox_flag">
        <data key="value">1</data>
    </entity>
    <entity name="UseProxy" type="use_proxy">
        <data key="value">0</data>
    </entity>
    <entity name="Payer">
        <data key="firstName">Alex</data>
    </entity>

    <!-- configuration used for paypal payflow pro -->
    <entity name="EnablePaypalPayflowProWithVault" type="custom_paypal_payflow_pro_config_state">
        <requiredEntity type="enable_paypal_payflow">EnablePaypalPayflowProMethod</requiredEntity>
        <requiredEntity type="payflowpro_cc_vault_active">EnablePaypalPayflowProVault</requiredEntity>
    </entity>
    <entity name="RollbackPaypalPayflowPro" type="custom_paypal_payflow_pro_config_state">
        <requiredEntity type="enable_paypal_payflow">DisablePaypalPayflowProMethod</requiredEntity>
        <requiredEntity type="payflowpro_cc_vault_active">DisablePaypalPayflowProVault</requiredEntity>
    </entity>
    <entity name="PaypalPayflowProConfig" type="paypal_payflow_pro_config_state">
        <requiredEntity type="business_account">PaypalPayflowProBusinessAccount</requiredEntity>
        <requiredEntity type="partner">PaypalPayflowProPartner</requiredEntity>
        <requiredEntity type="user">PaypalPayflowProUser</requiredEntity>
        <requiredEntity type="vendor">PaypalPayflowProVendor</requiredEntity>
        <requiredEntity type="pwd">PaypalPayflowProPassword</requiredEntity>
        <requiredEntity type="sandbox_flag">SandboxFlag</requiredEntity>
        <requiredEntity type="use_proxy">UseProxy</requiredEntity>
    </entity>
    <entity name="PaypalPayflowProBusinessAccount" type="business_account">
        <data key="value">{{_CREDS.magento/payflow_pro_business_account}}</data>
    </entity>
    <entity name="PaypalPayflowProPartner" type="partner">
        <data key="value">{{_CREDS.magento/payflow_pro_partner}}</data>
    </entity>
    <entity name="PaypalPayflowProUser" type="user">
        <data key="value">{{_CREDS.magento/payflow_pro_user}}</data>
    </entity>
    <entity name="PaypalPayflowProVendor" type="vendor">
        <data key="value">{{_CREDS.magento/payflow_pro_vendor}}</data>
    </entity>
    <entity name="PaypalPayflowProPassword" type="pwd">
        <data key="value">{{_CREDS.magento/payflow_pro_pwd}}</data>
    </entity>
    <!-- default configuration used to restore Magento config -->
    <entity name="DefaultPaypalPayflowProConfig" type="paypal_payflow_pro_config_state">
        <requiredEntity type="business_account">DefaultPaypalPayflowProBusinessAccount</requiredEntity>
        <requiredEntity type="partner">DefaultPaypalPayflowProPartner</requiredEntity>
        <requiredEntity type="user">DefaultPaypalPayflowProUser</requiredEntity>
        <requiredEntity type="vendor">DefaultPaypalPayflowProVendor</requiredEntity>
        <requiredEntity type="pwd">DefaultPaypalPayflowProPassword</requiredEntity>
    </entity>
    <entity name="DefaultPaypalPayflowProBusinessAccount" type="business_account">
        <data key="value"/>
    </entity>
    <entity name="DefaultPaypalPayflowProPartner" type="partner">
        <data key="value"/>
    </entity>
    <entity name="DefaultPaypalPayflowProUser" type="user">
        <data key="value"/>
    </entity>
    <entity name="DefaultPaypalPayflowProVendor" type="vendor">
        <data key="value"/>
    </entity>
    <entity name="DefaultPaypalPayflowProPassword" type="pwd">
        <data key="value"/>
    </entity>
    <entity name="EnablePaypalPayflowProMethod" type="enable_paypal_payflow">
        <data key="value">1</data>
    </entity>
    <entity name="DisablePaypalPayflowProMethod" type="enable_paypal_payflow">
        <data key="value">0</data>
    </entity>
    <entity name="EnablePaypalPayflowProVault" type="payflowpro_cc_vault_active">
        <data key="value">1</data>
    </entity>
    <entity name="DisablePaypalPayflowProVault" type="payflowpro_cc_vault_active">
        <data key="value">0</data>
    </entity>
    <entity name="Visa3DSecureCard" type="data">
        <data key="cardNumber">4000000000000002</data>
        <data key="month">12</data>
        <data key="year">30</data>
        <data key="cvv">113</data>
    </entity>
    <entity name="Visa3DSecureCardInfo">
        <data key="cardNumberEnding">0002</data>
        <data key="cardExpire">12/2030</data>
    </entity>
    <entity name="VisaDefaultCard" type="data">
        <data key="cardNumber">4111111111111111</data>
        <data key="month">01</data>
        <data key="year">30</data>
        <data key="cvv">123</data>
    </entity>
    <entity name="VisaDefaultCardInfo">
        <data key="cardNumberEnding">1111</data>
        <data key="cardExpire">1/2030</data>
    </entity>
    <entity name="SamplePaypalExpressConfig2" type="paypal_express_config">
        <data key="paypal_express_email">rlus_1349181941_biz@ebay.com</data>
        <data key="paypal_express_api_username">rlus_1349181941_biz_api1.ebay.com</data>
        <data key="paypal_express_api_password">MDNAZYSJBDYNA6BN</data>
        <data key="paypal_express_api_signature">AFcWxV21C7fd0v3bYYYRCpSSRl31AqoP3QLd.JUUpDPuPpQIgT0-m401</data>
        <data key="paypal_express_merchantID">54Z2EE6T7PRB4</data>
    </entity>
    <entity name="SamplePaypalPaymentsProConfig" type="paypal_paymentspro_config">
        <data key="paypal_paymentspro_parner">PayPal</data>
        <data key="paypal_paymentspro_user">MksGLTest</data>
        <data key="paypal_paymentspro_vendor">MksGLTest</data>
        <data key="paypal_paymentspro_password">Abcd@123</data>
    </entity>
<<<<<<< HEAD
    <entity name="SamplePaypalPaymentsFlowLinkConfig" type="paypal_payment_flow_Link_config">
        <data key="paypal_paymentsflowlink_businessacct">us_m2_biz@ebay.com</data>
        <data key="paypal_paymentsflowlink_partner">PayPal</data>
        <data key="paypal_paymentsflowlink_user">mpilink</data>
        <data key="paypal_paymentsflowlink_vendor">mpilink</data>
        <data key="paypal_paymentsflowlink_password">1234_1234L!</data>
=======
    <entity name="validCreditCard" type="data">
        <data key="cardNumber">4111111111111111</data>
        <data key="month">12</data>
        <data key="year">25</data>
        <data key="cvv">123</data>
>>>>>>> 203c2f78
    </entity>
</entities><|MERGE_RESOLUTION|>--- conflicted
+++ resolved
@@ -229,19 +229,17 @@
         <data key="paypal_paymentspro_vendor">MksGLTest</data>
         <data key="paypal_paymentspro_password">Abcd@123</data>
     </entity>
-<<<<<<< HEAD
     <entity name="SamplePaypalPaymentsFlowLinkConfig" type="paypal_payment_flow_Link_config">
         <data key="paypal_paymentsflowlink_businessacct">us_m2_biz@ebay.com</data>
         <data key="paypal_paymentsflowlink_partner">PayPal</data>
         <data key="paypal_paymentsflowlink_user">mpilink</data>
         <data key="paypal_paymentsflowlink_vendor">mpilink</data>
         <data key="paypal_paymentsflowlink_password">1234_1234L!</data>
-=======
+    </entity>
     <entity name="validCreditCard" type="data">
         <data key="cardNumber">4111111111111111</data>
         <data key="month">12</data>
         <data key="year">25</data>
         <data key="cvv">123</data>
->>>>>>> 203c2f78
     </entity>
 </entities>