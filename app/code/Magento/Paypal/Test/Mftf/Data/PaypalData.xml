--- conflicted
+++ resolved
@@ -7,7 +7,7 @@
 -->
 
 <entities xmlns:xsi="http://www.w3.org/2001/XMLSchema-instance"
-        xsi:noNamespaceSchemaLocation="urn:magento:mftf:DataGenerator/etc/dataProfileSchema.xsd">
+          xsi:noNamespaceSchemaLocation="urn:magento:mftf:DataGenerator/etc/dataProfileSchema.xsd">
     <entity name="SamplePaypalConfig" type="paypal_config_state">
         <requiredEntity type="business_account">SampleBusinessAccount</requiredEntity>
         <requiredEntity type="api_username">SampleApiUsername</requiredEntity>
@@ -127,14 +127,6 @@
     <entity name="Payer">
         <data key="firstName">Alex</data>
     </entity>
-<<<<<<< HEAD
-    <!-- configuration used for paypal PaymentsAdvanced-->
-    <entity name="SamplePaypalPaymentsAdvancedConfig" type="payflow_advanced_config">
-        <data key="payflow_advanced_partner">PayPal</data>
-        <data key="payflow_advanced_user">mpilink</data>
-        <data key="payflow_advanced_vendor">mpilink</data>
-        <data key="payflow_advanced_password">1234_1234L!</data>
-=======
     <entity name="PaypalPayflowAdvancedConfig" type="paypal_payflow_Advanced_config_state">
         <requiredEntity type="business_account">PaypalPayflowAdvancedBusinessAccount</requiredEntity>
         <requiredEntity type="partner">EnterPaypalPayAdvancedPartner</requiredEntity>
@@ -179,7 +171,6 @@
     <entity name="DisablePaymentAdvancedPaypalCredit">
         <data key="path">payment/payflow_express_bml/active</data>
         <data key="value">0</data>
->>>>>>> 6acfd6aa
     </entity>
     <!-- configuration used for paypal payflow pro -->
     <entity name="EnablePaypalPayflowProWithVault" type="custom_paypal_payflow_pro_config_state">
