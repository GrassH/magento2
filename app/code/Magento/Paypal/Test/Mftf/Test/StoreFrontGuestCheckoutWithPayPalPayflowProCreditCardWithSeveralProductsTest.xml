<?xml version="1.0" encoding="UTF-8"?>
<!--
 /**
  * Copyright © Magento, Inc. All rights reserved.
  * See COPYING.txt for license details.
  */
-->

<tests xmlns:xsi="http://www.w3.org/2001/XMLSchema-instance"
       xsi:noNamespaceSchemaLocation="urn:magento:mftf:Test/etc/testSchema.xsd">
    <test name="StoreFrontGuestCheckoutWithPayPalPayflowProCreditCardWithSeveralProductsTest">
        <annotations>
            <stories value="Payflow Pro"/>
            <title value="Guest Checkout with PayPal Payflow Pro credit card with several products"/>
            <description value="As a guest, place an order using paypal payflow pro and assert the order details in order view page in the admin site"/>
            <severity value="MAJOR"/>
            <testCaseId value="AC-5272"/>
            <group value="paypalPayflowPro"/>
        </annotations>
        <before>
            <createData entity="SimpleProduct" stepKey="createSimpleProduct1"/>
            <createData entity="SimpleProduct" stepKey="createSimpleProduct2"/>
            <createData entity="SimpleProduct" stepKey="createSimpleProduct3"/>
            <createData entity="Simple_US_Customer" stepKey="createCustomer"/>
            <actionGroup ref="AdminLoginActionGroup" stepKey="loginAsAdmin"/>
<<<<<<< HEAD
=======
            <comment userInput="BIC workaround" stepKey="configPaypalPayflowPro"/>
            <comment userInput="BIC workaround" stepKey="SamplePaypalPaymentsProConfig"/>
            <comment userInput="BIC workaround" stepKey="cleanInvalidatedCaches"/>
>>>>>>> 20dbd53a
        </before>
        <after>
            <comment userInput="BIC workaround" stepKey="rollbackPaypalPayflowProConfig"/>
            <comment userInput="BIC workaround" stepKey="disablePayPalExpress"/>
            <comment userInput="BIC workaround" stepKey="disablePayPalExpressBML"/>
            <comment userInput="BIC workaround" stepKey="cleanInvalidatedCaches"/>
            <actionGroup ref="AdminOrdersPageOpenActionGroup" stepKey="navigateToSalesOrderPage"/>
            <actionGroup ref="AdminClearFiltersActionGroup" stepKey="ClickOnButtonToRemoveFiltersIfPresent"/>
            <deleteData createDataKey="createCustomer" stepKey="deleteCustomer"/>
            <deleteData createDataKey="createSimpleProduct1" stepKey="deleteSimpleProduct"/>
            <deleteData createDataKey="createSimpleProduct2" stepKey="deleteSimpleProduct2"/>
            <deleteData createDataKey="createSimpleProduct3" stepKey="deleteSimpleProduct3"/>
            <actionGroup ref="AdminLogoutActionGroup" stepKey="logout"/>
        </after>
        <actionGroup ref="StorefrontOpenHomePageActionGroup" stepKey="goToStoreFront"/>
        <!--Open product1 in storefront and add it to cart-->
        <actionGroup ref="StorefrontOpenProductEntityPageActionGroup" stepKey="gotToProduct1Page">
            <argument name="product" value="$$createSimpleProduct1$$"/>
        </actionGroup>
        <actionGroup ref="StorefrontAddToTheCartActionGroup" stepKey="addProduct1ToCart">
            <argument name="product" value="$$createSimpleProduct1$$"/>
        </actionGroup>
        <!--Open product2 in storefront and add it to cart-->
        <actionGroup ref="StorefrontOpenProductEntityPageActionGroup" stepKey="gotToProduct2Page">
            <argument name="product" value="$$createSimpleProduct2$$"/>
        </actionGroup>
        <actionGroup ref="StorefrontAddToTheCartActionGroup" stepKey="addProduct2ToCart">
            <argument name="product" value="$$createSimpleProduct2$$"/>
        </actionGroup>
        <!--Open product3 in storefront and add it to cart-->
        <actionGroup ref="StorefrontOpenProductEntityPageActionGroup" stepKey="gotToProduct3Page">
            <argument name="product" value="$$createSimpleProduct3$$"/>
        </actionGroup>
        <actionGroup ref="StorefrontAddToTheCartActionGroup" stepKey="addProduct3ToCart">
            <argument name="product" value="$$createSimpleProduct3$$"/>
        </actionGroup>
        <!--Open cart page and proceed to checkout-->
        <actionGroup ref="StorefrontCartPageOpenActionGroup" stepKey="goToCheckoutCartPage"/>
        <actionGroup ref="StorefrontClickProceedToCheckoutActionGroup" stepKey="clickProceedToCheckout"/>
        <!--Fill Shipping Address-->
        <actionGroup ref="GuestCheckoutFillNewShippingAddressActionGroup" stepKey="fillShippingAddress">
            <argument name="customer" value="$$createCustomer$$" />
            <argument name="address" value="US_Address_TX"/>
        </actionGroup>
        <!-- Select shipping -->
        <actionGroup ref="StorefrontSetShippingMethodActionGroup" stepKey="selectShippingMethodAsFlatRate">
            <argument name="shippingMethodName" value="Flat Rate"/>
        </actionGroup>
        <!-- Go to Order review -->
        <actionGroup ref="StorefrontCheckoutClickNextOnShippingStepActionGroup" stepKey="goToCheckoutPaymentPage"/>
        <waitForPageLoad stepKey="waitForLoadingMask"/>
        <!-- Checkout select Credit Card (Payflow Pro) and place order-->
        <conditionalClick selector="{{StorefrontCheckoutPaymentMethodSection.checkPaymentMethodByName('Credit Card (Payflow Pro)')}}" dependentSelector="{{StorefrontCheckoutPaymentMethodSection.checkPaymentMethodByName('Credit Card (Payflow Pro)')}}" visible="true" stepKey="selectPaymentMethod"/>
        <waitForPageLoad stepKey="waitForLoadingMaskAfterPaymentMethodSelection"/>
        <!--Fill Card Data -->
        <actionGroup ref="StorefrontPaypalFillCardDataActionGroup" stepKey="fillCardDetails">
            <argument name="cardData" value="VisaDefaultCard"/>
        </actionGroup>
        <actionGroup ref="ClickPlaceOrderActionGroup" stepKey="clickOnPlaceOrder"/>
        <waitForElementVisible selector="{{CheckoutSuccessMainSection.orderNumber}}" stepKey="waitForOrderNumberToBeGrabbed"/>
        <grabTextFrom selector="{{CheckoutSuccessMainSection.orderNumber}}" stepKey="grabOrderNumber"/>
        <waitForText selector="{{CheckoutSuccessMainSection.success}}" userInput="We'll email you an order confirmation with details and tracking info." stepKey="seeSuccessMessage"/>
        <waitForText selector="{{CheckoutSuccessMainSection.orderNumberText}}" userInput="Your order # is: " stepKey="seeOrderMessageWithOrderId"/>
        <actionGroup ref="AssertShoppingCartIsEmptyActionGroup" stepKey="seeEmptyShoppingCartAfterPlacingAnOrder"/>
        <actionGroup ref="OpenOrderByIdActionGroup" stepKey="openOrder">
            <argument name="orderId" value="{$grabOrderNumber}"/>
        </actionGroup>
        <waitForElementVisible selector="{{AdminOrderPaymentInformationSection.paymentInformationField('Last Transaction ID')}}" stepKey="waitForTransactionIDFieldToBeAppeared"/>
        <grabTextFrom selector="{{AdminOrderPaymentInformationSection.paymentInformationField('Last Transaction ID')}}" stepKey="grabATransactionID"/>
        <actionGroup ref="AdminAssertTotalsOnOrderViewPageActionGroup" stepKey="checkSubtotal">
            <argument name="subtotal" value="$369.00"/>
            <argument name="shippingAndHandling" value="$15.00"/>
            <argument name="grandTotal" value="384.00"/>
        </actionGroup>
        <actionGroup ref="AdminOpenOrderCommentsHistoryActionGroup" stepKey="clickOnCommentsHistory"/>
        <waitForText selector="{{AdminOrderCommentsTabSection.orderComment}}" userInput="Authorized amount of $384.00. Transaction ID: &quot;{$grabATransactionID}&quot;" stepKey="seeOrderHistoryNotes"/>
    </test>
</tests><|MERGE_RESOLUTION|>--- conflicted
+++ resolved
@@ -23,12 +23,9 @@
             <createData entity="SimpleProduct" stepKey="createSimpleProduct3"/>
             <createData entity="Simple_US_Customer" stepKey="createCustomer"/>
             <actionGroup ref="AdminLoginActionGroup" stepKey="loginAsAdmin"/>
-<<<<<<< HEAD
-=======
             <comment userInput="BIC workaround" stepKey="configPaypalPayflowPro"/>
             <comment userInput="BIC workaround" stepKey="SamplePaypalPaymentsProConfig"/>
             <comment userInput="BIC workaround" stepKey="cleanInvalidatedCaches"/>
->>>>>>> 20dbd53a
         </before>
         <after>
             <comment userInput="BIC workaround" stepKey="rollbackPaypalPayflowProConfig"/>
