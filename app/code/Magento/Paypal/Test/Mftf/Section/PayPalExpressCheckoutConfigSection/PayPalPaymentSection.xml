<?xml version="1.0" encoding="UTF-8"?>
<!--
 /**
  * Copyright © Magento, Inc. All rights reserved.
  * See COPYING.txt for license details.
  */
-->
<sections xmlns:xsi="http://www.w3.org/2001/XMLSchema-instance"
	xsi:noNamespaceSchemaLocation="urn:magento:mftf:Page/etc/SectionObject.xsd">
    <section name="PayPalPaymentSection">
        <element name="guestCheckout" type="input" selector="#guest"/>
        <element name="loginSection" type="input" selector=" #main&gt;#login"/>
        <element name="existingAccountLoginBtn" type="input" selector="#loginSection a"/>
        <element name="email" type="input" selector="//input[contains(@name, 'email') and not(contains(@style, 'display:none'))]"/>
        <element name="password" type="input" selector="//input[contains(@name, 'password') and not(contains(@style, 'display:none'))]"/>
        <element name="loginBtn" type="input" selector="button#btnLogin"/>
        <element name="reviewUserInfo" type="text" selector="[data-testid=personalized-banner-content]"/>
        <element name="cartIcon" type="text" selector="[data-testid='header-show-cart-dropdown-btn']"/>
        <element name="itemName" type="text" selector="//p[contains(@class,'CartDropdown_line') and text()='{{productName}}']" parameterized="true"/>
        <element name="paypalSubmitBtn" type="text" selector="#payment-submit-btn"/>
        <element name="nextButton" type="button" selector="#btnNext"/>
        <element name="continueButton" type="button" selector=".continueButton"/>
        <element name="userName" type="text" selector="#reviewUserInfo"/>
        <element name="notYouLink" type="input" selector="#backToInputEmailLink"/>
        <element name="shippingMethod" type="text" selector="#shippingMethodCharge > span.selectedShippingMethod"/>
        <element name="paypalCart" type="text" selector="#transactionCart"/>
        <element name="productNamePosition" type="text" selector=".itemName"/>
        <element name="orderTotalOnPaypalCheckout" type="text" selector="//div[@id='cart']//span[contains(text(),'$')]"/>
<<<<<<< HEAD
        <element name="paypalPopupButton1" type="button" selector="//button[text()='Pay with Debit or Credit Card']"/>
        <element name="paypalPopupButton2" type="button" selector="//button[text()='Create an Account']"/>
=======
        <element name="changeShippingAddressButton" type="button" selector="#change-shipping"/>
        <element name="shippingAddressDropdown" type="select" selector="#shippingDropdown"/>
        <element name="selectedShippingAddress" type="text" selector="//div/p[contains(text(), '{{selectedAddress}}')]" parameterized="true"/>
>>>>>>> f865586e
    </section>
</sections><|MERGE_RESOLUTION|>--- conflicted
+++ resolved
@@ -26,13 +26,10 @@
         <element name="paypalCart" type="text" selector="#transactionCart"/>
         <element name="productNamePosition" type="text" selector=".itemName"/>
         <element name="orderTotalOnPaypalCheckout" type="text" selector="//div[@id='cart']//span[contains(text(),'$')]"/>
-<<<<<<< HEAD
         <element name="paypalPopupButton1" type="button" selector="//button[text()='Pay with Debit or Credit Card']"/>
         <element name="paypalPopupButton2" type="button" selector="//button[text()='Create an Account']"/>
-=======
         <element name="changeShippingAddressButton" type="button" selector="#change-shipping"/>
         <element name="shippingAddressDropdown" type="select" selector="#shippingDropdown"/>
         <element name="selectedShippingAddress" type="text" selector="//div/p[contains(text(), '{{selectedAddress}}')]" parameterized="true"/>
->>>>>>> f865586e
     </section>
 </sections>