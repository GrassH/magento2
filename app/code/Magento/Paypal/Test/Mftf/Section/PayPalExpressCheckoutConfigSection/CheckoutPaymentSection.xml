--- conflicted
+++ resolved
@@ -14,12 +14,9 @@
         <element name="smartButtonPayPalFrame" type="iframe" selector=".component-frame" timeout="10"/>
         <element name="PayPalPaymentRadio" type="radio" selector="input#paypal_express.radio" timeout="30"/>
         <element name="PayPalBtn" type="radio" selector=".paypal-button.paypal-button-number-0" timeout="30"/>
-<<<<<<< HEAD
         <element name="ContinuePayPalBtn" type="radio" selector="//span[text()='Continue to PayPal']"/>
-=======
         <element name="PayPalExpressCheckoutPayFlowEdition" type="radio" selector="input#payflow_express.radio"/>
         <element name="continueButton" type="button" selector="//div[@class='payment-method _active']//button[@class='action primary checkout']/span[text()='Continue to PayPal']"/>
->>>>>>> 83a12d61
         <element name="PayPalPayflowLinkRadio" type="radio" selector="input#payflow_link.radio" timeout="30"/>
         <element name="cntinuebtn" type="button" selector="//button[@data-role='review-save']/span[text()='Continue']" timeout="10"/>
         <element name="selectCheckoutWithPaypalBtn" type="button" selector="//input[@name ='submit.x']" timeout="10"/>
