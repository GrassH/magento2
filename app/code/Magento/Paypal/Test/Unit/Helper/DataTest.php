--- conflicted
+++ resolved
@@ -33,29 +33,17 @@
     private static $txnId = 'XXX123123XXX';
 
     /**
-<<<<<<< HEAD
-     * @var \Magento\Payment\Api\PaymentMethodListInterface|\PHPUnit\Framework\MockObject\MockObject
-=======
      * @var PaymentMethodListInterface|MockObject
->>>>>>> b2f063af
      */
     private $paymentMethodList;
 
     /**
-<<<<<<< HEAD
-     * @var \Magento\Payment\Model\Method\InstanceFactory|\PHPUnit\Framework\MockObject\MockObject
-=======
      * @var InstanceFactory|MockObject
->>>>>>> b2f063af
      */
     private $paymentMethodInstanceFactory;
 
     /**
-<<<<<<< HEAD
-     * @var \Magento\Paypal\Model\Config | \PHPUnit\Framework\MockObject\MockObject
-=======
      * @var Config|MockObject
->>>>>>> b2f063af
      */
     protected $configMock;
 
@@ -83,7 +71,7 @@
             ->setMethods(['create'])
             ->getMock();
         $configMockFactory->expects($this->any())->method('create')->willReturn($this->configMock);
-        $this->configMock->expects($this->any())->method('setMethod')->willReturnSelf();
+        $this->configMock->expects($this->any())->method('setMethod')->will($this->returnSelf());
 
         $objectManager = new ObjectManager($this);
         $this->_helper = $objectManager->getObject(
