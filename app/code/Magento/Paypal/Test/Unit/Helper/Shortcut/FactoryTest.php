<?php declare(strict_types=1);
/**
 * Copyright © Magento, Inc. All rights reserved.
 * See COPYING.txt for license details.
 */

namespace Magento\Paypal\Test\Unit\Helper\Shortcut;

use Magento\Checkout\Model\Session;
use Magento\Framework\ObjectManagerInterface;
use Magento\Framework\TestFramework\Unit\Helper\ObjectManager as ObjectManagerHelper;
use Magento\Paypal\Helper\Shortcut\Factory;
use Magento\Paypal\Helper\Shortcut\ValidatorInterface;
use PHPUnit\Framework\MockObject\MockObject;
use PHPUnit\Framework\TestCase;

class FactoryTest extends TestCase
{
    /** @var Factory */
    protected $factory;

    /** @var ObjectManagerHelper */
    protected $objectManagerHelper;

<<<<<<< HEAD
    /** @var \Magento\Framework\ObjectManagerInterface|\PHPUnit\Framework\MockObject\MockObject */
=======
    /** @var ObjectManagerInterface|MockObject */
>>>>>>> b2f063af
    protected $objectManagerMock;

    protected function setUp(): void
    {
        $this->objectManagerMock = $this->createMock(ObjectManagerInterface::class);

        $this->objectManagerHelper = new ObjectManagerHelper($this);
        $this->factory = $this->objectManagerHelper->getObject(
            Factory::class,
            [
                'objectManager' => $this->objectManagerMock
            ]
        );
    }

    public function testCreateDefault()
    {
        $instance = $this->getMockBuilder(ValidatorInterface::class)->getMock();

        $this->objectManagerMock->expects($this->once())->method('create')->with(Factory::DEFAULT_VALIDATOR)
            ->willReturn($instance);

        $this->assertInstanceOf(
            ValidatorInterface::class,
            $this->factory->create()
        );
    }

    public function testCreateCheckout()
    {
        $checkoutMock = $this->getMockBuilder(Session::class)->disableOriginalConstructor()
            ->setMethods([])->getMock();
        $instance = $this->getMockBuilder(ValidatorInterface::class)->getMock();

        $this->objectManagerMock->expects($this->once())->method('create')->with(Factory::CHECKOUT_VALIDATOR)
            ->willReturn($instance);

        $this->assertInstanceOf(
            ValidatorInterface::class,
            $this->factory->create($checkoutMock)
        );
    }
}<|MERGE_RESOLUTION|>--- conflicted
+++ resolved
@@ -22,11 +22,7 @@
     /** @var ObjectManagerHelper */
     protected $objectManagerHelper;
 
-<<<<<<< HEAD
-    /** @var \Magento\Framework\ObjectManagerInterface|\PHPUnit\Framework\MockObject\MockObject */
-=======
     /** @var ObjectManagerInterface|MockObject */
->>>>>>> b2f063af
     protected $objectManagerMock;
 
     protected function setUp(): void
@@ -47,7 +43,7 @@
         $instance = $this->getMockBuilder(ValidatorInterface::class)->getMock();
 
         $this->objectManagerMock->expects($this->once())->method('create')->with(Factory::DEFAULT_VALIDATOR)
-            ->willReturn($instance);
+            ->will($this->returnValue($instance));
 
         $this->assertInstanceOf(
             ValidatorInterface::class,
@@ -62,7 +58,7 @@
         $instance = $this->getMockBuilder(ValidatorInterface::class)->getMock();
 
         $this->objectManagerMock->expects($this->once())->method('create')->with(Factory::CHECKOUT_VALIDATOR)
-            ->willReturn($instance);
+            ->will($this->returnValue($instance));
 
         $this->assertInstanceOf(
             ValidatorInterface::class,
