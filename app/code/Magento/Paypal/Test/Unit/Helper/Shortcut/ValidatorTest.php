--- conflicted
+++ resolved
@@ -21,18 +21,6 @@
 
 class ValidatorTest extends TestCase
 {
-<<<<<<< HEAD
-    /** @var \PHPUnit\Framework\MockObject\MockObject */
-    protected $_paypalConfigFactory;
-
-    /** @var \PHPUnit\Framework\MockObject\MockObject */
-    protected $_registry;
-
-    /** @var \PHPUnit\Framework\MockObject\MockObject */
-    protected $_productTypeConfig;
-
-    /** @var \PHPUnit\Framework\MockObject\MockObject */
-=======
     /** @var MockObject */
     protected $_paypalConfigFactory;
 
@@ -43,7 +31,6 @@
     protected $_productTypeConfig;
 
     /** @var MockObject */
->>>>>>> b2f063af
     protected $_paymentData;
 
     /** @var Validator */
@@ -81,11 +68,11 @@
         $paypalConfig->expects($this->any())
             ->method('getValue')
             ->with($this->stringContains('visible_on'))
-            ->willReturn($isVisible);
+            ->will($this->returnValue($isVisible));
 
         $this->_paypalConfigFactory->expects($this->any())
             ->method('create')
-            ->willReturn($paypalConfig);
+            ->will($this->returnValue($paypalConfig));
 
         $this->assertEquals($expected, $this->helper->isContextAvailable('payment_code', true));
     }
@@ -117,23 +104,23 @@
             ->disableOriginalConstructor()
             ->setMethods([])
             ->getMock();
-        $currentProduct->expects($this->any())->method('getFinalPrice')->willReturn($productPrice);
-        $currentProduct->expects($this->any())->method('getTypeId')->willReturn('simple');
-        $currentProduct->expects($this->any())->method('getTypeInstance')->willReturn($typeInstance);
+        $currentProduct->expects($this->any())->method('getFinalPrice')->will($this->returnValue($productPrice));
+        $currentProduct->expects($this->any())->method('getTypeId')->will($this->returnValue('simple'));
+        $currentProduct->expects($this->any())->method('getTypeInstance')->will($this->returnValue($typeInstance));
 
         $this->_registry->expects($this->any())
             ->method('registry')
             ->with($this->equalTo('current_product'))
-            ->willReturn($currentProduct);
+            ->will($this->returnValue($currentProduct));
 
         $this->_productTypeConfig->expects($this->any())
             ->method('isProductSet')
-            ->willReturn($isProductSet);
+            ->will($this->returnValue($isProductSet));
 
         $typeInstance->expects($this->any())
             ->method('canConfigure')
             ->with($currentProduct)
-            ->willReturn(false);
+            ->will($this->returnValue(false));
 
         $this->assertEquals($expected, $this->helper->isPriceOrSetAvailable($isInCatalog));
     }
@@ -163,12 +150,12 @@
             ->getMockForAbstractClass();
         $methodInstance->expects($this->any())
             ->method('isAvailable')
-            ->willReturn($methodIsAvailable);
+            ->will($this->returnValue($methodIsAvailable));
 
         $this->_paymentData->expects($this->any())
             ->method('getMethodInstance')
-            ->willReturn(
-                $methodInstance
+            ->will(
+                $this->returnValue($methodInstance)
             );
 
         $this->assertEquals($expected, $this->helper->isMethodAvailable('payment_code'));
