<?php declare(strict_types=1);
/**
 * Copyright © Magento, Inc. All rights reserved.
 * See COPYING.txt for license details.
 */
namespace Magento\Paypal\Test\Unit\Observer;

use Magento\Catalog\Block\ShortcutButtons;
use Magento\Catalog\Block\ShortcutInterface;
use Magento\Framework\DataObject;
use Magento\Framework\Event\Observer;
use Magento\Framework\View\Layout;
use Magento\Paypal\Block\Express\InContext\Minicart\SmartButton as MinicartButton;
use Magento\Paypal\Block\Express\InContext\SmartButton as Button;
use Magento\Paypal\Block\Express\Shortcut;
use Magento\Paypal\Helper\Shortcut\Factory;
use Magento\Paypal\Model\Config;
use Magento\Paypal\Observer\AddPaypalShortcutsObserver;
use PHPUnit\Framework\MockObject\MockObject;
use PHPUnit\Framework\TestCase;

/**
 * @see \Magento\Paypal\Observer\AddPaypalShortcutsObserver
 * @SuppressWarnings(PHPMD.CouplingBetweenObjects)
 */
class AddPaypalShortcutsObserverTest extends TestCase
{
    const PAYMENT_CODE = 'code';

    const PAYMENT_AVAILABLE = 'isAvailable';

    const PAYMENT_IS_BML = 'isBml';

    /**
     * @param array $blocks
     *
     * @dataProvider dataProviderShortcutsButtons
     *
     * @SuppressWarnings(PHPMD.ExcessiveMethodLength)
     */
    public function testAddShortcutsButtons(array $blocks)
    {
<<<<<<< HEAD
        /** @var ShortcutButtons|\PHPUnit\Framework\MockObject\MockObject $shortcutButtonsMock */
=======
        /** @var ShortcutButtons|MockObject $shortcutButtonsMock */
>>>>>>> b2f063af
        $shortcutButtonsMock = $this->getMockBuilder(ShortcutButtons::class)
            ->setMethods(['getLayout', 'addShortcut'])
            ->disableOriginalConstructor()
            ->getMock();

<<<<<<< HEAD
        /** @var ShortcutButtons|\PHPUnit\Framework\MockObject\MockObject $shortcutButtonsMock */
=======
        /** @var ShortcutButtons|MockObject $shortcutButtonsMock */
>>>>>>> b2f063af
        $eventMock = $this->getMockBuilder(DataObject::class)
            ->setMethods(
                [
                    'getContainer',
                    'getCheckoutSession',
                    'getIsCatalogProduct',
                    'getOrPosition'
                ]
            )->disableOriginalConstructor()
            ->getMock();

        $eventMock->expects(self::once())
            ->method('getContainer')
            ->willReturn($shortcutButtonsMock);

        $observer = new Observer();
        $observer->setEvent($eventMock);

<<<<<<< HEAD
        /** @var Config|\PHPUnit\Framework\MockObject\MockObject $paypalConfigMock */
        $paypalConfigMock = $this->getMockBuilder(Config::class)
            ->disableOriginalConstructor()
            ->getMock();
        /** @var Factory|\PHPUnit\Framework\MockObject\MockObject $shortcutFactoryMock */
=======
        /** @var Config|MockObject $paypalConfigMock */
        $paypalConfigMock = $this->getMockBuilder(Config::class)
            ->disableOriginalConstructor()
            ->getMock();
        /** @var Factory|MockObject $shortcutFactoryMock */
>>>>>>> b2f063af
        $shortcutFactoryMock = $this->getMockBuilder(Factory::class)
            ->setMethods(['create'])
            ->disableOriginalConstructor()
            ->getMock();

        $model = new AddPaypalShortcutsObserver(
            $shortcutFactoryMock,
            $paypalConfigMock
        );

<<<<<<< HEAD
        /** @var Layout|\PHPUnit\Framework\MockObject\MockObject $layoutMock */
=======
        /** @var Layout|MockObject $layoutMock */
>>>>>>> b2f063af
        $layoutMock = $this->getMockBuilder(Layout::class)
            ->setMethods(['createBlock'])
            ->disableOriginalConstructor()
            ->getMock();

        $callIndexBlock = 0;
        $callIndexShortcutFactory = 0;
        $callIndexAvailable = 0;
        $callIndexSession = 0;

        foreach ($blocks as $instanceName => $blockData) {
            $params = [];

            $paypalConfigMock->expects(self::at($callIndexAvailable))
                ->method('isMethodAvailable')
                ->with($blockData[self::PAYMENT_CODE])
                ->willReturn($blockData[self::PAYMENT_AVAILABLE]);

            ++$callIndexAvailable;

            if (!$blockData[self::PAYMENT_AVAILABLE]) {
                continue;
            }

            ++$callIndexSession;
            $params['shortcutValidator'] = 'test-shortcut-validator';

            $shortcutFactoryMock->expects(self::at($callIndexShortcutFactory))
                ->method('create')
                ->with('test-checkout-session')
                ->willReturn('test-shortcut-validator');

            ++$callIndexShortcutFactory;

            if (!$blockData[self::PAYMENT_IS_BML]) {
                $params['checkoutSession'] = 'test-checkout-session';
                ++$callIndexSession;
            }

            $blockMock = $this->getMockBuilder(MinicartButton::class)
                ->setMethods(['setIsInCatalogProduct', 'setShowOrPosition'])
                ->disableOriginalConstructor()
                ->getMockForAbstractClass();

            $blockMock->expects(self::once())
                ->method('setIsInCatalogProduct')
                ->willReturnSelf();
            $blockMock->expects(self::once())
                ->method('setShowOrPosition')
                ->willReturnSelf();

            $layoutMock->expects(self::at($callIndexBlock))
                ->method('createBlock')
                ->with($instanceName, '', $params)
                ->willReturn($blockMock);

            ++$callIndexBlock;
        }
        $shortcutButtonsMock->expects(self::exactly($callIndexBlock))
            ->method('addShortcut')
            ->with(self::isInstanceOf(ShortcutInterface::class));
        $shortcutButtonsMock->expects(self::exactly($callIndexBlock))
            ->method('getLayout')
            ->willReturn($layoutMock);
        $eventMock->expects(self::exactly($callIndexSession))
            ->method('getCheckoutSession')
            ->willReturn('test-checkout-session');

        $model->execute($observer);
    }

    /**
     * @return array
     */
    public function dataProviderShortcutsButtons()
    {
        return [
            [
                'blocks1' => [
                    MinicartButton::class => [
                        self::PAYMENT_CODE => Config::METHOD_WPS_EXPRESS,
                        self::PAYMENT_AVAILABLE => true,
                        self::PAYMENT_IS_BML => false,
                    ],
                    Button::class => [
                        self::PAYMENT_CODE => Config::METHOD_WPS_EXPRESS,
                        self::PAYMENT_AVAILABLE => true,
                        self::PAYMENT_IS_BML => false,
                    ],
                    Shortcut::class => [
                        self::PAYMENT_CODE => Config::METHOD_WPP_EXPRESS,
                        self::PAYMENT_AVAILABLE => true,
                        self::PAYMENT_IS_BML => false,
                    ],
                    \Magento\Paypal\Block\Bml\Shortcut::class => [
                        self::PAYMENT_CODE => Config::METHOD_WPP_EXPRESS,
                        self::PAYMENT_AVAILABLE => true,
                        self::PAYMENT_IS_BML => true,
                    ]
                ],
            ],
            [
                'blocks2' => [
                    MinicartButton::class => [
                        self::PAYMENT_CODE => Config::METHOD_WPS_EXPRESS,
                        self::PAYMENT_AVAILABLE => false,
                        self::PAYMENT_IS_BML => false,
                    ],
                    Button::class => [
                        self::PAYMENT_CODE => Config::METHOD_WPS_EXPRESS,
                        self::PAYMENT_AVAILABLE => true,
                        self::PAYMENT_IS_BML => false,
                    ],
                    Shortcut::class => [
                        self::PAYMENT_CODE => Config::METHOD_WPP_EXPRESS,
                        self::PAYMENT_AVAILABLE => false,
                        self::PAYMENT_IS_BML => false,
                    ],
                    \Magento\Paypal\Block\Bml\Shortcut::class => [
                        self::PAYMENT_CODE => Config::METHOD_WPP_EXPRESS,
                        self::PAYMENT_AVAILABLE => false,
                        self::PAYMENT_IS_BML => true,
                    ]
                ],
            ]
        ];
    }
}<|MERGE_RESOLUTION|>--- conflicted
+++ resolved
@@ -40,21 +40,13 @@
      */
     public function testAddShortcutsButtons(array $blocks)
     {
-<<<<<<< HEAD
-        /** @var ShortcutButtons|\PHPUnit\Framework\MockObject\MockObject $shortcutButtonsMock */
-=======
         /** @var ShortcutButtons|MockObject $shortcutButtonsMock */
->>>>>>> b2f063af
         $shortcutButtonsMock = $this->getMockBuilder(ShortcutButtons::class)
             ->setMethods(['getLayout', 'addShortcut'])
             ->disableOriginalConstructor()
             ->getMock();
 
-<<<<<<< HEAD
-        /** @var ShortcutButtons|\PHPUnit\Framework\MockObject\MockObject $shortcutButtonsMock */
-=======
         /** @var ShortcutButtons|MockObject $shortcutButtonsMock */
->>>>>>> b2f063af
         $eventMock = $this->getMockBuilder(DataObject::class)
             ->setMethods(
                 [
@@ -73,19 +65,11 @@
         $observer = new Observer();
         $observer->setEvent($eventMock);
 
-<<<<<<< HEAD
-        /** @var Config|\PHPUnit\Framework\MockObject\MockObject $paypalConfigMock */
-        $paypalConfigMock = $this->getMockBuilder(Config::class)
-            ->disableOriginalConstructor()
-            ->getMock();
-        /** @var Factory|\PHPUnit\Framework\MockObject\MockObject $shortcutFactoryMock */
-=======
         /** @var Config|MockObject $paypalConfigMock */
         $paypalConfigMock = $this->getMockBuilder(Config::class)
             ->disableOriginalConstructor()
             ->getMock();
         /** @var Factory|MockObject $shortcutFactoryMock */
->>>>>>> b2f063af
         $shortcutFactoryMock = $this->getMockBuilder(Factory::class)
             ->setMethods(['create'])
             ->disableOriginalConstructor()
@@ -96,11 +80,7 @@
             $paypalConfigMock
         );
 
-<<<<<<< HEAD
-        /** @var Layout|\PHPUnit\Framework\MockObject\MockObject $layoutMock */
-=======
         /** @var Layout|MockObject $layoutMock */
->>>>>>> b2f063af
         $layoutMock = $this->getMockBuilder(Layout::class)
             ->setMethods(['createBlock'])
             ->disableOriginalConstructor()
