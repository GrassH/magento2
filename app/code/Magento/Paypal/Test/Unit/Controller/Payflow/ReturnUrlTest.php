--- conflicted
+++ resolved
@@ -22,10 +22,7 @@
 use Magento\Sales\Model\Order\Payment;
 use Magento\Sales\Model\OrderFactory;
 use PHPUnit\Framework\MockObject\MockObject as MockObject;
-<<<<<<< HEAD
-=======
 use PHPUnit\Framework\TestCase;
->>>>>>> b2f063af
 
 /**
  * @SuppressWarnings(PHPMD.CouplingBetweenObjects)
@@ -147,16 +144,9 @@
             ->setMethods(['getLastRealOrderId', 'getLastRealOrder', 'restoreQuote'])
             ->getMock();
 
-<<<<<<< HEAD
-        $this->quote = $this->getMockBuilder(CartInterface::class)
-            ->disableOriginalConstructor()
-            ->getMockForAbstractClass();
-
-=======
->>>>>>> b2f063af
         $this->paymentFailures = $this->getMockBuilder(PaymentFailuresInterface::class)
             ->disableOriginalConstructor()
-            ->getMockForAbstractClass();
+            ->getMock();
 
         $this->context->method('getView')
             ->willReturn($this->view);
