<?php declare(strict_types=1);
/**
 * Copyright © Magento, Inc. All rights reserved.
 * See COPYING.txt for license details.
 */

namespace Magento\Paypal\Test\Unit\Controller\Ipn;

use Magento\Framework\App\Request\Http;
use Magento\Framework\App\RequestInterface;
use Magento\Framework\App\ResponseInterface;
use Magento\Framework\Event\ManagerInterface;
use Magento\Framework\TestFramework\Unit\Helper\ObjectManager;
use Magento\Paypal\Controller\Ipn\Index;
use Magento\Paypal\Model\IpnFactory;
use Magento\Paypal\Model\IpnInterface;
use Magento\Sales\Model\Order;
use Magento\Sales\Model\OrderFactory;
use PHPUnit\Framework\MockObject\MockObject;
use PHPUnit\Framework\TestCase;
use Psr\Log\LoggerInterface;

/**
 * @SuppressWarnings(PHPMD.CouplingBetweenObjects)
 */
class IndexTest extends TestCase
{
    /** @var Index */
    private $model;

<<<<<<< HEAD
    /** @var \Psr\Log\LoggerInterface|\PHPUnit\Framework\MockObject\MockObject */
    private $loggerMock;

    /** @var \Magento\Framework\App\RequestInterface|\PHPUnit\Framework\MockObject\MockObject */
    private $requestMock;

    /** @var \Magento\Framework\App\ResponseInterface|\PHPUnit\Framework\MockObject\MockObject */
    private $responseMock;

    /**
     * @var IpnFactory|\PHPUnit\Framework\MockObject\MockObject
=======
    /** @var LoggerInterface|MockObject */
    private $loggerMock;

    /** @var RequestInterface|MockObject */
    private $requestMock;

    /** @var ResponseInterface|MockObject */
    private $responseMock;

    /**
     * @var IpnFactory|MockObject
>>>>>>> b2f063af
     */
    private $ipnFactoryMock;

    /**
<<<<<<< HEAD
     * @var OrderFactory|\PHPUnit\Framework\MockObject\MockObject
=======
     * @var OrderFactory|MockObject
>>>>>>> b2f063af
     */
    private $orderFactoryMock;

    /**
<<<<<<< HEAD
     * @var ManagerInterface|\PHPUnit\Framework\MockObject\MockObject
=======
     * @var ManagerInterface|MockObject
>>>>>>> b2f063af
     */
    private $eventManagerMock;

    protected function setUp(): void
    {
        $this->loggerMock = $this->createMock(LoggerInterface::class);
        $this->requestMock = $this->createMock(Http::class);
        $this->responseMock = $this->createMock(\Magento\Framework\App\Response\Http::class);
        $this->ipnFactoryMock = $this->createMock(IpnFactory::class);
        $this->orderFactoryMock = $this->createMock(OrderFactory::class);
        $this->eventManagerMock = $this->getMockForAbstractClass(ManagerInterface::class);

        $objectManagerHelper = new ObjectManager($this);
        $this->model = $objectManagerHelper->getObject(
            Index::class,
            [
                'logger' => $this->loggerMock,
                'request' => $this->requestMock,
                'response' => $this->responseMock,
                'ipnFactory' => $this->ipnFactoryMock,
                'orderFactory' => $this->orderFactoryMock,
                'eventManager' => $this->eventManagerMock
            ]
        );
    }

    public function testIndexActionException()
    {
        $this->requestMock->expects($this->once())->method('isPost')->willReturn(true);
        $exception = new \Exception();
        $this->requestMock->expects($this->once())->method('getPostValue')->will($this->throwException($exception));
        $this->loggerMock->expects($this->once())->method('critical')->with($this->identicalTo($exception));
        $this->responseMock->expects($this->once())->method('setHttpResponseCode')->with(500);
        $this->model->execute();
    }

    public function testIndexAction()
    {
        $this->requestMock->expects($this->once())->method('isPost')->willReturn(true);
        $incrementId = 'incrementId';
        $data = [
            'invoice' => $incrementId,
            'other' => 'other data'
        ];
        $this->requestMock->expects($this->exactly(2))->method('getPostValue')->willReturn($data);
        $ipnMock = $this->getMockForAbstractClass(IpnInterface::class);
        $this->ipnFactoryMock->expects($this->once())
            ->method('create')
            ->with(['data' => $data])
            ->willReturn($ipnMock);
        $ipnMock->expects($this->once())
            ->method('processIpnRequest');
        $orderMock = $this->createMock(Order::class);
        $this->orderFactoryMock->expects($this->once())
            ->method('create')
            ->willReturn($orderMock);
        $orderMock->expects($this->once())
            ->method('loadByIncrementId')
            ->with($incrementId)
            ->willReturn($orderMock);
        $this->eventManagerMock->expects($this->once())
            ->method('dispatch')
            ->with('paypal_checkout_success', ['order' => $orderMock]);
        $this->model->execute();
    }
}<|MERGE_RESOLUTION|>--- conflicted
+++ resolved
@@ -28,19 +28,6 @@
     /** @var Index */
     private $model;
 
-<<<<<<< HEAD
-    /** @var \Psr\Log\LoggerInterface|\PHPUnit\Framework\MockObject\MockObject */
-    private $loggerMock;
-
-    /** @var \Magento\Framework\App\RequestInterface|\PHPUnit\Framework\MockObject\MockObject */
-    private $requestMock;
-
-    /** @var \Magento\Framework\App\ResponseInterface|\PHPUnit\Framework\MockObject\MockObject */
-    private $responseMock;
-
-    /**
-     * @var IpnFactory|\PHPUnit\Framework\MockObject\MockObject
-=======
     /** @var LoggerInterface|MockObject */
     private $loggerMock;
 
@@ -52,25 +39,16 @@
 
     /**
      * @var IpnFactory|MockObject
->>>>>>> b2f063af
      */
     private $ipnFactoryMock;
 
     /**
-<<<<<<< HEAD
-     * @var OrderFactory|\PHPUnit\Framework\MockObject\MockObject
-=======
      * @var OrderFactory|MockObject
->>>>>>> b2f063af
      */
     private $orderFactoryMock;
 
     /**
-<<<<<<< HEAD
-     * @var ManagerInterface|\PHPUnit\Framework\MockObject\MockObject
-=======
      * @var ManagerInterface|MockObject
->>>>>>> b2f063af
      */
     private $eventManagerMock;
 
@@ -81,7 +59,7 @@
         $this->responseMock = $this->createMock(\Magento\Framework\App\Response\Http::class);
         $this->ipnFactoryMock = $this->createMock(IpnFactory::class);
         $this->orderFactoryMock = $this->createMock(OrderFactory::class);
-        $this->eventManagerMock = $this->getMockForAbstractClass(ManagerInterface::class);
+        $this->eventManagerMock = $this->createMock(ManagerInterface::class);
 
         $objectManagerHelper = new ObjectManager($this);
         $this->model = $objectManagerHelper->getObject(
@@ -99,7 +77,7 @@
 
     public function testIndexActionException()
     {
-        $this->requestMock->expects($this->once())->method('isPost')->willReturn(true);
+        $this->requestMock->expects($this->once())->method('isPost')->will($this->returnValue(true));
         $exception = new \Exception();
         $this->requestMock->expects($this->once())->method('getPostValue')->will($this->throwException($exception));
         $this->loggerMock->expects($this->once())->method('critical')->with($this->identicalTo($exception));
@@ -109,14 +87,14 @@
 
     public function testIndexAction()
     {
-        $this->requestMock->expects($this->once())->method('isPost')->willReturn(true);
+        $this->requestMock->expects($this->once())->method('isPost')->will($this->returnValue(true));
         $incrementId = 'incrementId';
         $data = [
             'invoice' => $incrementId,
             'other' => 'other data'
         ];
         $this->requestMock->expects($this->exactly(2))->method('getPostValue')->willReturn($data);
-        $ipnMock = $this->getMockForAbstractClass(IpnInterface::class);
+        $ipnMock = $this->createMock(IpnInterface::class);
         $this->ipnFactoryMock->expects($this->once())
             ->method('create')
             ->with(['data' => $data])
