<?php declare(strict_types=1);
/**
 * Copyright © Magento, Inc. All rights reserved.
 * See COPYING.txt for license details.
 */

namespace Magento\Paypal\Test\Unit\Controller;

use Magento\Customer\Api\Data\CustomerInterface;
use Magento\Customer\Model\Session;
use Magento\Framework\App\Request\Http;
use Magento\Framework\App\RequestInterface;
use Magento\Framework\App\Response\RedirectInterface;
use Magento\Framework\App\ResponseInterface;
use Magento\Framework\Message\ManagerInterface;
use Magento\Framework\ObjectManagerInterface;
use Magento\Framework\Session\Generic;
use Magento\Framework\TestFramework\Unit\Helper\ObjectManager as ObjectManagerHelper;
use Magento\Paypal\Model\Config;
use Magento\Paypal\Model\Express\Checkout;
use Magento\Paypal\Model\Express\Checkout\Factory;
use Magento\Quote\Model\Quote;
use PHPUnit\Framework\MockObject\MockObject;
use PHPUnit\Framework\TestCase;

/**
 * @SuppressWarnings(PHPMD.CouplingBetweenObjects)
 */
abstract class ExpressTest extends TestCase
{
    /** @var Express */
    protected $model;

    protected $name = '';

<<<<<<< HEAD
    /** @var \Magento\Customer\Model\Session|\PHPUnit\Framework\MockObject\MockObject */
    protected $customerSession;

    /** @var \Magento\Checkout\Model\Session|\PHPUnit\Framework\MockObject\MockObject */
    protected $checkoutSession;

    /** @var \Magento\Paypal\Model\Express\Checkout\Factory|\PHPUnit\Framework\MockObject\MockObject */
    protected $checkoutFactory;

    /** @var \Magento\Framework\Session\Generic|\PHPUnit\Framework\MockObject\MockObject */
    protected $session;

    /** @var \Magento\Quote\Model\Quote|\PHPUnit\Framework\MockObject\MockObject */
    protected $quote;

    /** @var \Magento\Customer\Api\Data\CustomerInterface|\PHPUnit\Framework\MockObject\MockObject */
    protected $customerData;

    /** @var \Magento\Paypal\Model\Express\Checkout|\PHPUnit\Framework\MockObject\MockObject */
    protected $checkout;

    /** @var \Magento\Framework\App\RequestInterface|\PHPUnit\Framework\MockObject\MockObject */
    protected $request;

    /** @var \Magento\Framework\App\Response\RedirectInterface|\PHPUnit\Framework\MockObject\MockObject */
    protected $redirect;

    /** @var \Magento\Framework\App\ResponseInterface|\PHPUnit\Framework\MockObject\MockObject */
    protected $response;

    /** @var \Magento\Paypal\Model\Config|\PHPUnit\Framework\MockObject\MockObject */
    protected $config;

    /** @var \Magento\Framework\Message\ManagerInterface|\PHPUnit\Framework\MockObject\MockObject */
=======
    /** @var Session|MockObject */
    protected $customerSession;

    /** @var \Magento\Checkout\Model\Session|MockObject */
    protected $checkoutSession;

    /** @var Factory|MockObject */
    protected $checkoutFactory;

    /** @var Generic|MockObject */
    protected $session;

    /** @var Quote|MockObject */
    protected $quote;

    /** @var CustomerInterface|MockObject */
    protected $customerData;

    /** @var Checkout|MockObject */
    protected $checkout;

    /** @var RequestInterface|MockObject */
    protected $request;

    /** @var RedirectInterface|MockObject */
    protected $redirect;

    /** @var ResponseInterface|MockObject */
    protected $response;

    /** @var Config|MockObject */
    protected $config;

    /** @var ManagerInterface|MockObject */
>>>>>>> b2f063af
    protected $messageManager;

    /** @var \Closure */
    protected $objectManagerCallback;

    protected function setUp(): void
    {
        $this->markTestIncomplete();
        $this->messageManager = $this->getMockForAbstractClass(ManagerInterface::class);
        $this->config = $this->createMock(Config::class);
        $this->request = $this->createMock(Http::class);
        $this->quote = $this->createMock(Quote::class);
        $this->quote->expects($this->any())
            ->method('hasItems')
<<<<<<< HEAD
            ->willReturn(true);
        $this->redirect = $this->getMockForAbstractClass(\Magento\Framework\App\Response\RedirectInterface::class);
=======
            ->will($this->returnValue(true));
        $this->redirect = $this->getMockForAbstractClass(RedirectInterface::class);
>>>>>>> b2f063af
        $this->response = $this->createMock(\Magento\Framework\App\Response\Http::class);
        $this->customerData = $this->createMock(CustomerInterface::class);
        $this->checkout = $this->createMock(Checkout::class);
        $this->customerSession = $this->createMock(Session::class);
        $this->customerSession->expects($this->any())
            ->method('getCustomerDataObject')
            ->willReturn($this->customerData);
        $this->checkoutSession = $this->createMock(\Magento\Checkout\Model\Session::class);
        $this->checkoutFactory = $this->createMock(Factory::class);
        $this->checkoutFactory->expects($this->any())
            ->method('create')
            ->willReturn($this->checkout);
        $this->checkoutSession->expects($this->any())
            ->method('getQuote')
<<<<<<< HEAD
            ->willReturn($this->quote);
        $this->session = $this->createMock(\Magento\Framework\Session\Generic::class);
        $objectManager = $this->createMock(\Magento\Framework\ObjectManagerInterface::class);
=======
            ->will($this->returnValue($this->quote));
        $this->session = $this->createMock(Generic::class);
        $objectManager = $this->createMock(ObjectManagerInterface::class);
>>>>>>> b2f063af
        $this->objectManagerCallback = function ($className) {
            if ($className == Config::class) {
                return $this->config;
            }
            return $this->createMock($className);
        };
        $objectManager->expects($this->any())
            ->method('get')
            ->willReturnCallback(function ($className) {
                return call_user_func($this->objectManagerCallback, $className);
            });
        $objectManager->expects($this->any())
            ->method('create')
            ->willReturnCallback(function ($className) {
                return call_user_func($this->objectManagerCallback, $className);
            });

        $helper = new ObjectManagerHelper($this);
        $this->model = $helper->getObject(
            '\\Magento\\Paypal\\Controller\\Express\\' . $this->name,
            [
                'messageManager' => $this->messageManager,
                'response' => $this->response,
                'redirect' => $this->redirect,
                'request' => $this->request,
                'customerSession' => $this->customerSession,
                'checkoutSession' => $this->checkoutSession,
                'checkoutFactory' => $this->checkoutFactory,
                'paypalSession' => $this->session,
                'objectManager' => $objectManager,
            ]
        );
    }
}<|MERGE_RESOLUTION|>--- conflicted
+++ resolved
@@ -33,42 +33,6 @@
 
     protected $name = '';
 
-<<<<<<< HEAD
-    /** @var \Magento\Customer\Model\Session|\PHPUnit\Framework\MockObject\MockObject */
-    protected $customerSession;
-
-    /** @var \Magento\Checkout\Model\Session|\PHPUnit\Framework\MockObject\MockObject */
-    protected $checkoutSession;
-
-    /** @var \Magento\Paypal\Model\Express\Checkout\Factory|\PHPUnit\Framework\MockObject\MockObject */
-    protected $checkoutFactory;
-
-    /** @var \Magento\Framework\Session\Generic|\PHPUnit\Framework\MockObject\MockObject */
-    protected $session;
-
-    /** @var \Magento\Quote\Model\Quote|\PHPUnit\Framework\MockObject\MockObject */
-    protected $quote;
-
-    /** @var \Magento\Customer\Api\Data\CustomerInterface|\PHPUnit\Framework\MockObject\MockObject */
-    protected $customerData;
-
-    /** @var \Magento\Paypal\Model\Express\Checkout|\PHPUnit\Framework\MockObject\MockObject */
-    protected $checkout;
-
-    /** @var \Magento\Framework\App\RequestInterface|\PHPUnit\Framework\MockObject\MockObject */
-    protected $request;
-
-    /** @var \Magento\Framework\App\Response\RedirectInterface|\PHPUnit\Framework\MockObject\MockObject */
-    protected $redirect;
-
-    /** @var \Magento\Framework\App\ResponseInterface|\PHPUnit\Framework\MockObject\MockObject */
-    protected $response;
-
-    /** @var \Magento\Paypal\Model\Config|\PHPUnit\Framework\MockObject\MockObject */
-    protected $config;
-
-    /** @var \Magento\Framework\Message\ManagerInterface|\PHPUnit\Framework\MockObject\MockObject */
-=======
     /** @var Session|MockObject */
     protected $customerSession;
 
@@ -103,7 +67,6 @@
     protected $config;
 
     /** @var ManagerInterface|MockObject */
->>>>>>> b2f063af
     protected $messageManager;
 
     /** @var \Closure */
@@ -118,36 +81,25 @@
         $this->quote = $this->createMock(Quote::class);
         $this->quote->expects($this->any())
             ->method('hasItems')
-<<<<<<< HEAD
-            ->willReturn(true);
-        $this->redirect = $this->getMockForAbstractClass(\Magento\Framework\App\Response\RedirectInterface::class);
-=======
             ->will($this->returnValue(true));
         $this->redirect = $this->getMockForAbstractClass(RedirectInterface::class);
->>>>>>> b2f063af
         $this->response = $this->createMock(\Magento\Framework\App\Response\Http::class);
         $this->customerData = $this->createMock(CustomerInterface::class);
         $this->checkout = $this->createMock(Checkout::class);
         $this->customerSession = $this->createMock(Session::class);
         $this->customerSession->expects($this->any())
             ->method('getCustomerDataObject')
-            ->willReturn($this->customerData);
+            ->will($this->returnValue($this->customerData));
         $this->checkoutSession = $this->createMock(\Magento\Checkout\Model\Session::class);
         $this->checkoutFactory = $this->createMock(Factory::class);
         $this->checkoutFactory->expects($this->any())
             ->method('create')
-            ->willReturn($this->checkout);
+            ->will($this->returnValue($this->checkout));
         $this->checkoutSession->expects($this->any())
             ->method('getQuote')
-<<<<<<< HEAD
-            ->willReturn($this->quote);
-        $this->session = $this->createMock(\Magento\Framework\Session\Generic::class);
-        $objectManager = $this->createMock(\Magento\Framework\ObjectManagerInterface::class);
-=======
             ->will($this->returnValue($this->quote));
         $this->session = $this->createMock(Generic::class);
         $objectManager = $this->createMock(ObjectManagerInterface::class);
->>>>>>> b2f063af
         $this->objectManagerCallback = function ($className) {
             if ($className == Config::class) {
                 return $this->config;
@@ -156,14 +108,14 @@
         };
         $objectManager->expects($this->any())
             ->method('get')
-            ->willReturnCallback(function ($className) {
+            ->will($this->returnCallback(function ($className) {
                 return call_user_func($this->objectManagerCallback, $className);
-            });
+            }));
         $objectManager->expects($this->any())
             ->method('create')
-            ->willReturnCallback(function ($className) {
+            ->will($this->returnCallback(function ($className) {
                 return call_user_func($this->objectManagerCallback, $className);
-            });
+            }));
 
         $helper = new ObjectManagerHelper($this);
         $this->model = $helper->getObject(
