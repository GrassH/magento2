<?php declare(strict_types=1);
/**
 * Copyright © Magento, Inc. All rights reserved.
 * See COPYING.txt for license details.
 */
namespace Magento\Paypal\Test\Unit\Controller\Billing\Agreement;

use Magento\Customer\Model\Session;
use Magento\Framework\App\Action\Context;
use Magento\Framework\App\RequestInterface;
use Magento\Framework\App\Response\RedirectInterface;
use Magento\Framework\App\ResponseInterface;
use Magento\Framework\Message\ManagerInterface;
use Magento\Framework\ObjectManagerInterface;
use Magento\Framework\Registry;
use Magento\Paypal\Controller\Billing\Agreement\Cancel;
use Magento\Paypal\Model\Billing\Agreement as BillingAgreement;
use PHPUnit\Framework\MockObject\MockObject;
use PHPUnit\Framework\TestCase;

class CancelTest extends TestCase
{
    /**
     * @var \Magento\Paypal\Controller\Billing\Agreement
     */
    protected $_controller;

    /**
<<<<<<< HEAD
     * @var \Magento\Framework\ObjectManagerInterface|\PHPUnit\Framework\MockObject\MockObject
=======
     * @var ObjectManagerInterface|MockObject
>>>>>>> b2f063af
     */
    protected $_objectManager;

    /**
<<<<<<< HEAD
     * @var \Magento\Framework\App\RequestInterface|\PHPUnit\Framework\MockObject\MockObject
=======
     * @var RequestInterface|MockObject
>>>>>>> b2f063af
     */
    protected $_request;

    /**
<<<<<<< HEAD
     * @var \Magento\Framework\Registry|\PHPUnit\Framework\MockObject\MockObject
=======
     * @var Registry|MockObject
>>>>>>> b2f063af
     */
    protected $_registry;

    /**
<<<<<<< HEAD
     * @var \Magento\Customer\Model\Session|\PHPUnit\Framework\MockObject\MockObject
=======
     * @var Session|MockObject
>>>>>>> b2f063af
     */
    protected $_session;

    /**
<<<<<<< HEAD
     * @var \Magento\Framework\Message\ManagerInterface|\PHPUnit\Framework\MockObject\MockObject
=======
     * @var ManagerInterface|MockObject
>>>>>>> b2f063af
     */
    protected $_messageManager;

    /**
<<<<<<< HEAD
     * @var \Magento\Paypal\Model\Billing\Agreement|\PHPUnit\Framework\MockObject\MockObject
=======
     * @var BillingAgreement|MockObject
>>>>>>> b2f063af
     */
    protected $_agreement;

    protected function setUp(): void
    {
        $this->_session = $this->createMock(Session::class);

        $this->_agreement = $this->createPartialMock(
            BillingAgreement::class,
            ['load', 'getId', 'getCustomerId', 'getReferenceId', 'canCancel', 'cancel', '__wakeup']
        );
        $this->_agreement->expects($this->once())->method('load')->with(15)->willReturnSelf();
        $this->_agreement->expects($this->once())->method('getId')->willReturn(15);
        $this->_agreement->expects($this->once())->method('getCustomerId')->willReturn(871);

        $this->_objectManager = $this->createMock(ObjectManagerInterface::class);
        $this->_objectManager->expects(
            $this->atLeastOnce()
        )->method(
            'get'
<<<<<<< HEAD
        )->willReturnMap(
            [[\Magento\Customer\Model\Session::class, $this->_session]]
=======
        )->will(
            $this->returnValueMap([[Session::class, $this->_session]])
>>>>>>> b2f063af
        );
        $this->_objectManager->expects(
            $this->once()
        )->method(
            'create'
        )->with(
<<<<<<< HEAD
            \Magento\Paypal\Model\Billing\Agreement::class
        )->willReturn(
            $this->_agreement
        );

        $this->_request = $this->createMock(\Magento\Framework\App\RequestInterface::class);
        $this->_request->expects($this->once())->method('getParam')->with('agreement')->willReturn(15);
=======
            BillingAgreement::class
        )->will(
            $this->returnValue($this->_agreement)
        );

        $this->_request = $this->createMock(RequestInterface::class);
        $this->_request->expects($this->once())->method('getParam')->with('agreement')->will($this->returnValue(15));
>>>>>>> b2f063af

        $response = $this->createMock(ResponseInterface::class);

        $redirect = $this->createMock(RedirectInterface::class);

        $this->_messageManager = $this->createMock(ManagerInterface::class);

<<<<<<< HEAD
        $context = $this->createMock(\Magento\Framework\App\Action\Context::class);
        $context->expects($this->any())->method('getObjectManager')->willReturn($this->_objectManager);
        $context->expects($this->any())->method('getRequest')->willReturn($this->_request);
        $context->expects($this->any())->method('getResponse')->willReturn($response);
        $context->expects($this->any())->method('getRedirect')->willReturn($redirect);
        $context->expects($this->any())->method('getMessageManager')->willReturn($this->_messageManager);
=======
        $context = $this->createMock(Context::class);
        $context->expects($this->any())->method('getObjectManager')->will($this->returnValue($this->_objectManager));
        $context->expects($this->any())->method('getRequest')->will($this->returnValue($this->_request));
        $context->expects($this->any())->method('getResponse')->will($this->returnValue($response));
        $context->expects($this->any())->method('getRedirect')->will($this->returnValue($redirect));
        $context->expects($this->any())->method('getMessageManager')->will($this->returnValue($this->_messageManager));
>>>>>>> b2f063af

        $this->_registry = $this->createMock(Registry::class);

        $this->_controller = new Cancel(
            $context,
            $this->_registry
        );
    }

    public function testExecuteActionSuccess()
    {
        $this->_agreement->expects($this->once())->method('getReferenceId')->willReturn('r15');
        $this->_agreement->expects($this->once())->method('canCancel')->willReturn(true);
        $this->_agreement->expects($this->once())->method('cancel');

        $noticeMessage = 'The billing agreement "r15" has been canceled.';
        $this->_session->expects($this->once())->method('getCustomerId')->willReturn(871);
        $this->_messageManager->expects($this->once())->method('addNoticeMessage')->with($noticeMessage);
        $this->_messageManager->expects($this->never())->method('addErrorMessage');

        $this->_registry->expects(
            $this->once()
        )->method(
            'register'
        )->with(
            'current_billing_agreement',
            $this->identicalTo($this->_agreement)
        );

        $this->_controller->execute();
    }

    public function testExecuteAgreementDoesNotBelongToCustomer()
    {
        $this->_agreement->expects($this->never())->method('canCancel');
        $this->_agreement->expects($this->never())->method('cancel');

        $errorMessage = 'Please specify the correct billing agreement ID and try again.';
        $this->_session->expects($this->once())->method('getCustomerId')->willReturn(938);
        $this->_messageManager->expects($this->once())->method('addErrorMessage')->with($errorMessage);

        $this->_registry->expects($this->never())->method('register');

        $this->_controller->execute();
    }

    public function testExecuteAgreementStatusDoesNotAllowToCancel()
    {
        $this->_agreement->expects($this->once())->method('canCancel')->willReturn(false);
        $this->_agreement->expects($this->never())->method('cancel');

        $this->_session->expects($this->once())->method('getCustomerId')->willReturn(871);
        $this->_messageManager->expects($this->never())->method('addNoticeMessage');
        $this->_messageManager->expects($this->never())->method('addErrorMessage');

        $this->_registry->expects(
            $this->once()
        )->method(
            'register'
        )->with(
            'current_billing_agreement',
            $this->identicalTo($this->_agreement)
        );

        $this->_controller->execute();
    }
}<|MERGE_RESOLUTION|>--- conflicted
+++ resolved
@@ -26,56 +26,32 @@
     protected $_controller;
 
     /**
-<<<<<<< HEAD
-     * @var \Magento\Framework\ObjectManagerInterface|\PHPUnit\Framework\MockObject\MockObject
-=======
      * @var ObjectManagerInterface|MockObject
->>>>>>> b2f063af
      */
     protected $_objectManager;
 
     /**
-<<<<<<< HEAD
-     * @var \Magento\Framework\App\RequestInterface|\PHPUnit\Framework\MockObject\MockObject
-=======
      * @var RequestInterface|MockObject
->>>>>>> b2f063af
      */
     protected $_request;
 
     /**
-<<<<<<< HEAD
-     * @var \Magento\Framework\Registry|\PHPUnit\Framework\MockObject\MockObject
-=======
      * @var Registry|MockObject
->>>>>>> b2f063af
      */
     protected $_registry;
 
     /**
-<<<<<<< HEAD
-     * @var \Magento\Customer\Model\Session|\PHPUnit\Framework\MockObject\MockObject
-=======
      * @var Session|MockObject
->>>>>>> b2f063af
      */
     protected $_session;
 
     /**
-<<<<<<< HEAD
-     * @var \Magento\Framework\Message\ManagerInterface|\PHPUnit\Framework\MockObject\MockObject
-=======
      * @var ManagerInterface|MockObject
->>>>>>> b2f063af
      */
     protected $_messageManager;
 
     /**
-<<<<<<< HEAD
-     * @var \Magento\Paypal\Model\Billing\Agreement|\PHPUnit\Framework\MockObject\MockObject
-=======
      * @var BillingAgreement|MockObject
->>>>>>> b2f063af
      */
     protected $_agreement;
 
@@ -87,37 +63,23 @@
             BillingAgreement::class,
             ['load', 'getId', 'getCustomerId', 'getReferenceId', 'canCancel', 'cancel', '__wakeup']
         );
-        $this->_agreement->expects($this->once())->method('load')->with(15)->willReturnSelf();
-        $this->_agreement->expects($this->once())->method('getId')->willReturn(15);
-        $this->_agreement->expects($this->once())->method('getCustomerId')->willReturn(871);
+        $this->_agreement->expects($this->once())->method('load')->with(15)->will($this->returnSelf());
+        $this->_agreement->expects($this->once())->method('getId')->will($this->returnValue(15));
+        $this->_agreement->expects($this->once())->method('getCustomerId')->will($this->returnValue(871));
 
         $this->_objectManager = $this->createMock(ObjectManagerInterface::class);
         $this->_objectManager->expects(
             $this->atLeastOnce()
         )->method(
             'get'
-<<<<<<< HEAD
-        )->willReturnMap(
-            [[\Magento\Customer\Model\Session::class, $this->_session]]
-=======
         )->will(
             $this->returnValueMap([[Session::class, $this->_session]])
->>>>>>> b2f063af
         );
         $this->_objectManager->expects(
             $this->once()
         )->method(
             'create'
         )->with(
-<<<<<<< HEAD
-            \Magento\Paypal\Model\Billing\Agreement::class
-        )->willReturn(
-            $this->_agreement
-        );
-
-        $this->_request = $this->createMock(\Magento\Framework\App\RequestInterface::class);
-        $this->_request->expects($this->once())->method('getParam')->with('agreement')->willReturn(15);
-=======
             BillingAgreement::class
         )->will(
             $this->returnValue($this->_agreement)
@@ -125,7 +87,6 @@
 
         $this->_request = $this->createMock(RequestInterface::class);
         $this->_request->expects($this->once())->method('getParam')->with('agreement')->will($this->returnValue(15));
->>>>>>> b2f063af
 
         $response = $this->createMock(ResponseInterface::class);
 
@@ -133,21 +94,12 @@
 
         $this->_messageManager = $this->createMock(ManagerInterface::class);
 
-<<<<<<< HEAD
-        $context = $this->createMock(\Magento\Framework\App\Action\Context::class);
-        $context->expects($this->any())->method('getObjectManager')->willReturn($this->_objectManager);
-        $context->expects($this->any())->method('getRequest')->willReturn($this->_request);
-        $context->expects($this->any())->method('getResponse')->willReturn($response);
-        $context->expects($this->any())->method('getRedirect')->willReturn($redirect);
-        $context->expects($this->any())->method('getMessageManager')->willReturn($this->_messageManager);
-=======
         $context = $this->createMock(Context::class);
         $context->expects($this->any())->method('getObjectManager')->will($this->returnValue($this->_objectManager));
         $context->expects($this->any())->method('getRequest')->will($this->returnValue($this->_request));
         $context->expects($this->any())->method('getResponse')->will($this->returnValue($response));
         $context->expects($this->any())->method('getRedirect')->will($this->returnValue($redirect));
         $context->expects($this->any())->method('getMessageManager')->will($this->returnValue($this->_messageManager));
->>>>>>> b2f063af
 
         $this->_registry = $this->createMock(Registry::class);
 
@@ -159,12 +111,12 @@
 
     public function testExecuteActionSuccess()
     {
-        $this->_agreement->expects($this->once())->method('getReferenceId')->willReturn('r15');
-        $this->_agreement->expects($this->once())->method('canCancel')->willReturn(true);
+        $this->_agreement->expects($this->once())->method('getReferenceId')->will($this->returnValue('r15'));
+        $this->_agreement->expects($this->once())->method('canCancel')->will($this->returnValue(true));
         $this->_agreement->expects($this->once())->method('cancel');
 
         $noticeMessage = 'The billing agreement "r15" has been canceled.';
-        $this->_session->expects($this->once())->method('getCustomerId')->willReturn(871);
+        $this->_session->expects($this->once())->method('getCustomerId')->will($this->returnValue(871));
         $this->_messageManager->expects($this->once())->method('addNoticeMessage')->with($noticeMessage);
         $this->_messageManager->expects($this->never())->method('addErrorMessage');
 
@@ -186,7 +138,7 @@
         $this->_agreement->expects($this->never())->method('cancel');
 
         $errorMessage = 'Please specify the correct billing agreement ID and try again.';
-        $this->_session->expects($this->once())->method('getCustomerId')->willReturn(938);
+        $this->_session->expects($this->once())->method('getCustomerId')->will($this->returnValue(938));
         $this->_messageManager->expects($this->once())->method('addErrorMessage')->with($errorMessage);
 
         $this->_registry->expects($this->never())->method('register');
@@ -196,10 +148,10 @@
 
     public function testExecuteAgreementStatusDoesNotAllowToCancel()
     {
-        $this->_agreement->expects($this->once())->method('canCancel')->willReturn(false);
+        $this->_agreement->expects($this->once())->method('canCancel')->will($this->returnValue(false));
         $this->_agreement->expects($this->never())->method('cancel');
 
-        $this->_session->expects($this->once())->method('getCustomerId')->willReturn(871);
+        $this->_session->expects($this->once())->method('getCustomerId')->will($this->returnValue(871));
         $this->_messageManager->expects($this->never())->method('addNoticeMessage');
         $this->_messageManager->expects($this->never())->method('addErrorMessage');
 
