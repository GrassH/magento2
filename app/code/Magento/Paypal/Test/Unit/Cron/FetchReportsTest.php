--- conflicted
+++ resolved
@@ -27,29 +27,17 @@
     private $fetchReports;
 
     /**
-<<<<<<< HEAD
-     * @var \Magento\Paypal\Model\Report\SettlementFactory|\PHPUnit\Framework\MockObject\MockObject
-=======
      * @var SettlementFactory|MockObject
->>>>>>> b2f063af
      */
     private $settlementFactoryMock;
 
     /**
-<<<<<<< HEAD
-     * @var \Magento\Framework\ObjectManagerInterface|\PHPUnit\Framework\MockObject\MockObject
-=======
      * @var ObjectManagerInterface|MockObject
->>>>>>> b2f063af
      */
     private $objectManagerMock;
 
     /**
-<<<<<<< HEAD
-     * @var \Psr\Log\LoggerInterface|\PHPUnit\Framework\MockObject\MockObject
-=======
      * @var LoggerInterface|MockObject
->>>>>>> b2f063af
      */
     private $logger;
 
@@ -72,18 +60,9 @@
         );
     }
 
-<<<<<<< HEAD
-    /**
-     */
-    public function testExecuteThrowsException()
-    {
-        $this->expectException(\Exception::class);
-
-=======
     public function testExecuteThrowsException()
     {
         $this->expectException('Exception');
->>>>>>> b2f063af
         $sftpCredentials = [
             'hostname' => ['test_hostname'],
             'username' => ['test_username'],
