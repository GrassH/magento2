--- conflicted
+++ resolved
@@ -29,56 +29,32 @@
     private $objectManagerHelper;
 
     /**
-<<<<<<< HEAD
-     * @var BillingAgreementFactory|\PHPUnit\Framework\MockObject\MockObject
-=======
      * @var BillingAgreementFactory|MockObject
->>>>>>> b2f063af
      */
     private $billingAgreementFactoryMock;
 
     /**
-<<<<<<< HEAD
-     * @var SpecificationInterface|\PHPUnit\Framework\MockObject\MockObject
-=======
      * @var SpecificationInterface|MockObject
->>>>>>> b2f063af
      */
     private $specificationMock;
 
     /**
-<<<<<<< HEAD
-     * @var MethodInterface|\PHPUnit\Framework\MockObject\MockObject
-=======
      * @var MethodInterface|MockObject
->>>>>>> b2f063af
      */
     private $paymentMethodMock;
 
     /**
-<<<<<<< HEAD
-     * @var Quote|\PHPUnit\Framework\MockObject\MockObject
-=======
      * @var Quote|MockObject
->>>>>>> b2f063af
      */
     private $quoteMock;
 
     /**
-<<<<<<< HEAD
-     * @var BillingAgreementCollection|\PHPUnit\Framework\MockObject\MockObject
-=======
      * @var BillingAgreementCollection|MockObject
->>>>>>> b2f063af
      */
     private $billingAgreementCollectionMock;
 
     /**
-<<<<<<< HEAD
-     * @var BillingAgreement|\PHPUnit\Framework\MockObject\MockObject
-=======
      * @var BillingAgreement|MockObject
->>>>>>> b2f063af
      */
     private $billingAgreementMock;
 
