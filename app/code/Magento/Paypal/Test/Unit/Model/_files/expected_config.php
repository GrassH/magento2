--- conflicted
+++ resolved
@@ -99,8 +99,6 @@
         ]
     ],
     'product' => [
-<<<<<<< HEAD
-=======
         'cart',
         'en',
         false,
@@ -131,7 +129,6 @@
         ]
     ],
     'checkout_with_paypal_guest_checkout_disabled' => [
->>>>>>> 15ff9114
         'cart',
         'en_BR',
         true,
