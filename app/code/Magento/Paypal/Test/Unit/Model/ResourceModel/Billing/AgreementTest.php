--- conflicted
+++ resolved
@@ -25,38 +25,22 @@
     protected $agreementResource;
 
     /**
-<<<<<<< HEAD
-     * @var \Magento\Framework\DB\Adapter\AdapterInterface|\PHPUnit\Framework\MockObject\MockObject
-=======
      * @var AdapterInterface|MockObject
->>>>>>> b2f063af
      */
     protected $connectionMock;
 
     /**
-<<<<<<< HEAD
-     * @var \Magento\Framework\Data\Collection\AbstractDb|\PHPUnit\Framework\MockObject\MockObject
-=======
      * @var AbstractDb|MockObject
->>>>>>> b2f063af
      */
     protected $collectionMock;
 
     /**
-<<<<<<< HEAD
-     * @var \Magento\Framework\DB\Select|\PHPUnit\Framework\MockObject\MockObject
-=======
      * @var Select|MockObject
->>>>>>> b2f063af
      */
     protected $selectMock;
 
     /**
-<<<<<<< HEAD
-     * @var \Magento\Framework\App\ResourceConnection|\PHPUnit\Framework\MockObject\MockObject
-=======
      * @var ResourceConnection|MockObject
->>>>>>> b2f063af
      */
     protected $resourceConnectionMock;
 
