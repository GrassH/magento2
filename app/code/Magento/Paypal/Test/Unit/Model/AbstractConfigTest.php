--- conflicted
+++ resolved
@@ -17,20 +17,12 @@
 {
 
     /**
-<<<<<<< HEAD
-     * @var ScopeConfigInterface|\PHPUnit\Framework\MockObject\MockObject
-=======
      * @var ScopeConfigInterface|MockObject
->>>>>>> b2f063af
      */
     protected $scopeConfigMock;
 
     /**
-<<<<<<< HEAD
-     * @var AbstractConfigTesting|\PHPUnit\Framework\MockObject\MockObject
-=======
      * @var AbstractConfigTesting|MockObject
->>>>>>> b2f063af
      */
     protected $config;
 
@@ -348,7 +340,7 @@
     {
         $productMetadata = $this->getMockBuilder(ProductMetadataInterface::class)
             ->disableOriginalConstructor()
-            ->getMockForAbstractClass();
+            ->getMock();
         $productMetadata->method('getEdition')
             ->willReturn('SomeEdition');
 
