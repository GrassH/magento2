<?php declare(strict_types=1);
/**
 * Copyright © Magento, Inc. All rights reserved.
 * See COPYING.txt for license details.
 */

namespace Magento\Paypal\Test\Unit\Model;

use Magento\Framework\TestFramework\Unit\Helper\ObjectManager;
use Magento\Paypal\Model\Api\Nvp;
use Magento\Paypal\Model\Payflow;
use Magento\Paypal\Model\PayflowExpress;
use Magento\Paypal\Model\Pro;
use Magento\Paypal\Model\ProFactory;
use Magento\Sales\Api\TransactionRepositoryInterface;
use Magento\Sales\Model\Order\Payment;
use Magento\Sales\Model\Order\Payment\Transaction;
use PHPUnit\Framework\MockObject\MockObject;
use PHPUnit\Framework\TestCase;

class PayflowExpressTest extends TestCase
{
    /**
     * @var PayflowExpress
     */
    protected $_model;

    /**
<<<<<<< HEAD
     * @var \PHPUnit\Framework\MockObject\MockObject
=======
     * @var MockObject
>>>>>>> b2f063af
     */
    protected $transactionRepository;

    /**
     * Payflow pro transaction key
     */
    const TRANSPORT_PAYFLOW_TXN_ID = 'Payflow pro transaction key';

    protected function setUp(): void
    {
        $objectManager = new ObjectManager($this);
        $proFactory = $this->getMockBuilder(
            ProFactory::class
        )->disableOriginalConstructor()->setMethods(['create'])->getMock();
        $api = $this->createMock(Nvp::class);
        $paypalPro = $this->getMockBuilder(
            Pro::class
        )->disableOriginalConstructor()->setMethods([])->getMock();
        $this->transactionRepository = $this->getMockBuilder(TransactionRepositoryInterface::class)
            ->disableOriginalConstructor()
            ->setMethods(['getByTransactionType'])
            ->getMockForAbstractClass();
        $paypalPro->expects($this->any())->method('getApi')->willReturn($api);

        $proFactory->expects($this->once())->method('create')->willReturn($paypalPro);

        $this->_model = $objectManager->getObject(
            PayflowExpress::class,
            ['proFactory' => $proFactory, 'transactionRepository' => $this->transactionRepository]
        );
    }

    public function testCanRefundCaptureNotExist()
    {
        $paymentInfo = $this->_getPreparedPaymentInfo();
        $paymentInfo->expects($this->once())->method('getOrder')->willReturnSelf();
        $this->transactionRepository->expects($this->once())
            ->method('getByTransactionType')
            ->with(Transaction::TYPE_CAPTURE)
            ->willReturn(false);
        $this->assertFalse($this->_model->canRefund());
    }

    public function testCanRefundCaptureExistNoAdditionalInfo()
    {
        $paymentInfo = $this->_getPreparedPaymentInfo();
        $captureTransaction = $this->_getCaptureTransaction();
        $captureTransaction->expects($this->once())->method('getAdditionalInformation')->with(
            Payflow\Pro::TRANSPORT_PAYFLOW_TXN_ID
        )->willReturn(null);
        $paymentInfo->expects($this->once())->method('getOrder')->willReturnSelf();
        $this->transactionRepository->expects($this->once())
            ->method('getByTransactionType')
            ->with(Transaction::TYPE_CAPTURE)
            ->willReturn($captureTransaction);
        $this->assertFalse($this->_model->canRefund());
    }

    public function testCanRefundCaptureExistValid()
    {
        $paymentInfo = $this->_getPreparedPaymentInfo();
        $captureTransaction = $this->_getCaptureTransaction();
        $captureTransaction->expects($this->once())->method('getAdditionalInformation')->with(
            Payflow\Pro::TRANSPORT_PAYFLOW_TXN_ID
        )->willReturn(self::TRANSPORT_PAYFLOW_TXN_ID);
        $paymentInfo->expects($this->once())->method('getOrder')->willReturnSelf();
        $this->transactionRepository->expects($this->once())
            ->method('getByTransactionType')
            ->with(Transaction::TYPE_CAPTURE)
            ->willReturn($captureTransaction);
        $this->assertTrue($this->_model->canRefund());
    }

    /**
     * Prepares payment info mock and adds it to the model
     *
<<<<<<< HEAD
     * @return \PHPUnit\Framework\MockObject\MockObject
=======
     * @return MockObject
>>>>>>> b2f063af
     */
    protected function _getPreparedPaymentInfo()
    {
        $paymentInfo = $this->getMockBuilder(
            Payment::class
        )->disableOriginalConstructor()->setMethods([])->getMock();
        $this->_model->setData('info_instance', $paymentInfo);
        return $paymentInfo;
    }

    /**
     * Prepares capture transaction
     *
<<<<<<< HEAD
     * @return \PHPUnit\Framework\MockObject\MockObject
=======
     * @return MockObject
>>>>>>> b2f063af
     */
    protected function _getCaptureTransaction()
    {
        return $this->getMockBuilder(
            Transaction::class
        )->disableOriginalConstructor()->setMethods([])->getMock();
    }

    public function testCanFetchTransactionInfo()
    {
        $this->assertFalse($this->_model->canFetchTransactionInfo());
    }

    public function testCanReviewPayment()
    {
        $this->assertFalse($this->_model->canReviewPayment());
    }
}<|MERGE_RESOLUTION|>--- conflicted
+++ resolved
@@ -26,11 +26,7 @@
     protected $_model;
 
     /**
-<<<<<<< HEAD
-     * @var \PHPUnit\Framework\MockObject\MockObject
-=======
      * @var MockObject
->>>>>>> b2f063af
      */
     protected $transactionRepository;
 
@@ -53,9 +49,9 @@
             ->disableOriginalConstructor()
             ->setMethods(['getByTransactionType'])
             ->getMockForAbstractClass();
-        $paypalPro->expects($this->any())->method('getApi')->willReturn($api);
+        $paypalPro->expects($this->any())->method('getApi')->will($this->returnValue($api));
 
-        $proFactory->expects($this->once())->method('create')->willReturn($paypalPro);
+        $proFactory->expects($this->once())->method('create')->will($this->returnValue($paypalPro));
 
         $this->_model = $objectManager->getObject(
             PayflowExpress::class,
@@ -80,7 +76,7 @@
         $captureTransaction = $this->_getCaptureTransaction();
         $captureTransaction->expects($this->once())->method('getAdditionalInformation')->with(
             Payflow\Pro::TRANSPORT_PAYFLOW_TXN_ID
-        )->willReturn(null);
+        )->will($this->returnValue(null));
         $paymentInfo->expects($this->once())->method('getOrder')->willReturnSelf();
         $this->transactionRepository->expects($this->once())
             ->method('getByTransactionType')
@@ -95,7 +91,7 @@
         $captureTransaction = $this->_getCaptureTransaction();
         $captureTransaction->expects($this->once())->method('getAdditionalInformation')->with(
             Payflow\Pro::TRANSPORT_PAYFLOW_TXN_ID
-        )->willReturn(self::TRANSPORT_PAYFLOW_TXN_ID);
+        )->will($this->returnValue(self::TRANSPORT_PAYFLOW_TXN_ID));
         $paymentInfo->expects($this->once())->method('getOrder')->willReturnSelf();
         $this->transactionRepository->expects($this->once())
             ->method('getByTransactionType')
@@ -107,11 +103,7 @@
     /**
      * Prepares payment info mock and adds it to the model
      *
-<<<<<<< HEAD
-     * @return \PHPUnit\Framework\MockObject\MockObject
-=======
      * @return MockObject
->>>>>>> b2f063af
      */
     protected function _getPreparedPaymentInfo()
     {
@@ -125,11 +117,7 @@
     /**
      * Prepares capture transaction
      *
-<<<<<<< HEAD
-     * @return \PHPUnit\Framework\MockObject\MockObject
-=======
      * @return MockObject
->>>>>>> b2f063af
      */
     protected function _getCaptureTransaction()
     {
@@ -140,11 +128,11 @@
 
     public function testCanFetchTransactionInfo()
     {
-        $this->assertFalse($this->_model->canFetchTransactionInfo());
+        $this->assertEquals(false, $this->_model->canFetchTransactionInfo());
     }
 
     public function testCanReviewPayment()
     {
-        $this->assertFalse($this->_model->canReviewPayment());
+        $this->assertEquals(false, $this->_model->canReviewPayment());
     }
 }