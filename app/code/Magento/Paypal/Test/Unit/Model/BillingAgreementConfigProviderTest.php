<?php declare(strict_types=1);
/**
 * Copyright © Magento, Inc. All rights reserved.
 * See COPYING.txt for license details.
 */
namespace Magento\Paypal\Test\Unit\Model;

use Magento\Customer\Helper\Session\CurrentCustomer;
use Magento\Framework\DataObject;
use Magento\Paypal\Model\Billing\Agreement;
use Magento\Paypal\Model\Billing\AgreementFactory;
use Magento\Paypal\Model\BillingAgreementConfigProvider;
use Magento\Paypal\Model\Payment\Method\Billing\AbstractAgreement;
use PHPUnit\Framework\MockObject\MockObject;
use PHPUnit\Framework\TestCase;

class BillingAgreementConfigProviderTest extends TestCase
{
    /**
<<<<<<< HEAD
     * @var CurrentCustomer|\PHPUnit\Framework\MockObject\MockObject
=======
     * @var CurrentCustomer|MockObject
>>>>>>> b2f063af
     */
    protected $currentCustomerMock;

    /**
<<<<<<< HEAD
     * @var AgreementFactory|\PHPUnit\Framework\MockObject\MockObject
=======
     * @var AgreementFactory|MockObject
>>>>>>> b2f063af
     */
    protected $agreementFactoryMock;
    /**
     * @var BillingAgreementConfigProvider
     */
    private $configProvider;

    protected function setUp(): void
    {
        $this->currentCustomerMock = $this->getMockBuilder(CurrentCustomer::class)
            ->setMethods(['getCustomerId'])
            ->disableOriginalConstructor()
            ->getMock();

        $this->agreementFactoryMock = $this->getMockBuilder(AgreementFactory::class)
            ->setMethods(['create'])
            ->disableOriginalConstructor()
            ->getMock();

        $this->configProvider = new BillingAgreementConfigProvider(
            $this->currentCustomerMock,
            $this->agreementFactoryMock
        );
    }

    public function testGetConfig()
    {
        $customerId = 1;
        $agreements = [
            new DataObject(['id' => 1, 'reference_id' => 'DFG123ER']),
            new DataObject(['id' => 2, 'reference_id' => 'JKT153ER']),
        ];

        $expected = [
            'payment' => [
                'paypalBillingAgreement' => [
                    'agreements' => [
                        ['id' => 1, 'referenceId' => 'DFG123ER'],
                        ['id' => 2, 'referenceId' => 'JKT153ER']
                    ],
                    'transportName' => AbstractAgreement::TRANSPORT_BILLING_AGREEMENT_ID
                ]
            ]
        ];

        $this->currentCustomerMock->expects($this->once())->method('getCustomerId')->willReturn($customerId);

        $agreementMock = $this->getMockBuilder(Agreement::class)
            ->disableOriginalConstructor()
            ->getMock();

        $agreementMock->expects($this->once())
            ->method('getAvailableCustomerBillingAgreements')
            ->with($customerId)
            ->willReturn($agreements);

        $this->agreementFactoryMock->expects($this->once())->method('create')->willReturn($agreementMock);

        $this->assertEquals($expected, $this->configProvider->getConfig());
    }

    public function testGetConfigWithEmptyCustomer()
    {
        $customerId = 0;
        $expected = [
            'payment' => [
                'paypalBillingAgreement' => [
                    'agreements'=> [],
                    'transportName' => AbstractAgreement::TRANSPORT_BILLING_AGREEMENT_ID
                ]
            ]
        ];
        $this->currentCustomerMock->expects($this->once())->method('getCustomerId')->willReturn($customerId);
        $this->agreementFactoryMock->expects($this->never())->method('create');
        $this->assertEquals($expected, $this->configProvider->getConfig());
    }
}<|MERGE_RESOLUTION|>--- conflicted
+++ resolved
@@ -17,20 +17,12 @@
 class BillingAgreementConfigProviderTest extends TestCase
 {
     /**
-<<<<<<< HEAD
-     * @var CurrentCustomer|\PHPUnit\Framework\MockObject\MockObject
-=======
      * @var CurrentCustomer|MockObject
->>>>>>> b2f063af
      */
     protected $currentCustomerMock;
 
     /**
-<<<<<<< HEAD
-     * @var AgreementFactory|\PHPUnit\Framework\MockObject\MockObject
-=======
      * @var AgreementFactory|MockObject
->>>>>>> b2f063af
      */
     protected $agreementFactoryMock;
     /**
