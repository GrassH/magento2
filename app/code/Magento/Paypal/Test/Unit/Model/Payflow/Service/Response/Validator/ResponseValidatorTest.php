<?php declare(strict_types=1);
/**
 * Copyright © Magento, Inc. All rights reserved.
 * See COPYING.txt for license details.
 */
namespace Magento\Paypal\Test\Unit\Model\Payflow\Service\Response\Validator;

use Magento\Framework\DataObject;
use Magento\Paypal\Model\Payflow\Service\Response\Validator\ResponseValidator;
use Magento\Paypal\Model\Payflow\Service\Response\ValidatorInterface;
use Magento\Paypal\Model\Payflow\Transparent;
use Magento\Paypal\Model\Payflowpro;
use PHPUnit\Framework\MockObject\MockObject;
use PHPUnit\Framework\TestCase;

/**
 * Class ResponseValidatorTest
 *
 * Test for class \Magento\Paypal\Model\Payflow\Service\Response\Validator\ResponseValidator
 */
class ResponseValidatorTest extends TestCase
{
    /**
     * @var ResponseValidator
     */
    protected $responseValidator;

    /**
<<<<<<< HEAD
     * @var ValidatorInterface|\PHPUnit\Framework\MockObject\MockObject
=======
     * @var ValidatorInterface|MockObject
>>>>>>> b2f063af
     */
    protected $validatorMock;

    /**
<<<<<<< HEAD
     * @var Transparent|\PHPUnit\Framework\MockObject\MockObject
=======
     * @var Transparent|MockObject
>>>>>>> b2f063af
     */
    protected $payflowFacade;

    protected function setUp(): void
    {
        $this->validatorMock = $this->getMockBuilder(
            ValidatorInterface::class
        )
            ->setMethods(['validate'])
            ->getMockForAbstractClass();
        $this->payflowFacade = $this->getMockBuilder(Transparent::class)
            ->disableOriginalConstructor()
            ->setMethods([])
            ->getMock();

        $this->responseValidator = new ResponseValidator([$this->validatorMock]);
    }

    /**
     * @param Object $response
     * @param int $exactlyCount
     *
     * @dataProvider dataProviderForTestValidate
     */
    public function testValidate(DataObject $response, $exactlyCount)
    {
        $this->validatorMock->expects($this->exactly($exactlyCount))
            ->method('validate')
            ->with($response);

        $this->responseValidator->validate($response, $this->payflowFacade);
    }

    /**
     * @return array
     */
    public function dataProviderForTestValidate()
    {
        return [
            [
                'response' => new DataObject(['result' => Payflowpro::RESPONSE_CODE_APPROVED]),
                'exactlyCount' => 1
            ],
            [
                'response' => new DataObject(['result' => Payflowpro::RESPONSE_CODE_FRAUDSERVICE_FILTER]),
                'exactlyCount' => 1
            ],
            [
                'response' => new DataObject(['result' => Payflowpro::RESPONSE_CODE_INVALID_AMOUNT]),
                'exactlyCount' => 0
            ]
        ];
    }

<<<<<<< HEAD
    /**
     */
    public function testValidateFail()
    {
        $this->expectException(\Magento\Framework\Exception\LocalizedException::class);
        $this->expectExceptionMessage('Transaction has been declined');

=======
    public function testValidateFail()
    {
        $this->expectException('Magento\Framework\Exception\LocalizedException');
        $this->expectExceptionMessage('Transaction has been declined');
>>>>>>> b2f063af
        $response = new DataObject(
            [
                'result' => Payflowpro::RESPONSE_CODE_APPROVED,
                'respmsg' => 'Test error msg',
            ]
        );

        $this->validatorMock->expects($this->once())
            ->method('validate')
            ->with($response)
            ->willReturn(false);

        $this->responseValidator->validate($response, $this->payflowFacade);
    }

<<<<<<< HEAD
    /**
     */
    public function testValidateUnknownCode()
    {
        $this->expectException(\Magento\Framework\Exception\LocalizedException::class);
        $this->expectExceptionMessage('Transaction has been declined');

=======
    public function testValidateUnknownCode()
    {
        $this->expectException('Magento\Framework\Exception\LocalizedException');
        $this->expectExceptionMessage('Transaction has been declined');
>>>>>>> b2f063af
        $response = new DataObject(
            [
                'result' => 7777777777,
                'respmsg' => 'Test error msg',
            ]
        );

        $this->validatorMock->expects($this->never())
            ->method('validate')
            ->with($response)
            ->willReturn(false);

        $this->responseValidator->validate($response, $this->payflowFacade);
    }
}<|MERGE_RESOLUTION|>--- conflicted
+++ resolved
@@ -26,20 +26,12 @@
     protected $responseValidator;
 
     /**
-<<<<<<< HEAD
-     * @var ValidatorInterface|\PHPUnit\Framework\MockObject\MockObject
-=======
      * @var ValidatorInterface|MockObject
->>>>>>> b2f063af
      */
     protected $validatorMock;
 
     /**
-<<<<<<< HEAD
-     * @var Transparent|\PHPUnit\Framework\MockObject\MockObject
-=======
      * @var Transparent|MockObject
->>>>>>> b2f063af
      */
     protected $payflowFacade;
 
@@ -94,20 +86,10 @@
         ];
     }
 
-<<<<<<< HEAD
-    /**
-     */
-    public function testValidateFail()
-    {
-        $this->expectException(\Magento\Framework\Exception\LocalizedException::class);
-        $this->expectExceptionMessage('Transaction has been declined');
-
-=======
     public function testValidateFail()
     {
         $this->expectException('Magento\Framework\Exception\LocalizedException');
         $this->expectExceptionMessage('Transaction has been declined');
->>>>>>> b2f063af
         $response = new DataObject(
             [
                 'result' => Payflowpro::RESPONSE_CODE_APPROVED,
@@ -123,20 +105,10 @@
         $this->responseValidator->validate($response, $this->payflowFacade);
     }
 
-<<<<<<< HEAD
-    /**
-     */
-    public function testValidateUnknownCode()
-    {
-        $this->expectException(\Magento\Framework\Exception\LocalizedException::class);
-        $this->expectExceptionMessage('Transaction has been declined');
-
-=======
     public function testValidateUnknownCode()
     {
         $this->expectException('Magento\Framework\Exception\LocalizedException');
         $this->expectExceptionMessage('Transaction has been declined');
->>>>>>> b2f063af
         $response = new DataObject(
             [
                 'result' => 7777777777,
