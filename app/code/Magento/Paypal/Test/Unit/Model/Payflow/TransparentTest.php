<?php
/**
 * Copyright © Magento, Inc. All rights reserved.
 * See COPYING.txt for license details.
 */
declare(strict_types=1);

namespace Magento\Paypal\Test\Unit\Model\Payflow;

use Magento\Framework\App\Config\ScopeConfigInterface;
use Magento\Framework\DataObject;
use Magento\Framework\Exception\LocalizedException;
use Magento\Framework\Exception\State\InvalidTransitionException;
use Magento\Framework\TestFramework\Unit\Helper\ObjectManager as ObjectManagerHelper;
use Magento\Payment\Model\Method\ConfigInterface as PaymentConfigInterface;
use Magento\Payment\Model\Method\ConfigInterfaceFactory as PaymentConfigInterfaceFactory;
use Magento\Paypal\Model\Cart as PayPalCart;
use Magento\Paypal\Model\CartFactory as PayPalCartFactory;
use Magento\Paypal\Model\Payflow\Service\Gateway as PayPalPayflowGateway;
use Magento\Paypal\Model\Payflow\Transparent as PayPalPayflowTransparent;
use Magento\Paypal\Model\Payflowpro;
use Magento\Sales\Api\Data\OrderPaymentExtensionInterface;
use Magento\Sales\Api\Data\OrderPaymentExtensionInterfaceFactory as PaymentExtensionInterfaceFactory;
use Magento\Sales\Model\Order;
use Magento\Sales\Model\Order\Payment;
use Magento\Store\Api\Data\StoreInterface;
use Magento\Store\Model\ScopeInterface;
use Magento\Store\Model\StoreManagerInterface;
use Magento\Vault\Api\Data\PaymentTokenInterface;
use Magento\Vault\Api\Data\PaymentTokenInterfaceFactory;
use PHPUnit\Framework\MockObject\MockObject as MockObject;
<<<<<<< HEAD
=======
use PHPUnit\Framework\TestCase;
>>>>>>> b2f063af

/**
 * Paypal transparent test class
 *
 * @SuppressWarnings(PHPMD.CouplingBetweenObjects)
 */
class TransparentTest extends TestCase
{
    /**
     * @var PayPalPayflowTransparent
     */
    private $subject;

    /**
     * @var PaymentConfigInterface|MockObject
     */
    private $paymentConfig;

    /**
     * @var PayPalPayflowGateway|MockObject
     */
    private $payPalPayflowGateway;

    /**
     * @var PaymentTokenInterface|MockObject
     */
    private $paymentToken;

    /**
     * @var PayPalCart|MockObject
     */
    private $payPalCart;

    /**
     * @var ScopeConfigInterface|MockObject
     */
    private $scopeConfig;

    /**
     * @var Payment|MockObject
     */
    private $payment;

    /**
     * @var Order|MockObject
     */
    private $order;

<<<<<<< HEAD
    protected function setUp(): void
=======
    public function setUp(): void
>>>>>>> b2f063af
    {
        $this->initPayment();

        $this->subject = (new ObjectManagerHelper($this))
            ->getObject(
                PayPalPayflowTransparent::class,
                [
                    'configFactory' => $this->getPaymentConfigInterfaceFactory(),
                    'paymentExtensionFactory' => $this->getPaymentExtensionInterfaceFactory(),
                    'storeManager' => $this->getStoreManager(),
                    'gateway' => $this->getPayPalPayflowGateway(),
                    'paymentTokenFactory' => $this->getPaymentTokenFactory(),
                    'payPalCartFactory' => $this->getPayPalCartFactory(),
                    'scopeConfig' => $this->getScopeConfig(),
                ]
            );
    }

    /**
     * Asserts that authorize request to Payflow gateway is valid.
     *
     * @dataProvider validAuthorizeRequestDataProvider
     * @param DataObject $validAuthorizeRequest
     * @throws LocalizedException
     * @throws InvalidTransitionException
     */
    public function testValidAuthorizeRequest(DataObject $validAuthorizeRequest)
    {
        $this->scopeConfig->method('getValue')
            ->willReturnMap(
                [
                    ['payment/payflowpro/user', ScopeInterface::SCOPE_STORE, null, 'user'],
                    ['payment/payflowpro/vendor', ScopeInterface::SCOPE_STORE, null, 'vendor'],
                    ['payment/payflowpro/partner', ScopeInterface::SCOPE_STORE, null, 'partner'],
                    ['payment/payflowpro/pwd', ScopeInterface::SCOPE_STORE, null, 'pwd'],
                    ['payment/payflowpro/verbosity', ScopeInterface::SCOPE_STORE, null, 'verbosity'],
                ]
            );
        $this->paymentConfig->method('getBuildNotationCode')->willReturn('BUTTONSOURCE');
        $this->payment->method('getAdditionalInformation')
            ->willReturnMap(
                [
                    [Payflowpro::PNREF, 'XXXXXXXXXXXX'],
                ]
            );
        $this->order->method('getIncrementId')->willReturn('000000001');
        $this->order->method('getBaseCurrencyCode')->willReturn('USD');
        $this->payPalCart->method('getSubtotal')->willReturn(5.00);
        $this->payPalCart->method('getTax')->willReturn(5.00);
        $this->payPalCart->method('getShipping')->willReturn(5.00);
        $this->payPalCart->method('getDiscount')->willReturn(5.00);

        $this->payPalPayflowGateway->expects($this->once())
            ->method('postRequest')
            ->with($this->equalTo($validAuthorizeRequest));

        $this->subject->authorize($this->payment, 10);
    }

    /**
     * @return array
     */
    public function validAuthorizeRequestDataProvider(): array
    {
        return [
            [
                new DataObject(
                    [
                        'user' => 'user',
                        'vendor' => 'vendor',
                        'partner' => 'partner',
                        'pwd' => 'pwd',
                        'verbosity' => 'verbosity',
                        'BUTTONSOURCE' => 'BUTTONSOURCE',
                        'tender' => 'C',
                        'custref' => '000000001',
                        'invnum' => '000000001',
                        'comment1' => '000000001',
                        'trxtype' => 'A',
                        'origid' => 'XXXXXXXXXXXX',
                        'amt' => '10.00',
                        'currency' => 'USD',
                        'itemamt' => '5.00',
                        'taxamt' => '5.00',
                        'freightamt' => '5.00',
                        'discount' => '5.00',
                    ]
                ),
            ]
        ];
    }

    /**
     * @return PaymentConfigInterfaceFactory|MockObject
     */
    private function getPaymentConfigInterfaceFactory()
    {
        $paymentConfigInterfaceFactory = $this->getMockBuilder(PaymentConfigInterfaceFactory::class)
            ->setMethods(['create'])
            ->disableOriginalConstructor()
            ->getMock();
        $this->paymentConfig = $this->getMockBuilder(PaymentConfigInterface::class)
            ->setMethods(['setStoreId', 'setMethodInstance', 'setMethod', 'getBuildNotationCode'])
            ->getMockForAbstractClass();

        $paymentConfigInterfaceFactory->method('create')->willReturn($this->paymentConfig);

        return $paymentConfigInterfaceFactory;
    }

    /**
     * @return PaymentExtensionInterfaceFactory|MockObject
     */
    private function getPaymentExtensionInterfaceFactory()
    {
        $paymentExtensionInterfaceFactory = $this->getMockBuilder(PaymentExtensionInterfaceFactory::class)
            ->setMethods(['create'])
            ->disableOriginalConstructor()
            ->getMock();
        $orderPaymentExtension = $this->getMockBuilder(OrderPaymentExtensionInterface::class)
            ->setMethods(
                ['setVaultPaymentToken', 'getVaultPaymentToken', 'setNotificationMessage', 'getNotificationMessage']
            )
            ->disableOriginalConstructor()
            ->getMockForAbstractClass();

        $paymentExtensionInterfaceFactory->method('create')->willReturn($orderPaymentExtension);

        return $paymentExtensionInterfaceFactory;
    }

    /**
     * @return StoreManagerInterface|MockObject
     */
    private function getStoreManager()
    {
        $storeManager = $this->getMockBuilder(StoreManagerInterface::class)
            ->getMockForAbstractClass();
        $store = $this->getMockBuilder(StoreInterface::class)
            ->getMockForAbstractClass();

        $storeManager->method('getStore')->willReturn($store);

        return $storeManager;
    }

    /**
     * @return PayPalPayflowGateway|MockObject
     */
    private function getPayPalPayflowGateway()
    {
        $this->payPalPayflowGateway = $this->getMockBuilder(PayPalPayflowGateway::class)
            ->disableOriginalConstructor()
            ->getMock();
        $this->payPalPayflowGateway->method('postRequest')
            ->willReturn(new DataObject());

        return $this->payPalPayflowGateway;
    }

    /**
     * @return PaymentTokenInterfaceFactory|MockObject
     */
    private function getPaymentTokenFactory()
    {
        $paymentTokenInterfaceFactory = $this->getMockBuilder(PaymentTokenInterfaceFactory::class)
            ->disableOriginalConstructor()
            ->getMock();
        $this->paymentToken = $this->getMockBuilder(PaymentTokenInterface::class)
            ->getMockForAbstractClass();

        $paymentTokenInterfaceFactory->method('create')->willReturn($this->paymentToken);

        return $paymentTokenInterfaceFactory;
    }

    /**
     * @return PayPalCartFactory|MockObject
     */
    private function getPayPalCartFactory()
    {
        $payPalCartFactory = $this->getMockBuilder(PayPalCartFactory::class)
            ->setMethods(['create'])
            ->disableOriginalConstructor()
            ->getMock();
        $this->payPalCart = $this->getMockBuilder(PayPalCart::class)
            ->disableOriginalConstructor()
            ->getMock();

        $payPalCartFactory->method('create')->willReturn($this->payPalCart);

        return $payPalCartFactory;
    }

    /**
     * @return ScopeConfigInterface|MockObject
     */
    private function getScopeConfig()
    {
        $this->scopeConfig = $this->getMockBuilder(ScopeConfigInterface::class)
            ->getMockForAbstractClass();

        return $this->scopeConfig;
    }

    /**
     * @return Payment|MockObject
     */
    private function initPayment()
    {
        $this->payment = $this->getMockBuilder(Payment::class)
            ->disableOriginalConstructor()
            ->getMock();
        $this->order = $this->getMockBuilder(Order::class)
            ->disableOriginalConstructor()
            ->getMock();
        $paymentExtensionAttributes  = $this->getMockBuilder(OrderPaymentExtensionInterface::class)
            ->setMethods(
                ['setVaultPaymentToken', 'getVaultPaymentToken', 'setNotificationMessage', 'getNotificationMessage']
            )
            ->getMockForAbstractClass();
        $this->payment->method('getOrder')->willReturn($this->order);
        $this->payment->method('setTransactionId')->willReturnSelf();
        $this->payment->method('setIsTransactionClosed')->willReturnSelf();
        $this->payment->method('getCcExpYear')->willReturn('2019');
        $this->payment->method('getCcExpMonth')->willReturn('05');
        $this->payment->method('getExtensionAttributes')->willReturn($paymentExtensionAttributes);

        return $this->payment;
    }
}<|MERGE_RESOLUTION|>--- conflicted
+++ resolved
@@ -29,10 +29,7 @@
 use Magento\Vault\Api\Data\PaymentTokenInterface;
 use Magento\Vault\Api\Data\PaymentTokenInterfaceFactory;
 use PHPUnit\Framework\MockObject\MockObject as MockObject;
-<<<<<<< HEAD
-=======
 use PHPUnit\Framework\TestCase;
->>>>>>> b2f063af
 
 /**
  * Paypal transparent test class
@@ -81,11 +78,7 @@
      */
     private $order;
 
-<<<<<<< HEAD
-    protected function setUp(): void
-=======
     public function setUp(): void
->>>>>>> b2f063af
     {
         $this->initPayment();
 
@@ -210,7 +203,7 @@
                 ['setVaultPaymentToken', 'getVaultPaymentToken', 'setNotificationMessage', 'getNotificationMessage']
             )
             ->disableOriginalConstructor()
-            ->getMockForAbstractClass();
+            ->getMock();
 
         $paymentExtensionInterfaceFactory->method('create')->willReturn($orderPaymentExtension);
 
