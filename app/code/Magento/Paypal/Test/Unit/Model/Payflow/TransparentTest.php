--- conflicted
+++ resolved
@@ -7,12 +7,10 @@
 
 namespace Magento\Paypal\Test\Unit\Model\Payflow;
 
-use Magento\Directory\Helper\Data as DirectoryHelper;
 use Magento\Framework\App\Config\ScopeConfigInterface;
 use Magento\Framework\DataObject;
 use Magento\Framework\Exception\LocalizedException;
 use Magento\Framework\Exception\State\InvalidTransitionException;
-use Magento\Framework\TestFramework\Unit\Helper\ObjectManager;
 use Magento\Framework\TestFramework\Unit\Helper\ObjectManager as ObjectManagerHelper;
 use Magento\Payment\Model\Method\ConfigInterface as PaymentConfigInterface;
 use Magento\Payment\Model\Method\ConfigInterfaceFactory as PaymentConfigInterfaceFactory;
@@ -88,14 +86,7 @@
     protected function setUp(): void
     {
         $this->initPayment();
-        $objectManager = new ObjectManager($this);
-        $objects = [
-            [
-                DirectoryHelper::class,
-                $this->createMock(DirectoryHelper::class)
-            ]
-        ];
-        $objectManager->prepareObjectManager($objects);
+
         $this->subject = (new ObjectManagerHelper($this))
             ->getObject(
                 PayPalPayflowTransparent::class,
@@ -134,33 +125,25 @@
         $gatewayToken = 'gateway_token';
         $this->payment->expects($this->once())->method('getParentTransactionId')->willReturn($parentTransactionId);
         $this->payment->expects($this->exactly($setParentTransactionIdCalls))->method('setParentTransactionId');
-<<<<<<< HEAD
-        $this->payment->expects($this->exactly($setAdditionalInformationCalls))->method('setAdditionalInformation')->with(Payflowpro::PNREF, $gatewayToken);
-        $this->payment->expects($this->exactly(4))->method('getAdditionalInformation')
-            ->willReturnCallback(fn($param) => match ([$param]) {
-                ['result_code'] => 0,
-                [Payflowpro::PNREF] => '',
-                [Payflowpro::PNREF], [Payflowpro::PNREF] => Payflowpro::PNREF
-            });
-        $this->paymentExtensionAttributes->expects($this->once())->method('getVaultPaymentToken')->willReturn($this->paymentToken);
-        $this->paymentToken->expects($this->exactly($getGatewayTokenCalls))->method('getGatewayToken')->willReturn($gatewayToken);
-=======
         $this->payment->expects($this->exactly($setAdditionalInformationCalls))
             ->method('setAdditionalInformation')
             ->with(Payflowpro::PNREF, $gatewayToken);
-        $this->payment->expects($this->exactly(4))->method('getAdditionalInformation')->withConsecutive(
-            ['result_code'],
-            [Payflowpro::PNREF],
-            [Payflowpro::PNREF],
-            [Payflowpro::PNREF],
-        )->willReturn(0, '', Payflowpro::PNREF, Payflowpro::PNREF);
+        $this->payment->expects($this->exactly(4))->method('getAdditionalInformation')
+            ->method('getAdditionalInformation')->willReturnCallback(
+                function ($arg) {
+                    if ($arg == 'result_code') {
+                        return 0;
+                    } elseif ($arg == Payflowpro::PNREF) {
+                        return Payflowpro::PNREF;
+                    }
+                }
+            );
         $this->paymentExtensionAttributes->expects($this->once())
             ->method('getVaultPaymentToken')
             ->willReturn($this->paymentToken);
         $this->paymentToken->expects($this->exactly($getGatewayTokenCalls))
             ->method('getGatewayToken')
             ->willReturn($gatewayToken);
->>>>>>> 57a32313
 
         $this->subject->capture($this->payment, 100);
     }
@@ -170,7 +153,7 @@
      *
      * @return array
      */
-    public function captureCorrectIdDataProvider(): array
+    public static function captureCorrectIdDataProvider(): array
     {
         return [
             'No Transaction ID' => [''],
@@ -222,7 +205,7 @@
     /**
      * @return array
      */
-    public function validAuthorizeRequestDataProvider(): array
+    public static function validAuthorizeRequestDataProvider(): array
     {
         return [
             [
@@ -262,11 +245,7 @@
             ->disableOriginalConstructor()
             ->getMock();
         $this->paymentConfig = $this->getMockBuilder(PaymentConfigInterface::class)
-<<<<<<< HEAD
-            ->addMethods(['setStoreId', 'setMethodInstance', 'setMethod', 'getBuildNotationCode'])
-=======
-            ->addMethods(['setStoreId', 'setMethodInstance', 'setMethod', 'getBuildNotationCode', 'getPaymentAction'])
->>>>>>> 57a32313
+            ->onlyMethods(['setStoreId', 'setMethodInstance', 'setMethod', 'getBuildNotationCode'])
             ->getMockForAbstractClass();
 
         $paymentConfigInterfaceFactory->method('create')->willReturn($this->paymentConfig);
@@ -284,7 +263,7 @@
             ->disableOriginalConstructor()
             ->getMock();
         $orderPaymentExtension = $this->getMockBuilder(OrderPaymentExtensionInterface::class)
-            ->addMethods(
+            ->onlyMethods(
                 ['setVaultPaymentToken', 'getVaultPaymentToken', 'setNotificationMessage', 'getNotificationMessage']
             )
             ->disableOriginalConstructor()
@@ -398,7 +377,7 @@
             ->disableOriginalConstructor()
             ->getMock();
         $this->paymentExtensionAttributes = $this->getMockBuilder(OrderPaymentExtensionInterface::class)
-            ->addMethods(
+            ->onlyMethods(
                 ['setVaultPaymentToken', 'getVaultPaymentToken', 'setNotificationMessage', 'getNotificationMessage']
             )
             ->getMockForAbstractClass();
