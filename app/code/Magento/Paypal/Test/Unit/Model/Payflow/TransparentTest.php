<?php
/**
 * Copyright © Magento, Inc. All rights reserved.
 * See COPYING.txt for license details.
 */
declare(strict_types=1);

namespace Magento\Paypal\Test\Unit\Model\Payflow;

use Magento\Framework\App\Config\ScopeConfigInterface;
use Magento\Framework\DataObject;
use Magento\Framework\Exception\LocalizedException;
use Magento\Framework\Exception\State\InvalidTransitionException;
use Magento\Framework\TestFramework\Unit\Helper\ObjectManager as ObjectManagerHelper;
use Magento\Payment\Model\Method\ConfigInterface as PaymentConfigInterface;
use Magento\Payment\Model\Method\ConfigInterfaceFactory as PaymentConfigInterfaceFactory;
use Magento\Paypal\Model\Cart as PayPalCart;
use Magento\Paypal\Model\CartFactory as PayPalCartFactory;
use Magento\Paypal\Model\Payflow\Service\Gateway as PayPalPayflowGateway;
use Magento\Paypal\Model\Payflow\Transparent as PayPalPayflowTransparent;
use Magento\Paypal\Model\Payflowpro;
use Magento\Sales\Api\Data\OrderPaymentExtensionInterface;
use Magento\Sales\Api\Data\OrderPaymentExtensionInterfaceFactory as PaymentExtensionInterfaceFactory;
use Magento\Sales\Model\Order;
use Magento\Sales\Model\Order\Payment;
use Magento\Store\Api\Data\StoreInterface;
use Magento\Store\Model\ScopeInterface;
use Magento\Store\Model\StoreManagerInterface;
use Magento\Vault\Api\Data\PaymentTokenInterface;
use Magento\Vault\Api\Data\PaymentTokenInterfaceFactory;
use PHPUnit\Framework\MockObject\MockObject;
use PHPUnit\Framework\TestCase;

/**
 * Paypal transparent test class
 *
 * @SuppressWarnings(PHPMD.CouplingBetweenObjects)
 */
class TransparentTest extends TestCase
{
    /**
     * @var PayPalPayflowTransparent
     */
    private $subject;

    /**
     * @var PaymentConfigInterface|MockObject
     */
    private $paymentConfig;

    /**
     * @var PayPalPayflowGateway|MockObject
     */
    private $payPalPayflowGateway;

    /**
     * @var PaymentTokenInterface|MockObject
     */
    private $paymentToken;

    /**
     * @var PayPalCart|MockObject
     */
    private $payPalCart;

    /**
     * @var ScopeConfigInterface|MockObject
     */
    private $scopeConfig;

    /**
     * @var Payment|MockObject
     */
    private $payment;

    /**
     * @var Order|MockObject
     */
    private $order;

    /**
     * @var OrderPaymentExtensionInterface|MockObject
     */
    private $paymentExtensionAttributes;

    protected function setUp(): void
    {
        $this->initPayment();

        $this->subject = (new ObjectManagerHelper($this))
            ->getObject(
                PayPalPayflowTransparent::class,
                [
                    'configFactory' => $this->getPaymentConfigInterfaceFactory(),
                    'paymentExtensionFactory' => $this->getPaymentExtensionInterfaceFactory(),
                    'storeManager' => $this->getStoreManager(),
                    'gateway' => $this->getPayPalPayflowGateway(),
                    'paymentTokenFactory' => $this->getPaymentTokenFactory(),
                    'payPalCartFactory' => $this->getPayPalCartFactory(),
                    'scopeConfig' => $this->getScopeConfig(),
                ]
            );
    }

    /**
     * Check correct parent transaction ID for Payflow delayed capture.
     *
     * @dataProvider captureCorrectIdDataProvider
     * @param string $parentTransactionId
     * @throws InvalidTransitionException
     * @throws LocalizedException
     */
    public function testCaptureCorrectId(string $parentTransactionId)
    {
        if (empty($parentTransactionId)) {
            $setParentTransactionIdCalls =  1;
            $setAdditionalInformationCalls = 1;
            $getGatewayTokenCalls = 2;
        } else {
            $setParentTransactionIdCalls =  0;
            $setAdditionalInformationCalls = 0;
            $getGatewayTokenCalls = 0;
        }

        $gatewayToken = 'gateway_token';
<<<<<<< HEAD
        $this->payment->expects($this->once())->method('getParentTransactionId')
            ->willReturn($parentTransactionId);
        $this->payment->expects($this->exactly($setParentTransactionIdCalls))
            ->method('setParentTransactionId');
        $this->payment->expects($this->exactly($setAdditionalInformationCalls))
            ->method('setAdditionalInformation')->with(Payflowpro::PNREF, $gatewayToken);
        $this->payment->expects($this->exactly(4))
            ->method('getAdditionalInformation')->willReturnCallback(
                function ($arg) {
                    if ($arg == 'result_code') {
                        return 0;
                    } elseif ($arg == Payflowpro::PNREF) {
                        return Payflowpro::PNREF;
                    }
                }
            );
        $this->paymentExtensionAttributes->expects($this->once())
            ->method('getVaultPaymentToken')->willReturn($this->paymentToken);
        $this->paymentToken->expects($this->exactly($getGatewayTokenCalls))
            ->method('getGatewayToken')->willReturn($gatewayToken);
=======
        $this->payment->expects($this->once())->method('getParentTransactionId')->willReturn($parentTransactionId);
        $this->payment->expects($this->exactly($setParentTransactionIdCalls))->method('setParentTransactionId');
        $this->payment->expects($this->exactly($setAdditionalInformationCalls))
            ->method('setAdditionalInformation')
            ->with(Payflowpro::PNREF, $gatewayToken);
        $this->payment->expects($this->exactly(4))->method('getAdditionalInformation')->withConsecutive(
            ['result_code'],
            [Payflowpro::PNREF],
            [Payflowpro::PNREF],
            [Payflowpro::PNREF],
        )->willReturn(0, '', Payflowpro::PNREF, Payflowpro::PNREF);
        $this->paymentExtensionAttributes->expects($this->once())
            ->method('getVaultPaymentToken')
            ->willReturn($this->paymentToken);
        $this->paymentToken->expects($this->exactly($getGatewayTokenCalls))
            ->method('getGatewayToken')
            ->willReturn($gatewayToken);
>>>>>>> b2286ecf

        $this->subject->capture($this->payment, 100);
    }

    /**
     * Data provider for testCaptureCorrectId.
     *
     * @return array
     */
    public static function captureCorrectIdDataProvider(): array
    {
        return [
            'No Transaction ID' => [''],
            'With Transaction ID' => ['1'],
        ];
    }

    /**
     * Asserts that authorize request to Payflow gateway is valid.
     *
     * @dataProvider validAuthorizeRequestDataProvider
     * @param DataObject $validAuthorizeRequest
     * @throws LocalizedException
     * @throws InvalidTransitionException
     */
    public function testValidAuthorizeRequest(DataObject $validAuthorizeRequest)
    {
        $this->scopeConfig->method('getValue')
            ->willReturnMap(
                [
                    ['payment/payflowpro/user', ScopeInterface::SCOPE_STORE, null, 'user'],
                    ['payment/payflowpro/vendor', ScopeInterface::SCOPE_STORE, null, 'vendor'],
                    ['payment/payflowpro/partner', ScopeInterface::SCOPE_STORE, null, 'partner'],
                    ['payment/payflowpro/pwd', ScopeInterface::SCOPE_STORE, null, 'pwd'],
                    ['payment/payflowpro/verbosity', ScopeInterface::SCOPE_STORE, null, 'verbosity'],
                ]
            );
        $this->paymentConfig->method('getBuildNotationCode')->willReturn('BUTTONSOURCE');
        $this->payment->method('getAdditionalInformation')
            ->willReturnMap(
                [
                    [Payflowpro::PNREF, 'XXXXXXXXXXXX'],
                ]
            );
        $this->order->method('getIncrementId')->willReturn('000000001');
        $this->order->method('getBaseCurrencyCode')->willReturn('USD');
        $this->payPalCart->method('getSubtotal')->willReturn(5.00);
        $this->payPalCart->method('getTax')->willReturn(5.00);
        $this->payPalCart->method('getShipping')->willReturn(5.00);
        $this->payPalCart->method('getDiscount')->willReturn(5.00);

        $this->payPalPayflowGateway->expects($this->once())
            ->method('postRequest')
            ->with($validAuthorizeRequest);

        $this->subject->authorize($this->payment, 10);
    }

    /**
     * @return array
     */
    public static function validAuthorizeRequestDataProvider(): array
    {
        return [
            [
                new DataObject(
                    [
                        'user' => 'user',
                        'vendor' => 'vendor',
                        'partner' => 'partner',
                        'pwd' => 'pwd',
                        'verbosity' => 'verbosity',
                        'BUTTONSOURCE' => 'BUTTONSOURCE',
                        'tender' => 'C',
                        'custref' => '000000001',
                        'invnum' => '000000001',
                        'comment1' => '000000001',
                        'trxtype' => 'A',
                        'origid' => 'XXXXXXXXXXXX',
                        'amt' => '10.00',
                        'currency' => 'USD',
                        'itemamt' => '5.00',
                        'taxamt' => '5.00',
                        'freightamt' => '5.00',
                        'discount' => '5.00',
                    ]
                ),
            ]
        ];
    }

    /**
     * @return PaymentConfigInterfaceFactory|MockObject
     */
    private function getPaymentConfigInterfaceFactory()
    {
        $paymentConfigInterfaceFactory = $this->getMockBuilder(PaymentConfigInterfaceFactory::class)
            ->onlyMethods(['create'])
            ->disableOriginalConstructor()
            ->getMock();
        $this->paymentConfig = $this->getMockBuilder(PaymentConfigInterface::class)
<<<<<<< HEAD
            ->onlyMethods(['setStoreId', 'setMethodInstance', 'setMethod', 'getBuildNotationCode'])
=======
            ->addMethods(['setStoreId', 'setMethodInstance', 'setMethod', 'getBuildNotationCode', 'getPaymentAction'])
>>>>>>> b2286ecf
            ->getMockForAbstractClass();

        $paymentConfigInterfaceFactory->method('create')->willReturn($this->paymentConfig);

        return $paymentConfigInterfaceFactory;
    }

    /**
     * @return PaymentExtensionInterfaceFactory|MockObject
     */
    private function getPaymentExtensionInterfaceFactory()
    {
        $paymentExtensionInterfaceFactory = $this->getMockBuilder(PaymentExtensionInterfaceFactory::class)
            ->onlyMethods(['create'])
            ->disableOriginalConstructor()
            ->getMock();
        $orderPaymentExtension = $this->getMockBuilder(OrderPaymentExtensionInterface::class)
            ->onlyMethods(
                ['setVaultPaymentToken', 'getVaultPaymentToken', 'setNotificationMessage', 'getNotificationMessage']
            )
            ->disableOriginalConstructor()
            ->getMockForAbstractClass();

        $paymentExtensionInterfaceFactory->method('create')->willReturn($orderPaymentExtension);

        return $paymentExtensionInterfaceFactory;
    }

    /**
     * @return StoreManagerInterface|MockObject
     */
    private function getStoreManager()
    {
        $storeManager = $this->getMockBuilder(StoreManagerInterface::class)
            ->getMockForAbstractClass();
        $store = $this->getMockBuilder(StoreInterface::class)
            ->getMockForAbstractClass();

        $storeManager->method('getStore')->willReturn($store);

        return $storeManager;
    }

    /**
     * @return PayPalPayflowGateway|MockObject
     */
    private function getPayPalPayflowGateway()
    {
        $this->payPalPayflowGateway = $this->getMockBuilder(PayPalPayflowGateway::class)
            ->disableOriginalConstructor()
            ->getMock();
        $this->payPalPayflowGateway->method('postRequest')
            ->willReturn(new DataObject());

        return $this->payPalPayflowGateway;
    }

    /**
     * @return PaymentTokenInterfaceFactory|MockObject
     */
    private function getPaymentTokenFactory()
    {
        $paymentTokenInterfaceFactory = $this->getMockBuilder(PaymentTokenInterfaceFactory::class)
            ->disableOriginalConstructor()
            ->getMock();
        $this->paymentToken = $this->getMockBuilder(PaymentTokenInterface::class)
            ->getMockForAbstractClass();

        $paymentTokenInterfaceFactory->method('create')->willReturn($this->paymentToken);

        return $paymentTokenInterfaceFactory;
    }

    /**
     * @return PayPalCartFactory|MockObject
     */
    private function getPayPalCartFactory()
    {
        $payPalCartFactory = $this->getMockBuilder(PayPalCartFactory::class)
            ->onlyMethods(['create'])
            ->disableOriginalConstructor()
            ->getMock();
        $this->payPalCart = $this->getMockBuilder(PayPalCart::class)
            ->disableOriginalConstructor()
            ->getMock();

        $payPalCartFactory->method('create')->willReturn($this->payPalCart);

        return $payPalCartFactory;
    }

    /**
     * @return ScopeConfigInterface|MockObject
     */
    private function getScopeConfig()
    {
        $this->scopeConfig = $this->getMockBuilder(ScopeConfigInterface::class)
            ->getMockForAbstractClass();

        return $this->scopeConfig;
    }

    /**
     * @return Payment|MockObject
     */
    private function initPayment()
    {
        $this->payment = $this->getMockBuilder(Payment::class)
            ->disableOriginalConstructor()
            ->addMethods(['getIsTransactionApproved'])
            ->onlyMethods(
                [
                    'setTransactionId',
                    'setIsTransactionClosed',
                    'getCcExpYear',
                    'getCcExpMonth',
                    'getExtensionAttributes',
                    'getOrder',
                    'authorize',
                    'canFetchTransactionInfo',
                    'getParentTransactionId',
                    'setParentTransactionId',
                    'setAdditionalInformation',
                    'getAdditionalInformation'
                ]
            )
            ->getMock();
        $this->order = $this->getMockBuilder(Order::class)
            ->disableOriginalConstructor()
            ->getMock();
        $this->paymentExtensionAttributes = $this->getMockBuilder(OrderPaymentExtensionInterface::class)
            ->onlyMethods(
                ['setVaultPaymentToken', 'getVaultPaymentToken', 'setNotificationMessage', 'getNotificationMessage']
            )
            ->getMockForAbstractClass();
        $this->payment->method('getOrder')->willReturn($this->order);
        $this->payment->method('setTransactionId')->willReturnSelf();
        $this->payment->method('setIsTransactionClosed')->willReturnSelf();
        $this->payment->method('getCcExpYear')->willReturn('2019');
        $this->payment->method('getCcExpMonth')->willReturn('05');
        $this->payment->method('getExtensionAttributes')->willReturn($this->paymentExtensionAttributes);
        $this->payment->method('getIsTransactionApproved')->willReturn(true);

        return $this->payment;
    }

    public function testFetchTransactionInfo()
    {
        $this->payment->method('canFetchTransactionInfo')->willReturn(false);
        $this->paymentConfig->method('getPaymentAction')->willReturn('authorize');
        $this->payment->expects($this->never())->method('authorize');
        $this->subject->fetchTransactionInfo($this->payment, '123');
    }
}<|MERGE_RESOLUTION|>--- conflicted
+++ resolved
@@ -123,14 +123,12 @@
         }
 
         $gatewayToken = 'gateway_token';
-<<<<<<< HEAD
-        $this->payment->expects($this->once())->method('getParentTransactionId')
-            ->willReturn($parentTransactionId);
-        $this->payment->expects($this->exactly($setParentTransactionIdCalls))
-            ->method('setParentTransactionId');
+        $this->payment->expects($this->once())->method('getParentTransactionId')->willReturn($parentTransactionId);
+        $this->payment->expects($this->exactly($setParentTransactionIdCalls))->method('setParentTransactionId');
         $this->payment->expects($this->exactly($setAdditionalInformationCalls))
-            ->method('setAdditionalInformation')->with(Payflowpro::PNREF, $gatewayToken);
-        $this->payment->expects($this->exactly(4))
+            ->method('setAdditionalInformation')
+            ->with(Payflowpro::PNREF, $gatewayToken);
+        $this->payment->expects($this->exactly(4))->method('getAdditionalInformation')
             ->method('getAdditionalInformation')->willReturnCallback(
                 function ($arg) {
                     if ($arg == 'result_code') {
@@ -141,28 +139,11 @@
                 }
             );
         $this->paymentExtensionAttributes->expects($this->once())
-            ->method('getVaultPaymentToken')->willReturn($this->paymentToken);
-        $this->paymentToken->expects($this->exactly($getGatewayTokenCalls))
-            ->method('getGatewayToken')->willReturn($gatewayToken);
-=======
-        $this->payment->expects($this->once())->method('getParentTransactionId')->willReturn($parentTransactionId);
-        $this->payment->expects($this->exactly($setParentTransactionIdCalls))->method('setParentTransactionId');
-        $this->payment->expects($this->exactly($setAdditionalInformationCalls))
-            ->method('setAdditionalInformation')
-            ->with(Payflowpro::PNREF, $gatewayToken);
-        $this->payment->expects($this->exactly(4))->method('getAdditionalInformation')->withConsecutive(
-            ['result_code'],
-            [Payflowpro::PNREF],
-            [Payflowpro::PNREF],
-            [Payflowpro::PNREF],
-        )->willReturn(0, '', Payflowpro::PNREF, Payflowpro::PNREF);
-        $this->paymentExtensionAttributes->expects($this->once())
             ->method('getVaultPaymentToken')
             ->willReturn($this->paymentToken);
         $this->paymentToken->expects($this->exactly($getGatewayTokenCalls))
             ->method('getGatewayToken')
             ->willReturn($gatewayToken);
->>>>>>> b2286ecf
 
         $this->subject->capture($this->payment, 100);
     }
@@ -264,11 +245,7 @@
             ->disableOriginalConstructor()
             ->getMock();
         $this->paymentConfig = $this->getMockBuilder(PaymentConfigInterface::class)
-<<<<<<< HEAD
             ->onlyMethods(['setStoreId', 'setMethodInstance', 'setMethod', 'getBuildNotationCode'])
-=======
-            ->addMethods(['setStoreId', 'setMethodInstance', 'setMethod', 'getBuildNotationCode', 'getPaymentAction'])
->>>>>>> b2286ecf
             ->getMockForAbstractClass();
 
         $paymentConfigInterfaceFactory->method('create')->willReturn($this->paymentConfig);
