--- conflicted
+++ resolved
@@ -21,21 +21,6 @@
  */
 class GatewayTest extends TestCase
 {
-<<<<<<< HEAD
-    /** @var Gateway|\PHPUnit\Framework\MockObject\MockObject */
-    protected $object;
-
-    /** @var ZendClientFactory|\PHPUnit\Framework\MockObject\MockObject */
-    protected $httpClientFactoryMock;
-
-    /** @var Random|\PHPUnit\Framework\MockObject\MockObject */
-    protected $mathRandomMock;
-
-    /** @var Logger|\PHPUnit\Framework\MockObject\MockObject */
-    protected $loggerMock;
-
-    /** @var ZendClient|\PHPUnit\Framework\MockObject\MockObject */
-=======
     /** @var Gateway|MockObject */
     protected $object;
 
@@ -49,7 +34,6 @@
     protected $loggerMock;
 
     /** @var ZendClient|MockObject */
->>>>>>> b2f063af
     protected $zendClientMock;
 
     protected function setUp(): void
@@ -88,11 +72,7 @@
         ];
         $expectedResponse = 'RESULT=0&RESPMSG=Approved&SECURETOKEN=8ZIaw2&SECURETOKENID=2481d53';
 
-<<<<<<< HEAD
-        /** @var ConfigInterface|\PHPUnit\Framework\MockObject\MockObject $configInterfaceMock */
-=======
         /** @var ConfigInterface|MockObject $configInterfaceMock */
->>>>>>> b2f063af
         $configInterfaceMock = $this->getMockBuilder(ConfigInterface::class)
             ->getMockForAbstractClass();
         $zendResponseMock = $this->getMockBuilder(\Zend_Http_Response::class)
@@ -120,20 +100,10 @@
         static::assertArrayHasKey('result_code', $result->getData());
     }
 
-<<<<<<< HEAD
-    /**
-     */
-    public function testPostRequestFail()
-    {
-        $this->expectException(\Zend_Http_Client_Exception::class);
-
-        /** @var ConfigInterface|\PHPUnit\Framework\MockObject\MockObject $configInterfaceMock */
-=======
     public function testPostRequestFail()
     {
         $this->expectException('Zend_Http_Client_Exception');
         /** @var ConfigInterface|MockObject $configInterfaceMock */
->>>>>>> b2f063af
         $configInterfaceMock = $this->getMockBuilder(ConfigInterface::class)
             ->getMockForAbstractClass();
         $zendResponseMock = $this->getMockBuilder(\Zend_Http_Response::class)
