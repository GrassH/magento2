<?php declare(strict_types=1);
/**
 * Copyright © Magento, Inc. All rights reserved.
 * See COPYING.txt for license details.
 */
namespace Magento\Paypal\Test\Unit\Model\Payflow\Service\Response;

use Magento\Framework\DataObject;
use Magento\Framework\TestFramework\Unit\Helper\ObjectManager;
use Magento\Payment\Model\Method\Logger;
use Magento\Paypal\Model\Payflow\Service\Response\Transaction;
use Magento\Paypal\Model\Payflow\Transparent;
use Magento\Quote\Api\CartRepositoryInterface;
use Magento\Quote\Api\Data\CartInterface;
use PHPUnit\Framework\MockObject\MockObject as MockObject;
<<<<<<< HEAD
=======
use PHPUnit\Framework\TestCase;
>>>>>>> b2f063af

/**
 * @see Transaction
 */
class TransactionTest extends TestCase
{
    /**
     * @covers \Magento\Paypal\Model\Payflow\Service\Response\Transaction::getResponseObject
     *
     * @dataProvider gatewayResponseInvariants
     *
     * @param mixed $gatewayTransactionResponse
     */
    public function testGetResponseObject($gatewayTransactionResponse)
    {
        /** @var Transaction $transactionService */
        $transactionService = (new ObjectManager($this))->getObject(
            Transaction::class,
            [
                'transparent' => $this->getTransparentObject(),
                'logger' => $this->getLoggerMock()
            ]
        );

        $output = $transactionService->getResponseObject($gatewayTransactionResponse);

        $this->assertGetResponseObject($output);
    }

    /**
     * @covers \Magento\Paypal\Model\Payflow\Service\Response\Transaction::savePaymentInQuote
<<<<<<< HEAD
     *
     */
    public function testSavePaymentInQuote()
    {
        $this->expectException(\InvalidArgumentException::class);

=======
     */
    public function testSavePaymentInQuote()
    {
        $this->expectException('InvalidArgumentException');
>>>>>>> b2f063af
        $cartId = 12;
        /** @var Transaction $transactionService */
        $transactionService = (new ObjectManager($this))->getObject(
            Transaction::class,
            [
                'quoteRepository' => $this->getCartRepositoryMock()
            ]
        );

        $transactionService->savePaymentInQuote(new DataObject(), $cartId);
    }

    /**
     * @return array
     */
    public function gatewayResponseInvariants()
    {
        return [
            "Input data is a string" => ['testInput'],
            "Input data is an object" => [new \stdClass()],
            "Input data is an array" => [['test' => 'input']]
        ];
    }

    /**
     * @param mixed $output
     */
    private function assertGetResponseObject($output)
    {
        $this->assertInstanceOf(
            DataObject::class,
            $output,
            "Method must return instance of \\Magento\\Framework\\DataObject."
        );
    }

    /**
     * @return Transparent|Object
     */
    private function getTransparentObject()
    {
        return (new ObjectManager($this))->getObject(Transparent::class);
    }

    /**
     * @return Logger|MockObject
     */
    private function getLoggerMock()
    {
        return $this->getMockBuilder(Logger::class)
            ->disableOriginalConstructor()
            ->getMock();
    }

    /**
     * @return CartRepositoryInterface|MockObject
     */
    private function getCartRepositoryMock()
    {
        $cartRepository = $this->getMockBuilder(CartRepositoryInterface::class)
            ->getMockForAbstractClass();

        $cart = $this->getMockBuilder(CartInterface::class)
            ->getMockForAbstractClass();

        $cartRepository->method('get')->willReturn($cart);

        return $cartRepository;
    }
}<|MERGE_RESOLUTION|>--- conflicted
+++ resolved
@@ -13,10 +13,7 @@
 use Magento\Quote\Api\CartRepositoryInterface;
 use Magento\Quote\Api\Data\CartInterface;
 use PHPUnit\Framework\MockObject\MockObject as MockObject;
-<<<<<<< HEAD
-=======
 use PHPUnit\Framework\TestCase;
->>>>>>> b2f063af
 
 /**
  * @see Transaction
@@ -48,19 +45,10 @@
 
     /**
      * @covers \Magento\Paypal\Model\Payflow\Service\Response\Transaction::savePaymentInQuote
-<<<<<<< HEAD
-     *
-     */
-    public function testSavePaymentInQuote()
-    {
-        $this->expectException(\InvalidArgumentException::class);
-
-=======
      */
     public function testSavePaymentInQuote()
     {
         $this->expectException('InvalidArgumentException');
->>>>>>> b2f063af
         $cartId = 12;
         /** @var Transaction $transactionService */
         $transactionService = (new ObjectManager($this))->getObject(
