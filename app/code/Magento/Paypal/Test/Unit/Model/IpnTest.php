<?php declare(strict_types=1);
/**
 * Copyright © Magento, Inc. All rights reserved.
 * See COPYING.txt for license details.
 */

/**
 * Test class for \Magento\Paypal\Model\Ipn
 */
namespace Magento\Paypal\Test\Unit\Model;

use Magento\Framework\HTTP\Adapter\CurlFactory;
use Magento\Framework\TestFramework\Unit\Helper\ObjectManager;
use Magento\Paypal\Model\Config;
use Magento\Paypal\Model\ConfigFactory;
use Magento\Paypal\Model\Info;
use Magento\Paypal\Model\Ipn;
use Magento\Sales\Model\Order;
use Magento\Sales\Model\Order\Payment;
use Magento\Sales\Model\OrderFactory;
use PHPUnit\Framework\MockObject\MockObject;
use PHPUnit\Framework\TestCase;

class IpnTest extends TestCase
{
    /**
     * @var Ipn
     */
    protected $_ipn;

    /**
<<<<<<< HEAD
     * @var \PHPUnit\Framework\MockObject\MockObject
=======
     * @var MockObject
>>>>>>> b2f063af
     */
    protected $_orderMock;

    /**
<<<<<<< HEAD
     * @var \PHPUnit\Framework\MockObject\MockObject
=======
     * @var MockObject
>>>>>>> b2f063af
     */
    protected $_paypalInfo;

    /**
<<<<<<< HEAD
     * @var \PHPUnit\Framework\MockObject\MockObject
=======
     * @var MockObject
>>>>>>> b2f063af
     */
    protected $configFactory;

    /**
<<<<<<< HEAD
     * @var \PHPUnit\Framework\MockObject\MockObject
=======
     * @var MockObject
>>>>>>> b2f063af
     */
    protected $curlFactory;

    protected function setUp(): void
    {
        $methods = [
            'create',
            'loadByIncrementId',
            'canFetchPaymentReviewUpdate',
            'getId',
            'getPayment',
            'getMethod',
            'getStoreId',
            'update',
            'getAdditionalInformation',
            'getEmailSent',
            'save',
            'getState',
            'setState',
        ];
<<<<<<< HEAD
        $this->_orderMock = $this->createPartialMock(\Magento\Sales\Model\OrderFactory::class, $methods);
        $this->_orderMock->expects($this->any())->method('create')->willReturnSelf();
        $this->_orderMock->expects($this->any())->method('loadByIncrementId')->willReturnSelf();
        $this->_orderMock->expects($this->any())->method('getId')->willReturnSelf();
        $this->_orderMock->expects($this->any())->method('getMethod')->willReturnSelf();
        $this->_orderMock->expects($this->any())->method('getStoreId')->willReturnSelf();
        $this->_orderMock->expects($this->any())->method('getEmailSent')->willReturn(true);
=======
        $this->_orderMock = $this->createPartialMock(OrderFactory::class, $methods);
        $this->_orderMock->expects($this->any())->method('create')->will($this->returnSelf());
        $this->_orderMock->expects($this->any())->method('loadByIncrementId')->will($this->returnSelf());
        $this->_orderMock->expects($this->any())->method('getId')->will($this->returnSelf());
        $this->_orderMock->expects($this->any())->method('getMethod')->will($this->returnSelf());
        $this->_orderMock->expects($this->any())->method('getStoreId')->will($this->returnSelf());
        $this->_orderMock->expects($this->any())->method('getEmailSent')->will($this->returnValue(true));
>>>>>>> b2f063af

        $this->configFactory = $this->createPartialMock(ConfigFactory::class, ['create']);
        $configMock = $this->getMockBuilder(Config::class)
            ->disableOriginalConstructor()
            ->getMock();
        $this->configFactory->expects($this->any())->method('create')->willReturn($configMock);
        $configMock->expects($this->any())->method('isMethodActive')->willReturn(true);
        $configMock->expects($this->any())->method('isMethodAvailable')->willReturn(true);
        $configMock->expects($this->any())->method('getValue')->willReturn(null);
        $configMock->expects($this->any())->method('getPayPalIpnUrl')
            ->willReturn('https://ipnpb_paypal_url');

        $this->curlFactory = $this->createPartialMock(
            CurlFactory::class,
            ['create', 'setConfig', 'write', 'read']
        );
        $this->curlFactory->expects($this->any())->method('create')->willReturnSelf();
        $this->curlFactory->expects($this->any())->method('setConfig')->willReturnSelf();
        $this->curlFactory->expects($this->any())->method('write')->willReturnSelf();
        $this->curlFactory->expects($this->any())->method('read')->willReturn(
            '
                VERIFIED'
        );
        $this->_paypalInfo = $this->createPartialMock(
            Info::class,
            ['importToPayment', 'getMethod', 'getAdditionalInformation']
        );
<<<<<<< HEAD
        $this->_paypalInfo->expects($this->any())->method('getMethod')->willReturn('some_method');
        $objectHelper = new \Magento\Framework\TestFramework\Unit\Helper\ObjectManager($this);
=======
        $this->_paypalInfo->expects($this->any())->method('getMethod')->will($this->returnValue('some_method'));
        $objectHelper = new ObjectManager($this);
>>>>>>> b2f063af
        $this->_ipn = $objectHelper->getObject(
            Ipn::class,
            [
                'configFactory' => $this->configFactory,
                'curlFactory' => $this->curlFactory,
                'orderFactory' => $this->_orderMock,
                'paypalInfo' => $this->_paypalInfo,
                'data' => ['payment_status' => 'Pending', 'pending_reason' => 'authorization']
            ]
        );
    }

    public function testLegacyRegisterPaymentAuthorization()
    {
        $this->_orderMock->expects($this->any())->method('canFetchPaymentReviewUpdate')->willReturn(
            false
        );
        $methods = [
            'setPreparedMessage',
            '__wakeup',
            'setTransactionId',
            'setParentTransactionId',
            'setIsTransactionClosed',
            'registerAuthorizationNotification',
        ];
<<<<<<< HEAD
        $payment = $this->createPartialMock(\Magento\Sales\Model\Order\Payment::class, $methods);
        $payment->expects($this->any())->method('setPreparedMessage')->willReturnSelf();
        $payment->expects($this->any())->method('setTransactionId')->willReturnSelf();
        $payment->expects($this->any())->method('setParentTransactionId')->willReturnSelf();
        $payment->expects($this->any())->method('setIsTransactionClosed')->willReturnSelf();
        $this->_orderMock->expects($this->any())->method('getPayment')->willReturn($payment);
        $this->_orderMock->expects($this->any())->method('getAdditionalInformation')->willReturn([]);
=======
        $payment = $this->createPartialMock(Payment::class, $methods);
        $payment->expects($this->any())->method('setPreparedMessage')->will($this->returnSelf());
        $payment->expects($this->any())->method('setTransactionId')->will($this->returnSelf());
        $payment->expects($this->any())->method('setParentTransactionId')->will($this->returnSelf());
        $payment->expects($this->any())->method('setIsTransactionClosed')->will($this->returnSelf());
        $this->_orderMock->expects($this->any())->method('getPayment')->will($this->returnValue($payment));
        $this->_orderMock->expects($this->any())->method('getAdditionalInformation')->will($this->returnValue([]));
>>>>>>> b2f063af

        $this->_paypalInfo->expects($this->once())->method('importToPayment');
        $this->_ipn->processIpnRequest();
    }

    public function testPaymentReviewRegisterPaymentAuthorization()
    {
        $this->_orderMock->expects($this->any())->method('getPayment')->willReturnSelf();
        $this->_orderMock->expects($this->any())->method('canFetchPaymentReviewUpdate')->willReturn(true);
        $this->_orderMock->expects($this->once())->method('update')->with(true)->willReturnSelf();
        $this->_ipn->processIpnRequest();
    }

    public function testPaymentReviewRegisterPaymentFraud()
    {
        $paymentMock = $this->createPartialMock(
            Payment::class,
            ['getAdditionalInformation', '__wakeup', 'registerCaptureNotification']
        );
        $paymentMock->expects($this->any())
            ->method('getAdditionalInformation')
            ->willReturn([]);
        $paymentMock->expects($this->any())
            ->method('registerCaptureNotification')
            ->willReturn(true);
        $this->_orderMock->expects($this->any())->method('getPayment')->willReturn($paymentMock);
        $this->_orderMock->expects($this->any())->method('canFetchPaymentReviewUpdate')->willReturn(true);
        $this->_orderMock->expects($this->any())->method('getState')->willReturn(
            Order::STATE_PENDING_PAYMENT
        );
        $this->_orderMock->expects($this->once())
            ->method('setState')
            ->with(Order::STATE_PROCESSING);
        $this->_paypalInfo->expects($this->once())
            ->method('importToPayment')
            ->with(
                [
                    'payment_status' => 'pending',
                    'pending_reason' => 'fraud',
                    'collected_fraud_filters' => ['Maximum Transaction Amount'],
                ],
                $paymentMock
            );
        $objectHelper = new ObjectManager($this);
        $this->_ipn = $objectHelper->getObject(
            Ipn::class,
            [
                'configFactory' => $this->configFactory,
                'curlFactory' => $this->curlFactory,
                'orderFactory' => $this->_orderMock,
                'paypalInfo' => $this->_paypalInfo,
                'data' => [
                    'payment_status' => 'Pending',
                    'pending_reason' => 'fraud',
                    'fraud_management_pending_filters_1' => 'Maximum Transaction Amount',
                ]
            ]
        );
        $this->_ipn->processIpnRequest();
        $this->assertEquals('IPN "Pending"', $paymentMock->getPreparedMessage());
    }

    public function testRegisterPaymentDenial()
    {
        /** @var Payment $paymentMock */
        $paymentMock = $this->getMockBuilder(Payment::class)
            ->setMethods([
                'getAdditionalInformation',
                'setTransactionId',
                'setNotificationResult',
                'setIsTransactionClosed',
                'deny'
            ])
            ->disableOriginalConstructor()
            ->getMock();

        $paymentMock->expects($this->exactly(6))->method('getAdditionalInformation')->willReturn([]);
        $paymentMock->expects($this->once())->method('setTransactionId')->willReturnSelf();
        $paymentMock->expects($this->once())->method('setNotificationResult')->willReturnSelf();
        $paymentMock->expects($this->once())->method('setIsTransactionClosed')->willReturnSelf();
        $paymentMock->expects($this->once())->method('deny')->with(false)->willReturnSelf();

        $this->_orderMock->expects($this->exactly(4))->method('getPayment')->willReturn($paymentMock);

        $this->_paypalInfo->expects($this->once())
            ->method('importToPayment')
            ->with(['payment_status' => 'denied'], $paymentMock);

        $objectHelper = new ObjectManager($this);
        $this->_ipn = $objectHelper->getObject(
            Ipn::class,
            [
                'configFactory' => $this->configFactory,
                'curlFactory' => $this->curlFactory,
                'orderFactory' => $this->_orderMock,
                'paypalInfo' => $this->_paypalInfo,
                'data' => [
                    'payment_status' => 'Denied',
                ]
            ]
        );

        $this->_ipn->processIpnRequest();
    }
}<|MERGE_RESOLUTION|>--- conflicted
+++ resolved
@@ -29,38 +29,22 @@
     protected $_ipn;
 
     /**
-<<<<<<< HEAD
-     * @var \PHPUnit\Framework\MockObject\MockObject
-=======
-     * @var MockObject
->>>>>>> b2f063af
+     * @var MockObject
      */
     protected $_orderMock;
 
     /**
-<<<<<<< HEAD
-     * @var \PHPUnit\Framework\MockObject\MockObject
-=======
-     * @var MockObject
->>>>>>> b2f063af
+     * @var MockObject
      */
     protected $_paypalInfo;
 
     /**
-<<<<<<< HEAD
-     * @var \PHPUnit\Framework\MockObject\MockObject
-=======
-     * @var MockObject
->>>>>>> b2f063af
+     * @var MockObject
      */
     protected $configFactory;
 
     /**
-<<<<<<< HEAD
-     * @var \PHPUnit\Framework\MockObject\MockObject
-=======
-     * @var MockObject
->>>>>>> b2f063af
+     * @var MockObject
      */
     protected $curlFactory;
 
@@ -81,15 +65,6 @@
             'getState',
             'setState',
         ];
-<<<<<<< HEAD
-        $this->_orderMock = $this->createPartialMock(\Magento\Sales\Model\OrderFactory::class, $methods);
-        $this->_orderMock->expects($this->any())->method('create')->willReturnSelf();
-        $this->_orderMock->expects($this->any())->method('loadByIncrementId')->willReturnSelf();
-        $this->_orderMock->expects($this->any())->method('getId')->willReturnSelf();
-        $this->_orderMock->expects($this->any())->method('getMethod')->willReturnSelf();
-        $this->_orderMock->expects($this->any())->method('getStoreId')->willReturnSelf();
-        $this->_orderMock->expects($this->any())->method('getEmailSent')->willReturn(true);
-=======
         $this->_orderMock = $this->createPartialMock(OrderFactory::class, $methods);
         $this->_orderMock->expects($this->any())->method('create')->will($this->returnSelf());
         $this->_orderMock->expects($this->any())->method('loadByIncrementId')->will($this->returnSelf());
@@ -97,41 +72,35 @@
         $this->_orderMock->expects($this->any())->method('getMethod')->will($this->returnSelf());
         $this->_orderMock->expects($this->any())->method('getStoreId')->will($this->returnSelf());
         $this->_orderMock->expects($this->any())->method('getEmailSent')->will($this->returnValue(true));
->>>>>>> b2f063af
 
         $this->configFactory = $this->createPartialMock(ConfigFactory::class, ['create']);
         $configMock = $this->getMockBuilder(Config::class)
             ->disableOriginalConstructor()
             ->getMock();
         $this->configFactory->expects($this->any())->method('create')->willReturn($configMock);
-        $configMock->expects($this->any())->method('isMethodActive')->willReturn(true);
-        $configMock->expects($this->any())->method('isMethodAvailable')->willReturn(true);
-        $configMock->expects($this->any())->method('getValue')->willReturn(null);
+        $configMock->expects($this->any())->method('isMethodActive')->will($this->returnValue(true));
+        $configMock->expects($this->any())->method('isMethodAvailable')->will($this->returnValue(true));
+        $configMock->expects($this->any())->method('getValue')->will($this->returnValue(null));
         $configMock->expects($this->any())->method('getPayPalIpnUrl')
-            ->willReturn('https://ipnpb_paypal_url');
+            ->will($this->returnValue('https://ipnpb_paypal_url'));
 
         $this->curlFactory = $this->createPartialMock(
             CurlFactory::class,
             ['create', 'setConfig', 'write', 'read']
         );
-        $this->curlFactory->expects($this->any())->method('create')->willReturnSelf();
-        $this->curlFactory->expects($this->any())->method('setConfig')->willReturnSelf();
-        $this->curlFactory->expects($this->any())->method('write')->willReturnSelf();
-        $this->curlFactory->expects($this->any())->method('read')->willReturn(
+        $this->curlFactory->expects($this->any())->method('create')->will($this->returnSelf());
+        $this->curlFactory->expects($this->any())->method('setConfig')->will($this->returnSelf());
+        $this->curlFactory->expects($this->any())->method('write')->will($this->returnSelf());
+        $this->curlFactory->expects($this->any())->method('read')->will($this->returnValue(
             '
                 VERIFIED'
-        );
+        ));
         $this->_paypalInfo = $this->createPartialMock(
             Info::class,
             ['importToPayment', 'getMethod', 'getAdditionalInformation']
         );
-<<<<<<< HEAD
-        $this->_paypalInfo->expects($this->any())->method('getMethod')->willReturn('some_method');
-        $objectHelper = new \Magento\Framework\TestFramework\Unit\Helper\ObjectManager($this);
-=======
         $this->_paypalInfo->expects($this->any())->method('getMethod')->will($this->returnValue('some_method'));
         $objectHelper = new ObjectManager($this);
->>>>>>> b2f063af
         $this->_ipn = $objectHelper->getObject(
             Ipn::class,
             [
@@ -146,8 +115,8 @@
 
     public function testLegacyRegisterPaymentAuthorization()
     {
-        $this->_orderMock->expects($this->any())->method('canFetchPaymentReviewUpdate')->willReturn(
-            false
+        $this->_orderMock->expects($this->any())->method('canFetchPaymentReviewUpdate')->will(
+            $this->returnValue(false)
         );
         $methods = [
             'setPreparedMessage',
@@ -157,15 +126,6 @@
             'setIsTransactionClosed',
             'registerAuthorizationNotification',
         ];
-<<<<<<< HEAD
-        $payment = $this->createPartialMock(\Magento\Sales\Model\Order\Payment::class, $methods);
-        $payment->expects($this->any())->method('setPreparedMessage')->willReturnSelf();
-        $payment->expects($this->any())->method('setTransactionId')->willReturnSelf();
-        $payment->expects($this->any())->method('setParentTransactionId')->willReturnSelf();
-        $payment->expects($this->any())->method('setIsTransactionClosed')->willReturnSelf();
-        $this->_orderMock->expects($this->any())->method('getPayment')->willReturn($payment);
-        $this->_orderMock->expects($this->any())->method('getAdditionalInformation')->willReturn([]);
-=======
         $payment = $this->createPartialMock(Payment::class, $methods);
         $payment->expects($this->any())->method('setPreparedMessage')->will($this->returnSelf());
         $payment->expects($this->any())->method('setTransactionId')->will($this->returnSelf());
@@ -173,7 +133,6 @@
         $payment->expects($this->any())->method('setIsTransactionClosed')->will($this->returnSelf());
         $this->_orderMock->expects($this->any())->method('getPayment')->will($this->returnValue($payment));
         $this->_orderMock->expects($this->any())->method('getAdditionalInformation')->will($this->returnValue([]));
->>>>>>> b2f063af
 
         $this->_paypalInfo->expects($this->once())->method('importToPayment');
         $this->_ipn->processIpnRequest();
@@ -181,9 +140,9 @@
 
     public function testPaymentReviewRegisterPaymentAuthorization()
     {
-        $this->_orderMock->expects($this->any())->method('getPayment')->willReturnSelf();
-        $this->_orderMock->expects($this->any())->method('canFetchPaymentReviewUpdate')->willReturn(true);
-        $this->_orderMock->expects($this->once())->method('update')->with(true)->willReturnSelf();
+        $this->_orderMock->expects($this->any())->method('getPayment')->will($this->returnSelf());
+        $this->_orderMock->expects($this->any())->method('canFetchPaymentReviewUpdate')->will($this->returnValue(true));
+        $this->_orderMock->expects($this->once())->method('update')->with(true)->will($this->returnSelf());
         $this->_ipn->processIpnRequest();
     }
 
@@ -195,14 +154,14 @@
         );
         $paymentMock->expects($this->any())
             ->method('getAdditionalInformation')
-            ->willReturn([]);
+            ->will($this->returnValue([]));
         $paymentMock->expects($this->any())
             ->method('registerCaptureNotification')
-            ->willReturn(true);
-        $this->_orderMock->expects($this->any())->method('getPayment')->willReturn($paymentMock);
-        $this->_orderMock->expects($this->any())->method('canFetchPaymentReviewUpdate')->willReturn(true);
-        $this->_orderMock->expects($this->any())->method('getState')->willReturn(
-            Order::STATE_PENDING_PAYMENT
+            ->will($this->returnValue(true));
+        $this->_orderMock->expects($this->any())->method('getPayment')->will($this->returnValue($paymentMock));
+        $this->_orderMock->expects($this->any())->method('canFetchPaymentReviewUpdate')->will($this->returnValue(true));
+        $this->_orderMock->expects($this->any())->method('getState')->will(
+            $this->returnValue(Order::STATE_PENDING_PAYMENT)
         );
         $this->_orderMock->expects($this->once())
             ->method('setState')
@@ -256,7 +215,7 @@
         $paymentMock->expects($this->once())->method('setIsTransactionClosed')->willReturnSelf();
         $paymentMock->expects($this->once())->method('deny')->with(false)->willReturnSelf();
 
-        $this->_orderMock->expects($this->exactly(4))->method('getPayment')->willReturn($paymentMock);
+        $this->_orderMock->expects($this->exactly(4))->method('getPayment')->will($this->returnValue($paymentMock));
 
         $this->_paypalInfo->expects($this->once())
             ->method('importToPayment')
