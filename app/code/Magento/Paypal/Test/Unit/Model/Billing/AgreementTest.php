<?php declare(strict_types=1);
/**
 * Copyright © Magento, Inc. All rights reserved.
 * See COPYING.txt for license details.
 */
namespace Magento\Paypal\Test\Unit\Model\Billing;

use Magento\Framework\TestFramework\Unit\Helper\ObjectManager;
use Magento\Payment\Helper\Data;
use Magento\Payment\Model\Method\AbstractMethod;
use Magento\Paypal\Model\Billing\Agreement;
use Magento\Sales\Model\Order;
use Magento\Sales\Model\Order\Payment;
use PHPUnit\Framework\MockObject\MockObject;
use PHPUnit\Framework\TestCase;

class AgreementTest extends TestCase
{
    /**
     * @var Agreement
     */
    protected $model;

    /**
<<<<<<< HEAD
     * @var \PHPUnit\Framework\MockObject\MockObject
=======
     * @var MockObject
>>>>>>> b2f063af
     */
    protected $paymentDataMock;

    /**
<<<<<<< HEAD
     * @var \PHPUnit\Framework\MockObject\MockObject
=======
     * @var MockObject
>>>>>>> b2f063af
     */
    protected $paymentMethodInstanceMock;

    protected function setUp(): void
    {
        $objectManager = new ObjectManager($this);

        $this->paymentDataMock = $this->getMockBuilder(Data::class)
            ->disableOriginalConstructor()
            ->setMethods(['getMethodInstance'])
            ->getMock();

        $this->paymentMethodInstanceMock = $this->getMockBuilder(AbstractMethod::class)
            ->disableOriginalConstructor()
            ->setMethods([
                'setStore',
                'getCode',
                'getFormBlockType',
                'getTitle',
                'getStore',
                'initBillingAgreementToken',
                'getBillingAgreementTokenInfo',
                'placeBillingAgreement'
            ])
            ->getMock();

        $this->model = $objectManager->getObject(
            Agreement::class,
            ['paymentData' => $this->paymentDataMock]
        );
    }

    public function testImportOrderPaymentWithMethodCode()
    {
        $baData = [
            'billing_agreement_id' => 'B-5E3253653W103435Y',
            'method_code' => 'paypal_billing_agreement'
        ];

        $paymentMock = $this->importOrderPaymentCommonPart($baData);

        $paymentMock->expects($this->once())
            ->method('getMethodInstance')
            ->willReturn($this->paymentMethodInstanceMock);

        $this->paymentMethodInstanceMock->expects($this->once())
            ->method('getCode')
            ->willReturn($baData['method_code']);

        $this->paymentDataMock->expects($this->once())
            ->method('getMethodInstance')
            ->with($baData['method_code'])
            ->willReturn($this->paymentMethodInstanceMock);

        $this->assertSame($this->model, $this->model->importOrderPayment($paymentMock));
    }

    public function testImportOrderPaymentWithoutMethodCode()
    {
        $baData = [
            'billing_agreement_id' => 'B-5E3253653W103435Y'
        ];

        $paymentMock = $this->importOrderPaymentCommonPart($baData);

        $paymentMock->expects($this->exactly(2))
            ->method('getMethodInstance')
            ->willReturn($this->paymentMethodInstanceMock);

        $this->paymentMethodInstanceMock->expects($this->once())
            ->method('getCode')
            ->willReturn('paypal_billing_agreement');

        $this->assertSame($this->model, $this->model->importOrderPayment($paymentMock));
    }

    /**
     * @param $baData
<<<<<<< HEAD
     * @return \Magento\Payment\Helper\Data|\PHPUnit\Framework\MockObject\MockObject|
=======
     * @return \Magento\Payment\Helper\Data|MockObject
>>>>>>> b2f063af
     */
    private function importOrderPaymentCommonPart($baData)
    {
        $paymentMock = $this->getMockBuilder(Payment::class)
            ->disableOriginalConstructor()
            ->setMethods(['getBillingAgreementData', 'getMethodInstance', 'getOrder'])
            ->getMock();

        $storeId = null;
        $customerId = 2;

        $order = $this->getMockBuilder(Order::class)
            ->disableOriginalConstructor()
            ->setMethods(['getCustomerId'])
            ->getMock();

        $order->expects($this->once())
            ->method('getCustomerId')
            ->willReturn($customerId);

        $paymentMock->expects($this->once())
            ->method('getOrder')
            ->willReturn($order);

        $paymentMock->expects($this->once())
            ->method('getBillingAgreementData')
            ->willReturn($baData);

        $this->paymentMethodInstanceMock->expects($this->once())
            ->method('setStore')
            ->with($storeId);

        $this->paymentMethodInstanceMock->expects($this->once())
            ->method('getTitle')
            ->willReturn('some title');

        $this->paymentMethodInstanceMock->expects($this->once())
            ->method('getStore')
            ->willReturn($storeId);

        return $paymentMock;
    }

    public function testInitToken()
    {
        $this->initGetMethodInstance();

        $this->paymentMethodInstanceMock->expects($this->once())
            ->method('initBillingAgreementToken')
            ->with($this->model)
            ->willReturn($this->model);

        $url = 'http://dddd';
        $this->model->setRedirectUrl($url);
        $this->assertEquals($url, $this->model->initToken());
    }

    public function testVerifyToken()
    {
        $this->initGetMethodInstance();

        $this->paymentMethodInstanceMock->expects($this->once())
            ->method('getBillingAgreementTokenInfo')
            ->with($this->model)
            ->willReturn($this->model);

        $this->assertEquals($this->model, $this->model->verifyToken());
    }

    private function initGetMethodInstance()
    {
        $this->paymentDataMock->expects($this->once())
            ->method('getMethodInstance')
            ->willReturn($this->paymentMethodInstanceMock);

        $this->paymentMethodInstanceMock->expects($this->once())
            ->method('setStore');
    }
}<|MERGE_RESOLUTION|>--- conflicted
+++ resolved
@@ -22,20 +22,12 @@
     protected $model;
 
     /**
-<<<<<<< HEAD
-     * @var \PHPUnit\Framework\MockObject\MockObject
-=======
      * @var MockObject
->>>>>>> b2f063af
      */
     protected $paymentDataMock;
 
     /**
-<<<<<<< HEAD
-     * @var \PHPUnit\Framework\MockObject\MockObject
-=======
      * @var MockObject
->>>>>>> b2f063af
      */
     protected $paymentMethodInstanceMock;
 
@@ -114,11 +106,7 @@
 
     /**
      * @param $baData
-<<<<<<< HEAD
-     * @return \Magento\Payment\Helper\Data|\PHPUnit\Framework\MockObject\MockObject|
-=======
      * @return \Magento\Payment\Helper\Data|MockObject
->>>>>>> b2f063af
      */
     private function importOrderPaymentCommonPart($baData)
     {
