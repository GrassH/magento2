--- conflicted
+++ resolved
@@ -11,6 +11,7 @@
 use Magento\Framework\Locale\ResolverInterface;
 use Magento\Paypal\Model\Config;
 use Magento\Paypal\Model\ConfigFactory;
+use Magento\Paypal\Model\SmartButtonConfig;
 use Magento\Store\Model\Store;
 use Magento\Store\Model\StoreManagerInterface;
 use PHPUnit\Framework\MockObject\MockObject;
@@ -115,14 +116,11 @@
                 ],
             ]
         );
-<<<<<<< HEAD
-=======
 
         $this->configMock->method('getPayLaterConfigValue')
             ->with('experience_active')
             ->willReturn(true);
 
->>>>>>> 0934c4b5
         self::assertEquals($expected['sdkUrl'], $this->model->getUrl());
     }
 
@@ -160,10 +158,6 @@
     private function getUnsupportedPaymentMethods()
     {
         return [
-<<<<<<< HEAD
-            'venmo' => 'venmo',
-=======
->>>>>>> 0934c4b5
             'bancontact' => 'bancontact',
             'eps' => 'eps',
             'giropay' => 'giropay',
