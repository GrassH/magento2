<?php declare(strict_types=1);
/**
 * Copyright © Magento, Inc. All rights reserved.
 * See COPYING.txt for license details.
 */

/**
 * Test class for \Magento\Paypal\Model\Pro
 * @SuppressWarnings(PHPMD.CouplingBetweenObjects)
 */
namespace Magento\Paypal\Test\Unit\Model;

use Magento\Framework\HTTP\Adapter\Curl;
use Magento\Framework\HTTP\Adapter\CurlFactory;
use Magento\Framework\TestFramework\Unit\Helper\ObjectManager;
use Magento\Payment\Model\Info;
use Magento\Paypal\Model\Api\Nvp;
use Magento\Paypal\Model\Config as PaypalConfig;
use Magento\Paypal\Model\Config\Factory;
use Magento\Paypal\Model\InfoFactory;
use Magento\Paypal\Model\Pro;
use Magento\Sales\Model\Order;
use PHPUnit\Framework\MockObject\MockObject;
use PHPUnit\Framework\TestCase;

/**
 * @SuppressWarnings(PHPMD.CouplingBetweenObjects)
 */
class ProTest extends TestCase
{
    /**
     * @var Pro
     */
    protected $pro;

<<<<<<< HEAD
    /** @var \PHPUnit\Framework\MockObject\MockObject */
=======
    /** @var MockObject */
>>>>>>> b2f063af
    protected $apiMock;

    protected function setUp(): void
    {
        $objectHelper = new ObjectManager($this);
        $infoFactory = $this->getInfoFactory();

        $storeId = 33;
        $configFactory = $this->getConfigFactory($storeId);
        $apiFactory = $this->getApiFactory($objectHelper);
        $args = $objectHelper->getConstructArguments(
            Pro::class,
            [
                'configFactory' => $configFactory,
                'infoFactory' => $infoFactory,
                'apiFactory' => $apiFactory
            ]
        );
        /** @var $pro \Magento\Paypal\Model\Pro */
        $this->pro = $this->getMockBuilder(Pro::class)
            ->setMethods(['_isPaymentReviewRequired'])
            ->setConstructorArgs($args)
            ->getMock();
        $this->pro->setMethod(PaypalConfig::METHOD_PAYMENT_PRO, $storeId);
    }

    /**
     * @param bool $pendingReason
     * @param bool $isReviewRequired
     * @param bool $expected
     * @dataProvider canReviewPaymentDataProvider
     */
    public function testCanReviewPayment($pendingReason, $isReviewRequired, $expected)
    {
        $this->pro->expects(
            $this->any()
        )->method(
            '_isPaymentReviewRequired'
        )->willReturn(
            $isReviewRequired
        );
        $payment = $this->getMockBuilder(
            Info::class
        )->disableOriginalConstructor()->setMethods(
            ['getAdditionalInformation', '__wakeup']
        )->getMock();
        $payment->expects(
            $this->once()
        )->method(
            'getAdditionalInformation'
        )->with(
            $this->equalTo(\Magento\Paypal\Model\Info::PENDING_REASON_GLOBAL)
        )->willReturn(
            $pendingReason
        );

        $this->assertEquals($expected, $this->pro->canReviewPayment($payment));
    }

    /**
     * @return array
     */
    public function canReviewPaymentDataProvider()
    {
        return [
            [\Magento\Paypal\Model\Info::PAYMENTSTATUS_REVIEW, true, false],
            [\Magento\Paypal\Model\Info::PAYMENTSTATUS_REVIEW, false, false],
            ['another_pending_reason', false, false],
            ['another_pending_reason', true, true]
        ];
    }

    /**
     * @covers \Magento\Paypal\Model\Pro::capture
     */
    public function testCapture()
    {
        $paymentMock = $this->getPaymentMock();
        $orderMock = $this->getOrderMock();

        $this->apiMock->expects(static::any())
            ->method('setAuthorizationId')
            ->willReturnSelf();
        $this->apiMock->expects(static::any())
            ->method('setIsCaptureComplete')
            ->willReturnSelf();
        $this->apiMock->expects(static::any())
            ->method('setAmount')
            ->willReturnSelf();

        $paymentMock->expects(static::once())
            ->method('getOrder')
            ->willReturn($orderMock);

        $paymentMock->method('isCaptureFinal')
            ->willReturn(true);

        $this->apiMock->expects(static::once())
            ->method('getTransactionId')
            ->willReturn(45);
        $this->apiMock->expects(static::any())
            ->method('getDataUsingMethod')
            ->willReturn(false);

        $amount = 43.03;
        $this->pro->capture($paymentMock, $amount);
    }

    /**
     * Create and return mock of info factory
<<<<<<< HEAD
     * @return \PHPUnit\Framework\MockObject\MockObject
=======
     * @return MockObject
>>>>>>> b2f063af
     */
    protected function getInfoFactory()
    {
        $infoFactory = $this->getMockBuilder(InfoFactory::class)
            ->disableOriginalConstructor()
            ->setMethods(['create'])
            ->getMock();
        $infoMock = $this->getMockBuilder(\Magento\Paypal\Model\Info::class)
            ->disableOriginalConstructor()
            ->setMethods(['isPaymentReviewRequired'])
            ->getMock();
        $infoFactory->expects(static::any())->method('create')->willReturn($infoMock);
        return $infoFactory;
    }

    /**
     * Create and return mock of config factory
     * @param $storeId
<<<<<<< HEAD
     * @return \PHPUnit\Framework\MockObject\MockObject
=======
     * @return MockObject
>>>>>>> b2f063af
     */
    protected function getConfigFactory($storeId)
    {
        $configType = \Magento\Paypal\Model\Config::class;
        $configMock = $this->getMockBuilder($configType)
            ->disableOriginalConstructor()
            ->getMock();
        $configFactory = $this->getMockBuilder(Factory::class)
            ->disableOriginalConstructor()
            ->setMethods(['create'])
            ->getMock();

        $configFactory->expects(static::any())
            ->method('create')
            ->with($configType, ['params' => [
                PaypalConfig::METHOD_PAYMENT_PRO,
                $storeId
            ]])
            ->willReturn($configMock);
        return $configFactory;
    }

    /**
     * Create mock object for paypal api factory
     * @param ObjectManager $objectHelper
<<<<<<< HEAD
     * @return \PHPUnit\Framework\MockObject\MockObject
=======
     * @return MockObject
>>>>>>> b2f063af
     */
    protected function getApiFactory(ObjectManager $objectHelper)
    {
        $apiFactory = $this->getMockBuilder(\Magento\Paypal\Model\Api\Type\Factory::class)
            ->disableOriginalConstructor()
            ->setMethods(['create'])
            ->getMock();

        $httpClient = $this->getMockBuilder(Curl::class)
            ->disableOriginalConstructor()
            ->getMock();

        $httpClient->expects(static::any())
            ->method('read')
            ->willReturn(
                "\r\n" . 'ACK=Success&CORRELATIONID=32342431'
            );

        $curlFactory = $this->getMockBuilder(CurlFactory::class)
            ->disableOriginalConstructor()
            ->setMethods(['create'])
            ->getMock();
        $curlFactory->expects(static::any())->method('create')->willReturn($httpClient);

        $apiType = Nvp::class;
        $args = $objectHelper->getConstructArguments(
            $apiType,
            [
                'curlFactory' => $curlFactory
            ]
        );
        $this->apiMock = $this->getMockBuilder($apiType)
            ->setConstructorArgs($args)
            ->setMethods(
                [
                    '__wakeup',
                    'getTransactionId',
                    'getDataUsingMethod',
                    'setAuthorizationId',
                    'setIsCaptureComplete',
                    'setAmount'
                ]
            )
            ->getMock();

        $apiFactory->expects(static::any())->method('create')->with($apiType)->willReturn($this->apiMock);
        return $apiFactory;
    }

    /**
     * Create mock object for payment model
<<<<<<< HEAD
     * @return \PHPUnit\Framework\MockObject\MockObject
=======
     * @return MockObject
>>>>>>> b2f063af
     */
    protected function getPaymentMock()
    {
        $paymentMock = $this->getMockBuilder(Info::class)
            ->disableOriginalConstructor()
            ->setMethods([
                'getParentTransactionId', 'getOrder', 'getShouldCloseParentTransaction', 'isCaptureFinal',
            ])
            ->getMock();
        $parentTransactionId = 43;
        $paymentMock->expects(static::once())
            ->method('getParentTransactionId')
            ->willReturn($parentTransactionId);

        return $paymentMock;
    }

    /**
     * Create mock object for order model
<<<<<<< HEAD
     * @return \PHPUnit\Framework\MockObject\MockObject
=======
     * @return MockObject
>>>>>>> b2f063af
     */
    protected function getOrderMock()
    {
        $orderData = [
            'currency' => 'USD',
            'id' => 4,
            'increment_id' => '0000004'
        ];
        $orderMock = $this->getMockBuilder(Order::class)
            ->disableOriginalConstructor()
            ->setMethods(['getBaseCurrencyCode', 'getIncrementId', 'getId', 'getBillingAddress', 'getShippingAddress'])
            ->getMock();

        $orderMock->expects(static::once())
            ->method('getId')
            ->willReturn($orderData['id']);
        $orderMock->expects(static::once())
            ->method('getBaseCurrencyCode')
            ->willReturn($orderData['currency']);
        $orderMock->expects(static::atLeastOnce())
            ->method('getIncrementId')
            ->willReturn($orderData['increment_id']);
        return $orderMock;
    }
}<|MERGE_RESOLUTION|>--- conflicted
+++ resolved
@@ -33,11 +33,7 @@
      */
     protected $pro;
 
-<<<<<<< HEAD
-    /** @var \PHPUnit\Framework\MockObject\MockObject */
-=======
     /** @var MockObject */
->>>>>>> b2f063af
     protected $apiMock;
 
     protected function setUp(): void
@@ -76,8 +72,8 @@
             $this->any()
         )->method(
             '_isPaymentReviewRequired'
-        )->willReturn(
-            $isReviewRequired
+        )->will(
+            $this->returnValue($isReviewRequired)
         );
         $payment = $this->getMockBuilder(
             Info::class
@@ -90,8 +86,8 @@
             'getAdditionalInformation'
         )->with(
             $this->equalTo(\Magento\Paypal\Model\Info::PENDING_REASON_GLOBAL)
-        )->willReturn(
-            $pendingReason
+        )->will(
+            $this->returnValue($pendingReason)
         );
 
         $this->assertEquals($expected, $this->pro->canReviewPayment($payment));
@@ -148,11 +144,7 @@
 
     /**
      * Create and return mock of info factory
-<<<<<<< HEAD
-     * @return \PHPUnit\Framework\MockObject\MockObject
-=======
-     * @return MockObject
->>>>>>> b2f063af
+     * @return MockObject
      */
     protected function getInfoFactory()
     {
@@ -171,11 +163,7 @@
     /**
      * Create and return mock of config factory
      * @param $storeId
-<<<<<<< HEAD
-     * @return \PHPUnit\Framework\MockObject\MockObject
-=======
-     * @return MockObject
->>>>>>> b2f063af
+     * @return MockObject
      */
     protected function getConfigFactory($storeId)
     {
@@ -201,11 +189,7 @@
     /**
      * Create mock object for paypal api factory
      * @param ObjectManager $objectHelper
-<<<<<<< HEAD
-     * @return \PHPUnit\Framework\MockObject\MockObject
-=======
-     * @return MockObject
->>>>>>> b2f063af
+     * @return MockObject
      */
     protected function getApiFactory(ObjectManager $objectHelper)
     {
@@ -220,9 +204,9 @@
 
         $httpClient->expects(static::any())
             ->method('read')
-            ->willReturn(
+            ->will(static::returnValue(
                 "\r\n" . 'ACK=Success&CORRELATIONID=32342431'
-            );
+            ));
 
         $curlFactory = $this->getMockBuilder(CurlFactory::class)
             ->disableOriginalConstructor()
@@ -257,11 +241,7 @@
 
     /**
      * Create mock object for payment model
-<<<<<<< HEAD
-     * @return \PHPUnit\Framework\MockObject\MockObject
-=======
-     * @return MockObject
->>>>>>> b2f063af
+     * @return MockObject
      */
     protected function getPaymentMock()
     {
@@ -281,11 +261,7 @@
 
     /**
      * Create mock object for order model
-<<<<<<< HEAD
-     * @return \PHPUnit\Framework\MockObject\MockObject
-=======
-     * @return MockObject
->>>>>>> b2f063af
+     * @return MockObject
      */
     protected function getOrderMock()
     {
