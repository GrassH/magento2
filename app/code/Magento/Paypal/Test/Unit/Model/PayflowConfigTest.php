<?php declare(strict_types=1);
/**
 * Copyright © Magento, Inc. All rights reserved.
 * See COPYING.txt for license details.
 */
namespace Magento\Paypal\Test\Unit\Model;

use Magento\Framework\App\Config\ScopeConfigInterface;
use Magento\Framework\TestFramework\Unit\Helper\ObjectManager;
use Magento\Payment\Model\Method\AbstractMethod;
use Magento\Payment\Model\MethodInterface;
use Magento\Paypal\Model\Config;
use Magento\Paypal\Model\PayflowConfig;
use Magento\Store\Model\ScopeInterface;
use PHPUnit\Framework\MockObject\MockObject;
use PHPUnit\Framework\TestCase;

class PayflowConfigTest extends TestCase
{

    /**
<<<<<<< HEAD
     * @var ScopeConfigInterface|\PHPUnit\Framework\MockObject\MockObject
=======
     * @var ScopeConfigInterface|MockObject
>>>>>>> b2f063af
     */
    protected $scopeConfigMock;

    /**
<<<<<<< HEAD
     * @var MethodInterface|\PHPUnit\Framework\MockObject\MockObject
=======
     * @var MethodInterface|MockObject
>>>>>>> b2f063af
     */
    protected $methodInterfaceMock;

    /**
<<<<<<< HEAD
     * @var PayflowConfig|\PHPUnit\Framework\MockObject\MockObject
=======
     * @var PayflowConfig|MockObject
>>>>>>> b2f063af
     */
    protected $config;

    protected function setUp(): void
    {
        $this->scopeConfigMock = $this->getMockBuilder(ScopeConfigInterface::class)
            ->setMethods(['getValue', 'isSetFlag'])
            ->getMockForAbstractClass();
        $this->methodInterfaceMock = $this->getMockBuilder(MethodInterface::class)
            ->getMockForAbstractClass();

        $om = new ObjectManager($this);
        $this->config = $om->getObject(
            PayflowConfig::class,
            [
                'scopeConfig' => $this->scopeConfigMock
            ]
        );
    }

    /**
     * @param string $paymentAction
     * @param string|null $expectedValue
     *
     * @dataProvider getTrxTypeDataProvider
     */
    public function testGetTrxType($paymentAction, $expectedValue)
    {
        $this->scopeConfigMock->expects($this->any())
            ->method('getValue')
            ->willReturn($paymentAction);

        $this->assertEquals($expectedValue, $this->config->getTrxType());
    }

    /**
     * @return array
     */
    public function getTrxTypeDataProvider()
    {
        return [
            [PayflowConfig::PAYMENT_ACTION_AUTH, PayflowConfig::TRXTYPE_AUTH_ONLY],
            [PayflowConfig::PAYMENT_ACTION_SALE, PayflowConfig::TRXTYPE_SALE],
            ['other', null],
        ];
    }

    /**
     * @param string $paymentAction
     * @param string|null $expectedValue
     *
     * @dataProvider getPaymentActionDataProvider
     */
    public function testGetPaymentAction($paymentAction, $expectedValue)
    {
        $this->scopeConfigMock->expects($this->any())
            ->method('getValue')
            ->willReturn($paymentAction);

        $this->assertEquals($expectedValue, $this->config->getPaymentAction());
    }

    /**
     * @return array
     */
    public function getPaymentActionDataProvider()
    {
        return [
            [PayflowConfig::PAYMENT_ACTION_AUTH, AbstractMethod::ACTION_AUTHORIZE],
            [PayflowConfig::PAYMENT_ACTION_SALE, AbstractMethod::ACTION_AUTHORIZE_CAPTURE],
            ['other', null],
        ];
    }

    public function testGetTransactionUrlWithTestModeOn()
    {
        $this->scopeConfigMock->expects($this->never())
            ->method('getValue');
        $this->methodInterfaceMock->expects($this->once())
            ->method('getConfigData')
            ->with('transaction_url_test_mode')
            ->willReturn('transaction_url_test_mode');

        $this->config->setMethodInstance($this->methodInterfaceMock);
        $this->assertEquals('transaction_url_test_mode', $this->config->getTransactionUrl(1));
    }

    public function testGetTransactionUrlWithTestModeOff()
    {
        $this->scopeConfigMock->expects($this->never())
            ->method('getValue');
        $this->methodInterfaceMock->expects($this->once())
            ->method('getConfigData')
            ->with('transaction_url')
            ->willReturn('transaction_url');

        $this->config->setMethodInstance($this->methodInterfaceMock);
        $this->assertEquals('transaction_url', $this->config->getTransactionUrl(0));
    }

    public function testGetTransactionUrlWithTestModeEmptyAndSandboxOn()
    {
        $this->scopeConfigMock->expects($this->once())
            ->method('getValue')
            ->willReturn(1);
        $this->methodInterfaceMock->expects($this->once())
            ->method('getConfigData')
            ->with('transaction_url_test_mode')
            ->willReturn('transaction_url_test_mode');

        $this->config->setMethodInstance($this->methodInterfaceMock);
        $this->assertEquals('transaction_url_test_mode', $this->config->getTransactionUrl());
    }

    public function testGetTransactionUrlWithTestModeEmptyAndSandboxOff()
    {
        $this->scopeConfigMock->expects($this->once())
            ->method('getValue')
            ->willReturn(0);
        $this->methodInterfaceMock->expects($this->once())
            ->method('getConfigData')
            ->with('transaction_url')
            ->willReturn('transaction_url');

        $this->config->setMethodInstance($this->methodInterfaceMock);
        $this->assertEquals('transaction_url', $this->config->getTransactionUrl());
    }

    /**
     * @param array $expectsMethods
     * @param string $currentMethod
     * @param bool $result
     *
     * @dataProvider dataProviderForTestIsMethodActive
     */
    public function testIsMethodActive(array $expectsMethods, $currentMethod, $result)
    {
        $this->config->setStoreId(5);

        $this->scopeConfigMock->expects($this->any())
            ->method('getValue')
            ->with('paypal/general/merchant_country')
            ->willReturn('US');

        $i = 0;
        foreach ($expectsMethods as $method => $isActive) {
            $this->scopeConfigMock->expects($this->at($i++))
                ->method('isSetFlag')
                ->with(
                    "payment/{$method}/active",
                    ScopeInterface::SCOPE_STORE,
                    5
                )->willReturn($isActive);
        }

        $this->assertEquals($result, $this->config->isMethodActive($currentMethod));
    }

    /**
     * @return array
     */
    public function dataProviderForTestIsMethodActive()
    {
        return [
            [
                'expectsMethods' => [
                    Config::METHOD_PAYMENT_PRO => 0,
                    Config::METHOD_PAYFLOWPRO => 1,
                ],
                'currentMethod' => Config::METHOD_PAYMENT_PRO,
                'result' => true,
            ],
            [
                'expectsMethods' => [
                    Config::METHOD_PAYMENT_PRO => 1
                ],
                'currentMethod' => Config::METHOD_PAYFLOWPRO,
                'result' => true,
            ],
            [
                'expectsMethods' => [
                    Config::METHOD_PAYMENT_PRO => 0,
                    Config::METHOD_PAYFLOWPRO => 0,
                ],
                'currentMethod' => 777,
                'result' => false,
            ],
        ];
    }
}<|MERGE_RESOLUTION|>--- conflicted
+++ resolved
@@ -19,29 +19,17 @@
 {
 
     /**
-<<<<<<< HEAD
-     * @var ScopeConfigInterface|\PHPUnit\Framework\MockObject\MockObject
-=======
      * @var ScopeConfigInterface|MockObject
->>>>>>> b2f063af
      */
     protected $scopeConfigMock;
 
     /**
-<<<<<<< HEAD
-     * @var MethodInterface|\PHPUnit\Framework\MockObject\MockObject
-=======
      * @var MethodInterface|MockObject
->>>>>>> b2f063af
      */
     protected $methodInterfaceMock;
 
     /**
-<<<<<<< HEAD
-     * @var PayflowConfig|\PHPUnit\Framework\MockObject\MockObject
-=======
      * @var PayflowConfig|MockObject
->>>>>>> b2f063af
      */
     protected $config;
 
@@ -184,7 +172,7 @@
         $this->scopeConfigMock->expects($this->any())
             ->method('getValue')
             ->with('paypal/general/merchant_country')
-            ->willReturn('US');
+            ->will($this->returnValue('US'));
 
         $i = 0;
         foreach ($expectsMethods as $method => $isActive) {
