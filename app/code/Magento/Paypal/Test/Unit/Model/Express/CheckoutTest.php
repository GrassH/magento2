<?php declare(strict_types=1);
/**
 * Copyright © Magento, Inc. All rights reserved.
 * See COPYING.txt for license details.
 */

namespace Magento\Paypal\Test\Unit\Model\Express;

use Magento\Customer\Api\AccountManagementInterface;
use Magento\Customer\Api\Data\CustomerInterface;
use Magento\Customer\Model\AccountManagement;
use Magento\Customer\Model\Customer;
use Magento\Customer\Model\Session;
use Magento\Framework\DataObject\Copy;
use Magento\Framework\TestFramework\Unit\Helper\ObjectManager;
use Magento\Paypal\Model\Config;
use Magento\Paypal\Model\Express\Checkout;
use Magento\Quote\Api\Data\CartExtensionInterface;
use Magento\Quote\Model\Quote;
use Magento\Quote\Model\Quote\Address;
use Magento\Quote\Model\Shipping;
use Magento\Quote\Model\ShippingAssignment;
use PHPUnit\Framework\MockObject\MockObject;
use PHPUnit\Framework\TestCase;

/**
 * @SuppressWarnings(PHPMD.CouplingBetweenObjects)
 */
class CheckoutTest extends TestCase
{
    const SHIPPING_METHOD = 'new_shipping_method';
    /**
     * @var Checkout|Checkout
     */
    protected $checkoutModel;

    /**
     * @var ObjectManager
     */
    protected $objectManager;

    /**
<<<<<<< HEAD
     * @var \PHPUnit\Framework\MockObject\MockObject | \'Magento\Quote\Model\Quote
=======
     * @var MockObject|Quote
>>>>>>> b2f063af
     */
    protected $quoteMock;

    /**
<<<<<<< HEAD
     * @var \PHPUnit\Framework\MockObject\MockObject | \Magento\Customer\Api\AccountManagementInterface
=======
     * @var MockObject|AccountManagementInterface
>>>>>>> b2f063af
     */
    protected $customerAccountManagementMock;

    /**
<<<<<<< HEAD
     * @var \PHPUnit\Framework\MockObject\MockObject | \Magento\Framework\DataObject\Copy
=======
     * @var MockObject|Copy
>>>>>>> b2f063af
     */
    protected $objectCopyServiceMock;

    /**
<<<<<<< HEAD
     * @var \PHPUnit\Framework\MockObject\MockObject | \Magento\Customer\Model\Session
=======
     * @var MockObject|Session
>>>>>>> b2f063af
     */
    protected $customerSessionMock;

    /**
<<<<<<< HEAD
     * @var \PHPUnit\Framework\MockObject\MockObject|\Magento\Customer\Model\Customer
=======
     * @var MockObject|Customer
>>>>>>> b2f063af
     */
    protected $customerMock;

    protected function setUp(): void
    {
        $this->objectManager = new ObjectManager($this);
        $this->customerMock = $this->createMock(Customer::class);
        $this->quoteMock = $this->createPartialMock(Quote::class, [
                'getId', 'assignCustomer', 'assignCustomerWithAddressChange', 'getBillingAddress',
                'getShippingAddress', 'isVirtual', 'addCustomerAddress', 'collectTotals', '__wakeup',
                'save', 'getCustomerData', 'getIsVirtual', 'getExtensionAttributes'
            ]);
        $this->customerAccountManagementMock = $this->createMock(AccountManagement::class);
        $this->objectCopyServiceMock = $this->getMockBuilder(Copy::class)
            ->disableOriginalConstructor()
            ->getMock();
        $this->customerSessionMock = $this->getMockBuilder(Session::class)
            ->disableOriginalConstructor()
            ->getMock();
        $paypalConfigMock = $this->createMock(Config::class);
        $this->checkoutModel = $this->objectManager->getObject(
            Checkout::class,
            [
                'params'                 => [
                    'quote' => $this->quoteMock,
                    'config' => $paypalConfigMock,
                    'session' => $this->customerSessionMock,
                ],
                'accountManagement' => $this->customerAccountManagementMock,
                'objectCopyService' => $this->objectCopyServiceMock
            ]
        );
        parent::setUp();
    }

    public function testSetCustomerData()
    {
        $customerDataMock = $this->createMock(CustomerInterface::class);
        $this->quoteMock->expects($this->once())->method('assignCustomer')->with($customerDataMock);
        $customerDataMock->expects($this->once())
            ->method('getId');
        $this->checkoutModel->setCustomerData($customerDataMock);
    }

    public function testSetCustomerWithAddressChange()
    {
        /** @var CustomerInterface $customerDataMock */
        $customerDataMock = $this->createMock(CustomerInterface::class);
        /** @var Address $customerDataMock */
        $quoteAddressMock = $this->createMock(Address::class);
        $this->quoteMock
            ->expects($this->once())
            ->method('assignCustomerWithAddressChange')
            ->with($customerDataMock, $quoteAddressMock, $quoteAddressMock);
        $customerDataMock->expects($this->once())->method('getId');
        $this->checkoutModel->setCustomerWithAddressChange($customerDataMock, $quoteAddressMock, $quoteAddressMock);
    }

    public function testUpdateShippingMethod()
    {
        $shippingAddressMock = $this->getMockBuilder(Address::class)
            ->setMethods(['setCollectShippingRates', 'getShippingMethod', 'setShippingMethod'])
            ->disableOriginalConstructor()
            ->getMock();
        $billingAddressMock = $this->getMockBuilder(Address::class)
            ->disableOriginalConstructor()
            ->getMock();
        $shippingAddressMock->expects(static::once())
            ->method('getShippingMethod')
            ->willReturn('old_method');
        $shippingAddressMock->expects(static::once())
            ->method('setShippingMethod')
            ->with(self::SHIPPING_METHOD)
            ->willReturnSelf();

        $shippingMock = $this->getMockBuilder(Shipping::class)
            ->disableOriginalConstructor()
            ->getMock();
        $shippingMock->expects(static::once())
            ->method('setMethod')
            ->with(self::SHIPPING_METHOD);

        $shippingAssignmentMock = $this->getMockBuilder(ShippingAssignment::class)
            ->disableOriginalConstructor()
            ->getMock();
        $shippingAssignmentMock->expects(static::once())
            ->method('getShipping')
            ->willReturn($shippingMock);

        $cartExtensionMock = $this->getMockBuilder(CartExtensionInterface::class)
            ->setMethods(['getShippingAssignments'])
            ->getMockForAbstractClass();
        $cartExtensionMock->expects(static::exactly(2))
            ->method('getShippingAssignments')
            ->willReturn([$shippingAssignmentMock]);

        $this->quoteMock->expects(static::exactly(2))
            ->method('getShippingAddress')
            ->willReturn($shippingAddressMock);
        $this->quoteMock->expects(static::exactly(2))
            ->method('getIsVirtual')
            ->willReturn(false);
        $this->quoteMock->expects(static::any())
            ->method('getBillingAddress')
            ->willReturn($billingAddressMock);
        $this->quoteMock->expects(static::once())
            ->method('getExtensionAttributes')
            ->willReturn($cartExtensionMock);

        $this->checkoutModel->updateShippingMethod(self::SHIPPING_METHOD);
    }
}<|MERGE_RESOLUTION|>--- conflicted
+++ resolved
@@ -40,47 +40,27 @@
     protected $objectManager;
 
     /**
-<<<<<<< HEAD
-     * @var \PHPUnit\Framework\MockObject\MockObject | \'Magento\Quote\Model\Quote
-=======
      * @var MockObject|Quote
->>>>>>> b2f063af
      */
     protected $quoteMock;
 
     /**
-<<<<<<< HEAD
-     * @var \PHPUnit\Framework\MockObject\MockObject | \Magento\Customer\Api\AccountManagementInterface
-=======
      * @var MockObject|AccountManagementInterface
->>>>>>> b2f063af
      */
     protected $customerAccountManagementMock;
 
     /**
-<<<<<<< HEAD
-     * @var \PHPUnit\Framework\MockObject\MockObject | \Magento\Framework\DataObject\Copy
-=======
      * @var MockObject|Copy
->>>>>>> b2f063af
      */
     protected $objectCopyServiceMock;
 
     /**
-<<<<<<< HEAD
-     * @var \PHPUnit\Framework\MockObject\MockObject | \Magento\Customer\Model\Session
-=======
      * @var MockObject|Session
->>>>>>> b2f063af
      */
     protected $customerSessionMock;
 
     /**
-<<<<<<< HEAD
-     * @var \PHPUnit\Framework\MockObject\MockObject|\Magento\Customer\Model\Customer
-=======
      * @var MockObject|Customer
->>>>>>> b2f063af
      */
     protected $customerMock;
 
