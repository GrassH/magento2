<?php declare(strict_types=1);
/**
 * Copyright © Magento, Inc. All rights reserved.
 * See COPYING.txt for license details.
 */

namespace Magento\Paypal\Test\Unit\Block\Express;

use Magento\Framework\App\Config\ScopeConfigInterface;
use Magento\Framework\App\Request\Http;
use Magento\Framework\DataObject;
use Magento\Framework\Event\ManagerInterface;
use Magento\Framework\TestFramework\Unit\Helper\ObjectManager;
use Magento\Framework\UrlInterface;
use Magento\Framework\View\Asset\Repository;
use Magento\Framework\View\Element\Template\Context;
use Magento\Framework\View\LayoutInterface;
use Magento\Paypal\Block\Express\Review;
use Magento\Quote\Model\Quote;
use Magento\Quote\Model\Quote\Address;
use Magento\Quote\Model\Quote\Payment;
use Magento\Store\Model\ScopeInterface;
use PHPUnit\Framework\MockObject\MockObject;
use PHPUnit\Framework\TestCase;

/**
 * @SuppressWarnings(PHPMD.CouplingBetweenObjects)
 */
class ReviewTest extends TestCase
{
    /**
<<<<<<< HEAD
     * @var \Magento\Framework\App\Request\Http|\PHPUnit\Framework\MockObject\MockObject
=======
     * @var Http|MockObject
>>>>>>> b2f063af
     */
    protected $request;

    /**
<<<<<<< HEAD
     * @var \Magento\Framework\View\Asset\Repository|\PHPUnit\Framework\MockObject\MockObject
=======
     * @var Repository|MockObject
>>>>>>> b2f063af
     */
    protected $assetRepo;

    /**
     * @var Review
     */
    protected $model;

    /**
     * @inheritdoc
     */
    protected function setUp(): void
    {
        $helper = new ObjectManager($this);

        $layout = $this->createMock(LayoutInterface::class);
        $eventManager = $this->createMock(ManagerInterface::class);
        $scopeConfig = $this->createMock(ScopeConfigInterface::class);

        $scopeConfig->expects($this->any())
            ->method('getValue')
            ->with(
                $this->stringContains('advanced/modules_disable_output/'),
<<<<<<< HEAD
                \Magento\Store\Model\ScopeInterface::SCOPE_STORE
            )->willReturn(false);

        $urlBuilder = $this->createMock(\Magento\Framework\UrlInterface::class);
        $urlBuilder->expects($this->any())->method('getUrl')->willReturnArgument(0);
=======
                ScopeInterface::SCOPE_STORE
            )->will($this->returnValue(false));

        $urlBuilder = $this->createMock(UrlInterface::class);
        $urlBuilder->expects($this->any())->method('getUrl')->will($this->returnArgument(0));
>>>>>>> b2f063af

        $context = $this->createPartialMock(
            Context::class,
            ['getLayout', 'getEventManager', 'getScopeConfig', 'getRequest', 'getAssetRepository', 'getUrlBuilder']
        );

        $this->request = $this->createMock(Http::class);
        $this->assetRepo = $this->createMock(Repository::class);

        $context->expects($this->any())->method('getLayout')->willReturn($layout);
        $context->expects($this->any())->method('getEventManager')->willReturn($eventManager);
        $context->expects($this->any())->method('getScopeConfig')->willReturn($scopeConfig);
        $context->expects($this->any())->method('getRequest')->willReturn($this->request);
        $context->expects($this->any())->method('getAssetRepository')->willReturn($this->assetRepo);
        $context->expects($this->any())->method('getUrlBuilder')->willReturn($urlBuilder);

        $this->model = $helper->getObject(Review::class, ['context' => $context]);
    }

    /**
     * @param bool $isSecure
     * @dataProvider getViewFileUrlDataProvider
     */
    public function testGetViewFileUrl($isSecure)
    {
        $this->request->expects($this->once())->method('isSecure')->willReturn($isSecure);
        $this->assetRepo->expects($this->once())
            ->method('getUrlWithParams')
            ->with('some file', $this->callback(function ($value) use ($isSecure) {
                return isset($value['_secure']) && $value['_secure'] === $isSecure;
            }))
            ->willReturn('result url');
        $this->assertEquals('result url', $this->model->getViewFileUrl('some file'));
    }

    /**
     * @return array
     */
    public function getViewFileUrlDataProvider()
    {
        return [[true], [false]];
    }

    public function testBeforeToHtmlWhenQuoteIsNotVirtual()
    {
        $quote = $this->_getQuoteMock();
        $quote->expects($this->any())->method('getIsVirtual')->willReturn(false);
        $quote->setMayEditShippingMethod('MayEditShippingMethod');

        $shippingRate = new DataObject(['code' => 'Rate 1']);
        $shippingRates = [
            [$shippingRate],
        ];
        $quote->getShippingAddress()
            ->expects($this->any())
            ->method('getGroupedAllShippingRates')
            ->willReturn($shippingRates);
        $quote->getShippingAddress()
            ->expects($this->any())
            ->method('getShippingMethod')
            ->willReturn($shippingRate->getCode());

        $this->model->setQuote($quote);
        $this->model->toHtml();

        $this->assertEquals(
            $this->model->getPaymentMethodTitle(),
            $quote->getPayment()->getMethodInstance()->getTitle()
        );
        $this->assertTrue($this->model->getShippingRateRequired());
        $this->assertSame($shippingRates, $this->model->getShippingRateGroups());
        $this->assertSame($shippingRate, $this->model->getCurrentShippingRate());
        $this->assertNotNull($this->model->getCanEditShippingAddress());
        $this->assertEquals($quote->getMayEditShippingMethod(), $this->model->getCanEditShippingMethod());
        $this->assertContains('paypal/express/saveShippingMethod', $this->model->getShippingMethodSubmitUrl());
        $this->assertContains('paypal/express/edit', $this->model->getEditUrl());
        $this->assertContains('paypal/express/placeOrder', $this->model->getPlaceOrderUrl());
    }

    public function testBeforeToHtmlWhenQuoteIsVirtual()
    {
        $quote = $this->_getQuoteMock();
        $quote->expects($this->any())->method('getIsVirtual')->willReturn(true);
        $this->model->setQuote($quote);
        $this->model->toHtml();
        $this->assertEquals(
            $this->model->getPaymentMethodTitle(),
            $quote->getPayment()->getMethodInstance()->getTitle()
        );
        $this->assertFalse($this->model->getShippingRateRequired());
        $this->assertContains('paypal/express/edit', $this->model->getEditUrl());
        $this->assertContains('paypal/express/placeOrder', $this->model->getPlaceOrderUrl());
    }

    /**
     * Create mock of sales quote model
     *
<<<<<<< HEAD
     * @return \PHPUnit\Framework\MockObject\MockObject
     */
    protected function _getQuoteMock()
    {
        $methodInstance = new \Magento\Framework\DataObject(['title' => 'Payment Method']);
        $payment = $this->createMock(\Magento\Quote\Model\Quote\Payment::class);
        $payment->expects($this->any())->method('getMethodInstance')->willReturn($methodInstance);

        $quote = $this->createMock(\Magento\Quote\Model\Quote::class);
        $quote->expects($this->any())->method('getPayment')->willReturn($payment);
=======
     * @return MockObject
     */
    protected function _getQuoteMock()
    {
        $methodInstance = new DataObject(['title' => 'Payment Method']);
        $payment = $this->createMock(Payment::class);
        $payment->expects($this->any())->method('getMethodInstance')->will($this->returnValue($methodInstance));

        $quote = $this->createMock(Quote::class);
        $quote->expects($this->any())->method('getPayment')->will($this->returnValue($payment));
>>>>>>> b2f063af
        $quote->setPayment($payment);

        $address = $this->getMockBuilder(Address::class)
            ->disableOriginalConstructor()
            ->setMethods(['getShippingMethod', 'getGroupedAllShippingRates', '__wakeup'])
            ->getMock();
        $quote->expects($this->any())->method('getShippingAddress')->willReturn($address);

        return $quote;
    }

    public function testGetEmail()
    {
        $quoteMock = $this->createMock(Quote::class);
        $billingAddressMock = $this->createMock(Address::class);
        $quoteMock->expects($this->once())->method('getBillingAddress')->willReturn($billingAddressMock);
        $billingAddressMock->expects($this->once())->method('getEmail')->willReturn('test@example.com');
        $this->model->setQuote($quoteMock);
        $this->assertEquals('test@example.com', $this->model->getEmail());
    }

    public function testGetEmailWhenBillingAddressNotExist()
    {
        $quoteMock = $this->createMock(Quote::class);
        $quoteMock->expects($this->once())->method('getBillingAddress')->willReturn(null);
        $this->model->setQuote($quoteMock);
        $this->assertEquals('', $this->model->getEmail());
    }

    public function testCanEditShippingMethod()
    {
        $this->model->setData('can_edit_shipping_method', true);
        static::assertTrue($this->model->canEditShippingMethod());

        $this->model->setData('can_edit_shipping_method', false);
        static::assertTrue($this->model->canEditShippingMethod());
    }
}<|MERGE_RESOLUTION|>--- conflicted
+++ resolved
@@ -29,20 +29,12 @@
 class ReviewTest extends TestCase
 {
     /**
-<<<<<<< HEAD
-     * @var \Magento\Framework\App\Request\Http|\PHPUnit\Framework\MockObject\MockObject
-=======
      * @var Http|MockObject
->>>>>>> b2f063af
      */
     protected $request;
 
     /**
-<<<<<<< HEAD
-     * @var \Magento\Framework\View\Asset\Repository|\PHPUnit\Framework\MockObject\MockObject
-=======
      * @var Repository|MockObject
->>>>>>> b2f063af
      */
     protected $assetRepo;
 
@@ -66,19 +58,11 @@
             ->method('getValue')
             ->with(
                 $this->stringContains('advanced/modules_disable_output/'),
-<<<<<<< HEAD
-                \Magento\Store\Model\ScopeInterface::SCOPE_STORE
-            )->willReturn(false);
-
-        $urlBuilder = $this->createMock(\Magento\Framework\UrlInterface::class);
-        $urlBuilder->expects($this->any())->method('getUrl')->willReturnArgument(0);
-=======
                 ScopeInterface::SCOPE_STORE
             )->will($this->returnValue(false));
 
         $urlBuilder = $this->createMock(UrlInterface::class);
         $urlBuilder->expects($this->any())->method('getUrl')->will($this->returnArgument(0));
->>>>>>> b2f063af
 
         $context = $this->createPartialMock(
             Context::class,
@@ -88,12 +72,12 @@
         $this->request = $this->createMock(Http::class);
         $this->assetRepo = $this->createMock(Repository::class);
 
-        $context->expects($this->any())->method('getLayout')->willReturn($layout);
-        $context->expects($this->any())->method('getEventManager')->willReturn($eventManager);
-        $context->expects($this->any())->method('getScopeConfig')->willReturn($scopeConfig);
-        $context->expects($this->any())->method('getRequest')->willReturn($this->request);
-        $context->expects($this->any())->method('getAssetRepository')->willReturn($this->assetRepo);
-        $context->expects($this->any())->method('getUrlBuilder')->willReturn($urlBuilder);
+        $context->expects($this->any())->method('getLayout')->will($this->returnValue($layout));
+        $context->expects($this->any())->method('getEventManager')->will($this->returnValue($eventManager));
+        $context->expects($this->any())->method('getScopeConfig')->will($this->returnValue($scopeConfig));
+        $context->expects($this->any())->method('getRequest')->will($this->returnValue($this->request));
+        $context->expects($this->any())->method('getAssetRepository')->will($this->returnValue($this->assetRepo));
+        $context->expects($this->any())->method('getUrlBuilder')->will($this->returnValue($urlBuilder));
 
         $this->model = $helper->getObject(Review::class, ['context' => $context]);
     }
@@ -104,13 +88,13 @@
      */
     public function testGetViewFileUrl($isSecure)
     {
-        $this->request->expects($this->once())->method('isSecure')->willReturn($isSecure);
+        $this->request->expects($this->once())->method('isSecure')->will($this->returnValue($isSecure));
         $this->assetRepo->expects($this->once())
             ->method('getUrlWithParams')
             ->with('some file', $this->callback(function ($value) use ($isSecure) {
                 return isset($value['_secure']) && $value['_secure'] === $isSecure;
             }))
-            ->willReturn('result url');
+            ->will($this->returnValue('result url'));
         $this->assertEquals('result url', $this->model->getViewFileUrl('some file'));
     }
 
@@ -125,7 +109,7 @@
     public function testBeforeToHtmlWhenQuoteIsNotVirtual()
     {
         $quote = $this->_getQuoteMock();
-        $quote->expects($this->any())->method('getIsVirtual')->willReturn(false);
+        $quote->expects($this->any())->method('getIsVirtual')->will($this->returnValue(false));
         $quote->setMayEditShippingMethod('MayEditShippingMethod');
 
         $shippingRate = new DataObject(['code' => 'Rate 1']);
@@ -135,11 +119,11 @@
         $quote->getShippingAddress()
             ->expects($this->any())
             ->method('getGroupedAllShippingRates')
-            ->willReturn($shippingRates);
+            ->will($this->returnValue($shippingRates));
         $quote->getShippingAddress()
             ->expects($this->any())
             ->method('getShippingMethod')
-            ->willReturn($shippingRate->getCode());
+            ->will($this->returnValue($shippingRate->getCode()));
 
         $this->model->setQuote($quote);
         $this->model->toHtml();
@@ -161,7 +145,7 @@
     public function testBeforeToHtmlWhenQuoteIsVirtual()
     {
         $quote = $this->_getQuoteMock();
-        $quote->expects($this->any())->method('getIsVirtual')->willReturn(true);
+        $quote->expects($this->any())->method('getIsVirtual')->will($this->returnValue(true));
         $this->model->setQuote($quote);
         $this->model->toHtml();
         $this->assertEquals(
@@ -176,18 +160,6 @@
     /**
      * Create mock of sales quote model
      *
-<<<<<<< HEAD
-     * @return \PHPUnit\Framework\MockObject\MockObject
-     */
-    protected function _getQuoteMock()
-    {
-        $methodInstance = new \Magento\Framework\DataObject(['title' => 'Payment Method']);
-        $payment = $this->createMock(\Magento\Quote\Model\Quote\Payment::class);
-        $payment->expects($this->any())->method('getMethodInstance')->willReturn($methodInstance);
-
-        $quote = $this->createMock(\Magento\Quote\Model\Quote::class);
-        $quote->expects($this->any())->method('getPayment')->willReturn($payment);
-=======
      * @return MockObject
      */
     protected function _getQuoteMock()
@@ -198,14 +170,13 @@
 
         $quote = $this->createMock(Quote::class);
         $quote->expects($this->any())->method('getPayment')->will($this->returnValue($payment));
->>>>>>> b2f063af
         $quote->setPayment($payment);
 
         $address = $this->getMockBuilder(Address::class)
             ->disableOriginalConstructor()
             ->setMethods(['getShippingMethod', 'getGroupedAllShippingRates', '__wakeup'])
             ->getMock();
-        $quote->expects($this->any())->method('getShippingAddress')->willReturn($address);
+        $quote->expects($this->any())->method('getShippingAddress')->will($this->returnValue($address));
 
         return $quote;
     }
