--- conflicted
+++ resolved
@@ -28,11 +28,7 @@
     protected $abstractEnable;
 
     /**
-<<<<<<< HEAD
-     * @var \Magento\Framework\Data\Form\Element\AbstractElement|\PHPUnit\Framework\MockObject\MockObject
-=======
      * @var AbstractElement|MockObject
->>>>>>> b2f063af
      */
     protected $elementMock;
 
