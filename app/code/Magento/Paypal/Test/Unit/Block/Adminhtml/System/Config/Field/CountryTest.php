<?php
/**
 * Copyright © Magento, Inc. All rights reserved.
 * See COPYING.txt for license details.
 */
declare(strict_types=1);

namespace Magento\Paypal\Test\Unit\Block\Adminhtml\System\Config\Field;

<<<<<<< HEAD
use Magento\Backend\Model\Url;
use Magento\Framework\App\RequestInterface;
use Magento\Framework\Data\Form\Element\AbstractElement;
use Magento\Framework\TestFramework\Unit\Helper\ObjectManager;
use Magento\Framework\View\Helper\Js;
=======
use Magento\Framework\View\Helper\SecureHtmlRenderer;
>>>>>>> 3be360f7
use Magento\Paypal\Block\Adminhtml\System\Config\Field\Country;
use Magento\Paypal\Model\Config\StructurePlugin;
use PHPUnit\Framework\Constraint\LogicalAnd;
use PHPUnit\Framework\Constraint\StringContains;
use PHPUnit\Framework\MockObject\MockObject;
use PHPUnit\Framework\TestCase;

class CountryTest extends TestCase
{
    /**
     * @var Country
     */
    protected $_model;

    /**
     * @var AbstractElement
     */
    protected $_element;

    /**
<<<<<<< HEAD
     * @var RequestInterface|MockObject
=======
     * @var \Magento\Framework\App\RequestInterface|\PHPUnit\Framework\MockObject\MockObject
>>>>>>> 3be360f7
     */
    protected $_request;

    /**
<<<<<<< HEAD
     * @var Js|MockObject
=======
     * @var \Magento\Framework\View\Helper\Js|\PHPUnit\Framework\MockObject\MockObject
>>>>>>> 3be360f7
     */
    protected $_jsHelper;

    /**
<<<<<<< HEAD
     * @var Url|MockObject
=======
     * @var \Magento\Backend\Model\Url|\PHPUnit\Framework\MockObject\MockObject
>>>>>>> 3be360f7
     */
    protected $_url;

    protected function setUp(): void
    {
        $helper = new ObjectManager($this);
        $this->_element = $this->getMockForAbstractClass(
            AbstractElement::class,
            [],
            '',
            false,
            true,
            true,
            ['getHtmlId', 'getElementHtml', 'getName']
        );
        $this->_element->expects($this->any())
            ->method('getHtmlId')
            ->willReturn('html id');
        $this->_element->expects($this->any())
            ->method('getElementHtml')
            ->willReturn('element html');
        $this->_element->expects($this->any())
            ->method('getName')
<<<<<<< HEAD
            ->willReturn('name');
        $this->_request = $this->getMockForAbstractClass(RequestInterface::class);
        $this->_jsHelper = $this->createMock(Js::class);
        $this->_url = $this->createMock(Url::class);
        $this->_model = $helper->getObject(
            Country::class,
            ['request' => $this->_request, 'jsHelper' => $this->_jsHelper, 'url' => $this->_url]
=======
            ->will($this->returnValue('name'));
        $this->_request = $this->getMockForAbstractClass(\Magento\Framework\App\RequestInterface::class);
        $this->_jsHelper = $this->createMock(\Magento\Framework\View\Helper\Js::class);
        $this->_url = $this->createMock(\Magento\Backend\Model\Url::class);
        $secureRendererMock = $this->createMock(SecureHtmlRenderer::class);
        $secureRendererMock->method('renderEventListenerAsTag')
            ->willReturnCallback(
                function (string $event, string $js, string $selector): string {
                    return "<script>document.querySelector('$selector').$event = function () { $js };</script>";
                }
            );
        $secureRendererMock->method('renderStyleAsTag')
            ->willReturnCallback(
                function (string $style, string $selector): string {
                    return "<style>$selector { $style }</style>";
                }
            );

        $this->_model = $helper->getObject(
            \Magento\Paypal\Block\Adminhtml\System\Config\Field\Country::class,
            [
                'request' => $this->_request,
                'jsHelper' => $this->_jsHelper,
                'url' => $this->_url,
                'secureRenderer' => $secureRendererMock,
            ]
>>>>>>> 3be360f7
        );
    }

    /**
     * @param null|string $requestCountry
     * @param null|string $requestDefaultCountry
     * @param bool $canUseDefault
     * @param bool $inherit
     * @dataProvider renderDataProvider
     */
    public function testRender($requestCountry, $requestDefaultCountry, $canUseDefault, $inherit)
    {
        $this->_request->expects($this->any())
            ->method('getParam')
            ->willReturnCallback(function ($param) use ($requestCountry, $requestDefaultCountry) {
                if ($param == StructurePlugin::REQUEST_PARAM_COUNTRY) {
                    return $requestCountry;
                }
                if ($param == Country::REQUEST_PARAM_DEFAULT_COUNTRY) {
                    return $requestDefaultCountry;
                }
                return $param;
            });
        $this->_element->setInherit($inherit);
        $this->_element->setCanUseDefaultValue($canUseDefault);
        $constraints = [
            new StringContains('document.observe("dom:loaded", function() {'),
            new StringContains(
                '$("' . $this->_element->getHtmlId() . '").observe("change", function () {'
            ),
        ];
        if ($canUseDefault && ($requestCountry == 'US') && $requestDefaultCountry) {
            $constraints[] = new StringContains(
                '$("' . $this->_element->getHtmlId() . '_inherit").observe("click", function () {'
            );
        }
        $this->_jsHelper->expects($this->once())
            ->method('getScript')
            ->with(new LogicalAnd($constraints));
        $this->_url->expects($this->once())
            ->method('getUrl')
            ->with(
                '*/*/*',
                [
                    'section' => 'section',
                    'website' => 'website',
                    'store' => 'store',
                    StructurePlugin::REQUEST_PARAM_COUNTRY => '__country__'
                ]
            );
        $this->_model->render($this->_element);
    }

    /**
     * @return array
     */
    public function renderDataProvider()
    {
        return [
            [null, null, false, false],
            [null, null, true, true],
            [null, null, true, false],
            ['IT', null, true, false],
            ['IT', null, true, true],
            ['IT', 'GB', true, false],
            ['US', 'GB', true, true],
            ['US', 'GB', true, false],
            ['US', null, true, false],
        ];
    }
}<|MERGE_RESOLUTION|>--- conflicted
+++ resolved
@@ -7,15 +7,12 @@
 
 namespace Magento\Paypal\Test\Unit\Block\Adminhtml\System\Config\Field;
 
-<<<<<<< HEAD
 use Magento\Backend\Model\Url;
 use Magento\Framework\App\RequestInterface;
 use Magento\Framework\Data\Form\Element\AbstractElement;
 use Magento\Framework\TestFramework\Unit\Helper\ObjectManager;
 use Magento\Framework\View\Helper\Js;
-=======
 use Magento\Framework\View\Helper\SecureHtmlRenderer;
->>>>>>> 3be360f7
 use Magento\Paypal\Block\Adminhtml\System\Config\Field\Country;
 use Magento\Paypal\Model\Config\StructurePlugin;
 use PHPUnit\Framework\Constraint\LogicalAnd;
@@ -36,29 +33,17 @@
     protected $_element;
 
     /**
-<<<<<<< HEAD
      * @var RequestInterface|MockObject
-=======
-     * @var \Magento\Framework\App\RequestInterface|\PHPUnit\Framework\MockObject\MockObject
->>>>>>> 3be360f7
      */
     protected $_request;
 
     /**
-<<<<<<< HEAD
      * @var Js|MockObject
-=======
-     * @var \Magento\Framework\View\Helper\Js|\PHPUnit\Framework\MockObject\MockObject
->>>>>>> 3be360f7
      */
     protected $_jsHelper;
 
     /**
-<<<<<<< HEAD
      * @var Url|MockObject
-=======
-     * @var \Magento\Backend\Model\Url|\PHPUnit\Framework\MockObject\MockObject
->>>>>>> 3be360f7
      */
     protected $_url;
 
@@ -82,19 +67,10 @@
             ->willReturn('element html');
         $this->_element->expects($this->any())
             ->method('getName')
-<<<<<<< HEAD
             ->willReturn('name');
         $this->_request = $this->getMockForAbstractClass(RequestInterface::class);
         $this->_jsHelper = $this->createMock(Js::class);
         $this->_url = $this->createMock(Url::class);
-        $this->_model = $helper->getObject(
-            Country::class,
-            ['request' => $this->_request, 'jsHelper' => $this->_jsHelper, 'url' => $this->_url]
-=======
-            ->will($this->returnValue('name'));
-        $this->_request = $this->getMockForAbstractClass(\Magento\Framework\App\RequestInterface::class);
-        $this->_jsHelper = $this->createMock(\Magento\Framework\View\Helper\Js::class);
-        $this->_url = $this->createMock(\Magento\Backend\Model\Url::class);
         $secureRendererMock = $this->createMock(SecureHtmlRenderer::class);
         $secureRendererMock->method('renderEventListenerAsTag')
             ->willReturnCallback(
@@ -108,16 +84,14 @@
                     return "<style>$selector { $style }</style>";
                 }
             );
-
         $this->_model = $helper->getObject(
-            \Magento\Paypal\Block\Adminhtml\System\Config\Field\Country::class,
+            Country::class,
             [
                 'request' => $this->_request,
                 'jsHelper' => $this->_jsHelper,
                 'url' => $this->_url,
-                'secureRenderer' => $secureRendererMock,
+                'secureRenderer' => $secureRendererMock
             ]
->>>>>>> 3be360f7
         );
     }
 
