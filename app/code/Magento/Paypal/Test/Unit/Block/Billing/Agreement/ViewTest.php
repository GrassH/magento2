--- conflicted
+++ resolved
@@ -16,20 +16,12 @@
 class ViewTest extends TestCase
 {
     /**
-<<<<<<< HEAD
-     * @var \Magento\Sales\Model\ResourceModel\Order\CollectionFactory | \PHPUnit\Framework\MockObject\MockObject
-=======
      * @var CollectionFactory|MockObject
->>>>>>> b2f063af
      */
     protected $orderCollectionFactory;
 
     /**
-<<<<<<< HEAD
-     * @var \Magento\Sales\Model\Order\Config | \PHPUnit\Framework\MockObject\MockObject
-=======
      * @var Config|MockObject
->>>>>>> b2f063af
      */
     protected $orderConfig;
 
@@ -67,24 +59,24 @@
         );
         $orderCollection->expects($this->at(0))
             ->method('addFieldToSelect')
-            ->willReturn($orderCollection);
+            ->will($this->returnValue($orderCollection));
         $orderCollection->expects($this->at(1))
             ->method('addFieldToFilter')
-            ->willReturn($orderCollection);
+            ->will($this->returnValue($orderCollection));
         $orderCollection->expects($this->at(2))
             ->method('addFieldToFilter')
             ->with('status', ['in' => $visibleStatuses])
-            ->willReturn($orderCollection);
+            ->will($this->returnValue($orderCollection));
         $orderCollection->expects($this->at(3))
             ->method('setOrder')
-            ->willReturn($orderCollection);
+            ->will($this->returnValue($orderCollection));
 
         $this->orderCollectionFactory->expects($this->once())
             ->method('create')
-            ->willReturn($orderCollection);
+            ->will($this->returnValue($orderCollection));
         $this->orderConfig->expects($this->once())
             ->method('getVisibleOnFrontStatuses')
-            ->willReturn($visibleStatuses);
+            ->will($this->returnValue($visibleStatuses));
 
         $this->block->getRelatedOrders();
     }
