--- conflicted
+++ resolved
@@ -29,85 +29,49 @@
 class AgreementsTest extends TestCase
 {
     /**
-<<<<<<< HEAD
-     * @var \Magento\Framework\View\Element\Context|\PHPUnit\Framework\MockObject\MockObject
-=======
      * @var \Magento\Framework\View\Element\Context|MockObject
->>>>>>> b2f063af
      */
     private $context;
 
     /**
      * @codingStandardsIgnoreStart
-<<<<<<< HEAD
-     * @var \Magento\Paypal\Model\ResourceModel\Billing\Agreement\CollectionFactory|\PHPUnit\Framework\MockObject\MockObject
-=======
      * @var CollectionFactory|MockObject
->>>>>>> b2f063af
      * @codingStandardsIgnoreEnd
      */
     private $agreementCollection;
 
     /**
-<<<<<<< HEAD
-     * @var \Magento\Framework\UrlInterface|\PHPUnit\Framework\MockObject\MockObject
-=======
      * @var UrlInterface|MockObject
->>>>>>> b2f063af
      */
     private $urlBuilder;
 
     /**
-<<<<<<< HEAD
-     * @var \Magento\Framework\Escaper|\PHPUnit\Framework\MockObject\MockObject
-=======
      * @var Escaper|MockObject
->>>>>>> b2f063af
      */
     private $escaper;
 
     /**
-<<<<<<< HEAD
-     * @var \Magento\Paypal\Helper\Data|\PHPUnit\Framework\MockObject\MockObject
-=======
      * @var Data|MockObject
->>>>>>> b2f063af
      */
     private $helper;
 
     /**
-<<<<<<< HEAD
-     * @var \Magento\Framework\View\LayoutInterface|\PHPUnit\Framework\MockObject\MockObject
-=======
      * @var LayoutInterface|MockObject
->>>>>>> b2f063af
      */
     private $layout;
 
     /**
-<<<<<<< HEAD
-     * @var \Magento\Framework\Event\ManagerInterface|\PHPUnit\Framework\MockObject\MockObject
-=======
      * @var ManagerInterface|MockObject
->>>>>>> b2f063af
      */
     private $eventManager;
 
     /**
-<<<<<<< HEAD
-     * @var \Magento\Framework\App\Config\ScopeConfigInterface|\PHPUnit\Framework\MockObject\MockObject
-=======
      * @var ScopeConfigInterface|MockObject
->>>>>>> b2f063af
      */
     private $scopeConfig;
 
     /**
-<<<<<<< HEAD
-     * @var \Magento\Framework\App\CacheInterface|\PHPUnit\Framework\MockObject\MockObject
-=======
      * @var CacheInterface|MockObject
->>>>>>> b2f063af
      */
     private $cache;
 
