--- conflicted
+++ resolved
@@ -28,13 +28,7 @@
 
         <a class="action-default"
            data-paypal-button="true"
-<<<<<<< HEAD
-           href="<?php
-               /* @noEscape */ echo $block->escapeUrl($block->getSandboxButtonUrl(). '?' . $block->getQuery()); ?>"
-           target="PPFrame"><?php echo $block->escapeHtml($block->getSandboxButtonLabel()); ?></a>
-=======
            href="<?= /* @noEscape */ $block->escapeUrl($block->getSandboxButtonUrl(). '?' . $block->getQuery()) ?>"
            target="PPFrame"><?= $block->escapeHtml($block->getSandboxButtonLabel()) ?></a>
->>>>>>> 44a242e1
     </div>
 </div>