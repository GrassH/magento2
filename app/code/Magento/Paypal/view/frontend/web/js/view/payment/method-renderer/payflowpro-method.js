--- conflicted
+++ resolved
@@ -33,12 +33,9 @@
                 return this;
             },
 
-<<<<<<< HEAD
-=======
             /**
              * @param {Function} handler
              */
->>>>>>> 494e83f9
             setPlaceOrderHandler: function(handler) {
                 this.placeOrderHandler = handler;
             },
