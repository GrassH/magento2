/**
 * Copyright © 2015 Magento. All rights reserved.
 * See COPYING.txt for license details.
 */
/*global define*/
define(
    [
        'jquery',
<<<<<<< HEAD
        'Magento_Payment/js/view/payment/iframe',
        'Magento_Checkout/js/model/payment/additional-validators',
        'Magento_Checkout/js/action/set-payment-information',
        'Magento_Checkout/js/model/full-screen-loader',
        'Magento_Vault/js/view/payment/vault-enabler'
    ],
    function ($, Component, additionalValidators, setPaymentInformationAction, fullScreenLoader, vaultEnabler) {
=======
        'Magento_Payment/js/view/payment/iframe'
    ],
    function ($, Component) {
>>>>>>> e4c568d0
        'use strict';

        return Component.extend({
            defaults: {
                template: 'Magento_Paypal/payment/payflowpro-form'
            },
            placeOrderHandler: null,
            validateHandler: null,

            /**
<<<<<<< HEAD
             * @returns {exports.initialize}
             */
            initialize: function () {
                this._super();
                this.vaultEnabler = vaultEnabler();
                this.vaultEnabler.setPaymentCode(this.getCode());

                return this;
            },

            setPlaceOrderHandler: function(handler) {
=======
             * @param {Function} handler
             */
            setPlaceOrderHandler: function (handler) {
>>>>>>> e4c568d0
                this.placeOrderHandler = handler;
            },

            /**
             * @param {Function} handler
             */
            setValidateHandler: function (handler) {
                this.validateHandler = handler;
            },

            /**
             * @returns {Object}
             */
            context: function () {
                return this;
            },

            /**
             * @returns {Boolean}
             */
            isShowLegend: function () {
                return true;
            },

            /**
             * @returns {String}
             */
            getCode: function () {
                return 'payflowpro';
            },

            /**
             * @returns {Boolean}
             */
<<<<<<< HEAD
            placeOrder: function () {
                var self = this;

                if (this.validateHandler() && additionalValidators.validate()) {
                    fullScreenLoader.startLoader();
                    this.isPlaceOrderActionAllowed(false);
                    $.when(setPaymentInformationAction(this.messageContainer, self.getData())).done(function () {
                        self.placeOrderHandler().fail(function () {
                            fullScreenLoader.stopLoader();
                        });
                    }).fail(function () {
                        fullScreenLoader.stopLoader();
                        self.isPlaceOrderActionAllowed(true);
                    });
                }
            },

            /**
             * @returns {Object}
             */
            getData: function () {
                var data = {
                    'method': this.getCode(),
                    'additional_data': {
                        'cc_type': this.creditCardType(),
                        'cc_exp_year': this.creditCardExpYear(),
                        'cc_exp_month': this.creditCardExpMonth(),
                        'cc_last_4': this.creditCardNumber().substr(-4)
                    }
                };

                this.vaultEnabler.visitAdditionalData(data);

                return data;
            },

            /**
             * @returns {Bool}
             */
            isVaultEnabled: function () {
                return this.vaultEnabler.isVaultEnabled();
=======
            isActive: function () {
                return true;
>>>>>>> e4c568d0
            }
        });
    }
);<|MERGE_RESOLUTION|>--- conflicted
+++ resolved
@@ -6,7 +6,6 @@
 define(
     [
         'jquery',
-<<<<<<< HEAD
         'Magento_Payment/js/view/payment/iframe',
         'Magento_Checkout/js/model/payment/additional-validators',
         'Magento_Checkout/js/action/set-payment-information',
@@ -14,11 +13,6 @@
         'Magento_Vault/js/view/payment/vault-enabler'
     ],
     function ($, Component, additionalValidators, setPaymentInformationAction, fullScreenLoader, vaultEnabler) {
-=======
-        'Magento_Payment/js/view/payment/iframe'
-    ],
-    function ($, Component) {
->>>>>>> e4c568d0
         'use strict';
 
         return Component.extend({
@@ -29,7 +23,6 @@
             validateHandler: null,
 
             /**
-<<<<<<< HEAD
              * @returns {exports.initialize}
              */
             initialize: function () {
@@ -40,12 +33,10 @@
                 return this;
             },
 
-            setPlaceOrderHandler: function(handler) {
-=======
+            /**
              * @param {Function} handler
              */
-            setPlaceOrderHandler: function (handler) {
->>>>>>> e4c568d0
+            setPlaceOrderHandler: function(handler) {
                 this.placeOrderHandler = handler;
             },
 
@@ -80,7 +71,13 @@
             /**
              * @returns {Boolean}
              */
-<<<<<<< HEAD
+            isActive: function () {
+                return true;
+            },
+
+            /**
+             * @override
+             */
             placeOrder: function () {
                 var self = this;
 
@@ -122,10 +119,6 @@
              */
             isVaultEnabled: function () {
                 return this.vaultEnabler.isVaultEnabled();
-=======
-            isActive: function () {
-                return true;
->>>>>>> e4c568d0
             }
         });
     }
