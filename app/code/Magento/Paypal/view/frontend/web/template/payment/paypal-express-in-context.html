<!--
/**
 * Copyright © Magento, Inc. All rights reserved.
 * See COPYING.txt for license details.
 */
-->
<div class="payment-method" css="_active: getCode() == isChecked()" afterRender="initListeners">
    <div class="payment-method-title field choice">
        <input type="radio"
               name="payment[method]"
               class="radio"
               attr="id: getCode()"
               ko-value="getCode()"
               ko-checked="isChecked"
               click="selectPaymentMethod"
               visible="isRadioButtonVisible()"/>
        <label attr="for: getCode()" class="label">
            <!-- PayPal Logo -->
            <img attr="src: getPaymentAcceptanceMarkSrc(), alt: $t('Acceptance Mark')" class="payment-icon"/>
            <!-- PayPal Logo -->
            <span text="getTitle()"></span>
            <a class="action action-help"
               attr="href: getPaymentAcceptanceMarkHref()"
               click="showAcceptanceWindow"
               translate="'What is PayPal?'"></a>
        </label>
    </div>
    <div class="payment-method-content">
        <each args="getRegion('messages')" render=""/>
        <div class="checkout-agreements-block">
            <each args="$parent.getRegion('before-place-order')" render=""/>
        </div>
<<<<<<< HEAD
        <div class="actions-toolbar" attr="id: getButtonId()" afterRender="renderPayPalButtons"/>
        <div class="payment-method-extra-content">
            <each args="$parent.getRegion('paypal-method-extra-content')" render=""/>
        </div>
=======
        <div class="actions-toolbar" attr="id: getButtonId()" afterRender="renderPayPalButtons"></div>
>>>>>>> 055e4ed3
    </div>
</div><|MERGE_RESOLUTION|>--- conflicted
+++ resolved
@@ -30,13 +30,9 @@
         <div class="checkout-agreements-block">
             <each args="$parent.getRegion('before-place-order')" render=""/>
         </div>
-<<<<<<< HEAD
-        <div class="actions-toolbar" attr="id: getButtonId()" afterRender="renderPayPalButtons"/>
+        <div class="actions-toolbar" attr="id: getButtonId()" afterRender="renderPayPalButtons"></div>
         <div class="payment-method-extra-content">
             <each args="$parent.getRegion('paypal-method-extra-content')" render=""/>
         </div>
-=======
-        <div class="actions-toolbar" attr="id: getButtonId()" afterRender="renderPayPalButtons"></div>
->>>>>>> 055e4ed3
     </div>
 </div>