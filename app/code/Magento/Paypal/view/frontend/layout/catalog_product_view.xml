--- conflicted
+++ resolved
@@ -19,21 +19,6 @@
                 <arguments>
                     <argument name="placement" xsi:type="string">product</argument>
                     <argument name="position" xsi:type="string">header</argument>
-<<<<<<< HEAD
-                    <argument name="jsLayout" xsi:type="array">
-                        <item name="components" xsi:type="array">
-                            <item name="payLater" xsi:type="array">
-                                <item name="component" xsi:type="string">Magento_Paypal/js/view/paylater</item>
-                                <item name="config" xsi:type="array">
-                                    <item name="attributes" xsi:type="array">
-                                        <item name="data-pp-placement" xsi:type="string">product</item>
-                                    </item>
-                                </item>
-                            </item>
-                        </item>
-                    </argument>
-=======
->>>>>>> f1ff5de0
                 </arguments>
             </block>
         </referenceContainer>
