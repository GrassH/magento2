<?xml version="1.0"?>
<!--
/**
 * Copyright © 2013-2017 Magento, Inc. All rights reserved.
 * See COPYING.txt for license details.
 */
-->
<page xmlns:xsi="http://www.w3.org/2001/XMLSchema-instance" xsi:noNamespaceSchemaLocation="urn:magento:framework:View/Layout/etc/page_configuration.xsd">
    <body>
        <referenceContainer name="top.container">
            <block class="Magento\Paypal\Block\Bml\Banners" name="bml.center.logo" template="Magento_Paypal::bml.phtml">
                <arguments>
                    <argument name="section" xsi:type="string">productpage</argument>
                    <argument name="position" xsi:type="number">0</argument>
                </arguments>
            </block>
        </referenceContainer>
        <referenceContainer name="product.info.addtocart">
<<<<<<< HEAD
            <block class="Magento\Paypal\Block\Bml\Banners" name="bml.right.logo" after="product.info.addtocart.paypal" template="Magento_Paypal::bml.phtml">
=======
            <block class="Magento\Paypal\Block\Bml\Banners" name="bml.right.logo" template="bml.phtml">
>>>>>>> 2002ef27
                <arguments>
                    <argument name="section" xsi:type="string">productpage</argument>
                    <argument name="position" xsi:type="number">1</argument>
                </arguments>
            </block>
        </referenceContainer>
    </body>
</page><|MERGE_RESOLUTION|>--- conflicted
+++ resolved
@@ -16,11 +16,7 @@
             </block>
         </referenceContainer>
         <referenceContainer name="product.info.addtocart">
-<<<<<<< HEAD
-            <block class="Magento\Paypal\Block\Bml\Banners" name="bml.right.logo" after="product.info.addtocart.paypal" template="Magento_Paypal::bml.phtml">
-=======
             <block class="Magento\Paypal\Block\Bml\Banners" name="bml.right.logo" template="bml.phtml">
->>>>>>> 2002ef27
                 <arguments>
                     <argument name="section" xsi:type="string">productpage</argument>
                     <argument name="position" xsi:type="number">1</argument>
