--- conflicted
+++ resolved
@@ -467,12 +467,10 @@
 "Publisher ID","Publisher ID"
 "Required to display a banner","Required to display a banner"
 "Get Publisher ID from PayPal","Get Publisher ID from PayPal"
-<<<<<<< HEAD
 "It is recommended to set this value to ""PayPal"" per store views.","It is recommended to set this value to ""PayPal"" per store views."
 "Shortcut on Shopping Cart","Shortcut on Shopping Cart"
 "Also affects mini-shopping cart.","Also affects mini-shopping cart."
 "Shortcut on Product View","Shortcut on Product View"
-=======
 "Home Page","Home Page"
 Display,Display
 Position,Position
@@ -482,11 +480,9 @@
 "Checkout Cart Page","Checkout Cart Page"
 "Basic Settings - PayPal Express Checkout","Basic Settings - PayPal Express Checkout"
 Title,Title
-"It is recommended to set this value to ""Magento_Paypal"" per store views.","It is recommended to set this value to ""Magento_Paypal"" per store views."
 "Sort Order","Sort Order"
 "Payment Action","Payment Action"
 "Display on Product Details Page","Display on Product Details Page"
->>>>>>> b3f5588a
 "Authorization Honor Period (days)","Authorization Honor Period (days)"
 "Specifies what the Authorization Honor Period is on the merchant’s PayPal account. It must mirror the setting in PayPal.","Specifies what the Authorization Honor Period is on the merchant’s PayPal account. It must mirror the setting in PayPal."
 "Order Valid Period (days)","Order Valid Period (days)"
@@ -661,9 +657,8 @@
                                 from PayPal Credit&#174;. Your customers have more time to pay, while you get paid up front – at no additional cost to you.
                                 Use PayPal’s free banner ads that let you advertise PayPal Credit&#174; financing as a payment option when your customers check out with PayPal.
                                 The PayPal Advertising Program has been shown to generate additional purchases as well as increase consumer's average purchase sizes by 15%
-<<<<<<< HEAD
-                                or more. <a href=""https:/financing.paypal.com/ppfinportal/content/forrester"" target=""_blank"">See Details</a>.
-                            "
+                                or more. <a href=\"https:/financing.paypal.com/ppfinportal/content/forrester\" target=\"_blank\">See Details</a>.
+                "
 "Accept credit cards, debit cards and PayPal payments securely.","Accept credit cards, debit cards and PayPal payments securely."
 "Accept payments with a completely customizable checkout page.","Accept payments with a completely customizable checkout page."
 "Website Payments Pro Hosted Solution (Includes Express Checkout)","Website Payments Pro Hosted Solution (Includes Express Checkout)"
@@ -677,8 +672,4 @@
 Ineligible,Inligible
 "PayPal Express Checkout","PayPal Express Checkout"
 "payflowpro", "PayflowPro"
-"Requested payment method does not match with order.","Requested payment method does not match with order."
-=======
-                                or more. <a href=\"https:/financing.paypal.com/ppfinportal/content/forrester\" target=\"_blank\">See Details</a>.
-                "
->>>>>>> b3f5588a
+"Requested payment method does not match with order.","Requested payment method does not match with order."