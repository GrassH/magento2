--- conflicted
+++ resolved
@@ -687,12 +687,9 @@
 "Website Payments Pro Hosted Solution and Express Checkout","Website Payments Pro Hosted Solution and Express Checkout"
 "Basic Settings - PayPal Website Payments Pro Hosted Solution","Basic Settings - PayPal Website Payments Pro Hosted Solution"
 "PayPal Payment Solutions","PayPal Payment Solutions"
-<<<<<<< HEAD
+"Display on Product Details Page","Display on Product Details Page"
 verified,verified
 unverified,unverified
 Eligible,Eligible
 Ineligible,Inligible
-"PayPal Express Checkout","PayPal Express Checkout"
-=======
-"Display on Product Details Page","Display on Product Details Page"
->>>>>>> 9a9d01c5
+"PayPal Express Checkout","PayPal Express Checkout"