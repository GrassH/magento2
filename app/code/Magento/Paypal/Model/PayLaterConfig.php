<?php
/**
 * Copyright © Magento, Inc. All rights reserved.
 * See COPYING.txt for license details.
 */
declare(strict_types=1);

namespace Magento\Paypal\Model;

/**
 * Provides configuration values for PayPal PayLater Banners
 */
class PayLaterConfig
{
    /**
     * Configuration key for Styles settings
     */
    const CONFIG_KEY_STYLE = 'style';

    /**
     * Configuration key for Position setting
     */
    const CONFIG_KEY_POSITION = 'position';

    /**
     * Checkout payment step placement
     */
    const CHECKOUT_PAYMENT_PLACEMENT = 'checkout_payment';

    /**
     * @var Config
     */
    private $config;

    /**
     * @var array
     */
    private $configData = [];

    /**
     * @param ConfigFactory $configFactory
     */
    public function __construct(
        ConfigFactory $configFactory
    ) {
        $this->config = $configFactory->create();
    }

    /**
     * Check if Banner enabled for specified page
     *
     * @param string $placement
     * @return bool
     */
    public function isEnabled(string $placement): bool
    {
        $enabled = false;
        if ($this->isPPCreditEnabled()) {
            $payLaterActive = (boolean)$this->config->getPayLaterConfigValue('experience_active');
            $isPayLaterEnabled = (boolean)$this->config->getPayLaterConfigValue('enabled');
            $enabled = $payLaterActive && $isPayLaterEnabled && $this->getSectionConfig($placement, 'display');
        }
        return $enabled;
    }

    /**
     * Check that PayPal Credit enabled with any PayPal express method
     *
     * @return bool
     */
    private function isPPCreditEnabled(): bool
    {
        $isEnabled = false;
        if ($this->config->setMethod(Config::METHOD_EXPRESS)->getValue('in_context')) {
            $disabledFunding = $this->config->getValue('disable_funding_options');
            $isEnabled = $disabledFunding ? strpos($disabledFunding, 'CREDIT') === false : true;
        }

        return $isEnabled || $this->config->isMethodAvailable(Config::METHOD_WPP_BML)
            || $this->config->isMethodAvailable(Config::METHOD_WPP_PE_BML);
    }

    /**
     * Get config for a specific section and key
     *
     * @param string $section
     * @param string $key
     * @return array|string|int
     */
    public function getSectionConfig(string $section, string $key)
    {
        if (!array_key_exists($section, $this->configData)) {
            $sectionName = $section === self::CHECKOUT_PAYMENT_PLACEMENT
                ? self::CHECKOUT_PAYMENT_PLACEMENT : "${section}page";

            $this->configData[$section] = [
                'display' => (boolean)$this->config->getPayLaterConfigValue("${sectionName}_display"),
                'position' => $this->config->getPayLaterConfigValue("${sectionName}_position"),
                'style' => $this->getConfigStyles($sectionName)
            ];
        }

        return $this->configData[$section][$key];
    }

    /**
<<<<<<< HEAD
     * Check if billing agreement is enabled
     *
     * @return bool
     */
    public function isPPBillingAgreementEnabled(): bool
    {
        return $this->config->isMethodActive(Config::METHOD_BILLING_AGREEMENT);
=======
     * Get only the config styles that are needed
     *
     * @param string $sectionName
     * @return array
     */
    private function getConfigStyles(string $sectionName): array
    {
        $logoType = $logoPosition = $textColor = $textSize = null;
        $color = $ratio = null;
        $styleLayout = $this->config->getPayLaterConfigValue("${sectionName}_stylelayout");
        if ($styleLayout === 'text') {
            $logoType = $this->config->getPayLaterConfigValue("${sectionName}_logotype");
            if ($logoType === 'primary' || $logoType === 'alternative') {
                $logoPosition = $this->config->getPayLaterConfigValue("${sectionName}_logoposition");
            }
            $textColor = $this->config->getPayLaterConfigValue("${sectionName}_textcolor");
            $textSize = $this->config->getPayLaterConfigValue("${sectionName}_textsize");
        } elseif ($styleLayout === 'flex') {
            $color = $this->config->getPayLaterConfigValue("${sectionName}_color");
            $ratio = $this->config->getPayLaterConfigValue("${sectionName}_ratio");
        }

        return [
            'data-pp-style-layout' => $styleLayout,
            'data-pp-style-logo-type' => $logoType,
            'data-pp-style-logo-position' => $logoPosition,
            'data-pp-style-text-color' => $textColor,
            'data-pp-style-text-size' => $textSize,
            'data-pp-style-color' => $color,
            'data-pp-style-ratio' => $ratio
        ];
>>>>>>> a116721e
    }
}<|MERGE_RESOLUTION|>--- conflicted
+++ resolved
@@ -104,15 +104,6 @@
     }
 
     /**
-<<<<<<< HEAD
-     * Check if billing agreement is enabled
-     *
-     * @return bool
-     */
-    public function isPPBillingAgreementEnabled(): bool
-    {
-        return $this->config->isMethodActive(Config::METHOD_BILLING_AGREEMENT);
-=======
      * Get only the config styles that are needed
      *
      * @param string $sectionName
@@ -144,6 +135,15 @@
             'data-pp-style-color' => $color,
             'data-pp-style-ratio' => $ratio
         ];
->>>>>>> a116721e
+    }
+
+    /**
+     * Check if billing agreement is enabled
+     *
+     * @return bool
+     */
+    public function isPPBillingAgreementEnabled(): bool
+    {
+        return $this->config->isMethodActive(Config::METHOD_BILLING_AGREEMENT);
     }
 }