<?php
/**
 * Copyright © Magento, Inc. All rights reserved.
 * See COPYING.txt for license details.
 */
declare(strict_types=1);

namespace Magento\Paypal\Model;

use Magento\Framework\App\Config\ScopeConfigInterface;

/**
 * Provides configuration values for PayPal PayLater Banners
 */
class PayLaterConfig
{
    /**
<<<<<<< HEAD
     * @var Config
     */
    private $config;
=======
     * Configuration key for Styles settings
     */
    const CONFIG_KEY_STYLES = 'styles';

    /**
     * Configuration key for Position setting
     */
    const CONFIG_KEY_POSITION = 'position';
>>>>>>> 90fca555

    /**
     * @var ScopeConfigInterface
     */
    private $scopeConfig;

    /**
     * @var array
     */
    private $configData = [];

    /**
     * @param ScopeConfigInterface $scopeConfig
     * @param Config $config
     */
    public function __construct(
        ScopeConfigInterface $scopeConfig,
        Config $config
    ) {
        $this->scopeConfig = $scopeConfig;
        $this->config = $config;
    }

    /**
<<<<<<< HEAD
     * Get configured styles for specified page
     *
     * @param string $placement
     * @return array
     */
    public function getStyleConfig(string $placement): array
    {
        return $this->getSectionConfig($placement, 'style') ?? [];
    }

    /**
     * Get configured Banner position on specified page
     *
     * @param string $placement
     * @return string
     */
    public function getPositionConfig(string $placement): string
    {
        return $this->getSectionConfig($placement, 'position') ?? '';
    }

    /**
=======
>>>>>>> 90fca555
     * Check if Banner enabled for specified page
     *
     * @param string $placement
     * @return bool
     */
    public function isEnabled(string $placement): bool
    {
        $enabled = false;
        if ($this->isPPCreditEnabled()) {
            $isPayLaterEnabled = (boolean)$this->config->getPayLaterConfigValue('enabled');
            $enabled = $isPayLaterEnabled && $this->getSectionConfig($placement, 'display');
        }
        return $enabled;
    }

    /**
     * Check that PayPal Credit enabled with any PayPal express method
     *
     * @return
     */
    private function isPPCreditEnabled()
    {
        return $this->config->isMethodAvailable(Config::METHOD_WPP_BML)
            || $this->config->isMethodAvailable(Config::METHOD_WPS_BML)
            || $this->config->isMethodAvailable(Config::METHOD_WPP_PE_BML);
    }

    /**
     * Get config for a specific section and key
     *
     * @param string $section
     * @param string $key
<<<<<<< HEAD
     * @return mixed
     */
    private function getSectionConfig($section, $key)
    {
        if (!array_key_exists($section, $this->configData)) {
            $this->configData[$section] = [
                'display' => (boolean)$this->config->getPayLaterConfigValue("${section}page_display"),
                'position' => $this->config->getPayLaterConfigValue("${section}page_position"),
=======
     * @return array|string|int
     */
    public function getSectionConfig(string $section, string $key)
    {
        $configMock = [
            'product' => [
                'display' => 1,
                'position' => 'header', // 'sidebar'
>>>>>>> 90fca555
                'style' => [
                    'data-pp-style-layout' => $this->config->getPayLaterConfigValue(
                        "${section}page_stylelayout"
                    ),
                    'data-pp-style-logo-type' => $this->config->getPayLaterConfigValue(
                        "${section}page_logotype"
                    ),
                    'data-pp-style-logo-position' => $this->config->getPayLaterConfigValue(
                        "${section}page_logoposition"
                    ),
                    'data-pp-style-text-color' => $this->config->getPayLaterConfigValue(
                        "${section}page_textcolor"
                    ),
                    'data-pp-style-text-size' => $this->config->getPayLaterConfigValue(
                        "${section}page_textsize"
                    ),
                    'data-pp-style-color' => $this->config->getPayLaterConfigValue(
                        "${section}page_color"
                    ),
                    'data-pp-style-ratio' => $this->config->getPayLaterConfigValue(
                        "${section}page_ratio"
                    )
                ]
            ];
        }

        return $this->configData[$section][$key];
    }
}<|MERGE_RESOLUTION|>--- conflicted
+++ resolved
@@ -15,11 +15,6 @@
 class PayLaterConfig
 {
     /**
-<<<<<<< HEAD
-     * @var Config
-     */
-    private $config;
-=======
      * Configuration key for Styles settings
      */
     const CONFIG_KEY_STYLES = 'styles';
@@ -28,7 +23,11 @@
      * Configuration key for Position setting
      */
     const CONFIG_KEY_POSITION = 'position';
->>>>>>> 90fca555
+
+    /**
+     * @var Config
+     */
+    private $config;
 
     /**
      * @var ScopeConfigInterface
@@ -53,31 +52,6 @@
     }
 
     /**
-<<<<<<< HEAD
-     * Get configured styles for specified page
-     *
-     * @param string $placement
-     * @return array
-     */
-    public function getStyleConfig(string $placement): array
-    {
-        return $this->getSectionConfig($placement, 'style') ?? [];
-    }
-
-    /**
-     * Get configured Banner position on specified page
-     *
-     * @param string $placement
-     * @return string
-     */
-    public function getPositionConfig(string $placement): string
-    {
-        return $this->getSectionConfig($placement, 'position') ?? '';
-    }
-
-    /**
-=======
->>>>>>> 90fca555
      * Check if Banner enabled for specified page
      *
      * @param string $placement
@@ -110,25 +84,14 @@
      *
      * @param string $section
      * @param string $key
-<<<<<<< HEAD
-     * @return mixed
+     * @return array|string|int
      */
-    private function getSectionConfig($section, $key)
+    public function getSectionConfig(string $section, string $key)
     {
         if (!array_key_exists($section, $this->configData)) {
             $this->configData[$section] = [
                 'display' => (boolean)$this->config->getPayLaterConfigValue("${section}page_display"),
                 'position' => $this->config->getPayLaterConfigValue("${section}page_position"),
-=======
-     * @return array|string|int
-     */
-    public function getSectionConfig(string $section, string $key)
-    {
-        $configMock = [
-            'product' => [
-                'display' => 1,
-                'position' => 'header', // 'sidebar'
->>>>>>> 90fca555
                 'style' => [
                     'data-pp-style-layout' => $this->config->getPayLaterConfigValue(
                         "${section}page_stylelayout"
