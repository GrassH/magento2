<?php
/**
 * Copyright © Magento, Inc. All rights reserved.
 * See COPYING.txt for license details.
 */
declare(strict_types=1);

namespace Magento\Paypal\Model;

use Magento\Framework\App\Config\ScopeConfigInterface;
use Magento\Framework\Locale\ResolverInterface;
use Magento\Store\Model\StoreManagerInterface;

/**
 * Provides URL to PP SDK based on configuration
 */
class SdkUrl
{
    /**
     * Base url for Paypal SDK
     */
    private const BASE_URL = 'https://www.paypal.com/sdk/js?';

    /**
     * @var ScopeConfigInterface
     */
    private $scopeConfig;

    /**
     * @var Config
     */
    private $config;

    /**
     * @var StoreManagerInterface
     */
    private $storeManager;

    /**
     * @var array
     */
    private $queryParams = [];

    /**
<<<<<<< HEAD
     *
=======
>>>>>>> 0934c4b5
     * @var array
     */
    private $disallowedFundingMap;

    /**
     * These payment methods will be added as parameters to the SDK url to disable them.
     *
     * @var array
     */
    private $unsupportedPaymentMethods;

    /**
     * These payment methods will be added as parameters to the SDK url to enable them.
     *
     * @var array
     */
    private $supportedPaymentMethods;

    /**
     * @var ResolverInterface
     */
    private $localeResolver;

    /**
<<<<<<< HEAD
     *
=======
>>>>>>> 0934c4b5
     * @var string
     */
    private $url;

    /**
     * @param ResolverInterface $localeResolver
     * @param ConfigFactory $configFactory
     * @param ScopeConfigInterface $scopeConfig
     * @param StoreManagerInterface $storeManager
     * @param array $disallowedFundingMap
     * @param array $unsupportedPaymentMethods
     * @param array $supportedPaymentMethods
     */
    public function __construct(
        ResolverInterface $localeResolver,
        ConfigFactory $configFactory,
        ScopeConfigInterface $scopeConfig,
        StoreManagerInterface $storeManager,
        $disallowedFundingMap = [],
        $unsupportedPaymentMethods = [],
        $supportedPaymentMethods = []
    ) {
        $this->localeResolver = $localeResolver;
        $this->config = $configFactory->create();
        $this->config->setMethod(Config::METHOD_EXPRESS);
        $this->scopeConfig = $scopeConfig;
        $this->storeManager = $storeManager;
        $this->disallowedFundingMap = $disallowedFundingMap;
        $this->unsupportedPaymentMethods = $unsupportedPaymentMethods;
        $this->supportedPaymentMethods = $supportedPaymentMethods;
    }

    /**
     * Generate the url to download the Paypal SDK
     *
     * @return string
     */
    public function getUrl(): string
    {
        if (empty($this->url)) {
            $components = [];
            $params = [
                'client-id' => $this->getClientId(),
                'locale' => $this->localeResolver->getLocale(),
                'currency' => $this->storeManager->getStore()->getBaseCurrencyCode(),
<<<<<<< HEAD
                'buyer-country' => $this->getBuyerCountry(),
=======
                'enable-funding' => $this->getAllowedFunding(),
>>>>>>> 0934c4b5
            ];

            if ($this->areMessagesEnabled()) {
                $components[] = 'messages';
            }
            if ($this->areButtonsEnabled()) {
                $components[] = 'buttons';
                $params['commit'] = 'false';
                $params['intent'] = $this->getIntent();
                $params['merchant-id'] = $this->config->getValue('merchant_id');
                $params['disable-funding'] = $this->getDisallowedFunding();
                $params = array_replace($params, $this->queryParams);
            }
            $params['components'] = implode(',', $components);
            $this->url = self::BASE_URL . http_build_query(array_filter($params));
        }
        return $this->url;
    }

    /**
     * Set query params in PayPal SDK Url
     *
     * @param string $key
     * @param string $value
     */
    public function setQueryParam(string $key, string $value)
    {
        $allowedParams = ['commit'];
        if (in_array($key, $allowedParams)) {
            $this->queryParams[$key] = $value;
        }
    }

    /**
     * Check if PP PayLater Messages enabled
     *
     * @return bool
     */
    private function areMessagesEnabled()
    {
        //ToDo read from config
        return true;
    }

    /**
     * Check if SmartButtons enabled
     *
     * @return bool
     */
    private function areButtonsEnabled()
    {
        return (bool)(int)$this->config->getValue('in_context');
    }

    /**
     * Get configured value for PayPal client id
     *
     * @return mixed
     */
    private function getClientId()
    {
        return (int)$this->config->getValue('sandbox_flag') ?
            $this->config->getValue('sandbox_client_id') :
            $this->config->getValue('client_id');
    }

    /**
     * Get Configured value for paypal buyer country
     *
     * @return string
     */
    private function getBuyerCountry(): ?string
    {
        return (int)$this->config->getValue('sandbox_flag') ? $this->config->getValue('buyer_country') : '';
    }

    /**
     * Returns disallowed funding from configuration after updating values
     *
     * @return string
     */
    private function getDisallowedFunding()
    {
        $disallowedFunding = $this->config->getValue('disable_funding_options');
        $result = $disallowedFunding ? explode(',', $disallowedFunding) : [];

        // PayPal Guest Checkout Credit Card Icons only available when Guest Checkout option is enabled
        if ($this->isPaypalGuestCheckoutAllowed() === false && !in_array('CARD', $result)) {
            array_push($result, 'CARD');
        }

        // Map old configuration values to current ones
        $result = array_map(function ($oldValue) {
            return $this->disallowedFundingMap[$oldValue] ?? $oldValue;
        }, $result);

        //disable unsupported payment methods
        $result = array_combine($result, $result);
        $result = array_merge($result, $this->unsupportedPaymentMethods);

        return implode(',', $result);
    }

    /**
     * Returns allowed funding from configuration after validating
     *
     * @return string
     */
    private function getAllowedFunding(): string
    {
        $payLaterActive = (bool)$this->config->getPayLaterConfigValue('experience_active');

        // If Pay Later is disabled, paylater parameter will be removed from enable-funding parameter list
        if (!$payLaterActive) {
            unset($this->supportedPaymentMethods['paylater']);

        }
        return implode(',', $this->supportedPaymentMethods);
    }

    /**
     * Returns if is allowed PayPal Guest Checkout.
     *
     * @return bool
     */
    private function isPaypalGuestCheckoutAllowed(): bool
    {
        return $this->config->getValue('solution_type') === Config::EC_SOLUTION_TYPE_SOLE;
    }

    /**
     * Return intent value from the configuration payment_action value
     *
     * @return string
     */
    private function getIntent(): string
    {
        $paymentAction = $this->config->getValue('paymentAction');
        $mappedIntentValues = [
            Config::PAYMENT_ACTION_AUTH => 'authorize',
            Config::PAYMENT_ACTION_SALE => 'capture',
            Config::PAYMENT_ACTION_ORDER => 'order'
        ];
        return $mappedIntentValues[$paymentAction];
    }
}<|MERGE_RESOLUTION|>--- conflicted
+++ resolved
@@ -42,10 +42,6 @@
     private $queryParams = [];
 
     /**
-<<<<<<< HEAD
-     *
-=======
->>>>>>> 0934c4b5
      * @var array
      */
     private $disallowedFundingMap;
@@ -70,10 +66,6 @@
     private $localeResolver;
 
     /**
-<<<<<<< HEAD
-     *
-=======
->>>>>>> 0934c4b5
      * @var string
      */
     private $url;
@@ -119,11 +111,8 @@
                 'client-id' => $this->getClientId(),
                 'locale' => $this->localeResolver->getLocale(),
                 'currency' => $this->storeManager->getStore()->getBaseCurrencyCode(),
-<<<<<<< HEAD
                 'buyer-country' => $this->getBuyerCountry(),
-=======
                 'enable-funding' => $this->getAllowedFunding(),
->>>>>>> 0934c4b5
             ];
 
             if ($this->areMessagesEnabled()) {
