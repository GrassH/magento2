--- conflicted
+++ resolved
@@ -166,12 +166,9 @@
         $request->setData('trxtype', self::TRXTYPE_AUTH_ONLY);
         $request->setData('origid', $token);
         $request->setData('amt', $this->formatPrice($amount));
-<<<<<<< HEAD
         $request->setData('currency', $order->getBaseCurrencyCode());
-=======
         $request->setData('taxamt', $this->formatPrice($order->getBaseTaxAmount()));
         $request->setData('freightamt', $this->formatPrice($order->getBaseShippingAmount()));
->>>>>>> 023cb510
 
         $response = $this->postRequest($request, $this->getConfig());
         $this->processErrors($response);
