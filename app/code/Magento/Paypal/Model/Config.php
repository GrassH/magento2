<?php
/**
 * Copyright © 2015 Magento. All rights reserved.
 * See COPYING.txt for license details.
 */

// @codingStandardsIgnoreFile

namespace Magento\Paypal\Model;

use Magento\Payment\Helper\Formatter;

/**
 * Config model that is aware of all \Magento\Paypal payment methods
 * Works with PayPal-specific system configuration
<<<<<<< HEAD

=======
>>>>>>> fe4959cb
 * @SuppressWarnings(PHPMD.ExcessivePublicCount)
 * @SuppressWarnings(PHPMD.ExcessiveClassComplexity)
 */
class Config extends AbstractConfig
{

    use Formatter;

    /**
     * PayPal Express
     */
    const METHOD_EXPRESS = 'paypal_express';

    /**
     * PayPal Standard - alias METHOD_WPP_EXPRESS
     */
    const METHOD_WPS_EXPRESS = 'wps_express';

    /**
     * PayPal Standard Bml - alias METHOD_WPP_BML
     */
    const METHOD_WPS_BML = 'wps_express_bml';

    /**
     * PayPal Bill Me Later - Express Checkout
     */
    const METHOD_WPP_BML = 'paypal_express_bml';

    /**
     * PayPal Website Payments Pro - Direct Payments
     */
    const METHOD_WPP_DIRECT = 'paypal_direct';

    /**
     * PayPal Website Payments Pro - Direct Payments - alias METHOD_PAYFLOWPRO
     */
    const METHOD_PAYMENT_PRO = 'paypal_payment_pro';

    /**
     * Express Checkout (Payflow Edition)
     */
    const METHOD_WPP_PE_EXPRESS = 'payflow_express';

    /**
     * PayPal Bill Me Later - Express Checkout (Payflow Edition)
     */
    const METHOD_WPP_PE_BML = 'payflow_express_bml';

    /**
     * Payflow Pro Gateway
     */
    const METHOD_PAYFLOWPRO = 'payflowpro';

    const METHOD_PAYFLOWLINK = 'payflow_link';

    const METHOD_PAYFLOWADVANCED = 'payflow_advanced';

    const METHOD_HOSTEDPRO = 'hosted_pro';

    const METHOD_BILLING_AGREEMENT = 'paypal_billing_agreement';

    /**#@+
     * Buttons and images
     */
    const EC_FLAVOR_DYNAMIC = 'dynamic';

    const EC_FLAVOR_STATIC = 'static';

    const EC_BUTTON_TYPE_SHORTCUT = 'ecshortcut';

    const EC_BUTTON_TYPE_MARK = 'ecmark';

    const PAYMENT_MARK_SMALL = 'small';

    const PAYMENT_MARK_MEDIUM = 'medium';

    const PAYMENT_MARK_LARGE = 'large';

    /**#@-*/
    const DEFAULT_LOGO_TYPE = 'wePrefer_150x60';

    /**#@+
     * Payment actions
     */
    const AUTHORIZATION_AMOUNT_ONE = 1;

    const AUTHORIZATION_AMOUNT_FULL = 2;

    /**#@-*/

    /**#@+
     * Require Billing Address
     */
    const REQUIRE_BILLING_ADDRESS_NO = 0;

    const REQUIRE_BILLING_ADDRESS_ALL = 1;

    const REQUIRE_BILLING_ADDRESS_VIRTUAL = 2;

    /**#@-*/

    /**#@+
     * Fraud management actions
     */
    const FRAUD_ACTION_ACCEPT = 'Acept';

    const FRAUD_ACTION_DENY = 'Deny';

    /**#@-*/

    /**#@+
     * Refund types
     */
    const REFUND_TYPE_FULL = 'Full';

    const REFUND_TYPE_PARTIAL = 'Partial';

    /**#@-*/

    /**#@+
     * Express Checkout flows
     */
    const EC_SOLUTION_TYPE_SOLE = 'Sole';

    const EC_SOLUTION_TYPE_MARK = 'Mark';

    /**#@-*/

    /**#@+
     * Payment data transfer methods (Standard)
     */
    const WPS_TRANSPORT_IPN = 'ipn';

    const WPS_TRANSPORT_PDT = 'pdt';

    const WPS_TRANSPORT_IPN_PDT = 'ipn_n_pdt';

    /**#@-*/

    /**#@+
     * Billing Agreement Signup type
     */
    const EC_BA_SIGNUP_AUTO = 'auto';

    const EC_BA_SIGNUP_ASK = 'ask';

    const EC_BA_SIGNUP_NEVER = 'never';

    /**
     * Paypal setting
     */
    const TRANSFER_CART_LINE_ITEMS = 'lineItemsEnabled';
    const TRANSFER_SHIPPING_OPTIONS = 'transferShippingOptions';

    /**#@-*/

    /**
     * Config path for enabling/disabling order review step in express checkout
     */
    const XML_PATH_PAYPAL_EXPRESS_SKIP_ORDER_REVIEW_STEP_FLAG = 'payment/paypal_express/skip_order_review_step';

    /**
     * Instructions for generating proper BN code
     *
     * @var array
     */
    protected $_buildNotationPPMap = [
        'paypal_express' => 'EC',
        'paypal_direct' => 'DP',
        'payflow_express' => 'EC',
    ];

    /**
     * Style system config map (Express Checkout)
     *
     * @var array
     */
    protected $_ecStyleConfigMap = [
        'page_style' => 'page_style',
        'paypal_hdrimg' => 'hdrimg',
        'paypal_hdrbordercolor' => 'hdrbordercolor',
        'paypal_hdrbackcolor' => 'hdrbackcolor',
        'paypal_payflowcolor' => 'payflowcolor',
    ];

    /**
     * Currency codes supported by PayPal methods
     *
     * @var string[]
     */
    protected $_supportedCurrencyCodes = [
        'AUD',
        'CAD',
        'CZK',
        'DKK',
        'EUR',
        'HKD',
        'HUF',
        'ILS',
        'JPY',
        'MXN',
        'NOK',
        'NZD',
        'PLN',
        'GBP',
        'RUB',
        'SGD',
        'SEK',
        'CHF',
        'TWD',
        'THB',
        'USD',
    ];

    /**
     * Merchant country supported by PayPal
     *
     * @var string[]
     */
    protected $_supportedCountryCodes = [
        'AE',
        'AR',
        'AT',
        'AU',
        'BE',
        'BG',
        'BR',
        'CA',
        'CN',
        'CH',
        'CL',
        'CR',
        'CY',
        'CZ',
        'DE',
        'DK',
        'DO',
        'EC',
        'EE',
        'ES',
        'FI',
        'FR',
        'GB',
        'GF',
        'GI',
        'GP',
        'GR',
        'HK',
        'HU',
        'ID',
        'IE',
        'IL',
        'IN',
        'IS',
        'IT',
        'JM',
        'JP',
        'KR',
        'LI',
        'LT',
        'LU',
        'LV',
        'MQ',
        'MT',
        'MX',
        'MY',
        'NL',
        'NO',
        'NZ',
        'PH',
        'PL',
        'PT',
        'RU',
        'RE',
        'RO',
        'SE',
        'SG',
        'SI',
        'SK',
        'SM',
        'TH',
        'TR',
        'TW',
        'US',
        'UY',
        'VE',
        'VN',
        'ZA',
    ];

    /**
     * Buyer country supported by PayPal
     *
     * @var string[]
     */
    protected $_supportedBuyerCountryCodes = [
        'AF ',
        'AX ',
        'AL ',
        'DZ ',
        'AS ',
        'AD ',
        'AO ',
        'AI ',
        'AQ ',
        'AG ',
        'AR ',
        'AM ',
        'AW ',
        'AU ',
        'AT ',
        'AZ ',
        'BS ',
        'BH ',
        'BD ',
        'BB ',
        'BY ',
        'BE ',
        'BZ ',
        'BJ ',
        'BM ',
        'BT ',
        'BO ',
        'BA ',
        'BW ',
        'BV ',
        'BR ',
        'IO ',
        'BN ',
        'BG ',
        'BF ',
        'BI ',
        'KH ',
        'CM ',
        'CA ',
        'CV ',
        'KY ',
        'CF ',
        'TD ',
        'CL ',
        'CN ',
        'CX ',
        'CC ',
        'CO ',
        'KM ',
        'CG ',
        'CD ',
        'CK ',
        'CR ',
        'CI ',
        'HR ',
        'CU ',
        'CY ',
        'CZ ',
        'DK ',
        'DJ ',
        'DM ',
        'DO ',
        'EC ',
        'EG ',
        'SV ',
        'GQ ',
        'ER ',
        'EE ',
        'ET ',
        'FK ',
        'FO ',
        'FJ ',
        'FI ',
        'FR ',
        'GF ',
        'PF ',
        'TF ',
        'GA ',
        'GM ',
        'GE ',
        'DE ',
        'GH ',
        'GI ',
        'GR ',
        'GL ',
        'GD ',
        'GP ',
        'GU ',
        'GT ',
        'GG ',
        'GN ',
        'GW ',
        'GY ',
        'HT ',
        'HM ',
        'VA ',
        'HN ',
        'HK ',
        'HU ',
        'IS ',
        'IN ',
        'ID ',
        'IR ',
        'IQ ',
        'IE ',
        'IM ',
        'IL ',
        'IT ',
        'JM ',
        'JP ',
        'JE ',
        'JO ',
        'KZ ',
        'KE ',
        'KI ',
        'KP ',
        'KR ',
        'KW ',
        'KG ',
        'LA ',
        'LV ',
        'LB ',
        'LS ',
        'LR ',
        'LY ',
        'LI ',
        'LT ',
        'LU ',
        'MO ',
        'MK ',
        'MG ',
        'MW ',
        'MY ',
        'MV ',
        'ML ',
        'MT ',
        'MH ',
        'MQ ',
        'MR ',
        'MU ',
        'YT ',
        'MX ',
        'FM ',
        'MD ',
        'MC ',
        'MN ',
        'MS ',
        'MA ',
        'MZ ',
        'MM ',
        'NA ',
        'NR ',
        'NP ',
        'NL ',
        'AN ',
        'NC ',
        'NZ ',
        'NI ',
        'NE ',
        'NG ',
        'NU ',
        'NF ',
        'MP ',
        'NO ',
        'OM ',
        'PK ',
        'PW ',
        'PS ',
        'PA ',
        'PG ',
        'PY ',
        'PE ',
        'PH ',
        'PN ',
        'PL ',
        'PT ',
        'PR ',
        'QA ',
        'RE ',
        'RO ',
        'RU ',
        'RW ',
        'SH ',
        'KN ',
        'LC ',
        'PM ',
        'VC ',
        'WS ',
        'SM ',
        'ST ',
        'SA ',
        'SN ',
        'CS ',
        'SC ',
        'SL ',
        'SG ',
        'SK ',
        'SI ',
        'SB ',
        'SO ',
        'ZA ',
        'GS ',
        'ES ',
        'LK ',
        'SD ',
        'SR ',
        'SJ ',
        'SZ ',
        'SE ',
        'CH ',
        'SY ',
        'TW ',
        'TJ ',
        'TZ ',
        'TH ',
        'TL ',
        'TG ',
        'TK ',
        'TO ',
        'TT ',
        'TN ',
        'TR ',
        'TM ',
        'TC ',
        'TV ',
        'UG ',
        'UA ',
        'AE ',
        'GB ',
        'US ',
        'UM ',
        'UY ',
        'UZ ',
        'VU ',
        'VE ',
        'VN ',
        'VG ',
        'VI ',
        'WF ',
        'EH ',
        'YE ',
        'ZM ',
        'ZW',
    ];

    /**
     * Locale codes supported by misc images (marks, shortcuts etc)
     *
     * @var string[]
     * @link https://cms.paypal.com/us/cgi-bin/?cmd=_render-content&content_ID=developer/e_howto_api_ECButtonIntegration#id089QD0O0TX4__id08AH904I0YK
     */
    protected $_supportedImageLocales = [
        'de_DE',
        'en_AU',
        'en_GB',
        'en_US',
        'es_ES',
        'es_XC',
        'fr_FR',
        'fr_XC',
        'it_IT',
        'ja_JP',
        'nl_NL',
        'pl_PL',
        'zh_CN',
        'zh_XC',
    ];

    /**
     * Core data
     *
     * @var \Magento\Directory\Helper\Data
     */
    protected $directoryHelper;

    /**
     * @var \Magento\Store\Model\StoreManagerInterface
     */
    protected $_storeManager;

    /**
     * @var \Magento\Payment\Model\Source\CctypeFactory
     */
    protected $_cctypeFactory;

    /**
     * @var \Magento\Paypal\Model\CertFactory
     */
    protected $_certFactory;

    /**
     * @param \Magento\Framework\App\Config\ScopeConfigInterface $scopeConfig
     * @param \Magento\Directory\Helper\Data $directoryHelper
     * @param \Magento\Store\Model\StoreManagerInterface $storeManager
     * @param \Magento\Payment\Model\Source\CctypeFactory $cctypeFactory
     * @param CertFactory $certFactory
     * @param array $params
     */
    public function __construct(
        \Magento\Framework\App\Config\ScopeConfigInterface $scopeConfig,
        \Magento\Directory\Helper\Data $directoryHelper,
        \Magento\Store\Model\StoreManagerInterface $storeManager,
        \Magento\Payment\Model\Source\CctypeFactory $cctypeFactory,
        \Magento\Paypal\Model\CertFactory $certFactory,
        $params = []
    ) {
        parent::__construct($scopeConfig);
        $this->directoryHelper = $directoryHelper;
        $this->_storeManager = $storeManager;
        $this->_cctypeFactory = $cctypeFactory;
        $this->_certFactory = $certFactory;
        if ($params) {
            $method = array_shift($params);
            $this->setMethod($method);
            if ($params) {
                $storeId = array_shift($params);
                $this->setStoreId($storeId);
            }
        }
    }

    /**
     * Check whether method available for checkout or not
     * Logic based on merchant country, methods dependence
     *
     * @param string|null $methodCode
     * @return bool
     * @SuppressWarnings(PHPMD.CyclomaticComplexity)
     */
    public function isMethodAvailable($methodCode = null)
    {
        $result = parent::isMethodAvailable($methodCode);

        switch ($methodCode) {
            case self::METHOD_WPP_EXPRESS:
            case self::METHOD_WPS_EXPRESS:
                if ($this->isMethodActive(self::METHOD_PAYFLOWPRO)
                    || $this->isMethodActive(self::METHOD_PAYMENT_PRO)
                ) {
                    $result = true;
                }
                break;
            case self::METHOD_WPP_BML:
            case self::METHOD_WPS_BML:
                // check for express payments dependence
                if (!$this->isMethodActive(self::METHOD_WPP_EXPRESS)
                    && !$this->isMethodActive(self::METHOD_WPS_EXPRESS)
                ) {
                    $result = false;
                }
                break;
            case self::METHOD_WPP_PE_EXPRESS:
                // check for direct payments dependence
                if ($this->isMethodActive(self::METHOD_PAYFLOWLINK)
                    || $this->isMethodActive(self::METHOD_PAYFLOWADVANCED)
                ) {
                    $result = true;
                } elseif (!$this->isMethodActive(self::METHOD_PAYFLOWPRO)) {
                    $result = false;
                }
                break;
            case self::METHOD_WPP_PE_BML:
                // check for express payments dependence
                if (!$this->isMethodActive(self::METHOD_WPP_PE_EXPRESS)) {
                    $result = false;
                }
                break;
            case self::METHOD_BILLING_AGREEMENT:
                $result = $this->isWppApiAvailabe();
                break;
        }
        return $result;
    }

    /**
     * Return merchant country codes supported by PayPal
     *
     * @return string[]
     */
    public function getSupportedMerchantCountryCodes()
    {
        return $this->_supportedCountryCodes;
    }

    /**
     * Return buyer country codes supported by PayPal
     *
     * @return string[]
     */
    public function getSupportedBuyerCountryCodes()
    {
        return $this->_supportedBuyerCountryCodes;
    }

    /**
     * Return merchant country code, use default country if it not specified in General settings
     *
     * @return string
     */
    public function getMerchantCountry()
    {
        $countryCode = $this->_scopeConfig->getValue(
            $this->_mapGeneralFieldset('merchant_country'),
            \Magento\Store\Model\ScopeInterface::SCOPE_STORE,
            $this->_storeId
        );
        if (!$countryCode) {
            $countryCode = $this->directoryHelper->getDefaultCountry($this->_storeId);
        }
        return $countryCode;
    }

    /**
     * Check whether method supported for specified country or not
     * Use $_methodCode and merchant country by default
     *
     * @param string|null $method
     * @param string|null $countryCode
     * @return bool
     */
    public function isMethodSupportedForCountry($method = null, $countryCode = null)
    {
        if ($method === null) {
            $method = $this->getMethodCode();
        }
        if ($countryCode === null) {
            $countryCode = $this->getMerchantCountry();
        }
        return in_array($method, $this->getCountryMethods($countryCode));
    }

    /**
     * Return list of allowed methods for specified country iso code
     *
     * @param string|null $countryCode 2-letters iso code
     * @return array
     * @SuppressWarnings(PHPMD.ExcessiveMethodLength)
     */
    public function getCountryMethods($countryCode = null)
    {
        $countryMethods = [
            'other' => [
                self::METHOD_WPP_EXPRESS,
                self::METHOD_BILLING_AGREEMENT,
            ],
            'US' => [
                self::METHOD_PAYFLOWADVANCED,
                self::METHOD_PAYFLOWPRO,
                self::METHOD_PAYFLOWLINK,
                self::METHOD_WPP_EXPRESS,
                self::METHOD_WPP_BML,
                self::METHOD_BILLING_AGREEMENT,
                self::METHOD_WPP_PE_EXPRESS,
                self::METHOD_WPP_PE_BML,
            ],
            'CA' => [
                self::METHOD_PAYFLOWPRO,
                self::METHOD_PAYFLOWLINK,
                self::METHOD_WPP_EXPRESS,
                self::METHOD_BILLING_AGREEMENT,
                self::METHOD_WPP_PE_EXPRESS,
            ],
            'GB' => [
                self::METHOD_HOSTEDPRO,
                self::METHOD_WPP_EXPRESS,
                self::METHOD_BILLING_AGREEMENT,
            ],
            'AU' => [
                self::METHOD_PAYFLOWPRO,
                self::METHOD_HOSTEDPRO,
                self::METHOD_WPP_EXPRESS,
                self::METHOD_BILLING_AGREEMENT,
            ],
            'NZ' => [
                self::METHOD_PAYFLOWPRO,
                self::METHOD_WPP_EXPRESS,
                self::METHOD_BILLING_AGREEMENT,
            ],
            'JP' => [
                self::METHOD_HOSTEDPRO,
                self::METHOD_WPP_EXPRESS,
                self::METHOD_BILLING_AGREEMENT,
            ],
            'FR' => [
                self::METHOD_HOSTEDPRO,
                self::METHOD_WPP_EXPRESS,
                self::METHOD_BILLING_AGREEMENT,
            ],
            'IT' => [
                self::METHOD_HOSTEDPRO,
                self::METHOD_WPP_EXPRESS,
                self::METHOD_BILLING_AGREEMENT,
            ],
            'ES' => [
                self::METHOD_HOSTEDPRO,
                self::METHOD_WPP_EXPRESS,
                self::METHOD_BILLING_AGREEMENT,
            ],
            'HK' => [
                self::METHOD_HOSTEDPRO,
                self::METHOD_WPP_EXPRESS,
                self::METHOD_BILLING_AGREEMENT,
            ],
            'DE' => [
                self::METHOD_WPP_EXPRESS,
                self::METHOD_BILLING_AGREEMENT,
            ],
        ];
        if ($countryCode === null) {
            return $countryMethods;
        }
        return isset($countryMethods[$countryCode]) ? $countryMethods[$countryCode] : $countryMethods['other'];
    }

    /**
     * Return start url for PayPal Basic
     *
     * @param string $token
     * @return string
     */
    public function getPayPalBasicStartUrl($token)
    {
        $params = [
            'cmd'   => '_express-checkout',
            'token' => $token,
        ];

        if ($this->isOrderReviewStepDisabled()) {
            $params['useraction'] = 'commit';
        }

        return $this->getPaypalUrl($params);
    }

    /**
     * Check whether order review step enabled in configuration
     *
     * @return bool
     */
    public function isOrderReviewStepDisabled()
    {
        return $this->_scopeConfig->getValue(
            self::XML_PATH_PAYPAL_EXPRESS_SKIP_ORDER_REVIEW_STEP_FLAG,
            \Magento\Store\Model\ScopeInterface::SCOPE_STORE,
            $this->_storeId
        );
    }

    /**
     * Get url for dispatching customer to express checkout start
     *
     * @param string $token
     * @return string
     */
    public function getExpressCheckoutStartUrl($token)
    {
        return $this->getPaypalUrl(['cmd' => '_express-checkout', 'token' => $token]);
    }

    /**
     * Get url for dispatching customer to checkout retrial
     *
     * @param string $orderId
     * @return string
     */
    public function getExpressCheckoutOrderUrl($orderId)
    {
        return $this->getPaypalUrl(['cmd' => '_express-checkout', 'order_id' => $orderId]);
    }

    /**
     * Get url that allows to edit checkout details on paypal side
     *
     * @param \Magento\Paypal\Controller\Express|string $token
     * @return string
     */
    public function getExpressCheckoutEditUrl($token)
    {
        return $this->getPaypalUrl(['cmd' => '_express-checkout', 'useraction' => 'continue', 'token' => $token]);
    }

    /**
     * Get url for additional actions that PayPal may require customer to do after placing the order.
     * For instance, redirecting customer to bank for payment confirmation.
     *
     * @param string $token
     * @return string
     */
    public function getExpressCheckoutCompleteUrl($token)
    {
        return $this->getPaypalUrl(['cmd' => '_complete-express-checkout', 'token' => $token]);
    }

    /**
     * Retrieve url for initialization of billing agreement
     *
     * @param string $token
     * @return string
     */
    public function getStartBillingAgreementUrl($token)
    {
        return $this->getPaypalUrl(['cmd' => '_customer-billing-agreement', 'token' => $token]);
    }

    /**
     * PayPal web URL generic getter
     *
     * @param array $params
     * @return string
     */
    public function getPaypalUrl(array $params = [])
    {
        return sprintf(
            'https://www.%spaypal.com/cgi-bin/webscr%s',
            $this->getValue('sandboxFlag') ? 'sandbox.' : '',
            $params ? '?' . http_build_query($params) : ''
        );
    }

    /**
     * PayPal web URL for IPN
     *
     * @return string
     */
    public function getPayPalIpnUrl()
    {
        return sprintf(
            'https://ipnpb.%spaypal.com/cgi-bin/webscr',
            $this->getValue('sandboxFlag') ? 'sandbox.' : ''
        );
    }

    /**
     * Whether Express Checkout button should be rendered dynamically
     *
     * @return bool
     */
    public function areButtonsDynamic()
    {
        return $this->getValue('buttonFlavor') === self::EC_FLAVOR_DYNAMIC;
    }

    /**
     * Express checkout shortcut pic URL getter
     * PayPal will ignore "pal", if there is no total amount specified
     *
     * @param string $localeCode
     * @param float|null $orderTotal
     * @param string|null $pal encrypted summary about merchant
     * @return string
     * @see Paypal_Model_Api_Nvp::callGetPalDetails()
     */
    public function getExpressCheckoutShortcutImageUrl($localeCode, $orderTotal = null, $pal = null)
    {
        if ($this->areButtonsDynamic()) {
            return $this->_getDynamicImageUrl(self::EC_BUTTON_TYPE_SHORTCUT, $localeCode, $orderTotal, $pal);
        }
        if ($this->getValue('buttonType') === self::EC_BUTTON_TYPE_MARK) {
            return $this->getPaymentMarkImageUrl($localeCode);
        }

        return $this->getExpressCheckoutInContextImageUrl($localeCode);
    }

    /**
     * Express in context checkout shortcut pic URL getter
     *
     * @param string $localeCode
     * @return string
     */
    public function getExpressCheckoutInContextImageUrl($localeCode)
    {
        $localeCode = $this->_getSupportedLocaleCode($localeCode);

        if ($localeCode === 'en_US') {
            return 'https://www.paypalobjects.com/webstatic/en_US/i/buttons/checkout-logo-medium.png';
        }

        return sprintf('https://www.paypal.com/%s/i/btn/btn_xpressCheckout.gif', $localeCode);
    }

    /**
     * Get PayPal "mark" image URL
     * Supposed to be used on payment methods selection
     * $staticSize is applicable for static images only
     *
     * @param string $localeCode
     * @param float|null $orderTotal
     * @param string|null $pal
     * @param string|null $staticSize
     * @return string
     */
    public function getPaymentMarkImageUrl($localeCode, $orderTotal = null, $pal = null, $staticSize = null)
    {
        if ($this->areButtonsDynamic()) {
            return $this->_getDynamicImageUrl(self::EC_BUTTON_TYPE_MARK, $localeCode, $orderTotal, $pal);
        }

        if (null === $staticSize) {
            $staticSize = $this->getValue('paymentMarkSize');
        }

        switch ($staticSize) {
            case self::PAYMENT_MARK_SMALL:
            case self::PAYMENT_MARK_MEDIUM:
            case self::PAYMENT_MARK_LARGE:
                break;
            default:
                $staticSize = self::PAYMENT_MARK_MEDIUM;
        }

        return sprintf(
            'https://www.paypalobjects.com/webstatic/en_US/i/buttons/pp-acceptance-%s.png',
            $staticSize
        );
    }

    /**
     * Get "What Is PayPal" localized URL
     * Supposed to be used with "mark" as popup window
     *
     * @param \Magento\Framework\Locale\ResolverInterface $localeResolver
     * @return string
     */
    public function getPaymentMarkWhatIsPaypalUrl(\Magento\Framework\Locale\ResolverInterface $localeResolver = null)
    {
        $countryCode = 'US';
        if (null !== $localeResolver) {
            $shouldEmulate = null !== $this->_storeId && $this->_storeManager->getStore()->getId() != $this->_storeId;
            if ($shouldEmulate) {
                $localeResolver->emulate($this->_storeId);
            }
            $countryCode = \Locale::getRegion($localeResolver->getLocale());
            if ($shouldEmulate) {
                $localeResolver->revert();
            }
        }
        return sprintf(
            'https://www.paypal.com/%s/cgi-bin/webscr?cmd=xpt/Marketing/popup/OLCWhatIsPayPal-outside',
            strtolower($countryCode)
        );
    }

    /**
     * Getter for Solution banner images
     *
     * @param string $localeCode
     * @param bool $isVertical
     * @param bool $isEcheck
     * @return string
     */
    public function getSolutionImageUrl($localeCode, $isVertical = false, $isEcheck = false)
    {
        return sprintf(
            'https://www.paypal.com/%s/i/bnr/%s_solution_PP%s.gif',
            $this->_getSupportedLocaleCode($localeCode),
            $isVertical ? 'vertical' : 'horizontal',
            $isEcheck ? 'eCheck' : ''
        );
    }

    /**
     * Getter for Payment form logo images
     *
     * @param string $localeCode
     * @return string
     */
    public function getPaymentFormLogoUrl($localeCode)
    {
        $locale = $this->_getSupportedLocaleCode($localeCode);

        $imageType = 'logo';
        $domain = 'paypal.com';
        list(, $country) = explode('_', $locale);
        $countryPrefix = $country . '/';

        switch ($locale) {
            case 'en_GB':
                $imageName = 'horizontal_solution_PP';
                $imageType = 'bnr';
                $countryPrefix = '';
                break;
            case 'de_DE':
                $imageName = 'lockbox_150x47';
                break;
            case 'fr_FR':
                $imageName = 'bnr_horizontal_solution_PP_327wx80h';
                $imageType = 'bnr';
                $locale = 'en_US';
                $domain = 'paypalobjects.com';
                break;
            case 'it_IT':
                $imageName = 'bnr_horizontal_solution_PP_178wx80h';
                $imageType = 'bnr';
                $domain = 'paypalobjects.com';
                break;
            default:
                $imageName = 'PayPal_mark_60x38';
                $countryPrefix = '';
                break;
        }
        return sprintf('https://www.%s/%s/%si/%s/%s.gif', $domain, $locale, $countryPrefix, $imageType, $imageName);
    }

    /**
     * Return supported types for PayPal logo
     *
     * @return array
     */
    public function getAdditionalOptionsLogoTypes()
    {
        return [
            'wePrefer_150x60' => __('We prefer PayPal (150 X 60)'),
            'wePrefer_150x40' => __('We prefer PayPal (150 X 40)'),
            'nowAccepting_150x60' => __('Now accepting PayPal (150 X 60)'),
            'nowAccepting_150x40' => __('Now accepting PayPal (150 X 40)'),
            'paymentsBy_150x60' => __('Payments by PayPal (150 X 60)'),
            'paymentsBy_150x40' => __('Payments by PayPal (150 X 40)'),
            'shopNowUsing_150x60' => __('Shop now using (150 X 60)'),
            'shopNowUsing_150x40' => __('Shop now using (150 X 40)')
        ];
    }

    /**
     * Return PayPal logo URL with additional options
     *
     * @param string $localeCode Supported locale code
     * @param bool|string $type One of supported logo types
     * @return string|bool Logo Image URL or false if logo disabled in configuration
     */
    public function getAdditionalOptionsLogoUrl($localeCode, $type = false)
    {
        $configType = $this->_scopeConfig->getValue(
            $this->_mapGenericStyleFieldset('logo'),
            \Magento\Store\Model\ScopeInterface::SCOPE_STORE,
            $this->_storeId
        );
        if (!$configType) {
            return false;
        }
        $type = $type ? $type : $configType;
        $locale = $this->_getSupportedLocaleCode($localeCode);
        $supportedTypes = array_keys($this->getAdditionalOptionsLogoTypes());
        if (!in_array($type, $supportedTypes)) {
            $type = self::DEFAULT_LOGO_TYPE;
        }
        return sprintf('https://www.paypalobjects.com/%s/i/bnr/bnr_%s.gif', $locale, $type);
    }

    /**
     * Express Checkout button "flavors" source getter
     *
     * @return array
     */
    public function getExpressCheckoutButtonFlavors()
    {
        return [self::EC_FLAVOR_DYNAMIC => __('Dynamic'), self::EC_FLAVOR_STATIC => __('Static')];
    }

    /**
     * Express Checkout button types source getter
     *
     * @return array
     */
    public function getExpressCheckoutButtonTypes()
    {
        return [
            self::EC_BUTTON_TYPE_SHORTCUT => __('Shortcut'),
            self::EC_BUTTON_TYPE_MARK => __('Acceptance Mark Image')
        ];
    }

    /**
     * Payment actions source getter
     *
     * @return array
     */
    public function getPaymentActions()
    {
        $paymentActions = [
            self::PAYMENT_ACTION_AUTH => __('Authorization'),
            self::PAYMENT_ACTION_SALE => __('Sale'),
        ];
        if (!is_null($this->_methodCode) && $this->_methodCode == self::METHOD_WPP_EXPRESS) {
            $paymentActions[self::PAYMENT_ACTION_ORDER] = __('Order');
        }
        return $paymentActions;
    }

    /**
     * Require Billing Address source getter
     *
     * @return array
     */
    public function getRequireBillingAddressOptions()
    {
        return [
            self::REQUIRE_BILLING_ADDRESS_ALL => __('Yes'),
            self::REQUIRE_BILLING_ADDRESS_NO => __('No'),
            self::REQUIRE_BILLING_ADDRESS_VIRTUAL => __('For Virtual Quotes Only')
        ];
    }

    /**
     * Mapper from PayPal-specific payment actions to Magento payment actions
     *
     * @return string|null
     */
    public function getPaymentAction()
    {
        switch ($this->getValue('paymentAction')) {
            case self::PAYMENT_ACTION_AUTH:
                return \Magento\Payment\Model\Method\AbstractMethod::ACTION_AUTHORIZE;
            case self::PAYMENT_ACTION_SALE:
                return \Magento\Payment\Model\Method\AbstractMethod::ACTION_AUTHORIZE_CAPTURE;
            case self::PAYMENT_ACTION_ORDER:
                return \Magento\Payment\Model\Method\AbstractMethod::ACTION_ORDER;
        }
        return null;
    }

    /**
     * Express Checkout "solution types" source getter
     * "sole" = "Express Checkout for Auctions" - PayPal allows guest checkout
     * "mark" = "Normal Express Checkout" - PayPal requires to checkout with PayPal buyer account only
     *
     * @return array
     */
    public function getExpressCheckoutSolutionTypes()
    {
        return [self::EC_SOLUTION_TYPE_SOLE => __('Yes'), self::EC_SOLUTION_TYPE_MARK => __('No')];
    }

    /**
     * Retrieve express checkout billing agreement signup options
     *
     * @return array
     */
    public function getExpressCheckoutBASignupOptions()
    {
        return [
            self::EC_BA_SIGNUP_AUTO => __('Auto'),
            self::EC_BA_SIGNUP_ASK => __('Ask Customer'),
            self::EC_BA_SIGNUP_NEVER => __('Never')
        ];
    }

    /**
     * Whether to ask customer to create billing agreements
     * Unilateral payments are incompatible with the billing agreements
     *
     * @return bool
     */
    public function shouldAskToCreateBillingAgreement()
    {
        return $this->getValue('allow_ba_signup') === self::EC_BA_SIGNUP_ASK
            && !$this->shouldUseUnilateralPayments();
    }

    /**
     * Payment data delivery methods getter for PayPal Standard
     *
     * @return array
     */
    public function getWpsPaymentDeliveryMethods()
    {
        return [self::WPS_TRANSPORT_IPN => __('IPN (Instant Payment Notification) Only')];
    }

    /**
     * Return list of supported credit card types by Paypal Direct gateway
     *
     * @return array
     */
    public function getWppCcTypesAsOptionArray()
    {
        return $this->_cctypeFactory->create()->setAllowedTypes(
            ['AE', 'VI', 'MC', 'SM', 'SO', 'DI']
        )->toOptionArray();
    }

    /**
     * Return list of supported credit card types by Paypal Direct (Payflow Edition) gateway
     *
     * @return array
     */
    public function getWppPeCcTypesAsOptionArray()
    {
        return $this->_cctypeFactory->create()->setAllowedTypes(
            ['VI', 'MC', 'SM', 'SO', 'OT', 'AE']
        )->toOptionArray();
    }

    /**
     * Return list of supported credit card types by Payflow Pro gateway
     *
     * @return array
     */
    public function getPayflowproCcTypesAsOptionArray()
    {
        return $this->_cctypeFactory->create()->setAllowedTypes(['AE', 'VI', 'MC', 'JCB', 'DI'])->toOptionArray();
    }

    /**
     * Check whether the specified payment method is a CC-based one
     *
     * @param string $code
     * @return bool
     * @SuppressWarnings(PHPMD.BooleanGetMethodName)
     */
    public static function getIsCreditCardMethod($code)
    {
        switch ($code) {
            case self::METHOD_PAYFLOWPRO:
            case self::METHOD_PAYFLOWLINK:
            case self::METHOD_PAYFLOWADVANCED:
            case self::METHOD_HOSTEDPRO:
                return true;
        }
        return false;
    }

    /**
     * Check whether specified currency code is supported
     *
     * @param string $code
     * @return bool
     */
    public function isCurrencyCodeSupported($code)
    {
        if (in_array($code, $this->_supportedCurrencyCodes)) {
            return true;
        }
        if ($this->getMerchantCountry() == 'BR' && $code == 'BRL') {
            return true;
        }
        if ($this->getMerchantCountry() == 'MY' && $code == 'MYR') {
            return true;
        }
        if ($this->getMerchantCountry() == 'TR' && $code == 'TRY') {
            return true;
        }
        return false;
    }

    /**
     * Export page style current settings to specified object
     *
     * @param \Magento\Framework\DataObject $to
     * @return void
     */
    public function exportExpressCheckoutStyleSettings(\Magento\Framework\DataObject $to)
    {
        foreach ($this->_ecStyleConfigMap as $key => $exportKey) {
            $configValue = $this->getValue($key);
            if ($configValue) {
                $to->setData($exportKey, $configValue);
            }
        }
    }

    /**
     * Dynamic PayPal image URL getter
     * Also can render dynamic Acceptance Mark
     *
     * @param string $type
     * @param string $localeCode
     * @param float $orderTotal
     * @param string $pal
     * @return string
     */
    protected function _getDynamicImageUrl($type, $localeCode, $orderTotal, $pal)
    {
        $params = [
            'cmd' => '_dynamic-image',
            'buttontype' => $type,
            'locale' => $this->_getSupportedLocaleCode($localeCode),
        ];
        if ($orderTotal) {
            $params['ordertotal'] = $this->formatPrice($orderTotal);
            if ($pal) {
                $params['pal'] = $pal;
            }
        }
        if ($params['locale'] == 'en_US') {
            switch ($type) {
                case self::EC_BUTTON_TYPE_MARK:
                    return 'https://www.paypalobjects.com/webstatic/en_US/i/buttons/ppcredit-logo-medium.png';
                case self::EC_BUTTON_TYPE_SHORTCUT:
                default:
                    return 'https://www.paypalobjects.com/webstatic/en_US/i/buttons/checkout-logo-medium.png';
            }
        }
        return sprintf(
            'https://fpdbs%s.paypal.com/dynamicimageweb?%s',
            $this->getValue('sandboxFlag') ? '.sandbox' : '',
            http_build_query($params)
        );
    }

    /**
     * Check whether specified locale code is supported. Fallback to en_US
     *
     * @param string|null $localeCode
     * @return string
     */
    protected function _getSupportedLocaleCode($localeCode = null)
    {
        if (!$localeCode || !in_array($localeCode, $this->_supportedImageLocales)) {
            return 'en_US';
        }
        return $localeCode;
    }

    /**
     * Map any supported payment method into a config path by specified field name
     *
     * @param string $fieldName
     * @return string|null
     * @SuppressWarnings(PHPMD.CyclomaticComplexity)
     * @SuppressWarnings(PHPMD.NPathComplexity)
     */
    protected function _getSpecificConfigPath($fieldName)
    {
        $path = null;
        switch ($this->_methodCode) {
            case self::METHOD_WPP_BML:
                $path = $this->_mapBmlFieldset($fieldName);
                break;
            case self::METHOD_WPP_PE_BML:
                $path = $this->_mapBmlPayflowFieldset($fieldName);
                break;
            case self::METHOD_WPP_EXPRESS:
            case self::METHOD_WPP_PE_EXPRESS:
            case self::METHOD_EXPRESS:
                $path = $this->_mapExpressFieldset($fieldName);
                break;
            case self::METHOD_BILLING_AGREEMENT:
            case self::METHOD_HOSTEDPRO:
                $path = $this->_mapMethodFieldset($fieldName);
                break;
        }

        if ($path === null) {
            switch ($this->_methodCode) {
                case self::METHOD_WPP_EXPRESS:
                case self::METHOD_WPP_BML:
                case self::METHOD_BILLING_AGREEMENT:
                case self::METHOD_HOSTEDPRO:
                    $path = $this->_mapWppFieldset($fieldName);
                    break;
                case self::METHOD_WPP_PE_EXPRESS:
                case self::METHOD_PAYFLOWADVANCED:
                case self::METHOD_PAYFLOWLINK:
                    $path = $this->_mapWpukFieldset($fieldName);
                    break;
            }
        }

        if ($path === null) {
            $path = $this->_mapGeneralFieldset($fieldName);
        }
        if ($path === null) {
            $path = $this->_mapGenericStyleFieldset($fieldName);
        }
        return $path;
    }

    /**
     * Map PayPal Express config fields
     *
     * @param string $fieldName
     * @return string|null
     * @SuppressWarnings(PHPMD.CyclomaticComplexity)
     */
    protected function _mapExpressFieldset($fieldName)
    {
        switch ($fieldName) {
            case 'transfer_shipping_options':
            case 'solution_type':
            case 'visible_on_cart':
            case 'visible_on_product':
            case 'require_billing_address':
            case 'authorization_honor_period':
            case 'order_valid_period':
            case 'child_authorization_number':
            case 'allow_ba_signup':
            case 'in_context':
            case 'merchant_id':
                return "payment/{$this->_methodCode}/{$fieldName}";
            default:
                return $this->_mapMethodFieldset($fieldName);
        }
    }

    /**
     * Map PayPal Express Bill Me Later config fields
     *
     * @param string $fieldName
     * @return string|null
     */
    protected function _mapBmlFieldset($fieldName)
    {
        switch ($fieldName) {
            case 'allow_ba_signup':
                return "payment/" . self::METHOD_WPP_EXPRESS . "/{$fieldName}";
            default:
                return $this->_mapExpressFieldset($fieldName);
        }
    }

    /**
     * Map PayPal Express Bill Me Later config fields (Payflow Edition)
     *
     * @param string $fieldName
     * @return string|null
     */
    protected function _mapBmlPayflowFieldset($fieldName)
    {
        switch ($fieldName) {
            case 'allow_ba_signup':
                return "payment/" . self::METHOD_WPP_PE_EXPRESS . "/{$fieldName}";
            default:
                return $this->_mapExpressFieldset($fieldName);
        }
    }

    /**
     * Map PayPal Direct config fields
     *
     * @param string $fieldName
     * @return string|null
     */
    protected function _mapDirectFieldset($fieldName)
    {
        switch ($fieldName) {
            case 'useccv':
                return "payment/{$this->_methodCode}/{$fieldName}";
            default:
                return $this->_mapMethodFieldset($fieldName);
        }
    }

    /**
     * Map PayPal Website Payments Pro common config fields
     *
     * @param string $fieldName
     * @return string|null
     * @SuppressWarnings(PHPMD.CyclomaticComplexity)
     */
    protected function _mapWppFieldset($fieldName)
    {
        switch ($fieldName) {
            case 'api_authentication':
            case 'api_username':
            case 'api_password':
            case 'api_signature':
            case 'api_cert':
            case 'sandbox_flag':
            case 'use_proxy':
            case 'proxy_host':
            case 'proxy_port':
            case 'button_flavor':
            case 'button_type':
                return "paypal/wpp/{$fieldName}";
            default:
                return null;
        }
    }

    /**
     * Map PayPal Website Payments Pro common config fields
     *
     * @param string $fieldName
     * @return string|null
     * @SuppressWarnings(PHPMD.CyclomaticComplexity)
     */
    protected function _mapWpukFieldset($fieldName)
    {
        $pathPrefix = 'paypal/wpuk';
        if ($this->_methodCode == self::METHOD_WPP_PE_EXPRESS && $this->isMethodAvailable(self::METHOD_PAYFLOWLINK)) {
            $pathPrefix = 'payment/payflow_link';
        } elseif ($this->_methodCode == self::METHOD_WPP_PE_EXPRESS && $this->isMethodAvailable(
            self::METHOD_PAYFLOWADVANCED
        )
        ) {
            $pathPrefix = 'payment/payflow_advanced';
        } elseif ($this->_methodCode == self::METHOD_WPP_PE_EXPRESS) {
            $pathPrefix = 'payment/payflowpro';
        } elseif ($this->_methodCode == self::METHOD_PAYFLOWADVANCED || $this->_methodCode == self::METHOD_PAYFLOWLINK
        ) {
            return 'payment/' . $this->_methodCode . '/' . $fieldName;
        }
        switch ($fieldName) {
            case 'partner':
            case 'user':
            case 'vendor':
            case 'pwd':
            case 'sandbox_flag':
            case 'use_proxy':
            case 'proxy_host':
            case 'proxy_port':
                return $pathPrefix . '/' . $fieldName;
            default:
                return null;
        }
    }

    /**
     * Map PayPal common style config fields
     *
     * @param string $fieldName
     * @return string|null
     */
    protected function _mapGenericStyleFieldset($fieldName)
    {
        switch ($fieldName) {
            case 'logo':
            case 'page_style':
            case 'paypal_hdrimg':
            case 'paypal_hdrbackcolor':
            case 'paypal_hdrbordercolor':
            case 'paypal_payflowcolor':
                return "paypal/style/{$fieldName}";
            default:
                return null;
        }
    }

    /**
     * Map PayPal General Settings
     *
     * @param string $fieldName
     * @return string|null
     */
    protected function _mapGeneralFieldset($fieldName)
    {
        switch ($fieldName) {
            case 'business_account':
            case 'merchant_country':
                return "paypal/general/{$fieldName}";
            default:
                return null;
        }
    }

    /**
     * Map PayPal General Settings
     *
     * @param string $fieldName
     * @return string|null
     * @SuppressWarnings(PHPMD.CyclomaticComplexity)
     */
    protected function _mapMethodFieldset($fieldName)
    {
        if (!$this->_methodCode) {
            return null;
        }
        switch ($fieldName) {
            case 'active':
            case 'title':
            case 'payment_action':
            case 'allowspecific':
            case 'specificcountry':
            case 'line_items_enabled':
            case 'cctypes':
            case 'sort_order':
            case 'debug':
            case 'verify_peer':
                return "payment/{$this->_methodCode}/{$fieldName}";
            default:
                return null;
        }
    }

    /**
     * Payment API authentication methods source getter
     *
     * @return array
     */
    public function getApiAuthenticationMethods()
    {
        return ['0' => __('API Signature'), '1' => __('API Certificate')];
    }

    /**
     * Api certificate getter
     *
     * @return string
     */
    public function getApiCertificate()
    {
        $websiteId = $this->_storeManager->getStore($this->_storeId)->getWebsiteId();
        return $this->_certFactory->create()->loadByWebsite($websiteId, false)->getCertPath();
    }

    /**
     * Get PublisherId from stored config
     *
     * @return mixed
     */
    public function getBmlPublisherId()
    {
        return $this->_scopeConfig->getValue(
            'payment/' . self::METHOD_WPP_BML . '/publisher_id',
            \Magento\Store\Model\ScopeInterface::SCOPE_STORE,
            $this->_storeId
        );
    }

    /**
     * Get Display option from stored config
     * @param string $section
     *
     * @return mixed
     */
    public function getBmlDisplay($section)
    {
        $display = $this->_scopeConfig->getValue(
            'payment/' . self::METHOD_WPP_BML . '/' . $section . '_display',
            \Magento\Store\Model\ScopeInterface::SCOPE_STORE,
            $this->_storeId
        );
        $bmlActive = $this->_scopeConfig->getValue(
            'payment/' . self::METHOD_WPP_BML . '/active',
            \Magento\Store\Model\ScopeInterface::SCOPE_STORE,
            $this->_storeId
        );
        $bmlUkActive = $this->_scopeConfig->getValue(
            'payment/' . self::METHOD_WPP_PE_BML . '/active',
            \Magento\Store\Model\ScopeInterface::SCOPE_STORE,
            $this->_storeId
        );
        return (($bmlActive && $this->isMethodActive(self::METHOD_WPP_EXPRESS))
            || ($bmlUkActive && $this->isMethodActive(self::METHOD_WPP_PE_EXPRESS))) ? $display : 0;
    }

    /**
     * Get Position option from stored config
     * @param string $section
     *
     * @return mixed
     */
    public function getBmlPosition($section)
    {
        return $this->_scopeConfig->getValue(
            'payment/' . self::METHOD_WPP_BML . '/' . $section . '_position',
            \Magento\Store\Model\ScopeInterface::SCOPE_STORE,
            $this->_storeId
        );
    }

    /**
     * Get Size option from stored config
     * @param string $section
     *
     * @return mixed
     */
    public function getBmlSize($section)
    {
        return $this->_scopeConfig->getValue(
            'payment/' . self::METHOD_WPP_BML . '/' . $section . '_size',
            \Magento\Store\Model\ScopeInterface::SCOPE_STORE,
            $this->_storeId
        );
    }
}<|MERGE_RESOLUTION|>--- conflicted
+++ resolved
@@ -13,10 +13,7 @@
 /**
  * Config model that is aware of all \Magento\Paypal payment methods
  * Works with PayPal-specific system configuration
-<<<<<<< HEAD
-
-=======
->>>>>>> fe4959cb
+
  * @SuppressWarnings(PHPMD.ExcessivePublicCount)
  * @SuppressWarnings(PHPMD.ExcessiveClassComplexity)
  */
