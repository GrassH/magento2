--- conflicted
+++ resolved
@@ -48,13 +48,8 @@
          */
         $setup->startSetup();
 
-<<<<<<< HEAD
-        $quoteInstaller = $this->quoteSetupFactory->create();
-        $salesInstaller = $this->salesSetupFactory->create();
-=======
         $quoteInstaller = $this->quoteSetupFactory->create(['resourceName' => 'quote_setup', 'setup' => $setup]);
         $salesInstaller = $this->salesSetupFactory->create(['resourceName' => 'sales_setup', 'setup' => $setup]);
->>>>>>> 3260fc3e
         /**
          * Add paypal attributes to the:
          *  - sales/flat_quote_payment_item table
