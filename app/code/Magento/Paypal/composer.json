--- conflicted
+++ resolved
@@ -13,27 +13,6 @@
     "require": {
         "php": "~8.1.0||~8.2.0||~8.3.0",
         "lib-libxml": "*",
-<<<<<<< HEAD
-        "magento/framework": "*",
-        "magento/module-authorization": "*",
-        "magento/module-backend": "*",
-        "magento/module-catalog": "*",
-        "magento/module-checkout": "*",
-        "magento/module-config": "*",
-        "magento/module-customer": "*",
-        "magento/module-directory": "*",
-        "magento/module-eav": "*",
-        "magento/module-instant-purchase": "*",
-        "magento/module-payment": "*",
-        "magento/module-quote": "*",
-        "magento/module-sales": "*",
-        "magento/module-store": "*",
-        "magento/module-tax": "*",
-        "magento/module-theme": "*",
-        "magento/module-ui": "*",
-        "magento/module-vault": "*",
-        "magento/module-csp": "*"
-=======
         "magento/framework": "103.0.*",
         "magento/module-authorization": "100.4.*",
         "magento/module-backend": "102.0.*",
@@ -51,8 +30,8 @@
         "magento/module-tax": "100.4.*",
         "magento/module-theme": "101.1.*",
         "magento/module-ui": "101.2.*",
-        "magento/module-vault": "101.2.*"
->>>>>>> 2090f740
+        "magento/module-vault": "101.2.*",
+        "magento/module-csp": "*"
     },
     "suggest": {
         "magento/module-checkout-agreements": "100.4.*"
