--- conflicted
+++ resolved
@@ -11,32 +11,7 @@
     },
     "version": "101.2.5",
     "require": {
-<<<<<<< HEAD
         "php": "~8.1.0||~8.2.0",
-        "magento/framework": "*",
-        "magento/framework-bulk": "*",
-        "magento/module-backend": "*",
-        "magento/module-catalog": "*",
-        "magento/module-catalog-rule": "*",
-        "magento/module-config": "*",
-        "magento/module-customer": "*",
-        "magento/module-directory": "*",
-        "magento/module-eav": "*",
-        "magento/module-payment": "*",
-        "magento/module-quote": "*",
-        "magento/module-reports": "*",
-        "magento/module-rule": "*",
-        "magento/module-sales": "*",
-        "magento/module-shipping": "*",
-        "magento/module-store": "*",
-        "magento/module-ui": "*",
-        "magento/module-widget": "*",
-        "magento/module-captcha": "*",
-        "magento/module-checkout": "*",
-        "magento/module-authorization": "*",
-        "magento/module-asynchronous-operations": "*"
-=======
-        "php": "~7.4.0||~8.1.0",
         "magento/framework": "103.0.*",
         "magento/framework-bulk": "101.0.*",
         "magento/module-backend": "102.0.*",
@@ -59,7 +34,6 @@
         "magento/module-checkout": "100.4.*",
         "magento/module-authorization": "100.4.*",
         "magento/module-asynchronous-operations": "100.4.*"
->>>>>>> 1df45659
     },
     "suggest": {
         "magento/module-sales-rule-sample-data": "Sample Data version: 100.4.*"
