<?php
/**
 * Copyright © Magento, Inc. All rights reserved.
 * See COPYING.txt for license details.
 */
namespace Magento\SalesRule\Controller\Adminhtml\Promo\Quote;

use Magento\Framework\App\Action\HttpPostActionInterface;
use Magento\Rule\Model\Condition\AbstractCondition;
use Magento\Rule\Model\Condition\ConditionInterface;
use Magento\SalesRule\Controller\Adminhtml\Promo\Quote;

/**
 * Controller class NewConditionHtml. Returns condition html
 */
class NewConditionHtml extends Quote implements HttpPostActionInterface
{
    /**
     * New condition html action
     *
     * @return void
     */
    public function execute()
    {
        $formName = $this->getRequest()->getParam('form_namespace');
<<<<<<< HEAD
        $id = $this->getRequest()->getParam('id');
        $typeArray = explode('|', str_replace('-', '/', $this->getRequest()->getParam('type')));
        $type = $typeArray[0];
=======
        $typeArr = explode(
            '|',
            str_replace('-', '/', $this->getRequest()->getParam('type', ''))
        );
        $type = $typeArr[0];
>>>>>>> d60c7ede

        if ($type && class_exists($type) && !in_array(ConditionInterface::class, class_implements($type))) {
            $html = '';
            $this->getResponse()->setBody($html);
            return;
        }

        $model = $this->_objectManager->create(
            $type
        )->setId(
            $id
        )->setType(
            $type
        )->setRule(
            $this->_objectManager->create(\Magento\SalesRule\Model\Rule::class)
        )->setPrefix(
            'conditions'
        );
        if (!empty($typeArray[1])) {
            $model->setAttribute($typeArray[1]);
        }

        if ($model instanceof AbstractCondition) {
            $model->setJsFormObject($this->getRequest()->getParam('form'));
            $model->setFormName($formName);
            $this->setJsFormObject($model);
            $html = $model->asHtmlRecursive();
        } else {
            $html = '';
        }
        $this->getResponse()->setBody($html);
    }

    /**
     * Set jsFormObject for the model object
     *
     * @return void
     * @param AbstractCondition $model
     */
    private function setJsFormObject(AbstractCondition $model): void
    {
        $requestJsFormName = $this->getRequest()->getParam('form');
        $actualJsFormName = $this->getJsFormObjectName($model->getFormName());
        if ($requestJsFormName === $actualJsFormName) { //new
            $model->setJsFormObject($actualJsFormName);
        }
    }

    /**
     * Get jsFormObject name
     *
     * @param string $formName
     * @return string
     */
    private function getJsFormObjectName(string $formName): string
    {
        return $formName . 'rule_conditions_fieldset_';
    }
}<|MERGE_RESOLUTION|>--- conflicted
+++ resolved
@@ -22,20 +22,15 @@
      */
     public function execute()
     {
+        $id = $this->getRequest()->getParam('id');
         $formName = $this->getRequest()->getParam('form_namespace');
-<<<<<<< HEAD
-        $id = $this->getRequest()->getParam('id');
-        $typeArray = explode('|', str_replace('-', '/', $this->getRequest()->getParam('type')));
-        $type = $typeArray[0];
-=======
         $typeArr = explode(
             '|',
             str_replace('-', '/', $this->getRequest()->getParam('type', ''))
         );
         $type = $typeArr[0];
->>>>>>> d60c7ede
 
-        if ($type && class_exists($type) && !in_array(ConditionInterface::class, class_implements($type))) {
+        if (class_exists($type) && !in_array(ConditionInterface::class, class_implements($type))) {
             $html = '';
             $this->getResponse()->setBody($html);
             return;
@@ -52,8 +47,8 @@
         )->setPrefix(
             'conditions'
         );
-        if (!empty($typeArray[1])) {
-            $model->setAttribute($typeArray[1]);
+        if (!empty($typeArr[1])) {
+            $model->setAttribute($typeArr[1]);
         }
 
         if ($model instanceof AbstractCondition) {
