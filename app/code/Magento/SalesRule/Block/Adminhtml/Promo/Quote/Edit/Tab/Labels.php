<?php
/**
 * Copyright © 2015 Magento. All rights reserved.
 * See COPYING.txt for license details.
 */
namespace Magento\SalesRule\Block\Adminhtml\Promo\Quote\Edit\Tab;

class Labels extends \Magento\Backend\Block\Widget\Form\Generic implements
    \Magento\Ui\Component\Layout\Tabs\TabInterface
{
    /**
     * @var \Magento\SalesRule\Model\RuleFactory
     */
    private $ruleFactory;

    /**
     * Initialize dependencies.
     *
     * @param \Magento\Backend\Block\Template\Context $context
     * @param \Magento\Framework\Registry $registry
     * @param \Magento\Framework\Data\FormFactory $formFactory
     * @param \Magento\SalesRule\Model\RuleFactory $ruleFactory
     * @param array $data
     */
    public function __construct(
        \Magento\Backend\Block\Template\Context $context,
        \Magento\Framework\Registry $registry,
        \Magento\Framework\Data\FormFactory $formFactory,
        \Magento\SalesRule\Model\RuleFactory $ruleFactory,
        array $data = []
    ) {
        $this->ruleFactory = $ruleFactory;
        parent::__construct($context, $registry, $formFactory, $data);
    }


    /**
     * @var string
     */
    protected $_nameInLayout = 'store_view_labels';

    /**
     * {@inheritdoc}
     * @codeCoverageIgnore
     */
    public function getTabClass()
    {
        return null;
    }

    /**
     * {@inheritdoc}
     * @codeCoverageIgnore
     */
    public function getTabUrl()
    {
        return null;
    }

    /**
     * {@inheritdoc}
     * @codeCoverageIgnore
     */
    public function isAjaxLoaded()
    {
        return false;
    }

    /**
     * {@inheritdoc}
     * @codeCoverageIgnore
     */
    public function getTabLabel()
    {
        return __('Labels');
    }

    /**
     * {@inheritdoc}
     * @codeCoverageIgnore
     */
    public function getTabTitle()
    {
        return __('Labels');
    }

    /**
     * {@inheritdoc}
     * @codeCoverageIgnore
     */
    public function canShowTab()
    {
        return true;
    }

    /**
     * {@inheritdoc}
     * @codeCoverageIgnore
     */
    public function isHidden()
    {
        return false;
    }

    /**
     * Prepare form before rendering HTML
     *
     * @return $this
     */
    protected function _prepareForm()
    {
<<<<<<< HEAD
        $rule = $this->_coreRegistry->registry('current_promo_quote_rule');

        if (!$rule) {
            $id = $this->getRequest()->getParam('id');
            $rule = $this->ruleFactory->create();
            $rule->load($id);
        }

=======
        $rule = $rule = $this->_coreRegistry->registry(\Magento\SalesRule\Model\RegistryConstants::CURRENT_SALES_RULE);
>>>>>>> 0044f465

        /** @var \Magento\Framework\Data\Form $form */
        $form = $this->_formFactory->create();
        $form->setHtmlIdPrefix('rule_');

        $labels = $rule->getStoreLabels();

        if (!$this->_storeManager->isSingleStoreMode()) {
            $fieldset = $this->_createStoreSpecificFieldset($form, $labels);
            if ($rule->isReadonly()) {
                foreach ($fieldset->getElements() as $element) {
                    $element->setReadonly(true, true);
                }
            }
        }

        $this->setForm($form);
        return parent::_prepareForm();
    }

    /**
     * Create store specific fieldset
     *
     * @param \Magento\Framework\Data\Form $form
     * @param array $labels
     * @return \Magento\Framework\Data\Form\Element\Fieldset
     */
    protected function _createStoreSpecificFieldset($form, $labels)
    {
        $fieldset = $form->addFieldset(
            'store_labels_fieldset',
            ['legend' => __('Store View Specific Labels'), 'class' => 'store-scope']
        );
        $renderer = $this->getLayout()->createBlock('Magento\Backend\Block\Store\Switcher\Form\Renderer\Fieldset');
        $fieldset->setRenderer($renderer);

        foreach ($this->_storeManager->getWebsites() as $website) {
            $fieldset->addField(
                "w_{$website->getId()}_label",
                'note',
                ['label' => $website->getName(), 'fieldset_html_class' => 'website']
            );
            foreach ($website->getGroups() as $group) {
                $stores = $group->getStores();
                if (count($stores) == 0) {
                    continue;
                }
                $fieldset->addField(
                    "sg_{$group->getId()}_label",
                    'note',
                    ['label' => $group->getName(), 'fieldset_html_class' => 'store-group']
                );
                foreach ($stores as $store) {
                    $fieldset->addField(
                        "s_{$store->getId()}",
                        'text',
                        [
                            'name' => 'store_labels[' . $store->getId() . ']',
                            'title' => $store->getName(),
                            'label' => $store->getName(),
                            'required' => false,
                            'value' => isset($labels[$store->getId()]) ? $labels[$store->getId()] : '',
                            'fieldset_html_class' => 'store',
                            'data-form-part' => 'sales_rule_form'
                        ]
                    );
                }
            }
        }
        return $fieldset;
    }
}<|MERGE_RESOLUTION|>--- conflicted
+++ resolved
@@ -109,8 +109,7 @@
      */
     protected function _prepareForm()
     {
-<<<<<<< HEAD
-        $rule = $this->_coreRegistry->registry('current_promo_quote_rule');
+        $rule = $this->_coreRegistry->registry(\Magento\SalesRule\Model\RegistryConstants::CURRENT_SALES_RULE);
 
         if (!$rule) {
             $id = $this->getRequest()->getParam('id');
@@ -118,9 +117,6 @@
             $rule->load($id);
         }
 
-=======
-        $rule = $rule = $this->_coreRegistry->registry(\Magento\SalesRule\Model\RegistryConstants::CURRENT_SALES_RULE);
->>>>>>> 0044f465
 
         /** @var \Magento\Framework\Data\Form $form */
         $form = $this->_formFactory->create();
