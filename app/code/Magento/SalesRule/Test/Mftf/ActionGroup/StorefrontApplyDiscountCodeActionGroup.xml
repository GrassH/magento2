--- conflicted
+++ resolved
@@ -15,13 +15,7 @@
         <conditionalClick selector="{{DiscountSection.DiscountTab}}" dependentSelector="{{DiscountSection.CouponInput}}" visible="false" stepKey="clickToAddDiscount"/>
         <fillField selector="{{DiscountSection.DiscountInput}}" userInput="{{discountCode}}" stepKey="fillFieldDiscountCode"/>
         <click selector="{{DiscountSection.ApplyCodeBtn}}" stepKey="clickToApplyDiscount"/>
-<<<<<<< HEAD
-        <comment userInput="BIC workaround" stepKey="waitForDiscountToBeAdded"/>
-        <comment userInput="BIC workaround" stepKey="assertDiscountApplyMessage"/>
-        <waitForPageLoad stepKey="waitForDiscountToBeApplied"/>
-=======
         <waitForText selector="{{DiscountSection.DiscountVerificationMsg}}" userInput="Your coupon was successfully applied" stepKey="waitForDiscountToBeAdded"/>
         <see selector="{{DiscountSection.DiscountVerificationMsg}}" userInput="Your coupon was successfully applied" stepKey="assertDiscountApplyMessage"/>
->>>>>>> be6bb891
     </actionGroup>
 </actionGroups>