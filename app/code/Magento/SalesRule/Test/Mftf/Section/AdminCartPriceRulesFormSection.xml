--- conflicted
+++ resolved
@@ -17,10 +17,7 @@
         <element name="ruleInformationHeader" type="button" selector="div[data-index='rule_information']" timeout="30"/>
         <element name="ruleName" type="input" selector="input[name='name']"/>
         <element name="description" type="textarea" selector="//div[@class='admin__field-control']/textarea[@name='description']"/>
-<<<<<<< HEAD
-=======
         <element name="active" type="checkbox" selector="//div[@class='admin__actions-switch']/input[@name='is_active']/../label"/>
->>>>>>> 8897d875
         <element name="websites" type="multiselect" selector="select[name='website_ids']"/>
         <element name="customerGroups" type="multiselect" selector="select[name='customer_group_ids']"/>
         <element name="coupon" type="select" selector="select[name='coupon_type']"/>
@@ -49,12 +46,9 @@
         <element name="conditionSelect" type="select" selector="select[name='rule[conditions][1][new_child]']"/>
         <element name="targetEllipsis" type="input" selector="//ul[contains(@id, 'conditions')]//a[.='...']"/>
         <element name="ruleFieldByIndex" type="input" selector="[id='conditions__{{index}}__value']" parameterized="true"/>
-<<<<<<< HEAD
         <element name="addNewCondition" type="button" selector="//ul[@id = 'conditions__{{nestedIndex}}__children']/li/span[contains(@class, 'rule-param-new-child')]" parameterized="true" timeout="30"/>
         <element name="conditionSelectDropdown" type="select" selector="select[name='rule[conditions][{{nestedIndex}}][new_child]']" parameterized="true"/>
-=======
         <element name="selectCountryDropdown" type="select" selector="(//*[contains(@value,'country_id')]/..//select)[last()]"/>
->>>>>>> 8897d875
 
         <!-- Actions sub-form -->
         <element name="actionsTab" type="text" selector="//div[@data-index='actions']//span[contains(.,'Actions')][1]"/>
