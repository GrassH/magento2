<?xml version="1.0" encoding="UTF-8"?>
<!--
 /**
  * Copyright © Magento, Inc. All rights reserved.
  * See COPYING.txt for license details.
  */
-->

<entities xmlns:xsi="http://www.w3.org/2001/XMLSchema-instance"
          xsi:noNamespaceSchemaLocation="urn:magento:mftf:DataGenerator/etc/dataProfileSchema.xsd">
    <entity name="ApiSalesRule" type="SalesRule">
        <data key="name" unique="suffix">salesRule</data>
        <data key="description">Sales Rule Descritpion</data>
        <array key="website_ids">
            <item>1</item>
        </array>
        <array key="customer_group_ids">
            <item>0</item>
            <item>1</item>
            <item>3</item>
        </array>
        <data key="uses_per_customer">2</data>
        <data key="is_active">true</data>
        <data key="stop_rules_processing">true</data>
        <data key="is_advanced">true</data>
        <data key="sort_order">2</data>
        <data key="simple_action">by_percent</data>
        <data key="discount_amount">10</data>
        <data key="discount_qty">2</data>
        <data key="discount_step">0</data>
        <data key="apply_to_shipping">false</data>
        <data key="times_used">1</data>
        <data key="is_rss">true</data>
        <data key="coupon_type">SPECIFIC_COUPON</data>
        <data key="use_auto_generation">false</data>
        <data key="uses_per_coupon">0</data>
        <data key="simple_free_shipping">0</data>
        <requiredEntity type="SalesRuleLabel">SalesRuleLabelDefault</requiredEntity>
        <requiredEntity type="SalesRuleLabel">SalesRuleLabelStore1</requiredEntity>
    </entity>

    <entity name="ApiCartRule" type="SalesRule">
        <data key="name" unique="suffix">salesRule</data>
        <data key="description">Sales Rule Descritpion</data>
        <array key="website_ids">
            <item>1</item>
        </array>
        <array key="customer_group_ids">
            <item>0</item>
            <item>1</item>
            <item>3</item>
        </array>
        <data key="uses_per_customer">0</data>
        <data key="is_active">true</data>
        <data key="stop_rules_processing">true</data>
        <data key="is_advanced">true</data>
        <data key="sort_order">0</data>
        <data key="simple_action">by_percent</data>
        <data key="discount_amount">50</data>
        <data key="discount_qty">0</data>
        <data key="discount_step">0</data>
        <data key="apply_to_shipping">false</data>
        <data key="times_used">0</data>
        <data key="is_rss">true</data>
        <data key="coupon_type">NO_COUPON</data>
        <data key="use_auto_generation">false</data>
        <data key="uses_per_coupon">0</data>
        <data key="simple_free_shipping">0</data>
    </entity>

    <entity name="SimpleSalesRule" type="SalesRule">
        <data key="name" unique="suffix">SimpleSalesRule</data>
        <data key="is_active">true</data>
        <data key="coupon_type">SPECIFIC_COUPON</data>
        <data key="uses_per_coupon">10</data>
        <data key="uses_per_customer">10</data>
        <data key="simple_action">by_percent</data>
        <array key="customer_group_ids">
            <item>0</item>
        </array>
        <array key="website_ids">
            <item>1</item>
        </array>
    </entity>
    <entity name="TestSalesRule" type="SalesRule">
        <data key="name" unique="suffix">TestSalesRule</data>
        <data key="websites">Main Website</data>
        <data key="customerGroups">'NOT LOGGED IN', 'General', 'Wholesale', 'Retailer'</data>
        <data key="apply">Percent of product price discount</data>
        <data key="discountAmount">50</data>
    </entity>
    <entity name="CatPriceRule" type="SalesRule">
        <data key="name" unique="suffix">CartPriceRule</data>
        <data key="websites">Main Website</data>
        <data key="customerGroups">'NOT LOGGED IN', 'General', 'Wholesale', 'Retailer'</data>
        <data key="coupon_type">Specific Coupon</data>
        <data key="coupon_code" unique="suffix">CouponCode</data>
        <data key="apply">Percent of product price discount</data>
        <data key="discountAmount">10</data>
    </entity>

    <entity name="SalesRuleSpecificCoupon" type="SalesRule">
        <data key="name" unique="suffix">SimpleSalesRule</data>
        <data key="description">Sales Rule Description</data>
        <array key="website_ids">
            <item>1</item>
        </array>
        <array key="customer_group_ids">
            <item>0</item>
            <item>1</item>
            <item>3</item>
        </array>
        <data key="uses_per_customer">1</data>
        <data key="is_active">true</data>
        <data key="stop_rules_processing">false</data>
        <data key="is_advanced">true</data>
        <data key="sort_order">2</data>
        <data key="simple_action">by_percent</data>
        <data key="discount_amount">10</data>
        <data key="discount_qty">1</data>
        <data key="discount_step">0</data>
        <data key="apply_to_shipping">false</data>
        <data key="times_used">1</data>
        <data key="is_rss">false</data>
        <data key="coupon_type">SPECIFIC_COUPON</data>
        <data key="use_auto_generation">true</data>
        <data key="uses_per_coupon">2</data>
        <data key="simple_free_shipping">1</data>
    </entity>

    <entity name="SalesRuleSpecificCouponWithFixedDiscount" type="SalesRule">
        <data key="name" unique="suffix">SimpleSalesRule</data>
        <data key="description">Sales Rule Description</data>
        <array key="website_ids">
            <item>1</item>
        </array>
        <array key="customer_group_ids">
            <item>1</item>
        </array>
        <data key="uses_per_customer">10</data>
        <data key="is_active">true</data>
        <data key="stop_rules_processing">false</data>
        <data key="is_advanced">true</data>
        <data key="sort_order">1</data>
        <data key="simple_action">cart_fixed</data>
        <data key="discount_amount">10</data>
        <data key="discount_qty">10</data>
        <data key="discount_step">0</data>
        <data key="apply_to_shipping">false</data>
        <data key="times_used">0</data>
        <data key="is_rss">false</data>
        <data key="coupon_type">SPECIFIC_COUPON</data>
        <data key="use_auto_generation">false</data>
        <data key="uses_per_coupon">10</data>
        <data key="simple_free_shipping">1</data>
    </entity>

    <entity name="PriceRuleWithCondition" type="SalesRule">
        <data key="name" unique="suffix">SalesRule</data>
        <data key="websites">Main Website</data>
        <data key="customerGroups">'NOT LOGGED IN', 'General', 'Wholesale', 'Retailer'</data>
        <data key="apply">Fixed amount discount for whole cart</data>
        <data key="discountAmount">50</data>
    </entity>

    <entity name="SalesRuleSpecificCouponWithPercentDiscount" type="SalesRule">
        <data key="name" unique="suffix">SimpleSalesRule</data>
        <data key="description">Sales Rule Description</data>
        <array key="website_ids">
            <item>1</item>
        </array>
        <array key="customer_group_ids">
            <item>1</item>
        </array>
        <data key="uses_per_customer">10</data>
        <data key="is_active">true</data>
        <data key="stop_rules_processing">false</data>
        <data key="is_advanced">true</data>
        <data key="sort_order">1</data>
        <data key="simple_action">by_percent</data>
        <data key="discount_amount">10</data>
        <data key="discount_qty">10</data>
        <data key="discount_step">0</data>
        <data key="apply_to_shipping">false</data>
        <data key="times_used">0</data>
        <data key="is_rss">false</data>
        <data key="coupon_type">SPECIFIC_COUPON</data>
        <data key="use_auto_generation">false</data>
        <data key="uses_per_coupon">10</data>
        <data key="simple_free_shipping">1</data>
    </entity>

    <entity name="ActiveSalesRuleForNotLoggedIn" type="SalesRule">
        <data key="name" unique="suffix">SimpleSalesRule</data>
        <data key="description">Sales Rule Description</data>
        <array key="website_ids">
            <item>1</item>
        </array>
        <array key="customer_group_ids">
            <item>0</item>
        </array>
        <data key="uses_per_customer">0</data>
        <data key="is_active">true</data>
        <data key="stop_rules_processing">true</data>
        <data key="is_advanced">true</data>
        <data key="sort_order">0</data>
        <data key="simple_action">by_percent</data>
        <data key="discount_amount">50</data>
        <data key="discount_qty">0</data>
        <data key="discount_step">0</data>
        <data key="apply_to_shipping">false</data>
        <data key="times_used">0</data>
        <data key="is_rss">false</data>
        <data key="coupon_type">SPECIFIC_COUPON</data>
        <data key="use_auto_generation">false</data>
        <data key="uses_per_coupon">0</data>
        <data key="simple_free_shipping">0</data>
        <requiredEntity type="SalesRuleLabel">SalesRuleLabelDefault</requiredEntity>
        <requiredEntity type="SalesRuleLabel">SalesRuleLabelStore1</requiredEntity>
    </entity>

    <entity name="ActiveSalesRuleForAllGroups" type="SalesRule">
        <data key="name" unique="suffix">SimpleSalesRule</data>
        <data key="description">Sales Rule Description</data>
        <array key="website_ids">
            <item>1</item>
        </array>
        <array key="customer_group_ids">
            <item>0</item>
            <item>1</item>
            <item>2</item>
            <item>3</item>
        </array>
        <data key="uses_per_customer">0</data>
        <data key="is_active">true</data>
        <data key="stop_rules_processing">true</data>
        <data key="is_advanced">true</data>
        <data key="sort_order">0</data>
        <data key="simple_action">by_percent</data>
        <data key="discount_amount">50</data>
        <data key="discount_qty">0</data>
        <data key="discount_step">0</data>
        <data key="apply_to_shipping">false</data>
        <data key="times_used">0</data>
        <data key="is_rss">false</data>
        <data key="coupon_type">SPECIFIC_COUPON</data>
        <data key="use_auto_generation">false</data>
        <data key="uses_per_coupon">0</data>
        <data key="simple_free_shipping">0</data>
        <requiredEntity type="SalesRuleLabel">SalesRuleLabelDefault</requiredEntity>
        <requiredEntity type="SalesRuleLabel">SalesRuleLabelStore1</requiredEntity>
    </entity>

    <entity name="SalesRuleNoCouponWithFixedDiscount" extends="ApiCartRule">
        <data key="simple_action">by_fixed</data>
    </entity>
    <entity name="ActiveSalesRuleWithPercentPriceDiscountCoupon">
        <data key="name" unique="suffix">Cart Price Rule with Specific Coupon</data>
        <data key="description">Description for Cart Price Rule</data>
        <data key="is_active">Yes</data>
        <data key="websites">Main Website</data>
        <data key="customerGroups">'NOT LOGGED IN'</data>
        <data key="coupon_type">Specific Coupon</data>
        <data key="coupon_code" unique="suffix">123-abc-ABC-987</data>
        <data key="apply">Percent of product price discount</data>
        <data key="discountAmount">50</data>
        <data key="defaultRuleLabelAllStoreViews">Cart Price Rule with Specific Coupon</data>
        <data key="defaultStoreView">Cart Price Rule with Specific Coupon</data>
    </entity>
    <entity name="ActiveSalesRuleWithComplexConditions">
        <data key="name" unique="suffix">Cart Price Rule with complex conditions</data>
        <data key="description">Cart Price Rule with complex conditions</data>
        <data key="is_active">Yes</data>
        <data key="websites">Main Website</data>
        <data key="customerGroups">'NOT LOGGED IN', 'General', 'Wholesale', 'Retailer'</data>
        <data key="coupon_type">Specific Coupon</data>
        <data key="coupon_code" unique="suffix">123-abc-ABC-987</data>
        <data key="uses_per_coupon">13</data>
        <data key="uses_per_customer">63</data>
        <data key="sort_order">1</data>
        <data key="is_rss">Yes</data>
        <data key="subtotal">300</data>
        <data key="shippingCountry">US</data>
        <data key="shippingPostcode">123456789a</data>
        <data key="simple_action">Percent of product price discount</data>
        <data key="discount_amount">50</data>
        <data key="maximumQtyDiscount">0</data>
        <data key="discount_step">0</data>
        <data key="apply_to_shipping">Yes</data>
        <data key="stop_rules_processing">Yes</data>
        <data key="simple_free_shipping">For matching items only</data>
        <data key="defaultRuleLabelAllStoreViews">Cart Price Rule with complex conditions</data>
        <data key="defaultStoreView">Cart Price Rule with complex conditions</data>
    </entity>
    <entity name="InactiveSalesRule">
        <data key="name" unique="suffix">Inactive Cart Price Rule</data>
        <data key="description">Inactive Cart Price Rule</data>
        <data key="is_active">0</data>
        <data key="websites">Main Website</data>
        <data key="customerGroups">'NOT LOGGED IN'</data>
        <data key="coupon_type">No Coupon</data>
        <data key="apply">Percent of product price discount</data>
        <data key="discountAmount">50</data>
    </entity>
    <entity name="SalesRuleSpecificCouponAndByPercent" type="SalesRule">
        <data key="name" unique="suffix">SalesRule</data>
        <data key="description">Sales Rule Description</data>
        <array key="website_ids">
            <item>1</item>
        </array>
        <array key="customer_group_ids">
            <item>0</item>
            <item>1</item>
            <item>2</item>
            <item>3</item>
        </array>
        <data key="uses_per_customer">1</data>
        <data key="is_active">true</data>
        <data key="stop_rules_processing">false</data>
        <data key="is_advanced">true</data>
        <data key="sort_order">2</data>
        <data key="simple_action">by_percent</data>
        <data key="discount_amount">50</data>
        <data key="discount_qty">1</data>
        <data key="discount_step">0</data>
        <data key="apply_to_shipping">false</data>
        <data key="times_used">1</data>
        <data key="is_rss">false</data>
        <data key="coupon_type">SPECIFIC_COUPON</data>
        <data key="use_auto_generation">false</data>
        <data key="uses_per_coupon">2</data>
        <data key="simple_free_shipping">1</data>
    </entity>
    <entity name="CartPriceRuleConditionAndFreeShippingApplied">
        <data key="name" unique="suffix">Cart Price Rule For RuleCondition And FreeShipping</data>
        <data key="description">Description for Cart Price Rule</data>
        <data key="is_active">Yes</data>
        <data key="websites">Main Website</data>
        <data key="customerGroups">NOT LOGGED IN</data>
        <data key="coupon_type">No Coupon</data>
        <data key="simple_action">Percent of product price discount</data>
        <data key="discount_amount">50</data>
        <data key="maximumQtyDiscount">0</data>
        <data key="discount_step">0</data>
        <data key="apply_to_shipping">0</data>
        <data key="simple_free_shipping">For matching items only</data>
        <data key="defaultRuleLabelAllStoreViews">Free Shipping in conditions</data>
        <data key="defaultStoreView">Free Shipping in conditions</data>
    </entity>
    <entity name="CartPriceRuleConditionAppliedForSubtotal">
        <data key="name" unique="suffix">Cart Price Rule For Rule Condition</data>
        <data key="description">Description for Cart Price Rule</data>
        <data key="is_active">Yes</data>
        <data key="websites">Main Website</data>
        <data key="customerGroups">NOT LOGGED IN</data>
        <data key="coupon_type">No Coupon</data>
        <data key="subtotal">560</data>
        <data key="simple_action">Percent of product price discount</data>
        <data key="discount_amount">50</data>
        <data key="maximumQtyDiscount">0</data>
        <data key="discount_step">0</data>
        <data key="apply_to_shipping">0</data>
        <data key="simple_free_shipping">No</data>
        <data key="defaultRuleLabelAllStoreViews">Free Shipping in Rule conditions</data>
        <data key="defaultStoreView">Free Shipping in Rule conditions</data>
    </entity>
    <entity name="CartPriceRuleConditionNotApplied">
        <data key="name" unique="suffix">Cart Price Rule Condition Not Applied</data>
        <data key="description">Description for Cart Price Rule</data>
        <data key="is_active">Yes</data>
        <data key="websites">Main Website</data>
        <data key="customerGroups">NOT LOGGED IN</data>
        <data key="coupon_type">No Coupon</data>
        <data key="totalItemQuantity">3</data>
        <data key="simple_action">Percent of product price discount</data>
        <data key="discount_amount">50</data>
        <data key="maximumQtyDiscount">0</data>
        <data key="discount_step">0</data>
        <data key="apply_to_shipping">0</data>
        <data key="simple_free_shipping">No</data>
        <data key="defaultRuleLabelAllStoreViews">Total Items Quantity-Not Applied test</data>
        <data key="defaultStoreView">Total Items Quantity-Not Applied test</data>
    </entity>
    <entity name="CartPriceRuleConditionAppliedForWeight">
        <data key="name" unique="suffix">Cart Price Rule With Weight Condition Applied</data>
        <data key="description">Description for Cart Price Rule</data>
        <data key="is_active">Yes</data>
        <data key="websites">Main Website</data>
        <data key="customerGroups">NOT LOGGED IN</data>
        <data key="coupon_type">No Coupon</data>
        <data key="totalWeight">200</data>
        <data key="simple_action">Percent of product price discount</data>
        <data key="discount_amount">50</data>
        <data key="maximumQtyDiscount">0</data>
        <data key="discount_step">0</data>
        <data key="apply_to_shipping">0</data>
        <data key="simple_free_shipping">No</data>
        <data key="defaultRuleLabelAllStoreViews">Total Weight is 200</data>
        <data key="defaultStoreView">Total Weight is 200</data>
    </entity>
    <entity name="CartPriceRuleConditionAppliedForCategory">
        <data key="name" unique="suffix">Cart Price Rule With Category Condition Applied</data>
        <data key="description">Description for Cart Price Rule</data>
        <data key="is_active">Yes</data>
        <data key="websites">Main Website</data>
        <data key="customerGroups">NOT LOGGED IN</data>
        <data key="coupon_type">No Coupon</data>
        <data key="simple_action">Percent of product price discount</data>
        <data key="discount_amount">50</data>
        <data key="maximumQtyDiscount">0</data>
        <data key="discount_step">0</data>
        <data key="apply_to_shipping">0</data>
        <data key="simple_free_shipping">No</data>
        <data key="defaultRuleLabelAllStoreViews">Product attribute combination - Category</data>
        <data key="defaultStoreView">Product attribute combination - Category</data>
    </entity>
    <entity name="RetailerCartPriceRule" type="SalesRule">
        <data key="name" unique="suffix">Cart Price Rule</data>
        <data key="websites">Main Website</data>
        <data key="customerGroups">'Retailer'</data>
        <data key="apply">Percent of product price discount</data>
        <data key="discountAmount">50</data>
    </entity>
    <entity name="SegmentCartPriceRule" type="SalesRule">
        <data key="name" unique="suffix">Cart Price Rule</data>
        <data key="websites">Main Website</data>
        <data key="customerGroups">'General'</data>
        <data key="apply">Percent of product price discount</data>
        <data key="discountAmount">50</data>
    </entity>
<<<<<<< HEAD
    <entity name="ActiveSalesRuleCoupon50" type="SalesRule">
        <data key="name" unique="suffix">SimpleSalesRule</data>
        <data key="description">Sales Rule Description</data>
        <array key="website_ids">
            <item>1</item>
        </array>
        <array key="customer_group_ids">
            <item>0</item>
            <item>1</item>
        </array>
        <data key="uses_per_customer">10</data>
        <data key="is_active">true</data>
        <data key="stop_rules_processing">true</data>
        <data key="is_advanced">true</data>
        <data key="sort_order">0</data>
        <data key="simple_action">by_fixed</data>
        <data key="discount_amount">50</data>
        <data key="discount_qty">0</data>
        <data key="discount_step">0</data>
        <data key="apply_to_shipping">false</data>
        <data key="times_used">0</data>
        <data key="is_rss">false</data>
        <data key="coupon_type">SPECIFIC_COUPON</data>
        <data key="use_auto_generation">false</data>
        <data key="uses_per_coupon">0</data>
        <data key="simple_free_shipping">0</data>
        <requiredEntity type="SalesRuleLabel">SalesRuleLabelDefault</requiredEntity>
        <requiredEntity type="SalesRuleLabel">SalesRuleLabelStore1</requiredEntity>
    </entity>
</entities>
=======
</entities>
>>>>>>> 0aea1ded
<|MERGE_RESOLUTION|>--- conflicted
+++ resolved
@@ -428,7 +428,6 @@
         <data key="apply">Percent of product price discount</data>
         <data key="discountAmount">50</data>
     </entity>
-<<<<<<< HEAD
     <entity name="ActiveSalesRuleCoupon50" type="SalesRule">
         <data key="name" unique="suffix">SimpleSalesRule</data>
         <data key="description">Sales Rule Description</data>
@@ -458,7 +457,4 @@
         <requiredEntity type="SalesRuleLabel">SalesRuleLabelDefault</requiredEntity>
         <requiredEntity type="SalesRuleLabel">SalesRuleLabelStore1</requiredEntity>
     </entity>
-</entities>
-=======
-</entities>
->>>>>>> 0aea1ded
+</entities>