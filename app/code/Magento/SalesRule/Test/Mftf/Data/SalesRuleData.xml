--- conflicted
+++ resolved
@@ -118,11 +118,7 @@
         <data key="simple_free_shipping">1</data>
     </entity>
 
-<<<<<<< HEAD
-    <entity name="SalesRuleSpecificCouponWithPercentDiscount" type="SalesRule">
-=======
     <entity name="SalesRuleSpecificCouponWithFixedDiscount" type="SalesRule">
->>>>>>> 25fb5016
         <data key="name" unique="suffix">SimpleSalesRule</data>
         <data key="description">Sales Rule Description</data>
         <array key="website_ids">
@@ -136,11 +132,34 @@
         <data key="stop_rules_processing">false</data>
         <data key="is_advanced">true</data>
         <data key="sort_order">1</data>
-<<<<<<< HEAD
+        <data key="simple_action">cart_fixed</data>
+        <data key="discount_amount">10</data>
+        <data key="discount_qty">10</data>
+        <data key="discount_step">0</data>
+        <data key="apply_to_shipping">false</data>
+        <data key="times_used">0</data>
+        <data key="is_rss">false</data>
+        <data key="coupon_type">SPECIFIC_COUPON</data>
+        <data key="use_auto_generation">false</data>
+        <data key="uses_per_coupon">10</data>
+        <data key="simple_free_shipping">1</data>
+    </entity>
+
+    <entity name="SalesRuleSpecificCouponWithPercentDiscount" type="SalesRule">
+        <data key="name" unique="suffix">SimpleSalesRule</data>
+        <data key="description">Sales Rule Description</data>
+        <array key="website_ids">
+            <item>1</item>
+        </array>
+        <array key="customer_group_ids">
+            <item>1</item>
+        </array>
+        <data key="uses_per_customer">10</data>
+        <data key="is_active">true</data>
+        <data key="stop_rules_processing">false</data>
+        <data key="is_advanced">true</data>
+        <data key="sort_order">1</data>
         <data key="simple_action">by_percent</data>
-=======
-        <data key="simple_action">cart_fixed</data>
->>>>>>> 25fb5016
         <data key="discount_amount">10</data>
         <data key="discount_qty">10</data>
         <data key="discount_step">0</data>
