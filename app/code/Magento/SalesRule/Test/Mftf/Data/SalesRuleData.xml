<?xml version="1.0" encoding="UTF-8"?>
<!--
 /**
  * Copyright © Magento, Inc. All rights reserved.
  * See COPYING.txt for license details.
  */
-->

<entities xmlns:xsi="http://www.w3.org/2001/XMLSchema-instance"
          xsi:noNamespaceSchemaLocation="urn:magento:mftf:DataGenerator/etc/dataProfileSchema.xsd">
    <entity name="ApiSalesRule" type="SalesRule">
        <data key="name" unique="suffix">salesRule</data>
        <data key="description">Sales Rule Descritpion</data>
        <array key="website_ids">
            <item>1</item>
        </array>
        <array key="customer_group_ids">
            <item>0</item>
            <item>1</item>
            <item>3</item>
        </array>
        <data key="uses_per_customer">2</data>
        <data key="is_active">true</data>
        <data key="stop_rules_processing">true</data>
        <data key="is_advanced">true</data>
        <data key="sort_order">2</data>
        <data key="simple_action">by_percent</data>
        <data key="discount_amount">10</data>
        <data key="discount_qty">2</data>
        <data key="discount_step">0</data>
        <data key="apply_to_shipping">false</data>
        <data key="times_used">1</data>
        <data key="is_rss">true</data>
        <data key="coupon_type">SPECIFIC_COUPON</data>
        <data key="use_auto_generation">false</data>
        <data key="uses_per_coupon">0</data>
        <data key="simple_free_shipping">0</data>
        <requiredEntity type="SalesRuleLabel">SalesRuleLabelDefault</requiredEntity>
        <requiredEntity type="SalesRuleLabel">SalesRuleLabelStore1</requiredEntity>
    </entity>

    <entity name="ApiCartRule" type="SalesRule">
        <data key="name" unique="suffix">salesRule</data>
        <data key="description">Sales Rule Descritpion</data>
        <array key="website_ids">
            <item>1</item>
        </array>
        <array key="customer_group_ids">
            <item>0</item>
            <item>1</item>
            <item>3</item>
        </array>
        <data key="uses_per_customer">0</data>
        <data key="is_active">true</data>
        <data key="stop_rules_processing">true</data>
        <data key="is_advanced">true</data>
        <data key="sort_order">0</data>
        <data key="simple_action">by_percent</data>
        <data key="discount_amount">50</data>
        <data key="discount_qty">0</data>
        <data key="discount_step">0</data>
        <data key="apply_to_shipping">false</data>
        <data key="times_used">0</data>
        <data key="is_rss">true</data>
        <data key="coupon_type">NO_COUPON</data>
        <data key="use_auto_generation">false</data>
        <data key="uses_per_coupon">0</data>
        <data key="simple_free_shipping">0</data>
    </entity>

    <entity name="SimpleSalesRule" type="SalesRule">
        <data key="name" unique="suffix">SimpleSalesRule</data>
        <data key="is_active">true</data>
        <data key="coupon_type">SPECIFIC_COUPON</data>
        <data key="uses_per_coupon">10</data>
        <data key="uses_per_customer">10</data>
        <data key="simple_action">by_percent</data>
        <array key="customer_group_ids">
            <item>0</item>
        </array>
        <array key="website_ids">
            <item>1</item>
        </array>
    </entity>
    <entity name="TestSalesRule" type="SalesRule">
        <data key="name" unique="suffix">TestSalesRule</data>
        <data key="websites">Main Website</data>
        <data key="customerGroups">'NOT LOGGED IN', 'General', 'Wholesale', 'Retailer'</data>
        <data key="apply">Percent of product price discount</data>
        <data key="discountAmount">50</data>
    </entity>
    <entity name="SalesRuleSpecificCoupon" type="SalesRule">
        <data key="name" unique="suffix">SimpleSalesRule</data>
        <data key="description">Sales Rule Description</data>
        <array key="website_ids">
            <item>1</item>
        </array>
        <array key="customer_group_ids">
            <item>0</item>
            <item>1</item>
            <item>3</item>
        </array>
        <data key="uses_per_customer">1</data>
        <data key="is_active">true</data>
        <data key="stop_rules_processing">false</data>
        <data key="is_advanced">true</data>
        <data key="sort_order">2</data>
        <data key="simple_action">by_percent</data>
        <data key="discount_amount">10</data>
        <data key="discount_qty">1</data>
        <data key="discount_step">0</data>
        <data key="apply_to_shipping">false</data>
        <data key="times_used">1</data>
        <data key="is_rss">false</data>
        <data key="coupon_type">SPECIFIC_COUPON</data>
        <data key="use_auto_generation">true</data>
        <data key="uses_per_coupon">2</data>
        <data key="simple_free_shipping">1</data>
    </entity>

    <entity name="SalesRuleSpecificCouponWithFixedDiscount" type="SalesRule">
        <data key="name" unique="suffix">SimpleSalesRule</data>
        <data key="description">Sales Rule Description</data>
        <array key="website_ids">
            <item>1</item>
        </array>
        <array key="customer_group_ids">
            <item>1</item>
        </array>
        <data key="uses_per_customer">10</data>
        <data key="is_active">true</data>
        <data key="stop_rules_processing">false</data>
        <data key="is_advanced">true</data>
        <data key="sort_order">1</data>
        <data key="simple_action">cart_fixed</data>
        <data key="discount_amount">10</data>
        <data key="discount_qty">10</data>
        <data key="discount_step">0</data>
        <data key="apply_to_shipping">false</data>
        <data key="times_used">0</data>
        <data key="is_rss">false</data>
        <data key="coupon_type">SPECIFIC_COUPON</data>
        <data key="use_auto_generation">false</data>
        <data key="uses_per_coupon">10</data>
        <data key="simple_free_shipping">1</data>
    </entity>

<<<<<<< HEAD
    <entity name="PriceRuleWithCondition" type="SalesRule">
        <data key="name" unique="suffix">SalesRule</data>
        <data key="websites">Main Website</data>
        <data key="customerGroups">'NOT LOGGED IN', 'General', 'Wholesale', 'Retailer'</data>
        <data key="apply">Fixed amount discount for whole cart</data>
        <data key="discountAmount">50</data>
=======
    <entity name="SalesRuleSpecificCouponWithPercentDiscount" type="SalesRule">
        <data key="name" unique="suffix">SimpleSalesRule</data>
        <data key="description">Sales Rule Description</data>
        <array key="website_ids">
            <item>1</item>
        </array>
        <array key="customer_group_ids">
            <item>1</item>
        </array>
        <data key="uses_per_customer">10</data>
        <data key="is_active">true</data>
        <data key="stop_rules_processing">false</data>
        <data key="is_advanced">true</data>
        <data key="sort_order">1</data>
        <data key="simple_action">by_percent</data>
        <data key="discount_amount">10</data>
        <data key="discount_qty">10</data>
        <data key="discount_step">0</data>
        <data key="apply_to_shipping">false</data>
        <data key="times_used">0</data>
        <data key="is_rss">false</data>
        <data key="coupon_type">SPECIFIC_COUPON</data>
        <data key="use_auto_generation">false</data>
        <data key="uses_per_coupon">10</data>
        <data key="simple_free_shipping">1</data>
>>>>>>> e62d140f
    </entity>
</entities><|MERGE_RESOLUTION|>--- conflicted
+++ resolved
@@ -145,14 +145,14 @@
         <data key="simple_free_shipping">1</data>
     </entity>
 
-<<<<<<< HEAD
     <entity name="PriceRuleWithCondition" type="SalesRule">
         <data key="name" unique="suffix">SalesRule</data>
         <data key="websites">Main Website</data>
         <data key="customerGroups">'NOT LOGGED IN', 'General', 'Wholesale', 'Retailer'</data>
         <data key="apply">Fixed amount discount for whole cart</data>
         <data key="discountAmount">50</data>
-=======
+    </entity>
+
     <entity name="SalesRuleSpecificCouponWithPercentDiscount" type="SalesRule">
         <data key="name" unique="suffix">SimpleSalesRule</data>
         <data key="description">Sales Rule Description</data>
@@ -178,6 +178,5 @@
         <data key="use_auto_generation">false</data>
         <data key="uses_per_coupon">10</data>
         <data key="simple_free_shipping">1</data>
->>>>>>> e62d140f
     </entity>
 </entities>