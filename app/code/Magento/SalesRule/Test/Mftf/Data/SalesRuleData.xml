<?xml version="1.0" encoding="UTF-8"?>
<!--
 /**
  * Copyright © Magento, Inc. All rights reserved.
  * See COPYING.txt for license details.
  */
-->

<entities xmlns:xsi="http://www.w3.org/2001/XMLSchema-instance"
          xsi:noNamespaceSchemaLocation="urn:magento:mftf:DataGenerator/etc/dataProfileSchema.xsd">
    <entity name="ApiSalesRule" type="SalesRule">
        <data key="name" unique="suffix">salesRule</data>
        <data key="description">Sales Rule Descritpion</data>
        <array key="website_ids">
            <item>1</item>
        </array>
        <array key="customer_group_ids">
            <item>0</item>
            <item>1</item>
            <item>3</item>
        </array>
        <data key="uses_per_customer">2</data>
        <data key="is_active">true</data>
        <data key="stop_rules_processing">true</data>
        <data key="is_advanced">true</data>
        <data key="sort_order">2</data>
        <data key="simple_action">by_percent</data>
        <data key="discount_amount">10</data>
        <data key="discount_qty">2</data>
        <data key="discount_step">0</data>
        <data key="apply_to_shipping">false</data>
        <data key="times_used">1</data>
        <data key="is_rss">true</data>
        <data key="coupon_type">SPECIFIC_COUPON</data>
        <data key="use_auto_generation">false</data>
        <data key="uses_per_coupon">0</data>
        <data key="simple_free_shipping">0</data>
        <requiredEntity type="SalesRuleLabel">SalesRuleLabelDefault</requiredEntity>
        <requiredEntity type="SalesRuleLabel">SalesRuleLabelStore1</requiredEntity>
    </entity>

    <entity name="ApiCartRule" type="SalesRule">
        <data key="name" unique="suffix">salesRule</data>
        <data key="description">Sales Rule Descritpion</data>
        <array key="website_ids">
            <item>1</item>
        </array>
        <array key="customer_group_ids">
            <item>0</item>
            <item>1</item>
            <item>3</item>
        </array>
        <data key="uses_per_customer">0</data>
        <data key="is_active">true</data>
        <data key="stop_rules_processing">true</data>
        <data key="is_advanced">true</data>
        <data key="sort_order">0</data>
        <data key="simple_action">by_percent</data>
        <data key="discount_amount">50</data>
        <data key="discount_qty">0</data>
        <data key="discount_step">0</data>
        <data key="apply_to_shipping">false</data>
        <data key="times_used">0</data>
        <data key="is_rss">true</data>
        <data key="coupon_type">NO_COUPON</data>
        <data key="use_auto_generation">false</data>
        <data key="uses_per_coupon">0</data>
        <data key="simple_free_shipping">0</data>
    </entity>

    <entity name="SimpleSalesRule" type="SalesRule">
        <data key="name" unique="suffix">SimpleSalesRule</data>
        <data key="is_active">true</data>
        <data key="coupon_type">SPECIFIC_COUPON</data>
        <data key="uses_per_coupon">10</data>
        <data key="uses_per_customer">10</data>
        <data key="simple_action">by_percent</data>
        <array key="customer_group_ids">
            <item>0</item>
        </array>
        <array key="website_ids">
            <item>1</item>
        </array>
    </entity>
    <entity name="TestSalesRule" type="SalesRule">
        <data key="name" unique="suffix">TestSalesRule</data>
        <data key="websites">Main Website</data>
        <data key="customerGroups">'NOT LOGGED IN', 'General', 'Wholesale', 'Retailer'</data>
        <data key="apply">Percent of product price discount</data>
        <data key="discountAmount">50</data>
    </entity>
    <entity name="SalesRuleSpecificCoupon" type="SalesRule">
        <data key="name" unique="suffix">SimpleSalesRule</data>
        <data key="description">Sales Rule Description</data>
        <array key="website_ids">
            <item>1</item>
        </array>
        <array key="customer_group_ids">
            <item>0</item>
            <item>1</item>
            <item>3</item>
        </array>
        <data key="uses_per_customer">1</data>
        <data key="is_active">true</data>
        <data key="stop_rules_processing">false</data>
        <data key="is_advanced">true</data>
        <data key="sort_order">2</data>
        <data key="simple_action">by_percent</data>
        <data key="discount_amount">10</data>
        <data key="discount_qty">1</data>
        <data key="discount_step">0</data>
        <data key="apply_to_shipping">false</data>
        <data key="times_used">1</data>
        <data key="is_rss">false</data>
        <data key="coupon_type">SPECIFIC_COUPON</data>
        <data key="use_auto_generation">true</data>
        <data key="uses_per_coupon">2</data>
        <data key="simple_free_shipping">1</data>
    </entity>
<<<<<<< HEAD
    <entity name="PriceRuleWithCondition" type="SalesRule">
        <data key="name" unique="suffix">SalesRule</data>
        <data key="websites">Main Website</data>
        <data key="customerGroups">'NOT LOGGED IN', 'General', 'Wholesale', 'Retailer'</data>
        <data key="apply">Fixed amount discount for whole cart</data>
        <data key="discountAmount">50</data>
=======

    <entity name="SalesRuleSpecificCouponWithFixedDiscount" type="SalesRule">
        <data key="name" unique="suffix">SimpleSalesRule</data>
        <data key="description">Sales Rule Description</data>
        <array key="website_ids">
            <item>1</item>
        </array>
        <array key="customer_group_ids">
            <item>1</item>
        </array>
        <data key="uses_per_customer">10</data>
        <data key="is_active">true</data>
        <data key="stop_rules_processing">false</data>
        <data key="is_advanced">true</data>
        <data key="sort_order">1</data>
        <data key="simple_action">cart_fixed</data>
        <data key="discount_amount">10</data>
        <data key="discount_qty">10</data>
        <data key="discount_step">0</data>
        <data key="apply_to_shipping">false</data>
        <data key="times_used">0</data>
        <data key="is_rss">false</data>
        <data key="coupon_type">SPECIFIC_COUPON</data>
        <data key="use_auto_generation">false</data>
        <data key="uses_per_coupon">10</data>
        <data key="simple_free_shipping">1</data>
>>>>>>> 25fb5016
    </entity>
</entities><|MERGE_RESOLUTION|>--- conflicted
+++ resolved
@@ -117,14 +117,6 @@
         <data key="uses_per_coupon">2</data>
         <data key="simple_free_shipping">1</data>
     </entity>
-<<<<<<< HEAD
-    <entity name="PriceRuleWithCondition" type="SalesRule">
-        <data key="name" unique="suffix">SalesRule</data>
-        <data key="websites">Main Website</data>
-        <data key="customerGroups">'NOT LOGGED IN', 'General', 'Wholesale', 'Retailer'</data>
-        <data key="apply">Fixed amount discount for whole cart</data>
-        <data key="discountAmount">50</data>
-=======
 
     <entity name="SalesRuleSpecificCouponWithFixedDiscount" type="SalesRule">
         <data key="name" unique="suffix">SimpleSalesRule</data>
@@ -151,6 +143,13 @@
         <data key="use_auto_generation">false</data>
         <data key="uses_per_coupon">10</data>
         <data key="simple_free_shipping">1</data>
->>>>>>> 25fb5016
+    </entity>
+
+    <entity name="PriceRuleWithCondition" type="SalesRule">
+        <data key="name" unique="suffix">SalesRule</data>
+        <data key="websites">Main Website</data>
+        <data key="customerGroups">'NOT LOGGED IN', 'General', 'Wholesale', 'Retailer'</data>
+        <data key="apply">Fixed amount discount for whole cart</data>
+        <data key="discountAmount">50</data>
     </entity>
 </entities>