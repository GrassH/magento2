--- conflicted
+++ resolved
@@ -37,13 +37,8 @@
         </before>
 
         <after>
-<<<<<<< HEAD
-            <comment userInput="Comment is added to preserve the step key for backward compatibility" stepKey="disableFlatRate"/>
-            <createData entity="FlatRateShippingMethodDefault" stepKey="setDefaultFlatRateShippingMethod"/>
-=======
             <!-- Disable shipping method for customer with default address -->
             <comment userInput="config:set DisableFlatRateConfigData.path DisableFlatRateConfigData.value" stepKey="disableFlatRate"/>
->>>>>>> d0aa378e
             <actionGroup ref="StorefrontCustomerLogoutActionGroup" stepKey="logoutFromStorefront"/>
             <deleteData createDataKey="createCartPriceRule" stepKey="deleteSalesRule"/>
             <deleteData createDataKey="createCustomer" stepKey="deleteCustomer"/>
