--- conflicted
+++ resolved
@@ -94,11 +94,7 @@
             <argument name="orderNumberMessage" value="CONST.successCheckoutOrderNumberMessage"/>
             <argument name="emailYouMessage" value="CONST.successCheckoutEmailYouMessage"/>
         </actionGroup>
-<<<<<<< HEAD
         <magentoCron groups="default" stepKey="runCronAfterPlacingOrder"/>
-=======
-        <magentoCron stepKey="runCronAfterPlacingOrder"/>
->>>>>>> 9a587943
 
         <!-- Get Order id -->
         <grabTextFrom selector="{{CheckoutSuccessMainSection.orderNumber22}}" stepKey="grabOrderNumber"/>
@@ -118,11 +114,7 @@
         <!-- Cancel order -->
         <actionGroup ref="CancelPendingOrderActionGroup" stepKey="cancelOrder"/>
         <waitForPageLoad stepKey="waitForOrderDetailsToLoad"/>
-<<<<<<< HEAD
         <magentoCron groups="default" stepKey="runCronAfterCancelingOrder"/>
-=======
-        <magentoCron stepKey="runCronAfterCancelingOrder"/>
->>>>>>> 9a587943
 
         <!-- Open My Account Page from Customer dropdown -->
         <actionGroup ref="StorefrontOpenMyAccountPageActionGroup" stepKey="goToMyAccountPage"/>
