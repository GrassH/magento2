--- conflicted
+++ resolved
@@ -35,39 +35,6 @@
     /** @var ObjectManagerHelper */
     protected $objectManagerHelper;
 
-<<<<<<< HEAD
-    /** @var \Magento\Backend\App\Action\Context|\PHPUnit\Framework\MockObject\MockObject */
-    protected $contextMock;
-
-    /** @var \Magento\Framework\Registry|\PHPUnit\Framework\MockObject\MockObject */
-    protected $registryMock;
-
-    /** @var  \PHPUnit\Framework\MockObject\MockObject */
-    private $requestMock;
-
-    /** @var  \PHPUnit\Framework\MockObject\MockObject */
-    private $messageManager;
-
-    /** @var  \PHPUnit\Framework\MockObject\MockObject */
-    private $responseMock;
-
-    /** @var \Magento\Framework\App\Response\Http\FileFactory|\PHPUnit\Framework\MockObject\MockObject */
-    protected $fileFactoryMock;
-
-    /** @var  \PHPUnit\Framework\MockObject\MockObject */
-    private $view;
-
-    /** @var \Magento\Framework\Stdlib\DateTime\Filter\Date|\PHPUnit\Framework\MockObject\MockObject */
-    protected $dateMock;
-
-    /** @var  ObjectManager | \PHPUnit\Framework\MockObject\MockObject */
-    private $objectManagerMock;
-
-    /** @var  CouponGenerator | \PHPUnit\Framework\MockObject\MockObject */
-    private $couponGenerator;
-
-    /** @var  CouponGenerationSpecInterfaceFactory | \PHPUnit\Framework\MockObject\MockObject */
-=======
     /** @var Context|MockObject */
     protected $contextMock;
 
@@ -99,7 +66,6 @@
     private $couponGenerator;
 
     /** @var  CouponGenerationSpecInterfaceFactory|MockObject */
->>>>>>> b2f063af
     private $couponGenerationSpec;
 
     /**
