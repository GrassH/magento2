<?php
/**
 * Copyright © Magento, Inc. All rights reserved.
 * See COPYING.txt for license details.
 */

declare(strict_types=1);

namespace Magento\SalesRule\Test\Unit\Controller\Adminhtml\Promo\Quote;

use Magento\Framework\App\Filesystem\DirectoryList;
use Magento\Framework\App\Response\Http\FileFactory;
use Magento\Framework\Controller\ResultFactory;
use Magento\Framework\TestFramework\Unit\Helper\ObjectManager as ObjectManagerHelper;
use Magento\Framework\View\Element\AbstractBlock;
use Magento\Framework\View\LayoutInterface;
use Magento\Framework\View\Result\Layout;
use Magento\SalesRule\Block\Adminhtml\Promo\Quote\Edit\Tab\Coupons\Grid;
use Magento\SalesRule\Controller\Adminhtml\Promo\Quote\ExportCouponsXml;
use PHPUnit\Framework\MockObject\MockObject;
use PHPUnit\Framework\TestCase;

class ExportCouponsXmlTest extends TestCase
{
    /**
     * @var ExportCouponsXml
     */
    private $controller;

    /**
<<<<<<< HEAD
     * @var FileFactory|\PHPUnit\Framework\MockObject\MockObject
=======
     * @var FileFactory|MockObject
>>>>>>> b2f063af
     */
    private $fileFactoryMock;

    /**
     * @var ObjectManagerHelper
     */
    private $objectManagerHelper;

    /**
<<<<<<< HEAD
     * @var ResultFactory|\PHPUnit\Framework\MockObject\MockObject
=======
     * @var ResultFactory|MockObject
>>>>>>> b2f063af
     */
    private $resultFactoryMock;

    /**
     * Setup environment
     */
    protected function setUp(): void
    {
        $this->objectManagerHelper = new ObjectManagerHelper($this);
        $this->fileFactoryMock = $this->createMock(FileFactory::class);
        $this->resultFactoryMock = $this->createMock(ResultFactory::class);

        $this->controller = $this->objectManagerHelper->getObject(
            ExportCouponsXml::class,
            [
                'fileFactory' => $this->fileFactoryMock,
                'resultFactory' => $this->resultFactoryMock
            ]
        );
    }

    /**
     * Test execute function
     */
    public function testExecute()
    {
        $fileName = 'coupon_codes.xml';

        $resultLayoutMock = $this->createMock(Layout::class);
        $layoutMock = $this->getMockForAbstractClass(LayoutInterface::class);
        $contentMock = $this->createPartialMock(AbstractBlock::class, ['getExcelFile']);
        $this->resultFactoryMock
            ->expects($this->once())
            ->method('create')
            ->with(ResultFactory::TYPE_LAYOUT)->willReturn($resultLayoutMock);
        $resultLayoutMock->expects($this->once())->method('getLayout')->willReturn($layoutMock);
        $layoutMock->expects($this->once())->method('createBlock')->with(Grid::class)
            ->willReturn($contentMock);
        $contentMock->expects($this->once())->method('getExcelFile')
            ->with($fileName)
            ->willReturn('xmlFile');
        $this->fileFactoryMock
            ->expects($this->once())
            ->method('create')
            ->with($fileName, 'xmlFile', DirectoryList::VAR_DIR);

        $this->controller->execute();
    }
}<|MERGE_RESOLUTION|>--- conflicted
+++ resolved
@@ -28,11 +28,7 @@
     private $controller;
 
     /**
-<<<<<<< HEAD
-     * @var FileFactory|\PHPUnit\Framework\MockObject\MockObject
-=======
      * @var FileFactory|MockObject
->>>>>>> b2f063af
      */
     private $fileFactoryMock;
 
@@ -42,11 +38,7 @@
     private $objectManagerHelper;
 
     /**
-<<<<<<< HEAD
-     * @var ResultFactory|\PHPUnit\Framework\MockObject\MockObject
-=======
      * @var ResultFactory|MockObject
->>>>>>> b2f063af
      */
     private $resultFactoryMock;
 
@@ -76,7 +68,7 @@
         $fileName = 'coupon_codes.xml';
 
         $resultLayoutMock = $this->createMock(Layout::class);
-        $layoutMock = $this->getMockForAbstractClass(LayoutInterface::class);
+        $layoutMock = $this->createMock(LayoutInterface::class);
         $contentMock = $this->createPartialMock(AbstractBlock::class, ['getExcelFile']);
         $this->resultFactoryMock
             ->expects($this->once())
