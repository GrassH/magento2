--- conflicted
+++ resolved
@@ -17,38 +17,22 @@
 class AggregateSalesReportCouponsDataTest extends TestCase
 {
     /**
-<<<<<<< HEAD
-     * @var \Magento\SalesRule\Cron\AggregateSalesReportCouponsData|\PHPUnit\Framework\MockObject\MockObject
-=======
      * @var AggregateSalesReportCouponsData|MockObject
->>>>>>> b2f063af
      */
     protected $model;
 
     /**
-<<<<<<< HEAD
-     * @var \Magento\Framework\Locale\Resolver|\PHPUnit\Framework\MockObject\MockObject
-=======
      * @var Resolver|MockObject
->>>>>>> b2f063af
      */
     protected $localeResolver;
 
     /**
-<<<<<<< HEAD
-     * @var \Magento\Framework\Stdlib\DateTime\Timezone|\PHPUnit\Framework\MockObject\MockObject
-=======
      * @var Timezone|MockObject
->>>>>>> b2f063af
      */
     protected $localeDate;
 
     /**
-<<<<<<< HEAD
-     * @var \Magento\SalesRule\Model\ResourceModel\Report\Rule|\PHPUnit\Framework\MockObject\MockObject
-=======
      * @var Rule|MockObject
->>>>>>> b2f063af
      */
     protected $reportRule;
 
@@ -82,7 +66,7 @@
             ->with(0);
         $this->localeDate->expects($this->once())
             ->method('date')
-            ->willReturn($data);
+            ->will($this->returnValue($data));
         $this->reportRule->expects($this->once())
             ->method('aggregate')
             ->with($data);
