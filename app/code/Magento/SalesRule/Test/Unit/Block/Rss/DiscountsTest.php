--- conflicted
+++ resolved
@@ -31,83 +31,47 @@
     protected $objectManagerHelper;
 
     /**
-<<<<<<< HEAD
-     * @var \Magento\Store\Model\StoreManagerInterface|\PHPUnit\Framework\MockObject\MockObject
-=======
      * @var StoreManagerInterface|MockObject
->>>>>>> b2f063af
      */
     protected $storeManagerInterface;
 
     /**
-<<<<<<< HEAD
-     * @var \Magento\Store\Model\Store|\PHPUnit\Framework\MockObject\MockObject
-=======
      * @var Store|MockObject
->>>>>>> b2f063af
      */
     protected $storeModel;
 
     /**
-<<<<<<< HEAD
-     * @var \Magento\SalesRule\Model\Rss\Discounts|\PHPUnit\Framework\MockObject\MockObject
-=======
      * @var \Magento\SalesRule\Model\Rss\Discounts|MockObject
->>>>>>> b2f063af
      */
     protected $discounts;
 
     /**
-<<<<<<< HEAD
-     * @var \Magento\Framework\App\Rss\UrlBuilderInterface|\PHPUnit\Framework\MockObject\MockObject
-=======
      * @var UrlBuilderInterface|MockObject
->>>>>>> b2f063af
      */
     protected $rssBuilderInterface;
 
     /**
-<<<<<<< HEAD
-     * @var \Magento\Framework\UrlInterface|\PHPUnit\Framework\MockObject\MockObject
-=======
      * @var UrlInterface|MockObject
->>>>>>> b2f063af
      */
     protected $urlBuilderInterface;
 
     /**
-<<<<<<< HEAD
-     * @var \Magento\Framework\App\RequestInterface|\PHPUnit\Framework\MockObject\MockObject
-=======
      * @var RequestInterface|MockObject
->>>>>>> b2f063af
      */
     protected $requestInterface;
 
     /**
-<<<<<<< HEAD
-     * @var \Magento\Framework\App\Config\ScopeConfigInterface|\PHPUnit\Framework\MockObject\MockObject
-=======
      * @var ScopeConfigInterface|MockObject
->>>>>>> b2f063af
      */
     protected $scopeConfigInterface;
 
     /**
-<<<<<<< HEAD
-     * @var \Magento\SalesRule\Model\Rss\Discounts|\PHPUnit\Framework\MockObject\MockObject
-=======
      * @var \Magento\SalesRule\Model\Rss\Discounts|MockObject
->>>>>>> b2f063af
      */
     protected $rssModel;
 
     /**
-<<<<<<< HEAD
-     * @var \Magento\Framework\Stdlib\DateTime\TimezoneInterface|\PHPUnit\Framework\MockObject\MockObject
-=======
      * @var TimezoneInterface|MockObject
->>>>>>> b2f063af
      */
     protected $timezoneInterface;
 
@@ -132,8 +96,8 @@
             ]);
 
         $this->storeManagerInterface->expects($this->any())->method('getStore')
-            ->willReturn($this->storeModel);
-        $this->storeModel->expects($this->any())->method('getId')->willReturn(1);
+            ->will($this->returnValue($this->storeModel));
+        $this->storeModel->expects($this->any())->method('getId')->will($this->returnValue(1));
 
         $this->objectManagerHelper = new ObjectManagerHelper($this);
         $this->block = $this->objectManagerHelper->getObject(
@@ -188,23 +152,23 @@
                 'getName'
             ]);
 
-        $this->storeModel->expects($this->once())->method('getWebsiteId')->willReturn(1);
+        $this->storeModel->expects($this->once())->method('getWebsiteId')->will($this->returnValue(1));
         $this->storeModel->expects($this->never())->method('getName');
         $this->storeModel->expects($this->atLeastOnce())->method('getFrontendName')->willReturn('Frontend Name');
 
-        $this->requestInterface->expects($this->any())->method('getParam')->willReturn(1);
-        $this->urlBuilderInterface->expects($this->any())->method('getUrl')->willReturn($url);
-        $this->rssBuilderInterface->expects($this->any())->method('getUrl')->willReturn($rssUrl);
-        $this->scopeConfigInterface->expects($this->any())->method('getValue')->willReturn('en_US');
-        $ruleModel->expects($this->any())->method('getCouponCode')->willReturn($ruleData['coupon_code']);
-        $ruleModel->expects($this->any())->method('getToDate')->willReturn($ruleData['to_date']);
-        $ruleModel->expects($this->once())->method('getFromDate')->willReturn($ruleData['from_date']);
+        $this->requestInterface->expects($this->any())->method('getParam')->will($this->returnValue(1));
+        $this->urlBuilderInterface->expects($this->any())->method('getUrl')->will($this->returnValue($url));
+        $this->rssBuilderInterface->expects($this->any())->method('getUrl')->will($this->returnValue($rssUrl));
+        $this->scopeConfigInterface->expects($this->any())->method('getValue')->will($this->returnValue('en_US'));
+        $ruleModel->expects($this->any())->method('getCouponCode')->will($this->returnValue($ruleData['coupon_code']));
+        $ruleModel->expects($this->any())->method('getToDate')->will($this->returnValue($ruleData['to_date']));
+        $ruleModel->expects($this->once())->method('getFromDate')->will($this->returnValue($ruleData['from_date']));
         $ruleModel->expects($this->once())->method('getDescription')
-            ->willReturn($ruleData['description']);
-        $ruleModel->expects($this->once())->method('getName')->willReturn($ruleData['name']);
+            ->will($this->returnValue($ruleData['description']));
+        $ruleModel->expects($this->once())->method('getName')->will($this->returnValue($ruleData['name']));
         $this->rssModel->expects($this->any())->method('getDiscountCollection')
-            ->willReturn([$ruleModel]);
-        $this->timezoneInterface->expects($this->any())->method('formatDateTime')->willReturn('12/12/14');
+            ->will($this->returnValue([$ruleModel]));
+        $this->timezoneInterface->expects($this->any())->method('formatDateTime')->will($this->returnValue('12/12/14'));
 
         $data = $this->block->getRssData();
 
@@ -232,7 +196,7 @@
      */
     public function testIsAllowed($isAllowed)
     {
-        $this->scopeConfigInterface->expects($this->once())->method('isSetFlag')->willReturn($isAllowed);
+        $this->scopeConfigInterface->expects($this->once())->method('isSetFlag')->will($this->returnValue($isAllowed));
         $this->assertEquals($isAllowed, $this->block->isAllowed());
     }
 
@@ -255,9 +219,9 @@
         ];
         $this->rssBuilderInterface->expects($this->any())
             ->method('getUrl')
-            ->willReturn($feedData['link']);
-
-        $this->scopeConfigInterface->expects($this->once())->method('isSetFlag')->willReturn(true);
+            ->will($this->returnValue($feedData['link']));
+
+        $this->scopeConfigInterface->expects($this->once())->method('isSetFlag')->will($this->returnValue(true));
         $this->assertEquals($feedData, $this->block->getFeeds());
     }
 }