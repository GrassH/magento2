<?php
/**
 * Copyright © Magento, Inc. All rights reserved.
 * See COPYING.txt for license details.
 */
declare(strict_types=1);

namespace Magento\SalesRule\Test\Unit\Observer;

use Magento\Framework\Api\SearchCriteria;
use Magento\Framework\Api\SearchCriteriaBuilder;
use Magento\Framework\DataObject;
use Magento\Framework\Event\Observer;
use Magento\Quote\Api\CartRepositoryInterface;
use Magento\Quote\Model\Quote;
use Magento\SalesRule\Api\Exception\CodeRequestLimitException;
use Magento\SalesRule\Model\Spi\CodeLimitManagerInterface;
use Magento\SalesRule\Observer\CouponCodeValidation;
use PHPUnit\Framework\MockObject\MockObject;
use PHPUnit\Framework\TestCase;
<<<<<<< HEAD
use PHPUnit\Framework\MockObject\MockObject;
=======
>>>>>>> b2f063af

class CouponCodeValidationTest extends TestCase
{
    /**
     * @var CouponCodeValidation
     */
    private $couponCodeValidation;

    /**
<<<<<<< HEAD
     * @var PHPUnit\Framework\MockObject\MockObject|CodeLimitManagerInterface
=======
     * @var MockObject|CodeLimitManagerInterface
>>>>>>> b2f063af
     */
    private $codeLimitManagerMock;

    /**
<<<<<<< HEAD
     * @var PHPUnit\Framework\MockObject\MockObject|CartRepositoryInterface
=======
     * @var MockObject|CartRepositoryInterface
>>>>>>> b2f063af
     */
    private $cartRepositoryMock;

    /**
<<<<<<< HEAD
     * @var PHPUnit\Framework\MockObject\MockObject|SearchCriteriaBuilder
=======
     * @var MockObject|SearchCriteriaBuilder
>>>>>>> b2f063af
     */
    private $searchCriteriaBuilderMock;

    /**
<<<<<<< HEAD
     * @var PHPUnit\Framework\MockObject\MockObject|Observer
=======
     * @var MockObject|Observer
>>>>>>> b2f063af
     */
    private $observerMock;

    /**
<<<<<<< HEAD
     * @var PHPUnit\Framework\MockObject\MockObject
=======
     * @var MockObject
>>>>>>> b2f063af
     */
    private $searchCriteriaMock;

    /**
<<<<<<< HEAD
     * @var PHPUnit\Framework\MockObject\MockObject
=======
     * @var MockObject
>>>>>>> b2f063af
     */
    private $quoteMock;

    /**
     * Set Up
     */
    protected function setUp(): void
    {
        $this->codeLimitManagerMock = $this->getMockForAbstractClass(CodeLimitManagerInterface::class);
        $this->observerMock = $this->createMock(Observer::class);
        $this->searchCriteriaMock = $this->getMockBuilder(SearchCriteria::class)
            ->disableOriginalConstructor()->getMockForAbstractClass();
        $this->cartRepositoryMock = $this->getMockBuilder(CartRepositoryInterface::class)
            ->setMethods(['getItems'])
            ->disableOriginalConstructor()->getMockForAbstractClass();
        $this->searchCriteriaBuilderMock = $this->getMockBuilder(SearchCriteriaBuilder::class)
            ->setMethods(['addFilter', 'create'])
            ->disableOriginalConstructor()->getMockForAbstractClass();
        $this->quoteMock = $this->createPartialMock(
            Quote::class,
            ['getCouponCode', 'setCouponCode', 'getId']
        );

        $this->couponCodeValidation = new CouponCodeValidation(
            $this->codeLimitManagerMock,
            $this->cartRepositoryMock,
            $this->searchCriteriaBuilderMock
        );
    }

    /**
     * Testing the coupon code that haven't reached the request limit
     */
    public function testCouponCodeNotReachedTheLimit()
    {
        $couponCode = 'AB123';
        $this->observerMock->expects($this->once())->method('getData')->with('quote')
            ->willReturn($this->quoteMock);
        $this->quoteMock->expects($this->once())->method('getCouponCode')->willReturn($couponCode);
        $this->searchCriteriaBuilderMock->expects($this->once())->method('addFilter')->willReturnSelf();
        $this->searchCriteriaBuilderMock->expects($this->once())->method('create')
            ->willReturn($this->searchCriteriaMock);
        $this->quoteMock->expects($this->once())->method('getId')->willReturn(123);
        $this->cartRepositoryMock->expects($this->any())->method('getList')->willReturnSelf();
        $this->cartRepositoryMock->expects($this->any())->method('getItems')->willReturn([]);
        $this->codeLimitManagerMock->expects($this->once())->method('checkRequest')->with($couponCode);
        $this->quoteMock->expects($this->never())->method('setCouponCode')->with('');

        $this->couponCodeValidation->execute($this->observerMock);
    }

    /**
     * Testing with the changed coupon code
     */
    public function testCouponCodeNotReachedTheLimitWithNewCouponCode()
    {
        $couponCode = 'AB123';
        $newCouponCode = 'AB234';

        $this->observerMock->expects($this->once())->method('getData')->with('quote')
            ->willReturn($this->quoteMock);
        $this->quoteMock->expects($this->once())->method('getCouponCode')->willReturn($couponCode);
        $this->searchCriteriaBuilderMock->expects($this->once())->method('addFilter')->willReturnSelf();
        $this->searchCriteriaBuilderMock->expects($this->once())->method('create')
            ->willReturn($this->searchCriteriaMock);
        $this->quoteMock->expects($this->once())->method('getId')->willReturn(123);
        $this->cartRepositoryMock->expects($this->any())->method('getList')->willReturnSelf();
        $this->cartRepositoryMock->expects($this->any())->method('getItems')
            ->willReturn([new DataObject(['coupon_code' => $newCouponCode])]);
        $this->codeLimitManagerMock->expects($this->once())->method('checkRequest')->with($couponCode);
        $this->quoteMock->expects($this->never())->method('setCouponCode')->with('');

        $this->couponCodeValidation->execute($this->observerMock);
    }

    /**
     * Testing the coupon code that reached the request limit
<<<<<<< HEAD
     *
     */
    public function testReachingLimitForCouponCode()
    {
        $this->expectException(\Magento\SalesRule\Api\Exception\CodeRequestLimitException::class);
        $this->expectExceptionMessage('Too many coupon code requests, please try again later.');

=======
     */
    public function testReachingLimitForCouponCode()
    {
        $this->expectException('Magento\SalesRule\Api\Exception\CodeRequestLimitException');
        $this->expectExceptionMessage('Too many coupon code requests, please try again later.');
>>>>>>> b2f063af
        $couponCode = 'AB123';
        $this->observerMock->expects($this->once())->method('getData')->with('quote')
            ->willReturn($this->quoteMock);
        $this->quoteMock->expects($this->once())->method('getCouponCode')->willReturn($couponCode);
        $this->searchCriteriaBuilderMock->expects($this->once())->method('addFilter')->willReturnSelf();
        $this->searchCriteriaBuilderMock->expects($this->once())->method('create')
            ->willReturn($this->searchCriteriaMock);
        $this->quoteMock->expects($this->once())->method('getId')->willReturn(123);
        $this->cartRepositoryMock->expects($this->any())->method('getList')->willReturnSelf();
        $this->cartRepositoryMock->expects($this->any())->method('getItems')->willReturn([]);
        $this->codeLimitManagerMock->expects($this->once())->method('checkRequest')->with($couponCode)
            ->willThrowException(
                new CodeRequestLimitException(__('Too many coupon code requests, please try again later.'))
            );
        $this->quoteMock->expects($this->once())->method('setCouponCode')->with('');

        $this->couponCodeValidation->execute($this->observerMock);
    }

    /**
     * Testing the quote that doesn't have a coupon code set
     */
    public function testQuoteWithNoCouponCode()
    {
        $couponCode = null;
        $this->observerMock->expects($this->once())->method('getData')->with('quote')
            ->willReturn($this->quoteMock);
        $this->quoteMock->expects($this->once())->method('getCouponCode')->willReturn($couponCode);
        $this->quoteMock->expects($this->never())->method('getId')->willReturn(123);
        $this->quoteMock->expects($this->never())->method('setCouponCode')->with('');

        $this->couponCodeValidation->execute($this->observerMock);
    }
}<|MERGE_RESOLUTION|>--- conflicted
+++ resolved
@@ -18,10 +18,6 @@
 use Magento\SalesRule\Observer\CouponCodeValidation;
 use PHPUnit\Framework\MockObject\MockObject;
 use PHPUnit\Framework\TestCase;
-<<<<<<< HEAD
-use PHPUnit\Framework\MockObject\MockObject;
-=======
->>>>>>> b2f063af
 
 class CouponCodeValidationTest extends TestCase
 {
@@ -31,56 +27,32 @@
     private $couponCodeValidation;
 
     /**
-<<<<<<< HEAD
-     * @var PHPUnit\Framework\MockObject\MockObject|CodeLimitManagerInterface
-=======
      * @var MockObject|CodeLimitManagerInterface
->>>>>>> b2f063af
      */
     private $codeLimitManagerMock;
 
     /**
-<<<<<<< HEAD
-     * @var PHPUnit\Framework\MockObject\MockObject|CartRepositoryInterface
-=======
      * @var MockObject|CartRepositoryInterface
->>>>>>> b2f063af
      */
     private $cartRepositoryMock;
 
     /**
-<<<<<<< HEAD
-     * @var PHPUnit\Framework\MockObject\MockObject|SearchCriteriaBuilder
-=======
      * @var MockObject|SearchCriteriaBuilder
->>>>>>> b2f063af
      */
     private $searchCriteriaBuilderMock;
 
     /**
-<<<<<<< HEAD
-     * @var PHPUnit\Framework\MockObject\MockObject|Observer
-=======
      * @var MockObject|Observer
->>>>>>> b2f063af
      */
     private $observerMock;
 
     /**
-<<<<<<< HEAD
-     * @var PHPUnit\Framework\MockObject\MockObject
-=======
      * @var MockObject
->>>>>>> b2f063af
      */
     private $searchCriteriaMock;
 
     /**
-<<<<<<< HEAD
-     * @var PHPUnit\Framework\MockObject\MockObject
-=======
      * @var MockObject
->>>>>>> b2f063af
      */
     private $quoteMock;
 
@@ -89,7 +61,7 @@
      */
     protected function setUp(): void
     {
-        $this->codeLimitManagerMock = $this->getMockForAbstractClass(CodeLimitManagerInterface::class);
+        $this->codeLimitManagerMock = $this->createMock(CodeLimitManagerInterface::class);
         $this->observerMock = $this->createMock(Observer::class);
         $this->searchCriteriaMock = $this->getMockBuilder(SearchCriteria::class)
             ->disableOriginalConstructor()->getMockForAbstractClass();
@@ -158,21 +130,11 @@
 
     /**
      * Testing the coupon code that reached the request limit
-<<<<<<< HEAD
-     *
-     */
-    public function testReachingLimitForCouponCode()
-    {
-        $this->expectException(\Magento\SalesRule\Api\Exception\CodeRequestLimitException::class);
-        $this->expectExceptionMessage('Too many coupon code requests, please try again later.');
-
-=======
      */
     public function testReachingLimitForCouponCode()
     {
         $this->expectException('Magento\SalesRule\Api\Exception\CodeRequestLimitException');
         $this->expectExceptionMessage('Too many coupon code requests, please try again later.');
->>>>>>> b2f063af
         $couponCode = 'AB123';
         $this->observerMock->expects($this->once())->method('getData')->with('quote')
             ->willReturn($this->quoteMock);
