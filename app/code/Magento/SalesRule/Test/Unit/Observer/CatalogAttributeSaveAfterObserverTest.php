--- conflicted
+++ resolved
@@ -17,20 +17,12 @@
 class CatalogAttributeSaveAfterObserverTest extends TestCase
 {
     /**
-<<<<<<< HEAD
-     * @var \Magento\SalesRule\Observer\CatalogAttributeSaveAfterObserver|\PHPUnit\Framework\MockObject\MockObject
-=======
      * @var CatalogAttributeSaveAfterObserver|MockObject
->>>>>>> b2f063af
      */
     protected $model;
 
     /**
-<<<<<<< HEAD
-     * @var \Magento\SalesRule\Observer\CheckSalesRulesAvailability|\PHPUnit\Framework\MockObject\MockObject
-=======
      * @var CheckSalesRulesAvailability|MockObject
->>>>>>> b2f063af
      */
     protected $checkSalesRulesAvailability;
 
@@ -66,20 +58,20 @@
 
         $observer->expects($this->once())
             ->method('getEvent')
-            ->willReturn($event);
+            ->will($this->returnValue($event));
         $event->expects($this->any())
             ->method('getAttribute')
-            ->willReturn($attribute);
+            ->will($this->returnValue($attribute));
         $attribute->expects($this->any())
             ->method('dataHasChangedFor')
             ->with('is_used_for_promo_rules')
-            ->willReturn(true);
+            ->will($this->returnValue(true));
         $attribute->expects($this->any())
             ->method('getIsUsedForPromoRules')
-            ->willReturn(false);
+            ->will($this->returnValue(false));
         $attribute->expects($this->any())
             ->method('getAttributeCode')
-            ->willReturn($attributeCode);
+            ->will($this->returnValue($attributeCode));
 
         $this->checkSalesRulesAvailability
             ->expects($this->once())
