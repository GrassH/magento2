--- conflicted
+++ resolved
@@ -25,11 +25,7 @@
     protected $objectManagerHelper;
 
     /**
-<<<<<<< HEAD
-     * @var \PHPUnit\Framework\MockObject\MockObject
-=======
      * @var MockObject
->>>>>>> b2f063af
      */
     protected $collectionFactory;
 
@@ -57,11 +53,11 @@
                 'setOrder',
                 'load'
             ]);
-        $this->collectionFactory->expects($this->once())->method('create')->willReturn($ruleCollection);
-        $ruleCollection->expects($this->once())->method('addWebsiteGroupDateFilter')->willReturnSelf();
-        $ruleCollection->expects($this->once())->method('addFieldToFilter')->willReturnSelf();
-        $ruleCollection->expects($this->once())->method('setOrder')->willReturnSelf();
-        $ruleCollection->expects($this->once())->method('load')->willReturnSelf();
+        $this->collectionFactory->expects($this->once())->method('create')->will($this->returnValue($ruleCollection));
+        $ruleCollection->expects($this->once())->method('addWebsiteGroupDateFilter')->will($this->returnSelf());
+        $ruleCollection->expects($this->once())->method('addFieldToFilter')->will($this->returnSelf());
+        $ruleCollection->expects($this->once())->method('setOrder')->will($this->returnSelf());
+        $ruleCollection->expects($this->once())->method('load')->will($this->returnSelf());
         $this->assertEquals($ruleCollection, $this->discounts->getDiscountCollection(1, 1));
     }
 }