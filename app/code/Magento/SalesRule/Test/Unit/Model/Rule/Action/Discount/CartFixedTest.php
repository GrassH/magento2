<?php declare(strict_types=1);
/**
 * Copyright © Magento, Inc. All rights reserved.
 * See COPYING.txt for license details.
 */
namespace Magento\SalesRule\Test\Unit\Model\Rule\Action\Discount;

<<<<<<< HEAD
use PHPUnit\Framework\MockObject\MockObject as MockObject;
=======
use Magento\Framework\DataObject;
use Magento\Framework\Pricing\PriceCurrencyInterface;
use Magento\Quote\Model\Quote;
use Magento\Quote\Model\Quote\Address;
use Magento\Quote\Model\Quote\Item\AbstractItem;
use Magento\SalesRule\Model\DeltaPriceRound;
use Magento\SalesRule\Model\Rule;
use Magento\SalesRule\Model\Rule\Action\Discount\CartFixed;
use Magento\SalesRule\Model\Rule\Action\Discount\Data;
use Magento\SalesRule\Model\Rule\Action\Discount\DataFactory;
use Magento\SalesRule\Model\Validator;
use Magento\Store\Model\Store;
use PHPUnit\Framework\MockObject\MockObject as MockObject;
use PHPUnit\Framework\TestCase;
>>>>>>> b2f063af

/**
 * Tests for Magento\SalesRule\Model\Rule\Action\Discount\CartFixed.
 * @SuppressWarnings(PHPMD.CouplingBetweenObjects)
 */
class CartFixedTest extends TestCase
{
    /**
     * @var Rule|MockObject
     */
    protected $rule;

    /**
     * @var AbstractItem|MockObject
     */
    protected $item;

    /**
     * @var Validator|MockObject
     */
    protected $validator;

    /**
     * @var Data|MockObject
     */
    protected $data;

    /**
     * @var Quote|MockObject
     */
    protected $quote;

    /**
     * @var Address|MockObject
     */
    protected $address;

    /**
     * @var CartFixed
     */
    protected $model;

    /**
     * @var PriceCurrencyInterface|MockObject
     */
    protected $priceCurrency;

    /**
     * @inheritdoc
     */
    protected function setUp(): void
    {
        $this->rule = $this->getMockBuilder(DataObject::class)
            ->setMockClassName('Rule')
            ->setMethods(null)
            ->disableOriginalConstructor()
            ->getMock();
        $this->item = $this->createMock(AbstractItem::class);
        $this->data = $this->createPartialMock(Data::class, []);

        $this->quote = $this->createPartialMock(
            Quote::class,
            [
                'getStore',
                'getCartFixedRules',
                'setCartFixedRules',
            ]
        );
        $this->address = $this->createPartialMock(
            Address::class,
            ['__wakeup']
        );
        $this->item->expects($this->any())->method('getQuote')->willReturn($this->quote);
        $this->item->expects($this->any())->method('getAddress')->willReturn($this->address);

        $this->validator = $this->createMock(Validator::class);
        /** @var DataFactory|MockObject $dataFactory */
        $dataFactory = $this->createPartialMock(
            DataFactory::class,
            ['create']
        );
<<<<<<< HEAD
        $dataFactory->expects($this->any())->method('create')->willReturn($this->data);
        $this->priceCurrency = $this->getMockBuilder(\Magento\Framework\Pricing\PriceCurrencyInterface::class)
=======
        $dataFactory->expects($this->any())->method('create')->will($this->returnValue($this->data));
        $this->priceCurrency = $this->getMockBuilder(PriceCurrencyInterface::class)
>>>>>>> b2f063af
            ->getMock();
        $deltaPriceRound = $this->getMockBuilder(DeltaPriceRound::class)
            ->disableOriginalConstructor()
            ->getMock();

        $this->model = new CartFixed(
            $this->validator,
            $dataFactory,
            $this->priceCurrency,
            $deltaPriceRound
        );
    }

    /**
     * @covers \Magento\SalesRule\Model\Rule\Action\Discount\CartFixed::calculate
     */
    public function testCalculate()
    {
        $this->rule->setData(['id' => 1, 'discount_amount' => 10.0]);

<<<<<<< HEAD
        $this->quote->expects($this->any())->method('getCartFixedRules')->willReturn([]);
        $store = $this->createMock(\Magento\Store\Model\Store::class);
        $this->priceCurrency->expects($this->atLeastOnce())->method('convert')->willReturnArgument(0);
        $this->priceCurrency->expects($this->atLeastOnce())->method('round')->willReturnArgument(0);
        $this->quote->expects($this->any())->method('getStore')->willReturn($store);
=======
        $this->quote->expects($this->any())->method('getCartFixedRules')->will($this->returnValue([]));
        $store = $this->createMock(Store::class);
        $this->priceCurrency->expects($this->atLeastOnce())->method('convert')->will($this->returnArgument(0));
        $this->priceCurrency->expects($this->atLeastOnce())->method('round')->will($this->returnArgument(0));
        $this->quote->expects($this->any())->method('getStore')->will($this->returnValue($store));
>>>>>>> b2f063af

        /** validators data */
        $this->validator->expects(
            $this->once()
        )->method(
            'getItemPrice'
        )->with(
            $this->item
        )->willReturn(
            100
        );
        $this->validator->expects(
            $this->once()
        )->method(
            'getItemBasePrice'
        )->with(
            $this->item
        )->willReturn(
            100
        );
        $this->validator->expects(
            $this->once()
        )->method(
            'getItemOriginalPrice'
        )->with(
            $this->item
        )->willReturn(
            100
        );
        $this->validator->expects(
            $this->once()
        )->method(
            'getItemBaseOriginalPrice'
        )->with(
            $this->item
        )->willReturn(
            100
        );

        $this->quote->expects($this->once())->method('setCartFixedRules')->with([1 => 0.0]);
        $this->model->calculate($this->rule, $this->item, 1);

        $this->assertEquals($this->data->getAmount(), 10);
        $this->assertEquals($this->data->getBaseAmount(), 10);
        $this->assertEquals($this->data->getOriginalAmount(), 10);
        $this->assertEquals($this->data->getBaseOriginalAmount(), 100);
    }
}<|MERGE_RESOLUTION|>--- conflicted
+++ resolved
@@ -5,9 +5,6 @@
  */
 namespace Magento\SalesRule\Test\Unit\Model\Rule\Action\Discount;
 
-<<<<<<< HEAD
-use PHPUnit\Framework\MockObject\MockObject as MockObject;
-=======
 use Magento\Framework\DataObject;
 use Magento\Framework\Pricing\PriceCurrencyInterface;
 use Magento\Quote\Model\Quote;
@@ -22,7 +19,6 @@
 use Magento\Store\Model\Store;
 use PHPUnit\Framework\MockObject\MockObject as MockObject;
 use PHPUnit\Framework\TestCase;
->>>>>>> b2f063af
 
 /**
  * Tests for Magento\SalesRule\Model\Rule\Action\Discount\CartFixed.
@@ -95,8 +91,8 @@
             Address::class,
             ['__wakeup']
         );
-        $this->item->expects($this->any())->method('getQuote')->willReturn($this->quote);
-        $this->item->expects($this->any())->method('getAddress')->willReturn($this->address);
+        $this->item->expects($this->any())->method('getQuote')->will($this->returnValue($this->quote));
+        $this->item->expects($this->any())->method('getAddress')->will($this->returnValue($this->address));
 
         $this->validator = $this->createMock(Validator::class);
         /** @var DataFactory|MockObject $dataFactory */
@@ -104,13 +100,8 @@
             DataFactory::class,
             ['create']
         );
-<<<<<<< HEAD
-        $dataFactory->expects($this->any())->method('create')->willReturn($this->data);
-        $this->priceCurrency = $this->getMockBuilder(\Magento\Framework\Pricing\PriceCurrencyInterface::class)
-=======
         $dataFactory->expects($this->any())->method('create')->will($this->returnValue($this->data));
         $this->priceCurrency = $this->getMockBuilder(PriceCurrencyInterface::class)
->>>>>>> b2f063af
             ->getMock();
         $deltaPriceRound = $this->getMockBuilder(DeltaPriceRound::class)
             ->disableOriginalConstructor()
@@ -131,19 +122,11 @@
     {
         $this->rule->setData(['id' => 1, 'discount_amount' => 10.0]);
 
-<<<<<<< HEAD
-        $this->quote->expects($this->any())->method('getCartFixedRules')->willReturn([]);
-        $store = $this->createMock(\Magento\Store\Model\Store::class);
-        $this->priceCurrency->expects($this->atLeastOnce())->method('convert')->willReturnArgument(0);
-        $this->priceCurrency->expects($this->atLeastOnce())->method('round')->willReturnArgument(0);
-        $this->quote->expects($this->any())->method('getStore')->willReturn($store);
-=======
         $this->quote->expects($this->any())->method('getCartFixedRules')->will($this->returnValue([]));
         $store = $this->createMock(Store::class);
         $this->priceCurrency->expects($this->atLeastOnce())->method('convert')->will($this->returnArgument(0));
         $this->priceCurrency->expects($this->atLeastOnce())->method('round')->will($this->returnArgument(0));
         $this->quote->expects($this->any())->method('getStore')->will($this->returnValue($store));
->>>>>>> b2f063af
 
         /** validators data */
         $this->validator->expects(
@@ -152,8 +135,8 @@
             'getItemPrice'
         )->with(
             $this->item
-        )->willReturn(
-            100
+        )->will(
+            $this->returnValue(100)
         );
         $this->validator->expects(
             $this->once()
@@ -161,8 +144,8 @@
             'getItemBasePrice'
         )->with(
             $this->item
-        )->willReturn(
-            100
+        )->will(
+            $this->returnValue(100)
         );
         $this->validator->expects(
             $this->once()
@@ -170,8 +153,8 @@
             'getItemOriginalPrice'
         )->with(
             $this->item
-        )->willReturn(
-            100
+        )->will(
+            $this->returnValue(100)
         );
         $this->validator->expects(
             $this->once()
@@ -179,8 +162,8 @@
             'getItemBaseOriginalPrice'
         )->with(
             $this->item
-        )->willReturn(
-            100
+        )->will(
+            $this->returnValue(100)
         );
 
         $this->quote->expects($this->once())->method('setCartFixedRules')->with([1 => 0.0]);
