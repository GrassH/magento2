--- conflicted
+++ resolved
@@ -17,6 +17,7 @@
 use Magento\Quote\Model\Quote\Item;
 use Magento\Quote\Model\Quote\Item\AbstractItem;
 use Magento\Rule\Model\Action\Collection;
+use Magento\SalesRule\Api\Data\DiscountDataInterfaceFactory;
 use Magento\SalesRule\Api\Data\RuleDiscountInterfaceFactory;
 use Magento\SalesRule\Model\Quote\ChildrenValidationLocator;
 use Magento\SalesRule\Model\Rule;
@@ -25,6 +26,7 @@
 use Magento\SalesRule\Model\Rule\Action\Discount\DataFactory;
 use Magento\SalesRule\Model\Rule\Action\Discount\DiscountInterface;
 use Magento\SalesRule\Model\RulesApplier;
+use Magento\SalesRule\Model\SelectRuleCoupon;
 use Magento\SalesRule\Model\Utility;
 use PHPUnit\Framework\MockObject\MockObject;
 use PHPUnit\Framework\TestCase;
@@ -126,14 +128,10 @@
             $this->eventManager,
             $this->validatorUtility,
             $this->childrenValidationLocator,
-<<<<<<< HEAD
-            $this->discountFactory
-=======
             $this->discountFactory,
             $this->ruleDiscountInterfaceFactoryMock,
             $this->discountDataInterfaceFactoryMock,
             $this->selectRuleCouponMock
->>>>>>> a2d4e9f4
         );
     }
 
