--- conflicted
+++ resolved
@@ -7,10 +7,7 @@
 
 namespace Magento\SalesRule\Test\Unit\Model;
 
-<<<<<<< HEAD
 use Magento\Catalog\Model\Product;
-=======
->>>>>>> 07b53ebb
 use Magento\Framework\Api\ExtensionAttributesInterface;
 use Magento\Framework\Event\Manager;
 use Magento\Quote\Model\Quote;
@@ -130,19 +127,11 @@
             ->getMock();
         /**
          * @var Rule|MockObject $ruleThatShouldNotBeRun
-<<<<<<< HEAD
-        */
-        $ruleThatShouldNotBeRun = $this->createPartialMock(
-            Rule::class,
-            ['getStopRulesProcessing', '__wakeup']
-        );
-=======
          */
         $ruleThatShouldNotBeRun = $this->getMockBuilder(Rule::class)
             ->addMethods(['getStopRulesProcessing'])
             ->disableOriginalConstructor()
             ->getMock();
->>>>>>> 07b53ebb
 
         $actionMock = $this->getMockBuilder(Collection::class)
             ->addMethods(['validate'])
@@ -221,25 +210,12 @@
 
         /**
          * @var Address|MockObject $address
-<<<<<<< HEAD
-        */
-        $address = $this->createPartialMock(
-            Address::class,
-            [
-            'getQuote',
-            'setCouponCode',
-            'setAppliedRuleIds',
-            '__wakeup'
-            ]
-        );
-=======
          */
         $address = $this->getMockBuilder(Address::class)
             ->addMethods(['setCouponCode', 'setAppliedRuleIds'])
             ->onlyMethods(['getQuote'])
             ->disableOriginalConstructor()
             ->getMock();
->>>>>>> 07b53ebb
         $description = $address->getDiscountDescriptionArray();
         $description[$ruleId] = $rule->getDescription();
         $address->setDiscountDescriptionArray($description[$ruleId]);
@@ -265,35 +241,6 @@
     {
         /**
          * @var Address|MockObject $address
-<<<<<<< HEAD
-        */
-        $address = $this->createPartialMock(
-            Address::class,
-            [
-                'getQuote',
-                'setCouponCode',
-                'setAppliedRuleIds',
-                '__wakeup'
-            ]
-        );
-        /**
-         * @var AbstractItem|MockObject $item
-        */
-        $item = $this->createPartialMock(
-            Item::class,
-            [
-                'setDiscountAmount',
-                'setBaseDiscountAmount',
-                'setDiscountPercent',
-                'getAddress',
-                'setAppliedRuleIds',
-                '__wakeup',
-                'getChildren',
-                'getExtensionAttributes',
-                'getProduct'
-            ]
-        );
-=======
          */
         $address = $this->getMockBuilder(Address::class)
             ->addMethods(['setCouponCode', 'setAppliedRuleIds'])
@@ -305,10 +252,9 @@
          */
         $item = $this->getMockBuilder(Item::class)
             ->addMethods(['setDiscountAmount', 'setBaseDiscountAmount', 'setDiscountPercent', 'setAppliedRuleIds'])
-            ->onlyMethods(['getAddress', 'getChildren', 'getExtensionAttributes'])
-            ->disableOriginalConstructor()
-            ->getMock();
->>>>>>> 07b53ebb
+            ->onlyMethods(['getAddress', 'getChildren', 'getExtensionAttributes', 'getProduct'])
+            ->disableOriginalConstructor()
+            ->getMock();
         $itemExtension = $this->getMockBuilder(
             ExtensionAttributesInterface::class
         )->setMethods(['setDiscounts', 'getDiscounts'])->getMock();
@@ -316,15 +262,9 @@
         $itemExtension->expects($this->any())
             ->method('setDiscounts')
             ->willReturn([]);
-<<<<<<< HEAD
-        $quote = $this->createPartialMock(Quote::class, ['getStore', '__wakeUp']);
-        $item->expects($this->any())->method('getAddress')->will($this->returnValue($address));
-        $item->expects($this->any())->method('getExtensionAttributes')->will($this->returnValue($itemExtension));
-=======
         $quote = $this->createPartialMock(Quote::class, ['getStore']);
         $item->expects($this->any())->method('getAddress')->willReturn($address);
         $item->expects($this->any())->method('getExtensionAttributes')->willReturn($itemExtension);
->>>>>>> 07b53ebb
         $address->expects($this->any())
             ->method('getQuote')
             ->willReturn($quote);
