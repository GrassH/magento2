--- conflicted
+++ resolved
@@ -38,16 +38,12 @@
     protected $calculatorFactory;
 
     /**
-<<<<<<< HEAD
+     * @var \Magento\SalesRule\Model\Rule\Action\Discount\DataFactory|\PHPUnit_Framework_MockObject_MockObject
+     */
+    protected $discountFactory;
+
+    /**
      * @var Manager|PHPUnit_Framework_MockObject_MockObject
-=======
-     * @var \Magento\SalesRule\Model\Rule\Action\Discount\DataFactory|\PHPUnit_Framework_MockObject_MockObject
-     */
-    protected $discountFactory;
-
-    /**
-     * @var \Magento\Framework\Event\Manager|\PHPUnit_Framework_MockObject_MockObject
->>>>>>> 502ababe
      */
     protected $eventManager;
 
@@ -66,15 +62,11 @@
         $this->calculatorFactory = $this->createMock(
             CalculatorFactory::class
         );
-<<<<<<< HEAD
-        $this->eventManager = $this->createPartialMock(Manager::class, ['dispatch']);
-=======
         $this->discountFactory = $this->createPartialMock(
             \Magento\SalesRule\Model\Rule\Action\Discount\DataFactory::class,
             ['create']
         );
         $this->eventManager = $this->createPartialMock(\Magento\Framework\Event\Manager::class, ['dispatch']);
->>>>>>> 502ababe
         $this->validatorUtility = $this->createPartialMock(
             Utility::class,
             ['canProcessRule', 'minFix', 'deltaRoundingFix', 'getItemQty']
@@ -239,17 +231,9 @@
      */
     protected function getPreparedItem()
     {
-<<<<<<< HEAD
-        /**
-         * @var Address|PHPUnit_Framework_MockObject_MockObject $address
-        */
-        $address = $this->createPartialMock(
-            Address::class,
-=======
         /** @var \Magento\Quote\Model\Quote\Address|\PHPUnit_Framework_MockObject_MockObject $address */
         $address = $this->createPartialMock(
             \Magento\Quote\Model\Quote\Address::class,
->>>>>>> 502ababe
             [
                 'getQuote',
                 'setCouponCode',
@@ -257,17 +241,9 @@
                 '__wakeup'
             ]
         );
-<<<<<<< HEAD
-        /**
-         * @var AbstractItem|PHPUnit_Framework_MockObject_MockObject $item
-        */
-        $item = $this->createPartialMock(
-            Item::class,
-=======
         /** @var \Magento\Quote\Model\Quote\Item\AbstractItem|\PHPUnit_Framework_MockObject_MockObject $item */
         $item = $this->createPartialMock(
             \Magento\Quote\Model\Quote\Item::class,
->>>>>>> 502ababe
             [
                 'setDiscountAmount',
                 'setBaseDiscountAmount',
@@ -275,12 +251,6 @@
                 'getAddress',
                 'setAppliedRuleIds',
                 '__wakeup',
-<<<<<<< HEAD
-                'getChildren'
-            ]
-        );
-        $quote = $this->createPartialMock(Quote::class, ['getStore', '__wakeUp']);
-=======
                 'getChildren',
                 'getExtensionAttributes'
             ]
@@ -293,7 +263,6 @@
             ->method('setDiscounts')
             ->willReturn([]);
         $quote = $this->createPartialMock(\Magento\Quote\Model\Quote::class, ['getStore', '__wakeUp']);
->>>>>>> 502ababe
         $item->expects($this->any())->method('getAddress')->will($this->returnValue($address));
         $item->expects($this->any())->method('getExtensionAttributes')->will($this->returnValue($itemExtension));
         $address->expects($this->any())
