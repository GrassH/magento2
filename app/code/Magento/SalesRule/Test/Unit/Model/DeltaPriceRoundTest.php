--- conflicted
+++ resolved
@@ -18,11 +18,7 @@
 class DeltaPriceRoundTest extends TestCase
 {
     /**
-<<<<<<< HEAD
-     * @var PriceCurrencyInterface|\PHPUnit\Framework\MockObject\MockObject
-=======
      * @var PriceCurrencyInterface|MockObject
->>>>>>> b2f063af
      */
     private $priceCurrency;
 
