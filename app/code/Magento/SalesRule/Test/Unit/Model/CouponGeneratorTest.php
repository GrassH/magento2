<?php
/**
 * Copyright © Magento, Inc. All rights reserved.
 * See COPYING.txt for license details.
 */
declare(strict_types=1);

namespace Magento\SalesRule\Test\Unit\Model;

use Magento\SalesRule\Api\Data\CouponGenerationSpecInterface;
use Magento\SalesRule\Api\Data\CouponGenerationSpecInterfaceFactory;
use Magento\SalesRule\Model\CouponGenerator;
use Magento\SalesRule\Model\Service\CouponManagementService;
use PHPUnit\Framework\MockObject\MockObject;
use PHPUnit\Framework\TestCase;

/**
 * @covers \Magento\SalesRule\Model\CouponGenerator
 */
class CouponGeneratorTest extends TestCase
{
    /**
     * Testable Object
     *
     * @var CouponGenerator
     */
    private $couponGenerator;

    /**
<<<<<<< HEAD
     * @var CouponManagementService|\PHPUnit\Framework\MockObject\MockObject
=======
     * @var CouponManagementService|MockObject
>>>>>>> b2f063af
     */
    private $couponManagementServiceMock;

    /**
<<<<<<< HEAD
     * @var CouponGenerationSpecInterfaceFactory|\PHPUnit\Framework\MockObject\MockObject
=======
     * @var CouponGenerationSpecInterfaceFactory|MockObject
>>>>>>> b2f063af
     */
    private $generationSpecFactoryMock;

    /**
<<<<<<< HEAD
     * @var CouponGenerationSpecInterface|\PHPUnit\Framework\MockObject\MockObject
=======
     * @var CouponGenerationSpecInterface|MockObject
>>>>>>> b2f063af
     */
    private $generationSpecMock;

    /**
     * Set Up
     *
     * @return void
     */
    protected function setUp(): void
    {
        $this->generationSpecFactoryMock = $this->getMockBuilder(CouponGenerationSpecInterfaceFactory::class)
            ->disableOriginalConstructor()->setMethods(['create'])->getMock();
        $this->couponManagementServiceMock = $this->createMock(CouponManagementService::class);
        $this->generationSpecMock = $this->getMockForAbstractClass(CouponGenerationSpecInterface::class);
        $this->couponGenerator = new CouponGenerator(
            $this->couponManagementServiceMock,
            $this->generationSpecFactoryMock
        );
    }

    /**
     * Test beforeSave method
     *
     * @return void
     */
    public function testBeforeSave()
    {
        $expected = ['test'];
        $this->generationSpecFactoryMock->expects($this->once())->method('create')
            ->willReturn($this->generationSpecMock);
        $this->couponManagementServiceMock->expects($this->once())->method('generate')
            ->with($this->generationSpecMock)->willReturn($expected);
        $actual = $this->couponGenerator->generateCodes([]);
        self::assertEquals($expected, $actual);
    }
}<|MERGE_RESOLUTION|>--- conflicted
+++ resolved
@@ -27,29 +27,17 @@
     private $couponGenerator;
 
     /**
-<<<<<<< HEAD
-     * @var CouponManagementService|\PHPUnit\Framework\MockObject\MockObject
-=======
      * @var CouponManagementService|MockObject
->>>>>>> b2f063af
      */
     private $couponManagementServiceMock;
 
     /**
-<<<<<<< HEAD
-     * @var CouponGenerationSpecInterfaceFactory|\PHPUnit\Framework\MockObject\MockObject
-=======
      * @var CouponGenerationSpecInterfaceFactory|MockObject
->>>>>>> b2f063af
      */
     private $generationSpecFactoryMock;
 
     /**
-<<<<<<< HEAD
-     * @var CouponGenerationSpecInterface|\PHPUnit\Framework\MockObject\MockObject
-=======
      * @var CouponGenerationSpecInterface|MockObject
->>>>>>> b2f063af
      */
     private $generationSpecMock;
 
@@ -63,7 +51,7 @@
         $this->generationSpecFactoryMock = $this->getMockBuilder(CouponGenerationSpecInterfaceFactory::class)
             ->disableOriginalConstructor()->setMethods(['create'])->getMock();
         $this->couponManagementServiceMock = $this->createMock(CouponManagementService::class);
-        $this->generationSpecMock = $this->getMockForAbstractClass(CouponGenerationSpecInterface::class);
+        $this->generationSpecMock = $this->createMock(CouponGenerationSpecInterface::class);
         $this->couponGenerator = new CouponGenerator(
             $this->couponManagementServiceMock,
             $this->generationSpecFactoryMock
