<?php declare(strict_types=1);
/**
 * Copyright © Magento, Inc. All rights reserved.
 * See COPYING.txt for license details.
 */

namespace Magento\SalesRule\Test\Unit\Model\Plugin;

use Magento\Framework\TestFramework\Unit\Helper\ObjectManager;
use Magento\SalesRule\Model\Plugin\Rule;
use PHPUnit\Framework\TestCase;

class RuleTest extends TestCase
{
    /**
     * @var Rule
     */
    protected $plugin;

    /**}
<<<<<<< HEAD
     * @var \Magento\SalesRule\Model\Rule|\PHPUnit\Framework\MockObject\MockObject
=======
     * @var \Magento\SalesRule\Model\Rule|MockObject
>>>>>>> b2f063af
     */
    protected $subject;

    /**
     * @var \Closure
     */
    protected $genericClosure;

    protected function setUp(): void
    {
        $objectManager = new ObjectManager($this);
        $this->subject = $this->getMockBuilder(\Magento\SalesRule\Model\Rule::class)
            ->disableOriginalConstructor()
            ->getMock();
        $this->genericClosure = function () {
            return;
        };

        $this->plugin = $objectManager->getObject(Rule::class);
    }

    public function testLoadRelations()
    {
        $this->assertEquals(
            $this->subject,
            $this->plugin->aroundLoadRelations($this->subject, $this->genericClosure)
        );
    }
}<|MERGE_RESOLUTION|>--- conflicted
+++ resolved
@@ -18,11 +18,7 @@
     protected $plugin;
 
     /**}
-<<<<<<< HEAD
-     * @var \Magento\SalesRule\Model\Rule|\PHPUnit\Framework\MockObject\MockObject
-=======
      * @var \Magento\SalesRule\Model\Rule|MockObject
->>>>>>> b2f063af
      */
     protected $subject;
 
