--- conflicted
+++ resolved
@@ -31,56 +31,32 @@
 class ToDataModelTest extends TestCase
 {
     /**
-<<<<<<< HEAD
-     * @var \Magento\SalesRule\Model\RuleFactory|\PHPUnit\Framework\MockObject\MockObject
-=======
      * @var RuleFactory|MockObject
->>>>>>> b2f063af
      */
     protected $ruleFactory;
 
     /**
-<<<<<<< HEAD
-     * @var \Magento\SalesRule\Api\Data\RuleInterfaceFactory|\PHPUnit\Framework\MockObject\MockObject
-=======
      * @var RuleInterfaceFactory|MockObject
->>>>>>> b2f063af
      */
     protected $ruleDataFactory;
 
     /**
-<<<<<<< HEAD
-     * @var \Magento\SalesRule\Api\Data\ConditionInterfaceFactory|\PHPUnit\Framework\MockObject\MockObject
-=======
      * @var ConditionInterfaceFactory|MockObject
->>>>>>> b2f063af
      */
     protected $conditionDataFactory;
 
     /**
-<<<<<<< HEAD
-     * @var \Magento\Framework\Reflection\DataObjectProcessor|\PHPUnit\Framework\MockObject\MockObject
-=======
      * @var DataObjectProcessor|MockObject
->>>>>>> b2f063af
      */
     protected $dataObjectProcessor;
 
     /**
-<<<<<<< HEAD
-     * @var \Magento\SalesRule\Api\Data\RuleLabelInterfaceFactory|\PHPUnit\Framework\MockObject\MockObject
-=======
      * @var RuleLabelInterfaceFactory|MockObject
->>>>>>> b2f063af
      */
     protected $ruleLabelFactory;
 
     /**
-<<<<<<< HEAD
-     * @var \Magento\SalesRule\Model\Rule|\PHPUnit\Framework\MockObject\MockObject
-=======
      * @var Rule|MockObject
->>>>>>> b2f063af
      */
     protected $salesRule;
 
@@ -95,11 +71,7 @@
     protected $serializer;
 
     /**
-<<<<<<< HEAD
-     * @var RuleExtensionFactory|\PHPUnit\Framework\MockObject\MockObject
-=======
      * @var RuleExtensionFactory|MockObject
->>>>>>> b2f063af
      */
     private $extensionFactoryMock;
 
@@ -220,11 +192,7 @@
         $array = $this->getArrayData();
         $arrayAttributes = $array;
 
-<<<<<<< HEAD
-        /** @var RuleExtensionInterface|\PHPUnit\Framework\MockObject\MockObject $attributesMock */
-=======
         /** @var RuleExtensionInterface|MockObject $attributesMock */
->>>>>>> b2f063af
         $attributesMock = $this->getMockBuilder(RuleExtensionInterface::class)
             ->getMock();
         $arrayAttributes['extension_attributes'] = $attributesMock;
