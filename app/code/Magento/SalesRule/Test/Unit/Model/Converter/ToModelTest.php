<?php
/**
 * Copyright © 2016 Magento. All rights reserved.
 * See COPYING.txt for license details.
 */
namespace Magento\SalesRule\Test\Unit\Model\Converter;

class ToModelTest extends \PHPUnit_Framework_TestCase
{
    /**
     * @var \Magento\SalesRule\Model\RuleFactory|\PHPUnit_Framework_MockObject_MockObject
     */
    protected $ruleFactory;

    /**
     * @var \Magento\Framework\Reflection\DataObjectProcessor|\PHPUnit_Framework_MockObject_MockObject
     */
    protected $dataObjectProcessor;

    /**
     * @var \Magento\SalesRule\Model\Converter\ToModel
     */
    protected $model;

    protected function setUp()
    {
        $this->ruleFactory = $this->getMockBuilder(\Magento\SalesRule\Model\RuleFactory::class)
            ->disableOriginalConstructor()
            ->setMethods(['create'])
            ->getMock();

        $this->dataObjectProcessor = $this->getMockBuilder(\Magento\Framework\Reflection\DataObjectProcessor::class)
            ->disableOriginalConstructor()
            ->setMethods([])
            ->getMock();

        $helper = new \Magento\Framework\TestFramework\Unit\Helper\ObjectManager($this);
        $this->model = $helper->getObject(
            \Magento\SalesRule\Model\Converter\ToModel::class,
            [
                'ruleFactory' =>  $this->ruleFactory,
                'dataObjectProcessor' => $this->dataObjectProcessor,
            ]
        );
    }

    public function testDataModelToArray()
    {
        $array = [
            'type' => 'conditionType',
            'value' => 'value',
            'attribute' => 'getAttributeName',
            'operator' => 'getOperator',
            'aggregator' => 'getAggregatorType',
            'conditions' => [
                [
                    'type' => null,
                    'value' => null,
                    'attribute' => null,
                    'operator' => null,
                ],
                [
                    'type' => null,
                    'value' => null,
                    'attribute' => null,
                    'operator' => null,
                ],
            ],
        ];

        /**
         * @var \Magento\SalesRule\Model\Data\Condition $dataCondition
         */
        $dataCondition = $this->getMockBuilder(\Magento\SalesRule\Model\Data\Condition::class)
            ->disableOriginalConstructor()
            ->setMethods(['create', 'load', 'getConditionType', 'getValue', 'getAttributeName', 'getOperator',
                'getAggregatorType', 'getConditions'])
            ->getMock();

        $dataCondition
            ->expects($this->atLeastOnce())
            ->method('getConditionType')
            ->willReturn('conditionType');

        $dataCondition
            ->expects($this->atLeastOnce())
            ->method('getValue')
            ->willReturn('value');

        $dataCondition
            ->expects($this->atLeastOnce())
            ->method('getAttributeName')
            ->willReturn('getAttributeName');

        $dataCondition
            ->expects($this->atLeastOnce())
            ->method('getOperator')
            ->willReturn('getOperator');

        $dataCondition
            ->expects($this->atLeastOnce())
            ->method('getAggregatorType')
            ->willReturn('getAggregatorType');

<<<<<<< HEAD
        $dataCondition1 = $this->getMockBuilder(\Magento\SalesRule\Model\Data\Condition::class)
=======
        $dataCondition1 = $this->getMockBuilder('\Magento\SalesRule\Model\Data\Condition')
>>>>>>> f5539378
            ->disableOriginalConstructor()
            ->setMethods(['create', 'load', 'getConditionType', 'getValue', 'getAttributeName', 'getOperator',
                'getAggregatorType', 'getConditions'])
            ->getMock();

        $dataCondition2 = $this->getMockBuilder(\Magento\SalesRule\Model\Data\Condition::class)
            ->disableOriginalConstructor()
            ->setMethods(['create', 'load', 'getConditionType', 'getValue', 'getAttributeName', 'getOperator',
                'getAggregatorType', 'getConditions'])
            ->getMock();

        $dataCondition
            ->expects($this->atLeastOnce())
            ->method('getConditions')
            ->willReturn([$dataCondition1, $dataCondition2]);

        $result = $this->model->dataModelToArray($dataCondition);

        $this->assertEquals($array, $result);
    }

    public function testToModel()
    {
        /**
         * @var \Magento\SalesRule\Model\Data\Rule $dataModel
         */
        $dataModel = $this->getMockBuilder(\Magento\SalesRule\Model\Data\Rule::class)
            ->disableOriginalConstructor()
            ->setMethods(['create', 'load', 'getData', 'getRuleId', 'getCondition', 'getActionCondition',
                'getStoreLabels'])
            ->getMock();
        $dataModel
            ->expects($this->atLeastOnce())
            ->method('getRuleId')
            ->willReturn(1);

        $dataModel
            ->expects($this->atLeastOnce())
            ->method('getCondition')
            ->willReturn(false);

        $dataModel
            ->expects($this->atLeastOnce())
            ->method('getActionCondition')
            ->willReturn(false);

        $dataModel
            ->expects($this->atLeastOnce())
            ->method('getStoreLabels')
            ->willReturn([]);

        $ruleModel = $this->getMockBuilder(\Magento\SalesRule\Model\Rule::class)
            ->disableOriginalConstructor()
            ->setMethods(['create', 'load', 'getId', 'getData'])
            ->getMock();

        $ruleModel
            ->expects($this->atLeastOnce())
            ->method('load')
            ->willReturn($ruleModel);
        $ruleModel
            ->expects($this->atLeastOnce())
            ->method('getId')
            ->willReturn(1);

        $ruleModel
            ->expects($this->atLeastOnce())
            ->method('getData')
            ->willReturn(['data_1'=>1]);

        $this->dataObjectProcessor
            ->expects($this->any())
            ->method('buildOutputDataArray')
            ->willReturn(['data_2'=>2]);

        $this->ruleFactory
            ->expects($this->any())
            ->method('create')
            ->willReturn($ruleModel);

        $result = $this->model->toModel($dataModel);
        $this->assertEquals($ruleModel, $result);
    }

    /**
     * @dataProvider expectedDatesProvider
     */
    public function testFormattingDate($data)
    {
        /**
         * @var \Magento\SalesRule\Model\Data\Rule|\PHPUnit_Framework_MockObject_MockObject $dataModel
         */
        $dataModel = $this->getMockBuilder(\Magento\SalesRule\Model\Data\Rule::class)
            ->disableOriginalConstructor()
            ->setMethods(
                [
                    'create',
                    'load',
                    'getData',
                    'getRuleId',
                    'getCondition',
                    'getActionCondition',
                    'getStoreLabels',
                    'getFromDate',
                    'setFromDate',
                    'getToDate',
                    'setToDate',
                ]
            )
            ->getMock();
        $dataModel
            ->expects($this->atLeastOnce())
            ->method('getRuleId')
            ->willReturn(null);

        $dataModel
            ->expects($this->atLeastOnce())
            ->method('getCondition')
            ->willReturn(false);

        $dataModel
            ->expects($this->atLeastOnce())
            ->method('getActionCondition')
            ->willReturn(false);
        $dataModel
            ->expects($this->atLeastOnce())
            ->method('getStoreLabels')
            ->willReturn([]);
        $ruleModel = $this->getMockBuilder('\Magento\SalesRule\Model\Rule')
            ->disableOriginalConstructor()
            ->setMethods(['create', 'load', 'getId', 'getData'])
            ->getMock();
        $ruleModel
            ->expects($this->atLeastOnce())
            ->method('getData')
            ->willReturn(['data_1'=>1]);

        $this->dataObjectProcessor
            ->expects($this->any())
            ->method('buildOutputDataArray')
            ->willReturn(['data_2'=>2]);

        $this->ruleFactory
            ->expects($this->any())
            ->method('create')
            ->willReturn($ruleModel);

        $dataModel
            ->expects($this->atLeastOnce())
            ->method('getFromDate')
            ->willReturn($data['from_date']);

        $dataModel
            ->expects($this->atLeastOnce())
            ->method('getToDate')
            ->willReturn($data['to_date']);

        $dataModel
            ->expects($this->atLeastOnce())
            ->method('setFromDate')
            ->with($data['expected_from_date']);

        $dataModel
            ->expects($this->atLeastOnce())
            ->method('setToDate')
            ->with($data['expected_to_date']);

        $this->model->toModel($dataModel);
    }

    public function expectedDatesProvider()
    {
        return [
            'mm/dd/yyyy to yyyy-mm-dd' => [
                [
                    'from_date' => '03/24/2016',
                    'to_date' => '03/25/2016',
                    'expected_from_date' => '2016-03-24T00:00:00-0700',
                    'expected_to_date' => '2016-03-25T00:00:00-0700',
                ]
            ],
            'yyyy-mm-dd to yyyy-mm-dd' => [
                [
                    'from_date' => '2016-03-24',
                    'to_date' => '2016-03-25',
                    'expected_from_date' => '2016-03-24T00:00:00-0700',
                    'expected_to_date' => '2016-03-25T00:00:00-0700',
                ]
            ],
            'yymmdd to yyyy-mm-dd' => [
                [
                    'from_date' => '20160324',
                    'to_date' => '20160325',
                    'expected_from_date' => '2016-03-24T00:00:00-0700',
                    'expected_to_date' => '2016-03-25T00:00:00-0700',
                ]
            ],
        ];
    }
}<|MERGE_RESOLUTION|>--- conflicted
+++ resolved
@@ -102,11 +102,7 @@
             ->method('getAggregatorType')
             ->willReturn('getAggregatorType');
 
-<<<<<<< HEAD
         $dataCondition1 = $this->getMockBuilder(\Magento\SalesRule\Model\Data\Condition::class)
-=======
-        $dataCondition1 = $this->getMockBuilder('\Magento\SalesRule\Model\Data\Condition')
->>>>>>> f5539378
             ->disableOriginalConstructor()
             ->setMethods(['create', 'load', 'getConditionType', 'getValue', 'getAttributeName', 'getOperator',
                 'getAggregatorType', 'getConditions'])
@@ -235,7 +231,7 @@
             ->expects($this->atLeastOnce())
             ->method('getStoreLabels')
             ->willReturn([]);
-        $ruleModel = $this->getMockBuilder('\Magento\SalesRule\Model\Rule')
+        $ruleModel = $this->getMockBuilder(\Magento\SalesRule\Model\Rule::class)
             ->disableOriginalConstructor()
             ->setMethods(['create', 'load', 'getId', 'getData'])
             ->getMock();
