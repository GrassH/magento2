--- conflicted
+++ resolved
@@ -17,20 +17,12 @@
 class ToModelTest extends TestCase
 {
     /**
-<<<<<<< HEAD
-     * @var \Magento\SalesRule\Model\RuleFactory|\PHPUnit\Framework\MockObject\MockObject
-=======
      * @var RuleFactory|MockObject
->>>>>>> b2f063af
      */
     protected $ruleFactory;
 
     /**
-<<<<<<< HEAD
-     * @var \Magento\Framework\Reflection\DataObjectProcessor|\PHPUnit\Framework\MockObject\MockObject
-=======
      * @var DataObjectProcessor|MockObject
->>>>>>> b2f063af
      */
     protected $dataObjectProcessor;
 
@@ -210,11 +202,7 @@
     public function testFormattingDate($data)
     {
         /**
-<<<<<<< HEAD
-         * @var \Magento\SalesRule\Model\Data\Rule|\PHPUnit\Framework\MockObject\MockObject $dataModel
-=======
          * @var Rule|MockObject $dataModel
->>>>>>> b2f063af
          */
         $dataModel = $this->getMockBuilder(Rule::class)
             ->disableOriginalConstructor()
