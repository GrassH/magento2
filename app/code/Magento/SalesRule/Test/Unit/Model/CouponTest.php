<?php declare(strict_types=1);
/**
 * Copyright © Magento, Inc. All rights reserved.
 * See COPYING.txt for license details.
 */
namespace Magento\SalesRule\Test\Unit\Model;

use Magento\Framework\Event\Manager;
use Magento\Framework\Model\Context;
use Magento\Framework\TestFramework\Unit\Helper\ObjectManager;
use Magento\SalesRule\Model\ResourceModel\Coupon;
use Magento\SalesRule\Model\Rule;
use PHPUnit\Framework\MockObject\MockObject;
use PHPUnit\Framework\TestCase;

class CouponTest extends TestCase
{
    /**
<<<<<<< HEAD
     * @var \Magento\SalesRule\Model\ResourceModel\Coupon|\PHPUnit\Framework\MockObject\MockObject
=======
     * @var Coupon|MockObject
>>>>>>> b2f063af
     */
    protected $resourceMock;

    /**
<<<<<<< HEAD
     * @var \Magento\Framework\Event\Manager|\PHPUnit\Framework\MockObject\MockObject
=======
     * @var Manager|MockObject
>>>>>>> b2f063af
     */
    protected $eventManager;

    /**
     * @var \Magento\SalesRule\Model\Coupon
     */
    protected $couponModel;

    protected function setUp(): void
    {
        $objectManager = new ObjectManager($this);

        $this->resourceMock = $this->createPartialMock(
            Coupon::class,
            ['loadPrimaryByRule', 'load', '__wakeup', 'getIdFieldName']
        );
        $this->eventManager = $this->createPartialMock(Manager::class, ['dispatch']);

        $context = $this->createPartialMock(Context::class, ['getEventDispatcher']);

        $context->expects($this->once())->method('getEventDispatcher')->willReturn($this->eventManager);

        $this->couponModel = $objectManager->getObject(
            \Magento\SalesRule\Model\Coupon::class,
            [
                'resource' => $this->resourceMock,
                'context' => $context
            ]
        );
    }

    /**
     * Run test setRule method
     */
    public function testSetRule()
    {
<<<<<<< HEAD
        /** @var \Magento\SalesRule\Model\Rule|\PHPUnit\Framework\MockObject\MockObject $ruleMock */
        $ruleMock = $this->createPartialMock(\Magento\SalesRule\Model\Rule::class, ['getId', '__wakeup']);
=======
        /** @var Rule|MockObject $ruleMock */
        $ruleMock = $this->createPartialMock(Rule::class, ['getId', '__wakeup']);
>>>>>>> b2f063af
        $ruleMock->expects($this->once())->method('getId');

        $this->assertEquals($this->couponModel, $this->couponModel->setRule($ruleMock));
    }

    /**
     * Run test loadPrimaryByRule method
     */
    public function testLoadPrimaryByRule()
    {
        $this->resourceMock->expects($this->once())->method('loadPrimaryByRule');

        $this->assertEquals($this->couponModel, $this->couponModel->loadPrimaryByRule(1));
    }

    /**
     * Run test loadByCode method
     */
    public function testLoadByCode()
    {
        $this->eventManager->expects($this->any())->method('dispatch');
        $this->resourceMock->expects($this->once())->method('load');

        $this->assertEquals($this->couponModel, $this->couponModel->loadByCode('code-value'));
    }
}<|MERGE_RESOLUTION|>--- conflicted
+++ resolved
@@ -16,20 +16,12 @@
 class CouponTest extends TestCase
 {
     /**
-<<<<<<< HEAD
-     * @var \Magento\SalesRule\Model\ResourceModel\Coupon|\PHPUnit\Framework\MockObject\MockObject
-=======
      * @var Coupon|MockObject
->>>>>>> b2f063af
      */
     protected $resourceMock;
 
     /**
-<<<<<<< HEAD
-     * @var \Magento\Framework\Event\Manager|\PHPUnit\Framework\MockObject\MockObject
-=======
      * @var Manager|MockObject
->>>>>>> b2f063af
      */
     protected $eventManager;
 
@@ -50,7 +42,7 @@
 
         $context = $this->createPartialMock(Context::class, ['getEventDispatcher']);
 
-        $context->expects($this->once())->method('getEventDispatcher')->willReturn($this->eventManager);
+        $context->expects($this->once())->method('getEventDispatcher')->will($this->returnValue($this->eventManager));
 
         $this->couponModel = $objectManager->getObject(
             \Magento\SalesRule\Model\Coupon::class,
@@ -66,13 +58,8 @@
      */
     public function testSetRule()
     {
-<<<<<<< HEAD
-        /** @var \Magento\SalesRule\Model\Rule|\PHPUnit\Framework\MockObject\MockObject $ruleMock */
-        $ruleMock = $this->createPartialMock(\Magento\SalesRule\Model\Rule::class, ['getId', '__wakeup']);
-=======
         /** @var Rule|MockObject $ruleMock */
         $ruleMock = $this->createPartialMock(Rule::class, ['getId', '__wakeup']);
->>>>>>> b2f063af
         $ruleMock->expects($this->once())->method('getId');
 
         $this->assertEquals($this->couponModel, $this->couponModel->setRule($ruleMock));
