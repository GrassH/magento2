<?php
/**
 * Copyright © Magento, Inc. All rights reserved.
 * See COPYING.txt for license details.
 */
declare(strict_types=1);

namespace Magento\SalesRule\Test\Unit\Model;

use Magento\Catalog\Helper\Data;
use Magento\Framework\Message\Manager;
use Magento\Framework\Message\ManagerInterface;
use Magento\Framework\Model\Context;
use Magento\Framework\Pricing\PriceCurrencyInterface;
use Magento\Framework\Registry;
use Magento\Framework\TestFramework\Unit\Helper\ObjectManager;
use Magento\Framework\Validator\AbstractValidator;
use Magento\Quote\Model\Quote;
use Magento\Quote\Model\Quote\Address;
use Magento\Quote\Model\Quote\Item;
use Magento\Quote\Model\Quote\Item\AbstractItem;
use Magento\SalesRule\Model\ResourceModel\Rule\Collection;
use Magento\SalesRule\Model\ResourceModel\Rule\CollectionFactory;
use Magento\SalesRule\Model\Rule;
use Magento\SalesRule\Model\RulesApplier;
use Magento\SalesRule\Model\Utility;
use Magento\SalesRule\Model\Validator;
use Magento\SalesRule\Model\Validator\Pool;
use Magento\Store\Model\Store;
use PHPUnit\Framework\MockObject\MockObject;
use PHPUnit\Framework\TestCase;

/**
 * Tests for Magento\SalesRule\Model\Validator
 * @@SuppressWarnings(PHPMD.CouplingBetweenObjects)
 */
class ValidatorTest extends TestCase
{
    /**
     * @var ObjectManager
     */
    protected $helper;

    /**
     * @var Validator
     */
    protected $model;

    /**
     * @var Item|MockObject
     */
    protected $item;

    /**
     * @var Address|MockObject
     */
    protected $addressMock;

    /**
     * @var RulesApplier|MockObject
     */
    protected $rulesApplier;

    /**
     * @var Pool|MockObject
     */
    protected $validators;

    /**
     * @var Utility|MockObject
     */
    protected $utility;

    /**
     * @var Collection|MockObject
     */
    protected $ruleCollection;

    /**
     * @var Data|MockObject
     */
    protected $catalogData;

    /**
     * @var ManagerInterface|MockObject
     */
    protected $messageManager;

    /**
     * @var PriceCurrencyInterface|MockObject
     */
    private $priceCurrency;

    protected function setUp(): void
    {
        $this->helper = new ObjectManager($this);
        $this->rulesApplier = $this->createPartialMock(
            RulesApplier::class,
            ['setAppliedRuleIds', 'applyRules', 'addDiscountDescription']
        );

        $this->addressMock = $this->getMockBuilder(Address::class)
            ->disableOriginalConstructor()
            ->setMethods(
                [
                    'getShippingAmountForDiscount',
                    'getBaseShippingAmountForDiscount',
                    'getQuote',
                    'getCustomAttributesCodes',
                    'setCartFixedRules'
                ]
            )
            ->getMock();

        /** @var AbstractItem|MockObject $item */
        $this->item = $this->getMockBuilder(Item::class)
            ->addMethods(['getParentItemId'])
            ->onlyMethods(['getAddress'])
            ->disableOriginalConstructor()
            ->getMock();
        $this->item->expects($this->any())
            ->method('getAddress')
            ->willReturn($this->addressMock);

        $context = $this->createMock(Context::class);
        $registry = $this->createMock(Registry::class);
        $this->catalogData = $this->createMock(Data::class);
        $this->utility = $this->createMock(Utility::class);
        $this->validators = $this->createPartialMock(Pool::class, ['getValidators']);
        $this->messageManager = $this->createMock(Manager::class);
        $this->ruleCollection = $this->getMockBuilder(Collection::class)
            ->disableOriginalConstructor()
            ->getMock();
        $ruleCollectionFactoryMock = $this->prepareRuleCollectionMock($this->ruleCollection);
        $this->priceCurrency = $this->getMockBuilder(PriceCurrencyInterface::class)
            ->disableOriginalConstructor()
<<<<<<< HEAD
            ->setMethods(['roundPrice'])
=======
>>>>>>> 0423eae6
            ->getMockForAbstractClass();

        /** @var Validator|MockObject $validator */
        $this->model = $this->helper->getObject(
            Validator::class,
            [
                'context' => $context,
                'registry' => $registry,
                'collectionFactory' => $ruleCollectionFactoryMock,
                'catalogData' => $this->catalogData,
                'utility' => $this->utility,
                'rulesApplier' => $this->rulesApplier,
                'validators' => $this->validators,
                'messageManager' => $this->messageManager,
                'priceCurrency' => $this->priceCurrency
            ]
        );
        $this->model->setWebsiteId(1);
        $this->model->setCustomerGroupId(2);
        $this->model->setCouponCode('code');
        $this->ruleCollection->expects($this->any())
            ->method('setValidationFilter')
            ->with(
                $this->model->getWebsiteId(),
                $this->model->getCustomerGroupId(),
                $this->model->getCouponCode(),
                null,
                $this->addressMock
            )
            ->willReturnSelf();
    }

    /**
     * @return Item|MockObject
     */
    protected function getQuoteItemMock()
    {
        $fixturePath = __DIR__ . '/_files/';
        $itemDownloadable = $this->createPartialMock(
            Item::class,
            ['getAddress']
        );
        $itemDownloadable->expects($this->any())->method('getAddress')->willReturn($this->addressMock);

        $itemSimple = $this->createPartialMock(Item::class, ['getAddress']);
        $itemSimple->expects($this->any())->method('getAddress')->willReturn($this->addressMock);

        /** @var Quote $quote */
        $quote = $this->createPartialMock(Quote::class, ['getStoreId']);
        $quote->expects($this->any())->method('getStoreId')->willReturn(1);

        $itemData = include $fixturePath . 'quote_item_downloadable.php';
        $itemDownloadable->addData($itemData);
        $quote->addItem($itemDownloadable);

        $itemData = include $fixturePath . 'quote_item_simple.php';
        $itemSimple->addData($itemData);
        $quote->addItem($itemSimple);

        return $itemDownloadable;
    }

    public function testCanApplyRules()
    {
        $this->model->init(
            $this->model->getWebsiteId(),
            $this->model->getCustomerGroupId(),
            $this->model->getCouponCode()
        );
        $item = $this->getQuoteItemMock();
        $rule = $this->createMock(Rule::class);
        $actionsCollection = $this->getMockBuilder(\Magento\Rule\Model\Action\Collection::class)->addMethods(
            ['validate']
        )
            ->disableOriginalConstructor()
            ->getMock();
        $actionsCollection->expects($this->any())
            ->method('validate')
            ->with($item)
            ->willReturn(true);
        $rule->expects($this->any())
            ->method('getActions')
            ->willReturn($actionsCollection);
        $iterator = new \ArrayIterator([$rule]);
        $this->ruleCollection->expects($this->any())
            ->method('getIterator')
            ->willReturn($iterator);

        $this->utility->expects($this->any())
            ->method('canProcessRule')
            ->with($rule, $this->anything())
            ->willReturn(true);

        $quote = $item->getQuote();
        $quote->setItemsQty(2);
        $quote->setVirtualItemsQty(1);

        $this->assertTrue($this->model->canApplyRules($item));

        $quote->setItemsQty(2);
        $quote->setVirtualItemsQty(2);

        $this->assertTrue($this->model->canApplyRules($item));
    }

    public function testProcess()
    {
        $negativePrice = -1;

        $this->item->setDiscountCalculationPrice($negativePrice);
        $this->item->setData('calculation_price', $negativePrice);

        $this->rulesApplier->expects($this->never())->method('applyRules');

        $this->model->init(
            $this->model->getWebsiteId(),
            $this->model->getCustomerGroupId(),
            $this->model->getCouponCode()
        );
        $this->model->process($this->item);
    }

    public function testProcessWhenItemPriceIsNegativeDiscountsAreZeroed()
    {
        $negativePrice = -1;
        $nonZeroDiscount = 123;
        $this->model->init(
            $this->model->getWebsiteId(),
            $this->model->getCustomerGroupId(),
            $this->model->getCouponCode()
        );

        $this->item->setDiscountCalculationPrice($negativePrice);
        $this->item->setData('calculation_price', $negativePrice);

        $this->item->setDiscountAmount($nonZeroDiscount);
        $this->item->setBaseDiscountAmount($nonZeroDiscount);
        $this->item->setDiscountPercent($nonZeroDiscount);

        $this->model->process($this->item);

        $this->assertEquals(0, $this->item->getDiscountAmount());
        $this->assertEquals(0, $this->item->getBaseDiscountAmount());
        $this->assertEquals(0, $this->item->getDiscountPercent());
    }

    public function testApplyRulesThatAppliedRuleIdsAreCollected()
    {
        $positivePrice = 1;
        $ruleId1 = 123;
        $ruleId2 = 234;
        $expectedRuleIds = [$ruleId1 => $ruleId1, $ruleId2 => $ruleId2];
        $this->model->init(
            $this->model->getWebsiteId(),
            $this->model->getCustomerGroupId(),
            $this->model->getCouponCode()
        );

        $this->item->setDiscountCalculationPrice($positivePrice);
        $this->item->setData('calculation_price', $positivePrice);
        $this->model->setSkipActionsValidation(true);

        $this->rulesApplier->expects($this->once())
            ->method('applyRules')
            ->with(
                $this->item,
                $this->ruleCollection,
                $this->anything(),
                $this->anything()
            )
            ->willReturn($expectedRuleIds);
        $this->rulesApplier->expects($this->once())
            ->method('setAppliedRuleIds')
            ->with(
                $this->anything(),
                $expectedRuleIds
            );

        $this->model->process($this->item);
    }

    public function testInit()
    {
        $this->assertInstanceOf(
            Validator::class,
            $this->model->init(
                $this->model->getWebsiteId(),
                $this->model->getCustomerGroupId(),
                $this->model->getCouponCode()
            )
        );
    }

    public function testCanApplyDiscount()
    {
        $validator = $this->getMockBuilder(AbstractValidator::class)
            ->setMethods(['isValid'])
            ->disableOriginalConstructor()
            ->getMockForAbstractClass();

        $this->validators->expects($this->any())
            ->method('getValidators')
            ->with('discount')
            ->willReturn([$validator]);
        $validator->expects($this->any())
            ->method('isValid')
            ->with($this->item)
            ->willReturn(false);

        $this->model->init(
            $this->model->getWebsiteId(),
            $this->model->getCustomerGroupId(),
            $this->model->getCouponCode()
        );
        $this->assertFalse($this->model->canApplyDiscount($this->item));
    }

    public function testInitTotalsCanApplyDiscount()
    {
        $rule = $this->getMockBuilder(Rule::class)
            ->addMethods(['getSimpleAction'])
            ->onlyMethods(['getActions', 'getId'])
            ->disableOriginalConstructor()
            ->getMock();
        $item1 = $this->getMockForAbstractClass(
            AbstractItem::class,
            [],
            '',
            false,
            true,
            true,
            [
                '__clone',
                'getDiscountCalculationPrice',
                'getBaseDiscountCalculationPrice',
                'getCalculationPrice',
                'getParentItemId',
                'getParentItem'
            ]
        );
        $item2 = clone $item1;
        $item3 = clone $item1;
        $item4 = clone $item1;
        $items = [$item1, $item2, $item3, $item4];

        $rule->expects($this->any())
            ->method('getSimpleAction')
            ->willReturn(Rule::CART_FIXED_ACTION);
        $iterator = new \ArrayIterator([$rule]);
        $this->ruleCollection->expects($this->once())->method('getIterator')->willReturn($iterator);
        $validator = $this->getMockBuilder(AbstractValidator::class)
            ->setMethods(['isValid'])
            ->disableOriginalConstructor()
            ->getMockForAbstractClass();

        $this->validators->expects($this->atLeastOnce())->method('getValidators')->with('discount')
            ->willReturn([$validator]);
        $validator->expects($this->at(0))->method('isValid')->with($item1)->willReturn(false);
        $validator->expects($this->at(1))->method('isValid')->with($item2)->willReturn(true);

        $item1->expects($this->any())->method('getParentItemId')->willReturn(null);
        $item1->expects($this->any())->method('getParentItem')->willReturn(null);
        $item1->expects($this->never())->method('getDiscountCalculationPrice');
        $item1->expects($this->never())->method('getBaseDiscountCalculationPrice');
        $item2->expects($this->any())->method('getParentItemId')->willReturn(null);
        $item2->expects($this->any())->method('getParentItem')->willReturn(null);
        $item2->expects($this->any())->method('getDiscountCalculationPrice')->willReturn(50);
        $item2->expects($this->once())->method('getBaseDiscountCalculationPrice')->willReturn(50);
        $item3->expects($this->any())->method('getParentItemId')->willReturn(null);
        $item3->expects($this->any())->method('getParentItem')->willReturn($item1);
        $item3->expects($this->never())->method('getDiscountCalculationPrice');
        $item3->expects($this->never())->method('getBaseDiscountCalculationPrice');
        $item4->expects($this->any())->method('getParentItemId')->willReturn(12345);
        $item4->expects($this->any())->method('getParentItem')->willReturn(null);
        $item4->expects($this->never())->method('getDiscountCalculationPrice');
        $item4->expects($this->never())->method('getBaseDiscountCalculationPrice');
        $this->utility->expects($this->once())->method('getItemQty')->willReturn(1);
        $this->utility->expects($this->any())->method('canProcessRule')->willReturn(true);

        $actionsCollection = $this->getMockBuilder(\Magento\Rule\Model\Action\Collection::class)->addMethods(
            ['validate']
        )
            ->disableOriginalConstructor()
            ->getMock();
        $actionsCollection->expects($this->at(0))->method('validate')->with($item1)->willReturn(true);
        $actionsCollection->expects($this->at(1))->method('validate')->with($item2)->willReturn(true);
        $rule->expects($this->any())->method('getActions')->willReturn($actionsCollection);
        $rule->expects($this->any())->method('getId')->willReturn(1);

        $this->model->init(
            $this->model->getWebsiteId(),
            $this->model->getCustomerGroupId(),
            $this->model->getCouponCode()
        );
        $this->model->initTotals($items, $this->addressMock);
        $this->assertArrayHasKey('items_price', $this->model->getRuleItemTotalsInfo($rule->getId()));
        $this->assertArrayHasKey('base_items_price', $this->model->getRuleItemTotalsInfo($rule->getId()));
        $this->assertArrayHasKey('items_count', $this->model->getRuleItemTotalsInfo($rule->getId()));
        $this->assertEquals(1, $this->model->getRuleItemTotalsInfo($rule->getId())['items_count']);
    }

    public function testInitTotalsNoItems()
    {
        $address = $this->createMock(Address::class);
        $this->item->expects($this->never())
            ->method('getParentItemId');
        $this->model->init(
            $this->model->getWebsiteId(),
            $this->model->getCustomerGroupId(),
            $this->model->getCouponCode()
        );
        $this->model->initTotals([], $address);
    }

    /**
     * @param $ruleCollection
     * @return MockObject
     */
    protected function prepareRuleCollectionMock($ruleCollection)
    {
        $this->ruleCollection->expects($this->any())
            ->method('addFieldToFilter')
            ->with('is_active', 1)->willReturnSelf();
        $this->ruleCollection->expects($this->any())
            ->method('load')->willReturnSelf();

        $ruleCollectionFactoryMock =
            $this->getMockBuilder(CollectionFactory::class)
                ->disableOriginalConstructor()
                ->setMethods(['create'])
                ->getMock();
        $ruleCollectionFactoryMock->expects($this->any())
            ->method('create')
            ->willReturn($ruleCollection);
        return $ruleCollectionFactoryMock;
    }

    public function testProcessShippingAmountNoRules()
    {
        $iterator = new \ArrayIterator([]);
        $this->ruleCollection->expects($this->any())
            ->method('getIterator')
            ->willReturn($iterator);
        $this->model->init(
            $this->model->getWebsiteId(),
            $this->model->getCustomerGroupId(),
            $this->model->getCouponCode()
        );
        $this->assertInstanceOf(
            Validator::class,
            $this->model->processShippingAmount($this->setupAddressMock())
        );
    }

    public function testProcessShippingAmountProcessDisabled()
    {
        $ruleMock = $this->getMockBuilder(Rule::class)
            ->disableOriginalConstructor()
            ->setMethods([])
            ->getMock();
        $iterator = new \ArrayIterator([$ruleMock]);
        $this->ruleCollection->expects($this->any())
            ->method('getIterator')
            ->willReturn($iterator);
        $this->model->init(
            $this->model->getWebsiteId(),
            $this->model->getCustomerGroupId(),
            $this->model->getCouponCode()
        );
        $this->assertInstanceOf(
            Validator::class,
            $this->model->processShippingAmount($this->setupAddressMock())
        );
    }

    /**
     * Tests shipping amounts according to rule simple action.
     *
     * @param string $action
     * @param int $ruleDiscount
     * @param int $shippingDiscount
     * @dataProvider dataProviderActions
     */
    public function testProcessShippingAmountActions($action, $ruleDiscount, $shippingDiscount): void
    {
        $shippingAmount = 5;

        $ruleMock = $this->getMockBuilder(Rule::class)
            ->disableOriginalConstructor()
            ->setMethods(['getApplyToShipping', 'getSimpleAction', 'getDiscountAmount'])
            ->getMock();
        $ruleMock->method('getApplyToShipping')
            ->willReturn(true);
        $ruleMock->method('getDiscountAmount')
            ->willReturn($ruleDiscount);
        $ruleMock->method('getSimpleAction')
            ->willReturn($action);

        $iterator = new \ArrayIterator([$ruleMock]);
        $this->ruleCollection->method('getIterator')
            ->willReturn($iterator);

        $this->utility->method('canProcessRule')
            ->willReturn(true);

        $this->priceCurrency->method('convert')
            ->willReturn($ruleDiscount);

        $this->priceCurrency->method('roundPrice')
            ->willReturn(round($shippingDiscount, 2));

        $this->model->init(
            $this->model->getWebsiteId(),
            $this->model->getCustomerGroupId(),
            $this->model->getCouponCode()
        );

        $addressMock = $this->setupAddressMock($shippingAmount);

        self::assertInstanceOf(Validator::class, $this->model->processShippingAmount($addressMock));
        self::assertEquals($shippingDiscount, $addressMock->getShippingDiscountAmount());
    }

    /**
     * @return array
     */
    public static function dataProviderActions()
    {
        return [
            [Rule::TO_PERCENT_ACTION, 50, 2.5],
            [Rule::BY_PERCENT_ACTION, 50, 2.5],
            [Rule::TO_FIXED_ACTION, 5, 0],
            [Rule::BY_FIXED_ACTION, 5, 5],
            [Rule::CART_FIXED_ACTION, 5, 0],
        ];
    }

    /**
     * @param null|int $shippingAmount
     * @return MockObject
     */
    protected function setupAddressMock($shippingAmount = null)
    {
        $storeMock = $this->getMockBuilder(Store::class)
            ->disableOriginalConstructor()
            ->setMethods([])
            ->getMock();

        $quoteMock = $this->getMockBuilder(Quote::class)
            ->disableOriginalConstructor()
            ->setMethods(['setAppliedRuleIds', 'getStore'])
            ->getMock();

        $quoteMock->method('getStore')
            ->willReturn($storeMock);

        $quoteMock->method('setAppliedRuleIds')
            ->willReturnSelf();

        $this->addressMock->method('getShippingAmountForDiscount')
            ->willReturn($shippingAmount);

        $this->addressMock->method('getBaseShippingAmountForDiscount')
            ->willReturn($shippingAmount);

        $this->addressMock->method('getQuote')
            ->willReturn($quoteMock);

        $this->addressMock->method('getCustomAttributesCodes')
            ->willReturn([]);

        return $this->addressMock;
    }

    public function testReset()
    {
        $this->utility->expects($this->once())
            ->method('resetRoundingDeltas');
        $quoteMock = $this->getMockBuilder(Quote::class)
            ->disableOriginalConstructor()
            ->getMock();
        $addressMock = $this->getMockBuilder(Address::class)
            ->disableOriginalConstructor()
            ->getMock();
        $addressMock->expects($this->once())
            ->method('getQuote')
            ->willReturn($quoteMock);
        $this->model->init(
            $this->model->getWebsiteId(),
            $this->model->getCustomerGroupId(),
            $this->model->getCouponCode()
        );
        $this->assertInstanceOf(Validator::class, $this->model->reset($addressMock));
    }
}<|MERGE_RESOLUTION|>--- conflicted
+++ resolved
@@ -134,10 +134,7 @@
         $ruleCollectionFactoryMock = $this->prepareRuleCollectionMock($this->ruleCollection);
         $this->priceCurrency = $this->getMockBuilder(PriceCurrencyInterface::class)
             ->disableOriginalConstructor()
-<<<<<<< HEAD
             ->setMethods(['roundPrice'])
-=======
->>>>>>> 0423eae6
             ->getMockForAbstractClass();
 
         /** @var Validator|MockObject $validator */
