--- conflicted
+++ resolved
@@ -64,16 +64,6 @@
             ->setMethods(['create'])
             ->getMock();
 
-<<<<<<< HEAD
-        $this->mockObjectManager([
-            \Magento\Framework\Api\ExtensionAttributesFactory::class =>
-                $this->getMock(\Magento\Framework\Api\ExtensionAttributesFactory::class, [], [], '', false),
-            \Magento\Framework\Api\AttributeValueFactory::class =>
-                $this->getMock(\Magento\Framework\Api\AttributeValueFactory::class, [], [], '', false)
-        ]);
-
-=======
->>>>>>> 592e5919
         $this->model = $this->objectManager->getObject(
             \Magento\SalesRule\Model\Rule::class,
             [
@@ -82,32 +72,6 @@
                 'condProdCombineF' => $this->condProdCombineFactoryMock,
             ]
         );
-    }
-
-    protected function tearDown()
-    {
-        $reflectionProperty = new \ReflectionProperty(\Magento\Framework\App\ObjectManager::class, '_instance');
-        $reflectionProperty->setAccessible(true);
-        $reflectionProperty->setValue(null);
-    }
-
-    /**
-     * Mock application object manager to return configured dependencies.
-     *
-     * @param array $dependencies
-     * @return void
-     */
-    private function mockObjectManager($dependencies)
-    {
-        $dependencyMap = [];
-        foreach ($dependencies as $type => $instance) {
-            $dependencyMap[] = [$type, $instance];
-        }
-        $objectManagerMock = $this->getMock(\Magento\Framework\ObjectManagerInterface::class);
-        $objectManagerMock->expects($this->any())
-            ->method('get')
-            ->will($this->returnValueMap($dependencyMap));
-        \Magento\Framework\App\ObjectManager::setInstance($objectManagerMock);
     }
 
     public function testLoadCouponCode()
