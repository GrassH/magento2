<?php
/**
 * Copyright © Magento, Inc. All rights reserved.
 * See COPYING.txt for license details.
 */
declare(strict_types=1);

namespace Magento\SalesRule\Test\Unit\Model\Quote;

use Magento\Framework\Api\ExtensionAttributesInterface;
use Magento\Framework\Event\Manager;
use Magento\Framework\Pricing\PriceCurrencyInterface;
use Magento\Framework\TestFramework\Unit\Helper\ObjectManager;
use Magento\Quote\Api\Data\ShippingAssignmentInterface;
use Magento\Quote\Api\Data\ShippingInterface;
use Magento\Quote\Model\Quote;
use Magento\Quote\Model\Quote\Address;
use Magento\Quote\Model\Quote\Address\Total;
use Magento\Quote\Model\Quote\Item;
use Magento\SalesRule\Model\Quote\Discount;
use Magento\SalesRule\Model\Rule\Action\Discount\Data;
use Magento\SalesRule\Model\Rule\Action\Discount\DataFactory;
use Magento\SalesRule\Model\Validator;
use Magento\Store\Model\Store;
use Magento\Store\Model\StoreManager;
use PHPUnit\Framework\MockObject\MockObject;
use PHPUnit\Framework\TestCase;

/**
<<<<<<< HEAD
 * Test discount totals calculation model
 *
=======
>>>>>>> 07b53ebb
 * @SuppressWarnings(PHPMD.CouplingBetweenObjects)
 */
class DiscountTest extends TestCase
{
    /**
     * @var Discount
     */
    protected $discount;

    /**
     * @var ObjectManager
     */
    protected $objectManager;

    /**
     * @var MockObject
     */
    protected $storeManagerMock;

    /**
     * @var MockObject
     */
    protected $validatorMock;

    /**
     * @var MockObject
     */
    protected $eventManagerMock;

    /**
     * @var MockObject
     */
    protected $shippingAssignmentMock;

    /**
     * @var MockObject
     */
    protected $addressMock;

    /**
     * @var DataFactory|MockObject
     */
    private $discountFactory;

    protected function setUp(): void
    {
        $this->objectManager = new ObjectManager($this);
        $this->storeManagerMock = $this->createMock(StoreManager::class);
        $this->validatorMock = $this->getMockBuilder(Validator::class)
            ->disableOriginalConstructor()
            ->setMethods(
                [
                    'canApplyRules',
                    'reset',
                    'init',
                    'initTotals',
                    'sortItemsByPriority',
                    'setSkipActionsValidation',
                    'process',
                    'processShippingAmount',
                    'canApplyDiscount',
                ]
            )
            ->getMock();
        $this->eventManagerMock = $this->createMock(Manager::class);
<<<<<<< HEAD
        $priceCurrencyMock = $this->createMock(PriceCurrencyInterface::class);
=======
        $priceCurrencyMock = $this->getMockForAbstractClass(PriceCurrencyInterface::class);
>>>>>>> 07b53ebb
        $priceCurrencyMock->expects($this->any())
            ->method('round')
            ->willReturnCallback(
                function ($argument) {
                    return round($argument, 2);
                }
            );

<<<<<<< HEAD
        $this->addressMock = $this->createPartialMock(
            Address::class,
            [
                'getQuote',
                'getAllItems',
                'getShippingAmount',
                '__wakeup',
                'getCustomAttributesCodes',
                'getExtensionAttributes'
            ]
        );
=======
        $this->addressMock = $this->getMockBuilder(Address::class)
            ->addMethods(['getShippingAmount'])
            ->onlyMethods(['getQuote', 'getAllItems', 'getExtensionAttributes', 'getCustomAttributesCodes'])
            ->disableOriginalConstructor()
            ->getMock();
>>>>>>> 07b53ebb
        $addressExtension = $this->getMockBuilder(
            ExtensionAttributesInterface::class
        )->setMethods(['setDiscounts', 'getDiscounts'])->getMock();
        $addressExtension->method('getDiscounts')->willReturn([]);
        $addressExtension->expects($this->any())
            ->method('setDiscounts')
            ->willReturn([]);
        $this->addressMock->expects(
            $this->any()
        )->method('getExtensionAttributes')->willReturn($addressExtension);
        $this->addressMock->expects($this->any())
            ->method('getCustomAttributesCodes')
            ->willReturn([]);

<<<<<<< HEAD
        $shipping = $this->createMock(ShippingInterface::class);
        $shipping->expects($this->any())->method('getAddress')->willReturn($this->addressMock);
        $this->shippingAssignmentMock = $this->createMock(ShippingAssignmentInterface::class);
=======
        $shipping = $this->getMockForAbstractClass(ShippingInterface::class);
        $shipping->expects($this->any())->method('getAddress')->willReturn($this->addressMock);
        $this->shippingAssignmentMock = $this->getMockForAbstractClass(ShippingAssignmentInterface::class);
>>>>>>> 07b53ebb
        $this->shippingAssignmentMock->expects($this->any())->method('getShipping')->willReturn($shipping);
        $this->discountFactory = $this->createPartialMock(
            DataFactory::class,
            ['create']
        );

        /** @var Discount $discount */
        $this->discount = $this->objectManager->getObject(
            Discount::class,
            [
                'storeManager' => $this->storeManagerMock,
                'validator' => $this->validatorMock,
                'eventManager' => $this->eventManagerMock,
                'priceCurrency' => $priceCurrencyMock,
            ]
        );
        $discountData = $this->getMockBuilder(Data::class)
            ->setConstructorArgs(
                [
                    'amount' => 0,
                    'baseAmount' => 0,
                    'originalAmount' => 0,
                    'baseOriginalAmount' => 0
                ]
            )
            ->getMock();
        $this->discountFactory->expects($this->any())
            ->method('create')
            ->with($this->anything())
            ->willReturn($discountData);
    }

    public function testCollectItemNoDiscount()
    {
<<<<<<< HEAD
        $itemNoDiscount = $this->createPartialMock(
            Item::class,
            ['getNoDiscount', '__wakeup', 'getExtensionAttributes']
        );
=======
        $itemNoDiscount = $this->getMockBuilder(Item::class)
            ->addMethods(['getNoDiscount'])
            ->onlyMethods(['getExtensionAttributes'])
            ->disableOriginalConstructor()
            ->getMock();
>>>>>>> 07b53ebb
        $itemExtension = $this->getMockBuilder(
            ExtensionAttributesInterface::class
        )->setMethods(['setDiscounts', 'getDiscounts'])->getMock();
        $itemExtension->method('getDiscounts')->willReturn([]);
        $itemExtension->expects($this->any())
            ->method('setDiscounts')
            ->willReturn([]);
        $itemNoDiscount->expects(
            $this->any()
        )->method('getExtensionAttributes')->willReturn($itemExtension);
        $itemNoDiscount->expects($this->once())->method('getNoDiscount')->willReturn(true);
        $this->validatorMock->expects($this->once())->method('sortItemsByPriority')
            ->with([$itemNoDiscount], $this->addressMock)
            ->willReturnArgument(0);
<<<<<<< HEAD
        $storeMock = $this->createPartialMock(Store::class, ['getStore', '__wakeup']);
=======
        $storeMock = $this->getMockBuilder(Store::class)
            ->addMethods(['getStore'])
            ->disableOriginalConstructor()
            ->getMock();
>>>>>>> 07b53ebb
        $this->storeManagerMock->expects($this->any())->method('getStore')->willReturn($storeMock);
        $quoteMock = $this->createMock(Quote::class);
        $this->addressMock->expects($this->any())->method('getQuote')->willReturn($quoteMock);
        $this->shippingAssignmentMock->expects($this->any())->method('getItems')->willReturn([$itemNoDiscount]);
        $this->addressMock->expects($this->any())->method('getShippingAmount')->willReturn(true);

        $totalMock = $this->createMock(Total::class);

        $this->assertInstanceOf(
            Discount::class,
            $this->discount->collect($quoteMock, $this->shippingAssignmentMock, $totalMock)
        );
    }

    public function testCollectItemHasParent()
    {
<<<<<<< HEAD
        $itemWithParentId = $this->createPartialMock(
            Item::class,
            ['getNoDiscount', 'getParentItem', '__wakeup']
        );
=======
        $itemWithParentId = $this->getMockBuilder(Item::class)
            ->addMethods(['getNoDiscount'])
            ->onlyMethods(['getParentItem'])
            ->disableOriginalConstructor()
            ->getMock();
>>>>>>> 07b53ebb
        $itemWithParentId->expects($this->once())->method('getNoDiscount')->willReturn(false);
        $itemWithParentId->expects($this->once())->method('getParentItem')->willReturn(true);

        $this->validatorMock->expects($this->any())->method('canApplyDiscount')->willReturn(true);
        $this->validatorMock->expects($this->any())->method('sortItemsByPriority')
            ->with([$itemWithParentId], $this->addressMock)
            ->willReturnArgument(0);

<<<<<<< HEAD
        $storeMock = $this->createPartialMock(Store::class, ['getStore', '__wakeup']);
=======
        $storeMock = $this->getMockBuilder(Store::class)
            ->addMethods(['getStore'])
            ->disableOriginalConstructor()
            ->getMock();
>>>>>>> 07b53ebb
        $this->storeManagerMock->expects($this->any())->method('getStore')->willReturn($storeMock);

        $quoteMock = $this->createMock(Quote::class);

        $this->addressMock->expects($this->any())->method('getQuote')->willReturn($quoteMock);
        $this->addressMock->expects($this->any())->method('getShippingAmount')->willReturn(true);
        $this->shippingAssignmentMock->expects($this->any())->method('getItems')->willReturn([$itemWithParentId]);
        $totalMock = $this->createMock(Total::class);

        $this->assertInstanceOf(
            Discount::class,
            $this->discount->collect($quoteMock, $this->shippingAssignmentMock, $totalMock)
        );
    }

<<<<<<< HEAD
=======
    /**
     * @dataProvider collectItemHasChildrenDataProvider
     */
    public function testCollectItemHasChildren($childItemData, $parentData, $expectedChildData)
    {
        $childItems = [];
        foreach ($childItemData as $itemId => $itemData) {
            $item = $this->objectManager->getObject(Item::class)->setData($itemData);
            $childItems[$itemId] = $item;
        }

        $itemWithChildren = $this->getMockBuilder(Item::class)
            ->disableOriginalConstructor()
            ->setMethods(
                [
                    'getNoDiscount',
                    'getParentItem',
                    'getHasChildren',
                    'isChildrenCalculated',
                    'getChildren',
                    'getExtensionAttributes',
                ]
            )
            ->getMock();
        $itemExtension = $this->getMockBuilder(
            ExtensionAttributesInterface::class
        )->setMethods(['setDiscounts', 'getDiscounts'])->getMock();
        $itemExtension->method('getDiscounts')->willReturn([]);
        $itemExtension->expects($this->any())
            ->method('setDiscounts')
            ->willReturn([]);
        $itemWithChildren->expects(
            $this->any()
        )->method('getExtensionAttributes')->willReturn($itemExtension);
        $itemWithChildren->expects($this->once())->method('getNoDiscount')->willReturn(false);
        $itemWithChildren->expects($this->once())->method('getParentItem')->willReturn(false);
        $itemWithChildren->expects($this->once())->method('getHasChildren')->willReturn(true);
        $itemWithChildren->expects($this->once())->method('isChildrenCalculated')->willReturn(true);
        $itemWithChildren->expects($this->any())->method('getChildren')->willReturn($childItems);
        foreach ($parentData as $key => $value) {
            $itemWithChildren->setData($key, $value);
        }

        $this->validatorMock->expects($this->any())->method('canApplyDiscount')->willReturn(true);
        $this->validatorMock->expects($this->once())->method('sortItemsByPriority')
            ->with([$itemWithChildren], $this->addressMock)
            ->willReturnArgument(0);
        $this->validatorMock->expects($this->any())->method('canApplyRules')->willReturn(true);

        $storeMock = $this->getMockBuilder(Store::class)
            ->disableOriginalConstructor()
            ->setMethods(['getStore'])
            ->getMock();
        $this->storeManagerMock->expects($this->any())->method('getStore')->willReturn($storeMock);

        $quoteMock = $this->getMockBuilder(Quote::class)
            ->disableOriginalConstructor()
            ->getMock();
        $this->addressMock->expects($this->any())->method('getQuote')->willReturn($quoteMock);
        $this->addressMock->expects($this->any())->method('getShippingAmount')->willReturn(true);

        $this->shippingAssignmentMock->expects($this->any())->method('getItems')->willReturn([$itemWithChildren]);
        $totalMock = $this->createMock(Total::class);

        $this->assertInstanceOf(
            Discount::class,
            $this->discount->collect($quoteMock, $this->shippingAssignmentMock, $totalMock)
        );

        foreach ($expectedChildData as $itemId => $expectedItemData) {
            $childItem = $childItems[$itemId];
            foreach ($expectedItemData as $key => $value) {
                $this->assertEquals($value, $childItem->getData($key), 'Incorrect value for ' . $key);
            }
        }
    }

    /**
     * @return array
     */
    public function collectItemHasChildrenDataProvider()
    {
        $data = [
            // 3 items, each $100, testing that discount are distributed to item correctly
            [
                'child_item_data' => [
                    'item1' => [
                        'base_row_total' => 0,
                    ]
                ],
                'parent_item_data' => [
                    'discount_amount' => 20,
                    'base_discount_amount' => 10,
                    'original_discount_amount' => 40,
                    'base_original_discount_amount' => 20,
                    'base_row_total' => 0,
                ],
                'expected_child_item_data' => [
                    'item1' => [
                        'discount_amount' => 0,
                        'base_discount_amount' => 0,
                        'original_discount_amount' => 0,
                        'base_original_discount_amount' => 0,
                    ]
                ],
            ],
            [
                // 3 items, each $100, testing that discount are distributed to item correctly
                'child_item_data' => [
                    'item1' => [
                        'base_row_total' => 100,
                    ],
                    'item2' => [
                        'base_row_total' => 100,
                    ],
                    'item3' => [
                        'base_row_total' => 100,
                    ],
                ],
                'parent_item_data' => [
                    'discount_amount' => 20,
                    'base_discount_amount' => 10,
                    'original_discount_amount' => 40,
                    'base_original_discount_amount' => 20,
                    'base_row_total' => 300,
                ],
                'expected_child_item_data' => [
                    'item1' => [
                        'discount_amount' => 6.67,
                        'base_discount_amount' => 3.33,
                        'original_discount_amount' => 13.33,
                        'base_original_discount_amount' => 6.67,
                    ],
                    'item2' => [
                        'discount_amount' => 6.66,
                        'base_discount_amount' => 3.34,
                        'original_discount_amount' => 13.34,
                        'base_original_discount_amount' => 6.66,
                    ],
                    'item3' => [
                        'discount_amount' => 6.67,
                        'base_discount_amount' => 3.33,
                        'original_discount_amount' => 13.33,
                        'base_original_discount_amount' => 6.67,
                    ],
                ],
            ],
        ];
        return $data;
    }

>>>>>>> 07b53ebb
    public function testCollectItemHasNoChildren()
    {
        $itemWithChildren = $this->getMockBuilder(Item::class)
            ->disableOriginalConstructor()
            ->setMethods(
                [
                    'getNoDiscount',
                    'getParentItem',
                    'getHasChildren',
                    'isChildrenCalculated',
                    'getChildren',
                    'getExtensionAttributes',
                ]
            )
            ->getMock();
        $itemExtension = $this->getMockBuilder(
            ExtensionAttributesInterface::class
        )->setMethods(['setDiscounts', 'getDiscounts'])->getMock();
        $itemExtension->method('getDiscounts')->willReturn([]);
        $itemExtension->expects($this->any())
            ->method('setDiscounts')
            ->willReturn([]);
        $itemWithChildren->expects(
            $this->any()
        )->method('getExtensionAttributes')->willReturn($itemExtension);
        $itemWithChildren->expects($this->once())->method('getNoDiscount')->willReturn(false);
        $itemWithChildren->expects($this->once())->method('getParentItem')->willReturn(false);
        $itemWithChildren->expects($this->once())->method('getHasChildren')->willReturn(false);

        $this->validatorMock->expects($this->any())->method('canApplyDiscount')->willReturn(true);
        $this->validatorMock->expects($this->once())->method('sortItemsByPriority')
            ->with([$itemWithChildren], $this->addressMock)
            ->willReturnArgument(0);

        $storeMock = $this->getMockBuilder(Store::class)
            ->disableOriginalConstructor()
            ->setMethods(['getStore'])
            ->getMock();
        $this->storeManagerMock->expects($this->any())->method('getStore')->willReturn($storeMock);

<<<<<<< HEAD
        $quoteMock = $this->getMockBuilder(Quote::class)->disableOriginalConstructor()->getMock();
=======
        $quoteMock = $this->getMockBuilder(Quote::class)
            ->disableOriginalConstructor()
            ->getMock();
>>>>>>> 07b53ebb
        $this->addressMock->expects($this->any())->method('getQuote')->willReturn($quoteMock);
        $this->addressMock->expects($this->any())->method('getShippingAmount')->willReturn(true);
        $this->shippingAssignmentMock->expects($this->any())->method('getItems')->willReturn([$itemWithChildren]);

        $totalMock = $this->createMock(Total::class);
        $this->assertInstanceOf(
            Discount::class,
            $this->discount->collect($quoteMock, $this->shippingAssignmentMock, $totalMock)
        );
    }

    public function testFetch()
    {
        $discountAmount = 100;
        $discountDescription = 100;
        $expectedResult = [
            'code' => 'discount',
            'value' => 100,
            'title' => __('Discount (%1)', $discountDescription)
        ];

        $quoteMock = $this->createMock(Quote::class);
<<<<<<< HEAD
        $totalMock = $this->createPartialMock(
            Total::class,
            ['getDiscountAmount', 'getDiscountDescription']
        );
=======
        $totalMock = $this->getMockBuilder(Total::class)
            ->addMethods(['getDiscountAmount', 'getDiscountDescription'])
            ->disableOriginalConstructor()
            ->getMock();
>>>>>>> 07b53ebb

        $totalMock->expects($this->once())->method('getDiscountAmount')->willReturn($discountAmount);
        $totalMock->expects($this->once())->method('getDiscountDescription')->willReturn($discountDescription);
        $this->assertEquals($expectedResult, $this->discount->fetch($quoteMock, $totalMock));
    }
}<|MERGE_RESOLUTION|>--- conflicted
+++ resolved
@@ -27,11 +27,6 @@
 use PHPUnit\Framework\TestCase;
 
 /**
-<<<<<<< HEAD
- * Test discount totals calculation model
- *
-=======
->>>>>>> 07b53ebb
  * @SuppressWarnings(PHPMD.CouplingBetweenObjects)
  */
 class DiscountTest extends TestCase
@@ -97,11 +92,7 @@
             )
             ->getMock();
         $this->eventManagerMock = $this->createMock(Manager::class);
-<<<<<<< HEAD
-        $priceCurrencyMock = $this->createMock(PriceCurrencyInterface::class);
-=======
         $priceCurrencyMock = $this->getMockForAbstractClass(PriceCurrencyInterface::class);
->>>>>>> 07b53ebb
         $priceCurrencyMock->expects($this->any())
             ->method('round')
             ->willReturnCallback(
@@ -110,25 +101,11 @@
                 }
             );
 
-<<<<<<< HEAD
-        $this->addressMock = $this->createPartialMock(
-            Address::class,
-            [
-                'getQuote',
-                'getAllItems',
-                'getShippingAmount',
-                '__wakeup',
-                'getCustomAttributesCodes',
-                'getExtensionAttributes'
-            ]
-        );
-=======
         $this->addressMock = $this->getMockBuilder(Address::class)
             ->addMethods(['getShippingAmount'])
             ->onlyMethods(['getQuote', 'getAllItems', 'getExtensionAttributes', 'getCustomAttributesCodes'])
             ->disableOriginalConstructor()
             ->getMock();
->>>>>>> 07b53ebb
         $addressExtension = $this->getMockBuilder(
             ExtensionAttributesInterface::class
         )->setMethods(['setDiscounts', 'getDiscounts'])->getMock();
@@ -143,15 +120,9 @@
             ->method('getCustomAttributesCodes')
             ->willReturn([]);
 
-<<<<<<< HEAD
-        $shipping = $this->createMock(ShippingInterface::class);
-        $shipping->expects($this->any())->method('getAddress')->willReturn($this->addressMock);
-        $this->shippingAssignmentMock = $this->createMock(ShippingAssignmentInterface::class);
-=======
         $shipping = $this->getMockForAbstractClass(ShippingInterface::class);
         $shipping->expects($this->any())->method('getAddress')->willReturn($this->addressMock);
         $this->shippingAssignmentMock = $this->getMockForAbstractClass(ShippingAssignmentInterface::class);
->>>>>>> 07b53ebb
         $this->shippingAssignmentMock->expects($this->any())->method('getShipping')->willReturn($shipping);
         $this->discountFactory = $this->createPartialMock(
             DataFactory::class,
@@ -186,18 +157,11 @@
 
     public function testCollectItemNoDiscount()
     {
-<<<<<<< HEAD
-        $itemNoDiscount = $this->createPartialMock(
-            Item::class,
-            ['getNoDiscount', '__wakeup', 'getExtensionAttributes']
-        );
-=======
         $itemNoDiscount = $this->getMockBuilder(Item::class)
             ->addMethods(['getNoDiscount'])
             ->onlyMethods(['getExtensionAttributes'])
             ->disableOriginalConstructor()
             ->getMock();
->>>>>>> 07b53ebb
         $itemExtension = $this->getMockBuilder(
             ExtensionAttributesInterface::class
         )->setMethods(['setDiscounts', 'getDiscounts'])->getMock();
@@ -212,14 +176,10 @@
         $this->validatorMock->expects($this->once())->method('sortItemsByPriority')
             ->with([$itemNoDiscount], $this->addressMock)
             ->willReturnArgument(0);
-<<<<<<< HEAD
-        $storeMock = $this->createPartialMock(Store::class, ['getStore', '__wakeup']);
-=======
         $storeMock = $this->getMockBuilder(Store::class)
             ->addMethods(['getStore'])
             ->disableOriginalConstructor()
             ->getMock();
->>>>>>> 07b53ebb
         $this->storeManagerMock->expects($this->any())->method('getStore')->willReturn($storeMock);
         $quoteMock = $this->createMock(Quote::class);
         $this->addressMock->expects($this->any())->method('getQuote')->willReturn($quoteMock);
@@ -236,18 +196,11 @@
 
     public function testCollectItemHasParent()
     {
-<<<<<<< HEAD
-        $itemWithParentId = $this->createPartialMock(
-            Item::class,
-            ['getNoDiscount', 'getParentItem', '__wakeup']
-        );
-=======
         $itemWithParentId = $this->getMockBuilder(Item::class)
             ->addMethods(['getNoDiscount'])
             ->onlyMethods(['getParentItem'])
             ->disableOriginalConstructor()
             ->getMock();
->>>>>>> 07b53ebb
         $itemWithParentId->expects($this->once())->method('getNoDiscount')->willReturn(false);
         $itemWithParentId->expects($this->once())->method('getParentItem')->willReturn(true);
 
@@ -256,14 +209,10 @@
             ->with([$itemWithParentId], $this->addressMock)
             ->willReturnArgument(0);
 
-<<<<<<< HEAD
-        $storeMock = $this->createPartialMock(Store::class, ['getStore', '__wakeup']);
-=======
         $storeMock = $this->getMockBuilder(Store::class)
             ->addMethods(['getStore'])
             ->disableOriginalConstructor()
             ->getMock();
->>>>>>> 07b53ebb
         $this->storeManagerMock->expects($this->any())->method('getStore')->willReturn($storeMock);
 
         $quoteMock = $this->createMock(Quote::class);
@@ -279,160 +228,6 @@
         );
     }
 
-<<<<<<< HEAD
-=======
-    /**
-     * @dataProvider collectItemHasChildrenDataProvider
-     */
-    public function testCollectItemHasChildren($childItemData, $parentData, $expectedChildData)
-    {
-        $childItems = [];
-        foreach ($childItemData as $itemId => $itemData) {
-            $item = $this->objectManager->getObject(Item::class)->setData($itemData);
-            $childItems[$itemId] = $item;
-        }
-
-        $itemWithChildren = $this->getMockBuilder(Item::class)
-            ->disableOriginalConstructor()
-            ->setMethods(
-                [
-                    'getNoDiscount',
-                    'getParentItem',
-                    'getHasChildren',
-                    'isChildrenCalculated',
-                    'getChildren',
-                    'getExtensionAttributes',
-                ]
-            )
-            ->getMock();
-        $itemExtension = $this->getMockBuilder(
-            ExtensionAttributesInterface::class
-        )->setMethods(['setDiscounts', 'getDiscounts'])->getMock();
-        $itemExtension->method('getDiscounts')->willReturn([]);
-        $itemExtension->expects($this->any())
-            ->method('setDiscounts')
-            ->willReturn([]);
-        $itemWithChildren->expects(
-            $this->any()
-        )->method('getExtensionAttributes')->willReturn($itemExtension);
-        $itemWithChildren->expects($this->once())->method('getNoDiscount')->willReturn(false);
-        $itemWithChildren->expects($this->once())->method('getParentItem')->willReturn(false);
-        $itemWithChildren->expects($this->once())->method('getHasChildren')->willReturn(true);
-        $itemWithChildren->expects($this->once())->method('isChildrenCalculated')->willReturn(true);
-        $itemWithChildren->expects($this->any())->method('getChildren')->willReturn($childItems);
-        foreach ($parentData as $key => $value) {
-            $itemWithChildren->setData($key, $value);
-        }
-
-        $this->validatorMock->expects($this->any())->method('canApplyDiscount')->willReturn(true);
-        $this->validatorMock->expects($this->once())->method('sortItemsByPriority')
-            ->with([$itemWithChildren], $this->addressMock)
-            ->willReturnArgument(0);
-        $this->validatorMock->expects($this->any())->method('canApplyRules')->willReturn(true);
-
-        $storeMock = $this->getMockBuilder(Store::class)
-            ->disableOriginalConstructor()
-            ->setMethods(['getStore'])
-            ->getMock();
-        $this->storeManagerMock->expects($this->any())->method('getStore')->willReturn($storeMock);
-
-        $quoteMock = $this->getMockBuilder(Quote::class)
-            ->disableOriginalConstructor()
-            ->getMock();
-        $this->addressMock->expects($this->any())->method('getQuote')->willReturn($quoteMock);
-        $this->addressMock->expects($this->any())->method('getShippingAmount')->willReturn(true);
-
-        $this->shippingAssignmentMock->expects($this->any())->method('getItems')->willReturn([$itemWithChildren]);
-        $totalMock = $this->createMock(Total::class);
-
-        $this->assertInstanceOf(
-            Discount::class,
-            $this->discount->collect($quoteMock, $this->shippingAssignmentMock, $totalMock)
-        );
-
-        foreach ($expectedChildData as $itemId => $expectedItemData) {
-            $childItem = $childItems[$itemId];
-            foreach ($expectedItemData as $key => $value) {
-                $this->assertEquals($value, $childItem->getData($key), 'Incorrect value for ' . $key);
-            }
-        }
-    }
-
-    /**
-     * @return array
-     */
-    public function collectItemHasChildrenDataProvider()
-    {
-        $data = [
-            // 3 items, each $100, testing that discount are distributed to item correctly
-            [
-                'child_item_data' => [
-                    'item1' => [
-                        'base_row_total' => 0,
-                    ]
-                ],
-                'parent_item_data' => [
-                    'discount_amount' => 20,
-                    'base_discount_amount' => 10,
-                    'original_discount_amount' => 40,
-                    'base_original_discount_amount' => 20,
-                    'base_row_total' => 0,
-                ],
-                'expected_child_item_data' => [
-                    'item1' => [
-                        'discount_amount' => 0,
-                        'base_discount_amount' => 0,
-                        'original_discount_amount' => 0,
-                        'base_original_discount_amount' => 0,
-                    ]
-                ],
-            ],
-            [
-                // 3 items, each $100, testing that discount are distributed to item correctly
-                'child_item_data' => [
-                    'item1' => [
-                        'base_row_total' => 100,
-                    ],
-                    'item2' => [
-                        'base_row_total' => 100,
-                    ],
-                    'item3' => [
-                        'base_row_total' => 100,
-                    ],
-                ],
-                'parent_item_data' => [
-                    'discount_amount' => 20,
-                    'base_discount_amount' => 10,
-                    'original_discount_amount' => 40,
-                    'base_original_discount_amount' => 20,
-                    'base_row_total' => 300,
-                ],
-                'expected_child_item_data' => [
-                    'item1' => [
-                        'discount_amount' => 6.67,
-                        'base_discount_amount' => 3.33,
-                        'original_discount_amount' => 13.33,
-                        'base_original_discount_amount' => 6.67,
-                    ],
-                    'item2' => [
-                        'discount_amount' => 6.66,
-                        'base_discount_amount' => 3.34,
-                        'original_discount_amount' => 13.34,
-                        'base_original_discount_amount' => 6.66,
-                    ],
-                    'item3' => [
-                        'discount_amount' => 6.67,
-                        'base_discount_amount' => 3.33,
-                        'original_discount_amount' => 13.33,
-                        'base_original_discount_amount' => 6.67,
-                    ],
-                ],
-            ],
-        ];
-        return $data;
-    }
-
->>>>>>> 07b53ebb
     public function testCollectItemHasNoChildren()
     {
         $itemWithChildren = $this->getMockBuilder(Item::class)
@@ -473,13 +268,9 @@
             ->getMock();
         $this->storeManagerMock->expects($this->any())->method('getStore')->willReturn($storeMock);
 
-<<<<<<< HEAD
-        $quoteMock = $this->getMockBuilder(Quote::class)->disableOriginalConstructor()->getMock();
-=======
         $quoteMock = $this->getMockBuilder(Quote::class)
             ->disableOriginalConstructor()
             ->getMock();
->>>>>>> 07b53ebb
         $this->addressMock->expects($this->any())->method('getQuote')->willReturn($quoteMock);
         $this->addressMock->expects($this->any())->method('getShippingAmount')->willReturn(true);
         $this->shippingAssignmentMock->expects($this->any())->method('getItems')->willReturn([$itemWithChildren]);
@@ -502,17 +293,10 @@
         ];
 
         $quoteMock = $this->createMock(Quote::class);
-<<<<<<< HEAD
-        $totalMock = $this->createPartialMock(
-            Total::class,
-            ['getDiscountAmount', 'getDiscountDescription']
-        );
-=======
         $totalMock = $this->getMockBuilder(Total::class)
             ->addMethods(['getDiscountAmount', 'getDiscountDescription'])
             ->disableOriginalConstructor()
             ->getMock();
->>>>>>> 07b53ebb
 
         $totalMock->expects($this->once())->method('getDiscountAmount')->willReturn($discountAmount);
         $totalMock->expects($this->once())->method('getDiscountDescription')->willReturn($discountDescription);
