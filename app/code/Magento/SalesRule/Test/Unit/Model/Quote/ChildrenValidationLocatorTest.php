<?php
/**
 * Copyright © Magento, Inc. All rights reserved.
 * See COPYING.txt for license details.
 */

declare(strict_types=1);

namespace Magento\SalesRule\Test\Unit\Model\Quote;

use Magento\Catalog\Model\Product;
use Magento\Framework\TestFramework\Unit\Helper\ObjectManager;
use Magento\Quote\Model\Quote\Item\AbstractItem as QuoteItem;
use Magento\SalesRule\Model\Quote\ChildrenValidationLocator;
use PHPUnit\Framework\MockObject\MockObject;
use PHPUnit\Framework\TestCase;

/**
 * Test for Magento\SalesRule\Model\Quote\ChildrenValidationLocator
 */
class ChildrenValidationLocatorTest extends TestCase
{
    /**
     * @var array
     */
    private $productTypeChildrenValidationMap;

    /**
     * @var ObjectManager
     */
    private $objectManager;

    /**
     * @var ChildrenValidationLocator
     */
    private $model;

    /**
<<<<<<< HEAD
     * @var QuoteItem|\PHPUnit\Framework\MockObject\MockObject
=======
     * @var QuoteItem|MockObject
>>>>>>> b2f063af
     */
    private $quoteItemMock;

    /**
<<<<<<< HEAD
     * @var Product|\PHPUnit\Framework\MockObject\MockObject
=======
     * @var Product|MockObject
>>>>>>> b2f063af
     */
    private $productMock;

    protected function setUp(): void
    {
        $this->objectManager = new ObjectManager($this);

        $this->productTypeChildrenValidationMap = [
            'type1' => true,
            'type2' => false,
        ];

        $this->quoteItemMock = $this->getMockBuilder(QuoteItem::class)
            ->disableOriginalConstructor()
            ->setMethods(['getProduct'])
            ->getMockForAbstractClass();

        $this->productMock = $this->getMockBuilder(Product::class)
            ->disableOriginalConstructor()
            ->setMethods(['getTypeId'])
            ->getMock();

        $this->model = $this->objectManager->getObject(
            ChildrenValidationLocator::class,
            [
                'productTypeChildrenValidationMap' => $this->productTypeChildrenValidationMap,
            ]
        );
    }

    /**
     * @dataProvider productTypeDataProvider
     * @param string $type
     * @param bool $expected
     *
     * @return void
     */
    public function testIsChildrenValidationRequired(string $type, bool $expected): void
    {
        $this->quoteItemMock->expects($this->once())
            ->method('getProduct')
            ->willReturn($this->productMock);

        $this->productMock->expects($this->once())
            ->method('getTypeId')
            ->willReturn($type);

        $this->assertEquals($this->model->isChildrenValidationRequired($this->quoteItemMock), $expected);
    }

    /**
     * @return array
     */
    public function productTypeDataProvider(): array
    {
        return [
            ['type1', true],
            ['type2', false],
            ['type3', true],
        ];
    }
}<|MERGE_RESOLUTION|>--- conflicted
+++ resolved
@@ -36,20 +36,12 @@
     private $model;
 
     /**
-<<<<<<< HEAD
-     * @var QuoteItem|\PHPUnit\Framework\MockObject\MockObject
-=======
      * @var QuoteItem|MockObject
->>>>>>> b2f063af
      */
     private $quoteItemMock;
 
     /**
-<<<<<<< HEAD
-     * @var Product|\PHPUnit\Framework\MockObject\MockObject
-=======
      * @var Product|MockObject
->>>>>>> b2f063af
      */
     private $productMock;
 
