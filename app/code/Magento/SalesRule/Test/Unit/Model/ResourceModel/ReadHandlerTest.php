--- conflicted
+++ resolved
@@ -22,20 +22,12 @@
     protected $model;
 
     /**
-<<<<<<< HEAD
-     * @var Rule|\PHPUnit\Framework\MockObject\MockObject
-=======
      * @var Rule|MockObject
->>>>>>> b2f063af
      */
     protected $ruleResource;
 
     /**
-<<<<<<< HEAD
-     * @var MetadataPool|\PHPUnit\Framework\MockObject\MockObject
-=======
      * @var MetadataPool|MockObject
->>>>>>> b2f063af
      */
     protected $metadataPool;
 
