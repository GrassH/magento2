<?php declare(strict_types=1);
/**
 * Copyright © Magento, Inc. All rights reserved.
 * See COPYING.txt for license details.
 */

namespace Magento\SalesRule\Test\Unit\Model\ResourceModel\Report;

use Magento\Framework\Data\Collection\Db\FetchStrategyInterface;
use Magento\Framework\Data\Collection\EntityFactory;
use Magento\Framework\DB\Adapter\Pdo\Mysql;
use Magento\Framework\DB\Select;
use Magento\Framework\Event\ManagerInterface;
use Magento\Sales\Model\ResourceModel\Report;
use Magento\SalesRule\Model\ResourceModel\Report\Collection;
use Magento\SalesRule\Model\ResourceModel\Report\Rule;
use Magento\SalesRule\Model\ResourceModel\Report\RuleFactory;
use PHPUnit\Framework\MockObject\MockObject;
use PHPUnit\Framework\TestCase;
use Psr\Log\LoggerInterface;

class CollectionTest extends TestCase
{
    /**
     * @var Collection
     */
    protected $object;

    /**
<<<<<<< HEAD
     * @var \PHPUnit\Framework\MockObject\MockObject
=======
     * @var MockObject
>>>>>>> b2f063af
     */
    protected $entityFactory;

    /**
<<<<<<< HEAD
     * @var \PHPUnit\Framework\MockObject\MockObject
=======
     * @var MockObject
>>>>>>> b2f063af
     */
    protected $loggerMock;

    /**
<<<<<<< HEAD
     * \PHPUnit\Framework\MockObject\MockObject
=======
     * @var MockObject
>>>>>>> b2f063af
     */
    protected $fetchStrategy;

    /**
<<<<<<< HEAD
     * @var \PHPUnit\Framework\MockObject\MockObject
=======
     * @var MockObject
>>>>>>> b2f063af
     */
    protected $eventManager;

    /**
<<<<<<< HEAD
     * @var \PHPUnit\Framework\MockObject\MockObject
=======
     * @var MockObject
>>>>>>> b2f063af
     */
    protected $reportResource;

    /**
<<<<<<< HEAD
     * @var \PHPUnit\Framework\MockObject\MockObject
=======
     * @var MockObject
>>>>>>> b2f063af
     */
    protected $ruleFactory;

    /**
<<<<<<< HEAD
     * @var \PHPUnit\Framework\MockObject\MockObject
=======
     * @var MockObject
>>>>>>> b2f063af
     */
    protected $connection;

    /**
<<<<<<< HEAD
     * @var \PHPUnit\Framework\MockObject\MockObject
=======
     * @var MockObject
>>>>>>> b2f063af
     */
    protected $selectMock;

    protected function setUp(): void
    {
        $this->entityFactory = $this->createMock(EntityFactory::class);

        $this->loggerMock = $this->createMock(LoggerInterface::class);

        $this->fetchStrategy = $this->createMock(FetchStrategyInterface::class);

        $this->eventManager = $this->createMock(ManagerInterface::class);

        $this->reportResource = $this->createPartialMock(
            Report::class,
            ['getConnection', 'getMainTable']
        );

        $this->connection = $this->createPartialMock(
            Mysql::class,
            ['select', 'getDateFormatSql', 'quoteInto']
        );

        $this->selectMock = $this->createPartialMock(Select::class, ['from', 'where', 'group']);

        $this->connection->expects($this->any())
            ->method('select')
            ->willReturn($this->selectMock);

        $this->reportResource->expects($this->any())
            ->method('getConnection')
            ->willReturn($this->connection);
        $this->reportResource->expects($this->any())
            ->method('getMainTable')
            ->willReturn('test_main_table');

        $this->ruleFactory = $this->createPartialMock(
            RuleFactory::class,
            ['create']
        );

        $this->object = new Collection(
            $this->entityFactory,
            $this->loggerMock,
            $this->fetchStrategy,
            $this->eventManager,
            $this->reportResource,
            $this->ruleFactory
        );
    }

    public function testAddRuleFilter()
    {
        $this->assertInstanceOf(get_class($this->object), $this->object->addRuleFilter([]));
    }

    public function testApplyAggregatedTableNegativeIsTotals()
    {
        $this->selectMock->expects($this->once())
            ->method('group')
            ->with($this->equalTo([null, 'coupon_code']));
        $this->assertInstanceOf(get_class($this->object), $this->object->loadWithFilter());
    }

    public function testApplyAggregatedTableIsSubTotals()
    {
        $this->selectMock->expects($this->once())
            ->method('group')
            ->with($this->equalTo(null));

        $this->object->setIsSubTotals(true);
        $this->assertInstanceOf(get_class($this->object), $this->object->loadWithFilter());
    }

    public function testApplyRulesFilterNoRulesIdsFilter()
    {
        $this->ruleFactory->expects($this->never())
            ->method('create');

        $this->assertInstanceOf(get_class($this->object), $this->object->loadWithFilter());
    }

    public function testApplyRulesFilterEmptyRulesList()
    {
        $rulesList = [];
        $ruleMock = $this->getRuleMock();
        $ruleMock->expects($this->once())
            ->method('getUniqRulesNamesList')
            ->willReturn($rulesList);

        $this->ruleFactory->expects($this->once())
            ->method('create')
            ->willReturn($ruleMock);

        $ruleFilter = [1,2,3];
        $this->object->addRuleFilter($ruleFilter);
        $this->assertInstanceOf(get_class($this->object), $this->object->loadWithFilter());
    }

    public function testApplyRulesFilterWithRulesList()
    {
        $rulesList = [1 => 'test rule 1', 10 => 'test rule 10', 30 => 'test rule 30'];
        $this->connection->expects($this->at(1))
            ->method('quoteInto')
            ->with($this->equalTo('rule_name = ?'), $this->equalTo($rulesList[1]))
            ->willReturn('test_1');
        $this->connection->expects($this->at(2))
            ->method('quoteInto')
            ->with($this->equalTo('rule_name = ?'), $this->equalTo($rulesList[30]))
            ->willReturn('test_2');

        $this->selectMock->expects($this->at(3))
            ->method('where')
            ->with($this->equalTo(implode(' OR ', [
                'test_1',
                'test_2',
            ])));

        $ruleMock = $this->getRuleMock();
        $ruleMock->expects($this->once())
            ->method('getUniqRulesNamesList')
            ->willReturn($rulesList);

        $this->ruleFactory->expects($this->once())
            ->method('create')
            ->willReturn($ruleMock);

        $ruleFilter = [1,2,30];
        $this->object->addRuleFilter($ruleFilter);
        $this->assertInstanceOf(get_class($this->object), $this->object->loadWithFilter());
    }

    /**
<<<<<<< HEAD
     * @return \PHPUnit\Framework\MockObject\MockObject
=======
     * @return MockObject
>>>>>>> b2f063af
     */
    protected function getRuleMock()
    {
        return $this->createPartialMock(
            Rule::class,
            ['getUniqRulesNamesList']
        );
    }
}<|MERGE_RESOLUTION|>--- conflicted
+++ resolved
@@ -27,74 +27,42 @@
     protected $object;
 
     /**
-<<<<<<< HEAD
-     * @var \PHPUnit\Framework\MockObject\MockObject
-=======
-     * @var MockObject
->>>>>>> b2f063af
+     * @var MockObject
      */
     protected $entityFactory;
 
     /**
-<<<<<<< HEAD
-     * @var \PHPUnit\Framework\MockObject\MockObject
-=======
-     * @var MockObject
->>>>>>> b2f063af
+     * @var MockObject
      */
     protected $loggerMock;
 
     /**
-<<<<<<< HEAD
-     * \PHPUnit\Framework\MockObject\MockObject
-=======
-     * @var MockObject
->>>>>>> b2f063af
+     * @var MockObject
      */
     protected $fetchStrategy;
 
     /**
-<<<<<<< HEAD
-     * @var \PHPUnit\Framework\MockObject\MockObject
-=======
-     * @var MockObject
->>>>>>> b2f063af
+     * @var MockObject
      */
     protected $eventManager;
 
     /**
-<<<<<<< HEAD
-     * @var \PHPUnit\Framework\MockObject\MockObject
-=======
-     * @var MockObject
->>>>>>> b2f063af
+     * @var MockObject
      */
     protected $reportResource;
 
     /**
-<<<<<<< HEAD
-     * @var \PHPUnit\Framework\MockObject\MockObject
-=======
-     * @var MockObject
->>>>>>> b2f063af
+     * @var MockObject
      */
     protected $ruleFactory;
 
     /**
-<<<<<<< HEAD
-     * @var \PHPUnit\Framework\MockObject\MockObject
-=======
-     * @var MockObject
->>>>>>> b2f063af
+     * @var MockObject
      */
     protected $connection;
 
     /**
-<<<<<<< HEAD
-     * @var \PHPUnit\Framework\MockObject\MockObject
-=======
-     * @var MockObject
->>>>>>> b2f063af
+     * @var MockObject
      */
     protected $selectMock;
 
@@ -122,14 +90,14 @@
 
         $this->connection->expects($this->any())
             ->method('select')
-            ->willReturn($this->selectMock);
+            ->will($this->returnValue($this->selectMock));
 
         $this->reportResource->expects($this->any())
             ->method('getConnection')
-            ->willReturn($this->connection);
+            ->will($this->returnValue($this->connection));
         $this->reportResource->expects($this->any())
             ->method('getMainTable')
-            ->willReturn('test_main_table');
+            ->will($this->returnValue('test_main_table'));
 
         $this->ruleFactory = $this->createPartialMock(
             RuleFactory::class,
@@ -183,11 +151,11 @@
         $ruleMock = $this->getRuleMock();
         $ruleMock->expects($this->once())
             ->method('getUniqRulesNamesList')
-            ->willReturn($rulesList);
+            ->will($this->returnValue($rulesList));
 
         $this->ruleFactory->expects($this->once())
             ->method('create')
-            ->willReturn($ruleMock);
+            ->will($this->returnValue($ruleMock));
 
         $ruleFilter = [1,2,3];
         $this->object->addRuleFilter($ruleFilter);
@@ -200,27 +168,27 @@
         $this->connection->expects($this->at(1))
             ->method('quoteInto')
             ->with($this->equalTo('rule_name = ?'), $this->equalTo($rulesList[1]))
-            ->willReturn('test_1');
+            ->will($this->returnValue('test_1'));
         $this->connection->expects($this->at(2))
             ->method('quoteInto')
             ->with($this->equalTo('rule_name = ?'), $this->equalTo($rulesList[30]))
-            ->willReturn('test_2');
+            ->will($this->returnValue('test_2'));
 
         $this->selectMock->expects($this->at(3))
             ->method('where')
-            ->with($this->equalTo(implode(' OR ', [
+            ->with($this->equalTo(implode([
                 'test_1',
                 'test_2',
-            ])));
+            ], ' OR ')));
 
         $ruleMock = $this->getRuleMock();
         $ruleMock->expects($this->once())
             ->method('getUniqRulesNamesList')
-            ->willReturn($rulesList);
+            ->will($this->returnValue($rulesList));
 
         $this->ruleFactory->expects($this->once())
             ->method('create')
-            ->willReturn($ruleMock);
+            ->will($this->returnValue($ruleMock));
 
         $ruleFilter = [1,2,30];
         $this->object->addRuleFilter($ruleFilter);
@@ -228,11 +196,7 @@
     }
 
     /**
-<<<<<<< HEAD
-     * @return \PHPUnit\Framework\MockObject\MockObject
-=======
      * @return MockObject
->>>>>>> b2f063af
      */
     protected function getRuleMock()
     {
