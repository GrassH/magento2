--- conflicted
+++ resolved
@@ -143,13 +143,6 @@
                 ]
             );
 
-<<<<<<< HEAD
-        $this->mockObjectManager([
-            \Magento\SalesRule\Model\ResourceModel\Rule\AssociatedEntityMap::class => $associatedEntitiesMap
-        ]);
-
-=======
->>>>>>> ac2d0145
         $this->model = $this->objectManager->getObject(
             \Magento\SalesRule\Model\ResourceModel\Rule::class,
             [
@@ -159,32 +152,6 @@
                 'associatedEntityMapInstance' => $associatedEntitiesMap
             ]
         );
-    }
-
-    protected function tearDown()
-    {
-        $reflectionProperty = new \ReflectionProperty(\Magento\Framework\App\ObjectManager::class, '_instance');
-        $reflectionProperty->setAccessible(true);
-        $reflectionProperty->setValue(null);
-    }
-
-    /**
-     * Mock application object manager to return configured dependencies.
-     *
-     * @param array $dependencies
-     * @return void
-     */
-    private function mockObjectManager($dependencies)
-    {
-        $dependencyMap = [];
-        foreach ($dependencies as $type => $instance) {
-            $dependencyMap[] = [$type, $instance];
-        }
-        $objectManagerMock = $this->getMock(\Magento\Framework\ObjectManagerInterface::class);
-        $objectManagerMock->expects($this->any())
-            ->method('get')
-            ->will($this->returnValueMap($dependencyMap));
-        \Magento\Framework\App\ObjectManager::setInstance($objectManagerMock);
     }
 
     /**
