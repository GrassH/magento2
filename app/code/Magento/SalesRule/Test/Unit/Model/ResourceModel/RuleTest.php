<?php declare(strict_types=1);
/**
 * Copyright © Magento, Inc. All rights reserved.
 * See COPYING.txt for license details.
 */
namespace Magento\SalesRule\Test\Unit\Model\ResourceModel;

use Magento\Framework\App\ResourceConnection;
use Magento\Framework\DataObject;
use Magento\Framework\DB\Adapter\AdapterInterface;
use Magento\Framework\DB\Select;
use Magento\Framework\EntityManager\EntityManager;
use Magento\Framework\Model\AbstractModel;
use Magento\Framework\Model\ResourceModel\Db\Context;
use Magento\Framework\Model\ResourceModel\Db\ObjectRelationProcessor;
use Magento\Framework\Model\ResourceModel\Db\TransactionManagerInterface;
use Magento\Framework\TestFramework\Unit\Helper\ObjectManager;
use Magento\SalesRule\Model\ResourceModel\Rule;
use Magento\SalesRule\Model\Rule\Condition\Product;
use Magento\SalesRule\Model\Rule\Condition\Product\Found;
use PHPUnit\Framework\MockObject\MockObject;
use PHPUnit\Framework\TestCase;

/**
 * @SuppressWarnings(PHPMD.CouplingBetweenObjects)
 */
class RuleTest extends TestCase
{
    /**
     * @var ObjectManager
     */
    private $objectManager;

    /**
     * @var Rule
     */
    protected $model;

    /**
<<<<<<< HEAD
     * @var \PHPUnit\Framework\MockObject\MockObject
=======
     * @var MockObject
>>>>>>> b2f063af
     */
    protected $ruleResource;

    /**
<<<<<<< HEAD
     * @var \PHPUnit\Framework\MockObject\MockObject
=======
     * @var MockObject
>>>>>>> b2f063af
     */
    protected $entityManager;

    /**
<<<<<<< HEAD
     * @var \PHPUnit\Framework\MockObject\MockObject|\Magento\Framework\DB\Adapter\AdapterInterface
=======
     * @var MockObject|AdapterInterface
>>>>>>> b2f063af
     */
    protected $adapter;

    /**
<<<<<<< HEAD
     * @var \PHPUnit\Framework\MockObject\MockObject
=======
     * @var MockObject
>>>>>>> b2f063af
     */
    protected $select;

    /**
<<<<<<< HEAD
     * @var \Magento\Framework\App\ResourceConnection|\PHPUnit\Framework\MockObject\MockObject
=======
     * @var ResourceConnection|MockObject
>>>>>>> b2f063af
     */
    protected $resourcesMock;

    /**
<<<<<<< HEAD
     * @var \PHPUnit\Framework\MockObject\MockObject
=======
     * @var MockObject
>>>>>>> b2f063af
     */
    protected $transactionManagerMock;

    /**
<<<<<<< HEAD
     * @var \PHPUnit\Framework\MockObject\MockObject
=======
     * @var MockObject
>>>>>>> b2f063af
     */
    protected $rule;

    /**
<<<<<<< HEAD
     * @var \PHPUnit\Framework\MockObject\MockObject
=======
     * @var MockObject
>>>>>>> b2f063af
     */
    protected $relationProcessorMock;

    protected function setUp(): void
    {
        $this->objectManager = new ObjectManager($this);
        $this->rule = $this->getMockBuilder(\Magento\SalesRule\Model\Rule::class)
            ->disableOriginalConstructor()
            ->getMock();
        $this->ruleResource = $this->getMockBuilder(Rule::class)
            ->disableOriginalConstructor()
            ->getMock();

        $context = $this->getMockBuilder(Context::class)
            ->disableOriginalConstructor()
            ->getMock();
        $connectionName = 'test';
        $this->resourcesMock = $this->getMockBuilder(ResourceConnection::class)
            ->disableOriginalConstructor()
            ->getMock();

        $this->relationProcessorMock =
            $this->getMockBuilder(ObjectRelationProcessor::class)
            ->disableOriginalConstructor()
            ->getMock();

        $this->transactionManagerMock =
            $this->getMockBuilder(TransactionManagerInterface::class)
            ->disableOriginalConstructor()
            ->getMock();

        $context->expects($this->any())
            ->method('getResources')
            ->willReturn($this->resourcesMock);

        $this->entityManager = $this->getMockBuilder(EntityManager::class)
            ->setMethods(['load', 'save', 'delete'])
            ->disableOriginalConstructor()
            ->getMock();

        $this->adapter = $this->getMockBuilder(AdapterInterface::class)
            ->disableOriginalConstructor()
            ->getMock();
        $this->resourcesMock->expects($this->any())
            ->method('getConnection')
            ->willReturn($this->adapter);
        $this->resourcesMock->expects($this->any())
            ->method('getTableName')
            ->withAnyParameters()
            ->willReturnArgument(0);

        $context->expects($this->once())
            ->method('getObjectRelationProcessor')
            ->willReturn($this->relationProcessorMock);
        $context->expects($this->once())
            ->method('getTransactionManager')
            ->willReturn($this->transactionManagerMock);

        $this->select = $this->getMockBuilder(Select::class)
            ->disableOriginalConstructor()
            ->getMock();

        $associatedEntitiesMap = $this->createPartialMock(DataObject::class, ['getData']);
        $associatedEntitiesMap->expects($this->once())
            ->method('getData')
            ->willReturn(
                [
                    'customer_group' => [
                        'associations_table' => 'salesrule_customer_group',
                        'rule_id_field' => 'rule_id',
                        'entity_id_field' => 'customer_group_id'
                    ],
                    'website' => [
                        'associations_table' => 'salesrule_website',
                        'rule_id_field' => 'rule_id',
                        'entity_id_field' => 'website_id'
                    ],
                ]
            );

        $this->model = $this->objectManager->getObject(
            Rule::class,
            [
                'context' => $context,
                'connectionName' => $connectionName,
                'entityManager' => $this->entityManager,
                'associatedEntityMapInstance' => $associatedEntitiesMap
            ]
        );
    }

    /**
     * test load
     */
    public function testLoad()
    {
        $ruleId = 1;
<<<<<<< HEAD
        /** @var \Magento\Framework\Model\AbstractModel|\PHPUnit\Framework\MockObject\MockObject $abstractModel */
        $abstractModel = $this->getMockBuilder(\Magento\Framework\Model\AbstractModel::class)
=======
        /** @var AbstractModel|MockObject $abstractModel */
        $abstractModel = $this->getMockBuilder(AbstractModel::class)
>>>>>>> b2f063af
            ->disableOriginalConstructor()
            ->getMockForAbstractClass();
        $this->entityManager->expects($this->once())
            ->method('load')
            ->with($abstractModel, $ruleId);
        $result = $this->model->load($abstractModel, $ruleId);
        $this->assertSame($this->model, $result);
    }

    public function testSave()
    {
        $this->entityManager->expects($this->once())
            ->method('save')
            ->with($this->rule);
        $this->assertEquals($this->model->save($this->rule), $this->model);
    }

    public function testDelete()
    {
        $this->entityManager->expects($this->once())
            ->method('delete')
            ->with($this->rule);
        $this->assertEquals($this->model->delete($this->rule), $this->model);
    }

    /**
     * Check that can parse JSON string correctly.
     *
     * @param string $testString
     * @param array $expects
     * @dataProvider dataProviderForProductAttributes
     */
    public function testGetProductAttributes($testString, $expects)
    {
        $result = $this->model->getProductAttributes($testString);
        $this->assertEquals($expects, $result);
    }

    /**
     * @return array
     */
    public function dataProviderForProductAttributes()
    {
        return [
            [
                json_encode([
                    'type' => Product::class,
                    'attribute' => 'some_attribute',
                ]),
                [
                    'some_attribute',
                ]
            ],
            [
                json_encode([
                    [
                        'type' => Product::class,
                        'attribute' => 'some_attribute',
                    ],
                    [
                        'type' => Product::class,
                        'attribute' => 'some_attribute2',
                    ],
                ]),
                [
                    'some_attribute',
                    'some_attribute2',
                ]
            ],
            [
                json_encode([
                    'type' => Found::class,
                    'attribute' => 'some_attribute',
                ]),
                []
            ],
            [
                json_encode([]),
                []
            ],
        ];
    }
}<|MERGE_RESOLUTION|>--- conflicted
+++ resolved
@@ -37,74 +37,42 @@
     protected $model;
 
     /**
-<<<<<<< HEAD
-     * @var \PHPUnit\Framework\MockObject\MockObject
-=======
-     * @var MockObject
->>>>>>> b2f063af
+     * @var MockObject
      */
     protected $ruleResource;
 
     /**
-<<<<<<< HEAD
-     * @var \PHPUnit\Framework\MockObject\MockObject
-=======
-     * @var MockObject
->>>>>>> b2f063af
+     * @var MockObject
      */
     protected $entityManager;
 
     /**
-<<<<<<< HEAD
-     * @var \PHPUnit\Framework\MockObject\MockObject|\Magento\Framework\DB\Adapter\AdapterInterface
-=======
      * @var MockObject|AdapterInterface
->>>>>>> b2f063af
      */
     protected $adapter;
 
     /**
-<<<<<<< HEAD
-     * @var \PHPUnit\Framework\MockObject\MockObject
-=======
-     * @var MockObject
->>>>>>> b2f063af
+     * @var MockObject
      */
     protected $select;
 
     /**
-<<<<<<< HEAD
-     * @var \Magento\Framework\App\ResourceConnection|\PHPUnit\Framework\MockObject\MockObject
-=======
      * @var ResourceConnection|MockObject
->>>>>>> b2f063af
      */
     protected $resourcesMock;
 
     /**
-<<<<<<< HEAD
-     * @var \PHPUnit\Framework\MockObject\MockObject
-=======
-     * @var MockObject
->>>>>>> b2f063af
+     * @var MockObject
      */
     protected $transactionManagerMock;
 
     /**
-<<<<<<< HEAD
-     * @var \PHPUnit\Framework\MockObject\MockObject
-=======
-     * @var MockObject
->>>>>>> b2f063af
+     * @var MockObject
      */
     protected $rule;
 
     /**
-<<<<<<< HEAD
-     * @var \PHPUnit\Framework\MockObject\MockObject
-=======
-     * @var MockObject
->>>>>>> b2f063af
+     * @var MockObject
      */
     protected $relationProcessorMock;
 
@@ -202,13 +170,8 @@
     public function testLoad()
     {
         $ruleId = 1;
-<<<<<<< HEAD
-        /** @var \Magento\Framework\Model\AbstractModel|\PHPUnit\Framework\MockObject\MockObject $abstractModel */
-        $abstractModel = $this->getMockBuilder(\Magento\Framework\Model\AbstractModel::class)
-=======
         /** @var AbstractModel|MockObject $abstractModel */
         $abstractModel = $this->getMockBuilder(AbstractModel::class)
->>>>>>> b2f063af
             ->disableOriginalConstructor()
             ->getMockForAbstractClass();
         $this->entityManager->expects($this->once())
