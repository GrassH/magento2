<?xml version="1.0"?>
<!--
/**
 * Copyright © 2015 Magento. All rights reserved.
 * See COPYING.txt for license details.
 */
-->
<config xmlns:xsi="http://www.w3.org/2001/XMLSchema-instance" xsi:noNamespaceSchemaLocation="urn:magento:framework:ObjectManager/etc/config.xsd">
    <preference for="Magento\SalesRule\Api\RuleRepositoryInterface"
                type="Magento\SalesRule\Model\RuleRepository" />
    <preference for="Magento\SalesRule\Api\Data\RuleInterface"
                type="Magento\SalesRule\Model\Data\Rule" />
    <preference for="Magento\SalesRule\Api\Data\ConditionInterface"
                type="Magento\SalesRule\Model\Data\Condition" />
    <preference for="Magento\SalesRule\Api\Data\RuleSearchResultInterface"
                type="Magento\Framework\Api\SearchResults" />
    <preference for="Magento\SalesRule\Api\Data\RuleLabelInterface"
                type="Magento\SalesRule\Model\Data\RuleLabel" />
    <preference for="Magento\SalesRule\Api\Data\CouponInterface"
                type="Magento\SalesRule\Model\Coupon" />
    <preference for="Magento\SalesRule\Api\CouponRepositoryInterface"
                type="Magento\SalesRule\Model\CouponRepository" />
    <preference for="Magento\SalesRule\Model\Spi\CouponResourceInterface"
                type="Magento\SalesRule\Model\ResourceModel\Coupon" />
    <preference for="Magento\SalesRule\Api\Data\CouponSearchResultInterface"
                type="Magento\Framework\Api\SearchResults" />
    <preference for="Magento\SalesRule\Api\Data\CouponGenerationSpecInterface"
                type="Magento\SalesRule\Model\Data\CouponGenerationSpec" />
    <preference for="Magento\SalesRule\Api\Data\CouponMassDeleteResultInterface"
                type="Magento\SalesRule\Model\Data\CouponMassDeleteResult" />
    <preference for="Magento\SalesRule\Api\CouponManagementInterface"
                type="Magento\SalesRule\Model\Service\CouponManagementService" />
    <type name="Magento\SalesRule\Helper\Coupon">
        <arguments>
            <argument name="couponParameters" xsi:type="array">
                <item name="separator" xsi:type="string">-</item>
                <item name="charset" xsi:type="array">
                    <item name="alphanum" xsi:type="string">ABCDEFGHIJKLMNOPQRSTUVWXYZ0123456789</item>
                    <item name="alpha" xsi:type="string">ABCDEFGHIJKLMNOPQRSTUVWXYZ</item>
                    <item name="num" xsi:type="string">0123456789</item>
                </item>
            </argument>
        </arguments>
    </type>
    <type name="Magento\SalesRule\Model\ResourceModel\Rule\Collection" shared="false">
        <arguments>
            <argument name="associatedEntitiesMap" xsi:type="array">
                <item name="website" xsi:type="array">
                    <item name="associations_table" xsi:type="string">salesrule_website</item>
                    <item name="rule_id_field" xsi:type="string">rule_id</item>
                    <item name="entity_id_field" xsi:type="string">website_id</item>
                </item>
                <item name="customer_group" xsi:type="array">
                    <item name="associations_table" xsi:type="string">salesrule_customer_group</item>
                    <item name="rule_id_field" xsi:type="string">rule_id</item>
                    <item name="entity_id_field" xsi:type="string">customer_group_id</item>
                </item>
            </argument>
        </arguments>
    </type>
    <type name="Magento\Quote\Model\Quote\Config">
        <plugin name="append_sales_rule_keys_to_quote" type="Magento\SalesRule\Model\Plugin\QuoteConfigProductAttributes"/>
    </type>
    <type name="Magento\Framework\Module\Setup\Migration">
        <arguments>
            <argument name="compositeModules" xsi:type="array">
                <item name="salesrule" xsi:type="string">Magento_SalesRule</item>
            </argument>
        </arguments>
    </type>
    <type name="Magento\Framework\App\Rss\RssManagerInterface">
        <arguments>
            <argument name="dataProviders" xsi:type="array">
                <item name="discounts" xsi:type="string">Magento\SalesRule\Block\Rss\Discounts</item>
            </argument>
        </arguments>
    </type>
    <type name="Magento\SalesRule\Model\ResourceModel\Report\Rule">
        <arguments>
            <argument name="connectionName" xsi:type="string">sales</argument>
        </arguments>
    </type>
    <type name="Magento\SalesRule\Model\ResourceModel\Report\Rule\Createdat">
        <arguments>
            <argument name="connectionName" xsi:type="string">sales</argument>
        </arguments>
    </type>
    <type name="Magento\SalesRule\Model\ResourceModel\Report\Rule\Updatedat">
        <arguments>
            <argument name="connectionName" xsi:type="string">sales</argument>
        </arguments>
    </type>
<<<<<<< HEAD
    <type name="Magento\SalesRule\Model\Rule\Condition\Address">
        <arguments>
            <argument name="data" xsi:type="array">
                <item name="form_name" xsi:type="string">sales_rule_form</item>
            </argument>
        </arguments>
    </type>
    <type name="Magento\SalesRule\Model\Rule\Condition\Combine">
        <arguments>
            <argument name="data" xsi:type="array">
                <item name="form_name" xsi:type="string">sales_rule_form</item>
            </argument>
        </arguments>
    </type>
    <type name="Magento\SalesRule\Model\Rule\Condition\Product">
        <arguments>
            <argument name="data" xsi:type="array">
                <item name="form_name" xsi:type="string">sales_rule_form</item>
            </argument>
        </arguments>
    </type>
    <type name="Magento\SalesRule\Model\Rule\Condition\Product\Combine">
        <arguments>
            <argument name="data" xsi:type="array">
                <item name="form_name" xsi:type="string">sales_rule_form</item>
            </argument>
        </arguments>
    </type>
    <type name="Magento\SalesRule\Model\Rule\Condition\Product\Found">
        <arguments>
            <argument name="data" xsi:type="array">
                <item name="form_name" xsi:type="string">sales_rule_form</item>
            </argument>
        </arguments>
    </type>
    <type name="Magento\SalesRule\Model\Rule\Condition\Product\Subselect">
        <arguments>
            <argument name="data" xsi:type="array">
                <item name="form_name" xsi:type="string">sales_rule_form</item>
            </argument>
        </arguments>
    </type>
    <type name="\Magento\SalesRule\Model\Rule\Customer">
        <arguments>
            <argument name="data" xsi:type="array">
                <item name="form_name" xsi:type="string">sales_rule_form</item>
=======
    <type name="Magento\SalesRule\Model\ResourceModel\Rule">
        <arguments>
            <argument name="associatedEntitiesMap" xsi:type="array">
                <item name="website" xsi:type="array">
                    <item name="associations_table" xsi:type="string">salesrule_website</item>
                    <item name="rule_id_field" xsi:type="string">rule_id</item>
                    <item name="entity_id_field" xsi:type="string">website_id</item>
                </item>
                <item name="customer_group" xsi:type="array">
                    <item name="associations_table" xsi:type="string">salesrule_customer_group</item>
                    <item name="rule_id_field" xsi:type="string">rule_id</item>
                    <item name="entity_id_field" xsi:type="string">customer_group_id</item>
                </item>
            </argument>
        </arguments>
    </type>
    <type name="Magento\Framework\Model\Entity\MetadataPool">
        <arguments>
            <argument name="metadata" xsi:type="array">
                <item name="Magento\SalesRule\Api\Data\RuleInterface" xsi:type="array">
                    <item name="entityTableName" xsi:type="string">salesrule</item>
                    <item name="identifierField" xsi:type="string">rule_id</item>
                </item>
            </argument>
        </arguments>
    </type>
    <type name="Magento\Framework\Model\OrchestratorPool">
        <arguments>
            <argument name="operations" xsi:type="array">
                <item name="default" xsi:type="array">
                    <item name="read" xsi:type="string">Magento\Framework\Model\Operation\Read</item>
                    <item name="create" xsi:type="string">Magento\Framework\Model\Operation\Write\Create</item>
                    <item name="update" xsi:type="string">Magento\Framework\Model\Operation\Write\Update</item>
                    <item name="delete" xsi:type="string">Magento\Framework\Model\Operation\Write\Delete</item>
                </item>
            </argument>
        </arguments>
    </type>
    <type name="Magento\Framework\Model\ResourceModel\Db\ExtensionPool">
        <arguments>
            <argument name="extensionActions" xsi:type="array">
                <item name="salesRule" xsi:type="array">
                    <item name="Magento\SalesRule\Api\Data\RuleInterface" xsi:type="array">
                        <item name="read" xsi:type="string">Magento\SalesRule\Model\ResourceModel\ReadHandler</item>
                        <item name="create" xsi:type="string">Magento\SalesRule\Model\ResourceModel\SaveHandler</item>
                        <item name="update" xsi:type="string">Magento\SalesRule\Model\ResourceModel\SaveHandler</item>
                    </item>
                </item>
>>>>>>> 730e198e
            </argument>
        </arguments>
    </type>
</config><|MERGE_RESOLUTION|>--- conflicted
+++ resolved
@@ -90,54 +90,6 @@
             <argument name="connectionName" xsi:type="string">sales</argument>
         </arguments>
     </type>
-<<<<<<< HEAD
-    <type name="Magento\SalesRule\Model\Rule\Condition\Address">
-        <arguments>
-            <argument name="data" xsi:type="array">
-                <item name="form_name" xsi:type="string">sales_rule_form</item>
-            </argument>
-        </arguments>
-    </type>
-    <type name="Magento\SalesRule\Model\Rule\Condition\Combine">
-        <arguments>
-            <argument name="data" xsi:type="array">
-                <item name="form_name" xsi:type="string">sales_rule_form</item>
-            </argument>
-        </arguments>
-    </type>
-    <type name="Magento\SalesRule\Model\Rule\Condition\Product">
-        <arguments>
-            <argument name="data" xsi:type="array">
-                <item name="form_name" xsi:type="string">sales_rule_form</item>
-            </argument>
-        </arguments>
-    </type>
-    <type name="Magento\SalesRule\Model\Rule\Condition\Product\Combine">
-        <arguments>
-            <argument name="data" xsi:type="array">
-                <item name="form_name" xsi:type="string">sales_rule_form</item>
-            </argument>
-        </arguments>
-    </type>
-    <type name="Magento\SalesRule\Model\Rule\Condition\Product\Found">
-        <arguments>
-            <argument name="data" xsi:type="array">
-                <item name="form_name" xsi:type="string">sales_rule_form</item>
-            </argument>
-        </arguments>
-    </type>
-    <type name="Magento\SalesRule\Model\Rule\Condition\Product\Subselect">
-        <arguments>
-            <argument name="data" xsi:type="array">
-                <item name="form_name" xsi:type="string">sales_rule_form</item>
-            </argument>
-        </arguments>
-    </type>
-    <type name="\Magento\SalesRule\Model\Rule\Customer">
-        <arguments>
-            <argument name="data" xsi:type="array">
-                <item name="form_name" xsi:type="string">sales_rule_form</item>
-=======
     <type name="Magento\SalesRule\Model\ResourceModel\Rule">
         <arguments>
             <argument name="associatedEntitiesMap" xsi:type="array">
@@ -186,7 +138,55 @@
                         <item name="update" xsi:type="string">Magento\SalesRule\Model\ResourceModel\SaveHandler</item>
                     </item>
                 </item>
->>>>>>> 730e198e
+            </argument>
+        </arguments>
+    </type>
+    <type name="Magento\SalesRule\Model\Rule\Condition\Address">
+        <arguments>
+            <argument name="data" xsi:type="array">
+                <item name="form_name" xsi:type="string">sales_rule_form</item>
+            </argument>
+        </arguments>
+    </type>
+    <type name="Magento\SalesRule\Model\Rule\Condition\Combine">
+        <arguments>
+            <argument name="data" xsi:type="array">
+                <item name="form_name" xsi:type="string">sales_rule_form</item>
+            </argument>
+        </arguments>
+    </type>
+    <type name="Magento\SalesRule\Model\Rule\Condition\Product">
+        <arguments>
+            <argument name="data" xsi:type="array">
+                <item name="form_name" xsi:type="string">sales_rule_form</item>
+            </argument>
+        </arguments>
+    </type>
+    <type name="Magento\SalesRule\Model\Rule\Condition\Product\Combine">
+        <arguments>
+            <argument name="data" xsi:type="array">
+                <item name="form_name" xsi:type="string">sales_rule_form</item>
+            </argument>
+        </arguments>
+    </type>
+    <type name="Magento\SalesRule\Model\Rule\Condition\Product\Found">
+        <arguments>
+            <argument name="data" xsi:type="array">
+                <item name="form_name" xsi:type="string">sales_rule_form</item>
+            </argument>
+        </arguments>
+    </type>
+    <type name="Magento\SalesRule\Model\Rule\Condition\Product\Subselect">
+        <arguments>
+            <argument name="data" xsi:type="array">
+                <item name="form_name" xsi:type="string">sales_rule_form</item>
+            </argument>
+        </arguments>
+    </type>
+    <type name="\Magento\SalesRule\Model\Rule\Customer">
+        <arguments>
+            <argument name="data" xsi:type="array">
+                <item name="form_name" xsi:type="string">sales_rule_form</item>
             </argument>
         </arguments>
     </type>
