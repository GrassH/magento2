<?xml version="1.0"?>
<!--
/**
 * Copyright © 2016 Magento. All rights reserved.
 * See COPYING.txt for license details.
 */
-->
<config xmlns:xsi="http://www.w3.org/2001/XMLSchema-instance" xsi:noNamespaceSchemaLocation="urn:magento:framework:ObjectManager/etc/config.xsd">
    <preference for="Magento\SalesRule\Api\RuleRepositoryInterface"
                type="Magento\SalesRule\Model\RuleRepository" />
    <preference for="Magento\SalesRule\Api\Data\RuleInterface"
                type="Magento\SalesRule\Model\Data\Rule" />
    <preference for="Magento\SalesRule\Api\Data\ConditionInterface"
                type="Magento\SalesRule\Model\Data\Condition" />
    <preference for="Magento\SalesRule\Api\Data\RuleSearchResultInterface"
                type="Magento\Framework\Api\SearchResults" />
    <preference for="Magento\SalesRule\Api\Data\RuleLabelInterface"
                type="Magento\SalesRule\Model\Data\RuleLabel" />
    <preference for="Magento\SalesRule\Api\Data\CouponInterface"
                type="Magento\SalesRule\Model\Coupon" />
    <preference for="Magento\SalesRule\Api\CouponRepositoryInterface"
                type="Magento\SalesRule\Model\CouponRepository" />
    <preference for="Magento\SalesRule\Model\Spi\CouponResourceInterface"
                type="Magento\SalesRule\Model\ResourceModel\Coupon" />
    <preference for="Magento\SalesRule\Api\Data\CouponSearchResultInterface"
                type="Magento\Framework\Api\SearchResults" />
    <preference for="Magento\SalesRule\Api\Data\CouponGenerationSpecInterface"
                type="Magento\SalesRule\Model\Data\CouponGenerationSpec" />
    <preference for="Magento\SalesRule\Api\Data\CouponMassDeleteResultInterface"
                type="Magento\SalesRule\Model\Data\CouponMassDeleteResult" />
    <preference for="Magento\SalesRule\Api\CouponManagementInterface"
                type="Magento\SalesRule\Model\Service\CouponManagementService" />
    <type name="Magento\SalesRule\Helper\Coupon">
        <arguments>
            <argument name="couponParameters" xsi:type="array">
                <item name="separator" xsi:type="string">-</item>
                <item name="charset" xsi:type="array">
                    <item name="alphanum" xsi:type="string">ABCDEFGHIJKLMNOPQRSTUVWXYZ0123456789</item>
                    <item name="alpha" xsi:type="string">ABCDEFGHIJKLMNOPQRSTUVWXYZ</item>
                    <item name="num" xsi:type="string">0123456789</item>
                </item>
            </argument>
        </arguments>
    </type>
    <type name="Magento\SalesRule\Model\ResourceModel\Rule\Collection" shared="false">
        <arguments>
            <argument name="associatedEntitiesMap" xsi:type="array">
                <item name="website" xsi:type="array">
                    <item name="associations_table" xsi:type="string">salesrule_website</item>
                    <item name="rule_id_field" xsi:type="string">rule_id</item>
                    <item name="entity_id_field" xsi:type="string">website_id</item>
                </item>
                <item name="customer_group" xsi:type="array">
                    <item name="associations_table" xsi:type="string">salesrule_customer_group</item>
                    <item name="rule_id_field" xsi:type="string">rule_id</item>
                    <item name="entity_id_field" xsi:type="string">customer_group_id</item>
                </item>
            </argument>
        </arguments>
    </type>
    <type name="Magento\Quote\Model\Quote\Config">
        <plugin name="append_sales_rule_keys_to_quote" type="Magento\SalesRule\Model\Plugin\QuoteConfigProductAttributes"/>
    </type>
    <type name="Magento\Framework\Module\Setup\Migration">
        <arguments>
            <argument name="compositeModules" xsi:type="array">
                <item name="salesrule" xsi:type="string">Magento_SalesRule</item>
            </argument>
        </arguments>
    </type>
    <type name="Magento\Framework\App\Rss\RssManagerInterface">
        <arguments>
            <argument name="dataProviders" xsi:type="array">
                <item name="discounts" xsi:type="string">Magento\SalesRule\Block\Rss\Discounts</item>
            </argument>
        </arguments>
    </type>
    <type name="Magento\SalesRule\Model\ResourceModel\Report\Rule">
        <arguments>
            <argument name="connectionName" xsi:type="string">sales</argument>
        </arguments>
    </type>
    <type name="Magento\SalesRule\Model\ResourceModel\Report\Rule\Createdat">
        <arguments>
            <argument name="connectionName" xsi:type="string">sales</argument>
        </arguments>
    </type>
    <type name="Magento\SalesRule\Model\ResourceModel\Report\Rule\Updatedat">
        <arguments>
            <argument name="connectionName" xsi:type="string">sales</argument>
        </arguments>
    </type>
    <type name="Magento\SalesRule\Model\ResourceModel\Rule">
        <arguments>
            <argument name="associatedEntitiesMap" xsi:type="array">
                <item name="website" xsi:type="array">
                    <item name="associations_table" xsi:type="string">salesrule_website</item>
                    <item name="rule_id_field" xsi:type="string">rule_id</item>
                    <item name="entity_id_field" xsi:type="string">website_id</item>
                </item>
                <item name="customer_group" xsi:type="array">
                    <item name="associations_table" xsi:type="string">salesrule_customer_group</item>
                    <item name="rule_id_field" xsi:type="string">rule_id</item>
                    <item name="entity_id_field" xsi:type="string">customer_group_id</item>
                </item>
            </argument>
        </arguments>
    </type>
<<<<<<< HEAD
    <type name="Magento\Framework\EntityManager\MetadataPool">
=======
    <type name="Magento\Framework\Model\Entity\RepositoryFactory">
        <arguments>
            <argument name="entities" xsi:type="array">
                <item name="Magento\SalesRule\Api\Data\RuleInterface" xsi:type="string">Magento\SalesRule\Api\RuleRepositoryInterface</item>
            </argument>
        </arguments>
    </type>
    <type name="Magento\Framework\Model\Entity\MetadataPool">
>>>>>>> 2ad378a4
        <arguments>
            <argument name="metadata" xsi:type="array">
                <item name="Magento\SalesRule\Api\Data\RuleInterface" xsi:type="array">
                    <item name="entityTableName" xsi:type="string">salesrule</item>
                    <item name="identifierField" xsi:type="string">rule_id</item>
                </item>
            </argument>
        </arguments>
    </type>
    <type name="Magento\Framework\EntityManager\OperationPool">
        <arguments>
            <argument name="operations" xsi:type="array">
                <item name="default" xsi:type="array">
                    <item name="read" xsi:type="string">Magento\Framework\EntityManager\Operation\Read</item>
                    <item name="create" xsi:type="string">Magento\Framework\Model\Operation\Write\Create</item>
                    <item name="update" xsi:type="string">Magento\Framework\Model\Operation\Write\Update</item>
                    <item name="delete" xsi:type="string">Magento\Framework\Model\Operation\Write\Delete</item>
                </item>
            </argument>
        </arguments>
    </type>
    <type name="Magento\Framework\EntityManager\Operation\AttributePool">
        <arguments>
            <argument name="extensionActions" xsi:type="array">
                <item name="salesRule" xsi:type="array">
                    <item name="Magento\SalesRule\Api\Data\RuleInterface" xsi:type="array">
                        <item name="read" xsi:type="string">Magento\SalesRule\Model\ResourceModel\ReadHandler</item>
                        <item name="create" xsi:type="string">Magento\SalesRule\Model\ResourceModel\SaveHandler</item>
                        <item name="update" xsi:type="string">Magento\SalesRule\Model\ResourceModel\SaveHandler</item>
                    </item>
                </item>
            </argument>
        </arguments>
    </type>
    <type name="Magento\SalesRule\Model\Rule\Condition\Address">
        <arguments>
            <argument name="data" xsi:type="array">
                <item name="form_name" xsi:type="string">sales_rule_form</item>
            </argument>
        </arguments>
    </type>
    <type name="Magento\SalesRule\Model\Rule\Condition\Combine">
        <arguments>
            <argument name="data" xsi:type="array">
                <item name="form_name" xsi:type="string">sales_rule_form</item>
            </argument>
        </arguments>
    </type>
    <type name="Magento\SalesRule\Model\Rule\Condition\Product">
        <arguments>
            <argument name="data" xsi:type="array">
                <item name="form_name" xsi:type="string">sales_rule_form</item>
            </argument>
        </arguments>
    </type>
    <type name="Magento\SalesRule\Model\Rule\Condition\Product\Combine">
        <arguments>
            <argument name="data" xsi:type="array">
                <item name="form_name" xsi:type="string">sales_rule_form</item>
            </argument>
        </arguments>
    </type>
    <type name="Magento\SalesRule\Model\Rule\Condition\Product\Found">
        <arguments>
            <argument name="data" xsi:type="array">
                <item name="form_name" xsi:type="string">sales_rule_form</item>
            </argument>
        </arguments>
    </type>
    <type name="Magento\SalesRule\Model\Rule\Condition\Product\Subselect">
        <arguments>
            <argument name="data" xsi:type="array">
                <item name="form_name" xsi:type="string">sales_rule_form</item>
            </argument>
        </arguments>
    </type>
    <type name="\Magento\SalesRule\Model\Rule\Customer">
        <arguments>
            <argument name="data" xsi:type="array">
                <item name="form_name" xsi:type="string">sales_rule_form</item>
            </argument>
        </arguments>
    </type>
</config><|MERGE_RESOLUTION|>--- conflicted
+++ resolved
@@ -106,9 +106,6 @@
             </argument>
         </arguments>
     </type>
-<<<<<<< HEAD
-    <type name="Magento\Framework\EntityManager\MetadataPool">
-=======
     <type name="Magento\Framework\Model\Entity\RepositoryFactory">
         <arguments>
             <argument name="entities" xsi:type="array">
@@ -116,8 +113,7 @@
             </argument>
         </arguments>
     </type>
-    <type name="Magento\Framework\Model\Entity\MetadataPool">
->>>>>>> 2ad378a4
+    <type name="Magento\Framework\EntityManager\MetadataPool">
         <arguments>
             <argument name="metadata" xsi:type="array">
                 <item name="Magento\SalesRule\Api\Data\RuleInterface" xsi:type="array">
