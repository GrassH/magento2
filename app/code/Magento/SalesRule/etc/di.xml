<?xml version="1.0"?>
<!--
/**
 * Copyright © Magento, Inc. All rights reserved.
 * See COPYING.txt for license details.
 */
-->
<config xmlns:xsi="http://www.w3.org/2001/XMLSchema-instance" xsi:noNamespaceSchemaLocation="urn:magento:framework:ObjectManager/etc/config.xsd">
    <preference for="Magento\SalesRule\Api\RuleRepositoryInterface"
                type="Magento\SalesRule\Model\RuleRepository" />
    <preference for="Magento\SalesRule\Api\Data\RuleInterface"
                type="Magento\SalesRule\Model\Data\Rule" />
    <preference for="Magento\SalesRule\Api\Data\ConditionInterface"
                type="Magento\SalesRule\Model\Data\Condition" />
    <preference for="Magento\SalesRule\Api\Data\RuleSearchResultInterface"
                type="Magento\Framework\Api\SearchResults" />
    <preference for="Magento\SalesRule\Api\Data\RuleLabelInterface"
                type="Magento\SalesRule\Model\Data\RuleLabel" />
    <preference for="Magento\SalesRule\Api\Data\CouponInterface"
                type="Magento\SalesRule\Model\Coupon" />
    <preference for="Magento\SalesRule\Api\CouponRepositoryInterface"
                type="Magento\SalesRule\Model\CouponRepository" />
    <preference for="Magento\SalesRule\Model\Spi\CouponResourceInterface"
                type="Magento\SalesRule\Model\ResourceModel\Coupon" />
    <preference for="Magento\SalesRule\Api\Data\CouponSearchResultInterface"
                type="Magento\Framework\Api\SearchResults" />
    <preference for="Magento\SalesRule\Api\Data\CouponGenerationSpecInterface"
                type="Magento\SalesRule\Model\Data\CouponGenerationSpec" />
    <preference for="Magento\SalesRule\Api\Data\CouponMassDeleteResultInterface"
                type="Magento\SalesRule\Model\Data\CouponMassDeleteResult" />
    <preference for="Magento\SalesRule\Api\CouponManagementInterface"
                type="Magento\SalesRule\Model\Service\CouponManagementService" />
    <type name="Magento\SalesRule\Helper\Coupon">
        <arguments>
            <argument name="couponParameters" xsi:type="array">
                <item name="separator" xsi:type="string">-</item>
                <item name="charset" xsi:type="array">
                    <item name="alphanum" xsi:type="string">ABCDEFGHIJKLMNOPQRSTUVWXYZ0123456789</item>
                    <item name="alpha" xsi:type="string">ABCDEFGHIJKLMNOPQRSTUVWXYZ</item>
                    <item name="num" xsi:type="string">0123456789</item>
                </item>
            </argument>
        </arguments>
    </type>
    <type name="Magento\SalesRule\Model\ResourceModel\Rule\Collection" shared="false" />
    <type name="Magento\Quote\Model\Quote\Config">
        <plugin name="append_sales_rule_keys_to_quote" type="Magento\SalesRule\Model\Plugin\QuoteConfigProductAttributes"/>
    </type>
    <type name="Magento\Framework\Module\Setup\Migration">
        <arguments>
            <argument name="compositeModules" xsi:type="array">
                <item name="salesrule" xsi:type="string">Magento_SalesRule</item>
            </argument>
        </arguments>
    </type>
    <type name="Magento\Framework\App\Rss\RssManagerInterface">
        <arguments>
            <argument name="dataProviders" xsi:type="array">
                <item name="discounts" xsi:type="string">Magento\SalesRule\Block\Rss\Discounts</item>
            </argument>
        </arguments>
    </type>
    <type name="Magento\SalesRule\Model\ResourceModel\Report\Rule">
        <arguments>
            <argument name="connectionName" xsi:type="string">sales</argument>
        </arguments>
    </type>
    <type name="Magento\SalesRule\Model\ResourceModel\Report\Rule\Createdat">
        <arguments>
            <argument name="connectionName" xsi:type="string">sales</argument>
        </arguments>
    </type>
    <type name="Magento\SalesRule\Model\ResourceModel\Report\Rule\Updatedat">
        <arguments>
            <argument name="connectionName" xsi:type="string">sales</argument>
        </arguments>
    </type>
    <type name="Magento\Framework\Model\Entity\RepositoryFactory">
        <arguments>
            <argument name="entities" xsi:type="array">
                <item name="Magento\SalesRule\Api\Data\RuleInterface" xsi:type="string">Magento\SalesRule\Model\ResourceModel\Rule</item>
            </argument>
        </arguments>
    </type>
    <type name="Magento\Framework\EntityManager\MetadataPool">
        <arguments>
            <argument name="metadata" xsi:type="array">
                <item name="Magento\SalesRule\Api\Data\RuleInterface" xsi:type="array">
                    <item name="entityTableName" xsi:type="string">salesrule</item>
                    <item name="identifierField" xsi:type="string">rule_id</item>
                </item>
            </argument>
        </arguments>
    </type>
    <type name="Magento\Framework\EntityManager\Operation\AttributePool">
        <arguments>
            <argument name="extensionActions" xsi:type="array">
                <item name="salesRule" xsi:type="array">
                    <item name="Magento\SalesRule\Api\Data\RuleInterface" xsi:type="array">
                        <item name="read" xsi:type="string">Magento\SalesRule\Model\ResourceModel\ReadHandler</item>
                        <item name="create" xsi:type="string">Magento\SalesRule\Model\ResourceModel\SaveHandler</item>
                        <item name="update" xsi:type="string">Magento\SalesRule\Model\ResourceModel\SaveHandler</item>
                    </item>
                </item>
            </argument>
        </arguments>
    </type>
    <type name="Magento\SalesRule\Model\Rule\Condition\Address">
        <arguments>
            <argument name="data" xsi:type="array">
                <item name="form_name" xsi:type="string">sales_rule_form</item>
            </argument>
        </arguments>
    </type>
    <type name="Magento\SalesRule\Model\Rule\Condition\Combine">
        <arguments>
            <argument name="data" xsi:type="array">
                <item name="form_name" xsi:type="string">sales_rule_form</item>
            </argument>
        </arguments>
    </type>
    <type name="Magento\SalesRule\Model\Rule\Condition\Product">
        <arguments>
            <argument name="data" xsi:type="array">
                <item name="form_name" xsi:type="string">sales_rule_form</item>
            </argument>
        </arguments>
    </type>
    <type name="Magento\SalesRule\Model\Rule\Condition\Product\Combine">
        <arguments>
            <argument name="data" xsi:type="array">
                <item name="form_name" xsi:type="string">sales_rule_form</item>
            </argument>
        </arguments>
    </type>
    <type name="Magento\SalesRule\Model\Rule\Condition\Product\Found">
        <arguments>
            <argument name="data" xsi:type="array">
                <item name="form_name" xsi:type="string">sales_rule_form</item>
            </argument>
        </arguments>
    </type>
    <type name="Magento\SalesRule\Model\Rule\Condition\Product\Subselect">
        <arguments>
            <argument name="data" xsi:type="array">
                <item name="form_name" xsi:type="string">sales_rule_form</item>
            </argument>
        </arguments>
    </type>
    <type name="Magento\SalesRule\Model\Rule\Customer">
        <arguments>
            <argument name="data" xsi:type="array">
                <item name="form_name" xsi:type="string">sales_rule_form</item>
            </argument>
        </arguments>
    </type>
    <virtualType name="Magento\SalesRule\Model\ResourceModel\Rule\AssociatedEntityMap" type="Magento\Framework\DataObject">
        <arguments>
            <argument name="data" xsi:type="array">
                <item name="website" xsi:type="array">
                    <item name="associations_table" xsi:type="string">salesrule_website</item>
                    <item name="rule_id_field" xsi:type="string">rule_id</item>
                    <item name="entity_id_field" xsi:type="string">website_id</item>
                </item>
                <item name="customer_group" xsi:type="array">
                    <item name="associations_table" xsi:type="string">salesrule_customer_group</item>
                    <item name="rule_id_field" xsi:type="string">rule_id</item>
                    <item name="entity_id_field" xsi:type="string">customer_group_id</item>
                </item>
            </argument>
        </arguments>
    </virtualType>
    <type name="Magento\Framework\EntityManager\HydratorPool">
        <arguments>
            <argument name="hydrators" xsi:type="array">
                <item name="Magento\SalesRule\Api\Data\RuleInterface" xsi:type="string">Magento\Framework\EntityManager\AbstractModelHydrator</item>
                <item name="Magento\SalesRule\Api\Data\CouponInterface" xsi:type="string">Magento\Framework\EntityManager\AbstractModelHydrator</item>
            </argument>
        </arguments>
    </type>

    <type name="Magento\Quote\Model\Cart\CartTotalRepository">
        <plugin name="coupon_label_plugin" type="Magento\SalesRule\Plugin\CartTotalRepository" />
    </type>
<<<<<<< HEAD

=======
    <type name="Magento\Sales\Model\Order">
        <plugin name="coupon_uses_increment_plugin" type="Magento\SalesRule\Plugin\CouponUsagesIncrement" sortOrder="20"/>
        <plugin name="coupon_uses_decrement_plugin" type="Magento\SalesRule\Plugin\CouponUsagesDecrement" />
    </type>
>>>>>>> 7ffabd07
    <preference
            for="Magento\SalesRule\Model\Spi\CodeLimitManagerInterface"
            type="Magento\SalesRule\Model\Coupon\CodeLimitManager" />
</config><|MERGE_RESOLUTION|>--- conflicted
+++ resolved
@@ -182,14 +182,10 @@
     <type name="Magento\Quote\Model\Cart\CartTotalRepository">
         <plugin name="coupon_label_plugin" type="Magento\SalesRule\Plugin\CartTotalRepository" />
     </type>
-<<<<<<< HEAD
-
-=======
     <type name="Magento\Sales\Model\Order">
         <plugin name="coupon_uses_increment_plugin" type="Magento\SalesRule\Plugin\CouponUsagesIncrement" sortOrder="20"/>
         <plugin name="coupon_uses_decrement_plugin" type="Magento\SalesRule\Plugin\CouponUsagesDecrement" />
     </type>
->>>>>>> 7ffabd07
     <preference
             for="Magento\SalesRule\Model\Spi\CodeLimitManagerInterface"
             type="Magento\SalesRule\Model\Coupon\CodeLimitManager" />
