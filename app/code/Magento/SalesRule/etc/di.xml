<?xml version="1.0"?>
<!--
/**
 * Copyright © 2015 Magento. All rights reserved.
 * See COPYING.txt for license details.
 */
-->
<config xmlns:xsi="http://www.w3.org/2001/XMLSchema-instance" xsi:noNamespaceSchemaLocation="urn:magento:framework:ObjectManager/etc/config.xsd">
    <preference for="Magento\SalesRule\Api\RuleRepositoryInterface"
                type="Magento\SalesRule\Model\RuleRepository" />
    <preference for="Magento\SalesRule\Api\Data\RuleInterface"
                type="Magento\SalesRule\Model\Data\Rule" />
    <preference for="Magento\SalesRule\Api\Data\ConditionInterface"
                type="Magento\SalesRule\Model\Data\Condition" />
    <preference for="Magento\SalesRule\Api\Data\RuleSearchResultInterface"
                type="Magento\Framework\Api\SearchResults" />
    <preference for="Magento\SalesRule\Api\Data\RuleLabelInterface"
                type="Magento\SalesRule\Model\Data\RuleLabel" />
    <preference for="Magento\SalesRule\Api\Data\CouponInterface"
                type="Magento\SalesRule\Model\Coupon" />
    <preference for="Magento\SalesRule\Api\CouponRepositoryInterface"
                type="Magento\SalesRule\Model\CouponRepository" />
    <preference for="Magento\SalesRule\Model\Spi\CouponResourceInterface"
                type="Magento\SalesRule\Model\ResourceModel\Coupon" />
    <preference for="Magento\SalesRule\Api\Data\CouponSearchResultInterface"
                type="Magento\Framework\Api\SearchResults" />
    <preference for="Magento\SalesRule\Api\Data\CouponGenerationSpecInterface"
                type="Magento\SalesRule\Model\Data\CouponGenerationSpec" />
    <preference for="Magento\SalesRule\Api\Data\CouponMassDeleteResultInterface"
                type="Magento\SalesRule\Model\Data\CouponMassDeleteResult" />
    <preference for="Magento\SalesRule\Api\CouponManagementInterface"
                type="Magento\SalesRule\Model\Service\CouponManagementService" />
    <type name="Magento\SalesRule\Helper\Coupon">
        <arguments>
            <argument name="couponParameters" xsi:type="array">
                <item name="separator" xsi:type="string">-</item>
                <item name="charset" xsi:type="array">
                    <item name="alphanum" xsi:type="string">ABCDEFGHIJKLMNOPQRSTUVWXYZ0123456789</item>
                    <item name="alpha" xsi:type="string">ABCDEFGHIJKLMNOPQRSTUVWXYZ</item>
                    <item name="num" xsi:type="string">0123456789</item>
                </item>
            </argument>
        </arguments>
    </type>
    <type name="Magento\SalesRule\Model\ResourceModel\Rule\Collection" shared="false">
        <arguments>
            <argument name="associatedEntitiesMap" xsi:type="array">
                <item name="website" xsi:type="array">
                    <item name="associations_table" xsi:type="string">salesrule_website</item>
                    <item name="rule_id_field" xsi:type="string">rule_id</item>
                    <item name="entity_id_field" xsi:type="string">website_id</item>
                </item>
                <item name="customer_group" xsi:type="array">
                    <item name="associations_table" xsi:type="string">salesrule_customer_group</item>
                    <item name="rule_id_field" xsi:type="string">rule_id</item>
                    <item name="entity_id_field" xsi:type="string">customer_group_id</item>
                </item>
            </argument>
        </arguments>
    </type>
    <type name="Magento\Quote\Model\Quote\Config">
        <plugin name="append_sales_rule_keys_to_quote" type="Magento\SalesRule\Model\Plugin\QuoteConfigProductAttributes"/>
    </type>
    <type name="Magento\Framework\Module\Setup\Migration">
        <arguments>
            <argument name="compositeModules" xsi:type="array">
                <item name="salesrule" xsi:type="string">Magento_SalesRule</item>
            </argument>
        </arguments>
    </type>
    <type name="Magento\Framework\App\Rss\RssManagerInterface">
        <arguments>
            <argument name="dataProviders" xsi:type="array">
                <item name="discounts" xsi:type="string">Magento\SalesRule\Block\Rss\Discounts</item>
            </argument>
        </arguments>
    </type>
    <type name="Magento\SalesRule\Model\ResourceModel\Report\Rule">
        <arguments>
            <argument name="connectionName" xsi:type="string">sales</argument>
        </arguments>
    </type>
    <type name="Magento\SalesRule\Model\ResourceModel\Report\Rule\Createdat">
        <arguments>
            <argument name="connectionName" xsi:type="string">sales</argument>
        </arguments>
    </type>
    <type name="Magento\SalesRule\Model\ResourceModel\Report\Rule\Updatedat">
        <arguments>
            <argument name="connectionName" xsi:type="string">sales</argument>
        </arguments>
    </type>
<<<<<<< HEAD
    <type name="Magento\SalesRule\Model\ResourceModel\Rule">
        <arguments>
            <argument name="associatedEntitiesMap" xsi:type="array">
                <item name="website" xsi:type="array">
                    <item name="associations_table" xsi:type="string">salesrule_website</item>
                    <item name="rule_id_field" xsi:type="string">rule_id</item>
                    <item name="entity_id_field" xsi:type="string">website_id</item>
                </item>
                <item name="customer_group" xsi:type="array">
                    <item name="associations_table" xsi:type="string">salesrule_customer_group</item>
                    <item name="rule_id_field" xsi:type="string">rule_id</item>
                    <item name="entity_id_field" xsi:type="string">customer_group_id</item>
                </item>
            </argument>
        </arguments>
    </type>
    <type name="Magento\Framework\Model\Entity\MetadataPool">
        <arguments>
            <argument name="metadata" xsi:type="array">
                <item name="Magento\SalesRule\Api\Data\RuleInterface" xsi:type="array">
                    <item name="entityTableName" xsi:type="string">salesrule</item>
                    <item name="identifierField" xsi:type="string">rule_id</item>
                </item>
            </argument>
        </arguments>
    </type>
    <type name="Magento\Framework\Model\OrchestratorPool">
        <arguments>
            <argument name="operations" xsi:type="array">
                <item name="default" xsi:type="array">
                    <item name="read" xsi:type="string">Magento\Framework\Model\Operation\Read</item>
                    <item name="create" xsi:type="string">Magento\Framework\Model\Operation\Write\Create</item>
                    <item name="update" xsi:type="string">Magento\Framework\Model\Operation\Write\Update</item>
                    <item name="delete" xsi:type="string">Magento\Framework\Model\Operation\Write\Delete</item>
                </item>
            </argument>
        </arguments>
    </type>
    <type name="Magento\Framework\Model\ResourceModel\Db\ExtensionPool">
        <arguments>
            <argument name="extensionActions" xsi:type="array">
                <item name="salesRule" xsi:type="array">
                    <item name="Magento\SalesRule\Api\Data\RuleInterface" xsi:type="array">
                        <item name="read" xsi:type="string">Magento\SalesRule\Model\ResourceModel\ReadHandler</item>
                        <item name="create" xsi:type="string">Magento\SalesRule\Model\ResourceModel\SaveHandler</item>
                        <item name="update" xsi:type="string">Magento\SalesRule\Model\ResourceModel\SaveHandler</item>
                    </item>
                </item>
=======
    <type name="Magento\SalesRule\Model\Rule\Condition\Address">
        <arguments>
            <argument name="data" xsi:type="array">
                <item name="form_name" xsi:type="string">sales_rule_form</item>
            </argument>
        </arguments>
    </type>
    <type name="Magento\SalesRule\Model\Rule\Condition\Combine">
        <arguments>
            <argument name="data" xsi:type="array">
                <item name="form_name" xsi:type="string">sales_rule_form</item>
            </argument>
        </arguments>
    </type>
    <type name="Magento\SalesRule\Model\Rule\Condition\Product">
        <arguments>
            <argument name="data" xsi:type="array">
                <item name="form_name" xsi:type="string">sales_rule_form</item>
            </argument>
        </arguments>
    </type>
    <type name="Magento\SalesRule\Model\Rule\Condition\Product\Combine">
        <arguments>
            <argument name="data" xsi:type="array">
                <item name="form_name" xsi:type="string">sales_rule_form</item>
            </argument>
        </arguments>
    </type>
    <type name="Magento\SalesRule\Model\Rule\Condition\Product\Found">
        <arguments>
            <argument name="data" xsi:type="array">
                <item name="form_name" xsi:type="string">sales_rule_form</item>
            </argument>
        </arguments>
    </type>
    <type name="Magento\SalesRule\Model\Rule\Condition\Product\Subselect">
        <arguments>
            <argument name="data" xsi:type="array">
                <item name="form_name" xsi:type="string">sales_rule_form</item>
            </argument>
        </arguments>
    </type>
    <type name="\Magento\SalesRule\Model\Rule\Customer">
        <arguments>
            <argument name="data" xsi:type="array">
                <item name="form_name" xsi:type="string">sales_rule_form</item>
>>>>>>> 036cea55
            </argument>
        </arguments>
    </type>
</config><|MERGE_RESOLUTION|>--- conflicted
+++ resolved
@@ -90,7 +90,6 @@
             <argument name="connectionName" xsi:type="string">sales</argument>
         </arguments>
     </type>
-<<<<<<< HEAD
     <type name="Magento\SalesRule\Model\ResourceModel\Rule">
         <arguments>
             <argument name="associatedEntitiesMap" xsi:type="array">
@@ -139,7 +138,9 @@
                         <item name="update" xsi:type="string">Magento\SalesRule\Model\ResourceModel\SaveHandler</item>
                     </item>
                 </item>
-=======
+            </argument>
+        </arguments>
+    </type>
     <type name="Magento\SalesRule\Model\Rule\Condition\Address">
         <arguments>
             <argument name="data" xsi:type="array">
@@ -186,7 +187,6 @@
         <arguments>
             <argument name="data" xsi:type="array">
                 <item name="form_name" xsi:type="string">sales_rule_form</item>
->>>>>>> 036cea55
             </argument>
         </arguments>
     </type>
