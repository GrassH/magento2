--- conflicted
+++ resolved
@@ -18,18 +18,11 @@
          * Hide fields on coupon tab
          */
         onUpdate: function () {
-<<<<<<< HEAD
-            var isDisabled = !this.value(),
-                selector = '[id=coupons_information_fieldset] input, [id=coupons_information_fieldset] select, '
-                    + '[id=coupons_information_fieldset] button, [id=couponCodesGrid] input, '
-                    + '[id=couponCodesGrid] select, [id=couponCodesGrid] button';
-=======
             // @todo: refactor after resolving MAGETWO-48846
             var isDisabled = !this.value(),
                 selector = '[id=coupons_information_fieldset] input, [id=coupons_information_fieldset] select, ' +
                     '[id=coupons_information_fieldset] button, [id=couponCodesGrid] input, ' +
                     '[id=couponCodesGrid] select, [id=couponCodesGrid] button';
->>>>>>> 4d9c2694
 
             this._super();
             _.each(
