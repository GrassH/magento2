--- conflicted
+++ resolved
@@ -11,25 +11,13 @@
 ], function (_, utils, uiRegistry, Select) {
     'use strict';
 
-<<<<<<< HEAD
-    return Boolean.extend({
-=======
     return Select.extend({
->>>>>>> 4d9c2694
         defaults: {},
 
         /**
          * Hide fields on coupon tab
          */
         onUpdate: function () {
-<<<<<<< HEAD
-            var isDisabled = this.value() != this.displayOnlyForCouponType,
-                selector = '[id=coupons_information_fieldset] input, [id=coupons_information_fieldset] select, '
-                    + '[id=coupons_information_fieldset] button, [id=couponCodesGrid] input, '
-                    + '[id=couponCodesGrid] select, [id=couponCodesGrid] button';
-
-
-=======
             // @todo: refactor after resolving MAGETWO-48846
 
             /* eslint-disable eqeqeq */
@@ -40,7 +28,6 @@
                     '[id=couponCodesGrid] select, [id=couponCodesGrid] button';
 
             /* eslint-enable eqeqeq */
->>>>>>> 4d9c2694
             this._super();
             _.each(
                 document.querySelectorAll(selector),
