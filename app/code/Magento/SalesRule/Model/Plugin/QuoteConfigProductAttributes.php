<?php
/**
 * Copyright © 2015 Magento. All rights reserved.
 * See COPYING.txt for license details.
 */
namespace Magento\SalesRule\Model\Plugin;

use Magento\Store\Model\StoreManagerInterface;
use Magento\Customer\Model\Session;
<<<<<<< HEAD
use Magento\SalesRule\Model\Resource\Rule as ResourceRule;
=======
use Magento\SalesRule\Model\Resource\Rule as RuleResource;
>>>>>>> 6f02d361

class QuoteConfigProductAttributes
{
    /**
<<<<<<< HEAD
     * @var ResourceRule
=======
     * @var RuleResource
>>>>>>> 6f02d361
     */
    protected $_ruleResource;

    /**
<<<<<<< HEAD
     * @param ResourceRule $ruleResource
     */
    public function __construct(ResourceRule $ruleResource)
=======
     * @param RuleResource $ruleResource
     */
    public function __construct(RuleResource $ruleResource)
>>>>>>> 6f02d361
    {
        $this->_ruleResource = $ruleResource;
    }

    /**
     * Append sales rule product attribute keys to select by quote item collection
     *
     * @param \Magento\Quote\Model\Quote\Config $subject
     * @param array $attributeKeys
     *
     * @return array
     * @SuppressWarnings(PHPMD.UnusedFormalParameter)
     */
    public function afterGetProductAttributes(\Magento\Quote\Model\Quote\Config $subject, array $attributeKeys)
    {
        $attributes = $this->_ruleResource->getActiveAttributes();
        foreach ($attributes as $attribute) {
            $attributeKeys[] = $attribute['attribute_code'];
        }
        return $attributeKeys;
    }
}<|MERGE_RESOLUTION|>--- conflicted
+++ resolved
@@ -7,33 +7,19 @@
 
 use Magento\Store\Model\StoreManagerInterface;
 use Magento\Customer\Model\Session;
-<<<<<<< HEAD
-use Magento\SalesRule\Model\Resource\Rule as ResourceRule;
-=======
 use Magento\SalesRule\Model\Resource\Rule as RuleResource;
->>>>>>> 6f02d361
 
 class QuoteConfigProductAttributes
 {
     /**
-<<<<<<< HEAD
-     * @var ResourceRule
-=======
      * @var RuleResource
->>>>>>> 6f02d361
      */
     protected $_ruleResource;
 
     /**
-<<<<<<< HEAD
-     * @param ResourceRule $ruleResource
-     */
-    public function __construct(ResourceRule $ruleResource)
-=======
      * @param RuleResource $ruleResource
      */
     public function __construct(RuleResource $ruleResource)
->>>>>>> 6f02d361
     {
         $this->_ruleResource = $ruleResource;
     }
