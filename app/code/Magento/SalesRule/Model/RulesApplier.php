--- conflicted
+++ resolved
@@ -174,14 +174,9 @@
     /**
      * Get discount Data
      *
-<<<<<<< HEAD
-     * @param \Magento\Quote\Model\Quote\Item\AbstractItem $item
+     * @param AbstractItem $item
      * @param \Magento\SalesRule\Model\Rule $rule
      * @param \Magento\Quote\Model\Quote\Address $address
-=======
-     * @param AbstractItem $item
-     * @param Rule $rule
->>>>>>> 61a5a304
      * @return \Magento\SalesRule\Model\Rule\Action\Discount\Data
      */
     protected function getDiscountData($item, $rule, $address)
