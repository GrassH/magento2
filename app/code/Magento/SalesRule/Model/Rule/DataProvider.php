<?php
/**
 * Copyright © 2015 Magento. All rights reserved.
 * See COPYING.txt for license details.
 */
namespace Magento\SalesRule\Model\Rule;

use Magento\SalesRule\Model\ResourceModel\Rule\Collection;
use Magento\SalesRule\Model\ResourceModel\Rule\CollectionFactory;
use Magento\SalesRule\Model\Rule;
use Magento\Store\Model\System\Store;
use Magento\Customer\Api\GroupRepositoryInterface;
use Magento\Framework\Api\SearchCriteriaBuilder;
use Magento\Framework\Convert\DataObject;

/**
 * Class DataProvider
 * @SuppressWarnings(PHPMD.CouplingBetweenObjects)
 */
class DataProvider extends \Magento\Ui\DataProvider\AbstractDataProvider
{
    /**
     * @var Collection
     */
    protected $collection;

    /**
     * @var array
     */
    protected $loadedData;

    /**
     * @var Store
     */
    protected $store;

    /**
     * @var GroupRepositoryInterface
     */
    protected $groupRepository;

    /**
     * @var SearchCriteriaBuilder
     */
    protected $searchCriteriaBuilder;

    /**
     * @var DataObject
     */
    protected $objectConverter;

    /**
     * @var \Magento\SalesRule\Model\RuleFactory
     */
    protected $salesRuleFactory;

    /**
     * Core registry
     *
     * @var \Magento\Framework\Registry
     */
    protected $coreRegistry;

    /**
     * DataProvider constructor.
     *
     * @param string $name
     * @param string $primaryFieldName
     * @param string $requestFieldName
     * @param CollectionFactory $collectionFactory
     * @param Store $store
     * @param GroupRepositoryInterface $groupRepository
     * @param SearchCriteriaBuilder $searchCriteriaBuilder
     * @param DataObject $objectConverter
     * @param \Magento\SalesRule\Model\RuleFactory $salesRuleFactory
     * @param \Magento\Framework\Registry $registry
     * @param array $meta
     * @param array $data
     *
     * @SuppressWarnings(PHPMD.ExcessiveParameterList)
     */
    public function __construct(
        $name,
        $primaryFieldName,
        $requestFieldName,
        CollectionFactory $collectionFactory,
        Store $store,
        GroupRepositoryInterface $groupRepository,
        SearchCriteriaBuilder $searchCriteriaBuilder,
        DataObject $objectConverter,
        \Magento\SalesRule\Model\RuleFactory $salesRuleFactory,
        \Magento\Framework\Registry $registry,
        array $meta = [],
        array $data = []
    ) {
        parent::__construct($name, $primaryFieldName, $requestFieldName, $meta, $data);
        $this->collection = $collectionFactory->create();
        $this->store = $store;
        $this->groupRepository = $groupRepository;
        $this->searchCriteriaBuilder = $searchCriteriaBuilder;
        $this->objectConverter = $objectConverter;
        $this->salesRuleFactory = $salesRuleFactory;
        $this->coreRegistry = $registry;
        $this->initMeta();
        $this->meta = array_replace_recursive($this->initMeta(), $this->meta);
    }

    /**
     * @return []
     */
    protected function initMeta()
    {
        $customerGroups = $this->groupRepository->getList($this->searchCriteriaBuilder->create())->getItems();
        $applyOptions = [
            ['label' => __('Percent of product price discount'), 'value' =>  Rule::BY_PERCENT_ACTION],
            ['label' => __('Fixed amount discount'), 'value' => Rule::BY_FIXED_ACTION],
            ['label' => __('Fixed amount discount for whole cart'), 'value' => Rule::BY_PERCENT_ACTION],
            ['label' => __('Buy X get Y free (discount amount is Y)'), 'value' => Rule::BUY_X_GET_Y_ACTION]
        ];

        $couponTypesOptions = [];
        $couponTypes = $this->salesRuleFactory->create()->getCouponTypes();
        foreach ($couponTypes as $key => $couponType) {
            $couponTypesOptions[] = [
                'label' => $couponType,
                'value' => $key,
            ];
        }

<<<<<<< HEAD
        $rule = $rule = $this->coreRegistry->registry(\Magento\SalesRule\Model\RegistryConstants::CURRENT_SALES_RULE);
        /**
         * @todo Avoid using of registry
         */
        $labels = $rule ? $rule->getStoreLabels() : [];
=======
        $rule = $this->coreRegistry->registry(\Magento\SalesRule\Model\RegistryConstants::CURRENT_SALES_RULE);
        $labels = $rule->getStoreLabels();
>>>>>>> f619d204

        return [
            'rule_information' => [
                'fields' => [
                    'website_ids' => [
                        'options' => $this->store->getWebsiteValuesForForm()
                    ],
                    'is_active' => [
                        'options' => [
                            ['label' => __('Active'), 'value' => '1'],
                            ['label' => __('Inactive'), 'value' => '0']
                        ]
                    ],
                    'customer_group_ids' => [
                        'options' => $this->objectConverter->toOptionArray($customerGroups, 'id', 'code')
                    ],
                    'coupon_type' => [
                        'options' => $couponTypesOptions
                    ],
                    'is_rss' => [
                        'options' => [
                            ['label' => __('Yes'), 'value' => '1'],
                            ['label' => __('No'), 'value' => '0']
                        ]
                    ],
                ]
            ],
            'actions' => [
                'fields' => [
                    'simple_action' => [
                        'options' => $applyOptions
                    ],
                    'discount_amount' => [
                        'value' => '0',
                    ],
                    'discount_qty' => [
                        'value' => '0',
                    ],
                    'apply_to_shipping' => [
                        'options' => [
                            ['label' => __('Yes'), 'value' => '1'],
                            ['label' => __('No'), 'value' => '0']
                        ]
                    ],
                    'stop_rules_processing' => [
                        'options' => [
                            ['label' => __('Yes'), 'value' => '1'],
                            ['label' => __('No'), 'value' => '0'],
                        ]
                    ],
                ]
            ],
            'labels' => [
                'fields' => [
                    'store_labels[0]' => [
                        'value' => isset($labels[0]) ? $labels[0] : '',
                    ]
                ]
            ],
        ];
    }

    /**
     * @return array
     */
    public function getData()
    {
        if (isset($this->loadedData)) {
            return $this->loadedData;
        }
        $items = $this->collection->getItems();
        /** @var Rule $rule */
        foreach ($items as $rule) {
            $rule->load($rule->getId());
            $rule->setDiscountAmount($rule->getDiscountAmount() * 1);
            $rule->setDiscountQty($rule->getDiscountQty() * 1);

            $this->loadedData[$rule->getId()] = $rule->getData();
        }

        return $this->loadedData;
    }
}<|MERGE_RESOLUTION|>--- conflicted
+++ resolved
@@ -127,16 +127,11 @@
             ];
         }
 
-<<<<<<< HEAD
-        $rule = $rule = $this->coreRegistry->registry(\Magento\SalesRule\Model\RegistryConstants::CURRENT_SALES_RULE);
+        $rule = $this->coreRegistry->registry(\Magento\SalesRule\Model\RegistryConstants::CURRENT_SALES_RULE);
         /**
          * @todo Avoid using of registry
          */
         $labels = $rule ? $rule->getStoreLabels() : [];
-=======
-        $rule = $this->coreRegistry->registry(\Magento\SalesRule\Model\RegistryConstants::CURRENT_SALES_RULE);
-        $labels = $rule->getStoreLabels();
->>>>>>> f619d204
 
         return [
             'rule_information' => [
