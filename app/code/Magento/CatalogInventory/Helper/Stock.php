<?php
/**
 * Copyright © 2015 Magento. All rights reserved.
 * See COPYING.txt for license details.
 */
namespace Magento\CatalogInventory\Helper;

use Magento\CatalogInventory\Model\Spi\StockRegistryProviderInterface;
use Magento\CatalogInventory\Model\Spi\StockResolverInterface;
use Magento\Store\Model\StoreManagerInterface;
use Magento\Framework\App\Config\ScopeConfigInterface;
use Magento\CatalogInventory\Model\ResourceModel\Stock\StatusFactory;
use Magento\CatalogInventory\Model\ResourceModel\Stock\Status;
use Magento\Catalog\Model\ResourceModel\Collection\AbstractCollection;
use Magento\Catalog\Model\Product;

/**
 * Class Stock
 */
class Stock
{
    /**
     * Store model manager
     *
     * @var StoreManagerInterface
     */
    protected $storeManager;

    /**
     * Core store config
     *
     * @var ScopeConfigInterface
     */
    protected $scopeConfig;

    /**
     * @var Status
     */
    protected $stockStatusResource;

    /**
     * @var StatusFactory
     */
    protected $stockStatusFactory;

    /**
     * @var StockRegistryProviderInterface
     */
    private $stockRegistryProvider;

    /**
     * @var StockResolverInterface
     */
    protected $stockResolver;

    /**
     * @param StoreManagerInterface $storeManager
     * @param ScopeConfigInterface $scopeConfig
     * @param StatusFactory $stockStatusFactory
     * @param StockRegistryProviderInterface $stockRegistryProvider
     * @param StockResolverInterface $stockResolver
     */
    public function __construct(
        StoreManagerInterface $storeManager,
        ScopeConfigInterface $scopeConfig,
        StatusFactory $stockStatusFactory,
        StockRegistryProviderInterface $stockRegistryProvider,
        StockResolverInterface $stockResolver
    ) {
        $this->storeManager = $storeManager;
        $this->scopeConfig = $scopeConfig;
        $this->stockStatusFactory  = $stockStatusFactory;
        $this->stockRegistryProvider = $stockRegistryProvider;
        $this->stockResolver = $stockResolver;
    }

    /**
     * Assign stock status information to product
     *
     * @param Product $product
     * @param int $status
     * @return void
     */
    public function assignStatusToProduct(Product $product, $status = null)
    {
<<<<<<< HEAD
        if ($stockStatus === null) {
            $productId = $product->getId();
            $stockId = $this->stockResolver->getStockId($productId, $product->getStore()->getWebsiteId());
            $stockStatus = $this->stockRegistryProvider->getStockStatus($productId, $stockId);
=======
        if ($status === null) {
            $websiteId = $product->getStore()->getWebsiteId();
            $stockStatus = $this->stockRegistryProvider->getStockStatus($product->getId(), $websiteId);
>>>>>>> a9797cd9
            $status = $stockStatus->getStockStatus();
        }
        $product->setIsSalable($status);
    }

    /**
     * Add stock status information to products
     *
     * @param AbstractCollection $productCollection
     * @return void
     */
    public function addStockStatusToProducts(AbstractCollection $productCollection)
    {
        $websiteId = $this->storeManager->getStore($productCollection->getStoreId())->getWebsiteId();
        foreach ($productCollection as $product) {
            $productId = $product->getId();
            $stockId = $this->stockResolver->getStockId($productId, $websiteId);
            $stockStatus = $this->stockRegistryProvider->getStockStatus($productId, $stockId);
            $status = $stockStatus->getStockStatus();
            $product->setIsSalable($status);
        }
    }

    /**
     * Adds filtering for collection to return only in stock products
     *
     * @param \Magento\Catalog\Model\ResourceModel\Product\Link\Product\Collection $collection
     * @return void
     */
    public function addInStockFilterToCollection($collection)
    {
        $manageStock = $this->scopeConfig->getValue(
            \Magento\CatalogInventory\Model\Configuration::XML_PATH_MANAGE_STOCK,
            \Magento\Store\Model\ScopeInterface::SCOPE_STORE
        );
        $cond = [
            '{{table}}.use_config_manage_stock = 0 AND {{table}}.manage_stock=1 AND {{table}}.is_in_stock=1',
            '{{table}}.use_config_manage_stock = 0 AND {{table}}.manage_stock=0'
        ];

        if ($manageStock) {
            $cond[] = '{{table}}.use_config_manage_stock = 1 AND {{table}}.is_in_stock=1';
        } else {
            $cond[] = '{{table}}.use_config_manage_stock = 1';
        }

        $collection->joinField(
            'inventory_in_stock',
            'cataloginventory_stock_item',
            'is_in_stock',
            'product_id=entity_id',
            '(' . join(') OR (', $cond) . ')'
        );
    }

    /**
     * Add only is in stock products filter to product collection
     *
     * @param \Magento\Catalog\Model\ResourceModel\Product\Collection $collection
     * @return void
     */
    public function addIsInStockFilterToCollection($collection)
    {
        $resource = $this->getStockStatusResource();
        $resource->addIsInStockFilterToCollection($collection);
    }

    /**
     * @return Status
     */
    protected function getStockStatusResource()
    {
        if (empty($this->stockStatusResource)) {
            $this->stockStatusResource = $this->stockStatusFactory->create();
        }
        return $this->stockStatusResource;
    }
}<|MERGE_RESOLUTION|>--- conflicted
+++ resolved
@@ -6,7 +6,6 @@
 namespace Magento\CatalogInventory\Helper;
 
 use Magento\CatalogInventory\Model\Spi\StockRegistryProviderInterface;
-use Magento\CatalogInventory\Model\Spi\StockResolverInterface;
 use Magento\Store\Model\StoreManagerInterface;
 use Magento\Framework\App\Config\ScopeConfigInterface;
 use Magento\CatalogInventory\Model\ResourceModel\Stock\StatusFactory;
@@ -49,29 +48,21 @@
     private $stockRegistryProvider;
 
     /**
-     * @var StockResolverInterface
-     */
-    protected $stockResolver;
-
-    /**
      * @param StoreManagerInterface $storeManager
      * @param ScopeConfigInterface $scopeConfig
      * @param StatusFactory $stockStatusFactory
      * @param StockRegistryProviderInterface $stockRegistryProvider
-     * @param StockResolverInterface $stockResolver
      */
     public function __construct(
         StoreManagerInterface $storeManager,
         ScopeConfigInterface $scopeConfig,
         StatusFactory $stockStatusFactory,
-        StockRegistryProviderInterface $stockRegistryProvider,
-        StockResolverInterface $stockResolver
+        StockRegistryProviderInterface $stockRegistryProvider
     ) {
         $this->storeManager = $storeManager;
         $this->scopeConfig = $scopeConfig;
         $this->stockStatusFactory  = $stockStatusFactory;
         $this->stockRegistryProvider = $stockRegistryProvider;
-        $this->stockResolver = $stockResolver;
     }
 
     /**
@@ -83,16 +74,9 @@
      */
     public function assignStatusToProduct(Product $product, $status = null)
     {
-<<<<<<< HEAD
-        if ($stockStatus === null) {
-            $productId = $product->getId();
-            $stockId = $this->stockResolver->getStockId($productId, $product->getStore()->getWebsiteId());
-            $stockStatus = $this->stockRegistryProvider->getStockStatus($productId, $stockId);
-=======
         if ($status === null) {
             $websiteId = $product->getStore()->getWebsiteId();
             $stockStatus = $this->stockRegistryProvider->getStockStatus($product->getId(), $websiteId);
->>>>>>> a9797cd9
             $status = $stockStatus->getStockStatus();
         }
         $product->setIsSalable($status);
@@ -109,8 +93,7 @@
         $websiteId = $this->storeManager->getStore($productCollection->getStoreId())->getWebsiteId();
         foreach ($productCollection as $product) {
             $productId = $product->getId();
-            $stockId = $this->stockResolver->getStockId($productId, $websiteId);
-            $stockStatus = $this->stockRegistryProvider->getStockStatus($productId, $stockId);
+            $stockStatus = $this->stockRegistryProvider->getStockStatus($productId, $websiteId);
             $status = $stockStatus->getStockStatus();
             $product->setIsSalable($status);
         }
