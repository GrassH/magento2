--- conflicted
+++ resolved
@@ -322,12 +322,7 @@
                 <field name="backorders">
                     <argument name="data" xsi:type="array">
                         <item name="config" xsi:type="array">
-<<<<<<< HEAD
                             <item name="label" xsi:type="string" translate="true">Backorders</item>
-                            <item name="component" xsi:type="string">Magento_CatalogInventory/js/components/backorders</item>
-                            <item name="deferredStockUpdate" xsi:type="string">ns = ${ $.ns }, index=container_deferred_stock_update</item>
-=======
->>>>>>> ebba9e76
                             <item name="formElement" xsi:type="string">select</item>
                             <item name="rawOptions" xsi:type="boolean">true</item>
                             <item name="dataScope" xsi:type="string">backorders</item>
@@ -483,11 +478,8 @@
                         <item name="config" xsi:type="array">
                             <item name="label" xsi:type="string" translate="true">Enable Qty Increments</item>
                             <item name="formElement" xsi:type="string">select</item>
-<<<<<<< HEAD
-                            <item name="scopeLabel" xsi:type="string">[GLOBAL]</item>
-=======
                             <item name="rawOptions" xsi:type="boolean">true</item>
->>>>>>> ebba9e76
+                            <item name="scopeLabel" xsi:type="string">[GLOBAL]</item>
                             <item name="dataScope" xsi:type="string">enable_qty_increments</item>
                             <item name="value" xsi:type="object">Magento\CatalogInventory\Model\Source\StockConfiguration</item>
                         </item>
