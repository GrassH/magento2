--- conflicted
+++ resolved
@@ -104,44 +104,6 @@
             <argument name="batchSizeManagement" xsi:type="object">Magento\CatalogInventory\Model\Indexer\Stock\BatchSizeManagement</argument>
         </arguments>
     </type>
-<<<<<<< HEAD
-    <virtualType name="Magento\CatalogInventory\Model\ResourceModel\Indexer\Stock\FrontendResource" type="Magento\Indexer\Model\ResourceModel\FrontendResource">
-        <arguments>
-            <argument name="indexerId" xsi:type="const">Magento\CatalogInventory\Model\Indexer\Stock\Processor::INDEXER_ID</argument>
-            <argument name="indexerBaseTable" xsi:type="string">cataloginventory_stock_status</argument>
-            <argument name="idFieldName" xsi:type="string">product_id</argument>
-        </arguments>
-    </virtualType>
-    <type name="Magento\CatalogInventory\Model\Indexer\Stock\AbstractAction">
-        <arguments>
-            <argument name="indexerStockFrontendResource" xsi:type="object">Magento\CatalogInventory\Model\ResourceModel\Indexer\Stock\FrontendResource</argument>
-        </arguments>
-    </type>
-    <type name="Magento\CatalogInventory\Model\Indexer\Stock\CacheCleaner">
-        <arguments>
-            <argument name="indexerStockFrontendResource" xsi:type="object">Magento\CatalogInventory\Model\ResourceModel\Indexer\Stock\FrontendResource</argument>
-        </arguments>
-    </type>
-    <type name="Magento\CatalogInventory\Model\ResourceModel\Product\StockStatusBaseSelectProcessor">
-        <arguments>
-            <argument name="indexerStockFrontendResource" xsi:type="object">Magento\CatalogInventory\Model\ResourceModel\Indexer\Stock\FrontendResource</argument>
-        </arguments>
-    </type>
-    <type name="Magento\CatalogInventory\Model\ResourceModel\Indexer\Stock\DefaultStock">
-        <arguments>
-            <argument name="indexerStockFrontendResource" xsi:type="object">Magento\CatalogInventory\Model\ResourceModel\Indexer\Stock\FrontendResource</argument>
-        </arguments>
-    </type>
-    <type name="Magento\CatalogInventory\Model\ResourceModel\Stock\Status">
-        <arguments>
-            <argument name="indexerStockFrontendResource" xsi:type="object">Magento\CatalogInventory\Model\ResourceModel\Indexer\Stock\FrontendResource</argument>
-        </arguments>
-    </type>
-    <type name="Magento\CatalogInventory\Model\ResourceModel\Stock\Item\StockItemCriteriaMapper">
-        <arguments>
-            <argument name="indexerStockFrontendResource" xsi:type="object">Magento\CatalogInventory\Model\ResourceModel\Indexer\Stock\FrontendResource</argument>
-        </arguments>
-    </type>
     <type name="\Magento\Framework\Data\CollectionModifier">
         <arguments>
             <argument name="conditions" xsi:type="array">
@@ -149,6 +111,4 @@
             </argument>
         </arguments>
     </type>
-=======
->>>>>>> 2992ee2c
 </config>