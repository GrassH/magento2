<?xml version="1.0"?>
<!--
/**
 * Copyright © 2015 Magento. All rights reserved.
 * See COPYING.txt for license details.
 */
-->
<config xmlns:xsi="http://www.w3.org/2001/XMLSchema-instance" xsi:noNamespaceSchemaLocation="../../../../../lib/internal/Magento/Framework/ObjectManager/etc/config.xsd">
    <preference for="Magento\CatalogInventory\Api\Data\StockInterface" type="Magento\CatalogInventory\Model\Stock" />
    <preference for="Magento\CatalogInventory\Api\Data\StockItemInterface" type="Magento\CatalogInventory\Model\Stock\Item" />
    <preference for="Magento\CatalogInventory\Api\Data\StockStatusInterface" type="Magento\CatalogInventory\Model\Stock\Status" />

    <preference for="Magento\CatalogInventory\Api\Data\StockCollectionInterface" type="Magento\CatalogInventory\Model\Resource\Stock\Collection" />
    <preference for="Magento\CatalogInventory\Api\Data\StockItemCollectionInterface" type="Magento\CatalogInventory\Model\Resource\Stock\Item\Collection" />
    <preference for="Magento\CatalogInventory\Api\Data\StockStatusCollectionInterface" type="Magento\CatalogInventory\Model\Resource\Stock\Status\Collection" />

    <preference for="Magento\CatalogInventory\Api\StockCriteriaInterface" type="Magento\CatalogInventory\Model\Resource\Stock\StockCriteria" />
    <preference for="Magento\CatalogInventory\Api\StockItemCriteriaInterface" type="Magento\CatalogInventory\Model\Resource\Stock\Item\StockItemCriteria" />
    <preference for="Magento\CatalogInventory\Api\StockStatusCriteriaInterface" type="Magento\CatalogInventory\Model\Resource\Stock\Status\StockStatusCriteria" />

    <preference for="Magento\CatalogInventory\Api\StockConfigurationInterface" type="Magento\CatalogInventory\Model\Configuration" />
    <preference for="Magento\CatalogInventory\Api\StockManagementInterface" type="Magento\CatalogInventory\Model\StockManagement" />
    <preference for="Magento\CatalogInventory\Api\StockIndexInterface" type="Magento\CatalogInventory\Model\StockIndex" />
    <preference for="Magento\CatalogInventory\Api\StockRegistryInterface" type="Magento\CatalogInventory\Model\StockRegistry" />
    <preference for="Magento\CatalogInventory\Api\StockStateInterface" type="Magento\CatalogInventory\Model\StockState" />

    <preference for="Magento\CatalogInventory\Api\StockRepositoryInterface" type="Magento\CatalogInventory\Model\Stock\StockRepository" />
    <preference for="Magento\CatalogInventory\Api\StockItemRepositoryInterface" type="Magento\CatalogInventory\Model\Stock\StockItemRepository" />
    <preference for="Magento\CatalogInventory\Api\StockStatusRepositoryInterface" type="Magento\CatalogInventory\Model\Stock\StockStatusRepository" />

    <preference for="Magento\CatalogInventory\Model\Spi\StockRegistryProviderInterface" type="Magento\CatalogInventory\Model\StockRegistryProvider" />
    <preference for="Magento\CatalogInventory\Model\Spi\StockStateProviderInterface" type="Magento\CatalogInventory\Model\StockStateProvider" />

    <type name="Magento\CatalogInventory\Model\Observer">
        <arguments>
            <argument name="resourceStock" xsi:type="object">Magento\CatalogInventory\Model\Resource\Stock\Proxy</argument>
        </arguments>
    </type>
    <type name="Magento\Catalog\Model\Layer">
        <plugin name="addStockStatusOnPrepareFrontCollection" type="Magento\CatalogInventory\Model\Plugin\Layer"/>
    </type>
    <type name="Magento\Framework\Module\Setup\Migration">
        <arguments>
            <argument name="compositeModules" xsi:type="array">
                <item name="cataloginventory" xsi:type="string">Magento_CatalogInventory</item>
            </argument>
        </arguments>
    </type>
    <type name="Magento\Store\Model\Resource\Group">
        <plugin name="storeGroupResourceAroundBeforeSave" type="\Magento\CatalogInventory\Model\Indexer\Stock\Plugin\StoreGroup"/>
    </type>
    <type name="Magento\Catalog\Block\Product\View">
        <plugin name="quantityValidators" type="Magento\CatalogInventory\Block\Plugin\ProductView" />
    </type>
<<<<<<< HEAD
    <type name="Magento\Catalog\Model\Product">
        <plugin name="catalogInventoryAfterLoad" type="\Magento\CatalogInventory\Model\Plugin\AfterProductLoad"/>
    </type>
    <type name="Magento\Catalog\Api\ProductRepositoryInterface">
        <plugin name="catalogInventoryAroundSave" type="\Magento\CatalogInventory\Model\Plugin\AroundProductRepositorySave"/>
=======
    <type name="Magento\CatalogInventory\Model\Configuration">
        <arguments>
            <argument name="config" xsi:type="object">Magento\Catalog\Model\ProductTypes\Config\Proxy</argument>
        </arguments>
>>>>>>> a7cb0c22
    </type>
</config><|MERGE_RESOLUTION|>--- conflicted
+++ resolved
@@ -52,17 +52,15 @@
     <type name="Magento\Catalog\Block\Product\View">
         <plugin name="quantityValidators" type="Magento\CatalogInventory\Block\Plugin\ProductView" />
     </type>
-<<<<<<< HEAD
+    <type name="Magento\CatalogInventory\Model\Configuration">
+        <arguments>
+            <argument name="config" xsi:type="object">Magento\Catalog\Model\ProductTypes\Config\Proxy</argument>
+        </arguments>
+    </type>
     <type name="Magento\Catalog\Model\Product">
         <plugin name="catalogInventoryAfterLoad" type="\Magento\CatalogInventory\Model\Plugin\AfterProductLoad"/>
     </type>
     <type name="Magento\Catalog\Api\ProductRepositoryInterface">
         <plugin name="catalogInventoryAroundSave" type="\Magento\CatalogInventory\Model\Plugin\AroundProductRepositorySave"/>
-=======
-    <type name="Magento\CatalogInventory\Model\Configuration">
-        <arguments>
-            <argument name="config" xsi:type="object">Magento\Catalog\Model\ProductTypes\Config\Proxy</argument>
-        </arguments>
->>>>>>> a7cb0c22
     </type>
 </config>