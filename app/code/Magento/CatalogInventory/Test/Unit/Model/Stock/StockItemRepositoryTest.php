<?php
/**
 * Copyright © 2016 Magento. All rights reserved.
 * See COPYING.txt for license details.
 */
namespace Magento\CatalogInventory\Test\Unit\Model\Stock;

use Magento\Catalog\Model\ResourceModel\Product\Collection;
use Magento\Catalog\Model\ResourceModel\Product\CollectionFactory;
use Magento\CatalogInventory\Model\Stock\StockItemRepository;
use Magento\CatalogInventory\Api\Data as InventoryApiData;
use Magento\CatalogInventory\Model\StockRegistryStorage;
use Magento\Framework\TestFramework\Unit\Helper\ObjectManager;

/**
 * Class StockItemRepositoryTest
 *
 * @SuppressWarnings(PHPMD.CouplingBetweenObjects)
 */
class StockItemRepositoryTest extends \PHPUnit_Framework_TestCase
{
    /**
     * @var StockItemRepository
     */
    protected $model;

    /**
     * @var \Magento\CatalogInventory\Model\Stock\Item |\PHPUnit_Framework_MockObject_MockObject
     */
    protected $stockItemMock;

    /**
     * @var \Magento\CatalogInventory\Api\StockConfigurationInterface|\PHPUnit_Framework_MockObject_MockObject
     */
    protected $stockConfigurationMock;

    /**
     * @var \PHPUnit_Framework_MockObject_MockObject
     */
    protected $productMock;

    /**
     * @var \Magento\CatalogInventory\Model\Spi\StockStateProviderInterface|\PHPUnit_Framework_MockObject_MockObject
     */
    protected $stockStateProviderMock;

    /**
     * @var \Magento\CatalogInventory\Model\ResourceModel\Stock\Item|\PHPUnit_Framework_MockObject_MockObject
     */
    protected $stockItemResourceMock;

    /**
     * @var InventoryApiData\StockItemInterfaceFactory|\PHPUnit_Framework_MockObject_MockObject
     */
    protected $stockItemFactoryMock;

    /**
     * @var InventoryApiData\StockItemCollectionInterfaceFactory|\PHPUnit_Framework_MockObject_MockObject
     */
    protected $stockItemCollectionMock;

    /**
     * @var \Magento\Catalog\Model\ProductFactory|\PHPUnit_Framework_MockObject_MockObject
     */
    protected $productFactoryMock;

    /**
     * @var \Magento\Framework\DB\QueryBuilderFactory|\PHPUnit_Framework_MockObject_MockObject
     */
    protected $queryBuilderFactoryMock;

    /**
     * @var \Magento\Framework\DB\MapperFactory|\PHPUnit_Framework_MockObject_MockObject
     */
    protected $mapperMock;

    /**
     * @var \Magento\Framework\Stdlib\DateTime\TimezoneInterface|\PHPUnit_Framework_MockObject_MockObject
     */
    protected $localeDateMock;

    /**
     * @var \Magento\CatalogInventory\Model\Indexer\Stock\Processor|\PHPUnit_Framework_MockObject_MockObject
     */
    protected $indexProcessorMock;

    /**
     * @var \Magento\Framework\Stdlib\DateTime\DateTime|\PHPUnit_Framework_MockObject_MockObject
     */
    protected $dateTime;

    /**
     * @var StockRegistryStorage|\PHPUnit_Framework_MockObject_MockObject
     */
    protected $stockRegistryStorage;

    /**
     * @SuppressWarnings(PHPMD.ExcessiveMethodLength)
     */
    protected function setUp()
    {
        $this->stockItemMock = $this->getMockBuilder(\Magento\CatalogInventory\Model\Stock\Item::class)
            ->disableOriginalConstructor()
            ->setMethods(
                [
                    'getItemId',
                    'getProductId',
                    'setIsInStock',
                    'setStockStatusChangedAutomaticallyFlag',
                    'getStockStatusChangedAutomaticallyFlag',
                    'getManageStock',
                    'setLowStockDate',
                    'setStockStatusChangedAuto',
                    'hasStockStatusChangedAutomaticallyFlag',
                    'setQty',
                    'getWebsiteId',
                    'setWebsiteId',
                    'getStockId',
                    'setStockId'
                ]
            )
            ->getMock();
        $this->stockConfigurationMock = $this->getMockBuilder(
            \Magento\CatalogInventory\Api\StockConfigurationInterface::class
        )
            ->disableOriginalConstructor()
            ->getMock();
        $this->stockStateProviderMock = $this->getMockBuilder(
            \Magento\CatalogInventory\Model\Spi\StockStateProviderInterface::class
        )
            ->disableOriginalConstructor()
            ->getMock();
        $this->stockItemResourceMock = $this->getMockBuilder(
            \Magento\CatalogInventory\Model\ResourceModel\Stock\Item::class
        )
            ->disableOriginalConstructor()
            ->getMock();
        $this->stockItemFactoryMock = $this->getMockBuilder(
            \Magento\CatalogInventory\Api\Data\StockItemInterfaceFactory::class
        )
            ->setMethods(['create'])
            ->disableOriginalConstructor()
            ->getMock();
        $this->stockItemCollectionMock = $this->getMockBuilder(
            \Magento\CatalogInventory\Api\Data\StockItemCollectionInterfaceFactory::class
        )
            ->setMethods(['create'])
            ->disableOriginalConstructor()
            ->getMock();
        $this->productFactoryMock = $this->getMockBuilder(\Magento\Catalog\Model\ProductFactory::class)
            ->disableOriginalConstructor()
            ->setMethods(['load', 'create'])
            ->getMock();
        $this->productMock = $this->getMockBuilder(\Magento\Catalog\Model\Product::class)
            ->disableOriginalConstructor()
            ->setMethods(['load', 'getId', 'getTypeId', '__wakeup'])
            ->getMock();
<<<<<<< HEAD
=======

        $this->productFactoryMock->expects($this->any())->method('create')->willReturn($this->productMock);
>>>>>>> b2437a9f

        $this->queryBuilderFactoryMock = $this->getMockBuilder(\Magento\Framework\DB\QueryBuilderFactory::class)
            ->setMethods(['create'])
            ->disableOriginalConstructor()
            ->getMock();
        $this->mapperMock = $this->getMockBuilder(\Magento\Framework\DB\MapperFactory::class)
            ->disableOriginalConstructor()
            ->getMock();
        $this->localeDateMock = $this->getMockBuilder(\Magento\Framework\Stdlib\DateTime\TimezoneInterface::class)
            ->disableOriginalConstructor()
            ->getMock();
        $this->indexProcessorMock = $this->getMock(
            \Magento\CatalogInventory\Model\Indexer\Stock\Processor::class,
            ['reindexRow'],
            [],
            '',
            false
        );
        $this->dateTime = $this->getMock(
            \Magento\Framework\Stdlib\DateTime\DateTime::class,
            ['gmtDate'],
            [],
            '',
            false
        );
        $this->stockRegistryStorage = $this->getMockBuilder(StockRegistryStorage::class)
            ->disableOriginalConstructor()
            ->getMock();

        $productCollection = $this->getMockBuilder(
            \Magento\Catalog\Model\ResourceModel\Product\Collection::class
        )->disableOriginalConstructor()->getMock();

<<<<<<< HEAD
        $productCollection->expects($this->any())->method('setFlag')->willReturnSelf();
=======
>>>>>>> b2437a9f
        $productCollection->expects($this->any())->method('addIdFilter')->willReturnSelf();
        $productCollection->expects($this->any())->method('addFieldToSelect')->willReturnSelf();
        $productCollection->expects($this->any())->method('getFirstItem')->willReturn($this->productMock);

        $productCollectionFactory = $this->getMockBuilder(CollectionFactory::class)
            ->setMethods(['create'])
            ->disableOriginalConstructor()
            ->getMock();

        $productCollectionFactory->expects($this->any())->method('create')->willReturn($productCollection);

        $this->model = (new ObjectManager($this))->getObject(
            StockItemRepository::class,
            [
                'stockConfiguration' => $this->stockConfigurationMock,
                'stockStateProvider' => $this->stockStateProviderMock,
                'resource' => $this->stockItemResourceMock,
                'stockItemFactory' => $this->stockItemFactoryMock,
                'stockItemCollectionFactory' => $this->stockItemCollectionMock,
                'productFactory' => $this->productFactoryMock,
                'queryBuilderFactory' => $this->queryBuilderFactoryMock,
                'mapperFactory' => $this->mapperMock,
                'localeDate' => $this->localeDateMock,
                'indexProcessor' => $this->indexProcessorMock,
                'dateTime' => $this->dateTime,
                'stockRegistryStorage' => $this->stockRegistryStorage,
                'productCollectionFactory' => $productCollectionFactory,
            ]
        );
    }

    public function testDelete()
    {
        $productId = 1;
        $this->stockItemMock->expects($this->atLeastOnce())->method('getProductId')->willReturn($productId);
        $this->stockRegistryStorage->expects($this->once())->method('removeStockItem')->with($productId);
        $this->stockRegistryStorage->expects($this->once())->method('removeStockStatus')->with($productId);

        $this->stockItemResourceMock->expects($this->once())
            ->method('delete')
            ->with($this->stockItemMock)
            ->willReturnSelf();

        $this->assertTrue($this->model->delete($this->stockItemMock));
    }

    /**
     * @expectedException \Magento\Framework\Exception\CouldNotDeleteException
     */
    public function testDeleteException()
    {
        $this->stockItemResourceMock->expects($this->once())
            ->method('delete')
            ->with($this->stockItemMock)
            ->willThrowException(new \Exception());

        $this->model->delete($this->stockItemMock);
    }

    public function testDeleteById()
    {
        $id = 1;

        $this->stockItemFactoryMock->expects($this->once())->method('create')->willReturn($this->stockItemMock);
        $this->stockItemResourceMock->expects($this->once())->method('load')->with($this->stockItemMock, $id);
        $this->stockItemMock->expects($this->once())->method('getItemId')->willReturn($id);

        $this->assertTrue($this->model->deleteById($id));
    }

    /**
     * @expectedException \Magento\Framework\Exception\CouldNotDeleteException
     * @expectedExceptionMessage Unable to remove Stock Item with id "1"
     */
    public function testDeleteByIdException()
    {
        $id = 1;

        $this->stockItemFactoryMock->expects($this->once())->method('create')->willReturn($this->stockItemMock);
        $this->stockItemResourceMock->expects($this->once())->method('load')->with($this->stockItemMock, $id);
        $this->stockItemMock->expects($this->once())->method('getItemId')->willReturn(null);

        $this->assertTrue($this->model->deleteById($id));
    }

    public function testSave()
    {
        $productId = 1;

        $this->stockItemMock->expects($this->any())->method('getProductId')->willReturn($productId);
        $this->productMock->expects($this->once())->method('getId')->willReturn($productId);
        $this->productMock->expects($this->once())->method('getTypeId')->willReturn('typeId');
        $this->stockConfigurationMock->expects($this->once())->method('isQty')->with('typeId')->willReturn(true);
        $this->stockStateProviderMock->expects($this->once())
            ->method('verifyStock')
            ->with($this->stockItemMock)
            ->willReturn(false);
        $this->stockItemMock->expects($this->once())->method('getManageStock')->willReturn(true);
        $this->stockItemMock->expects($this->once())->method('setIsInStock')->with(false)->willReturnSelf();
        $this->stockItemMock->expects($this->once())
            ->method('setStockStatusChangedAutomaticallyFlag')
            ->with(true)
            ->willReturnSelf();
        $this->stockItemMock->expects($this->any())->method('setLowStockDate')->willReturnSelf();
        $this->stockStateProviderMock->expects($this->once())
            ->method('verifyNotification')
            ->with($this->stockItemMock)
            ->willReturn(true);
        $this->dateTime->expects($this->once())
            ->method('gmtDate');
        $this->stockItemMock->expects($this->atLeastOnce())->method('setStockStatusChangedAuto')->willReturnSelf();
        $this->stockItemMock->expects($this->once())
            ->method('hasStockStatusChangedAutomaticallyFlag')
            ->willReturn(true);
        $this->stockItemMock->expects($this->once())
            ->method('getStockStatusChangedAutomaticallyFlag')
            ->willReturn(true);
        $this->stockItemMock->expects($this->once())->method('getWebsiteId')->willReturn(1);
        $this->stockItemMock->expects($this->once())->method('setWebsiteId')->with(1)->willReturnSelf();
        $this->stockItemMock->expects($this->once())->method('getStockId')->willReturn(1);
        $this->stockItemMock->expects($this->once())->method('setStockId')->with(1)->willReturnSelf();
        $this->stockItemResourceMock->expects($this->once())
            ->method('save')
            ->with($this->stockItemMock)
            ->willReturnSelf();
        $this->indexProcessorMock->expects($this->once())->method('reindexRow')->with($productId);

        $this->assertEquals($this->stockItemMock, $this->model->save($this->stockItemMock));
    }

    public function testSaveWithoutProductId()
    {
        $productId = 1;

        $this->stockItemMock->expects($this->any())->method('getProductId')->willReturn($productId);
        $this->productMock->expects($this->once())->method('getId')->willReturn(null);
        $this->stockRegistryStorage->expects($this->never())->method('removeStockItem');
        $this->stockRegistryStorage->expects($this->never())->method('removeStockStatus');

        $this->assertEquals($this->stockItemMock, $this->model->save($this->stockItemMock));
    }

    /**
     * @expectedException \Magento\Framework\Exception\CouldNotSaveException
     */
    public function testSaveException()
    {
        $productId = 1;

        $this->stockItemMock->expects($this->any())->method('getProductId')->willReturn($productId);
        $this->productMock->expects($this->once())->method('getId')->willReturn($productId);
        $this->productMock->expects($this->once())->method('getTypeId')->willReturn('typeId');
        $this->stockConfigurationMock->expects($this->once())->method('isQty')->with('typeId')->willReturn(false);
        $this->stockItemMock->expects($this->once())->method('setQty')->with(0)->willReturnSelf();
        $this->stockItemMock->expects($this->once())->method('getWebsiteId')->willReturn(1);
        $this->stockItemMock->expects($this->once())->method('setWebsiteId')->with(1)->willReturnSelf();
        $this->stockItemMock->expects($this->once())->method('getStockId')->willReturn(1);
        $this->stockItemMock->expects($this->once())->method('setStockId')->with(1)->willReturnSelf();
        $this->stockItemResourceMock->expects($this->once())
            ->method('save')
            ->with($this->stockItemMock)
            ->willThrowException(new \Exception());

        $this->model->save($this->stockItemMock);
    }

    public function testGetList()
    {
        $criteriaMock = $this->getMockBuilder(\Magento\CatalogInventory\Api\StockItemCriteriaInterface::class)
            ->getMock();
        $queryBuilderMock = $this->getMockBuilder(\Magento\Framework\DB\QueryBuilder::class)
            ->disableOriginalConstructor()
            ->setMethods(['setCriteria', 'setResource', 'create'])
            ->getMock();
        $queryMock = $this->getMockBuilder(\Magento\Framework\DB\QueryInterface::class)
            ->getMock();
        $queryCollectionMock = $this->getMockBuilder(
            \Magento\CatalogInventory\Api\Data\StockItemCollectionInterface::class
        )->getMock();

        $this->queryBuilderFactoryMock->expects($this->once())->method('create')->willReturn($queryBuilderMock);
        $queryBuilderMock->expects($this->once())->method('setCriteria')->with($criteriaMock)->willReturnSelf();
        $queryBuilderMock->expects($this->once())
            ->method('setResource')
            ->with($this->stockItemResourceMock)
            ->willReturnSelf();
        $queryBuilderMock->expects($this->once())->method('create')->willReturn($queryMock);
        $this->stockItemCollectionMock->expects($this->once())->method('create')->willReturn($queryCollectionMock);

        $this->assertEquals($queryCollectionMock, $this->model->getList($criteriaMock));
    }
}<|MERGE_RESOLUTION|>--- conflicted
+++ resolved
@@ -155,11 +155,8 @@
             ->disableOriginalConstructor()
             ->setMethods(['load', 'getId', 'getTypeId', '__wakeup'])
             ->getMock();
-<<<<<<< HEAD
-=======
 
         $this->productFactoryMock->expects($this->any())->method('create')->willReturn($this->productMock);
->>>>>>> b2437a9f
 
         $this->queryBuilderFactoryMock = $this->getMockBuilder(\Magento\Framework\DB\QueryBuilderFactory::class)
             ->setMethods(['create'])
@@ -193,10 +190,7 @@
             \Magento\Catalog\Model\ResourceModel\Product\Collection::class
         )->disableOriginalConstructor()->getMock();
 
-<<<<<<< HEAD
         $productCollection->expects($this->any())->method('setFlag')->willReturnSelf();
-=======
->>>>>>> b2437a9f
         $productCollection->expects($this->any())->method('addIdFilter')->willReturnSelf();
         $productCollection->expects($this->any())->method('addFieldToSelect')->willReturnSelf();
         $productCollection->expects($this->any())->method('getFirstItem')->willReturn($this->productMock);
