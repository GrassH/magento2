--- conflicted
+++ resolved
@@ -506,15 +506,8 @@
             if (isset($config['with'])) {
                 $mockMethod->with(...$config['with']);
             }
-<<<<<<< HEAD
-            if (isset($config['withConsecutive'])) {
-                $mockMethod->willReturnCallback(fn($param) => match ([$param]) {
-                    [...$config['withConsecutive']] => $mockMethod
-                });
-=======
             if (isset($config['willReturnCallback'])) {
                 $mockMethod->willReturnCallback(...$config['willReturnCallback']);
->>>>>>> d5d858ec
             }
             if (isset($config['willReturnSelf'])) {
                 $mockMethod->willReturnSelf();
