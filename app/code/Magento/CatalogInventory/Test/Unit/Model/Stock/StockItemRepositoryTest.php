<?php
/**
 * Copyright © Magento, Inc. All rights reserved.
 * See COPYING.txt for license details.
 */
declare(strict_types=1);

namespace Magento\CatalogInventory\Test\Unit\Model\Stock;

use Magento\Catalog\Model\Product;
use Magento\Catalog\Model\ProductFactory;
use Magento\Catalog\Model\ResourceModel\Product\Collection;
use Magento\Catalog\Model\ResourceModel\Product\CollectionFactory;
use Magento\CatalogInventory\Api\Data as InventoryApiData;
use Magento\CatalogInventory\Api\Data\StockItemCollectionInterface;
use Magento\CatalogInventory\Api\Data\StockItemCollectionInterfaceFactory;
use Magento\CatalogInventory\Api\Data\StockItemInterfaceFactory;
use Magento\CatalogInventory\Api\StockConfigurationInterface;
use Magento\CatalogInventory\Api\StockItemCriteriaInterface;
use Magento\CatalogInventory\Model\Indexer\Stock\Processor;
use Magento\CatalogInventory\Model\Spi\StockStateProviderInterface;
use Magento\CatalogInventory\Model\Stock\Item;
use Magento\CatalogInventory\Model\Stock\StockItemRepository;
use Magento\CatalogInventory\Model\StockRegistryStorage;
use Magento\Framework\DB\MapperFactory;
use Magento\Framework\DB\QueryBuilder;
use Magento\Framework\DB\QueryBuilderFactory;
use Magento\Framework\DB\QueryInterface;
use Magento\Framework\Exception\CouldNotSaveException;
use Magento\Framework\Stdlib\DateTime\DateTime;
use Magento\Framework\Stdlib\DateTime\TimezoneInterface;
use Magento\Framework\TestFramework\Unit\Helper\ObjectManager;
use PHPUnit\Framework\MockObject\MockObject;
use PHPUnit\Framework\TestCase;

/**
 * @SuppressWarnings(PHPMD.CouplingBetweenObjects)
 */
class StockItemRepositoryTest extends TestCase
{
    /**
     * @var StockItemRepository
     */
    private $model;

    /**
     * @var Item|MockObject
     */
    private $stockItemMock;

    /**
     * @var StockConfigurationInterface|MockObject
     */
    private $stockConfigurationMock;

    /**
     * @var MockObject
     */
    private $productMock;

    /**
     * @var StockStateProviderInterface|MockObject
     */
    private $stockStateProviderMock;

    /**
     * @var \Magento\CatalogInventory\Model\ResourceModel\Stock\Item|MockObject
     */
    private $stockItemResourceMock;

    /**
     * @var InventoryApiData\StockItemInterfaceFactory|MockObject
     */
    private $stockItemFactoryMock;

    /**
     * @var InventoryApiData\StockItemCollectionInterfaceFactory|MockObject
     */
    private $stockItemCollectionMock;

    /**
     * @var ProductFactory|MockObject
     */
    private $productFactoryMock;

    /**
     * @var QueryBuilderFactory|MockObject
     */
    private $queryBuilderFactoryMock;

    /**
     * @var MapperFactory|MockObject
     */
    private $mapperMock;

    /**
     * @var TimezoneInterface|MockObject
     */
    private $localeDateMock;

    /**
     * @var Processor|MockObject
     */
    private $indexProcessorMock;

    /**
     * @var DateTime|MockObject
     */
    private $dateTime;

    /**
     * @var StockRegistryStorage|MockObject
     */
    private $stockRegistryStorage;

    /**
     * @SuppressWarnings(PHPMD.ExcessiveMethodLength)
     */
    protected function setUp(): void
    {
        $this->stockItemMock = $this->getMockBuilder(Item::class)
            ->disableOriginalConstructor()
            ->addMethods(
                [
                    'setStockStatusChangedAutomaticallyFlag',
                    'hasStockStatusChangedAutomaticallyFlag',

                ]
            )
            ->onlyMethods(
                [
                    'getItemId',
                    'getProductId',
                    'setIsInStock',
                    'getIsInStock',
                    'getStockStatusChangedAuto',
                    'getManageStock',
                    'setLowStockDate',
                    'setStockStatusChangedAuto',
                    'setQty',
                    'getWebsiteId',
                    'setWebsiteId',
                    'getStockId',
                    'setStockId'
                ]
            )
            ->getMock();
        $this->stockConfigurationMock = $this->getMockBuilder(
            StockConfigurationInterface::class
        )
            ->disableOriginalConstructor()
            ->getMock();
        $this->stockStateProviderMock = $this->getMockBuilder(
            StockStateProviderInterface::class
        )
            ->disableOriginalConstructor()
            ->getMock();
        $this->stockItemResourceMock = $this->getMockBuilder(
            \Magento\CatalogInventory\Model\ResourceModel\Stock\Item::class
        )
            ->disableOriginalConstructor()
            ->getMock();
        $this->stockItemFactoryMock = $this->getMockBuilder(
            StockItemInterfaceFactory::class
        )
            ->onlyMethods(['create'])
            ->disableOriginalConstructor()
            ->getMock();
        $this->stockItemCollectionMock = $this->getMockBuilder(
            StockItemCollectionInterfaceFactory::class
        )
            ->onlyMethods(['create'])
            ->disableOriginalConstructor()
            ->getMock();
        $this->productFactoryMock = $this->getMockBuilder(ProductFactory::class)
            ->disableOriginalConstructor()
            ->addMethods(['load'])
            ->onlyMethods(['create'])
            ->getMock();
        $this->productMock = $this->getMockBuilder(Product::class)
            ->disableOriginalConstructor()
            ->onlyMethods(['load', 'getId', 'getTypeId', '__wakeup'])
            ->getMock();

        $this->productFactoryMock->expects($this->any())->method('create')->willReturn($this->productMock);

        $this->queryBuilderFactoryMock = $this->getMockBuilder(QueryBuilderFactory::class)
            ->onlyMethods(['create'])
            ->disableOriginalConstructor()
            ->getMock();
        $this->mapperMock = $this->getMockBuilder(MapperFactory::class)
            ->disableOriginalConstructor()
            ->getMock();
        $this->localeDateMock = $this->getMockBuilder(TimezoneInterface::class)
            ->disableOriginalConstructor()
            ->getMockForAbstractClass();
        $this->indexProcessorMock = $this->createPartialMock(
            Processor::class,
            ['reindexRow']
        );
        $this->dateTime = $this->createPartialMock(DateTime::class, ['gmtDate']);
        $this->stockRegistryStorage = $this->getMockBuilder(StockRegistryStorage::class)
            ->disableOriginalConstructor()
            ->getMock();

        $productCollection = $this->getMockBuilder(
            Collection::class
        )->disableOriginalConstructor()
            ->getMock();

        $productCollection->expects($this->any())->method('setFlag')->willReturnSelf();
        $productCollection->expects($this->any())->method('addIdFilter')->willReturnSelf();
        $productCollection->expects($this->any())->method('addFieldToSelect')->willReturnSelf();
        $productCollection->expects($this->any())->method('getFirstItem')->willReturn($this->productMock);

        $productCollectionFactory = $this->getMockBuilder(CollectionFactory::class)
            ->onlyMethods(['create'])
            ->disableOriginalConstructor()
            ->getMock();

        $productCollectionFactory->expects($this->any())->method('create')->willReturn($productCollection);

        $this->model = (new ObjectManager($this))->getObject(
            StockItemRepository::class,
            [
                'stockConfiguration' => $this->stockConfigurationMock,
                'stockStateProvider' => $this->stockStateProviderMock,
                'resource' => $this->stockItemResourceMock,
                'stockItemFactory' => $this->stockItemFactoryMock,
                'stockItemCollectionFactory' => $this->stockItemCollectionMock,
                'productFactory' => $this->productFactoryMock,
                'queryBuilderFactory' => $this->queryBuilderFactoryMock,
                'mapperFactory' => $this->mapperMock,
                'localeDate' => $this->localeDateMock,
                'indexProcessor' => $this->indexProcessorMock,
                'dateTime' => $this->dateTime,
                'stockRegistryStorage' => $this->stockRegistryStorage,
                'productCollectionFactory' => $productCollectionFactory,
            ]
        );
    }

    public function testDelete()
    {
        $productId = 1;
        $this->stockItemMock->expects($this->atLeastOnce())->method('getProductId')->willReturn($productId);
        $this->stockRegistryStorage->expects($this->once())->method('removeStockItem')->with($productId);
        $this->stockRegistryStorage->expects($this->once())->method('removeStockStatus')->with($productId);

        $this->stockItemResourceMock->expects($this->once())
            ->method('delete')
            ->with($this->stockItemMock)
            ->willReturnSelf();

        $this->assertTrue($this->model->delete($this->stockItemMock));
    }

    public function testDeleteException()
    {
        $this->expectException('Magento\Framework\Exception\CouldNotDeleteException');
        $this->stockItemResourceMock->expects($this->once())
            ->method('delete')
            ->with($this->stockItemMock)
            ->willThrowException(new \Exception());

        $this->model->delete($this->stockItemMock);
    }

    public function testDeleteById()
    {
        $id = 1;

        $this->stockItemFactoryMock->expects($this->once())->method('create')->willReturn($this->stockItemMock);
        $this->stockItemResourceMock->expects($this->once())->method('load')->with($this->stockItemMock, $id);
        $this->stockItemMock->expects($this->once())->method('getItemId')->willReturn($id);

        $this->assertTrue($this->model->deleteById($id));
    }

    public function testDeleteByIdException()
    {
        $this->expectException('Magento\Framework\Exception\CouldNotDeleteException');
        $this->expectExceptionMessage('The stock item with the "1" ID wasn\'t found. Verify the ID and try again.');
        $id = 1;

        $this->stockItemFactoryMock->expects($this->once())->method('create')->willReturn($this->stockItemMock);
        $this->stockItemResourceMock->expects($this->once())->method('load')->with($this->stockItemMock, $id);
        $this->stockItemMock->expects($this->once())->method('getItemId')->willReturn(null);

        $this->assertTrue($this->model->deleteById($id));
    }

    /**
     * @param array $stockStateProviderMockConfig
     * @param array $stockItemMockConfig
     * @param array $existingStockItemMockConfig
     * @return void
     * @throws CouldNotSaveException
     * @dataProvider saveDataProvider
     */
    public function testSave(
        array $stockStateProviderMockConfig,
        array $stockItemMockConfig,
        array $existingStockItemMockConfig
    ) {
        $productId = 1;
        $date = '2023-01-01 00:00:00';
        $stockStateProviderMockConfig += [
            'verifyStock' => ['expects' => $this->once(), 'with' => [$this->stockItemMock], 'willReturn' => true,],
            'verifyNotification' => [
                'expects' => $this->once(),
                'with' => [$this->stockItemMock],
                'willReturn' => true,
            ],
        ];
        $existingStockItemMockConfig += [
            'getItemId' => ['expects' => $this->any(), 'willReturn' => 1,],
            'getIsInStock' => ['expects' => $this->any(), 'willReturn' => false,],
        ];
        $stockItemMockConfig += [
            'getItemId' => ['expects' => $this->any(), 'willReturn' => 1,],
            'getManageStock' => ['expects' => $this->once(), 'willReturn' => true,],
            'getIsInStock' => ['expects' => $this->any(), 'willReturn' => false,],
            'getStockStatusChangedAuto' => ['expects' => $this->once(), 'willReturn' => 1,],
            'getProductId' => ['expects' => $this->once(), 'willReturn' => $productId,],
            'getWebsiteId' => ['expects' => $this->once(), 'willReturn' => 1,],
            'getStockId' => ['expects' => $this->once(), 'willReturn' => 1,],
            'setStockStatusChangedAuto' => ['expects' => $this->never(), 'with' => [1],],
            'setIsInStock' => ['expects' => $this->once(), 'with' => [true],],
            'setWebsiteId' => ['expects' => $this->once(), 'with' => [1], 'willReturnSelf' => true,],
            'setStockId' => ['expects' => $this->once(), 'with' => [1], 'willReturnSelf' => true,],
            'setLowStockDate' => [
                'expects' => $this->exactly(2),
                'willReturnCallback' => [[null], [$date],],
                'willReturnSelf' => true,
            ],
            'hasStockStatusChangedAutomaticallyFlag' => ['expects' => $this->once(), 'willReturn' => false,],

        ];
        $existingStockItem = $this->createMock(Item::class);
        $this->stockItemFactoryMock->expects($this->any())->method('create')->willReturn($existingStockItem);
        $this->configMock($existingStockItem, $existingStockItemMockConfig);
        $this->configMock($this->stockItemMock, $stockItemMockConfig);
        $this->configMock($this->stockStateProviderMock, $stockStateProviderMockConfig);

        $this->productMock->expects($this->once())
            ->method('getId')
            ->willReturn($productId);
        $this->productMock->expects($this->once())
            ->method('getTypeId')
            ->willReturn('typeId');
        $this->stockConfigurationMock->expects($this->once())
            ->method('isQty')
            ->with('typeId')
            ->willReturn(true);
        $this->dateTime->expects($this->once())
            ->method('gmtDate')
            ->willReturn($date);
        $this->stockItemResourceMock->expects($this->once())
            ->method('save')
            ->with($this->stockItemMock)
            ->willReturnSelf();

        $this->assertEquals($this->stockItemMock, $this->model->save($this->stockItemMock));
    }

    public function testSaveWithoutProductId()
    {
        $productId = 1;

        $this->stockItemMock->expects($this->any())->method('getProductId')->willReturn($productId);
        $this->productMock->expects($this->once())->method('getId')->willReturn(null);
        $this->stockRegistryStorage->expects($this->never())->method('removeStockItem');
        $this->stockRegistryStorage->expects($this->never())->method('removeStockStatus');

        $this->assertEquals($this->stockItemMock, $this->model->save($this->stockItemMock));
    }

    public function testSaveException()
    {
        $this->expectException('Magento\Framework\Exception\CouldNotSaveException');
        $productId = 1;

        $this->stockItemMock->expects($this->any())->method('getProductId')->willReturn($productId);
        $this->productMock->expects($this->once())->method('getId')->willReturn($productId);
        $this->productMock->expects($this->once())->method('getTypeId')->willReturn('typeId');
        $this->stockConfigurationMock->expects($this->once())->method('isQty')->with('typeId')->willReturn(false);
        $this->stockItemMock->expects($this->once())->method('setQty')->with(0)->willReturnSelf();
        $this->stockItemMock->expects($this->once())->method('getWebsiteId')->willReturn(1);
        $this->stockItemMock->expects($this->once())->method('setWebsiteId')->with(1)->willReturnSelf();
        $this->stockItemMock->expects($this->once())->method('getStockId')->willReturn(1);
        $this->stockItemMock->expects($this->once())->method('setStockId')->with(1)->willReturnSelf();
        $this->stockItemResourceMock->expects($this->once())
            ->method('save')
            ->with($this->stockItemMock)
            ->willThrowException(new \Exception());

        $this->model->save($this->stockItemMock);
    }

    public function testGetList()
    {
        $criteriaMock = $this->getMockBuilder(StockItemCriteriaInterface::class)
            ->getMock();
        $queryBuilderMock = $this->getMockBuilder(QueryBuilder::class)
            ->disableOriginalConstructor()
            ->onlyMethods(['setCriteria', 'setResource', 'create'])
            ->getMock();
        $queryMock = $this->getMockBuilder(QueryInterface::class)
            ->getMock();
        $queryCollectionMock = $this->getMockBuilder(
            StockItemCollectionInterface::class
        )->getMock();

        $this->queryBuilderFactoryMock->expects($this->once())->method('create')->willReturn($queryBuilderMock);
        $queryBuilderMock->expects($this->once())->method('setCriteria')->with($criteriaMock)->willReturnSelf();
        $queryBuilderMock->expects($this->once())
            ->method('setResource')
            ->with($this->stockItemResourceMock)
            ->willReturnSelf();
        $queryBuilderMock->expects($this->once())->method('create')->willReturn($queryMock);
        $this->stockItemCollectionMock->expects($this->once())->method('create')->willReturn($queryCollectionMock);

        $this->assertEquals($queryCollectionMock, $this->model->getList($criteriaMock));
    }

    /**
     * @return array
     */
    public static function saveDataProvider(): array
    {
        return [
            'should set isInStock=true if: verifyStock=true, isInStock=false, stockStatusChangedAuto=true' => [
                'stockStateProviderMockConfig' => [],
                'stockItemMockConfig' => [],
                'existingStockItemMockConfig' => [],
            ],
            'should not set isInStock=true if: verifyStock=true, isInStock=false, stockStatusChangedAuto=false' => [
                'stockStateProviderMockConfig' => [],
                'stockItemMockConfig' => [
                    'setIsInStock' => ['expects' => self::never(),],
                    'setStockStatusChangedAuto' => ['expects' => self::never()],
                    'getStockStatusChangedAuto' => ['expects' => self::once(), 'willReturn' => false,],
                ],
                'existingStockItemMockConfig' => [],
            ],
            'should set isInStock=false and stockStatusChangedAuto=true if: verifyStock=false and isInStock=true' => [
                'stockStateProviderMockConfig' => [
                    'verifyStock' => ['expects' => self::once(), 'willReturn' => false,],
                ],
                'stockItemMockConfig' => [
                    'getIsInStock' => ['expects' => self::any(), 'willReturn' => true,],
                    'getStockStatusChangedAuto' => ['expects' => self::never(),],
                    'setIsInStock' => ['expects' => self::once(), 'with' => [false],],
                    'setStockStatusChangedAuto' => ['expects' => self::once(), 'with' => [1],],
                ],
                'existingStockItemMockConfig' => [],
            ],
            'should set stockStatusChangedAuto=true if: verifyStock=false and isInStock=false' => [
                'stockStateProviderMockConfig' => [
                    'verifyStock' => ['expects' => self::once(), 'willReturn' => false,],
                ],
                'stockItemMockConfig' => [
                    'getIsInStock' => ['expects' => self::any(), 'willReturn' => false,],
                    'getStockStatusChangedAuto' => ['expects' => self::never(),],
                    'setIsInStock' => ['expects' => self::never(),],
                    'setStockStatusChangedAuto' => ['expects' => self::never(),],
                ],
                'existingStockItemMockConfig' => [],
            ],
            'should set stockStatusChangedAuto=true if: stockStatusChangedAutomaticallyFlag=true' => [
                'stockStateProviderMockConfig' => [],
                'stockItemMockConfig' => [
                    'getStockStatusChangedAuto' => ['expects' =>self::once(), 'willReturn' => false,],
                    'setIsInStock' => ['expects' => self::never(),],
                    'setStockStatusChangedAuto' => ['expects' => self::once(), 'with' => [1],],
                    'hasStockStatusChangedAutomaticallyFlag' => ['expects' => self::once(), 'willReturn' => true,],
                    'getStockStatusChangedAutomaticallyFlag' => ['expects' => self::once(), 'willReturn' => true,],
                ],
                'existingStockItemMockConfig' => [
                ],
            ],
            'should set stockStatusChangedAuto=false if: getManageStock=false' => [
                'stockStateProviderMockConfig' => [],
                'stockItemMockConfig' => [
                    'getManageStock' => ['expects' => self::once(), 'willReturn' => false],
                    'getStockStatusChangedAuto' => ['expects' => self::never(), 'willReturn' => false,],
                    'setIsInStock' => ['expects' => self::never(),],
                    'setStockStatusChangedAuto' => ['expects' => self::once(), 'with' => [0],],
                ],
                'existingStockItemMockConfig' => [
                ],
            ]
        ];
    }

    /**
     * @param MockObject $mockObject
     * @param array $configs
     * @return void
     */
    private function configMock(MockObject $mockObject, array $configs): void
    {
        foreach ($configs as $method => $config) {
            $mockMethod = $mockObject->expects($config['expects'])->method($method);
            if (isset($config['with'])) {
                $mockMethod->with(...$config['with']);
            }
<<<<<<< HEAD
            if (isset($config['withConsecutive'])) {
                $mockMethod->willReturnCallback(fn($param) => match ([$param]) {
                    [...$config['withConsecutive']] => $mockMethod
                });
=======
            if (isset($config['willReturnCallback'])) {
                $mockMethod->willReturnCallback(...$config['willReturnCallback']);
>>>>>>> 73d8d4c1
            }
            if (isset($config['willReturnSelf'])) {
                $mockMethod->willReturnSelf();
            }
            if (isset($config['willReturn'])) {
                $mockMethod->willReturn($config['willReturn']);
            }
        }
    }
}<|MERGE_RESOLUTION|>--- conflicted
+++ resolved
@@ -506,15 +506,8 @@
             if (isset($config['with'])) {
                 $mockMethod->with(...$config['with']);
             }
-<<<<<<< HEAD
-            if (isset($config['withConsecutive'])) {
-                $mockMethod->willReturnCallback(fn($param) => match ([$param]) {
-                    [...$config['withConsecutive']] => $mockMethod
-                });
-=======
             if (isset($config['willReturnCallback'])) {
                 $mockMethod->willReturnCallback(...$config['willReturnCallback']);
->>>>>>> 73d8d4c1
             }
             if (isset($config['willReturnSelf'])) {
                 $mockMethod->willReturnSelf();
