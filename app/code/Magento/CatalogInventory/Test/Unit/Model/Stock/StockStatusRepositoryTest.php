--- conflicted
+++ resolved
@@ -32,65 +32,37 @@
     protected $model;
 
     /**
-<<<<<<< HEAD
-     * @var \Magento\CatalogInventory\Model\Stock\Status|\PHPUnit\Framework\MockObject\MockObject
-=======
      * @var Status|MockObject
->>>>>>> b2f063af
      */
     protected $stockStatusMock;
 
     /**
-<<<<<<< HEAD
-     * @var \Magento\CatalogInventory\Model\ResourceModel\Stock\Status|\PHPUnit\Framework\MockObject\MockObject
-=======
      * @var \Magento\CatalogInventory\Model\ResourceModel\Stock\Status|MockObject
->>>>>>> b2f063af
      */
     protected $stockStatusResourceMock;
 
     /**
-<<<<<<< HEAD
-     * @var Magento\CatalogInventory\Model\Stock\StatusFactory |\PHPUnit\Framework\MockObject\MockObject
-=======
      * @var StatusFactory|MockObject
->>>>>>> b2f063af
      */
     protected $stockStatusFactoryMock;
 
     /**
-<<<<<<< HEAD
-     * @var InventoryApiData\StockStatusCollectionInterfaceFactory|\PHPUnit\Framework\MockObject\MockObject
-=======
      * @var InventoryApiData\StockStatusCollectionInterfaceFactory|MockObject
->>>>>>> b2f063af
      */
     protected $stockStatusCollectionMock;
 
     /**
-<<<<<<< HEAD
-     * @var \Magento\Framework\DB\QueryBuilderFactory|\PHPUnit\Framework\MockObject\MockObject
-=======
      * @var QueryBuilderFactory|MockObject
->>>>>>> b2f063af
      */
     protected $queryBuilderFactoryMock;
 
     /**
-<<<<<<< HEAD
-     * @var \Magento\Framework\DB\MapperFactory|\PHPUnit\Framework\MockObject\MockObject
-=======
      * @var MapperFactory|MockObject
->>>>>>> b2f063af
      */
     protected $mapperMock;
 
     /**
-<<<<<<< HEAD
-     * @var StockRegistryStorage|\PHPUnit\Framework\MockObject\MockObject
-=======
      * @var StockRegistryStorage|MockObject
->>>>>>> b2f063af
      */
     protected $stockRegistryStorage;
 
@@ -149,18 +121,9 @@
         $this->assertEquals($this->stockStatusMock, $this->model->save($this->stockStatusMock));
     }
 
-<<<<<<< HEAD
-    /**
-     */
     public function testSaveException()
     {
-        $this->expectException(\Magento\Framework\Exception\CouldNotSaveException::class);
-
-=======
-    public function testSaveException()
-    {
         $this->expectException('Magento\Framework\Exception\CouldNotSaveException');
->>>>>>> b2f063af
         $this->stockStatusResourceMock->expects($this->once())
             ->method('save')
             ->with($this->stockStatusMock)
@@ -209,18 +172,9 @@
         $this->assertTrue($this->model->delete($this->stockStatusMock));
     }
 
-<<<<<<< HEAD
-    /**
-     */
     public function testDeleteException()
     {
-        $this->expectException(\Magento\Framework\Exception\CouldNotDeleteException::class);
-
-=======
-    public function testDeleteException()
-    {
         $this->expectException('Magento\Framework\Exception\CouldNotDeleteException');
->>>>>>> b2f063af
         $this->stockStatusResourceMock->expects($this->once())
             ->method('delete')
             ->with($this->stockStatusMock)
@@ -239,18 +193,9 @@
         $this->assertTrue($this->model->deleteById($id));
     }
 
-<<<<<<< HEAD
-    /**
-     */
     public function testDeleteByIdException()
     {
-        $this->expectException(\Magento\Framework\Exception\CouldNotDeleteException::class);
-
-=======
-    public function testDeleteByIdException()
-    {
         $this->expectException('Magento\Framework\Exception\CouldNotDeleteException');
->>>>>>> b2f063af
         $id = 1;
 
         $this->stockStatusFactoryMock->expects($this->once())->method('create')->willReturn($this->stockStatusMock);
