--- conflicted
+++ resolved
@@ -32,56 +32,32 @@
     protected $stockStateProvider;
 
     /**
-<<<<<<< HEAD
-     * @var \Magento\Catalog\Model\ProductFactory|\PHPUnit\Framework\MockObject\MockObject
-=======
      * @var ProductFactory|MockObject
->>>>>>> b2f063af
      */
     protected $productFactory;
 
     /**
-<<<<<<< HEAD
-     * @var \Magento\Catalog\Model\Product|\PHPUnit\Framework\MockObject\MockObject
-=======
      * @var \Magento\Catalog\Model\Product|MockObject
->>>>>>> b2f063af
      */
     protected $product;
 
     /**
-<<<<<<< HEAD
-     * @var \Magento\Framework\Math\Division|\PHPUnit\Framework\MockObject\MockObject
-=======
      * @var Division|MockObject
->>>>>>> b2f063af
      */
     protected $mathDivision;
 
     /**
-<<<<<<< HEAD
-     * @var \Magento\Framework\Locale\FormatInterface|\PHPUnit\Framework\MockObject\MockObject
-=======
      * @var FormatInterface|MockObject
->>>>>>> b2f063af
      */
     protected $localeFormat;
 
     /**
-<<<<<<< HEAD
-     * @var \Magento\Framework\DataObject\Factory|\PHPUnit\Framework\MockObject\MockObject
-=======
      * @var Factory|MockObject
->>>>>>> b2f063af
      */
     protected $objectFactory;
 
     /**
-<<<<<<< HEAD
-     * @var \Magento\Framework\DataObject|\PHPUnit\Framework\MockObject\MockObject
-=======
      * @var DataObject|MockObject
->>>>>>> b2f063af
      */
     protected $object;
 
@@ -143,14 +119,10 @@
 
         $this->mathDivision = $this->createPartialMock(Division::class, ['getExactDivision']);
 
-<<<<<<< HEAD
-        $this->localeFormat = $this->getMockForAbstractClass(\Magento\Framework\Locale\FormatInterface::class);
-=======
         $this->localeFormat = $this->getMockForAbstractClass(
             FormatInterface::class,
             ['getNumber']
         );
->>>>>>> b2f063af
         $this->localeFormat->expects($this->any())
             ->method('getNumber')
             ->willReturn($this->qty);
