<?php declare(strict_types=1);
/**
 * Copyright © Magento, Inc. All rights reserved.
 * See COPYING.txt for license details.
 */
namespace Magento\CatalogInventory\Test\Unit\Model\Spi;

use Magento\CatalogInventory\Api\Data\StockInterface;
use Magento\CatalogInventory\Api\Data\StockInterfaceFactory;
use Magento\CatalogInventory\Api\Data\StockItemInterface;
use Magento\CatalogInventory\Api\Data\StockItemInterfaceFactory;
use Magento\CatalogInventory\Api\Data\StockStatusInterface;
use Magento\CatalogInventory\Api\Data\StockStatusInterfaceFactory;
use Magento\CatalogInventory\Api\StockCriteriaInterface;
use Magento\CatalogInventory\Api\StockCriteriaInterfaceFactory;
use Magento\CatalogInventory\Api\StockItemCriteriaInterface;
use Magento\CatalogInventory\Api\StockItemCriteriaInterfaceFactory;
use Magento\CatalogInventory\Api\StockItemRepositoryInterface;
use Magento\CatalogInventory\Api\StockRepositoryInterface;
use Magento\CatalogInventory\Api\StockStatusCriteriaInterface;
use Magento\CatalogInventory\Api\StockStatusCriteriaInterfaceFactory;
use Magento\CatalogInventory\Api\StockStatusRepositoryInterface;
use Magento\CatalogInventory\Model\ResourceModel\Stock\Collection;
use Magento\CatalogInventory\Model\Spi\StockRegistryProviderInterface;
use Magento\CatalogInventory\Model\StockRegistryProvider;
use Magento\CatalogInventory\Model\StockRegistryStorage;
use Magento\Framework\TestFramework\Unit\Helper\ObjectManager as ObjectManagerHelper;
use PHPUnit\Framework\MockObject\MockObject;
use PHPUnit\Framework\TestCase;

/**
 * @SuppressWarnings(PHPMD.CouplingBetweenObjects)
 * @SuppressWarnings(PHPMD.TooManyFields)
 */
class StockRegistryProviderTest extends TestCase
{
    /** @var ObjectManagerHelper */
    protected $objectManagerHelper;

    /**
<<<<<<< HEAD
     * @var \Magento\CatalogInventory\Model\Spi\StockRegistryProviderInterface|\PHPUnit\Framework\MockObject\MockObject
=======
     * @var StockRegistryProviderInterface|MockObject
>>>>>>> b2f063af
     */
    protected $stockRegistryProvider;

    /**
<<<<<<< HEAD
     * @var \Magento\CatalogInventory\Api\Data\StockInterface|\PHPUnit\Framework\MockObject\MockObject
=======
     * @var StockInterface|MockObject
>>>>>>> b2f063af
     */
    protected $stock;

    /**
<<<<<<< HEAD
     * @var \Magento\CatalogInventory\Api\Data\StockItemInterface|\PHPUnit\Framework\MockObject\MockObject
=======
     * @var StockItemInterface|MockObject
>>>>>>> b2f063af
     */
    protected $stockItem;

    /**
<<<<<<< HEAD
     * @var \Magento\CatalogInventory\Api\Data\StockStatusInterface|\PHPUnit\Framework\MockObject\MockObject
=======
     * @var StockStatusInterface|MockObject
>>>>>>> b2f063af
     */
    protected $stockStatus;

    /**
<<<<<<< HEAD
     * @var \Magento\CatalogInventory\Api\Data\StockStatusInterfaceFactory|\PHPUnit\Framework\MockObject\MockObject
=======
     * @var StockStatusInterfaceFactory|MockObject
>>>>>>> b2f063af
     */
    protected $stockStatusFactory;

    /**
<<<<<<< HEAD
     * @var \Magento\CatalogInventory\Api\Data\StockItemInterfaceFactory|\PHPUnit\Framework\MockObject\MockObject
=======
     * @var StockItemInterfaceFactory|MockObject
>>>>>>> b2f063af
     */
    protected $stockItemFactory;

    /**
<<<<<<< HEAD
     * @var \Magento\CatalogInventory\Api\Data\StockInterfaceFactory|\PHPUnit\Framework\MockObject\MockObject
=======
     * @var StockInterfaceFactory|MockObject
>>>>>>> b2f063af
     */
    protected $stockFactory;

    /**
<<<<<<< HEAD
     * @var \Magento\CatalogInventory\Api\StockRepositoryInterface|\PHPUnit\Framework\MockObject\MockObject
=======
     * @var StockRepositoryInterface|MockObject
>>>>>>> b2f063af
     */
    protected $stockRepository;

    /**
<<<<<<< HEAD
     * @var \Magento\CatalogInventory\Api\StockItemRepositoryInterface|\PHPUnit\Framework\MockObject\MockObject
=======
     * @var StockItemRepositoryInterface|MockObject
>>>>>>> b2f063af
     */
    protected $stockItemRepository;

    /**
<<<<<<< HEAD
     * @var \Magento\CatalogInventory\Api\StockStatusRepositoryInterface|\PHPUnit\Framework\MockObject\MockObject
=======
     * @var StockStatusRepositoryInterface|MockObject
>>>>>>> b2f063af
     */
    protected $stockStatusRepository;

    /**
<<<<<<< HEAD
     * @var \Magento\CatalogInventory\Api\StockCriteriaInterfaceFactory|\PHPUnit\Framework\MockObject\MockObject
=======
     * @var StockCriteriaInterfaceFactory|MockObject
>>>>>>> b2f063af
     */
    protected $stockCriteriaFactory;

    /**
<<<<<<< HEAD
     * @var \Magento\CatalogInventory\Api\StockItemCriteriaInterfaceFactory|\PHPUnit\Framework\MockObject\MockObject
=======
     * @var StockItemCriteriaInterfaceFactory|MockObject
>>>>>>> b2f063af
     */
    protected $stockItemCriteriaFactory;

    /**
<<<<<<< HEAD
     * @var \Magento\CatalogInventory\Api\StockStatusCriteriaInterfaceFactory|\PHPUnit\Framework\MockObject\MockObject
=======
     * @var StockStatusCriteriaInterfaceFactory|MockObject
>>>>>>> b2f063af
     */
    protected $stockStatusCriteriaFactory;

    /**
<<<<<<< HEAD
     * @var \Magento\CatalogInventory\Api\StockCriteriaInterface|\PHPUnit\Framework\MockObject\MockObject
=======
     * @var StockCriteriaInterface|MockObject
>>>>>>> b2f063af
     */
    protected $stockCriteria;

    /**
<<<<<<< HEAD
     * @var \Magento\CatalogInventory\Api\StockItemCriteriaInterface|\PHPUnit\Framework\MockObject\MockObject
=======
     * @var StockItemCriteriaInterface|MockObject
>>>>>>> b2f063af
     */
    protected $stockItemCriteria;

    /**
<<<<<<< HEAD
     * @var \Magento\CatalogInventory\Api\StockStatusCriteriaInterface|\PHPUnit\Framework\MockObject\MockObject
=======
     * @var StockStatusCriteriaInterface|MockObject
>>>>>>> b2f063af
     */
    protected $stockStatusCriteria;

    protected $productId = 111;
    protected $productSku = 'simple';
    protected $scopeId = 111;

    /**
     * @SuppressWarnings(PHPMD.ExcessiveMethodLength)
     */
    protected function setUp(): void
    {
        $this->objectManagerHelper = new ObjectManagerHelper($this);

        $this->stock = $this->getMockForAbstractClass(
            StockInterface::class,
            ['__wakeup', 'getStockId'],
            '',
            false
        );
        $this->stockItem = $this->getMockForAbstractClass(
            StockItemInterface::class,
            ['__wakeup', 'getItemId'],
            '',
            false
        );
        $this->stockStatus = $this->getMockForAbstractClass(
            StockStatusInterface::class,
            ['__wakeup', 'getProductId'],
            '',
            false
        );

        $this->stockFactory = $this->createPartialMock(
            StockInterfaceFactory::class,
            ['create']
        );
        $this->stockFactory->expects($this->any())->method('create')->willReturn($this->stock);

        $this->stockItemFactory = $this->createPartialMock(
            StockItemInterfaceFactory::class,
            ['create']
        );
        $this->stockItemFactory->expects($this->any())->method('create')->willReturn($this->stockItem);

        $this->stockStatusFactory = $this->createPartialMock(
            StockStatusInterfaceFactory::class,
            ['create']
        );
        $this->stockStatusFactory->expects($this->any())->method('create')->willReturn($this->stockStatus);

        $this->stockRepository = $this->getMockBuilder(StockRepositoryInterface::class)
            ->disableOriginalConstructor()
            ->getMock();

        $this->stockItemRepository = $this->getMockBuilder(
            StockItemRepositoryInterface::class
        )
            ->disableOriginalConstructor()
            ->getMock();

        $this->stockStatusRepository = $this->getMockBuilder(
            StockStatusRepositoryInterface::class
        )
            ->disableOriginalConstructor()
            ->getMock();

        $this->stockCriteriaFactory = $this->createPartialMock(
            StockCriteriaInterfaceFactory::class,
            ['create']
        );
        $this->stockCriteria = $this->getMockForAbstractClass(
            StockCriteriaInterface::class,
            ['setScopeFilter'],
            '',
            false
        );

        $this->stockItemCriteriaFactory = $this->createPartialMock(
            StockItemCriteriaInterfaceFactory::class,
            ['create']
        );
        $this->stockItemCriteria = $this->getMockForAbstractClass(
            StockItemCriteriaInterface::class,
            ['setProductsFilter', 'setScopeFilter'],
            '',
            false
        );

        $this->stockStatusCriteriaFactory = $this->createPartialMock(
            StockStatusCriteriaInterfaceFactory::class,
            ['create']
        );
        $this->stockStatusCriteria = $this->getMockForAbstractClass(
            StockStatusCriteriaInterface::class,
            ['setProductsFilter', 'setScopeFilter'],
            '',
            false
        );

        $this->stockRegistryProvider = $this->objectManagerHelper->getObject(
            StockRegistryProvider::class,
            [
                'stockRepository' => $this->stockRepository,
                'stockFactory' => $this->stockFactory,
                'stockItemRepository' => $this->stockItemRepository,
                'stockItemFactory' => $this->stockItemFactory,
                'stockStatusRepository' => $this->stockStatusRepository,
                'stockStatusFactory' => $this->stockStatusFactory,

                'stockCriteriaFactory' => $this->stockCriteriaFactory,
                'stockItemCriteriaFactory' => $this->stockItemCriteriaFactory,
                'stockStatusCriteriaFactory' => $this->stockStatusCriteriaFactory,
                'stockRegistryStorage' => $this->createMock(StockRegistryStorage::class)
            ]
        );
    }

    protected function tearDown(): void
    {
        $this->stockRegistryProvider = null;
    }

    public function testGetStock()
    {
        $this->stockCriteriaFactory->expects($this->once())->method('create')->willReturn($this->stockCriteria);
        $this->stockCriteria->expects($this->once())->method('setScopeFilter')->willReturn(null);
        $stockCollection = $this->createPartialMock(
            Collection::class,
            ['getFirstItem', '__wakeup', 'getItems']
        );
        $stockCollection->expects($this->once())->method('getItems')->willReturn([$this->stock]);
        $this->stockRepository->expects($this->once())->method('getList')->willReturn($stockCollection);
        $this->stock->expects($this->once())->method('getStockId')->willReturn(true);
        $this->assertEquals($this->stock, $this->stockRegistryProvider->getStock($this->scopeId));
    }

    public function testGetStockItem()
    {
        $this->stockItemCriteriaFactory->expects($this->once())->method('create')->willReturn($this->stockItemCriteria);
        $this->stockItemCriteria->expects($this->once())->method('setProductsFilter')->willReturn(null);
        $stockItemCollection = $this->createPartialMock(
            \Magento\CatalogInventory\Model\ResourceModel\Stock\Item\Collection::class,
            ['getFirstItem', '__wakeup', 'getItems']
        );
        $stockItemCollection->expects($this->once())->method('getItems')->willReturn([$this->stockItem]);
        $this->stockItemRepository->expects($this->once())->method('getList')->willReturn($stockItemCollection);
        $this->stockItem->expects($this->once())->method('getItemId')->willReturn(true);
        $this->assertEquals(
            $this->stockItem,
            $this->stockRegistryProvider->getStockItem($this->productId, $this->scopeId)
        );
    }

    public function testGetStockStatus()
    {
        $this->stockStatusCriteriaFactory->expects($this->once())
            ->method('create')
            ->willReturn($this->stockStatusCriteria);
        $this->stockStatusCriteria->expects($this->once())->method('setScopeFilter')->willReturn(null);
        $this->stockStatusCriteria->expects($this->once())->method('setProductsFilter')->willReturn(null);
        $stockStatusCollection = $this->createPartialMock(
            \Magento\CatalogInventory\Model\ResourceModel\Stock\Status\Collection::class,
            ['getFirstItem', '__wakeup', 'getItems']
        );
        $stockStatusCollection->expects($this->once())->method('getItems')->willReturn([$this->stockStatus]);
        $this->stockStatusRepository->expects($this->once())->method('getList')->willReturn($stockStatusCollection);
        $this->stockStatus->expects($this->once())->method('getProductId')->willReturn($this->productId);
        $this->assertEquals(
            $this->stockStatus,
            $this->stockRegistryProvider->getStockStatus($this->productId, $this->scopeId)
        );
    }
}<|MERGE_RESOLUTION|>--- conflicted
+++ resolved
@@ -38,146 +38,82 @@
     protected $objectManagerHelper;
 
     /**
-<<<<<<< HEAD
-     * @var \Magento\CatalogInventory\Model\Spi\StockRegistryProviderInterface|\PHPUnit\Framework\MockObject\MockObject
-=======
      * @var StockRegistryProviderInterface|MockObject
->>>>>>> b2f063af
      */
     protected $stockRegistryProvider;
 
     /**
-<<<<<<< HEAD
-     * @var \Magento\CatalogInventory\Api\Data\StockInterface|\PHPUnit\Framework\MockObject\MockObject
-=======
      * @var StockInterface|MockObject
->>>>>>> b2f063af
      */
     protected $stock;
 
     /**
-<<<<<<< HEAD
-     * @var \Magento\CatalogInventory\Api\Data\StockItemInterface|\PHPUnit\Framework\MockObject\MockObject
-=======
      * @var StockItemInterface|MockObject
->>>>>>> b2f063af
      */
     protected $stockItem;
 
     /**
-<<<<<<< HEAD
-     * @var \Magento\CatalogInventory\Api\Data\StockStatusInterface|\PHPUnit\Framework\MockObject\MockObject
-=======
      * @var StockStatusInterface|MockObject
->>>>>>> b2f063af
      */
     protected $stockStatus;
 
     /**
-<<<<<<< HEAD
-     * @var \Magento\CatalogInventory\Api\Data\StockStatusInterfaceFactory|\PHPUnit\Framework\MockObject\MockObject
-=======
      * @var StockStatusInterfaceFactory|MockObject
->>>>>>> b2f063af
      */
     protected $stockStatusFactory;
 
     /**
-<<<<<<< HEAD
-     * @var \Magento\CatalogInventory\Api\Data\StockItemInterfaceFactory|\PHPUnit\Framework\MockObject\MockObject
-=======
      * @var StockItemInterfaceFactory|MockObject
->>>>>>> b2f063af
      */
     protected $stockItemFactory;
 
     /**
-<<<<<<< HEAD
-     * @var \Magento\CatalogInventory\Api\Data\StockInterfaceFactory|\PHPUnit\Framework\MockObject\MockObject
-=======
      * @var StockInterfaceFactory|MockObject
->>>>>>> b2f063af
      */
     protected $stockFactory;
 
     /**
-<<<<<<< HEAD
-     * @var \Magento\CatalogInventory\Api\StockRepositoryInterface|\PHPUnit\Framework\MockObject\MockObject
-=======
      * @var StockRepositoryInterface|MockObject
->>>>>>> b2f063af
      */
     protected $stockRepository;
 
     /**
-<<<<<<< HEAD
-     * @var \Magento\CatalogInventory\Api\StockItemRepositoryInterface|\PHPUnit\Framework\MockObject\MockObject
-=======
      * @var StockItemRepositoryInterface|MockObject
->>>>>>> b2f063af
      */
     protected $stockItemRepository;
 
     /**
-<<<<<<< HEAD
-     * @var \Magento\CatalogInventory\Api\StockStatusRepositoryInterface|\PHPUnit\Framework\MockObject\MockObject
-=======
      * @var StockStatusRepositoryInterface|MockObject
->>>>>>> b2f063af
      */
     protected $stockStatusRepository;
 
     /**
-<<<<<<< HEAD
-     * @var \Magento\CatalogInventory\Api\StockCriteriaInterfaceFactory|\PHPUnit\Framework\MockObject\MockObject
-=======
      * @var StockCriteriaInterfaceFactory|MockObject
->>>>>>> b2f063af
      */
     protected $stockCriteriaFactory;
 
     /**
-<<<<<<< HEAD
-     * @var \Magento\CatalogInventory\Api\StockItemCriteriaInterfaceFactory|\PHPUnit\Framework\MockObject\MockObject
-=======
      * @var StockItemCriteriaInterfaceFactory|MockObject
->>>>>>> b2f063af
      */
     protected $stockItemCriteriaFactory;
 
     /**
-<<<<<<< HEAD
-     * @var \Magento\CatalogInventory\Api\StockStatusCriteriaInterfaceFactory|\PHPUnit\Framework\MockObject\MockObject
-=======
      * @var StockStatusCriteriaInterfaceFactory|MockObject
->>>>>>> b2f063af
      */
     protected $stockStatusCriteriaFactory;
 
     /**
-<<<<<<< HEAD
-     * @var \Magento\CatalogInventory\Api\StockCriteriaInterface|\PHPUnit\Framework\MockObject\MockObject
-=======
      * @var StockCriteriaInterface|MockObject
->>>>>>> b2f063af
      */
     protected $stockCriteria;
 
     /**
-<<<<<<< HEAD
-     * @var \Magento\CatalogInventory\Api\StockItemCriteriaInterface|\PHPUnit\Framework\MockObject\MockObject
-=======
      * @var StockItemCriteriaInterface|MockObject
->>>>>>> b2f063af
      */
     protected $stockItemCriteria;
 
     /**
-<<<<<<< HEAD
-     * @var \Magento\CatalogInventory\Api\StockStatusCriteriaInterface|\PHPUnit\Framework\MockObject\MockObject
-=======
      * @var StockStatusCriteriaInterface|MockObject
->>>>>>> b2f063af
      */
     protected $stockStatusCriteria;
 
