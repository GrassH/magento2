<?php declare(strict_types=1);
/**
 * Copyright © Magento, Inc. All rights reserved.
 * See COPYING.txt for license details.
 */
namespace Magento\CatalogInventory\Test\Unit\Model;

use Magento\CatalogInventory\Api\StockItemCriteriaInterface;
use Magento\CatalogInventory\Api\StockItemCriteriaInterfaceFactory;
use Magento\CatalogInventory\Model\StockRegistry;
use Magento\Framework\TestFramework\Unit\Helper\ObjectManager;
use PHPUnit\Framework\MockObject\MockObject;
use PHPUnit\Framework\TestCase;

class StockRegistryTest extends TestCase
{
    /**
     * @var StockRegistry
     */
    protected $model;

    /**
<<<<<<< HEAD
     * @var \PHPUnit\Framework\MockObject\MockObject
=======
     * @var MockObject
>>>>>>> b2f063af
     */
    protected $criteria;

    protected function setUp(): void
    {
        $this->criteria = $this->getMockBuilder(StockItemCriteriaInterface::class)
            ->disableOriginalConstructor()
            ->getMock();

        $criteriaFactory = $this->getMockBuilder(StockItemCriteriaInterfaceFactory::class)
            ->setMethods(['create'])
            ->disableOriginalConstructor()
            ->getMock();
        $criteriaFactory->expects($this->once())->method('create')->willReturn($this->criteria);

        $objectManager = new ObjectManager($this);
        $this->model = $objectManager->getObject(
            StockRegistry::class,
            [
                'criteriaFactory' => $criteriaFactory
            ]
        );
    }

    public function testGetLowStockItems()
    {
        $this->criteria->expects($this->once())->method('setLimit')->with(1, 0);
        $this->criteria->expects($this->once())->method('setScopeFilter')->with(1);
        $this->criteria->expects($this->once())->method('setQtyFilter')->with('<=');
        $this->criteria->expects($this->once())->method('addField')->with('qty');
        $this->model->getLowStockItems(1, 100);
    }
}<|MERGE_RESOLUTION|>--- conflicted
+++ resolved
@@ -20,11 +20,7 @@
     protected $model;
 
     /**
-<<<<<<< HEAD
-     * @var \PHPUnit\Framework\MockObject\MockObject
-=======
      * @var MockObject
->>>>>>> b2f063af
      */
     protected $criteria;
 
