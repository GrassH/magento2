--- conflicted
+++ resolved
@@ -26,20 +26,10 @@
         $this->_model = $objectManager->getObject(Rows::class);
     }
 
-<<<<<<< HEAD
-    /**
-     */
-    public function testEmptyIds()
-    {
-        $this->expectException(\Magento\Framework\Exception\LocalizedException::class);
-        $this->expectExceptionMessage('Could not rebuild index for empty products array');
-
-=======
     public function testEmptyIds()
     {
         $this->expectException('Magento\Framework\Exception\LocalizedException');
         $this->expectExceptionMessage('Could not rebuild index for empty products array');
->>>>>>> b2f063af
         $this->_model->execute(null);
     }
 }