--- conflicted
+++ resolved
@@ -25,11 +25,7 @@
     protected $_model;
 
     /**
-<<<<<<< HEAD
-     * @var \Magento\Framework\Indexer\IndexerInterface|\PHPUnit\Framework\MockObject\MockObject
-=======
      * @var IndexerInterface|MockObject
->>>>>>> b2f063af
      */
     protected $_indexerMock;
 
@@ -52,11 +48,11 @@
         );
         $objectMock->expects($this->once())
             ->method('getId')
-            ->willReturn($data['object_id']);
+            ->will($this->returnValue($data['object_id']));
         $objectMock->expects($this->any())
             ->method('dataHasChangedFor')
             ->with('website_id')
-            ->willReturn($data['has_website_id_changed']);
+            ->will($this->returnValue($data['has_website_id_changed']));
 
         $this->_indexerMock->expects($this->once())
             ->method('markIndexerAsInvalid');
