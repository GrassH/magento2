<?php declare(strict_types=1);
/**
 * Copyright © Magento, Inc. All rights reserved.
 * See COPYING.txt for license details.
 */

namespace Magento\CatalogInventory\Test\Unit\Model\Indexer\Stock;

use Magento\Catalog\Model\Product;
use Magento\CatalogInventory\Api\StockConfigurationInterface;
use Magento\CatalogInventory\Model\Indexer\Stock\CacheCleaner;
use Magento\Framework\App\ResourceConnection;
use Magento\Framework\DB\Adapter\AdapterInterface;
use Magento\Framework\DB\Select;
use Magento\Framework\EntityManager\MetadataPool;
use Magento\Framework\Event\ManagerInterface;
use Magento\Framework\Indexer\CacheContext;
use Magento\Framework\TestFramework\Unit\Helper\ObjectManager;
use PHPUnit\Framework\MockObject\MockObject;
use PHPUnit\Framework\TestCase;

class CacheCleanerTest extends TestCase
{
    /**
     * @var CacheCleaner
     */
    private $unit;

    /**
<<<<<<< HEAD
     * @var ResourceConnection|\PHPUnit\Framework\MockObject\MockObject
=======
     * @var ResourceConnection|MockObject
>>>>>>> b2f063af
     */
    private $resourceMock;

    /**
<<<<<<< HEAD
     * @var AdapterInterface|\PHPUnit\Framework\MockObject\MockObject
=======
     * @var AdapterInterface|MockObject
>>>>>>> b2f063af
     */
    private $connectionMock;

    /**
<<<<<<< HEAD
     * @var ManagerInterface|\PHPUnit\Framework\MockObject\MockObject
=======
     * @var ManagerInterface|MockObject
>>>>>>> b2f063af
     */
    private $eventManagerMock;

    /**
<<<<<<< HEAD
     * @var CacheContext|\PHPUnit\Framework\MockObject\MockObject
=======
     * @var CacheContext|MockObject
>>>>>>> b2f063af
     */
    private $cacheContextMock;

    /**
<<<<<<< HEAD
     * @var MetadataPool |\PHPUnit\Framework\MockObject\MockObject
=======
     * @var MetadataPool|MockObject
>>>>>>> b2f063af
     */
    private $metadataPoolMock;

    /**
<<<<<<< HEAD
     * @var StockConfigurationInterface|\PHPUnit\Framework\MockObject\MockObject
=======
     * @var StockConfigurationInterface|MockObject
>>>>>>> b2f063af
     */
    private $stockConfigurationMock;

    /**
<<<<<<< HEAD
     * @var Select|\PHPUnit\Framework\MockObject\MockObject
=======
     * @var Select|MockObject
>>>>>>> b2f063af
     */
    private $selectMock;

    protected function setUp(): void
    {
        $this->resourceMock = $this->getMockBuilder(ResourceConnection::class)->disableOriginalConstructor()->getMock();
        $this->connectionMock = $this->getMockBuilder(AdapterInterface::class)->getMock();
        $this->stockConfigurationMock = $this->getMockBuilder(StockConfigurationInterface::class)
            ->setMethods(['getStockThresholdQty'])->getMockForAbstractClass();
        $this->cacheContextMock = $this->getMockBuilder(CacheContext::class)->disableOriginalConstructor()->getMock();
        $this->eventManagerMock = $this->getMockBuilder(ManagerInterface::class)->getMock();
        $this->metadataPoolMock = $this->getMockBuilder(MetadataPool::class)
            ->setMethods(['getMetadata', 'getLinkField'])->disableOriginalConstructor()->getMock();
        $this->selectMock = $this->getMockBuilder(Select::class)->disableOriginalConstructor()->getMock();

        $this->resourceMock->expects($this->any())
            ->method('getConnection')
            ->willReturn($this->connectionMock);

        $this->unit = (new ObjectManager($this))->getObject(
            CacheCleaner::class,
            [
                'resource' => $this->resourceMock,
                'stockConfiguration' => $this->stockConfigurationMock,
                'cacheContext' => $this->cacheContextMock,
                'eventManager' => $this->eventManagerMock,
                'metadataPool' => $this->metadataPoolMock
            ]
        );
    }

    /**
     * @param bool $stockStatusBefore
     * @param bool $stockStatusAfter
     * @param int $qtyAfter
     * @param bool|int $stockThresholdQty
     * @dataProvider cleanDataProvider
     */
    public function testClean($stockStatusBefore, $stockStatusAfter, $qtyAfter, $stockThresholdQty)
    {
        $productId = 123;
        $this->selectMock->expects($this->any())->method('from')->willReturnSelf();
        $this->selectMock->expects($this->any())->method('where')->willReturnSelf();
        $this->selectMock->expects($this->any())->method('joinLeft')->willReturnSelf();
        $this->connectionMock->expects($this->exactly(2))->method('select')->willReturn($this->selectMock);
        $this->connectionMock->expects($this->exactly(2))->method('fetchAll')->willReturnOnConsecutiveCalls(
            [
                ['product_id' => $productId, 'stock_status' => $stockStatusBefore],
            ],
            [
                ['product_id' => $productId, 'stock_status' => $stockStatusAfter, 'qty' => $qtyAfter],
            ]
        );
        $this->stockConfigurationMock->expects($this->once())->method('getStockThresholdQty')
            ->willReturn($stockThresholdQty);
        $this->cacheContextMock->expects($this->once())->method('registerEntities')
            ->with(Product::CACHE_TAG, [$productId]);
        $this->eventManagerMock->expects($this->once())->method('dispatch')
            ->with('clean_cache_by_tags', ['object' => $this->cacheContextMock]);
        $this->metadataPoolMock->expects($this->exactly(2))->method('getMetadata')
            ->willReturnSelf();
        $this->metadataPoolMock->expects($this->exactly(2))->method('getLinkField')
            ->willReturn('row_id');
        $callback = function () {
        };
        $this->unit->clean([], $callback);
    }

    /**
     * @return array
     */
    public function cleanDataProvider()
    {
        return [
            [true, false, 1, false],
            [false, true, 1, false],
            [true, true, 1, 2],
            [false, false, 1, 2],
        ];
    }

    /**
     * @param bool $stockStatusBefore
     * @param bool $stockStatusAfter
     * @param int $qtyAfter
     * @param bool|int $stockThresholdQty
     * @dataProvider notCleanCacheDataProvider
     */
    public function testNotCleanCache($stockStatusBefore, $stockStatusAfter, $qtyAfter, $stockThresholdQty)
    {
        $productId = 123;
        $this->selectMock->expects($this->any())->method('from')->willReturnSelf();
        $this->selectMock->expects($this->any())->method('where')->willReturnSelf();
        $this->selectMock->expects($this->any())->method('joinLeft')->willReturnSelf();
        $this->connectionMock->expects($this->exactly(2))->method('select')->willReturn($this->selectMock);
        $this->connectionMock->expects($this->exactly(2))->method('fetchAll')->willReturnOnConsecutiveCalls(
            [
                ['product_id' => $productId, 'stock_status' => $stockStatusBefore],
            ],
            [
                ['product_id' => $productId, 'stock_status' => $stockStatusAfter, 'qty' => $qtyAfter],
            ]
        );
        $this->stockConfigurationMock->expects($this->once())->method('getStockThresholdQty')
            ->willReturn($stockThresholdQty);
        $this->cacheContextMock->expects($this->never())->method('registerEntities');
        $this->eventManagerMock->expects($this->never())->method('dispatch');
        $this->metadataPoolMock->expects($this->exactly(2))->method('getMetadata')
            ->willReturnSelf();
        $this->metadataPoolMock->expects($this->exactly(2))->method('getLinkField')
            ->willReturn('row_id');

        $callback = function () {
        };
        $this->unit->clean([], $callback);
    }

    /**
     * @return array
     */
    public function notCleanCacheDataProvider()
    {
        return [
            [true, true, 1, false],
            [false, false, 1, false],
            [true, true, 3, 2],
        ];
    }
}<|MERGE_RESOLUTION|>--- conflicted
+++ resolved
@@ -27,65 +27,37 @@
     private $unit;
 
     /**
-<<<<<<< HEAD
-     * @var ResourceConnection|\PHPUnit\Framework\MockObject\MockObject
-=======
      * @var ResourceConnection|MockObject
->>>>>>> b2f063af
      */
     private $resourceMock;
 
     /**
-<<<<<<< HEAD
-     * @var AdapterInterface|\PHPUnit\Framework\MockObject\MockObject
-=======
      * @var AdapterInterface|MockObject
->>>>>>> b2f063af
      */
     private $connectionMock;
 
     /**
-<<<<<<< HEAD
-     * @var ManagerInterface|\PHPUnit\Framework\MockObject\MockObject
-=======
      * @var ManagerInterface|MockObject
->>>>>>> b2f063af
      */
     private $eventManagerMock;
 
     /**
-<<<<<<< HEAD
-     * @var CacheContext|\PHPUnit\Framework\MockObject\MockObject
-=======
      * @var CacheContext|MockObject
->>>>>>> b2f063af
      */
     private $cacheContextMock;
 
     /**
-<<<<<<< HEAD
-     * @var MetadataPool |\PHPUnit\Framework\MockObject\MockObject
-=======
      * @var MetadataPool|MockObject
->>>>>>> b2f063af
      */
     private $metadataPoolMock;
 
     /**
-<<<<<<< HEAD
-     * @var StockConfigurationInterface|\PHPUnit\Framework\MockObject\MockObject
-=======
      * @var StockConfigurationInterface|MockObject
->>>>>>> b2f063af
      */
     private $stockConfigurationMock;
 
     /**
-<<<<<<< HEAD
-     * @var Select|\PHPUnit\Framework\MockObject\MockObject
-=======
      * @var Select|MockObject
->>>>>>> b2f063af
      */
     private $selectMock;
 
@@ -103,7 +75,7 @@
 
         $this->resourceMock->expects($this->any())
             ->method('getConnection')
-            ->willReturn($this->connectionMock);
+            ->will($this->returnValue($this->connectionMock));
 
         $this->unit = (new ObjectManager($this))->getObject(
             CacheCleaner::class,
